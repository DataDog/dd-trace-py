---
other:
  - |
<<<<<<< HEAD
    aws_lambda: log warnings and exceptions on cold start only.
=======
    aws_lambda: Updates the level of warning and exception logs to debug. 
>>>>>>> 74b44920
<|MERGE_RESOLUTION|>--- conflicted
+++ resolved
@@ -1,8 +1,4 @@
 ---
 other:
   - |
-<<<<<<< HEAD
-    aws_lambda: log warnings and exceptions on cold start only.
-=======
-    aws_lambda: Updates the level of warning and exception logs to debug. 
->>>>>>> 74b44920
+    aws_lambda: Updates log warnings and exceptions on cold start only.