--- conflicted
+++ resolved
@@ -36,10 +36,7 @@
   has been removed and the ddtrace logger will log to stdout by default, or a log file
   as specified using ``DD_TRACE_LOG_FILE``.
 
-<<<<<<< HEAD
 
-=======
->>>>>>> 146b0099
   Setting the environment variable ``DD_TRACE_PROPAGATION_STYLE='b3'`` has been removed.
   Please use `DD_TRACE_PROPAGATION_STYLE='b3multi'`` instead.
 
