--- conflicted
+++ resolved
@@ -80,13 +80,8 @@
 def test_agent_session(telemetry_writer, request):
     # type: (TelemetryWriter, Any) -> Generator[TelemetryTestSession, None, None]
     token = request_token(request)
-<<<<<<< HEAD
-    telemetry_writer._headers["X-Datadog-Test-Session-Token"] = token
-=======
-
     telemetry_writer._client._headers["X-Datadog-Test-Session-Token"] = token
 
->>>>>>> d9311b3a
     # Also add a header to the environment for subprocesses test cases that might use snapshotting.
     existing_headers = parse_tags_str(os.environ.get("_DD_TELEMETRY_WRITER_ADDITIONAL_HEADERS", ""))
     existing_headers.update({"X-Datadog-Test-Session-Token": token})
@@ -109,8 +104,7 @@
     finally:
         # Force a flush
         telemetry_writer.periodic()
-<<<<<<< HEAD
-        del telemetry_writer._headers["X-Datadog-Test-Session-Token"]
+        del telemetry_writer._client._headers["X-Datadog-Test-Session-Token"]
         del os.environ["_DD_TELEMETRY_WRITER_ADDITIONAL_HEADERS"]
 
 
@@ -127,8 +121,4 @@
 def mock_time():
     with mock.patch("time.time") as mt:
         mt.return_value = 1642544540
-        yield mt
-=======
-        del telemetry_writer._client._headers["X-Datadog-Test-Session-Token"]
-        del os.environ["_DD_TELEMETRY_WRITER_ADDITIONAL_HEADERS"]
->>>>>>> d9311b3a
+        yield mt