--- conflicted
+++ resolved
@@ -289,11 +289,7 @@
         {"name": "DD_API_SECURITY_SAMPLE_DELAY", "origin": "default", "value": 30.0},
         {"name": "DD_APPSEC_AUTOMATED_USER_EVENTS_TRACKING", "origin": "default", "value": ""},
         {"name": "DD_APPSEC_AUTOMATED_USER_EVENTS_TRACKING_ENABLED", "origin": "default", "value": True},
-<<<<<<< HEAD
-        {"name": "DD_APPSEC_AUTO_USER_INSTRUMENTATION_MODE", "origin": "unknown", "value": "identification"},
-=======
         {"name": "DD_APPSEC_AUTO_USER_INSTRUMENTATION_MODE", "origin": "default", "value": "identification"},
->>>>>>> d3485f2d
         {"name": "DD_APPSEC_ENABLED", "origin": "env_var", "value": True},
         {"name": "DD_APPSEC_MAX_STACK_TRACES", "origin": "default", "value": 2},
         {"name": "DD_APPSEC_MAX_STACK_TRACE_DEPTH", "origin": "default", "value": 32},
