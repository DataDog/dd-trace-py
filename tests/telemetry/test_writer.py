--- conflicted
+++ resolved
@@ -100,125 +100,6 @@
 
         requests = test_agent_session.get_requests()
         assert len(requests) == 1
-<<<<<<< HEAD
-        assert requests[0]["headers"]["DD-Telemetry-Request-Type"] == "app-started"
-
-        payload = {
-            "configuration": sorted(
-                [
-                    {"name": "DD_AGENT_HOST", "origin": "unknown", "value": None},
-                    {"name": "DD_AGENT_PORT", "origin": "unknown", "value": None},
-                    {"name": "DD_DOGSTATSD_PORT", "origin": "unknown", "value": None},
-                    {"name": "DD_DOGSTATSD_URL", "origin": "unknown", "value": None},
-                    {"name": "DD_DYNAMIC_INSTRUMENTATION_ENABLED", "origin": "unknown", "value": False},
-                    {"name": "DD_EXCEPTION_REPLAY_ENABLED", "origin": "unknown", "value": False},
-                    {"name": "DD_FASTAPI_ASYNC_BODY_TIMEOUT_SECONDS", "origin": "default", "value": 0.1},
-                    {"name": "DD_INSTRUMENTATION_TELEMETRY_ENABLED", "origin": "unknown", "value": True},
-                    {"name": "DD_PROFILING_STACK_ENABLED", "origin": "unknown", "value": sys.version_info < (3, 14)},
-                    {"name": "DD_PROFILING_MEMORY_ENABLED", "origin": "unknown", "value": True},
-                    {"name": "DD_PROFILING_HEAP_ENABLED", "origin": "unknown", "value": True},
-                    {"name": "DD_PROFILING_LOCK_ENABLED", "origin": "unknown", "value": True},
-                    {"name": "DD_PROFILING_CAPTURE_PCT", "origin": "unknown", "value": 1.0},
-                    {"name": "DD_PROFILING_UPLOAD_INTERVAL", "origin": "unknown", "value": 60.0},
-                    {"name": "DD_PROFILING_MAX_FRAMES", "origin": "unknown", "value": 64},
-                    {"name": "DD_REMOTE_CONFIGURATION_ENABLED", "origin": "unknown", "value": False},
-                    {"name": "DD_REMOTE_CONFIG_POLL_INTERVAL_SECONDS", "origin": "unknown", "value": 5.0},
-                    {"name": "DD_RUNTIME_METRICS_ENABLED", "origin": "unknown", "value": True},
-                    {"name": "DD_SERVICE_MAPPING", "origin": "unknown", "value": ""},
-                    {"name": "DD_SPAN_SAMPLING_RULES", "origin": "unknown", "value": None},
-                    {"name": "DD_SPAN_SAMPLING_RULES_FILE", "origin": "unknown", "value": None},
-                    {"name": "DD_TRACE_128_BIT_TRACEID_GENERATION_ENABLED", "origin": "unknown", "value": True},
-                    {"name": "DD_TRACE_AGENT_HOSTNAME", "origin": "default", "value": None},
-                    {"name": "DD_TRACE_AGENT_PORT", "origin": "default", "value": None},
-                    {"name": "DD_TRACE_AGENT_TIMEOUT_SECONDS", "origin": "unknown", "value": 2.0},
-                    {"name": "DD_TRACE_API_VERSION", "origin": "unknown", "value": None},
-                    {"name": "DD_TRACE_CLIENT_IP_ENABLED", "origin": "unknown", "value": None},
-                    {"name": "DD_TRACE_COMPUTE_STATS", "origin": "unknown", "value": False},
-                    {"name": "DD_TRACE_DEBUG", "origin": "unknown", "value": False},
-                    {"name": "DD_TRACE_HEALTH_METRICS_ENABLED", "origin": "unknown", "value": False},
-                    {
-                        "name": "DD_TRACE_OBFUSCATION_QUERY_STRING_REGEXP",
-                        "origin": "unknown",
-                        "value": DD_TRACE_OBFUSCATION_QUERY_STRING_REGEXP_DEFAULT,
-                    },
-                    {"name": "DD_TRACE_OTEL_ENABLED", "origin": "unknown", "value": False},
-                    {"name": "DD_TRACE_PARTIAL_FLUSH_ENABLED", "origin": "unknown", "value": True},
-                    {"name": "DD_TRACE_PARTIAL_FLUSH_MIN_SPANS", "origin": "unknown", "value": 300},
-                    {
-                        "name": "DD_TRACE_PEER_SERVICE_DEFAULTS_ENABLED",
-                        "origin": "default",
-                        "value": False,
-                    },
-                    {
-                        "name": "DD_TRACE_PEER_SERVICE_MAPPING",
-                        "origin": "env_var",
-                        "value": "default_service:remapped_service",
-                    },
-                    {"name": "DD_TRACE_PEER_SERVICE_DEFAULTS_ENABLED", "origin": "unknown", "value": False},
-                    {"name": "DD_TRACE_PEER_SERVICE_MAPPING", "origin": "unknown", "value": ""},
-                    {
-                        "name": "DD_TRACE_PROPAGATION_STYLE_EXTRACT",
-                        "origin": "unknown",
-                        "value": "datadog,tracecontext",
-                    },
-                    {"name": "DD_TRACE_PROPAGATION_STYLE_INJECT", "origin": "unknown", "value": "datadog,tracecontext"},
-                    {"name": "DD_TRACE_RATE_LIMIT", "origin": "unknown", "value": 100},
-                    {"name": "DD_TRACE_REMOVE_INTEGRATION_SERVICE_NAMES_ENABLED", "origin": "unknown", "value": False},
-                    {"name": "DD_TRACE_SPAN_ATTRIBUTE_SCHEMA", "origin": "unknown", "value": "v0"},
-                    {"name": "DD_TRACE_STARTUP_LOGS", "origin": "unknown", "value": False},
-                    {"name": "DD_TRACE_WRITER_BUFFER_SIZE_BYTES", "origin": "unknown", "value": 20 << 20},
-                    {"name": "DD_TRACE_WRITER_INTERVAL_SECONDS", "origin": "unknown", "value": 1.0},
-                    {"name": "DD_TRACE_WRITER_MAX_PAYLOAD_SIZE_BYTES", "origin": "unknown", "value": 20 << 20},
-                    {"name": "DD_TRACE_WRITER_REUSE_CONNECTIONS", "origin": "unknown", "value": False},
-                    {"name": "instrumentation_source", "origin": "code", "value": "manual"},
-                    {"name": "profiling_enabled", "origin": "default", "value": "false"},
-                    {"name": "data_streams_enabled", "origin": "default", "value": "false"},
-                    {"name": "appsec_enabled", "origin": "default", "value": "false"},
-                    {"name": "crashtracking_create_alt_stack", "origin": "unknown", "value": True},
-                    {"name": "crashtracking_use_alt_stack", "origin": "unknown", "value": True},
-                    {"name": "crashtracking_available", "origin": "unknown", "value": sys.platform == "linux"},
-                    {"name": "crashtracking_debug_url", "origin": "unknown", "value": None},
-                    {"name": "crashtracking_enabled", "origin": "unknown", "value": sys.platform == "linux"},
-                    {"name": "crashtracking_stacktrace_resolver", "origin": "unknown", "value": "full"},
-                    {"name": "crashtracking_started", "origin": "unknown", "value": False},
-                    {"name": "crashtracking_stderr_filename", "origin": "unknown", "value": None},
-                    {"name": "crashtracking_stdout_filename", "origin": "unknown", "value": None},
-                    {
-                        "name": "python_build_gnu_type",
-                        "origin": "unknown",
-                        "value": sysconfig.get_config_var("BUILD_GNU_TYPE"),
-                    },
-                    {
-                        "name": "python_host_gnu_type",
-                        "origin": "unknown",
-                        "value": sysconfig.get_config_var("HOST_GNU_TYPE"),
-                    },
-                    {"name": "python_soabi", "origin": "unknown", "value": sysconfig.get_config_var("SOABI")},
-                    {"name": "trace_sample_rate", "origin": "default", "value": "1.0"},
-                    {"name": "trace_sampling_rules", "origin": "default", "value": ""},
-                    {"name": "trace_header_tags", "origin": "default", "value": ""},
-                    {"name": "logs_injection_enabled", "origin": "default", "value": True},
-                    {"name": "trace_tags", "origin": "default", "value": ""},
-                    {"name": "trace_enabled", "origin": "default", "value": "true"},
-                    {"name": "instrumentation_config_id", "origin": "default", "value": ""},
-                    {"name": "DD_INJECT_FORCE", "origin": "unknown", "value": True},
-                    {"name": "DD_LIB_INJECTED", "origin": "unknown", "value": False},
-                    {"name": "DD_LIB_INJECTION_ATTEMPTED", "origin": "unknown", "value": False},
-                ],
-                key=lambda x: x["name"],
-            ),
-            "error": {
-                "code": 0,
-                "message": "",
-            },
-        }
-        requests[0]["body"]["payload"]["configuration"].sort(key=lambda c: c["name"])
-        result = _get_request_body(payload, "app-started")
-        result["payload"]["configuration"] = [
-            a for a in result["payload"]["configuration"] if a["name"] != "DD_TRACE_AGENT_URL"
-        ]
-        assert payload == result["payload"]
-=======
         assert requests[0]["headers"]["DD-Telemetry-Request-Type"] == "message-batch"
         app_started_events = test_agent_session.get_events("app-started")
         assert len(app_started_events) == 1
@@ -226,7 +107,6 @@
         assert len(app_started_events[0]["payload"]) == 2
         assert app_started_events[0]["payload"].get("configuration")
         assert app_started_events[0]["payload"].get("products")
->>>>>>> 34f5be83
 
 
 def test_app_started_event_configuration_override(test_agent_session, run_python_code_in_subprocess, tmpdir):
