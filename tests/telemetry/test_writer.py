import os
import time
from typing import Any
from typing import Dict

import httpretty
import mock
import pytest

from ddtrace.internal.telemetry.data import get_application
from ddtrace.internal.telemetry.data import get_dependencies
from ddtrace.internal.telemetry.data import get_host_info
from ddtrace.internal.telemetry.writer import TelemetryWriter
from ddtrace.internal.telemetry.writer import get_runtime_id
from ddtrace.internal.utils.version import _pep440_to_semver
from ddtrace.settings import _config as config

from .conftest import TelemetryTestSession


def test_add_event(telemetry_lifecycle_writer, test_agent_session, mock_time):
    """asserts that add_event queues a telemetry request with valid headers and payload"""
    payload = {"test": "123"}
    payload_type = "test-event"
    # add event to the queue
    telemetry_lifecycle_writer.add_event(payload, payload_type)
    # send request to the agent
    telemetry_lifecycle_writer.periodic()

    requests = test_agent_session.get_requests()
    assert len(requests) == 1
    assert requests[0]["headers"]["Content-Type"] == "application/json"
    assert requests[0]["headers"]["DD-Client-Library-Language"] == "python"
    assert requests[0]["headers"]["DD-Client-Library-Version"] == _pep440_to_semver()
    assert requests[0]["headers"]["DD-Telemetry-Request-Type"] == payload_type
    assert requests[0]["headers"]["DD-Telemetry-API-Version"] == "v2"
    assert requests[0]["headers"]["DD-Telemetry-Debug-Enabled"] == "False"
    assert requests[0]["body"] == _get_request_body(payload, payload_type)


def test_add_event_disabled_writer(telemetry_lifecycle_writer, test_agent_session):
    """asserts that add_event() does not create a telemetry request when telemetry writer is disabled"""
    telemetry_lifecycle_writer.disable()

    payload = {"test": "123"}
    payload_type = "test-event"
    # ensure events are not queued when telemetry is disabled
    telemetry_lifecycle_writer.add_event(payload, payload_type)

    # ensure no request were sent
    telemetry_lifecycle_writer.periodic()
    assert len(test_agent_session.get_requests()) == 0


def test_app_started_event(telemetry_lifecycle_writer, test_agent_session, mock_time):
    """asserts that _app_started_event() queues a valid telemetry request which is then sent by periodic()"""
    # queue an app started event
    telemetry_lifecycle_writer._app_started_event()
    # force a flush
    telemetry_lifecycle_writer.periodic()

    requests = test_agent_session.get_requests()
    assert len(requests) == 1
    assert requests[0]["headers"]["DD-Telemetry-Request-Type"] == "app-started"

    events = test_agent_session.get_events()
    assert len(events) == 1

    payload = {
        "configuration": [
            {
                "name": "data_streams_enabled",
                "origin": "env_var",
                "value": False,
            },
            {
                "name": "appsec_enabled",
                "origin": "env_var",
                "value": False,
            },
            {
                "name": "propagation_style_inject",
                "origin": "env_var",
                "value": "['tracecontext', 'datadog']",
            },
            {
                "name": "propagation_style_extract",
                "origin": "env_var",
                "value": "['tracecontext', 'datadog']",
            },
            {
                "name": "ddtrace_bootstrapped",
                "origin": "default",
                "value": False,
            },
            {
                "name": "ddtrace_auto_used",
                "origin": "default",
                "value": False,
            },
            {
                "name": "otel_enabled",
                "origin": "env_var",
                "value": False,
            },
        ],
        "error": {
            "code": 0,
            "message": "",
        },
    }
    assert events[0] == _get_request_body(payload, "app-started")


def test_app_started_event_configuration_override(test_agent_session, ddtrace_run_python_code_in_subprocess):
    """
    asserts that default configuration value
    is changed and queues a valid telemetry request
    which is then sent by periodic()
    """
    code = """
import ddtrace.auto

from ddtrace.internal.telemetry import telemetry_lifecycle_writer
telemetry_lifecycle_writer.enable()
telemetry_lifecycle_writer.reset_queues()
telemetry_lifecycle_writer._app_started_event()
telemetry_lifecycle_writer.periodic()
telemetry_lifecycle_writer.disable()
    """

    env = os.environ.copy()
    # Change configuration default values
    env["DD_DATA_STREAMS_ENABLED"] = "true"
    env["DD_TRACE_PROPAGATION_STYLE_EXTRACT"] = "b3multi"
    env["DD_TRACE_PROPAGATION_STYLE_INJECT"] = "datadog"
    env["DD_TRACE_OTEL_ENABLED"] = "true"

    _, stderr, status, _ = ddtrace_run_python_code_in_subprocess(code, env=env)

    assert status == 0, stderr

    events = test_agent_session.get_events()

    configuration = [
        {
            "name": "data_streams_enabled",
            "origin": "env_var",
            "value": True,
        },
        {
            "name": "appsec_enabled",
            "origin": "env_var",
            "value": False,
        },
        {
            "name": "propagation_style_inject",
            "origin": "env_var",
            "value": "['datadog']",
        },
        {
            "name": "propagation_style_extract",
            "origin": "env_var",
            "value": "['b3multi']",
        },
        {
            "name": "ddtrace_bootstrapped",
            "origin": "default",
<<<<<<< HEAD
            "value": False,
=======
            "value": True,
>>>>>>> 021a9b24
        },
        {
            "name": "ddtrace_auto_used",
            "origin": "default",
<<<<<<< HEAD
            "value": False,
=======
            "value": True,
>>>>>>> 021a9b24
        },
        {
            "name": "otel_enabled",
            "origin": "env_var",
            "value": True,
        },
    ]

    assert events[0]["payload"]["configuration"] == configuration


def test_app_dependencies_loaded_event(telemetry_lifecycle_writer, test_agent_session, mock_time):
    telemetry_lifecycle_writer._app_dependencies_loaded_event()
    # force a flush
    telemetry_lifecycle_writer.periodic()
    events = test_agent_session.get_events()
    assert len(events) == 1
    payload = {"dependencies": get_dependencies()}
    assert events[0] == _get_request_body(payload, "app-dependencies-loaded")


def test_app_closing_event(telemetry_lifecycle_writer, test_agent_session, mock_time):
    """asserts that on_shutdown() queues and sends an app-closing telemetry request"""
    # send app closed event
    telemetry_lifecycle_writer.on_shutdown()

    requests = test_agent_session.get_requests()
    assert len(requests) == 1
    assert requests[0]["headers"]["DD-Telemetry-Request-Type"] == "app-closing"
    # ensure a valid request body was sent
    assert requests[0]["body"] == _get_request_body({}, "app-closing")


def test_add_integration(telemetry_lifecycle_writer, test_agent_session, mock_time):
    """asserts that add_integration() queues a valid telemetry request"""
    # queue integrations
    telemetry_lifecycle_writer.add_integration("integration-t", True, True, "")
    telemetry_lifecycle_writer.add_integration("integration-f", False, False, "terrible failure")
    # send integrations to the agent
    telemetry_lifecycle_writer.periodic()

    requests = test_agent_session.get_requests()
    assert len(requests) == 1

    # assert integration change telemetry request was sent
    assert requests[0]["headers"]["DD-Telemetry-Request-Type"] == "app-integrations-change"
    # assert that the request had a valid request body
    expected_payload = {
        "integrations": [
            {
                "name": "integration-t",
                "version": "",
                "enabled": True,
                "auto_enabled": True,
                "compatible": True,
                "error": "",
            },
            {
                "name": "integration-f",
                "version": "",
                "enabled": False,
                "auto_enabled": False,
                "compatible": False,
                "error": "terrible failure",
            },
        ]
    }
    assert requests[0]["body"] == _get_request_body(expected_payload, "app-integrations-change")


# New test for app_configurations_changed_event
def test_app_client_configuration_changed_event(telemetry_lifecycle_writer, test_agent_session, mock_time):

    # send app start event:
    telemetry_lifecycle_writer._app_started_event()

    configuration = [
        {
            "name": "propagation_style_inject",
            "value": '["datadog"]',
        },
        {
            "name": "appsec_enabled",
            "value": True,
        },
        {
            "name": "no_match_configuration",
            "value": "anything",
        },
    ]

    telemetry_lifecycle_writer._app_client_configuration_changed_event(configuration)
    telemetry_lifecycle_writer.periodic()

    requests = test_agent_session.get_requests()
    assert len(requests) == 2
    assert requests[0]["headers"]["DD-Telemetry-Request-Type"] == "app-client-configuration-change"

    events = test_agent_session.get_events()
    assert len(events) == 2

    payload = {
        "configuration": [
            {
                "name": "propagation_style_inject",
                "value": '["datadog"]',
            },
            {
                "name": "appsec_enabled",
                "value": True,
            },
        ],
        "error": {
            "code": 0,
            "message": "",
        },
    }
    assert events[0]["payload"]["configuration"] == payload["configuration"]


def test_add_integration_disabled_writer(telemetry_lifecycle_writer, test_agent_session):
    """asserts that add_integration() does not queue an integration when telemetry is disabled"""
    telemetry_lifecycle_writer.disable()

    telemetry_lifecycle_writer.add_integration("integration-name", True, False, "")
    telemetry_lifecycle_writer.periodic()

    assert len(test_agent_session.get_requests()) == 0


@pytest.mark.parametrize("mock_status", [300, 400, 401, 403, 500])
def test_send_failing_request(mock_status, telemetry_lifecycle_writer):
    """asserts that a warning is logged when an unsuccessful response is returned by the http client"""

    with httpretty.enabled():
        httpretty.register_uri(httpretty.POST, telemetry_lifecycle_writer._client.url, status=mock_status)
        with mock.patch("ddtrace.internal.telemetry.writer.log") as log:
            # sends failing app-closing event
            telemetry_lifecycle_writer.on_shutdown()
            # asserts unsuccessful status code was logged
            log.debug.assert_called_with(
                "failed to send telemetry to the Datadog Agent at %s. response: %s",
                telemetry_lifecycle_writer._client.url,
                mock_status,
            )
        # ensure one failing request was sent
        assert len(httpretty.latest_requests()) == 1


@pytest.mark.parametrize("telemetry_lifecycle_writer", [TelemetryWriter()])
def test_telemetry_graceful_shutdown(telemetry_lifecycle_writer, test_agent_session, mock_time):
    telemetry_lifecycle_writer.start()
    telemetry_lifecycle_writer.stop()

    events = test_agent_session.get_events()
    assert len(events) == 3

    # Reverse chronological order
    assert events[0]["request_type"] == "app-closing"
    assert events[0] == _get_request_body({}, "app-closing", 3)
    assert events[1]["request_type"] == "app-dependencies-loaded"
    assert events[2]["request_type"] == "app-started"


def test_app_heartbeat_event_periodic(mock_time, telemetry_lifecycle_writer, test_agent_session):
    # type: (mock.Mock, Any, TelemetryWriter) -> None
    """asserts that we queue/send app-heartbeat when periodc() is called"""

    # Assert default hearbeat interval is 60 seconds
    assert telemetry_lifecycle_writer.interval == 60
    # Assert next flush contains app-heartbeat event
    telemetry_lifecycle_writer.periodic()
    _assert_app_heartbeat_event(1, test_agent_session)


def test_app_heartbeat_event(mock_time, telemetry_lifecycle_writer, test_agent_session):
    # type: (mock.Mock, Any, TelemetryWriter) -> None
    """asserts that we queue/send app-heartbeat event every 60 seconds when app_heartbeat_event() is called"""

    # Assert clean slate
    events = test_agent_session.get_events()
    assert len(events) == 0

    # Assert a maximum of one heartbeat is queued per flush
    telemetry_lifecycle_writer._app_heartbeat_event()
    telemetry_lifecycle_writer.periodic()
    events = test_agent_session.get_events()
    assert len(events) == 1


def _assert_app_heartbeat_event(seq_id, test_agent_session):
    # type: (int, TelemetryTestSession) -> None
    """used to test heartbeat events received by the testagent"""
    events = test_agent_session.get_events()
    assert len(events) == seq_id
    # The test_agent returns telemetry events in reverse chronological order
    # The first event in the list is last event sent by the Telemetry Client
    last_event = events[0]
    assert last_event["request_type"] == "app-heartbeat"
    assert last_event == _get_request_body({}, "app-heartbeat", seq_id=seq_id)


def _get_request_body(payload, payload_type, seq_id=1):
    # type: (Dict, str, int) -> Dict
    """used to test the body of requests received by the testagent"""
    return {
        "tracer_time": time.time(),
        "runtime_id": get_runtime_id(),
        "api_version": "v2",
        "debug": False,
        "seq_id": seq_id,
        "application": get_application(config.service, config.version, config.env),
        "host": get_host_info(),
        "payload": payload,
        "request_type": payload_type,
    }<|MERGE_RESOLUTION|>--- conflicted
+++ resolved
@@ -166,20 +166,12 @@
         {
             "name": "ddtrace_bootstrapped",
             "origin": "default",
-<<<<<<< HEAD
-            "value": False,
-=======
-            "value": True,
->>>>>>> 021a9b24
+            "value": True,
         },
         {
             "name": "ddtrace_auto_used",
             "origin": "default",
-<<<<<<< HEAD
-            "value": False,
-=======
-            "value": True,
->>>>>>> 021a9b24
+            "value": True,
         },
         {
             "name": "otel_enabled",
