--- conflicted
+++ resolved
@@ -72,61 +72,18 @@
     events[0]["payload"]["configuration"].sort(key=lambda c: c["name"])
     payload = {
         "configuration": [
-<<<<<<< HEAD
-            {
-                "name": TELEMETRY_PROPAGATION_STYLE_EXTRACT,
-                "origin": "unknown",
-                "value": "datadog",
-            },
-            {
-                "name": TELEMETRY_PROPAGATION_STYLE_INJECT,
-                "origin": "unknown",
-                "value": "datadog",
-            },
-            {
-                "name": "appsec_enabled",
-                "origin": "unknown",
-                "value": False,
-            },
-            {
-                "name": "data_streams_enabled",
-                "origin": "unknown",
-                "value": False,
-            },
-            {
-                "name": "ddtrace_auto_used",
-                "origin": "unknown",
-                "value": False,
-            },
-            {
-                "name": "ddtrace_bootstrapped",
-                "origin": "unknown",
-                "value": False,
-            },
-            {
-                "name": "otel_enabled",
-                "origin": "unknown",
-                "value": False,
-            },
-            {
-                "name": "runtimemetrics_enabled",
-                "origin": "unknown",
-                "value": False,
-            },
-=======
             {"name": "DD_APPSEC_ENABLED", "origin": "unknown", "value": False},
             {"name": "DD_DATA_STREAMS_ENABLED", "origin": "unknown", "value": False},
             {"name": "DD_DYNAMIC_INSTRUMENTATION_ENABLED", "origin": "unknown", "value": False},
             {"name": "DD_EXCEPTION_DEBUGGING_ENABLED", "origin": "unknown", "value": False},
             {"name": "DD_PROFILING_ENABLED", "origin": "unknown", "value": False},
             {"name": "DD_TRACE_ENABLED", "origin": "unknown", "value": True},
-            {"name": TELEMETRY_PROPAGATION_STYLE_EXTRACT, "origin": "unknown", "value": "tracecontext,datadog"},
-            {"name": TELEMETRY_PROPAGATION_STYLE_INJECT, "origin": "unknown", "value": "tracecontext,datadog"},
+            {"name": TELEMETRY_PROPAGATION_STYLE_EXTRACT, "origin": "unknown", "value": "datadog"},
+            {"name": TELEMETRY_PROPAGATION_STYLE_INJECT, "origin": "unknown", "value": "datadog"},
             {"name": "ddtrace_auto_used", "origin": "unknown", "value": False},
             {"name": "ddtrace_bootstrapped", "origin": "unknown", "value": False},
             {"name": "otel_enabled", "origin": "unknown", "value": False},
             {"name": "runtimemetrics_enabled", "origin": "unknown", "value": False},
->>>>>>> 4500943e
         ],
         "error": {
             "code": 0,
@@ -179,51 +136,6 @@
 
     events = test_agent_session.get_events()
     events[0]["payload"]["configuration"].sort(key=lambda c: c["name"])
-<<<<<<< HEAD
-    configuration = [
-        {
-            "name": TELEMETRY_PROPAGATION_STYLE_EXTRACT,
-            "origin": "unknown",
-            "value": "b3multi",
-        },
-        {
-            "name": TELEMETRY_PROPAGATION_STYLE_INJECT,
-            "origin": "unknown",
-            "value": "datadog",
-        },
-        {
-            "name": "appsec_enabled",
-            "origin": "unknown",
-            "value": False,
-        },
-        {
-            "name": "data_streams_enabled",
-            "origin": "unknown",
-            "value": True,
-        },
-        {
-            "name": "ddtrace_auto_used",
-            "origin": "unknown",
-            "value": True,
-        },
-        {
-            "name": "ddtrace_bootstrapped",
-            "origin": "unknown",
-            "value": True,
-        },
-        {
-            "name": "otel_enabled",
-            "origin": "unknown",
-            "value": True,
-        },
-        {
-            "name": "runtimemetrics_enabled",
-            "origin": "unknown",
-            "value": True,
-        },
-    ]
-=======
->>>>>>> 4500943e
 
     assert events[0]["payload"]["configuration"] == [
         {"name": "DD_APPSEC_ENABLED", "origin": "unknown", "value": True},
@@ -231,7 +143,6 @@
         {"name": "DD_DYNAMIC_INSTRUMENTATION_ENABLED", "origin": "unknown", "value": True},
         {"name": "DD_EXCEPTION_DEBUGGING_ENABLED", "origin": "unknown", "value": True},
         {"name": "DD_PROFILING_ENABLED", "origin": "unknown", "value": True},
-        # why is this showing up as True?
         {"name": "DD_TRACE_ENABLED", "origin": "unknown", "value": False},
         {"name": TELEMETRY_PROPAGATION_STYLE_EXTRACT, "origin": "unknown", "value": "b3multi"},
         {"name": TELEMETRY_PROPAGATION_STYLE_INJECT, "origin": "unknown", "value": "datadog"},
