import os
import sys
import sysconfig
import time
from typing import Any  # noqa:F401
from typing import Dict  # noqa:F401
from typing import Optional  # noqa:F401

import httpretty
import mock
import pytest

from ddtrace import config
from ddtrace.internal.compat import PYTHON_VERSION_INFO
import ddtrace.internal.telemetry
from ddtrace.internal.telemetry.constants import TELEMETRY_APM_PRODUCT
from ddtrace.internal.telemetry.constants import TELEMETRY_LOG_LEVEL
from ddtrace.internal.telemetry.data import get_application
from ddtrace.internal.telemetry.data import get_host_info
from ddtrace.internal.telemetry.writer import TelemetryWriter
from ddtrace.internal.telemetry.writer import get_runtime_id
from ddtrace.internal.utils.version import _pep440_to_semver
from ddtrace.settings._telemetry import config as telemetry_config
from tests.conftest import DEFAULT_DDTRACE_SUBPROCESS_TEST_SERVICE_NAME
from tests.utils import call_program
from tests.utils import override_global_config


def test_add_event(telemetry_writer, test_agent_session, mock_time):
    """asserts that add_event queues a telemetry request with valid headers and payload"""
    payload = {"test": "123"}
    payload_type = "test-event"
    # add event to the queue
    telemetry_writer.add_event(payload, payload_type)
    # send request to the agent
    telemetry_writer.periodic(force_flush=True)

    requests = test_agent_session.get_requests()
    assert len(requests) == 1
    assert requests[0]["headers"]["Content-Type"] == "application/json"
    assert requests[0]["headers"]["DD-Client-Library-Language"] == "python"
    assert requests[0]["headers"]["DD-Client-Library-Version"] == _pep440_to_semver()
    assert requests[0]["headers"]["DD-Telemetry-Request-Type"] == "message-batch"
    assert requests[0]["headers"]["DD-Telemetry-API-Version"] == "v2"
    assert requests[0]["headers"]["DD-Telemetry-Debug-Enabled"] == "False"

    events = test_agent_session.get_events(payload_type)
    assert len(events) == 1
    validate_request_body(events[0], payload, payload_type)


def test_add_event_disabled_writer(telemetry_writer, test_agent_session):
    """asserts that add_event() does not create a telemetry request when telemetry writer is disabled"""
    payload = {"test": "123"}
    payload_type = "test-event"
    # ensure events are not queued when telemetry is disabled
    telemetry_writer.add_event(payload, payload_type)

    # ensure no request were sent
    telemetry_writer.periodic(force_flush=True)
    assert len(test_agent_session.get_events(payload_type)) == 1


@pytest.mark.parametrize(
    "env_var,value,expected_value",
    [
        ("DD_APPSEC_SCA_ENABLED", "true", True),
        ("DD_APPSEC_SCA_ENABLED", "True", True),
        ("DD_APPSEC_SCA_ENABLED", "1", True),
        ("DD_APPSEC_SCA_ENABLED", "false", False),
        ("DD_APPSEC_SCA_ENABLED", "False", False),
        ("DD_APPSEC_SCA_ENABLED", "0", False),
    ],
)
def test_app_started_event_configuration_override_asm(
    test_agent_session, run_python_code_in_subprocess, env_var, value, expected_value
):
    """asserts that asm configuration value is changed and queues a valid telemetry request"""
    env = os.environ.copy()
    env["_DD_INSTRUMENTATION_TELEMETRY_TESTS_FORCE_APP_STARTED"] = "true"
    env["DD_APPSEC_ENABLED"] = "true"
    env[env_var] = value
    _, stderr, status, _ = run_python_code_in_subprocess("import ddtrace.auto", env=env)
    assert status == 0, stderr

    configuration = test_agent_session.get_configurations(name=env_var, remove_seq_id=True, effective=True)
    assert len(configuration) == 1, configuration
    assert configuration[0] == {"name": env_var, "origin": "env_var", "value": expected_value}


def test_app_started_event(telemetry_writer, test_agent_session, mock_time):
    """asserts that app_started() queues a valid telemetry request which is then sent by periodic()"""
    with override_global_config(dict(_telemetry_dependency_collection=False)):
        # queue an app started event
<<<<<<< HEAD
        app_started_payload = telemetry_writer._app_started_payload()
        assert app_started_payload is not None, "app_started() did not return an event"
        telemetry_writer.add_event(app_started_payload, "app-started")
=======
        event = telemetry_writer._app_started()
        assert event is not None, "app_started() did not return an event"
        telemetry_writer.add_event(event["payload"], "app-started")
>>>>>>> 640b67e9
        # force a flush
        telemetry_writer.periodic(force_flush=True)

        requests = test_agent_session.get_requests()
        assert len(requests) == 1
        assert requests[0]["headers"]["DD-Telemetry-Request-Type"] == "message-batch"
        app_started_events = test_agent_session.get_events("app-started")
        assert len(app_started_events) == 1
        validate_request_body(app_started_events[0], None, "app-started")
<<<<<<< HEAD
        assert len(app_started_events[0]["payload"]) == 3
        assert app_started_events[0]["payload"].get("configuration")
        assert app_started_events[0]["payload"].get("products")
        assert app_started_events[0]["payload"].get("error") == {"code": 0, "message": ""}
=======
        assert len(app_started_events[0]["payload"]) == 2
        assert app_started_events[0]["payload"].get("configuration")
        assert app_started_events[0]["payload"].get("products")
>>>>>>> 640b67e9


def test_app_started_event_configuration_override(test_agent_session, run_python_code_in_subprocess, tmpdir):
    """
    asserts that default configuration value
    is changed and queues a valid telemetry request
    which is then sent by periodic()
    """
    code = """
# most configurations are reported when ddtrace.auto is imported
import ddtrace.auto
# report configurations not used by ddtrace.auto
import ddtrace.settings.symbol_db
import ddtrace.settings.dynamic_instrumentation
import ddtrace.settings.exception_replay
    """

    env = os.environ.copy()
    # Change configuration default values
    env["DD_EXCEPTION_REPLAY_ENABLED"] = "True"
    env["DD_INSTRUMENTATION_TELEMETRY_ENABLED"] = "True"
    env["DD_TRACE_STARTUP_LOGS"] = "True"
    env["DD_LOGS_INJECTION"] = "True"
    env["DD_DATA_STREAMS_ENABLED"] = "true"
    env["DD_APPSEC_ENABLED"] = "False"
    env["DD_RUNTIME_METRICS_ENABLED"] = "True"
    env["DD_SERVICE_MAPPING"] = "default_dd_service:remapped_dd_service"
    env["DD_TRACE_128_BIT_TRACEID_GENERATION_ENABLED"] = "True"
    env["DD_TRACE_CLIENT_IP_ENABLED"] = "True"
    env["DD_TRACE_COMPUTE_STATS"] = "True"
    env["DD_TRACE_DEBUG"] = "True"
    env["DD_TRACE_ENABLED"] = "False"
    env["DD_TRACE_HEALTH_METRICS_ENABLED"] = "True"
    env["DD_TRACE_OBFUSCATION_QUERY_STRING_REGEXP"] = ".*"
    env["DD_TRACE_OTEL_ENABLED"] = "True"
    env["DD_TRACE_PROPAGATION_STYLE_EXTRACT"] = "tracecontext"
    env["DD_TRACE_PROPAGATION_STYLE_INJECT"] = "tracecontext"
    env["DD_REMOTE_CONFIGURATION_ENABLED"] = "True"
    env["DD_REMOTE_CONFIG_POLL_INTERVAL_SECONDS"] = "1"
    env["DD_TRACE_RATE_LIMIT"] = "50"
    env["DD_TRACE_SAMPLING_RULES"] = '[{"sample_rate":1.0,"service":"xyz","name":"abc"}]'
    env["DD_PROFILING_ENABLED"] = "True"
    env["DD_PROFILING_STACK_ENABLED"] = "False"
    env["DD_PROFILING_MEMORY_ENABLED"] = "False"
    env["DD_PROFILING_HEAP_ENABLED"] = "False"
    env["DD_PROFILING_LOCK_ENABLED"] = "False"
    env["DD_PROFILING_CAPTURE_PCT"] = "5.0"
    env["DD_PROFILING_UPLOAD_INTERVAL"] = "10.0"
    env["DD_PROFILING_MAX_FRAMES"] = "512"
    env["DD_TRACE_SPAN_ATTRIBUTE_SCHEMA"] = "v1"
    env["DD_TRACE_REMOVE_INTEGRATION_SERVICE_NAMES_ENABLED"] = "True"
    env["DD_TRACE_PEER_SERVICE_MAPPING"] = "default_service:remapped_service"
    env["DD_TRACE_API_VERSION"] = "v0.5"
    env["DD_TRACE_WRITER_BUFFER_SIZE_BYTES"] = "1000"
    env["DD_TRACE_WRITER_MAX_PAYLOAD_SIZE_BYTES"] = "9999"
    env["DD_TRACE_WRITER_INTERVAL_SECONDS"] = "30"
    env["DD_TRACE_WRITER_REUSE_CONNECTIONS"] = "True"
    env["DD_TAGS"] = "team:apm,component:web"
    env["DD_INSTRUMENTATION_CONFIG_ID"] = "abcedf123"
    env["DD_LOGS_OTEL_ENABLED"] = "True"
    env["OTEL_EXPORTER_OTLP_ENDPOINT"] = "http://localhost:4317"

    file = tmpdir.join("moon_ears.json")
    file.write('[{"service":"xy?","name":"a*c"}]')
    env["DD_SPAN_SAMPLING_RULES"] = '[{"service":"xyz", "sample_rate":0.23}]'
    env["DD_SPAN_SAMPLING_RULES_FILE"] = str(file)
    env["DD_TRACE_PARTIAL_FLUSH_ENABLED"] = "false"
    env["DD_TRACE_PARTIAL_FLUSH_MIN_SPANS"] = "3"
    env["DD_TRACE_PROPAGATION_BEHAVIOR_EXTRACT"] = "restart"
    env["DD_SITE"] = "datadoghq.com"
    env["DD_APPSEC_RASP_ENABLED"] = "False"
    env["DD_API_SECURITY_ENABLED"] = "False"
    env["DD_APPSEC_AUTOMATED_USER_EVENTS_TRACKING_ENABLED"] = "False"
    env["DD_APPSEC_AUTO_USER_INSTRUMENTATION_MODE"] = "disabled"
    env["DD_INJECT_FORCE"] = "true"
    env["DD_INJECTION_ENABLED"] = "tracer"

    # Ensures app-started event is queued immediately after ddtrace is imported
    # instead of waiting for 10 seconds.
    env["_DD_INSTRUMENTATION_TELEMETRY_TESTS_FORCE_APP_STARTED"] = "true"

    _, stderr, status, _ = run_python_code_in_subprocess(code, env=env)
    assert status == 0, stderr

    # DD_TRACE_AGENT_URL in gitlab is different from CI, to keep things simple we will
    # skip validating this config
    configurations = test_agent_session.get_configurations(
        ignores=["DD_TRACE_AGENT_URL", "DD_AGENT_PORT", "DD_TRACE_AGENT_PORT"], remove_seq_id=True, effective=True
    )
    assert configurations
    configurations.sort(key=lambda x: x["name"])

    expected = [
        {"name": "DD_AGENT_HOST", "origin": "default", "value": None},
        {"name": "DD_API_KEY", "origin": "default", "value": None},
        {"name": "DD_API_SECURITY_DOWNSTREAM_REQUEST_BODY_ANALYSIS_SAMPLE_RATE", "origin": "default", "value": 0.5},
        {"name": "DD_API_SECURITY_ENABLED", "origin": "env_var", "value": False},
        {"name": "DD_API_SECURITY_ENDPOINT_COLLECTION_ENABLED", "origin": "default", "value": True},
        {"name": "DD_API_SECURITY_ENDPOINT_COLLECTION_MESSAGE_LIMIT", "origin": "default", "value": 300},
        {"name": "DD_API_SECURITY_MAX_DOWNSTREAM_REQUEST_BODY_ANALYSIS", "origin": "default", "value": 1},
        {"name": "DD_API_SECURITY_PARSE_RESPONSE_BODY", "origin": "default", "value": True},
        {"name": "DD_API_SECURITY_SAMPLE_DELAY", "origin": "default", "value": 30.0},
        {"name": "DD_APM_TRACING_ENABLED", "origin": "default", "value": True},
        {"name": "DD_APPSEC_AUTOMATED_USER_EVENTS_TRACKING_ENABLED", "origin": "env_var", "value": False},
        {"name": "DD_APPSEC_AUTO_USER_INSTRUMENTATION_MODE", "origin": "env_var", "value": "disabled"},
        {"name": "DD_APPSEC_ENABLED", "origin": "env_var", "value": False},
        {"name": "DD_APPSEC_MAX_STACK_TRACES", "origin": "default", "value": 2},
        {"name": "DD_APPSEC_MAX_STACK_TRACE_DEPTH", "origin": "default", "value": 32},
        {"name": "DD_APPSEC_MAX_STACK_TRACE_DEPTH_TOP_PERCENT", "origin": "default", "value": 75.0},
        {
            "name": "DD_APPSEC_OBFUSCATION_PARAMETER_KEY_REGEXP",
            "origin": "default",
            "value": "(?i)pass|pw(?:or)?d|secret|(?:api|private|public|access)[_-]?key|token|consumer"
            "[_-]?(?:id|key|secret)|sign(?:ed|ature)|bearer|authorization|jsessionid|phpsessid|asp\\"
            ".net[_-]sessionid|sid|jwt",
        },
        {
            "name": "DD_APPSEC_OBFUSCATION_PARAMETER_VALUE_REGEXP",
            "origin": "default",
            "value": r"(?i)(?:p(?:ass)?w(?:or)?d|pass(?:[_-]?phrase)?|"
            r"secret(?:[_-]?key)?|(?:(?:api|private|public|access)[_-]?)"
            r"key(?:[_-]?id)?|(?:(?:auth|access|id|refresh)[_-]?)?token|consumer[_-]?(?:id|key|secret)|sign(?:ed|ature)?"
            r"|auth(?:entication|orization)?|jsessionid|phpsessid|asp\.net(?:[_-]|-)sessionid|sid|jwt)"
            r'(?:\s*=([^;&]+)|"\s*:\s*("[^"]+"|\d+))|bearer\s+([a-z0-9\._\-]+)|token\s*:\s*([a-z0-9]{13})|gh[opsu]_([0-9a-zA-Z]{36})'
            r"|ey[I-L][\w=-]+\.(ey[I-L][\w=-]+(?:\.[\w.+\/=-]+)?)|[\-]{5}BEGIN[a-z\s]+PRIVATE\sKEY[\-]{5}([^\-]+)[\-]"
            r"{5}END[a-z\s]+PRIVATE\sKEY|ssh-rsa\s*([a-z0-9\/\.+]{100,})",
        },
        {"name": "DD_APPSEC_RASP_ENABLED", "origin": "env_var", "value": False},
        {"name": "DD_APPSEC_RULES", "origin": "default", "value": None},
        {
            "name": "DD_APPSEC_SCA_ENABLED",
            "origin": "default",
            "value": None,
        },
        {"name": "DD_APPSEC_STACK_TRACE_ENABLED", "origin": "default", "value": True},
        {"name": "DD_APPSEC_WAF_TIMEOUT", "origin": "default", "value": 5.0},
        {"name": "DD_CIVISIBILITY_AGENTLESS_ENABLED", "origin": "env_var", "value": False},
        {"name": "DD_CIVISIBILITY_AGENTLESS_URL", "origin": "default", "value": ""},
        {"name": "DD_CIVISIBILITY_EARLY_FLAKE_DETECTION_ENABLED", "origin": "default", "value": True},
        {"name": "DD_CIVISIBILITY_ITR_ENABLED", "origin": "default", "value": True},
        {"name": "DD_CIVISIBILITY_LOG_LEVEL", "origin": "default", "value": "info"},
        {"name": "DD_CODE_ORIGIN_FOR_SPANS_ENABLED", "origin": "default", "value": False},
        {"name": "DD_CRASHTRACKING_CREATE_ALT_STACK", "origin": "default", "value": True},
        {"name": "DD_CRASHTRACKING_DEBUG_URL", "origin": "default", "value": None},
        {"name": "DD_CRASHTRACKING_ENABLED", "origin": "default", "value": True},
        {"name": "DD_CRASHTRACKING_STACKTRACE_RESOLVER", "origin": "default", "value": "full"},
        {"name": "DD_CRASHTRACKING_STDERR_FILENAME", "origin": "default", "value": None},
        {"name": "DD_CRASHTRACKING_STDOUT_FILENAME", "origin": "default", "value": None},
        {"name": "DD_CRASHTRACKING_TAGS", "origin": "default", "value": ""},
        {"name": "DD_CRASHTRACKING_USE_ALT_STACK", "origin": "default", "value": True},
        {"name": "DD_CRASHTRACKING_WAIT_FOR_RECEIVER", "origin": "default", "value": True},
        {"name": "DD_DATA_STREAMS_ENABLED", "origin": "env_var", "value": True},
        {"name": "DD_DJANGO_INCLUDE_USER_EMAIL", "origin": "default", "value": False},
        {"name": "DD_DJANGO_INCLUDE_USER_LOGIN", "origin": "default", "value": True},
        {"name": "DD_DJANGO_INCLUDE_USER_NAME", "origin": "default", "value": True},
        {"name": "DD_DJANGO_INCLUDE_USER_REALNAME", "origin": "default", "value": False},
        {"name": "DD_DOGSTATSD_HOST", "origin": "default", "value": None},
        {"name": "DD_DOGSTATSD_PORT", "origin": "default", "value": None},
        {"name": "DD_DOGSTATSD_URL", "origin": "default", "value": None},
        {"name": "DD_DYNAMIC_INSTRUMENTATION_DIAGNOSTICS_INTERVAL", "origin": "default", "value": 3600},
        {"name": "DD_DYNAMIC_INSTRUMENTATION_ENABLED", "origin": "default", "value": False},
        {"name": "DD_DYNAMIC_INSTRUMENTATION_MAX_PAYLOAD_SIZE", "origin": "default", "value": 1048576},
        {"name": "DD_DYNAMIC_INSTRUMENTATION_METRICS_ENABLED", "origin": "default", "value": True},
        {"name": "DD_DYNAMIC_INSTRUMENTATION_PROBE_FILE", "origin": "default", "value": None},
        {"name": "DD_DYNAMIC_INSTRUMENTATION_REDACTED_IDENTIFIERS", "origin": "default", "value": "set()"},
        {"name": "DD_DYNAMIC_INSTRUMENTATION_REDACTED_TYPES", "origin": "default", "value": "set()"},
        {"name": "DD_DYNAMIC_INSTRUMENTATION_REDACTION_EXCLUDED_IDENTIFIERS", "origin": "default", "value": "set()"},
        {"name": "DD_DYNAMIC_INSTRUMENTATION_UPLOAD_INTERVAL_SECONDS", "origin": "default", "value": 1.0},
        {"name": "DD_DYNAMIC_INSTRUMENTATION_UPLOAD_TIMEOUT", "origin": "default", "value": 30},
        {"name": "DD_ENV", "origin": "default", "value": None},
        {"name": "DD_ERROR_TRACKING_HANDLED_ERRORS", "origin": "default", "value": ""},
        {"name": "DD_ERROR_TRACKING_HANDLED_ERRORS_INCLUDE", "origin": "default", "value": ""},
        {"name": "DD_EXCEPTION_REPLAY_CAPTURE_MAX_FRAMES", "origin": "default", "value": 8},
        {"name": "DD_EXCEPTION_REPLAY_ENABLED", "origin": "env_var", "value": True},
        {"name": "DD_FASTAPI_ASYNC_BODY_TIMEOUT_SECONDS", "origin": "default", "value": 0.1},
        {"name": "DD_IAST_DEDUPLICATION_ENABLED", "origin": "default", "value": True},
        {"name": "DD_IAST_ENABLED", "origin": "default", "value": False},
        {"name": "DD_IAST_MAX_CONCURRENT_REQUESTS", "origin": "default", "value": 2},
        {"name": "DD_IAST_REDACTION_ENABLED", "origin": "default", "value": True},
        {
            "name": "DD_IAST_REDACTION_NAME_PATTERN",
            "origin": "default",
            "value": "(?i)^.*(?:p(?:ass)?w(?:or)?d|pass(?:_?phrase)?|secret|(?:api_?|private_?|public_?|access_?"
            "|secret_?)key(?:_?id)?|password|token|username|user_id|last.name|consumer_?(?:id|key|secret)|sign("
            "?:ed|ature)?|auth(?:entication|orization)?)",
        },
        {
            "name": "DD_IAST_REDACTION_VALUE_NUMERAL",
            "origin": "default",
            "value": "^[+-]?((0b[01]+)|(0x[0-9A-Fa-f]+)|(\\d+\\.?\\d*(?:[Ee][+-]?\\d+)?|\\.\\d+(?:[Ee][+-]?"
            "\\d+)?)|(X\\'[0-9A-Fa-f]+\\')|(B\\'[01]+\\'))$",
        },
        {
            "name": "DD_IAST_REDACTION_VALUE_PATTERN",
            "origin": "default",
            "value": "(?i)bearer\\s+[a-z0-9\\._\\-]+|token:[a-z0-9]{13}|password|gh[opsu]_[0-9a-zA-Z]{36}|ey"
            "[I-L][\\w=-]+\\.ey[I-L][\\w=-]+(\\.[\\w.+\\/=-]+)?|[\\-]{5}BEGIN[a-z\\s]+PRIVATE\\sKEY[\\-]{5}"
            "[^\\-]+[\\-]{5}END[a-z\\s]+PRIVATE\\sKEY|ssh-rsa\\s*[a-z0-9\\/\\.+]{100,}",
        },
        {"name": "DD_IAST_REQUEST_SAMPLING", "origin": "default", "value": 30.0},
        {"name": "DD_IAST_SECURITY_CONTROLS_CONFIGURATION", "origin": "default", "value": ""},
        {"name": "DD_IAST_STACK_TRACE_ENABLED", "origin": "default", "value": True},
        {"name": "DD_IAST_TELEMETRY_VERBOSITY", "origin": "default", "value": "INFORMATION"},
        {"name": "DD_IAST_VULNERABILITIES_PER_REQUEST", "origin": "default", "value": 2},
        {"name": "DD_INJECTION_ENABLED", "origin": "env_var", "value": "tracer"},
        {"name": "DD_INJECT_FORCE", "origin": "env_var", "value": True},
        {"name": "DD_INSTRUMENTATION_INSTALL_ID", "origin": "default", "value": None},
        {"name": "DD_INSTRUMENTATION_INSTALL_TYPE", "origin": "default", "value": None},
        {"name": "DD_INSTRUMENTATION_TELEMETRY_ENABLED", "origin": "env_var", "value": True},
        {"name": "DD_LIVE_DEBUGGING_ENABLED", "origin": "default", "value": False},
        {"name": "DD_LLMOBS_AGENTLESS_ENABLED", "origin": "default", "value": None},
        {"name": "DD_LLMOBS_ENABLED", "origin": "default", "value": False},
        {"name": "DD_LLMOBS_INSTRUMENTED_PROXY_URLS", "origin": "default", "value": None},
        {"name": "DD_LLMOBS_ML_APP", "origin": "default", "value": None},
        {"name": "DD_LLMOBS_SAMPLE_RATE", "origin": "default", "value": 1.0},
        {"name": "DD_LOGS_INJECTION", "origin": "env_var", "value": True},
        {"name": "DD_LOGS_OTEL_ENABLED", "origin": "env_var", "value": True},
        {"name": "DD_METRICS_OTEL_ENABLED", "origin": "default", "value": False},
        {"name": "DD_PROFILING_AGENTLESS", "origin": "default", "value": False},
        {"name": "DD_PROFILING_API_TIMEOUT", "origin": "default", "value": 10.0},
        {"name": "DD_PROFILING_CAPTURE_PCT", "origin": "env_var", "value": 5.0},
        {"name": "DD_PROFILING_ENABLED", "origin": "env_var", "value": PYTHON_VERSION_INFO < (3, 14)},
        {"name": "DD_PROFILING_ENABLE_ASSERTS", "origin": "default", "value": False},
        {"name": "DD_PROFILING_ENABLE_CODE_PROVENANCE", "origin": "default", "value": True},
        {"name": "DD_PROFILING_ENDPOINT_COLLECTION_ENABLED", "origin": "default", "value": True},
        {"name": "DD_PROFILING_HEAP_ENABLED", "origin": "env_var", "value": False},
        {"name": "DD_PROFILING_HEAP_SAMPLE_SIZE", "origin": "default", "value": None},
        {"name": "DD_PROFILING_IGNORE_PROFILER", "origin": "default", "value": False},
        {"name": "DD_PROFILING_LOCK_ENABLED", "origin": "env_var", "value": False},
        {"name": "DD_PROFILING_LOCK_NAME_INSPECT_DIR", "origin": "default", "value": True},
        {"name": "DD_PROFILING_MAX_FRAMES", "origin": "env_var", "value": 512},
        {"name": "DD_PROFILING_MAX_TIME_USAGE_PCT", "origin": "default", "value": 1.0},
        {"name": "DD_PROFILING_MEMORY_ENABLED", "origin": "env_var", "value": False},
        {"name": "DD_PROFILING_MEMORY_EVENTS_BUFFER", "origin": "default", "value": 16},
        {"name": "DD_PROFILING_OUTPUT_PPROF", "origin": "default", "value": None},
        {"name": "DD_PROFILING_PYTORCH_ENABLED", "origin": "default", "value": False},
        {"name": "DD_PROFILING_PYTORCH_EVENTS_LIMIT", "origin": "default", "value": 1000000},
        {"name": "DD_PROFILING_SAMPLE_POOL_CAPACITY", "origin": "default", "value": 4},
        {"name": "DD_PROFILING_STACK_ENABLED", "origin": "env_var", "value": False},
        {"name": "DD_PROFILING_STACK_V2_ENABLED", "origin": "default", "value": PYTHON_VERSION_INFO < (3, 14)},
        {"name": "DD_PROFILING_TAGS", "origin": "default", "value": ""},
        {"name": "DD_PROFILING_TIMELINE_ENABLED", "origin": "default", "value": True},
        {"name": "DD_PROFILING_UPLOAD_INTERVAL", "origin": "env_var", "value": 10.0},
        {"name": "DD_REMOTE_CONFIGURATION_ENABLED", "origin": "env_var", "value": True},
        {"name": "DD_REMOTE_CONFIG_POLL_INTERVAL_SECONDS", "origin": "env_var", "value": 1.0},
        {"name": "DD_RUNTIME_METRICS_ENABLED", "origin": "env_var", "value": True},
        {"name": "DD_SERVICE", "origin": "default", "value": DEFAULT_DDTRACE_SUBPROCESS_TEST_SERVICE_NAME},
        {"name": "DD_SERVICE_MAPPING", "origin": "env_var", "value": "default_dd_service:remapped_dd_service"},
        {"name": "DD_SITE", "origin": "env_var", "value": "datadoghq.com"},
        {"name": "DD_SPAN_SAMPLING_RULES", "origin": "env_var", "value": '[{"service":"xyz", "sample_rate":0.23}]'},
        {
            "name": "DD_SPAN_SAMPLING_RULES_FILE",
            "origin": "env_var",
            "value": str(file),
        },
        {"name": "DD_SYMBOL_DATABASE_INCLUDES", "origin": "default", "value": "set()"},
        {"name": "DD_SYMBOL_DATABASE_UPLOAD_ENABLED", "origin": "default", "value": True},
        {"name": "DD_TAGS", "origin": "env_var", "value": "team:apm,component:web"},
        {"name": "DD_TELEMETRY_DEPENDENCY_COLLECTION_ENABLED", "origin": "default", "value": True},
        {"name": "DD_TELEMETRY_HEARTBEAT_INTERVAL", "origin": "default", "value": 60},
        {"name": "DD_TESTING_RAISE", "origin": "env_var", "value": True},
        {"name": "DD_TEST_SESSION_NAME", "origin": "default", "value": None},
        {"name": "DD_TRACE_128_BIT_TRACEID_GENERATION_ENABLED", "origin": "env_var", "value": True},
        {"name": "DD_TRACE_128_BIT_TRACEID_LOGGING_ENABLED", "origin": "default", "value": False},
        {"name": "DD_TRACE_AGENT_HOSTNAME", "origin": "default", "value": None},
        {"name": "DD_TRACE_AGENT_TIMEOUT_SECONDS", "origin": "default", "value": 2.0},
        {"name": "DD_TRACE_API_VERSION", "origin": "env_var", "value": "v0.5"},
        {"name": "DD_TRACE_BAGGAGE_TAG_KEYS", "origin": "default", "value": "user.id,account.id,session.id"},
        {"name": "DD_TRACE_CLIENT_IP_ENABLED", "origin": "env_var", "value": True},
        {"name": "DD_TRACE_CLIENT_IP_HEADER", "origin": "default", "value": None},
        {"name": "DD_TRACE_COMPUTE_STATS", "origin": "env_var", "value": True},
        {"name": "DD_TRACE_DEBUG", "origin": "env_var", "value": True},
        {"name": "DD_TRACE_ENABLED", "origin": "env_var", "value": False},
        {"name": "DD_TRACE_EXPERIMENTAL_FEATURES_ENABLED", "origin": "default", "value": "set()"},
        {"name": "DD_TRACE_EXPERIMENTAL_RUNTIME_ID_ENABLED", "origin": "default", "value": False},
        {"name": "DD_TRACE_HEADER_TAGS", "origin": "default", "value": ""},
        {"name": "DD_TRACE_HEALTH_METRICS_ENABLED", "origin": "env_var", "value": True},
        {"name": "DD_TRACE_HTTP_CLIENT_TAG_QUERY_STRING", "origin": "default", "value": "true"},
        {"name": "DD_TRACE_HTTP_SERVER_ERROR_STATUSES", "origin": "default", "value": "500-599"},
        {"name": "DD_TRACE_INFERRED_PROXY_SERVICES_ENABLED", "origin": "default", "value": False},
        {"name": "DD_TRACE_LOG_FILE", "origin": "default", "value": None},
        {"name": "DD_TRACE_LOG_FILE_LEVEL", "origin": "default", "value": "DEBUG"},
        {"name": "DD_TRACE_LOG_FILE_SIZE_BYTES", "origin": "default", "value": 15728640},
        {"name": "DD_TRACE_LOG_STREAM_HANDLER", "origin": "default", "value": True},
        {"name": "DD_TRACE_METHODS", "origin": "default", "value": None},
        {"name": "DD_TRACE_NATIVE_SPAN_EVENTS", "origin": "default", "value": False},
        {"name": "DD_TRACE_OBFUSCATION_QUERY_STRING_REGEXP", "origin": "env_var", "value": ".*"},
        {"name": "DD_TRACE_OTEL_ENABLED", "origin": "env_var", "value": True},
        {"name": "DD_TRACE_PARTIAL_FLUSH_ENABLED", "origin": "env_var", "value": False},
        {"name": "DD_TRACE_PARTIAL_FLUSH_MIN_SPANS", "origin": "env_var", "value": 3},
        {
            "name": "DD_TRACE_PEER_SERVICE_DEFAULTS_ENABLED",
            "origin": "default",
            "value": False,
        },
        {
            "name": "DD_TRACE_PEER_SERVICE_MAPPING",
            "origin": "env_var",
            "value": "default_service:remapped_service",
        },
        {"name": "DD_TRACE_PROPAGATION_BEHAVIOR_EXTRACT", "origin": "env_var", "value": "restart"},
        {"name": "DD_TRACE_PROPAGATION_EXTRACT_FIRST", "origin": "default", "value": False},
        {"name": "DD_TRACE_PROPAGATION_HTTP_BAGGAGE_ENABLED", "origin": "default", "value": False},
        {"name": "DD_TRACE_PROPAGATION_STYLE_EXTRACT", "origin": "env_var", "value": "tracecontext"},
        {"name": "DD_TRACE_PROPAGATION_STYLE_INJECT", "origin": "env_var", "value": "tracecontext"},
        {"name": "DD_TRACE_RATE_LIMIT", "origin": "env_var", "value": 50},
        {"name": "DD_TRACE_REPORT_HOSTNAME", "origin": "default", "value": False},
        {"name": "DD_TRACE_RESOURCE_RENAMING_ALWAYS_SIMPLIFIED_ENDPOINT", "origin": "default", "value": False},
        {"name": "DD_TRACE_RESOURCE_RENAMING_ENABLED", "origin": "default", "value": False},
        {"name": "DD_TRACE_SAFE_INSTRUMENTATION_ENABLED", "origin": "default", "value": False},
        {
            "name": "DD_TRACE_SAMPLING_RULES",
            "origin": "env_var",
            "value": '[{"sample_rate":1.0,"service":"xyz","name":"abc"}]',
        },
        {"name": "DD_TRACE_SPAN_TRACEBACK_MAX_SIZE", "origin": "default", "value": 30},
        {"name": "DD_TRACE_STARTUP_LOGS", "origin": "env_var", "value": True},
        {"name": "DD_TRACE_WRITER_BUFFER_SIZE_BYTES", "origin": "env_var", "value": 1000},
        {"name": "DD_TRACE_WRITER_INTERVAL_SECONDS", "origin": "env_var", "value": 30.0},
        {"name": "DD_TRACE_WRITER_MAX_PAYLOAD_SIZE_BYTES", "origin": "env_var", "value": 9999},
        {"name": "DD_TRACE_WRITER_REUSE_CONNECTIONS", "origin": "env_var", "value": True},
        {"name": "DD_TRACE_X_DATADOG_TAGS_MAX_LENGTH", "origin": "default", "value": 512},
        {"name": "DD_USER_MODEL_EMAIL_FIELD", "origin": "default", "value": ""},
        {"name": "DD_USER_MODEL_LOGIN_FIELD", "origin": "default", "value": ""},
        {"name": "DD_USER_MODEL_NAME_FIELD", "origin": "default", "value": ""},
        {"name": "DD_VERSION", "origin": "default", "value": None},
        {
            "name": "OTEL_EXPORTER_OTLP_ENDPOINT",
            "origin": "env_var",
            "value": "http://localhost:4317",
        },
        {
            "name": "OTEL_EXPORTER_OTLP_HEADERS",
            "origin": "default",
            "value": "",
        },
        {
            "name": "OTEL_EXPORTER_OTLP_LOGS_ENDPOINT",
            "origin": "env_var",
            "value": "http://localhost:4317",
        },
        {
            "name": "OTEL_EXPORTER_OTLP_LOGS_HEADERS",
            "origin": "default",
            "value": "",
        },
        {
            "name": "OTEL_EXPORTER_OTLP_LOGS_PROTOCOL",
            "origin": "default",
            "value": "grpc",
        },
        {
            "name": "OTEL_EXPORTER_OTLP_LOGS_TIMEOUT",
            "origin": "default",
            "value": 10000,
        },
        {
            "name": "OTEL_EXPORTER_OTLP_PROTOCOL",
            "origin": "default",
            "value": "grpc",
        },
        {
            "name": "OTEL_EXPORTER_OTLP_TIMEOUT",
            "origin": "default",
            "value": 10000,
        },
        {"name": "_DD_APPSEC_DEDUPLICATION_ENABLED", "origin": "default", "value": True},
        {"name": "_DD_IAST_LAZY_TAINT", "origin": "default", "value": False},
        {"name": "_DD_IAST_USE_ROOT_SPAN", "origin": "default", "value": False},
        {"name": "_DD_TRACE_WRITER_LOG_ERROR_PAYLOADS", "origin": "default", "value": False},
        {"name": "_DD_TRACE_WRITER_NATIVE", "origin": "default", "value": False},
        {"name": "instrumentation_source", "origin": "code", "value": "manual"},
        {"name": "python_build_gnu_type", "origin": "unknown", "value": sysconfig.get_config_var("BUILD_GNU_TYPE")},
        {"name": "python_host_gnu_type", "origin": "unknown", "value": sysconfig.get_config_var("HOST_GNU_TYPE")},
        {"name": "python_soabi", "origin": "unknown", "value": sysconfig.get_config_var("SOABI")},
    ]
    assert configurations == expected, configurations


def test_update_dependencies_event(test_agent_session, ddtrace_run_python_code_in_subprocess):
    env = os.environ.copy()
    # app-started events are sent 10 seconds after ddtrace imported, this configuration overrides this
    # behavior to force the app-started event to be queued immediately
    env["_DD_INSTRUMENTATION_TELEMETRY_TESTS_FORCE_APP_STARTED"] = "true"

    # Import httppretty after ddtrace is imported, this ensures that the module is sent in a dependencies event
    # Imports httpretty twice and ensures only one dependency entry is sent
    _, stderr, status, _ = ddtrace_run_python_code_in_subprocess("import xmltodict", env=env)
    assert status == 0, stderr
    deps = test_agent_session.get_dependencies("xmltodict")
    assert len(deps) == 1, deps


def test_endpoint_discovery_event(test_agent_session, ddtrace_run_python_code_in_subprocess):
    env = os.environ.copy()
    # app-started events are sent 10 seconds after ddtrace imported, this configuration overrides this
    # behavior to force the app-started event to be queued immediately
    env["_DD_INSTRUMENTATION_TELEMETRY_TESTS_FORCE_APP_STARTED"] = "true"

    # Import httppretty after ddtrace is imported, this ensures that the module is sent in a dependencies event
    # Imports httpretty twice and ensures only one dependency entry is sent

    mini_django_app = """
from os import path as osp
def rel_path(*p): return osp.normpath(osp.join(rel_path.path, *p))
rel_path.path = osp.abspath(osp.dirname(__file__))
this = osp.splitext(osp.basename(__file__))[0]
from django.conf import settings
SETTINGS = dict(
    DATABASES = {},
    DEBUG=True,
    TEMPLATE_DEBUG=True,
    ROOT_URLCONF = this
)
SETTINGS['DATABASES']={
    'default':{
        'ENGINE':'django.db.backends.sqlite3',
        'NAME':rel_path('db')
    }
}

if __name__=='__main__':
    settings.configure(**SETTINGS)

if __name__ == '__main__':
    from django.core import management
    management.execute_from_command_line()

from django.urls import path
from django.http import HttpResponse
from django.views.decorators.http import require_http_methods
@require_http_methods(["GET"])
def view_name(request):
    return HttpResponse('response text')
def mini_app(request):
    return HttpResponse('response text')
urlpatterns = [ path('mini_app/',mini_app), path('view_name/', view_name) ]
"""

    _, stderr, status, _ = ddtrace_run_python_code_in_subprocess(mini_django_app, env=env)
    assert status == 0, stderr
    deps = test_agent_session.get_dependencies("django")
    assert len(deps) == 1, deps

    events = test_agent_session.get_events("app-endpoints")
    assert len(events) == 1, events
    payload = events[0]["payload"]
    assert payload["is_first"] is True
    endpoints = payload["endpoints"]
    assert len(endpoints) == 2, endpoints
    assert any(
        e["path"] == "mini_app/" and e["method"] == "*" and e["operation_name"] == "django.request" for e in endpoints
    ), endpoints
    assert any(
        e["path"] == "view_name/"
        and e["method"] == "GET"
        and e["resource_name"] == "GET view_name/"
        and e["operation_name"] == "django.request"
        for e in endpoints
    ), endpoints


def test_instrumentation_source_config(
    test_agent_session, ddtrace_run_python_code_in_subprocess, run_python_code_in_subprocess
):
    env = os.environ.copy()
    env["_DD_INSTRUMENTATION_TELEMETRY_TESTS_FORCE_APP_STARTED"] = "true"

    _, stderr, status, _ = call_program("ddtrace-run", sys.executable, "-c", "", env=env)
    assert status == 0, stderr
    configs = test_agent_session.get_configurations("instrumentation_source")
    assert configs and configs[-1]["value"] == "cmd_line"
    test_agent_session.clear()

    _, stderr, status, _ = call_program(sys.executable, "-c", "import ddtrace.auto", env=env)
    assert status == 0, stderr
    configs = test_agent_session.get_configurations("instrumentation_source")
    assert configs and configs[-1]["value"] == "manual"
    test_agent_session.clear()

    _, stderr, status, _ = call_program(sys.executable, "-c", "import ddtrace", env=env)
    assert status == 0, stderr
    configs = test_agent_session.get_configurations("instrumentation_source")
    assert not configs, "instrumentation_source should not be set when ddtrace instrumentation is not used"


def test_update_dependencies_event_when_disabled(test_agent_session, ddtrace_run_python_code_in_subprocess):
    env = os.environ.copy()
    # app-started events are sent 10 seconds after ddtrace imported, this configuration overrides this
    # behavior to force the app-started event to be queued immediately
    env["_DD_INSTRUMENTATION_TELEMETRY_TESTS_FORCE_APP_STARTED"] = "true"
    env["DD_TELEMETRY_DEPENDENCY_COLLECTION_ENABLED"] = "false"

    # Import httppretty after ddtrace is imported, this ensures that the module is sent in a dependencies event
    # Imports httpretty twice and ensures only one dependency entry is sent
    _, stderr, status, _ = ddtrace_run_python_code_in_subprocess("import xmltodict", env=env)
    events = test_agent_session.get_events("app-dependencies-loaded")
    assert len(events) == 0, events


def test_update_dependencies_event_not_stdlib(test_agent_session, ddtrace_run_python_code_in_subprocess):
    env = os.environ.copy()
    # app-started events are sent 10 seconds after ddtrace imported, this configuration overrides this
    # behavior to force the app-started event to be queued immediately
    env["_DD_INSTRUMENTATION_TELEMETRY_TESTS_FORCE_APP_STARTED"] = "true"

    # Import httppretty after ddtrace is imported, this ensures that the module is sent in a dependencies event
    # Imports httpretty twice and ensures only one dependency entry is sent
    _, stderr, status, _ = ddtrace_run_python_code_in_subprocess(
        """
import sys
import httpretty
del sys.modules["httpretty"]
import httpretty
""",
        env=env,
    )
    assert status == 0, stderr
    deps = test_agent_session.get_dependencies("httpretty")
    assert len(deps) == 1, deps


def test_app_closing_event(telemetry_writer, test_agent_session, mock_time):
    """asserts that app_shutdown() queues and sends an app-closing telemetry request"""
    # Telemetry writer must start before app-closing event is queued
    telemetry_writer.started = True
    # send app closed event
    telemetry_writer.app_shutdown()

    num_requests = len(test_agent_session.get_requests())
    assert num_requests == 1
    # ensure a valid request body was sent
    events = test_agent_session.get_events("app-closing")
    assert len(events) == 1
    validate_request_body(events[0], {}, "app-closing", num_requests)


def test_add_integration(telemetry_writer, test_agent_session, mock_time):
    """asserts that add_integration() queues a valid telemetry request"""
    with override_global_config(dict(_telemetry_dependency_collection=False)):
        # queue integrations
        telemetry_writer.add_integration("integration-t", True, True, "")
        telemetry_writer.add_integration("integration-f", False, False, "terrible failure")
        # send integrations to the agent
        telemetry_writer.periodic(force_flush=True)

        events = test_agent_session.get_events("app-integrations-change")
        # assert integration change telemetry request was sent
        assert len(events) == 1
        # assert that the request had a valid request body
        events[0]["payload"]["integrations"].sort(key=lambda x: x["name"])
        expected_payload = {
            "integrations": [
                {
                    "name": "integration-f",
                    "version": "",
                    "enabled": False,
                    "auto_enabled": False,
                    "compatible": False,
                    "error": "terrible failure",
                },
                {
                    "name": "integration-t",
                    "version": "",
                    "enabled": True,
                    "auto_enabled": True,
                    "compatible": True,
                    "error": "",
                },
            ]
        }
        validate_request_body(events[0], expected_payload, "app-integrations-change")


def test_app_client_configuration_changed_event(telemetry_writer, test_agent_session, mock_time):
    # force periodic call to flush the first app_started call
    telemetry_writer.periodic(force_flush=True)
    """asserts that queuing a configuration sends a valid telemetry request"""
    with override_global_config(dict()):
        telemetry_writer.add_configuration("appsec_enabled", True, "env_var")
        telemetry_writer.add_configuration("DD_TRACE_PROPAGATION_STYLE_EXTRACT", "datadog", "default")
        telemetry_writer.add_configuration("appsec_enabled", False, "code")

        telemetry_writer.periodic(force_flush=True)

        events = test_agent_session.get_events("app-client-configuration-change")
        received_configurations = [c for event in events for c in event["payload"]["configuration"]]
        received_configurations.sort(key=lambda c: c["seq_id"])
        assert (
            received_configurations[0]["seq_id"]
            < received_configurations[1]["seq_id"]
            < received_configurations[2]["seq_id"]
        )
        # assert that all configuration values are sent to the agent in the order they were added (by seq_id)
        assert received_configurations[0]["name"] == "appsec_enabled"
        assert received_configurations[0]["origin"] == "env_var"
        assert received_configurations[0]["value"] is True
        assert received_configurations[1]["name"] == "DD_TRACE_PROPAGATION_STYLE_EXTRACT"
        assert received_configurations[1]["origin"] == "default"
        assert received_configurations[1]["value"] == "datadog"
        assert received_configurations[2]["name"] == "appsec_enabled"
        assert received_configurations[2]["origin"] == "code"
        assert received_configurations[2]["value"] is False


def test_add_integration_disabled_writer(telemetry_writer, test_agent_session):
    """asserts that add_integration() does not queue an integration when telemetry is disabled"""
    telemetry_writer.disable()

    telemetry_writer.add_integration("integration-name", True, False, "")
    telemetry_writer.periodic(force_flush=True)
    assert len(test_agent_session.get_events("app-integrations-change")) == 0


@pytest.mark.parametrize("mock_status", [300, 400, 401, 403, 500])
def test_send_failing_request(mock_status, telemetry_writer):
    """asserts that a warning is logged when an unsuccessful response is returned by the http client"""

    with override_global_config(dict(_telemetry_dependency_collection=False)):
        # force periodic call to flush the first app_started call
        telemetry_writer.periodic(force_flush=True)
        with httpretty.enabled():
            httpretty.register_uri(httpretty.POST, telemetry_writer._client.url, status=mock_status)
            with mock.patch("ddtrace.internal.telemetry.writer.log") as log:
                # sends failing app-heartbeat event
                telemetry_writer.periodic(force_flush=True)
                # asserts unsuccessful status code was logged
                log.debug.assert_called_with(
<<<<<<< HEAD
                    "Failed to send Instrumentation Telemetry to %s. Event(s): %s. Response: %s",
=======
                    "Failed to send Instrumentation Telemetry to %s. Response: %s",
>>>>>>> 640b67e9
                    telemetry_writer._client.url,
                    mock.ANY,
                    mock_status,
                )


def test_app_heartbeat_event_periodic(mock_time, telemetry_writer, test_agent_session):
    # type: (mock.Mock, Any, Any) -> None
    """asserts that we queue/send app-heartbeat when periodc() is called"""
    # Ensure telemetry writer is initialized to send periodic events
    telemetry_writer._is_periodic = True
    telemetry_writer.started = True
    # Assert default telemetry interval is 10 seconds and the expected periodic threshold and counts are set
    assert telemetry_writer.interval == 10
    assert telemetry_writer._periodic_threshold == 5
    assert telemetry_writer._periodic_count == 0

    # Assert next flush contains app-heartbeat event
    for _ in range(telemetry_writer._periodic_threshold):
        telemetry_writer.periodic()
        assert test_agent_session.get_events(mock.ANY, filter_heartbeats=False) == []

    telemetry_writer.periodic()
    heartbeat_events = test_agent_session.get_events("app-heartbeat", filter_heartbeats=False)
    assert len(heartbeat_events) == 1


def test_app_heartbeat_event(mock_time, telemetry_writer, test_agent_session):
    # type: (mock.Mock, Any, Any) -> None
    """asserts that we queue/send app-heartbeat event every 60 seconds when app_heartbeat_event() is called"""
    # Assert a maximum of one heartbeat is queued per flush
    telemetry_writer.periodic(force_flush=True)
    events = test_agent_session.get_events(mock.ANY, filter_heartbeats=False)
    assert len(events) > 0


def test_app_product_change_event(mock_time, telemetry_writer, test_agent_session):
    # type: (mock.Mock, Any, Any) -> None
    """asserts that enabling or disabling an APM Product triggers a valid telemetry request"""

    # Assert that the default product status is disabled
    assert any(telemetry_writer._product_enablement.values()) is False
    # Assert that the product status is first reported in app-started event
    telemetry_writer.product_activated(TELEMETRY_APM_PRODUCT.LLMOBS, True)
    telemetry_writer.product_activated(TELEMETRY_APM_PRODUCT.DYNAMIC_INSTRUMENTATION, True)
    telemetry_writer.product_activated(TELEMETRY_APM_PRODUCT.PROFILER, True)
    telemetry_writer.product_activated(TELEMETRY_APM_PRODUCT.APPSEC, True)
<<<<<<< HEAD
    telemetry_writer.periodic(force_flush=True)
    events = test_agent_session.get_events("app-started")
    assert len(events) == 1
    products = events[0]["payload"]["products"]
    version = _pep440_to_semver()
    assert products == {
        TELEMETRY_APM_PRODUCT.APPSEC.value: {"enabled": True, "version": version},
        TELEMETRY_APM_PRODUCT.DYNAMIC_INSTRUMENTATION.value: {"enabled": True, "version": version},
        TELEMETRY_APM_PRODUCT.LLMOBS.value: {"enabled": True, "version": version},
        TELEMETRY_APM_PRODUCT.PROFILER.value: {"enabled": True, "version": version},
    }
    # Assert that product change event is not sent, products should be first reported in app-started
=======
    assert all(telemetry_writer._product_enablement.values())

    telemetry_writer.periodic(force_flush=True)

    # Assert that there's only an app_started event (since product activation happened before the app started)
>>>>>>> 640b67e9
    events = test_agent_session.get_events("app-product-change")
    telemetry_writer.periodic(force_flush=True)
    assert not len(events)
    # Assert that unchanged status doesn't generate the event
    telemetry_writer.product_activated(TELEMETRY_APM_PRODUCT.PROFILER, True)
    telemetry_writer.periodic(force_flush=True)
    events = test_agent_session.get_events("app-product-change")
    assert not len(events)
    # Assert that product change event is sent when product status changes
    telemetry_writer.product_activated(TELEMETRY_APM_PRODUCT.APPSEC, False)
    telemetry_writer.product_activated(TELEMETRY_APM_PRODUCT.DYNAMIC_INSTRUMENTATION, False)
    telemetry_writer.periodic(force_flush=True)
    events = test_agent_session.get_events("app-product-change")
    assert len(events) == 1
    assert events[0]["request_type"] == "app-product-change"
    products = events[0]["payload"]["products"]
    version = _pep440_to_semver()
    assert products == {
        TELEMETRY_APM_PRODUCT.APPSEC.value: {"enabled": False, "version": version},
        TELEMETRY_APM_PRODUCT.DYNAMIC_INSTRUMENTATION.value: {"enabled": False, "version": version},
    }


def validate_request_body(received_body, payload, payload_type, seq_id=None):
    # type: (Dict, Dict, str, Optional[int]) -> Dict
    """used to test the body of requests received by the testagent"""
    assert len(received_body) == 9
    assert received_body["tracer_time"] == time.time()
    assert received_body["runtime_id"] == get_runtime_id()
    assert received_body["api_version"] == "v2"
    assert received_body["debug"] is False
    if seq_id is not None:
        assert received_body["seq_id"] == seq_id
    assert received_body["application"] == get_application(config.service, config.version, config.env)
    assert received_body["host"] == get_host_info()
    if payload is not None:
        assert received_body["payload"] == payload
    assert received_body["request_type"] == payload_type


def test_telemetry_writer_agent_setup():
    with override_global_config(
        {"_dd_site": "datad0g.com", "_dd_api_key": "foobarkey", "_ci_visibility_agentless_enabled": False}
    ):
        new_telemetry_writer = ddtrace.internal.telemetry.TelemetryWriter(agentless=False)
        assert new_telemetry_writer._enabled
        assert new_telemetry_writer._client._endpoint == "telemetry/proxy/api/v2/apmtelemetry"
        assert "http://" in new_telemetry_writer._client._telemetry_url
        assert ":9126" in new_telemetry_writer._client._telemetry_url
        assert "dd-api-key" not in new_telemetry_writer._client._headers


@pytest.mark.parametrize(
    "env_agentless,arg_agentless,expected_endpoint",
    [
        (True, True, "api/v2/apmtelemetry"),
        (True, False, "telemetry/proxy/api/v2/apmtelemetry"),
        (False, True, "api/v2/apmtelemetry"),
        (False, False, "telemetry/proxy/api/v2/apmtelemetry"),
    ],
)
def test_telemetry_writer_agent_setup_agentless_arg_overrides_env(env_agentless, arg_agentless, expected_endpoint):
    with override_global_config(
        {"_dd_site": "datad0g.com", "_dd_api_key": "foobarkey", "_ci_visibility_agentless_enabled": env_agentless}
    ):
        new_telemetry_writer = ddtrace.internal.telemetry.TelemetryWriter(agentless=arg_agentless)
        # Note: other tests are checking whether values bet set properly, so we're only looking at agentlessness here
        assert new_telemetry_writer._client._endpoint == expected_endpoint


@pytest.mark.subprocess(
    env={"DD_SITE": "datad0g.com", "DD_API_KEY": "foobarkey", "DD_CIVISIBILITY_AGENTLESS_ENABLED": "true"}
)
def test_telemetry_writer_agentless_setup():
    from ddtrace.internal.telemetry import telemetry_writer

    assert telemetry_writer._enabled
    assert telemetry_writer._client._endpoint == "api/v2/apmtelemetry"
    assert telemetry_writer._client._telemetry_url == "https://all-http-intake.logs.datad0g.com"
    assert telemetry_writer._client._headers["dd-api-key"] == "foobarkey"


@pytest.mark.subprocess(
    env={"DD_SITE": "datadoghq.eu", "DD_API_KEY": "foobarkey", "DD_CIVISIBILITY_AGENTLESS_ENABLED": "true"}
)
def test_telemetry_writer_agentless_setup_eu():
    from ddtrace.internal.telemetry import telemetry_writer

    assert telemetry_writer._enabled
    assert telemetry_writer._client._endpoint == "api/v2/apmtelemetry"
    assert telemetry_writer._client._telemetry_url == "https://instrumentation-telemetry-intake.datadoghq.eu"
    assert telemetry_writer._client._headers["dd-api-key"] == "foobarkey"


@pytest.mark.subprocess(env={"DD_SITE": "datad0g.com", "DD_API_KEY": "", "DD_CIVISIBILITY_AGENTLESS_ENABLED": "true"})
def test_telemetry_writer_agentless_disabled_without_api_key():
    from ddtrace.internal.telemetry import telemetry_writer

    assert not telemetry_writer._enabled
    assert telemetry_writer._client._endpoint == "api/v2/apmtelemetry"
    assert telemetry_writer._client._telemetry_url == "https://all-http-intake.logs.datad0g.com"
    assert "dd-api-key" not in telemetry_writer._client._headers


@pytest.mark.subprocess(env={"DD_SITE": "datad0g.com", "DD_API_KEY": "foobarkey"})
def test_telemetry_writer_is_using_agentless_by_default_if_api_key_is_available():
    from ddtrace.internal.telemetry import telemetry_writer

    assert telemetry_writer._enabled
    assert telemetry_writer._client._endpoint == "api/v2/apmtelemetry"
    assert telemetry_writer._client._telemetry_url == "https://all-http-intake.logs.datad0g.com"
    assert telemetry_writer._client._headers["dd-api-key"] == "foobarkey"


@pytest.mark.subprocess(env={"DD_API_KEY": "", "DD_CIVISIBILITY_AGENTLESS_ENABLED": "false"})
def test_telemetry_writer_is_using_agent_by_default_if_api_key_is_not_available():
    from ddtrace.internal.telemetry import telemetry_writer

    assert telemetry_writer._enabled
    assert telemetry_writer._client._endpoint == "telemetry/proxy/api/v2/apmtelemetry"
    assert telemetry_writer._client._telemetry_url in ("http://localhost:9126", "http://testagent:9126")
    assert "dd-api-key" not in telemetry_writer._client._headers


def test_otel_config_telemetry(test_agent_session, run_python_code_in_subprocess, tmpdir):
    """
    asserts that telemetry data is submitted for OpenTelemetry configurations
    """

    env = os.environ.copy()
    env["DD_SERVICE"] = "dd_service"
    env["OTEL_SERVICE_NAME"] = "otel_service"
    env["OTEL_LOG_LEVEL"] = "DEBUG"
    env["OTEL_PROPAGATORS"] = "tracecontext"
    env["OTEL_TRACES_SAMPLER"] = "always_on"
    env["OTEL_TRACES_EXPORTER"] = "none"
    env["OTEL_LOGS_EXPORTER"] = "otlp"
    env["OTEL_RESOURCE_ATTRIBUTES"] = "team=apm,component=web"
    env["OTEL_SDK_DISABLED"] = "true"
    env["OTEL_UNSUPPORTED_CONFIG"] = "value"
    env["_DD_INSTRUMENTATION_TELEMETRY_TESTS_FORCE_APP_STARTED"] = "true"

    _, stderr, status, _ = run_python_code_in_subprocess("import ddtrace", env=env)
    assert status == 0, stderr

    configurations = {c["name"]: c for c in test_agent_session.get_configurations(remove_seq_id=True, effective=True)}

    assert configurations["DD_SERVICE"] == {"name": "DD_SERVICE", "origin": "env_var", "value": "dd_service"}
    assert configurations["DD_TRACE_DEBUG"] == {"name": "DD_TRACE_DEBUG", "origin": "otel_env_var", "value": "debug"}
    assert configurations["DD_TRACE_PROPAGATION_STYLE_INJECT"] == {
        "name": "DD_TRACE_PROPAGATION_STYLE_INJECT",
        "origin": "otel_env_var",
        "value": "tracecontext",
    }
    assert configurations["DD_TRACE_PROPAGATION_STYLE_EXTRACT"] == {
        "name": "DD_TRACE_PROPAGATION_STYLE_EXTRACT",
        "origin": "otel_env_var",
        "value": "tracecontext",
    }
    assert configurations["DD_TRACE_SAMPLING_RULES"] == {
        "name": "DD_TRACE_SAMPLING_RULES",
        "origin": "otel_env_var",
        "value": "always_on",
    }
    assert configurations["DD_TRACE_ENABLED"] == {
        "name": "DD_TRACE_ENABLED",
        "origin": "otel_env_var",
        "value": "none",
    }
    assert configurations["DD_TAGS"] == {
        "name": "DD_TAGS",
        "origin": "otel_env_var",
        "value": "team=apm,component=web",
    }
    assert configurations["DD_TRACE_OTEL_ENABLED"] == {
        "name": "DD_TRACE_OTEL_ENABLED",
        "origin": "otel_env_var",
        "value": "true",
    }

    env_hiding_metrics = test_agent_session.get_metrics("otel.env.hiding")
    tags = [m["tags"] for m in env_hiding_metrics]
    assert tags == [["config_opentelemetry:otel_service_name", "config_datadog:dd_service"]]

    env_unsupported_metrics = test_agent_session.get_metrics("otel.env.unsupported")
    tags = [m["tags"] for m in env_unsupported_metrics]
    assert tags == [["config_opentelemetry:otel_unsupported_config"]]

    env_invalid_metrics = test_agent_session.get_metrics("otel.env.invalid")
    tags = [m["tags"] for m in env_invalid_metrics]
    assert tags == [["config_opentelemetry:otel_logs_exporter"]]


def test_add_error_log(mock_time, telemetry_writer, test_agent_session):
    """Test add_integration_error_log functionality with real stack trace"""
    try:
        import json

        json.loads("{invalid: json,}")
    except Exception as e:
        telemetry_writer.add_error_log("Test error message", e)
        telemetry_writer.periodic(force_flush=True)

        log_events = test_agent_session.get_events("logs")
        assert len(log_events) == 1

        logs = log_events[0]["payload"]["logs"]
        assert len(logs) == 1

        log_entry = logs[0]
        assert log_entry["level"] == TELEMETRY_LOG_LEVEL.ERROR.value
        assert log_entry["message"] == "Test error message"

        stack_trace = log_entry["stack_trace"]
        expected_lines = [
            "Traceback (most recent call last):",
            "<REDACTED>",  # User code gets redacted
            '  File "json/__init__.py',
            "    return _default_decoder.decode(s)",
            '  File "json/decoder.py"',
            "    obj, end = self.raw_decode(s, idx=_w(s, 0).end())",
            '  File "json/decoder.py"',
            "    obj, end = self.scan_once(s, idx)",
            "json.decoder.JSONDecodeError: <REDACTED>",
        ]
        for expected_line in expected_lines:
            assert expected_line in stack_trace


def test_add_integration_error_log_with_log_collection_disabled(mock_time, telemetry_writer, test_agent_session):
    """Test that add_integration_error_log respects LOG_COLLECTION_ENABLED setting"""
    original_value = telemetry_config.LOG_COLLECTION_ENABLED
    try:
        telemetry_config.LOG_COLLECTION_ENABLED = False

        try:
            raise ValueError("Test exception")
        except ValueError as e:
            telemetry_writer.add_error_log("Test error message", e)
            telemetry_writer.periodic(force_flush=True)

            log_events = test_agent_session.get_events("logs")
            assert len(log_events) == 0
    finally:
        telemetry_config.LOG_COLLECTION_ENABLED = original_value


@pytest.mark.parametrize(
    "filename, result",
    [
        ("/path/to/file.py", "<REDACTED>"),
        ("/path/to/ddtrace/contrib/flask/file.py", "<REDACTED>"),
        ("/path/to/lib/python3.13/site-packages/ddtrace/_trace/tracer.py", "ddtrace/_trace/tracer.py"),
        ("/path/to/lib/python3.13/site-packages/requests/api.py", "requests/api.py"),
        (
            "/path/to/python@3.13/3.13.1/Frameworks/Python.framework/Versions/3.13/lib/python3.13/json/__init__.py",
            "json/__init__.py",
        ),
    ],
)
def test_redact_filename(filename, result):
    """Test file redaction logic"""
    writer = TelemetryWriter(is_periodic=False)
    assert writer._format_file_path(filename) == result


def test_telemetry_writer_multiple_sources_config(telemetry_writer, test_agent_session):
    """Test that telemetry data is submitted for multiple sources with increasing seq_id"""

    telemetry_writer.add_configuration("DD_SERVICE", "unamed_python_service", "default")
    telemetry_writer.add_configuration("DD_SERVICE", "otel_service", "otel_env_var")
    telemetry_writer.add_configuration("DD_SERVICE", "dd_service", "env_var")
    telemetry_writer.add_configuration("DD_SERVICE", "monkey", "code")
    telemetry_writer.add_configuration("DD_SERVICE", "baboon", "remote_config")
    telemetry_writer.add_configuration("DD_SERVICE", "baboon", "fleet_stable_config")

    telemetry_writer.periodic(force_flush=True)

    configs = test_agent_session.get_configurations(name="DD_SERVICE", remove_seq_id=False, effective=False)
    assert len(configs) == 6, configs

    sorted_configs = sorted(configs, key=lambda x: x["seq_id"])
    assert sorted_configs[0]["value"] == "unamed_python_service"
    assert sorted_configs[0]["origin"] == "default"
    assert sorted_configs[0]["seq_id"] == 1

    assert sorted_configs[1]["value"] == "otel_service"
    assert sorted_configs[1]["origin"] == "otel_env_var"
    assert sorted_configs[1]["seq_id"] == 2

    assert sorted_configs[2]["value"] == "dd_service"
    assert sorted_configs[2]["origin"] == "env_var"
    assert sorted_configs[2]["seq_id"] == 3

    assert sorted_configs[3]["value"] == "monkey"
    assert sorted_configs[3]["origin"] == "code"
    assert sorted_configs[3]["seq_id"] == 4

    assert sorted_configs[4]["value"] == "baboon"
    assert sorted_configs[4]["origin"] == "remote_config"
    assert sorted_configs[4]["seq_id"] == 5

    assert sorted_configs[5]["value"] == "baboon"
    assert sorted_configs[5]["origin"] == "fleet_stable_config"
    assert sorted_configs[5]["seq_id"] == 6<|MERGE_RESOLUTION|>--- conflicted
+++ resolved
@@ -92,15 +92,9 @@
     """asserts that app_started() queues a valid telemetry request which is then sent by periodic()"""
     with override_global_config(dict(_telemetry_dependency_collection=False)):
         # queue an app started event
-<<<<<<< HEAD
-        app_started_payload = telemetry_writer._app_started_payload()
-        assert app_started_payload is not None, "app_started() did not return an event"
-        telemetry_writer.add_event(app_started_payload, "app-started")
-=======
-        event = telemetry_writer._app_started()
-        assert event is not None, "app_started() did not return an event"
-        telemetry_writer.add_event(event["payload"], "app-started")
->>>>>>> 640b67e9
+        payload = telemetry_writer._app_started_payload()
+        assert payload is not None, "app_started() did not return an event"
+        telemetry_writer.add_event(payload, "app-started")
         # force a flush
         telemetry_writer.periodic(force_flush=True)
 
@@ -110,16 +104,9 @@
         app_started_events = test_agent_session.get_events("app-started")
         assert len(app_started_events) == 1
         validate_request_body(app_started_events[0], None, "app-started")
-<<<<<<< HEAD
-        assert len(app_started_events[0]["payload"]) == 3
-        assert app_started_events[0]["payload"].get("configuration")
-        assert app_started_events[0]["payload"].get("products")
-        assert app_started_events[0]["payload"].get("error") == {"code": 0, "message": ""}
-=======
         assert len(app_started_events[0]["payload"]) == 2
         assert app_started_events[0]["payload"].get("configuration")
         assert app_started_events[0]["payload"].get("products")
->>>>>>> 640b67e9
 
 
 def test_app_started_event_configuration_override(test_agent_session, run_python_code_in_subprocess, tmpdir):
@@ -648,13 +635,10 @@
     telemetry_writer.started = True
     # send app closed event
     telemetry_writer.app_shutdown()
-
-    num_requests = len(test_agent_session.get_requests())
-    assert num_requests == 1
     # ensure a valid request body was sent
     events = test_agent_session.get_events("app-closing")
     assert len(events) == 1
-    validate_request_body(events[0], {}, "app-closing", num_requests)
+    validate_request_body(events[0], {}, "app-closing", 1)
 
 
 def test_add_integration(telemetry_writer, test_agent_session, mock_time):
@@ -748,13 +732,8 @@
                 telemetry_writer.periodic(force_flush=True)
                 # asserts unsuccessful status code was logged
                 log.debug.assert_called_with(
-<<<<<<< HEAD
-                    "Failed to send Instrumentation Telemetry to %s. Event(s): %s. Response: %s",
-=======
                     "Failed to send Instrumentation Telemetry to %s. Response: %s",
->>>>>>> 640b67e9
                     telemetry_writer._client.url,
-                    mock.ANY,
                     mock_status,
                 )
 
@@ -800,26 +779,11 @@
     telemetry_writer.product_activated(TELEMETRY_APM_PRODUCT.DYNAMIC_INSTRUMENTATION, True)
     telemetry_writer.product_activated(TELEMETRY_APM_PRODUCT.PROFILER, True)
     telemetry_writer.product_activated(TELEMETRY_APM_PRODUCT.APPSEC, True)
-<<<<<<< HEAD
+    assert all(telemetry_writer._product_enablement.values())
+
     telemetry_writer.periodic(force_flush=True)
-    events = test_agent_session.get_events("app-started")
-    assert len(events) == 1
-    products = events[0]["payload"]["products"]
-    version = _pep440_to_semver()
-    assert products == {
-        TELEMETRY_APM_PRODUCT.APPSEC.value: {"enabled": True, "version": version},
-        TELEMETRY_APM_PRODUCT.DYNAMIC_INSTRUMENTATION.value: {"enabled": True, "version": version},
-        TELEMETRY_APM_PRODUCT.LLMOBS.value: {"enabled": True, "version": version},
-        TELEMETRY_APM_PRODUCT.PROFILER.value: {"enabled": True, "version": version},
-    }
-    # Assert that product change event is not sent, products should be first reported in app-started
-=======
-    assert all(telemetry_writer._product_enablement.values())
-
-    telemetry_writer.periodic(force_flush=True)
 
     # Assert that there's only an app_started event (since product activation happened before the app started)
->>>>>>> 640b67e9
     events = test_agent_session.get_events("app-product-change")
     telemetry_writer.periodic(force_flush=True)
     assert not len(events)
