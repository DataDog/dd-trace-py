--- conflicted
+++ resolved
@@ -423,12 +423,8 @@
         {"name": "DD_LLMOBS_INSTRUMENTED_PROXY_URLS", "origin": "default", "value": None},
         {"name": "DD_LLMOBS_ML_APP", "origin": "default", "value": None},
         {"name": "DD_LLMOBS_SAMPLE_RATE", "origin": "default", "value": 1.0},
-<<<<<<< HEAD
-        {"name": "DD_LOGS_INJECTION", "origin": "env_var", "value": "true"},
+        {"name": "DD_LOGS_INJECTION", "origin": "env_var", "value": True},
         {"name": "DD_LOGS_OTEL_ENABLED", "origin": "default", "value": False},
-=======
-        {"name": "DD_LOGS_INJECTION", "origin": "env_var", "value": True},
->>>>>>> b2186f31
         {"name": "DD_METRICS_OTEL_ENABLED", "origin": "default", "value": False},
         {"name": "DD_PROFILING_AGENTLESS", "origin": "default", "value": False},
         {"name": "DD_PROFILING_API_TIMEOUT", "origin": "default", "value": 10.0},
