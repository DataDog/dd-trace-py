--- conflicted
+++ resolved
@@ -260,13 +260,8 @@
             {"name": env_var, "origin": "env_var", "value": expected_value},
             {"name": "DD_DOGSTATSD_PORT", "origin": "unknown", "value": None},
             {"name": "DD_DOGSTATSD_URL", "origin": "unknown", "value": None},
-<<<<<<< HEAD
-            {"name": "DD_DYNAMIC_INSTRUMENTATION_ENABLED", "origin": "unknown", "value": True},
+            {"name": "DD_DYNAMIC_INSTRUMENTATION_ENABLED", "origin": "unknown", "value": False},
             {"name": "DD_EXCEPTION_REPLAY_ENABLED", "origin": "unknown", "value": True},
-=======
-            {"name": "DD_DYNAMIC_INSTRUMENTATION_ENABLED", "origin": "unknown", "value": False},
-            {"name": "DD_EXCEPTION_DEBUGGING_ENABLED", "origin": "unknown", "value": True},
->>>>>>> b14bc4d2
             {"name": "DD_INSTRUMENTATION_TELEMETRY_ENABLED", "origin": "unknown", "value": True},
             {"name": "DD_PRIORITY_SAMPLING", "origin": "unknown", "value": False},
             {"name": "DD_PROFILING_STACK_ENABLED", "origin": "unknown", "value": False},
