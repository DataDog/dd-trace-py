import os
import time
from typing import Any  # noqa:F401
from typing import Dict  # noqa:F401

import httpretty
import mock
import pytest

from ddtrace.internal.module import origin
from ddtrace.internal.telemetry.data import get_application
from ddtrace.internal.telemetry.data import get_host_info
from ddtrace.internal.telemetry.writer import TelemetryWriter
from ddtrace.internal.telemetry.writer import TelemetryWriterModuleWatchdog
from ddtrace.internal.telemetry.writer import get_runtime_id
from ddtrace.internal.utils.version import _pep440_to_semver
from ddtrace.settings import _config as config
from ddtrace.settings.config import DD_TRACE_OBFUSCATION_QUERY_STRING_REGEXP_DEFAULT
from tests.utils import flaky
from tests.utils import override_global_config


def test_add_event(telemetry_writer, test_agent_session, mock_time):
    """asserts that add_event queues a telemetry request with valid headers and payload"""
    payload = {"test": "123"}
    payload_type = "test-event"
    # add event to the queue
    telemetry_writer.add_event(payload, payload_type)
    # send request to the agent
    telemetry_writer.periodic()

    requests = [
        i for i in test_agent_session.get_requests() if i["body"].get("request_type") != "app-dependencies-loaded"
    ]
    assert len(requests) == 1
    assert requests[0]["headers"]["Content-Type"] == "application/json"
    assert requests[0]["headers"]["DD-Client-Library-Language"] == "python"
    assert requests[0]["headers"]["DD-Client-Library-Version"] == _pep440_to_semver()
    assert requests[0]["headers"]["DD-Telemetry-Request-Type"] == payload_type
    assert requests[0]["headers"]["DD-Telemetry-API-Version"] == "v2"
    assert requests[0]["headers"]["DD-Telemetry-Debug-Enabled"] == "False"
    assert requests[0]["body"] == _get_request_body(payload, payload_type)


def test_add_event_disabled_writer(telemetry_writer, test_agent_session):
    """asserts that add_event() does not create a telemetry request when telemetry writer is disabled"""
    telemetry_writer.disable()

    payload = {"test": "123"}
    payload_type = "test-event"
    # ensure events are not queued when telemetry is disabled
    telemetry_writer.add_event(payload, payload_type)

    # ensure no request were sent
    telemetry_writer.periodic()
    assert len(test_agent_session.get_requests()) == 0


def test_app_started_event(telemetry_writer, test_agent_session, mock_time):
    """asserts that _app_started_event() queues a valid telemetry request which is then sent by periodic()"""
    with override_global_config(dict(_telemetry_dependency_collection=False)):
        # queue an app started event
        telemetry_writer._app_started_event()
        # force a flush
        telemetry_writer.periodic()

        requests = test_agent_session.get_requests()
        assert len(requests) == 1
        assert requests[0]["headers"]["DD-Telemetry-Request-Type"] == "app-started"

<<<<<<< HEAD
    events[0]["payload"]["configuration"].sort(key=lambda c: c["name"])

    payload = {
        "configuration": sorted(
            [
                {"name": "DD_AGENT_HOST", "origin": "unknown", "value": None},
                {"name": "DD_AGENT_PORT", "origin": "unknown", "value": None},
                {"name": "DD_APPSEC_ENABLED", "origin": "unknown", "value": False},
                {"name": "DD_DATA_STREAMS_ENABLED", "origin": "unknown", "value": False},
                {"name": "DD_DOGSTATSD_PORT", "origin": "unknown", "value": None},
                {"name": "DD_DOGSTATSD_URL", "origin": "unknown", "value": None},
                {"name": "DD_DYNAMIC_INSTRUMENTATION_ENABLED", "origin": "unknown", "value": False},
                {"name": "DD_EXCEPTION_DEBUGGING_ENABLED", "origin": "unknown", "value": False},
                {"name": "DD_INSTRUMENTATION_TELEMETRY_ENABLED", "origin": "unknown", "value": True},
                {"name": "DD_PRIORITY_SAMPLING", "origin": "unknown", "value": True},
                {"name": "DD_PROFILING_ENABLED", "origin": "unknown", "value": False},
                {"name": "DD_REMOTE_CONFIGURATION_ENABLED", "origin": "unknown", "value": False},
                {"name": "DD_REMOTE_CONFIG_POLL_INTERVAL_SECONDS", "origin": "unknown", "value": 5.0},
                {"name": "DD_RUNTIME_METRICS_ENABLED", "origin": "unknown", "value": False},
                {"name": "DD_SERVICE_MAPPING", "origin": "unknown", "value": ""},
                {"name": "DD_SPAN_SAMPLING_RULES", "origin": "unknown", "value": None},
                {"name": "DD_SPAN_SAMPLING_RULES_FILE", "origin": "unknown", "value": None},
                {"name": "DD_TRACE_128_BIT_TRACEID_GENERATION_ENABLED", "origin": "unknown", "value": True},
                {"name": "DD_TRACE_128_BIT_TRACEID_LOGGING_ENABLED", "origin": "unknown", "value": False},
                {"name": "DD_TRACE_AGENT_TIMEOUT_SECONDS", "origin": "unknown", "value": 2.0},
                {"name": "DD_TRACE_AGENT_URL", "origin": "unknown", "value": "http://localhost:9126"},
                {"name": "DD_TRACE_ANALYTICS_ENABLED", "origin": "unknown", "value": False},
                {"name": "DD_TRACE_API_VERSION", "origin": "unknown", "value": None},
                {"name": "DD_TRACE_CLIENT_IP_ENABLED", "origin": "unknown", "value": None},
                {"name": "DD_TRACE_COMPUTE_STATS", "origin": "unknown", "value": False},
                {"name": "DD_TRACE_DEBUG", "origin": "unknown", "value": False},
                {"name": "DD_TRACE_ENABLED", "origin": "unknown", "value": True},
                {"name": "DD_TRACE_HEALTH_METRICS_ENABLED", "origin": "unknown", "value": False},
                {
                    "name": "DD_TRACE_OBFUSCATION_QUERY_STRING_REGEXP",
                    "origin": "unknown",
                    "value": DD_TRACE_OBFUSCATION_QUERY_STRING_REGEXP_DEFAULT,
                },
                {"name": "DD_TRACE_OTEL_ENABLED", "origin": "unknown", "value": False},
                {"name": "DD_TRACE_PARTIAL_FLUSH_ENABLED", "origin": "unknown", "value": True},
                {"name": "DD_TRACE_PARTIAL_FLUSH_MIN_SPANS", "origin": "unknown", "value": 300},
                {"name": "DD_TRACE_PEER_SERVICE_DEFAULTS_ENABLED", "origin": "unknown", "value": False},
                {"name": "DD_TRACE_PEER_SERVICE_MAPPING", "origin": "unknown", "value": ""},
                {"name": "DD_TRACE_PROPAGATION_STYLE_EXTRACT", "origin": "unknown", "value": "tracecontext,datadog"},
                {"name": "DD_TRACE_PROPAGATION_STYLE_INJECT", "origin": "unknown", "value": "tracecontext,datadog"},
                {"name": "DD_TRACE_RATE_LIMIT", "origin": "unknown", "value": 100},
                {"name": "DD_TRACE_REMOVE_INTEGRATION_SERVICE_NAMES_ENABLED", "origin": "unknown", "value": False},
                {"name": "DD_TRACE_SAMPLING_RULES", "origin": "unknown", "value": None},
                {"name": "DD_TRACE_SPAN_ATTRIBUTE_SCHEMA", "origin": "unknown", "value": "v0"},
                {"name": "DD_TRACE_STARTUP_LOGS", "origin": "unknown", "value": False},
                {"name": "DD_TRACE_WRITER_BUFFER_SIZE_BYTES", "origin": "unknown", "value": 20 << 20},
                {"name": "DD_TRACE_WRITER_INTERVAL_SECONDS", "origin": "unknown", "value": 1.0},
                {"name": "DD_TRACE_WRITER_MAX_PAYLOAD_SIZE_BYTES", "origin": "unknown", "value": 20 << 20},
                {"name": "DD_TRACE_WRITER_REUSE_CONNECTIONS", "origin": "unknown", "value": False},
                {"name": "ddtrace_auto_used", "origin": "unknown", "value": False},
                {"name": "ddtrace_bootstrapped", "origin": "unknown", "value": False},
                {"name": "trace_sample_rate", "origin": "default", "value": "1.0"},
                {"name": "trace_header_tags", "origin": "default", "value": ""},
                {"name": "logs_injection_enabled", "origin": "default", "value": "false"},
                {"name": "trace_tags", "origin": "default", "value": ""},
            ],
            key=lambda x: x["name"],
        ),
        "error": {
            "code": 0,
            "message": "",
        },
    }
    assert events[0] == _get_request_body(payload, "app-started")
=======
        events = test_agent_session.get_events()
        assert len(events) == 1

        events[0]["payload"]["configuration"].sort(key=lambda c: c["name"])

        payload = {
            "configuration": sorted(
                [
                    {"name": "DD_AGENT_HOST", "origin": "unknown", "value": None},
                    {"name": "DD_AGENT_PORT", "origin": "unknown", "value": None},
                    {"name": "DD_APPSEC_ENABLED", "origin": "unknown", "value": False},
                    {"name": "DD_DATA_STREAMS_ENABLED", "origin": "unknown", "value": False},
                    {"name": "DD_DOGSTATSD_PORT", "origin": "unknown", "value": None},
                    {"name": "DD_DOGSTATSD_URL", "origin": "unknown", "value": None},
                    {"name": "DD_DYNAMIC_INSTRUMENTATION_ENABLED", "origin": "unknown", "value": False},
                    {"name": "DD_EXCEPTION_DEBUGGING_ENABLED", "origin": "unknown", "value": False},
                    {"name": "DD_INSTRUMENTATION_TELEMETRY_ENABLED", "origin": "unknown", "value": True},
                    {"name": "DD_PRIORITY_SAMPLING", "origin": "unknown", "value": True},
                    {"name": "DD_PROFILING_ENABLED", "origin": "unknown", "value": False},
                    {"name": "DD_REMOTE_CONFIGURATION_ENABLED", "origin": "unknown", "value": False},
                    {"name": "DD_REMOTE_CONFIG_POLL_INTERVAL_SECONDS", "origin": "unknown", "value": 5.0},
                    {"name": "DD_RUNTIME_METRICS_ENABLED", "origin": "unknown", "value": False},
                    {"name": "DD_SERVICE_MAPPING", "origin": "unknown", "value": ""},
                    {"name": "DD_SPAN_SAMPLING_RULES", "origin": "unknown", "value": None},
                    {"name": "DD_SPAN_SAMPLING_RULES_FILE", "origin": "unknown", "value": None},
                    {"name": "DD_TRACE_128_BIT_TRACEID_GENERATION_ENABLED", "origin": "unknown", "value": True},
                    {"name": "DD_TRACE_128_BIT_TRACEID_LOGGING_ENABLED", "origin": "unknown", "value": False},
                    {"name": "DD_TRACE_AGENT_TIMEOUT_SECONDS", "origin": "unknown", "value": 2.0},
                    {"name": "DD_TRACE_AGENT_URL", "origin": "unknown", "value": "http://localhost:9126"},
                    {"name": "DD_TRACE_ANALYTICS_ENABLED", "origin": "unknown", "value": False},
                    {"name": "DD_TRACE_API_VERSION", "origin": "unknown", "value": None},
                    {"name": "DD_TRACE_CLIENT_IP_ENABLED", "origin": "unknown", "value": None},
                    {"name": "DD_TRACE_COMPUTE_STATS", "origin": "unknown", "value": False},
                    {"name": "DD_TRACE_DEBUG", "origin": "unknown", "value": False},
                    {"name": "DD_TRACE_ENABLED", "origin": "unknown", "value": True},
                    {"name": "DD_TRACE_HEALTH_METRICS_ENABLED", "origin": "unknown", "value": False},
                    {
                        "name": "DD_TRACE_OBFUSCATION_QUERY_STRING_REGEXP",
                        "origin": "unknown",
                        "value": DD_TRACE_OBFUSCATION_QUERY_STRING_REGEXP_DEFAULT,
                    },
                    {"name": "DD_TRACE_OTEL_ENABLED", "origin": "unknown", "value": False},
                    {"name": "DD_TRACE_PARTIAL_FLUSH_ENABLED", "origin": "unknown", "value": True},
                    {"name": "DD_TRACE_PARTIAL_FLUSH_MIN_SPANS", "origin": "unknown", "value": 300},
                    {"name": "DD_TRACE_PEER_SERVICE_DEFAULTS_ENABLED", "origin": "unknown", "value": False},
                    {"name": "DD_TRACE_PEER_SERVICE_MAPPING", "origin": "unknown", "value": ""},
                    {
                        "name": "DD_TRACE_PROPAGATION_STYLE_EXTRACT",
                        "origin": "unknown",
                        "value": "tracecontext,datadog",
                    },
                    {"name": "DD_TRACE_PROPAGATION_STYLE_INJECT", "origin": "unknown", "value": "tracecontext,datadog"},
                    {"name": "DD_TRACE_RATE_LIMIT", "origin": "unknown", "value": 100},
                    {"name": "DD_TRACE_REMOVE_INTEGRATION_SERVICE_NAMES_ENABLED", "origin": "unknown", "value": False},
                    {"name": "DD_TRACE_SAMPLING_RULES", "origin": "unknown", "value": None},
                    {"name": "DD_TRACE_SPAN_ATTRIBUTE_SCHEMA", "origin": "unknown", "value": "v0"},
                    {"name": "DD_TRACE_STARTUP_LOGS", "origin": "unknown", "value": False},
                    {"name": "DD_TRACE_WRITER_BUFFER_SIZE_BYTES", "origin": "unknown", "value": 20 << 20},
                    {"name": "DD_TRACE_WRITER_INTERVAL_SECONDS", "origin": "unknown", "value": 1.0},
                    {"name": "DD_TRACE_WRITER_MAX_PAYLOAD_SIZE_BYTES", "origin": "unknown", "value": 20 << 20},
                    {"name": "DD_TRACE_WRITER_REUSE_CONNECTIONS", "origin": "unknown", "value": False},
                    {"name": "ddtrace_auto_used", "origin": "unknown", "value": False},
                    {"name": "ddtrace_bootstrapped", "origin": "unknown", "value": False},
                    {"name": "trace_sample_rate", "origin": "default", "value": "1.0"},
                    {"name": "trace_header_tags", "origin": "default", "value": ""},
                    {"name": "logs_injection_enabled", "origin": "default", "value": "false"},
                ],
                key=lambda x: x["name"],
            ),
            "error": {
                "code": 0,
                "message": "",
            },
        }
        assert events[0] == _get_request_body(payload, "app-started")
>>>>>>> 3c0845c6


def test_app_started_event_configuration_override(test_agent_session, run_python_code_in_subprocess, tmpdir):
    """
    asserts that default configuration value
    is changed and queues a valid telemetry request
    which is then sent by periodic()
    """
    code = """
import logging
logging.basicConfig()

import ddtrace.auto
    """

    env = os.environ.copy()
    # Change configuration default values
    env["DD_EXCEPTION_DEBUGGING_ENABLED"] = "True"
    env["DD_INSTRUMENTATION_TELEMETRY_ENABLED"] = "True"
    env["DD_TRACE_STARTUP_LOGS"] = "True"
    env["DD_LOGS_INJECTION"] = "True"
    env["DD_PROFILING_ENABLED"] = "True"
    env["DD_RUNTIME_METRICS_ENABLED"] = "True"
    env["DD_SERVICE_MAPPING"] = "default_dd_service:remapped_dd_service"
    env["DD_TRACE_128_BIT_TRACEID_GENERATION_ENABLED"] = "True"
    env["DD_TRACE_128_BIT_TRACEID_LOGGING_ENABLED"] = "True"
    env["DD_TRACE_ANALYTICS_ENABLED"] = "True"
    env["DD_TRACE_CLIENT_IP_ENABLED"] = "True"
    env["DD_TRACE_COMPUTE_STATS"] = "True"
    env["DD_TRACE_DEBUG"] = "True"
    env["DD_TRACE_ENABLED"] = "False"
    env["DD_TRACE_HEALTH_METRICS_ENABLED"] = "True"
    env["DD_TRACE_OBFUSCATION_QUERY_STRING_REGEXP"] = ".*"
    env["DD_TRACE_OTEL_ENABLED"] = "True"
    env["DD_TRACE_PROPAGATION_STYLE_EXTRACT"] = "tracecontext"
    env["DD_TRACE_PROPAGATION_STYLE_INJECT"] = "tracecontext"
    env["DD_REMOTE_CONFIGURATION_ENABLED"] = "True"
    env["DD_REMOTE_CONFIG_POLL_INTERVAL_SECONDS"] = "1"
    env["DD_TRACE_SAMPLE_RATE"] = "0.5"
    env["DD_TRACE_RATE_LIMIT"] = "50"
    env["DD_TRACE_SAMPLING_RULES"] = '[{"sample_rate":1.0,"service":"xyz","name":"abc"}]'
    env["DD_PRIORITY_SAMPLING"] = "false"
    env["DD_TRACE_SPAN_ATTRIBUTE_SCHEMA"] = "v1"
    env["DD_TRACE_REMOVE_INTEGRATION_SERVICE_NAMES_ENABLED"] = "True"
    env["DD_TRACE_PEER_SERVICE_MAPPING"] = "default_service:remapped_service"
    env["DD_TRACE_API_VERSION"] = "v0.5"
    env["DD_TRACE_WRITER_BUFFER_SIZE_BYTES"] = "1000"
    env["DD_TRACE_WRITER_MAX_PAYLOAD_SIZE_BYTES"] = "9999"
    env["DD_TRACE_WRITER_INTERVAL_SECONDS"] = "30"
    env["DD_TRACE_WRITER_REUSE_CONNECTIONS"] = "True"
    env["DD_TAGS"] = "team:apm,component:web"

    file = tmpdir.join("moon_ears.json")
    file.write('[{"service":"xy?","name":"a*c"}]')
    env["DD_SPAN_SAMPLING_RULES"] = '[{"service":"xyz", "sample_rate":0.23}]'
    env["DD_SPAN_SAMPLING_RULES_FILE"] = str(file)
    env["DD_TRACE_PARTIAL_FLUSH_ENABLED"] = "false"
    env["DD_TRACE_PARTIAL_FLUSH_MIN_SPANS"] = "3"

    _, stderr, status, _ = run_python_code_in_subprocess(code, env=env)

    assert status == 0, stderr

    events = test_agent_session.get_events()
    app_started_events = [event for event in events if event["request_type"] == "app-started"]
    assert len(app_started_events) == 1

    app_started_events[0]["payload"]["configuration"].sort(key=lambda c: c["name"])
    assert sorted(app_started_events[0]["payload"]["configuration"], key=lambda x: x["name"]) == sorted(
        [
            {"name": "DD_AGENT_HOST", "origin": "unknown", "value": None},
            {"name": "DD_AGENT_PORT", "origin": "unknown", "value": None},
            {"name": "DD_APPSEC_ENABLED", "origin": "unknown", "value": False},
            {"name": "DD_DATA_STREAMS_ENABLED", "origin": "unknown", "value": False},
            {"name": "DD_DOGSTATSD_PORT", "origin": "unknown", "value": None},
            {"name": "DD_DOGSTATSD_URL", "origin": "unknown", "value": None},
            {"name": "DD_DYNAMIC_INSTRUMENTATION_ENABLED", "origin": "unknown", "value": True},
            {"name": "DD_EXCEPTION_DEBUGGING_ENABLED", "origin": "unknown", "value": True},
            {"name": "DD_INSTRUMENTATION_TELEMETRY_ENABLED", "origin": "unknown", "value": True},
            {"name": "DD_PRIORITY_SAMPLING", "origin": "unknown", "value": False},
            {"name": "DD_PROFILING_ENABLED", "origin": "unknown", "value": True},
            {"name": "DD_REMOTE_CONFIGURATION_ENABLED", "origin": "unknown", "value": True},
            {"name": "DD_REMOTE_CONFIG_POLL_INTERVAL_SECONDS", "origin": "unknown", "value": 1.0},
            {"name": "DD_RUNTIME_METRICS_ENABLED", "origin": "unknown", "value": True},
            {"name": "DD_SERVICE_MAPPING", "origin": "unknown", "value": "default_dd_service:remapped_dd_service"},
            {"name": "DD_SPAN_SAMPLING_RULES", "origin": "unknown", "value": '[{"service":"xyz", "sample_rate":0.23}]'},
            {"name": "DD_SPAN_SAMPLING_RULES_FILE", "origin": "unknown", "value": str(file)},
            {"name": "DD_TRACE_128_BIT_TRACEID_GENERATION_ENABLED", "origin": "unknown", "value": True},
            {"name": "DD_TRACE_128_BIT_TRACEID_LOGGING_ENABLED", "origin": "unknown", "value": True},
            {"name": "DD_TRACE_AGENT_TIMEOUT_SECONDS", "origin": "unknown", "value": 2.0},
            {"name": "DD_TRACE_AGENT_URL", "origin": "unknown", "value": "http://localhost:9126"},
            {"name": "DD_TRACE_ANALYTICS_ENABLED", "origin": "unknown", "value": True},
            {"name": "DD_TRACE_API_VERSION", "origin": "unknown", "value": "v0.5"},
            {"name": "DD_TRACE_CLIENT_IP_ENABLED", "origin": "unknown", "value": None},
            {"name": "DD_TRACE_COMPUTE_STATS", "origin": "unknown", "value": True},
            {"name": "DD_TRACE_DEBUG", "origin": "unknown", "value": True},
            {"name": "DD_TRACE_ENABLED", "origin": "unknown", "value": False},
            {"name": "DD_TRACE_HEALTH_METRICS_ENABLED", "origin": "unknown", "value": True},
            {"name": "DD_TRACE_OBFUSCATION_QUERY_STRING_REGEXP", "origin": "unknown", "value": ".*"},
            {"name": "DD_TRACE_OTEL_ENABLED", "origin": "unknown", "value": True},
            {"name": "DD_TRACE_PARTIAL_FLUSH_ENABLED", "origin": "unknown", "value": False},
            {"name": "DD_TRACE_PARTIAL_FLUSH_MIN_SPANS", "origin": "unknown", "value": 3},
            {"name": "DD_TRACE_PEER_SERVICE_DEFAULTS_ENABLED", "origin": "unknown", "value": True},
            {"name": "DD_TRACE_PEER_SERVICE_MAPPING", "origin": "unknown", "value": "default_service:remapped_service"},
            {"name": "DD_TRACE_PROPAGATION_STYLE_EXTRACT", "origin": "unknown", "value": "tracecontext"},
            {"name": "DD_TRACE_PROPAGATION_STYLE_INJECT", "origin": "unknown", "value": "tracecontext"},
            {"name": "DD_TRACE_RATE_LIMIT", "origin": "unknown", "value": 50},
            {"name": "DD_TRACE_REMOVE_INTEGRATION_SERVICE_NAMES_ENABLED", "origin": "unknown", "value": True},
            {
                "name": "DD_TRACE_SAMPLING_RULES",
                "origin": "unknown",
                "value": '[{"sample_rate":1.0,"service":"xyz","name":"abc"}]',
            },
            {"name": "DD_TRACE_SPAN_ATTRIBUTE_SCHEMA", "origin": "unknown", "value": "v1"},
            {"name": "DD_TRACE_STARTUP_LOGS", "origin": "unknown", "value": True},
            {"name": "DD_TRACE_WRITER_BUFFER_SIZE_BYTES", "origin": "unknown", "value": 1000},
            {"name": "DD_TRACE_WRITER_INTERVAL_SECONDS", "origin": "unknown", "value": 30.0},
            {"name": "DD_TRACE_WRITER_MAX_PAYLOAD_SIZE_BYTES", "origin": "unknown", "value": 9999},
            {"name": "DD_TRACE_WRITER_REUSE_CONNECTIONS", "origin": "unknown", "value": True},
            {"name": "ddtrace_auto_used", "origin": "unknown", "value": True},
            {"name": "ddtrace_bootstrapped", "origin": "unknown", "value": True},
            {"name": "trace_sample_rate", "origin": "env_var", "value": "0.5"},
            {"name": "logs_injection_enabled", "origin": "env_var", "value": "true"},
            {"name": "trace_header_tags", "origin": "default", "value": ""},
            {"name": "trace_tags", "origin": "default", "value": "team:apm,component:web"},
        ],
        key=lambda x: x["name"],
    )


def test_update_dependencies_event(telemetry_writer, test_agent_session, mock_time):
    import xmltodict

    new_deps = [str(origin(xmltodict))]
    telemetry_writer._update_dependencies_event(new_deps)
    # force a flush
    telemetry_writer.periodic()
    events = test_agent_session.get_events()
    assert len(events) >= 1
    assert "payload" in events[-1]
    assert "dependencies" in events[-1]["payload"]
    assert len(events[-1]["payload"]["dependencies"]) == 1
    assert events[-1]["payload"]["dependencies"][0]["name"] == "xmltodict"
    assert "xmltodict" in telemetry_writer._imported_dependencies
    assert telemetry_writer._imported_dependencies["xmltodict"].name == "xmltodict"
    assert telemetry_writer._imported_dependencies["xmltodict"].version


def test_update_dependencies_event_when_disabled(telemetry_writer, test_agent_session, mock_time):
    with override_global_config(dict(_telemetry_dependency_collection=False)):
        TelemetryWriterModuleWatchdog._initial = False
        TelemetryWriterModuleWatchdog._new_imported.clear()

        import xmltodict

        new_deps = [str(origin(xmltodict))]
        telemetry_writer._update_dependencies_event(new_deps)
        # force a flush
        telemetry_writer.periodic()
        events = test_agent_session.get_events()
        assert len(events) <= 1  # could have a heartbeat
        if events:
            assert events[0]["request_type"] != "app-dependencies-loaded"


def test_update_dependencies_event_not_stdlib(telemetry_writer, test_agent_session, mock_time):
    TelemetryWriterModuleWatchdog._initial = False
    TelemetryWriterModuleWatchdog._new_imported.clear()

    import string

    new_deps = [str(origin(string))]
    telemetry_writer._update_dependencies_event(new_deps)
    # force a flush
    telemetry_writer.periodic()
    events = test_agent_session.get_events()
    assert len(events) == 1
    assert not events[0]["payload"]


def test_update_dependencies_event_not_duplicated(telemetry_writer, test_agent_session, mock_time):
    TelemetryWriterModuleWatchdog._initial = False
    TelemetryWriterModuleWatchdog._new_imported.clear()

    import xmltodict

    new_deps = [str(origin(xmltodict))]
    telemetry_writer._update_dependencies_event(new_deps)
    # force a flush
    telemetry_writer.periodic()
    events = test_agent_session.get_events()
    assert events[0]["payload"]["dependencies"][0]["name"] == "xmltodict"

    telemetry_writer._update_dependencies_event(new_deps)
    # force a flush
    telemetry_writer.periodic()
    events = test_agent_session.get_events()
    assert len(events) == 2
    assert events[0]["seq_id"] == 2
    assert not events[0]["payload"]


def test_app_closing_event(telemetry_writer, test_agent_session, mock_time):
    """asserts that app_shutdown() queues and sends an app-closing telemetry request"""
    # send app closed event
    with override_global_config(dict(_telemetry_dependency_collection=False)):
        telemetry_writer.app_shutdown()

        requests = test_agent_session.get_requests()
        assert len(requests) == 1
        assert requests[0]["headers"]["DD-Telemetry-Request-Type"] == "app-closing"
        # ensure a valid request body was sent
        assert requests[0]["body"] == _get_request_body({}, "app-closing")


def test_add_integration(telemetry_writer, test_agent_session, mock_time):
    """asserts that add_integration() queues a valid telemetry request"""
    with override_global_config(dict(_telemetry_dependency_collection=False)):
        # queue integrations
        telemetry_writer.add_integration("integration-t", True, True, "")
        telemetry_writer.add_integration("integration-f", False, False, "terrible failure")
        # send integrations to the agent
        telemetry_writer.periodic()

        requests = test_agent_session.get_requests()
        assert len(requests) == 1

        # assert integration change telemetry request was sent
        assert requests[0]["headers"]["DD-Telemetry-Request-Type"] == "app-integrations-change"
        # assert that the request had a valid request body
        requests[0]["body"]["payload"]["integrations"].sort(key=lambda x: x["name"])
        expected_payload = {
            "integrations": [
                {
                    "name": "integration-f",
                    "version": "",
                    "enabled": False,
                    "auto_enabled": False,
                    "compatible": False,
                    "error": "terrible failure",
                },
                {
                    "name": "integration-t",
                    "version": "",
                    "enabled": True,
                    "auto_enabled": True,
                    "compatible": True,
                    "error": "",
                },
            ]
        }
        assert requests[0]["body"] == _get_request_body(expected_payload, "app-integrations-change")


def test_app_client_configuration_changed_event(telemetry_writer, test_agent_session, mock_time):
    """asserts that queuing a configuration sends a valid telemetry request"""
    with override_global_config(dict(_telemetry_dependency_collection=False)):
        telemetry_writer.add_configuration("appsec_enabled", True)
        telemetry_writer.add_configuration("DD_TRACE_PROPAGATION_STYLE_EXTRACT", "datadog")
        telemetry_writer.add_configuration("appsec_enabled", False, "env_var")

        telemetry_writer.periodic()

        events = test_agent_session.get_events()
        assert len(events) == 1
        assert events[0]["request_type"] == "app-client-configuration-change"
        received_configurations = events[0]["payload"]["configuration"]
        # Sort the configuration list by name
        received_configurations.sort(key=lambda c: c["name"])

        # assert the latest configuration value is send to the agent
        assert received_configurations == [
            {
                "name": "DD_TRACE_PROPAGATION_STYLE_EXTRACT",
                "origin": "unknown",
                "value": "datadog",
            },
            {
                "name": "appsec_enabled",
                "origin": "env_var",
                "value": False,
            },
        ]


def test_add_integration_disabled_writer(telemetry_writer, test_agent_session):
    """asserts that add_integration() does not queue an integration when telemetry is disabled"""
    telemetry_writer.disable()

    telemetry_writer.add_integration("integration-name", True, False, "")
    telemetry_writer.periodic()

    assert len(test_agent_session.get_requests()) == 0


@flaky(until=1704067200)
@pytest.mark.parametrize("mock_status", [300, 400, 401, 403, 500])
def test_send_failing_request(mock_status, telemetry_writer):
    """asserts that a warning is logged when an unsuccessful response is returned by the http client"""

    with override_global_config(dict(_telemetry_dependency_collection=False)):
        with httpretty.enabled():
            httpretty.register_uri(httpretty.POST, telemetry_writer._client.url, status=mock_status)
            with mock.patch("ddtrace.internal.telemetry.writer.log") as log:
                # sends failing app-heartbeat event
                telemetry_writer.periodic()
                # asserts unsuccessful status code was logged
                log.debug.assert_called_with(
                    "failed to send telemetry to the Datadog Agent at %s. response: %s",
                    telemetry_writer._client.url,
                    mock_status,
                )
            # ensure one failing request was sent
            assert len(httpretty.latest_requests()) == 1


@pytest.mark.parametrize("telemetry_writer", [TelemetryWriter()])
@flaky(1704067200, reason="Invalid method encountered raised by testagent's aiohttp server causes connection errors")
def test_telemetry_graceful_shutdown(telemetry_writer, test_agent_session, mock_time):
    with override_global_config(dict(_telemetry_dependency_collection=False)):
        telemetry_writer.start()
        telemetry_writer.stop()
        # mocks calling sys.atexit hooks
        telemetry_writer.app_shutdown()

        events = test_agent_session.get_events()
        assert len(events) == 1

        # Reverse chronological order
        assert events[0]["request_type"] == "app-closing"
        assert events[0] == _get_request_body({}, "app-closing", 1)


@flaky(1704067200)
def test_app_heartbeat_event_periodic(mock_time, telemetry_writer, test_agent_session):
    # type: (mock.Mock, Any, TelemetryWriter) -> None
    """asserts that we queue/send app-heartbeat when periodc() is called"""
    with override_global_config(dict(_telemetry_dependency_collection=False)):
        # Ensure telemetry writer is initialized to send periodic events
        telemetry_writer._is_periodic = True
        telemetry_writer.started = True
        # Assert default telemetry interval is 10 seconds and the expected periodic threshold and counts are set
        assert telemetry_writer.interval == 10
        assert telemetry_writer._periodic_threshold == 5
        assert telemetry_writer._periodic_count == 0

        # Assert next flush contains app-heartbeat event
        for _ in range(telemetry_writer._periodic_threshold):
            telemetry_writer.periodic()
            assert len(test_agent_session.get_events()) == 0

        telemetry_writer.periodic()
        events = test_agent_session.get_events()
        heartbeat_events = [event for event in events if event["request_type"] == "app-heartbeat"]
        assert len(heartbeat_events) == 1


@flaky(1704067200)
def test_app_heartbeat_event(mock_time, telemetry_writer, test_agent_session):
    # type: (mock.Mock, Any, TelemetryWriter) -> None
    """asserts that we queue/send app-heartbeat event every 60 seconds when app_heartbeat_event() is called"""

    with override_global_config(dict(_telemetry_dependency_collection=False)):
        # Assert clean slate
        events = test_agent_session.get_events()
        assert len(events) == 0

        # Assert a maximum of one heartbeat is queued per flush
        telemetry_writer._app_heartbeat_event()
        telemetry_writer.periodic()
        events = test_agent_session.get_events()
        assert len(events) == 1


def _get_request_body(payload, payload_type, seq_id=1):
    # type: (Dict, str, int) -> Dict
    """used to test the body of requests received by the testagent"""
    return {
        "tracer_time": time.time(),
        "runtime_id": get_runtime_id(),
        "api_version": "v2",
        "debug": False,
        "seq_id": seq_id,
        "application": get_application(config.service, config.version, config.env),
        "host": get_host_info(),
        "payload": payload,
        "request_type": payload_type,
    }<|MERGE_RESOLUTION|>--- conflicted
+++ resolved
@@ -68,77 +68,6 @@
         assert len(requests) == 1
         assert requests[0]["headers"]["DD-Telemetry-Request-Type"] == "app-started"
 
-<<<<<<< HEAD
-    events[0]["payload"]["configuration"].sort(key=lambda c: c["name"])
-
-    payload = {
-        "configuration": sorted(
-            [
-                {"name": "DD_AGENT_HOST", "origin": "unknown", "value": None},
-                {"name": "DD_AGENT_PORT", "origin": "unknown", "value": None},
-                {"name": "DD_APPSEC_ENABLED", "origin": "unknown", "value": False},
-                {"name": "DD_DATA_STREAMS_ENABLED", "origin": "unknown", "value": False},
-                {"name": "DD_DOGSTATSD_PORT", "origin": "unknown", "value": None},
-                {"name": "DD_DOGSTATSD_URL", "origin": "unknown", "value": None},
-                {"name": "DD_DYNAMIC_INSTRUMENTATION_ENABLED", "origin": "unknown", "value": False},
-                {"name": "DD_EXCEPTION_DEBUGGING_ENABLED", "origin": "unknown", "value": False},
-                {"name": "DD_INSTRUMENTATION_TELEMETRY_ENABLED", "origin": "unknown", "value": True},
-                {"name": "DD_PRIORITY_SAMPLING", "origin": "unknown", "value": True},
-                {"name": "DD_PROFILING_ENABLED", "origin": "unknown", "value": False},
-                {"name": "DD_REMOTE_CONFIGURATION_ENABLED", "origin": "unknown", "value": False},
-                {"name": "DD_REMOTE_CONFIG_POLL_INTERVAL_SECONDS", "origin": "unknown", "value": 5.0},
-                {"name": "DD_RUNTIME_METRICS_ENABLED", "origin": "unknown", "value": False},
-                {"name": "DD_SERVICE_MAPPING", "origin": "unknown", "value": ""},
-                {"name": "DD_SPAN_SAMPLING_RULES", "origin": "unknown", "value": None},
-                {"name": "DD_SPAN_SAMPLING_RULES_FILE", "origin": "unknown", "value": None},
-                {"name": "DD_TRACE_128_BIT_TRACEID_GENERATION_ENABLED", "origin": "unknown", "value": True},
-                {"name": "DD_TRACE_128_BIT_TRACEID_LOGGING_ENABLED", "origin": "unknown", "value": False},
-                {"name": "DD_TRACE_AGENT_TIMEOUT_SECONDS", "origin": "unknown", "value": 2.0},
-                {"name": "DD_TRACE_AGENT_URL", "origin": "unknown", "value": "http://localhost:9126"},
-                {"name": "DD_TRACE_ANALYTICS_ENABLED", "origin": "unknown", "value": False},
-                {"name": "DD_TRACE_API_VERSION", "origin": "unknown", "value": None},
-                {"name": "DD_TRACE_CLIENT_IP_ENABLED", "origin": "unknown", "value": None},
-                {"name": "DD_TRACE_COMPUTE_STATS", "origin": "unknown", "value": False},
-                {"name": "DD_TRACE_DEBUG", "origin": "unknown", "value": False},
-                {"name": "DD_TRACE_ENABLED", "origin": "unknown", "value": True},
-                {"name": "DD_TRACE_HEALTH_METRICS_ENABLED", "origin": "unknown", "value": False},
-                {
-                    "name": "DD_TRACE_OBFUSCATION_QUERY_STRING_REGEXP",
-                    "origin": "unknown",
-                    "value": DD_TRACE_OBFUSCATION_QUERY_STRING_REGEXP_DEFAULT,
-                },
-                {"name": "DD_TRACE_OTEL_ENABLED", "origin": "unknown", "value": False},
-                {"name": "DD_TRACE_PARTIAL_FLUSH_ENABLED", "origin": "unknown", "value": True},
-                {"name": "DD_TRACE_PARTIAL_FLUSH_MIN_SPANS", "origin": "unknown", "value": 300},
-                {"name": "DD_TRACE_PEER_SERVICE_DEFAULTS_ENABLED", "origin": "unknown", "value": False},
-                {"name": "DD_TRACE_PEER_SERVICE_MAPPING", "origin": "unknown", "value": ""},
-                {"name": "DD_TRACE_PROPAGATION_STYLE_EXTRACT", "origin": "unknown", "value": "tracecontext,datadog"},
-                {"name": "DD_TRACE_PROPAGATION_STYLE_INJECT", "origin": "unknown", "value": "tracecontext,datadog"},
-                {"name": "DD_TRACE_RATE_LIMIT", "origin": "unknown", "value": 100},
-                {"name": "DD_TRACE_REMOVE_INTEGRATION_SERVICE_NAMES_ENABLED", "origin": "unknown", "value": False},
-                {"name": "DD_TRACE_SAMPLING_RULES", "origin": "unknown", "value": None},
-                {"name": "DD_TRACE_SPAN_ATTRIBUTE_SCHEMA", "origin": "unknown", "value": "v0"},
-                {"name": "DD_TRACE_STARTUP_LOGS", "origin": "unknown", "value": False},
-                {"name": "DD_TRACE_WRITER_BUFFER_SIZE_BYTES", "origin": "unknown", "value": 20 << 20},
-                {"name": "DD_TRACE_WRITER_INTERVAL_SECONDS", "origin": "unknown", "value": 1.0},
-                {"name": "DD_TRACE_WRITER_MAX_PAYLOAD_SIZE_BYTES", "origin": "unknown", "value": 20 << 20},
-                {"name": "DD_TRACE_WRITER_REUSE_CONNECTIONS", "origin": "unknown", "value": False},
-                {"name": "ddtrace_auto_used", "origin": "unknown", "value": False},
-                {"name": "ddtrace_bootstrapped", "origin": "unknown", "value": False},
-                {"name": "trace_sample_rate", "origin": "default", "value": "1.0"},
-                {"name": "trace_header_tags", "origin": "default", "value": ""},
-                {"name": "logs_injection_enabled", "origin": "default", "value": "false"},
-                {"name": "trace_tags", "origin": "default", "value": ""},
-            ],
-            key=lambda x: x["name"],
-        ),
-        "error": {
-            "code": 0,
-            "message": "",
-        },
-    }
-    assert events[0] == _get_request_body(payload, "app-started")
-=======
         events = test_agent_session.get_events()
         assert len(events) == 1
 
@@ -205,6 +134,7 @@
                     {"name": "trace_sample_rate", "origin": "default", "value": "1.0"},
                     {"name": "trace_header_tags", "origin": "default", "value": ""},
                     {"name": "logs_injection_enabled", "origin": "default", "value": "false"},
+                    {"name": "trace_tags", "origin": "default", "value": ""},
                 ],
                 key=lambda x: x["name"],
             ),
@@ -214,7 +144,6 @@
             },
         }
         assert events[0] == _get_request_body(payload, "app-started")
->>>>>>> 3c0845c6
 
 
 def test_app_started_event_configuration_override(test_agent_session, run_python_code_in_subprocess, tmpdir):
