import os
import time
from typing import Any
from typing import Dict

import httpretty
import mock
import pytest
from six import PY2

from ddtrace.internal.telemetry.data import get_application
from ddtrace.internal.telemetry.data import get_dependencies
from ddtrace.internal.telemetry.data import get_host_info
from ddtrace.internal.telemetry.writer import TelemetryWriter
from ddtrace.internal.telemetry.writer import get_runtime_id
from ddtrace.internal.utils.version import _pep440_to_semver
from ddtrace.settings import _config as config

from .conftest import TelemetryTestSession


def test_add_event(telemetry_writer, test_agent_session, mock_time):
    """asserts that add_event queues a telemetry request with valid headers and payload"""
    payload = {"test": "123"}
    payload_type = "test-event"
    # add event to the queue
    telemetry_writer.add_event(payload, payload_type)
    # send request to the agent
    telemetry_writer.periodic()

    requests = test_agent_session.get_requests()
    assert len(requests) == 1
    assert requests[0]["headers"]["Content-Type"] == "application/json"
    assert requests[0]["headers"]["DD-Client-Library-Language"] == "python"
    assert requests[0]["headers"]["DD-Client-Library-Version"] == _pep440_to_semver()
    assert requests[0]["headers"]["DD-Telemetry-Request-Type"] == payload_type
    assert requests[0]["headers"]["DD-Telemetry-API-Version"] == "v2"
    assert requests[0]["headers"]["DD-Telemetry-Debug-Enabled"] == "False"
    assert requests[0]["body"] == _get_request_body(payload, payload_type)


def test_add_event_disabled_writer(telemetry_writer, test_agent_session):
    """asserts that add_event() does not create a telemetry request when telemetry writer is disabled"""
    telemetry_writer.disable()

    payload = {"test": "123"}
    payload_type = "test-event"
    # ensure events are not queued when telemetry is disabled
    telemetry_writer.add_event(payload, payload_type)

    # ensure no request were sent
    telemetry_writer.periodic()
    assert len(test_agent_session.get_requests()) == 0


def test_app_started_event(telemetry_writer, test_agent_session, mock_time):
    """asserts that _app_started_event() queues a valid telemetry request which is then sent by periodic()"""
    # queue an app started event
    telemetry_writer._app_started_event()
    # force a flush
    telemetry_writer.periodic()

    requests = test_agent_session.get_requests()
    assert len(requests) == 1
    assert requests[0]["headers"]["DD-Telemetry-Request-Type"] == "app-started"

    events = test_agent_session.get_events()
    assert len(events) == 1

    events[0]["payload"]["configuration"].sort(key=lambda c: c["name"])
    payload = {
        "configuration": [
            {"name": "DD_APPSEC_ENABLED", "origin": "unknown", "value": False},
            {"name": "DD_DATA_STREAMS_ENABLED", "origin": "unknown", "value": False},
            {"name": "DD_DYNAMIC_INSTRUMENTATION_ENABLED", "origin": "unknown", "value": False},
            {"name": "DD_EXCEPTION_DEBUGGING_ENABLED", "origin": "unknown", "value": False},
            {"name": "DD_INSTRUMENTATION_TELEMETRY_ENABLED", "origin": "unknown", "value": True},
            {"name": "DD_LOGS_INJECTION", "origin": "unknown", "value": False},
            {"name": "DD_PROFILING_ENABLED", "origin": "unknown", "value": False},
            {"name": "DD_RUNTIME_METRICS_ENABLED", "origin": "unknown", "value": False},
            {"name": "DD_TRACE_128_BIT_TRACEID_GENERATION_ENABLED", "origin": "unknown", "value": False},
            {"name": "DD_TRACE_128_BIT_TRACEID_LOGGING_ENABLED", "origin": "unknown", "value": False},
            {"name": "DD_TRACE_ANALYTICS_ENABLED", "origin": "unknown", "value": False},
            {"name": "DD_TRACE_CLIENT_IP_ENABLED", "origin": "unknown", "value": None},
            {"name": "DD_TRACE_COMPUTE_STATS", "origin": "unknown", "value": False},
            {"name": "DD_TRACE_DEBUG", "origin": "unknown", "value": False},
            {"name": "DD_TRACE_ENABLED", "origin": "unknown", "value": True},
<<<<<<< HEAD
            {"name": "DD_TRACE_HEALTH_METRICS_ENABLED", "origin": "unknown", "value": False},
            {
                "name": "DD_TRACE_OBFUSCATION_QUERY_STRING_PATTERN",
                "origin": "unknown",
                "value": "(?i)(?:p(?:ass)?w(?:or)?d|pass(?:_?phrase)?|secret|(?:api_?|private_?"
                "|public_?|access_?|secret_?)key(?:_?id)?|token|consumer_?(?:id|key|secret)|sign"
                '(?:ed|ature)?|auth(?:entication|orization)?)(?:(?:\\s|%20)*(?:=|%3D)[^&]+|(?:"|'
                '%22)(?:\\s|%20)*(?::|%3A)(?:\\s|%20)*(?:"|%22)(?:%2[^2]|%[^2]|[^"%])+(?:"|%22))|'
                "bearer(?:\\s|%20)+[a-z0-9\\._\\-]|token(?::|%3A)[a-z0-9]{13}|gh[opsu]_[0-9a-zA-Z]{36}|"
                "ey[I-L](?:[\\w=-]|%3D)+\\.ey[I-L](?:[\\w=-]|%3D)+(?:\\.(?:[\\w.+\\/=-]|%3D|%2F|%2B)+)?|["
                "\\-]{5}BEGIN(?:[a-z\\s]|%20)+PRIVATE(?:\\s|%20)KEY[\\-]{5}[^\\-]+[\\-]{5}END(?:[a-z\\s]|%"
                "20)+PRIVATE(?:\\s|%20)KEY|ssh-rsa(?:\\s|%20)*(?:[a-z0-9\\/\\.+]|%2F|%5C|%2B){100,}",
            },
            {"name": "DD_TRACE_OTEL_ENABLED", "origin": "unknown", "value": False},
            {"name": "DD_TRACE_PROPAGATION_STYLE_EXTRACT", "origin": "unknown", "value": "datadog"},
            {"name": "DD_TRACE_PROPAGATION_STYLE_INJECT", "origin": "unknown", "value": "datadog"},
=======
            {"name": TELEMETRY_PROPAGATION_STYLE_EXTRACT, "origin": "unknown", "value": "tracecontext,datadog"},
            {"name": TELEMETRY_PROPAGATION_STYLE_INJECT, "origin": "unknown", "value": "tracecontext,datadog"},
>>>>>>> ecbfd7c2
            {"name": "ddtrace_auto_used", "origin": "unknown", "value": False},
            {"name": "ddtrace_bootstrapped", "origin": "unknown", "value": False},
        ],
        "error": {
            "code": 0,
            "message": "",
        },
    }

    assert events[0] == _get_request_body(payload, "app-started")


def test_app_started_event_configuration_override(test_agent_session, ddtrace_run_python_code_in_subprocess):
    """
    asserts that default configuration value
    is changed and queues a valid telemetry request
    which is then sent by periodic()
    """
    code = """
import logging
logging.basicConfig()

import ddtrace.auto

from ddtrace.internal.telemetry import telemetry_writer
telemetry_writer.enable()
telemetry_writer.reset_queues()
telemetry_writer._app_started_event()
telemetry_writer.periodic()
telemetry_writer.disable()
    """

    env = os.environ.copy()
    # Change configuration default values
    env["DD_EXCEPTION_DEBUGGING_ENABLED"] = "True"
    env["DD_INSTRUMENTATION_TELEMETRY_ENABLED"] = "True"
    env["DD_LOGS_INJECTION"] = "True"
    env["DD_PROFILING_ENABLED"] = "True"
    env["DD_RUNTIME_METRICS_ENABLED"] = "True"
    env["DD_TRACE_128_BIT_TRACEID_GENERATION_ENABLED"] = "True"
    env["DD_TRACE_128_BIT_TRACEID_LOGGING_ENABLED"] = "True"
    env["DD_TRACE_ANALYTICS_ENABLED"] = "True"
    env["DD_TRACE_CLIENT_IP_ENABLED"] = "True"
    env["DD_TRACE_COMPUTE_STATS"] = "True"
    env["DD_TRACE_DEBUG"] = "True"
    env["DD_TRACE_ENABLED"] = "False"
    env["DD_TRACE_HEALTH_METRICS_ENABLED"] = "True"
    env["DD_TRACE_OBFUSCATION_QUERY_STRING_PATTERN"] = ".*"
    env["DD_TRACE_OTEL_ENABLED"] = "True"
    env["ddtrace_auto_used"] = "True"
    env["ddtrace_bootstrapped"] = "True"
    env["DD_TRACE_PROPAGATION_STYLE_EXTRACT"] = "tracecontext"
    env["DD_TRACE_PROPAGATION_STYLE_INJECT"] = "tracecontext"

    if PY2:
        # Prevents gevent importerror when profiling is enabled
        env["DD_UNLOAD_MODULES_FROM_SITECUSTOMIZE"] = "false"

    _, stderr, status, _ = ddtrace_run_python_code_in_subprocess(code, env=env)

    assert status == 0, stderr

    events = test_agent_session.get_events()
    events[0]["payload"]["configuration"].sort(key=lambda c: c["name"])

    assert events[0]["payload"]["configuration"] == [
        {"name": "DD_APPSEC_ENABLED", "origin": "unknown", "value": False},
        {"name": "DD_DATA_STREAMS_ENABLED", "origin": "unknown", "value": False},
        {"name": "DD_DYNAMIC_INSTRUMENTATION_ENABLED", "origin": "unknown", "value": False},
        {"name": "DD_EXCEPTION_DEBUGGING_ENABLED", "origin": "unknown", "value": True},
        {"name": "DD_INSTRUMENTATION_TELEMETRY_ENABLED", "origin": "unknown", "value": True},
        {"name": "DD_LOGS_INJECTION", "origin": "unknown", "value": True},
        {"name": "DD_PROFILING_ENABLED", "origin": "unknown", "value": True},
<<<<<<< HEAD
        {"name": "DD_RUNTIME_METRICS_ENABLED", "origin": "unknown", "value": True},
        {"name": "DD_TRACE_128_BIT_TRACEID_GENERATION_ENABLED", "origin": "unknown", "value": True},
        {"name": "DD_TRACE_128_BIT_TRACEID_LOGGING_ENABLED", "origin": "unknown", "value": True},
        {"name": "DD_TRACE_ANALYTICS_ENABLED", "origin": "unknown", "value": True},
        {"name": "DD_TRACE_CLIENT_IP_ENABLED", "origin": "unknown", "value": None},
        {"name": "DD_TRACE_COMPUTE_STATS", "origin": "unknown", "value": True},
        {"name": "DD_TRACE_DEBUG", "origin": "unknown", "value": True},
        {"name": "DD_TRACE_ENABLED", "origin": "unknown", "value": False},
        {"name": "DD_TRACE_HEALTH_METRICS_ENABLED", "origin": "unknown", "value": True},
        {"name": "DD_TRACE_OBFUSCATION_QUERY_STRING_PATTERN", "origin": "unknown", "value": ".*"},
        {"name": "DD_TRACE_OTEL_ENABLED", "origin": "unknown", "value": True},
        {"name": "DD_TRACE_PROPAGATION_STYLE_EXTRACT", "origin": "unknown", "value": "tracecontext"},
        {"name": "DD_TRACE_PROPAGATION_STYLE_INJECT", "origin": "unknown", "value": "tracecontext"},
=======
        # why is this showing up as True?
        {"name": "DD_TRACE_ENABLED", "origin": "unknown", "value": False},
        {"name": TELEMETRY_PROPAGATION_STYLE_EXTRACT, "origin": "unknown", "value": "b3multi"},
        {"name": TELEMETRY_PROPAGATION_STYLE_INJECT, "origin": "unknown", "value": "datadog"},
>>>>>>> ecbfd7c2
        {"name": "ddtrace_auto_used", "origin": "unknown", "value": True},
        {"name": "ddtrace_bootstrapped", "origin": "unknown", "value": True},
    ]


def test_app_dependencies_loaded_event(telemetry_writer, test_agent_session, mock_time):
    telemetry_writer._app_dependencies_loaded_event()
    # force a flush
    telemetry_writer.periodic()
    events = test_agent_session.get_events()
    assert len(events) == 1
    payload = {"dependencies": get_dependencies()}
    assert events[0] == _get_request_body(payload, "app-dependencies-loaded")


def test_app_closing_event(telemetry_writer, test_agent_session, mock_time):
    """asserts that app_shutdown() queues and sends an app-closing telemetry request"""
    # send app closed event
    telemetry_writer.app_shutdown()

    requests = test_agent_session.get_requests()
    assert len(requests) == 1
    assert requests[0]["headers"]["DD-Telemetry-Request-Type"] == "app-closing"
    # ensure a valid request body was sent
    assert requests[0]["body"] == _get_request_body({}, "app-closing")


def test_add_integration(telemetry_writer, test_agent_session, mock_time):
    """asserts that add_integration() queues a valid telemetry request"""
    # queue integrations
    telemetry_writer.add_integration("integration-t", True, True, "")
    telemetry_writer.add_integration("integration-f", False, False, "terrible failure")
    # send integrations to the agent
    telemetry_writer.periodic()

    requests = test_agent_session.get_requests()
    assert len(requests) == 1

    # assert integration change telemetry request was sent
    assert requests[0]["headers"]["DD-Telemetry-Request-Type"] == "app-integrations-change"
    # assert that the request had a valid request body
    expected_payload = {
        "integrations": [
            {
                "name": "integration-t",
                "version": "",
                "enabled": True,
                "auto_enabled": True,
                "compatible": True,
                "error": "",
            },
            {
                "name": "integration-f",
                "version": "",
                "enabled": False,
                "auto_enabled": False,
                "compatible": False,
                "error": "terrible failure",
            },
        ]
    }
    assert requests[0]["body"] == _get_request_body(expected_payload, "app-integrations-change")


def test_app_client_configuration_changed_event(telemetry_writer, test_agent_session, mock_time):
    """asserts that queuing a configuration sends a valid telemetry request"""

    telemetry_writer.add_configuration("appsec_enabled", True)
    telemetry_writer.add_configuration("DD_TRACE_PROPAGATION_STYLE_EXTRACT", "datadog")
    telemetry_writer.add_configuration("appsec_enabled", False, "env_var")

    telemetry_writer.periodic()

    events = test_agent_session.get_events()
    assert len(events) == 1
    assert events[0]["request_type"] == "app-client-configuration-change"
    received_configurations = events[0]["payload"]["configuration"]
    # Sort the configuration list by name
    received_configurations.sort(key=lambda c: c["name"])

    # assert the latest configuration value is send to the agent
    assert received_configurations == [
        {
            "name": "DD_TRACE_PROPAGATION_STYLE_EXTRACT",
            "origin": "unknown",
            "value": "datadog",
        },
        {
            "name": "appsec_enabled",
            "origin": "env_var",
            "value": False,
        },
    ]


def test_add_integration_disabled_writer(telemetry_writer, test_agent_session):
    """asserts that add_integration() does not queue an integration when telemetry is disabled"""
    telemetry_writer.disable()

    telemetry_writer.add_integration("integration-name", True, False, "")
    telemetry_writer.periodic()

    assert len(test_agent_session.get_requests()) == 0


@pytest.mark.parametrize("mock_status", [300, 400, 401, 403, 500])
def test_send_failing_request(mock_status, telemetry_writer):
    """asserts that a warning is logged when an unsuccessful response is returned by the http client"""

    with httpretty.enabled():
        httpretty.register_uri(httpretty.POST, telemetry_writer._client.url, status=mock_status)
        with mock.patch("ddtrace.internal.telemetry.writer.log") as log:
            # sends failing app-closing event
            telemetry_writer.app_shutdown()
            # asserts unsuccessful status code was logged
            log.debug.assert_called_with(
                "failed to send telemetry to the Datadog Agent at %s. response: %s",
                telemetry_writer._client.url,
                mock_status,
            )
        # ensure one failing request was sent
        assert len(httpretty.latest_requests()) == 1


@pytest.mark.parametrize("telemetry_writer", [TelemetryWriter()])
def test_telemetry_graceful_shutdown(telemetry_writer, test_agent_session, mock_time):
    telemetry_writer.start()
    telemetry_writer.stop()
    # mocks calling sys.atexit hooks
    telemetry_writer.app_shutdown()

    events = test_agent_session.get_events()
    assert len(events) == 3

    # Reverse chronological order
    assert events[0]["request_type"] == "app-closing"
    assert events[0] == _get_request_body({}, "app-closing", 3)
    assert events[1]["request_type"] == "app-dependencies-loaded"
    assert events[2]["request_type"] == "app-started"


def test_app_heartbeat_event_periodic(mock_time, telemetry_writer, test_agent_session):
    # type: (mock.Mock, Any, TelemetryWriter) -> None
    """asserts that we queue/send app-heartbeat when periodc() is called"""

    # Assert default hearbeat interval is 60 seconds
    assert telemetry_writer.interval == 60
    # Assert next flush contains app-heartbeat event
    telemetry_writer.periodic()
    _assert_app_heartbeat_event(1, test_agent_session)


def test_app_heartbeat_event(mock_time, telemetry_writer, test_agent_session):
    # type: (mock.Mock, Any, TelemetryWriter) -> None
    """asserts that we queue/send app-heartbeat event every 60 seconds when app_heartbeat_event() is called"""

    # Assert clean slate
    events = test_agent_session.get_events()
    assert len(events) == 0

    # Assert a maximum of one heartbeat is queued per flush
    telemetry_writer._app_heartbeat_event()
    telemetry_writer.periodic()
    events = test_agent_session.get_events()
    assert len(events) == 1


def _assert_app_heartbeat_event(seq_id, test_agent_session):
    # type: (int, TelemetryTestSession) -> None
    """used to test heartbeat events received by the testagent"""
    events = test_agent_session.get_events()
    assert len(events) == seq_id
    # The test_agent returns telemetry events in reverse chronological order
    # The first event in the list is last event sent by the Telemetry Client
    last_event = events[0]
    assert last_event["request_type"] == "app-heartbeat"
    assert last_event == _get_request_body({}, "app-heartbeat", seq_id=seq_id)


def _get_request_body(payload, payload_type, seq_id=1):
    # type: (Dict, str, int) -> Dict
    """used to test the body of requests received by the testagent"""
    return {
        "tracer_time": time.time(),
        "runtime_id": get_runtime_id(),
        "api_version": "v2",
        "debug": False,
        "seq_id": seq_id,
        "application": get_application(config.service, config.version, config.env),
        "host": get_host_info(),
        "payload": payload,
        "request_type": payload_type,
    }<|MERGE_RESOLUTION|>--- conflicted
+++ resolved
@@ -85,7 +85,6 @@
             {"name": "DD_TRACE_COMPUTE_STATS", "origin": "unknown", "value": False},
             {"name": "DD_TRACE_DEBUG", "origin": "unknown", "value": False},
             {"name": "DD_TRACE_ENABLED", "origin": "unknown", "value": True},
-<<<<<<< HEAD
             {"name": "DD_TRACE_HEALTH_METRICS_ENABLED", "origin": "unknown", "value": False},
             {
                 "name": "DD_TRACE_OBFUSCATION_QUERY_STRING_PATTERN",
@@ -102,10 +101,6 @@
             {"name": "DD_TRACE_OTEL_ENABLED", "origin": "unknown", "value": False},
             {"name": "DD_TRACE_PROPAGATION_STYLE_EXTRACT", "origin": "unknown", "value": "datadog"},
             {"name": "DD_TRACE_PROPAGATION_STYLE_INJECT", "origin": "unknown", "value": "datadog"},
-=======
-            {"name": TELEMETRY_PROPAGATION_STYLE_EXTRACT, "origin": "unknown", "value": "tracecontext,datadog"},
-            {"name": TELEMETRY_PROPAGATION_STYLE_INJECT, "origin": "unknown", "value": "tracecontext,datadog"},
->>>>>>> ecbfd7c2
             {"name": "ddtrace_auto_used", "origin": "unknown", "value": False},
             {"name": "ddtrace_bootstrapped", "origin": "unknown", "value": False},
         ],
@@ -179,7 +174,6 @@
         {"name": "DD_INSTRUMENTATION_TELEMETRY_ENABLED", "origin": "unknown", "value": True},
         {"name": "DD_LOGS_INJECTION", "origin": "unknown", "value": True},
         {"name": "DD_PROFILING_ENABLED", "origin": "unknown", "value": True},
-<<<<<<< HEAD
         {"name": "DD_RUNTIME_METRICS_ENABLED", "origin": "unknown", "value": True},
         {"name": "DD_TRACE_128_BIT_TRACEID_GENERATION_ENABLED", "origin": "unknown", "value": True},
         {"name": "DD_TRACE_128_BIT_TRACEID_LOGGING_ENABLED", "origin": "unknown", "value": True},
@@ -193,13 +187,6 @@
         {"name": "DD_TRACE_OTEL_ENABLED", "origin": "unknown", "value": True},
         {"name": "DD_TRACE_PROPAGATION_STYLE_EXTRACT", "origin": "unknown", "value": "tracecontext"},
         {"name": "DD_TRACE_PROPAGATION_STYLE_INJECT", "origin": "unknown", "value": "tracecontext"},
-=======
-        # why is this showing up as True?
-        {"name": "DD_TRACE_ENABLED", "origin": "unknown", "value": False},
-        {"name": TELEMETRY_PROPAGATION_STYLE_EXTRACT, "origin": "unknown", "value": "b3multi"},
-        {"name": TELEMETRY_PROPAGATION_STYLE_INJECT, "origin": "unknown", "value": "datadog"},
->>>>>>> ecbfd7c2
-        {"name": "ddtrace_auto_used", "origin": "unknown", "value": True},
         {"name": "ddtrace_bootstrapped", "origin": "unknown", "value": True},
     ]
 
