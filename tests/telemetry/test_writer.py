--- conflicted
+++ resolved
@@ -53,12 +53,6 @@
 
 def test_app_started_event(telemetry_lifecycle_writer, test_agent_session, mock_time):
     """asserts that _app_started_event() queues a valid telemetry request which is then sent by periodic()"""
-<<<<<<< HEAD
-    # queue integrations
-    telemetry_lifecycle_writer.add_integration("integration-t", True)
-    telemetry_lifecycle_writer.add_integration("integration-f", False)
-=======
->>>>>>> 61ffb518
     # queue an app started event
     telemetry_lifecycle_writer._app_started_event()
     # force a flush
@@ -73,28 +67,6 @@
 
     # validate request body
     payload = {
-<<<<<<< HEAD
-        "integrations": [
-            {
-                "name": "integration-t",
-                "version": "",
-                "enabled": True,
-                "auto_enabled": True,
-                "compatible": True,
-                "error": "",
-            },
-            {
-                "name": "integration-f",
-                "version": "",
-                "enabled": True,
-                "auto_enabled": False,
-                "compatible": True,
-                "error": "",
-            },
-        ],
-=======
-        "dependencies": get_dependencies(),
->>>>>>> 61ffb518
         "configurations": [],
     }
     assert events[0] == _get_request_body(payload, "app-started")
