--- conflicted
+++ resolved
@@ -93,21 +93,17 @@
     assert events[0] == _get_request_body(payload, "app-started")
 
 
-<<<<<<< HEAD
-def test_app_closing_event(telemetry_lifecycle_writer, test_agent_session, mock_time):
-=======
-def test_app_dependencies_loaded_event(telemetry_writer, test_agent_session, mock_time):
-    telemetry_writer._app_dependencies_loaded()
+def test_app_dependencies_loaded_event(telemetry_lifecycle_writer, test_agent_session, mock_time):
+    telemetry_lifecycle_writer._app_dependencies_loaded()
     # force a flush
-    telemetry_writer.periodic()
+    telemetry_lifecycle_writer.periodic()
     events = test_agent_session.get_events()
     assert len(events) == 1
     payload = {"dependencies": get_dependencies()}
     assert events[0] == _get_request_body(payload, "app-dependencies-loaded")
 
 
-def test_app_closing_event(telemetry_writer, test_agent_session, mock_time):
->>>>>>> c17ba652
+def test_app_closing_event(telemetry_lifecycle_writer, test_agent_session, mock_time):
     """asserts that on_shutdown() queues and sends an app-closing telemetry request"""
     # send app closed event
     telemetry_lifecycle_writer.on_shutdown()
