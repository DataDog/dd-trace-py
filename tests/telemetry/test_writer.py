--- conflicted
+++ resolved
@@ -306,13 +306,8 @@
         {"name": "DD_PROFILING_PYTORCH_EVENTS_LIMIT", "origin": "default", "value": 1000000},
         {"name": "DD_PROFILING_SAMPLE_POOL_CAPACITY", "origin": "default", "value": 4},
         {"name": "DD_PROFILING_STACK_ENABLED", "origin": "env_var", "value": False},
-<<<<<<< HEAD
-        {"name": "DD_PROFILING_STACK_V2_ENABLED", "origin": "default", "value": True},
+        {"name": "DD_PROFILING_STACK_V2_ENABLED", "origin": "default", "value": PYTHON_VERSION_INFO < (3, 14)},
         {"name": "DD_PROFILING_TAGS", "origin": "default", "value": "team:apm,component:web"},
-=======
-        {"name": "DD_PROFILING_STACK_V2_ENABLED", "origin": "default", "value": PYTHON_VERSION_INFO < (3, 14)},
-        {"name": "DD_PROFILING_TAGS", "origin": "default", "value": ""},
->>>>>>> bb902d61
         {"name": "DD_PROFILING_TIMELINE_ENABLED", "origin": "default", "value": True},
         {"name": "DD_PROFILING_UPLOAD_INTERVAL", "origin": "env_var", "value": 10.0},
         {"name": "DD_REMOTE_CONFIGURATION_ENABLED", "origin": "env_var", "value": True},
