--- conflicted
+++ resolved
@@ -205,25 +205,9 @@
         assert payload == result["payload"]
 
 
-<<<<<<< HEAD
-# @pytest.mark.skip(reason="FIXME: This test needs to be updated.")
-def test_app_started_event_configuration_override(test_agent_session, run_python_code_in_subprocess, tmpdir):
-=======
-@pytest.mark.parametrize(
-    "env_var,value,expected_value",
-    [
-        ("DD_APPSEC_SCA_ENABLED", "true", "true"),
-        ("DD_APPSEC_SCA_ENABLED", "True", "true"),
-        ("DD_APPSEC_SCA_ENABLED", "1", "true"),
-        ("DD_APPSEC_SCA_ENABLED", "false", "false"),
-        ("DD_APPSEC_SCA_ENABLED", "False", "false"),
-        ("DD_APPSEC_SCA_ENABLED", "0", "false"),
-    ],
-)
 def test_app_started_event_configuration_override(
-    test_agent_session, run_python_code_in_subprocess, tmpdir, env_var, value, expected_value
+    test_agent_session, run_python_code_in_subprocess, tmpdir
 ):
->>>>>>> 32a2f727
     """
     asserts that default configuration value
     is changed and queues a valid telemetry request
@@ -485,40 +469,11 @@
     assert sorted(configurations, key=lambda x: x["name"]) == sorted(expected, key=lambda x: x["name"])
 
 
-<<<<<<< HEAD
-def test_update_dependencies_event(telemetry_writer, test_agent_session, mock_time):
-    import xmltodict
-
-    new_deps = [xmltodict.__name__]
-    telemetry_writer._app_dependencies_loaded_event(new_deps)
-    # force a flush
-    telemetry_writer.periodic(force_flush=True)
-    events = test_agent_session.get_events("app-dependencies-loaded")
-    assert len(events) >= 1
-    xmltodict_events = [e for e in events if e["payload"]["dependencies"][0]["name"] == "xmltodict"]
-    assert len(xmltodict_events) == 1
-    assert "xmltodict" in telemetry_writer._imported_dependencies
-    assert telemetry_writer._imported_dependencies["xmltodict"]
-
-
-def test_update_dependencies_event_when_disabled(telemetry_writer, test_agent_session, run_python_code_in_subprocess):
-    env = os.environ.copy()
-    env["DD_TELEMETRY_DEPENDENCY_COLLECTION_ENABLED"] = "false"
-    env["_DD_INSTRUMENTATION_TELEMETRY_TESTS_FORCE_APP_STARTED"] = "true"
-    _, stderr, status, _ = run_python_code_in_subprocess("""import ddtrace.auto; import xmltodict""", env=env)
-    assert status == 0, stderr
-
-    events = test_agent_session.get_events()
-    assert events
-    for event in events:
-        assert event["request_type"] != "app-dependencies-loaded"
-=======
 def test_update_dependencies_event(test_agent_session, ddtrace_run_python_code_in_subprocess):
     env = os.environ.copy()
     # app-started events are sent 10 seconds after ddtrace imported, this configuration overrides this
     # behavior to force the app-started event to be queued immediately
     env["_DD_INSTRUMENTATION_TELEMETRY_TESTS_FORCE_APP_STARTED"] = "true"
->>>>>>> 32a2f727
 
     # Import httppretty after ddtrace is imported, this ensures that the module is sent in a dependencies event
     # Imports httpretty twice and ensures only one dependency entry is sent
