--- conflicted
+++ resolved
@@ -80,21 +80,11 @@
             },
             {
                 "name": "propagation_style_inject",
-                "origin": "env_var",
-<<<<<<< HEAD
-                "value": ["tracecontext", "datadog"],
-=======
-                "value": "['tracecontext', 'datadog']",
->>>>>>> a0d078d3
+                "value": '["tracecontext", "datadog"]',
             },
             {
                 "name": "propagation_style_extract",
-                "origin": "env_var",
-<<<<<<< HEAD
-                "value": ["tracecontext", "datadog"],
-=======
-                "value": "['tracecontext', 'datadog']",
->>>>>>> a0d078d3
+                "value": '["tracecontext", "datadog"]',
             },
         ],
         "error": {
@@ -146,21 +136,11 @@
         },
         {
             "name": "propagation_style_inject",
-            "origin": "env_var",
-<<<<<<< HEAD
-            "value": ["datadog"],
-=======
-            "value": "['datadog']",
->>>>>>> a0d078d3
+            "value": '["datadog"]',
         },
         {
             "name": "propagation_style_extract",
-            "origin": "env_var",
-<<<<<<< HEAD
-            "value": ["b3multi"],
-=======
-            "value": "['b3multi']",
->>>>>>> a0d078d3
+            "value": '["b3multi"]',
         },
     ]
 
