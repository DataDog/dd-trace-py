--- conflicted
+++ resolved
@@ -459,12 +459,7 @@
         {"name": "DD_TRACE_OTEL_ENABLED", "origin": "env_var", "value": True},
         {"name": "DD_TRACE_PARTIAL_FLUSH_ENABLED", "origin": "env_var", "value": False},
         {"name": "DD_TRACE_PARTIAL_FLUSH_MIN_SPANS", "origin": "env_var", "value": 3},
-<<<<<<< HEAD
-        {"name": "DD_TRACE_PEER_SERVICE_DEFAULTS_ENABLED", "origin": "default", "value": False},
-        {"name": "DD_TRACE_PEER_SERVICE_MAPPING", "origin": "env_var", "value": "default_service:remapped_service"},
-=======
         {"name": "DD_TRACE_PROPAGATION_BEHAVIOR_EXTRACT", "origin": "env_var", "value": "restart"},
->>>>>>> 6a107439
         {"name": "DD_TRACE_PROPAGATION_EXTRACT_FIRST", "origin": "default", "value": False},
         {"name": "DD_TRACE_PROPAGATION_HTTP_BAGGAGE_ENABLED", "origin": "default", "value": False},
         {"name": "DD_TRACE_PROPAGATION_STYLE_EXTRACT", "origin": "env_var", "value": "tracecontext"},
