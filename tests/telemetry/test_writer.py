import time
from typing import Any
from typing import Dict

import httpretty
import mock
import pytest

from ddtrace.internal.telemetry.data import get_application
from ddtrace.internal.telemetry.data import get_dependencies
from ddtrace.internal.telemetry.data import get_host_info
from ddtrace.internal.telemetry.writer import TelemetryWriter
from ddtrace.internal.telemetry.writer import get_runtime_id
from ddtrace.settings import _config as config

from .conftest import TelemetryTestSession


def test_add_event(telemetry_writer, test_agent_session, mock_time):
    """asserts that add_event queues a telemetry request with valid headers and payload"""
    payload = {"test": "123"}
    payload_type = "test-event"
    # add event to the queue
    telemetry_writer.add_event(payload, payload_type)
    # send request to the agent
    telemetry_writer.periodic()

    requests = test_agent_session.get_requests()
    assert len(requests) == 1
    assert requests[0]["headers"]["Content-Type"] == "application/json"
    assert requests[0]["headers"]["DD-Telemetry-Request-Type"] == payload_type
    assert requests[0]["headers"]["DD-Telemetry-API-Version"] == "v2"
    assert requests[0]["headers"]["DD-Telemetry-Debug-Enabled"] == "false"
    assert requests[0]["body"] == _get_request_body(payload, payload_type)


def test_add_event_disabled_writer(telemetry_writer, test_agent_session):
    """asserts that add_event() does not create a telemetry request when telemetry writer is disabled"""
    telemetry_writer._enabled = False

    payload = {"test": "123"}
    payload_type = "test-event"
    # ensure events are not queued when telemetry is disabled
    telemetry_writer.add_event(payload, payload_type)

    # ensure no request were sent
    telemetry_writer.periodic()
    assert len(test_agent_session.get_requests()) == 0


<<<<<<< HEAD
def test_app_started_event(telemetry_writer, test_agent_session, mock_time):
    """asserts that app_started_event() queues a valid telemetry request which is then sent by periodic()"""
=======
def test_app_started_event(telemetry_writer, test_agent_session):
    """asserts that _app_started_event() queues a valid telemetry request which is then sent by periodic()"""
>>>>>>> d9311b3a
    # queue integrations
    telemetry_writer.add_integration("integration-t", True)
    telemetry_writer.add_integration("integration-f", False)
    # queue an app started event
    telemetry_writer._app_started_event()
    # force a flush
    telemetry_writer.periodic()

    requests = test_agent_session.get_requests()
    assert len(requests) == 1
    assert requests[0]["headers"]["DD-Telemetry-Request-Type"] == "app-started"

    events = test_agent_session.get_events()
    assert len(events) == 1

    # validate request body
    payload = {
        "dependencies": get_dependencies(),
        "integrations": [
            {
                "name": "integration-t",
                "version": "",
                "enabled": True,
                "auto_enabled": True,
                "compatible": True,
                "error": "",
            },
            {
                "name": "integration-f",
                "version": "",
                "enabled": True,
                "auto_enabled": False,
                "compatible": True,
                "error": "",
            },
        ],
        "configurations": [],
    }
    assert events[0] == _get_request_body(payload, "app-started")


def test_app_closing_event(telemetry_writer, test_agent_session, mock_time):
    """asserts that on_shutdown() queues and sends an app-closing telemetry request"""
    # send app closed event
    telemetry_writer.on_shutdown()

    requests = test_agent_session.get_requests()
    assert len(requests) == 1
    assert requests[0]["headers"]["DD-Telemetry-Request-Type"] == "app-closing"
    # ensure a valid request body was sent
    assert requests[0]["body"] == _get_request_body({}, "app-closing")


def test_add_integration(telemetry_writer, test_agent_session, mock_time):
    """asserts that add_integration() queues a valid telemetry request"""
    # queue integrations
    telemetry_writer.add_integration("integration-t", True)
    telemetry_writer.add_integration("integration-f", False)
    # send integrations to the agent
    telemetry_writer.periodic()

    requests = test_agent_session.get_requests()
    assert len(requests) == 1

    # assert integration change telemetry request was sent
    assert requests[0]["headers"]["DD-Telemetry-Request-Type"] == "app-integrations-change"
    # assert that the request had a valid request body
    expected_payload = {
        "integrations": [
            {
                "name": "integration-t",
                "version": "",
                "enabled": True,
                "auto_enabled": True,
                "compatible": True,
                "error": "",
            },
            {
                "name": "integration-f",
                "version": "",
                "enabled": True,
                "auto_enabled": False,
                "compatible": True,
                "error": "",
            },
        ]
    }
    assert requests[0]["body"] == _get_request_body(expected_payload, "app-integrations-change")


def test_add_integration_disabled_writer(telemetry_writer, test_agent_session):
    """asserts that add_integration() does not queue an integration when telemetry is disabled"""
    telemetry_writer.disable()

    telemetry_writer.add_integration("integration-name", False)
    telemetry_writer.periodic()

    assert len(test_agent_session.get_requests()) == 0


@pytest.mark.parametrize("mock_status", [300, 400, 401, 403, 500])
def test_send_failing_request(mock_status, telemetry_writer):
    """asserts that a warning is logged when an unsuccessful response is returned by the http client"""

    with httpretty.enabled():
        httpretty.register_uri(httpretty.POST, telemetry_writer._client.url, status=mock_status)
        with mock.patch("ddtrace.internal.telemetry.writer.log") as log:
            # sends failing app-closing event
            telemetry_writer.on_shutdown()
            # asserts unsuccessful status code was logged
            log.debug.assert_called_with(
                "failed to send telemetry to the Datadog Agent at %s. response: %s",
                telemetry_writer._client.url,
                mock_status,
            )
        # ensure one failing request was sent
        assert len(httpretty.latest_requests()) == 1


def test_telemetry_graceful_shutdown(telemetry_writer, test_agent_session, mock_time):
    telemetry_writer.start()
    telemetry_writer.stop()

    events = test_agent_session.get_events()
    assert len(events) == 2

    # Reverse chronological orger
    assert events[0]["request_type"] == "app-closing"
    assert events[0] == _get_request_body({}, "app-closing", 2)
    assert events[1]["request_type"] == "app-started"


def test_app_heartbeat_event_periodic(mock_time, telemetry_writer, test_agent_session):
    # type: (mock.Mock, Any, TelemetryWriter) -> None
    """asserts that we queue/send app-heartbeat when periodc() is called"""

    # Assert default hearbeat interval is 60 seconds
    assert telemetry_writer.interval == 60
    # Assert next flush contains app-heartbeat event
    telemetry_writer.periodic()
    _assert_app_heartbeat_event(1, test_agent_session)


def test_app_heartbeat_event(mock_time, telemetry_writer, test_agent_session):
    # type: (mock.Mock, Any, TelemetryWriter) -> None
    """asserts that we queue/send app-heartbeat event every 60 seconds when app_heartbeat_event() is called"""

    # Assert clean slate
    events = test_agent_session.get_events()
    assert len(events) == 0

    # Assert a maximum of one heartbeat is queued per flush
    telemetry_writer._app_heartbeat_event()
    telemetry_writer.periodic()
    events = test_agent_session.get_events()
    assert len(events) == 1


def _assert_app_heartbeat_event(seq_id, test_agent_session):
    # type: (int, TelemetryTestSession) -> None
    """used to test heartbeat events received by the testagent"""
    events = test_agent_session.get_events()
    assert len(events) == seq_id
    # The test_agent returns telemetry events in reverse chronological order
    # The first event in the list is last event sent by the Telemetry Client
    last_event = events[0]
    assert last_event["request_type"] == "app-heartbeat"
    assert last_event == _get_request_body({}, "app-heartbeat", seq_id=seq_id)


def _get_request_body(payload, payload_type, seq_id=1):
    # type: (Dict, str, int) -> Dict
    """used to test the body of requests received by the testagent"""
    return {
        "tracer_time": time.time(),
        "runtime_id": get_runtime_id(),
        "api_version": "v1",
<<<<<<< HEAD
        "debug": False,
        "seq_id": seq_id,
=======
        "seq_id": seq_id,
        "debug": "false",
>>>>>>> d9311b3a
        "application": get_application(config.service, config.version, config.env),
        "host": get_host_info(),
        "payload": payload,
        "request_type": payload_type,
    }<|MERGE_RESOLUTION|>--- conflicted
+++ resolved
@@ -48,13 +48,8 @@
     assert len(test_agent_session.get_requests()) == 0
 
 
-<<<<<<< HEAD
 def test_app_started_event(telemetry_writer, test_agent_session, mock_time):
-    """asserts that app_started_event() queues a valid telemetry request which is then sent by periodic()"""
-=======
-def test_app_started_event(telemetry_writer, test_agent_session):
     """asserts that _app_started_event() queues a valid telemetry request which is then sent by periodic()"""
->>>>>>> d9311b3a
     # queue integrations
     telemetry_writer.add_integration("integration-t", True)
     telemetry_writer.add_integration("integration-f", False)
@@ -232,13 +227,8 @@
         "tracer_time": time.time(),
         "runtime_id": get_runtime_id(),
         "api_version": "v1",
-<<<<<<< HEAD
-        "debug": False,
+        "debug": "false",
         "seq_id": seq_id,
-=======
-        "seq_id": seq_id,
-        "debug": "false",
->>>>>>> d9311b3a
         "application": get_application(config.service, config.version, config.env),
         "host": get_host_info(),
         "payload": payload,
