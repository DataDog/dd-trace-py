import os

import pytest


def test_enable(test_agent_session, run_python_code_in_subprocess):
    code = """
from ddtrace.internal.telemetry import telemetry_lifecycle_writer
telemetry_lifecycle_writer.enable()
"""

    stdout, stderr, status, _ = run_python_code_in_subprocess(code)

    assert status == 0, stderr
    assert stdout == b"", stderr
    assert stderr == b""

    events = test_agent_session.get_events()
    assert len(events) == 3

    # Same runtime id is used
    assert events[0]["runtime_id"] == events[1]["runtime_id"]
    assert events[0]["request_type"] == "app-closing"
    assert events[1]["request_type"] == "app-dependencies-loaded"
    assert events[2]["request_type"] == "app-started"


@pytest.mark.snapshot
def test_telemetry_enabled_on_first_tracer_flush(test_agent_session, ddtrace_run_python_code_in_subprocess):
    """assert telemetry events are generated after the first trace is flushed to the agent"""
    # Using ddtrace-run and/or importing ddtrace alone should not enable telemetry
    # Telemetry data should only be sent after the first trace to the agent
    _, stderr, status, _ = ddtrace_run_python_code_in_subprocess("import ddtrace")
    assert status == 0, stderr
    # No trace and No Telemetry
    assert len(test_agent_session.get_events()) == 0

    # Submit a trace to the agent in a subprocess
    code = 'from ddtrace import tracer; span = tracer.trace("test-telemetry"); span.finish()'
    _, stderr, status, _ = ddtrace_run_python_code_in_subprocess(code)
    assert status == 0, stderr
    assert stderr == b""
    # Ensure telemetry events were sent to the agent (snapshot ensures one trace was generated)
    events = test_agent_session.get_events()
    assert len(events) == 3
<<<<<<< HEAD
    assert events[0]["request_type"] == "app-closing"
    assert events[1]["request_type"] == "app-dependencies-loaded"
=======
    assert events[0]["request_type"] == "app-integrations-change"
    assert events[1]["request_type"] == "app-closing"
>>>>>>> 61ffb518
    assert events[2]["request_type"] == "app-started"


def test_enable_fork(test_agent_session, run_python_code_in_subprocess):
    """assert app-started/app-closing events are only sent in parent process"""
    code = """
import os

from ddtrace.internal.runtime import get_runtime_id
from ddtrace.internal.telemetry import telemetry_lifecycle_writer

# We have to start before forking since fork hooks are not enabled until after enabling
telemetry_lifecycle_writer.enable()

if os.fork() == 0:
    # Send multiple started events to confirm none get sent
    telemetry_lifecycle_writer._app_started_event()
    telemetry_lifecycle_writer._app_started_event()
    telemetry_lifecycle_writer._app_started_event()
else:
    # Print the parent process runtime id for validation
    print(get_runtime_id())
    """

    stdout, stderr, status, _ = run_python_code_in_subprocess(code)
    assert status == 0, stderr
    assert stderr == b""

    runtime_id = stdout.strip().decode("utf-8")

    requests = test_agent_session.get_requests()

    # We expect 2 events from the parent process to get sent, but none from the child process
    assert len(requests) == 3
    # Validate that the runtime id sent for every event is the parent processes runtime id
    assert requests[0]["body"]["runtime_id"] == runtime_id
    assert requests[0]["body"]["request_type"] == "app-closing"
    assert requests[1]["body"]["runtime_id"] == runtime_id
    assert requests[1]["body"]["request_type"] == "app-dependencies-loaded"
    assert requests[1]["body"]["runtime_id"] == runtime_id
    assert requests[2]["body"]["request_type"] == "app-started"
    assert requests[2]["body"]["runtime_id"] == runtime_id


def test_enable_fork_heartbeat(test_agent_session, run_python_code_in_subprocess):
    """assert app-heartbeat events are only sent in parent process when no other events are queued"""
    code = """
import os

from ddtrace.internal.runtime import get_runtime_id
from ddtrace.internal.telemetry import telemetry_lifecycle_writer

telemetry_lifecycle_writer.enable()
# Reset queue to avoid sending app-started event
telemetry_lifecycle_writer.reset_queues()

if os.fork() > 0:
    # Print the parent process runtime id for validation
    print(get_runtime_id())

# Call periodic to send heartbeat event
telemetry_lifecycle_writer.periodic()
# Disable telemetry writer to avoid sending app-closed event
telemetry_lifecycle_writer.disable()
    """

    stdout, stderr, status, _ = run_python_code_in_subprocess(code)
    assert status == 0, stderr
    assert stderr == b""

    runtime_id = stdout.strip().decode("utf-8")

    requests = test_agent_session.get_requests()

    # We expect event from the parent process to get sent, but none from the child process
    assert len(requests) == 1
    # Validate that the runtime id sent for every event is the parent processes runtime id
    assert requests[0]["body"]["runtime_id"] == runtime_id
    assert requests[0]["body"]["request_type"] == "app-heartbeat"


def test_heartbeat_interval_configuration(run_python_code_in_subprocess):
    """assert that DD_TELEMETRY_HEARTBEAT_INTERVAL config sets the telemetry writer interval"""
    heartbeat_interval = "1.5"
    env = os.environ.copy()
    env["DD_TELEMETRY_HEARTBEAT_INTERVAL"] = heartbeat_interval
    code = """
from ddtrace.internal.telemetry import telemetry_lifecycle_writer
assert telemetry_lifecycle_writer.interval == {}
    """.format(
        heartbeat_interval
    )

    _, stderr, status, _ = run_python_code_in_subprocess(code, env=env)
    assert status == 0, stderr
    assert stderr == b""


def test_logs_after_fork(run_python_code_in_subprocess):
    # Regression test: telemetry writer should not log an error when a process forks
    _, err, status, _ = run_python_code_in_subprocess(
        """
import ddtrace
import logging
import os

logging.basicConfig() # required for python 2.7
ddtrace.internal.telemetry.telemetry_lifecycle_writer.enable()
os.fork()
""",
    )

    assert status == 0, err
    assert err == b""<|MERGE_RESOLUTION|>--- conflicted
+++ resolved
@@ -42,15 +42,11 @@
     assert stderr == b""
     # Ensure telemetry events were sent to the agent (snapshot ensures one trace was generated)
     events = test_agent_session.get_events()
-    assert len(events) == 3
-<<<<<<< HEAD
-    assert events[0]["request_type"] == "app-closing"
-    assert events[1]["request_type"] == "app-dependencies-loaded"
-=======
+    assert len(events) == 4
     assert events[0]["request_type"] == "app-integrations-change"
     assert events[1]["request_type"] == "app-closing"
->>>>>>> 61ffb518
-    assert events[2]["request_type"] == "app-started"
+    assert events[2]["request_type"] == "app-dependencies-loaded"
+    assert events[3]["request_type"] == "app-started"
 
 
 def test_enable_fork(test_agent_session, run_python_code_in_subprocess):
