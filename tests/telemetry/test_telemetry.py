import os
import re

import pytest


def test_enable(test_agent_session, run_python_code_in_subprocess):
    code = """
import ddtrace # enables telemetry
from ddtrace.internal.service import ServiceStatus

from ddtrace.internal.telemetry import telemetry_writer
assert telemetry_writer.status == ServiceStatus.RUNNING
assert telemetry_writer._worker is not None
"""

    stdout, stderr, status, _ = run_python_code_in_subprocess(code)

    assert status == 0, stderr
    assert stdout == b"", stderr
    assert stderr == b""


<<<<<<< HEAD
@pytest.mark.snapshot
@pytest.mark.skip("This test will be removed in a another PR")
def test_telemetry_enabled_on_first_tracer_flush(test_agent_session, ddtrace_run_python_code_in_subprocess):
    """assert telemetry events are generated after the first trace is flushed to the agent"""

    # Submit a trace to the agent in a subprocess
    code = """
from ddtrace import tracer

span = tracer.trace("test-telemetry")
span.finish()
    """
    env = os.environ.copy()
    env["_DD_INSTRUMENTATION_TELEMETRY_TESTS_FORCE_APP_STARTED"] = "true"
    _, stderr, status, _ = ddtrace_run_python_code_in_subprocess(code, env=env)
    assert status == 0, stderr
    assert stderr == b""
    # Ensure telemetry events were sent to the agent (snapshot ensures one trace was generated)
    # Note event order is reversed e.g. event[0] is actually the last event
    events = test_agent_session.get_events()

    assert len(events) == 5
    assert events[0]["request_type"] == "app-closing"
    assert events[1]["request_type"] == "app-dependencies-loaded"
    assert events[2]["request_type"] == "app-integrations-change"
    assert events[3]["request_type"] == "generate-metrics"
    assert events[4]["request_type"] == "app-started"


=======
>>>>>>> 32a2f727
def test_enable_fork(test_agent_session, run_python_code_in_subprocess):
    """assert app-started/app-closing events are only sent in parent process"""
    code = """
import warnings
# This test logs the following warning in py3.12:
# This process (pid=402) is multi-threaded, use of fork() may lead to deadlocks in the child
warnings.filterwarnings("ignore", category=DeprecationWarning)

import os

import ddtrace # enables telemetry
from ddtrace.internal.runtime import get_runtime_id
from ddtrace.internal.telemetry import telemetry_writer


if os.fork() == 0:
    # Send multiple started events to confirm none get sent
    telemetry_writer._app_started()
    telemetry_writer._app_started()
    telemetry_writer._app_started()
else:
    # Print the parent process runtime id for validation
    print(get_runtime_id())
    """
    env = os.environ.copy()
    env["_DD_INSTRUMENTATION_TELEMETRY_TESTS_FORCE_APP_STARTED"] = "true"

    stdout, stderr, status, _ = run_python_code_in_subprocess(code, env=env)
    assert status == 0, stderr
    assert stderr == b"", stderr

    runtime_id = stdout.strip().decode("utf-8")

    # Validate that one app-closing event was sent and it was queued in the parent process
    app_closing = test_agent_session.get_events("app-closing")
    assert len(app_closing) == 1
    assert app_closing[0]["runtime_id"] == runtime_id

    # Validate that one app-started event was sent and it was queued in the parent process
    app_started = test_agent_session.get_events("app-started")
    assert len(app_started) == 1
    assert app_started[0]["runtime_id"] == runtime_id


def test_enable_fork_heartbeat(test_agent_session, run_python_code_in_subprocess):
    """assert app-heartbeat events are only sent in parent process when no other events are queued"""
    code = """
import warnings
# This test logs the following warning in py3.12:
# This process (pid=402) is multi-threaded, use of fork() may lead to deadlocks in the child
warnings.filterwarnings("ignore", category=DeprecationWarning)

import os

import ddtrace # enables telemetry
from ddtrace.internal.runtime import get_runtime_id

if os.fork() > 0:
    # Print the parent process runtime id for validation
    print(get_runtime_id())

# Heartbeat events are only sent if no other events are queued
from ddtrace.internal.telemetry import telemetry_writer
telemetry_writer.reset_queues()
telemetry_writer.periodic(force_flush=True)
    """
    env = os.environ.copy()
    env["DD_TELEMETRY_DEPENDENCY_COLLECTION_ENABLED"] = "false"
    # Prevents dependencies loaded event from being generated
    stdout, stderr, status, _ = run_python_code_in_subprocess(code, env=env)
    assert status == 0, stderr
    assert stderr == b"", stderr

    runtime_id = stdout.strip().decode("utf-8")

    # Allow test agent session to capture all heartbeat events
    app_heartbeats = test_agent_session.get_events("app-heartbeat", filter_heartbeats=False)
    assert len(app_heartbeats) > 0
    for hb in app_heartbeats:
        assert hb["runtime_id"] == runtime_id


def test_heartbeat_interval_configuration(run_python_code_in_subprocess):
    """assert that DD_TELEMETRY_HEARTBEAT_INTERVAL config sets the telemetry writer interval"""
    code = """
import warnings
# This test logs the following warning in py3.12:
# This process (pid=402) is multi-threaded, use of fork() may lead to deadlocks in the child
warnings.filterwarnings("ignore", category=DeprecationWarning)

from ddtrace import config
assert config._telemetry_heartbeat_interval == 61

from ddtrace.internal.telemetry import telemetry_writer
assert telemetry_writer._is_periodic is True
assert telemetry_writer.interval == 10
assert telemetry_writer._periodic_threshold == 5
    """

    env = os.environ.copy()
    env["DD_TELEMETRY_HEARTBEAT_INTERVAL"] = "61"
    _, stderr, status, _ = run_python_code_in_subprocess(code, env=env)
    assert status == 0, stderr
    assert stderr == b""


def test_logs_after_fork(run_python_code_in_subprocess):
    # Regression test: telemetry writer should not log an error when a process forks
    _, err, status, _ = run_python_code_in_subprocess(
        """
import warnings
# This test logs the following warning in py3.12:
# This process (pid=402) is multi-threaded, use of fork() may lead to deadlocks in the child
warnings.filterwarnings("ignore", category=DeprecationWarning)

import ddtrace # enables telemetry
import logging
import os

os.fork()
"""
    )

    assert status == 0, err
    assert err == b"", err


def test_app_started_error_handled_exception(test_agent_session, run_python_code_in_subprocess):
    code = """
import logging
logging.basicConfig()

from ddtrace import tracer
from ddtrace.filters import TraceFilter

class FailingFilture(TraceFilter):
    def process_trace(self, trace):
       raise Exception("Exception raised in trace filter")

tracer.configure(
    settings={
        "FILTERS": [FailingFilture()],
    }
)

# generate and encode span to trigger sampling failure
tracer.trace("hello").finish()

# force app_started event (instead of waiting for 10 seconds)
from ddtrace.internal.telemetry import telemetry_writer
telemetry_writer._app_started()
"""
    _, stderr, status, _ = run_python_code_in_subprocess(code)
    assert status == 0, stderr
    assert b"Exception raised in trace filter" in stderr

    events = test_agent_session.get_events("app-started")

    assert len(events) == 1

    app_started_events = [event for event in events if event["request_type"] == "app-started"]
    assert len(app_started_events) == 1
    assert app_started_events[0]["payload"]["error"]["code"] == 1
    assert (
        "error applying processor <__main__.FailingFilture object at"
        in app_started_events[0]["payload"]["error"]["message"]
    )
    pattern = re.compile(
        ".*ddtrace/_trace/processor/__init__.py/__init__.py:[0-9]+: "
        "error applying processor <__main__.FailingFilture object at 0x[0-9a-f]+>"
    )
    assert pattern.match(app_started_events[0]["payload"]["error"]["message"]), app_started_events[0]["payload"][
        "error"
    ]["message"]


def test_register_telemetry_excepthook_after_another_hook(test_agent_session, run_python_code_in_subprocess):
    out, stderr, status, _ = run_python_code_in_subprocess(
        """
import sys

old_exc_hook = sys.excepthook
def pre_ddtrace_exc_hook(exctype, value, traceback):
    print("pre_ddtrace_exc_hook called")
    return old_exc_hook(exctype, value, traceback)

sys.excepthook = pre_ddtrace_exc_hook

import ddtrace
raise Exception('bad_code')
"""
    )
    assert b"pre_ddtrace_exc_hook called" in out
    assert status == 1, stderr
    assert b"bad_code" in stderr
    # Regression test for python3.12 support
    assert b"RuntimeError: can't create new thread at interpreter shutdown" not in stderr
    # Regression test for invalid number of arguments in wrapped exception hook
    assert b"3 positional arguments but 4 were given" not in stderr

    app_starteds = test_agent_session.get_events("app-started")
    assert len(app_starteds) == 1
    # app-started captures unhandled exceptions raised in application code
    assert app_starteds[0]["payload"]["error"]["code"] == 1
    assert re.search(r"test\.py:\d+:\sbad_code$", app_starteds[0]["payload"]["error"]["message"]), app_starteds[0][
        "payload"
    ]["error"]["message"]


def test_handled_integration_error(test_agent_session, run_python_code_in_subprocess):
    code = """
import logging
logging.basicConfig()

import sqlite3
# patch() of the sqlite integration assumes this attribute is there
# removing it should cause patching to fail.
del sqlite3.connect

from ddtrace import patch, tracer
patch(raise_errors=False, sqlite3=True)
"""

    env = os.environ.copy()
    env["_DD_INSTRUMENTATION_TELEMETRY_TESTS_FORCE_APP_STARTED"] = "true"
    _, stderr, status, _ = run_python_code_in_subprocess(code, env=env)

    assert status == 0, stderr
    expected_stderr = b"failed to import"
    assert expected_stderr in stderr

    integrations_events = test_agent_session.get_events("app-integrations-change")
    assert len(integrations_events) == 1
    assert (
        integrations_events[0]["payload"]["integrations"][0]["error"]
        == "failed to import ddtrace module 'ddtrace.contrib.sqlite3' when patching on import"
    )

    # Get metric containing the integration error
    integration_error = test_agent_session.get_metrics("integration_errors")
    # assert the integration metric has the correct type, count, and tags
    assert len(integration_error) == 1
    assert integration_error[0]["type"] == "count"
    assert integration_error[0]["points"][0][1] == 1
    assert integration_error[0]["tags"] == ["integration_name:sqlite3", "error_type:attributeerror"]


def test_unhandled_integration_error(test_agent_session, ddtrace_run_python_code_in_subprocess):
    code = """
import logging
logging.basicConfig()

import flask
f = flask.Flask("hi")

# Call flask.wsgi_app with an incorrect number of args
f.wsgi_app()
"""

    _, stderr, status, _ = ddtrace_run_python_code_in_subprocess(code)

    assert status == 1, stderr

    assert b"not enough values to unpack (expected 2, got 0)" in stderr, stderr

    events = test_agent_session.get_events()
    assert len(events) > 0
    # Same runtime id is used
    first_runtimeid = events[0]["runtime_id"]
    for event in events:
        assert event["runtime_id"] == first_runtimeid

    app_started_event = [event for event in events if event["request_type"] == "app-started"]
    assert len(app_started_event) == 1
    assert app_started_event[0]["payload"]["error"]["code"] == 1
    assert "ddtrace/contrib/internal/flask/patch.py" in app_started_event[0]["payload"]["error"]["message"]
    assert "not enough values to unpack (expected 2, got 0)" in app_started_event[0]["payload"]["error"]["message"]

    integration_events = [event for event in events if event["request_type"] == "app-integrations-change"]
    integrations = integration_events[0]["payload"]["integrations"]

    (flask_integration,) = [integration for integration in integrations if integration["name"] == "flask"]

    assert flask_integration["enabled"] is True
    assert flask_integration["compatible"] is False
    assert "ddtrace/contrib/internal/flask/patch.py:" in flask_integration["error"]
    assert "not enough values to unpack (expected 2, got 0)" in flask_integration["error"]

    error_metrics = test_agent_session.get_metrics("integration_errors")
    assert len(error_metrics) == 1
    error_metric = error_metrics[0]
    assert error_metric["type"] == "count"
    assert len(error_metric["points"]) == 1
    assert error_metric["points"][0][1] == 1
    assert error_metric["tags"] == ["integration_name:flask", "error_type:valueerror"]


def test_app_started_with_install_metrics(test_agent_session, run_python_code_in_subprocess):
    env = os.environ.copy()
    env.update(
        {
            "DD_INSTRUMENTATION_INSTALL_ID": "68e75c48-57ca-4a12-adfc-575c4b05fcbe",
            "DD_INSTRUMENTATION_INSTALL_TYPE": "k8s_single_step",
            "DD_INSTRUMENTATION_INSTALL_TIME": "1703188212",
            "_DD_INSTRUMENTATION_TELEMETRY_TESTS_FORCE_APP_STARTED": "true",
        }
    )
    # Generate a trace to trigger app-started event
    _, stderr, status, _ = run_python_code_in_subprocess("import ddtrace", env=env)
    assert status == 0, stderr

    app_started_event = test_agent_session.get_events("app-started")
    assert len(app_started_event) == 1
    assert app_started_event[0]["payload"]["install_signature"] == {
        "install_id": "68e75c48-57ca-4a12-adfc-575c4b05fcbe",
        "install_type": "k8s_single_step",
        "install_time": "1703188212",
    }


def test_instrumentation_telemetry_disabled(test_agent_session, run_python_code_in_subprocess):
    """Ensure no telemetry events are sent when telemetry is disabled"""
    env = os.environ.copy()
    env["DD_INSTRUMENTATION_TELEMETRY_ENABLED"] = "false"

    code = """
from ddtrace import tracer

# We want to import the telemetry module even when telemetry is disabled.
import sys
assert "ddtrace.internal.telemetry" in sys.modules
"""
    _, stderr, status, _ = run_python_code_in_subprocess(code, env=env)

    events = test_agent_session.get_events()
    assert len(events) == 0

    assert status == 0, stderr
    assert stderr == b""


# Disable agentless to ensure telemetry is enabled (agentless needs dd-api-key to be set)
@pytest.mark.subprocess(env={"DD_CIVISIBILITY_AGENTLESS_ENABLED": "0"})
def test_installed_excepthook():
    import sys

    # importing ddtrace initializes the telemetry writer and installs the excepthook
    import ddtrace  # noqa: F401

    assert sys.excepthook.__name__ == "_telemetry_excepthook"

    from ddtrace.internal.telemetry import telemetry_writer

    assert telemetry_writer._enabled is True
    telemetry_writer.uninstall_excepthook()
    assert sys.excepthook.__name__ != "_telemetry_excepthook"<|MERGE_RESOLUTION|>--- conflicted
+++ resolved
@@ -21,38 +21,6 @@
     assert stderr == b""
 
 
-<<<<<<< HEAD
-@pytest.mark.snapshot
-@pytest.mark.skip("This test will be removed in a another PR")
-def test_telemetry_enabled_on_first_tracer_flush(test_agent_session, ddtrace_run_python_code_in_subprocess):
-    """assert telemetry events are generated after the first trace is flushed to the agent"""
-
-    # Submit a trace to the agent in a subprocess
-    code = """
-from ddtrace import tracer
-
-span = tracer.trace("test-telemetry")
-span.finish()
-    """
-    env = os.environ.copy()
-    env["_DD_INSTRUMENTATION_TELEMETRY_TESTS_FORCE_APP_STARTED"] = "true"
-    _, stderr, status, _ = ddtrace_run_python_code_in_subprocess(code, env=env)
-    assert status == 0, stderr
-    assert stderr == b""
-    # Ensure telemetry events were sent to the agent (snapshot ensures one trace was generated)
-    # Note event order is reversed e.g. event[0] is actually the last event
-    events = test_agent_session.get_events()
-
-    assert len(events) == 5
-    assert events[0]["request_type"] == "app-closing"
-    assert events[1]["request_type"] == "app-dependencies-loaded"
-    assert events[2]["request_type"] == "app-integrations-change"
-    assert events[3]["request_type"] == "generate-metrics"
-    assert events[4]["request_type"] == "app-started"
-
-
-=======
->>>>>>> 32a2f727
 def test_enable_fork(test_agent_session, run_python_code_in_subprocess):
     """assert app-started/app-closing events are only sent in parent process"""
     code = """
