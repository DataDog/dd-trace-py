import os

import pytest


def test_enable(test_agent_session, run_python_code_in_subprocess):
    code = """
import ddtrace # enables telemetry
from ddtrace.internal.service import ServiceStatus

from ddtrace.internal.telemetry import telemetry_writer
assert telemetry_writer.status == ServiceStatus.RUNNING
assert telemetry_writer._worker is not None
"""

    stdout, stderr, status, _ = run_python_code_in_subprocess(code)

    assert status == 0, stderr
    assert stdout == b"", stderr
    assert stderr == b""


def test_enable_fork(test_agent_session, run_python_code_in_subprocess):
    """assert app-started/app-closing events are only sent in parent process"""
    code = """
import warnings
# This test logs the following warning in py3.12:
# This process (pid=402) is multi-threaded, use of fork() may lead to deadlocks in the child
warnings.filterwarnings("ignore", category=DeprecationWarning)

import os

import ddtrace # enables telemetry
from ddtrace.internal.runtime import get_runtime_id
from ddtrace.internal.telemetry import telemetry_writer


if os.fork() == 0:
    # Send multiple started events to confirm none get sent
    telemetry_writer._app_started()
    telemetry_writer._app_started()
    telemetry_writer._app_started()
else:
    # Print the parent process runtime id for validation
    print(get_runtime_id())
    """
    env = os.environ.copy()
    env["_DD_INSTRUMENTATION_TELEMETRY_TESTS_FORCE_APP_STARTED"] = "true"

    stdout, stderr, status, _ = run_python_code_in_subprocess(code, env=env)
    assert status == 0, stderr
    assert stderr == b"", stderr

    runtime_id = stdout.strip().decode("utf-8")

    # Validate that one app-closing event was sent and it was queued in the parent process
    app_closing = test_agent_session.get_events("app-closing")
    assert len(app_closing) == 1
    assert app_closing[0]["runtime_id"] == runtime_id

    # Validate that one app-started event was sent and it was queued in the parent process
    app_started = test_agent_session.get_events("app-started")
    assert len(app_started) == 1
    assert app_started[0]["runtime_id"] == runtime_id


def test_enable_fork_heartbeat(test_agent_session, run_python_code_in_subprocess):
    """
    assert app-heartbeat events are also sent in forked processes since otherwise the dependency collection
    would be lost in pre-fork models after one hour.
    """
    code = """
import warnings
# This test logs the following warning in py3.12:
# This process (pid=402) is multi-threaded, use of fork() may lead to deadlocks in the child
warnings.filterwarnings("ignore", category=DeprecationWarning)

import os

import ddtrace # enables telemetry

# Heartbeat events are only sent if no other events are queued
from ddtrace.internal.telemetry import telemetry_writer
telemetry_writer.reset_queues()
telemetry_writer.periodic(force_flush=True)
    """
    env = os.environ.copy()
    env["DD_TELEMETRY_DEPENDENCY_COLLECTION_ENABLED"] = "false"
    # Prevents dependencies loaded event from being generated
    stdout, stderr, status, _ = run_python_code_in_subprocess(code, env=env)
    assert status == 0, stderr
    assert stderr == b"", stderr

    # Allow test agent session to capture all heartbeat events
    app_heartbeats = test_agent_session.get_events("app-heartbeat", filter_heartbeats=False)
    assert len(app_heartbeats) > 1


def test_heartbeat_interval_configuration(run_python_code_in_subprocess):
    """assert that DD_TELEMETRY_HEARTBEAT_INTERVAL config sets the telemetry writer interval"""
    code = """
import warnings
# This test logs the following warning in py3.12:
# This process (pid=402) is multi-threaded, use of fork() may lead to deadlocks in the child
warnings.filterwarnings("ignore", category=DeprecationWarning)

from ddtrace import config
assert config._telemetry_heartbeat_interval == 61

from ddtrace.internal.telemetry import telemetry_writer
assert telemetry_writer._is_periodic is True
assert telemetry_writer.interval == 10
assert telemetry_writer._periodic_threshold == 5
    """

    env = os.environ.copy()
    env["DD_TELEMETRY_HEARTBEAT_INTERVAL"] = "61"
    _, stderr, status, _ = run_python_code_in_subprocess(code, env=env)
    assert status == 0, stderr
    assert stderr == b""


def test_logs_after_fork(run_python_code_in_subprocess):
    # Regression test: telemetry writer should not log an error when a process forks
    _, err, status, _ = run_python_code_in_subprocess(
        """
import warnings
# This test logs the following warning in py3.12:
# This process (pid=402) is multi-threaded, use of fork() may lead to deadlocks in the child
warnings.filterwarnings("ignore", category=DeprecationWarning)

import ddtrace # enables telemetry
import logging
import os

os.fork()
"""
    )

    assert status == 0, err
    assert err == b"", err


def test_app_started_error_handled_exception(test_agent_session, run_python_code_in_subprocess):
    code = """
import logging
logging.basicConfig()

from ddtrace.trace import tracer
from ddtrace.trace import TraceFilter

class FailingFilture(TraceFilter):
    def process_trace(self, trace):
       raise Exception("Exception raised in trace filter")

tracer.configure(trace_processors=[FailingFilture()])

# generate and encode span to trigger sampling failure
tracer.trace("hello").finish()

# force app_started event (instead of waiting for 10 seconds)
from ddtrace.internal.telemetry import telemetry_writer
telemetry_writer.periodic(force_flush=True)
"""
    _, stderr, status, _ = run_python_code_in_subprocess(code)
    assert status == 0, stderr
    assert b"Exception raised in trace filter" in stderr

    events = test_agent_session.get_events("app-started")

    assert len(events) == 1

    app_started_events = [event for event in events if event["request_type"] == "app-started"]
    assert len(app_started_events) == 1

    logs_event = test_agent_session.get_events("logs")
    error_log = logs_event[0]["payload"]["logs"][0]
    assert error_log["message"] == "error applying processor %r to trace %d"
    assert error_log["level"] == "ERROR"
    assert "in on_span_finish" in error_log["stack_trace"]
    assert "spans = tp.process_trace(spans) or []" in error_log["stack_trace"]


def test_register_telemetry_excepthook_after_another_hook(test_agent_session, run_python_code_in_subprocess):
    out, stderr, status, _ = run_python_code_in_subprocess(
        """
import sys

old_exc_hook = sys.excepthook
def pre_ddtrace_exc_hook(exctype, value, traceback):
    print("pre_ddtrace_exc_hook called")
    return old_exc_hook(exctype, value, traceback)

sys.excepthook = pre_ddtrace_exc_hook

import ddtrace
raise Exception('bad_code')
"""
    )
    assert b"pre_ddtrace_exc_hook called" in out
    assert status == 1, stderr
    assert b"bad_code" in stderr
    # Regression test for python3.12 support
    assert b"RuntimeError: can't create new thread at interpreter shutdown" not in stderr
    # Regression test for invalid number of arguments in wrapped exception hook
    assert b"3 positional arguments but 4 were given" not in stderr

    app_starteds = test_agent_session.get_events("app-started")
    assert len(app_starteds) == 1

<<<<<<< HEAD
    # the tracer should not capture logs from non ddtrace code
    # i will not test further as it will be removed in next PR
    logs_event = test_agent_session.get_events("logs")
    assert len(logs_event) == 1
=======
    # the tracer does not capture non ddtrace related errors
    logs_event = test_agent_session.get_events("logs", subprocess=True)
    assert len(logs_event) == 0
>>>>>>> 6d6cc54a


def test_handled_integration_error(test_agent_session, run_python_code_in_subprocess):
    code = """
import logging
logging.basicConfig()

import sqlite3
# patch() of the sqlite integration assumes this attribute is there
# removing it should cause patching to fail.
del sqlite3.connect

from ddtrace import patch, tracer
patch(raise_errors=False, sqlite3=True)
"""

    env = os.environ.copy()
    env["_DD_INSTRUMENTATION_TELEMETRY_TESTS_FORCE_APP_STARTED"] = "true"
    _, stderr, status, _ = run_python_code_in_subprocess(code, env=env)

    assert status == 0, stderr
    assert b"failed to enable ddtrace support for sqlite3" in stderr

    integrations_events = test_agent_session.get_events("app-integrations-change")
    assert len(integrations_events) == 1
    assert (
        integrations_events[0]["payload"]["integrations"][0]["error"] == "module 'sqlite3' has no attribute 'connect'"
    )

    # Get metric containing the integration error
    integration_error = test_agent_session.get_metrics("integration_errors")
    # assert the integration metric has the correct type, count, and tags
    assert len(integration_error) == 1
    assert integration_error[0]["type"] == "count"
    assert integration_error[0]["points"][0][1] == 1
    assert integration_error[0]["tags"] == ["integration_name:sqlite3", "error_type:attributeerror"]


def test_unhandled_integration_error(test_agent_session, ddtrace_run_python_code_in_subprocess):
    code = """
import flask
f = flask.Flask("hi")

# Call flask.wsgi_app with an incorrect number of args
f.wsgi_app()
"""

    _, stderr, status, _ = ddtrace_run_python_code_in_subprocess(code)

    assert status == 1, stderr

    assert b"not enough values to unpack (expected 2, got 0)" in stderr, stderr

    app_started_event = test_agent_session.get_events("app-started")
    assert len(app_started_event) == 1

    logs_event = test_agent_session.get_events("logs")
    error_log = logs_event[0]["payload"]["logs"][0]
    assert error_log["message"] == "Unhandled exception from ddtrace code"
    assert error_log["level"] == "ERROR"
    assert "patched_wsgi_app" in error_log["stack_trace"]

    integration_events = test_agent_session.get_events("app-integrations-change")
    integrations = integration_events[0]["payload"]["integrations"]

    (flask_integration,) = [integration for integration in integrations if integration["name"] == "flask"]

    assert flask_integration["enabled"] is True
    assert flask_integration["compatible"] is False
    assert "ddtrace/contrib/internal/flask/patch.py:" in flask_integration["error"]
    assert "not enough values to unpack (expected 2, got 0)" in flask_integration["error"]

    error_metrics = test_agent_session.get_metrics("integration_errors")
    assert len(error_metrics) == 1
    error_metric = error_metrics[0]
    assert error_metric["type"] == "count"
    assert len(error_metric["points"]) == 1
    assert error_metric["points"][0][1] == 1
    assert error_metric["tags"] == ["integration_name:flask", "error_type:valueerror"]


def test_app_started_with_install_metrics(test_agent_session, run_python_code_in_subprocess):
    env = os.environ.copy()
    env.update(
        {
            "DD_INSTRUMENTATION_INSTALL_ID": "68e75c48-57ca-4a12-adfc-575c4b05fcbe",
            "DD_INSTRUMENTATION_INSTALL_TYPE": "k8s_single_step",
            "DD_INSTRUMENTATION_INSTALL_TIME": "1703188212",
            "_DD_INSTRUMENTATION_TELEMETRY_TESTS_FORCE_APP_STARTED": "true",
        }
    )
    # Generate a trace to trigger app-started event
    _, stderr, status, _ = run_python_code_in_subprocess("import ddtrace", env=env)
    assert status == 0, stderr

    app_started_event = test_agent_session.get_events("app-started")
    assert len(app_started_event) == 1
    assert app_started_event[0]["payload"]["install_signature"] == {
        "install_id": "68e75c48-57ca-4a12-adfc-575c4b05fcbe",
        "install_type": "k8s_single_step",
        "install_time": "1703188212",
    }


def test_instrumentation_telemetry_disabled(test_agent_session, run_python_code_in_subprocess):
    """Ensure no telemetry events are sent when telemetry is disabled"""
    env = os.environ.copy()
    env["DD_INSTRUMENTATION_TELEMETRY_ENABLED"] = "false"

    code = """
from ddtrace.trace import tracer

# We want to import the telemetry module even when telemetry is disabled.
import sys
assert "ddtrace.internal.telemetry" in sys.modules
"""
    _, stderr, status, _ = run_python_code_in_subprocess(code, env=env)

    events = test_agent_session.get_events()
    assert len(events) == 0

    assert status == 0, stderr
    assert stderr == b""


# Disable agentless to ensure telemetry is enabled (agentless needs dd-api-key to be set)
@pytest.mark.subprocess(env={"DD_CIVISIBILITY_AGENTLESS_ENABLED": "0"})
def test_installed_excepthook():
    import sys

    # importing ddtrace initializes the telemetry writer and installs the excepthook
    import ddtrace  # noqa: F401

    assert sys.excepthook.__name__ == "_telemetry_excepthook"

    from ddtrace.internal.telemetry import telemetry_writer

    assert telemetry_writer._enabled is True
    telemetry_writer.uninstall_excepthook()
    assert sys.excepthook.__name__ != "_telemetry_excepthook"


def test_telemetry_multiple_sources(test_agent_session, run_python_code_in_subprocess):
    """Test that a config is submitted for multiple sources with increasing seq_id"""

    env = os.environ.copy()
    env["OTEL_TRACES_EXPORTER"] = "none"
    env["DD_TRACE_ENABLED"] = "false"
    env["_DD_INSTRUMENTATION_TELEMETRY_TESTS_FORCE_APP_STARTED"] = "true"

    _, err, status, _ = run_python_code_in_subprocess(
        "from ddtrace import config; config._tracing_enabled = True", env=env
    )
    assert status == 0, err

    configs = test_agent_session.get_configurations(name="DD_TRACE_ENABLED", remove_seq_id=False, effective=False)
    assert len(configs) == 4, configs

    sorted_configs = sorted(configs, key=lambda x: x["seq_id"])
    assert sorted_configs[0]["value"] is True
    assert sorted_configs[0]["origin"] == "default"

    assert sorted_configs[1]["value"] == "none"
    assert sorted_configs[1]["origin"] == "otel_env_var"

    assert sorted_configs[2]["value"] is False
    assert sorted_configs[2]["origin"] == "env_var"

    assert sorted_configs[3]["value"] is True
    assert sorted_configs[3]["origin"] == "code"<|MERGE_RESOLUTION|>--- conflicted
+++ resolved
@@ -208,17 +208,9 @@
     app_starteds = test_agent_session.get_events("app-started")
     assert len(app_starteds) == 1
 
-<<<<<<< HEAD
-    # the tracer should not capture logs from non ddtrace code
-    # i will not test further as it will be removed in next PR
+    # the tracer does not capture non ddtrace related errors
     logs_event = test_agent_session.get_events("logs")
-    assert len(logs_event) == 1
-=======
-    # the tracer does not capture non ddtrace related errors
-    logs_event = test_agent_session.get_events("logs", subprocess=True)
     assert len(logs_event) == 0
->>>>>>> 6d6cc54a
-
 
 def test_handled_integration_error(test_agent_session, run_python_code_in_subprocess):
     code = """
