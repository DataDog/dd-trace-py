import platform
import sys

import mock
import pytest

import ddtrace
from ddtrace.internal.constants import DEFAULT_SERVICE_NAME
from ddtrace.internal.runtime.container import CGroupInfo
from ddtrace.internal.telemetry.data import _format_version_info
from ddtrace.internal.telemetry.data import _get_container_id
from ddtrace.internal.telemetry.data import _get_os_version
from ddtrace.internal.telemetry.data import get_application
from ddtrace.internal.telemetry.data import get_host_info
from ddtrace.internal.telemetry.data import get_hostname
from ddtrace.internal.telemetry.data import update_imported_dependencies


def test_get_application():
    """validates return value of get_application"""

    runtime_v = _format_version_info(sys.implementation.version)

    expected_application = {
        "service_name": DEFAULT_SERVICE_NAME,
        "service_version": "",
        "env": "",
        "language_name": "python",
        "language_version": _format_version_info(sys.version_info),
        "tracer_version": ddtrace.__version__,
        "runtime_name": platform.python_implementation(),
        "runtime_version": runtime_v,
    }

    assert get_application("", "", "") == expected_application


def test_get_application_with_values():
    """validates return value of get_application when service, version, and environment configurations are set"""

    application = get_application("munirs-service", "1.1.1", "staging")
    assert application["service_name"] == "munirs-service"
    assert application["service_version"] == "1.1.1"
    assert application["env"] == "staging"


def test_application_with_setenv(run_python_code_in_subprocess, monkeypatch):
    """
    validates the return value of get_application when DD_SERVICE, DD_VERSION, and DD_ENV environment variables are set
    """
    monkeypatch.setenv("DD_SERVICE", "test_service")
    monkeypatch.setenv("DD_VERSION", "12.34.56")
    monkeypatch.setenv("DD_ENV", "prod")

    out, err, status, _ = run_python_code_in_subprocess(
        """
from ddtrace.internal.telemetry.data import get_application
from ddtrace import config

application = get_application(config.service, config.version, config.env)
assert application["service_name"] == "test_service"
assert application["service_version"] == "12.34.56"
assert application["env"] == "prod"
"""
    )

    assert status == 0, (out, err)


def test_get_application_is_cached():
    """ensures get_application() returns cached dictionary when it's called with the same arguments"""
    with mock.patch("platform.python_implementation") as gv:
        get_application("is_cached-service", "1.2.3", "test")
        get_application("is_cached-service", "1.2.3", "test")
        get_application("is_cached-service", "1.2.3", "test")

    gv.assert_called_once()


def test_format_version_info():
    """ensures the return value of _format_version_info() has the format x.x.x"""
    sys_vi = sys.version_info

    version_str = _format_version_info(sys_vi)
    assert version_str == "{}.{}.{}".format(sys_vi.major, sys_vi.minor, sys_vi.micro)


def test_get_host_info():
    """validates whether the HOST singleton contains the expected fields"""
    expected_host = {
        "os": platform.system(),
        "hostname": get_hostname(),
        "os_version": _get_os_version(),
        "kernel_name": platform.system(),
        "kernel_release": platform.release(),
        "kernel_version": platform.version(),
        "container_id": _get_container_id(),
    }

    assert get_host_info() == expected_host


@pytest.mark.parametrize(
    "mac_ver,win32_ver,libc_ver,expected",
    [
        (("", "", ""), ("", "4.1.6", "", ""), ("", ""), "4.1.6"),
        (("3.5.6", "", ""), ("", "", "", ""), ("", ""), "3.5.6"),
        (("", "", ""), ("", "", "", ""), ("", "1.2.7"), ""),
        (("", "", ""), ("", "", "", ""), ("", ""), ""),
    ],
)
def test_get_os_version(mac_ver, win32_ver, libc_ver, expected):
    """test retrieving the os version on a mac, linux and windows 32-bit operating systems"""
    with mock.patch("platform.mac_ver") as macos:
        macos.return_value = mac_ver
        with mock.patch("platform.win32_ver") as win32:
            win32.return_value = win32_ver
            with mock.patch("platform.libc_ver") as libc:
                # platform.libc_ver is used to retrieve the version of Linux platforms. This value is NOT the
                # os version. This value should NOT be sent in telemetry payloads.
                # TODO: Find a way to get the OS version on Linux
                libc.return_value = libc_ver
                assert _get_os_version() == expected


@pytest.mark.parametrize(
    "mac_ver,win32_ver,expected",
    [
        # We are on a unix system that raised an OSError
        (("", "", ""), ("", "", "", ""), ""),
        # We are on macOS, we never call platform.libc_ver(), so success
        (("3.5.6", "", ""), ("", "", "", ""), "3.5.6"),
        # We are on a Windows machine, we never call platform.libc_ver(), so success
        (("", "", ""), ("", "4.1.6", "", ""), "4.1.6"),
    ],
)
def test_get_os_version_os_error(mac_ver, win32_ver, expected):
    """regression test for platform.libc_ver() raising an OSError on Windows/unsupported machine"""
    with mock.patch("platform.mac_ver") as macos:
        macos.return_value = mac_ver

        with mock.patch("platform.win32_ver") as win32:
            win32.return_value = win32_ver

            # Cause platform.libc_ver() to raise an OSError
            with mock.patch("platform.libc_ver") as libc:
                libc.side_effect = OSError

                assert _get_os_version() == expected


def test_get_container_id_when_container_exists():
    """
    validates the return value of _get_container_id when get_container_info()
    can parse /proc/{pid}/cgroup
    """
    # mocks ddtrace.internal.runtime.container.get_container_info import in data.py
    with mock.patch("ddtrace.internal.telemetry.data.get_container_info") as gci:
        cgroupInfo = CGroupInfo()
        cgroupInfo.container_id = "d39b145254d1f9c337fdd2be132f6650c6f5bc274bfa28aaa204a908a1134096"
        gci.return_value = cgroupInfo
        assert _get_container_id() == "d39b145254d1f9c337fdd2be132f6650c6f5bc274bfa28aaa204a908a1134096"


def test_get_container_id_when_container_does_not_exists():
    """
    validates the return value of _get_container_id when get_container_info() CAN NOT
    parse /proc/{pid}/cgroup
    """
    # mocks ddtrace.internal.runtime.container.get_container_info import in data.py
    with mock.patch("ddtrace.internal.telemetry.data.get_container_info") as gci:
        gci.return_value = None
        assert _get_container_id() == ""


def test_update_imported_dependencies_both_empty():
    already_imported = {}
    new_modules = []
    res = update_imported_dependencies(already_imported, new_modules)
    assert res == []
    assert already_imported == {}
    assert new_modules == []


def test_update_imported_dependencies():
    import xmltodict

    already_imported = {}
    res = update_imported_dependencies(already_imported, [xmltodict.__name__])
    assert len(res) == 1
    assert res[0]["name"] == "xmltodict"
    assert res[0]["version"]
    assert "xmltodict" in already_imported
    assert already_imported["xmltodict"] == res[0]["version"]

    import typing

    import pytest

    res = update_imported_dependencies(already_imported, [xmltodict.__name__, typing.__name__, pytest.__name__])
    assert len(res) == 1  # typing is stdlib so should not be in the result
    assert res[0]["name"] == "pytest"
    assert res[0]["version"]
    assert len(already_imported) == 2
    assert "pytest" in already_imported
<<<<<<< HEAD
    assert isinstance(already_imported["pytest"], Distribution)
    assert already_imported["pytest"].name == "pytest"
    assert already_imported["pytest"].version == res[0]["version"]
=======
    assert already_imported["pytest"] == res[0]["version"]


def test_enable_products(run_python_code_in_subprocess):
    env = os.environ.copy()
    env["DD_APPSEC_ENABLED"] = "true"

    out, err, status, _ = run_python_code_in_subprocess(
        """
import ddtrace
from ddtrace.internal.telemetry.data import get_application

application = get_application("service-x", "1.1.1", "staging")
assert "products" in application

assert application["products"] == {
    "appsec": {
        "version": ddtrace.__version__,
        "enabled": True,
    },
}
""",
        env=env,
    )
    assert status == 0, out + err
>>>>>>> 733a80ee
<|MERGE_RESOLUTION|>--- conflicted
+++ resolved
@@ -203,34 +203,4 @@
     assert res[0]["version"]
     assert len(already_imported) == 2
     assert "pytest" in already_imported
-<<<<<<< HEAD
-    assert isinstance(already_imported["pytest"], Distribution)
-    assert already_imported["pytest"].name == "pytest"
-    assert already_imported["pytest"].version == res[0]["version"]
-=======
-    assert already_imported["pytest"] == res[0]["version"]
-
-
-def test_enable_products(run_python_code_in_subprocess):
-    env = os.environ.copy()
-    env["DD_APPSEC_ENABLED"] = "true"
-
-    out, err, status, _ = run_python_code_in_subprocess(
-        """
-import ddtrace
-from ddtrace.internal.telemetry.data import get_application
-
-application = get_application("service-x", "1.1.1", "staging")
-assert "products" in application
-
-assert application["products"] == {
-    "appsec": {
-        "version": ddtrace.__version__,
-        "enabled": True,
-    },
-}
-""",
-        env=env,
-    )
-    assert status == 0, out + err
->>>>>>> 733a80ee
+    assert already_imported["pytest"] == res[0]["version"]