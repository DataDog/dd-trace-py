[[
  {
    "name": "langchain.request",
    "service": "",
    "resource": "langchain_core.runnables.base.RunnableSequence",
    "trace_id": 0,
    "span_id": 1,
    "parent_id": 0,
    "type": "llm",
    "error": 0,
    "meta": {
      "_dd.p.dm": "-0",
<<<<<<< HEAD
      "_dd.p.tid": "6615ac0c00000000",
=======
      "_dd.p.tid": "6619479f00000000",
>>>>>>> 690729ea
      "langchain.request.inputs.0": "chickens",
      "langchain.request.inputs.1": "pigs",
      "langchain.request.type": "chain",
      "langchain.response.outputs.0": "Why did the chicken join a band? Because it had the drumsticks!",
      "langchain.response.outputs.1": "Why did the pig go to the casino? To play the slop machines!",
      "language": "python",
<<<<<<< HEAD
      "runtime-id": "2304ee41d4dc442c862ba4160e934dcd"
=======
      "runtime-id": "e4cadf206c5a42adb62bdc2bdd3dab2a"
>>>>>>> 690729ea
    },
    "metrics": {
      "_dd.measured": 1,
      "_dd.top_level": 1,
      "_dd.tracer_kr": 1.0,
      "_sampling_priority_v1": 1,
<<<<<<< HEAD
      "langchain.tokens.completion_tokens": 49,
      "langchain.tokens.prompt_tokens": 42,
      "langchain.tokens.total_cost": 0.000161,
      "langchain.tokens.total_tokens": 91,
      "process_id": 74685
    },
    "duration": 31254000,
    "start": 1712696332437760000
=======
      "langchain.tokens.completion_tokens": 31,
      "langchain.tokens.prompt_tokens": 28,
      "langchain.tokens.total_cost": 0.00010400000000000001,
      "langchain.tokens.total_tokens": 59,
      "process_id": 38944
    },
    "duration": 44640000,
    "start": 1712932767729190000
>>>>>>> 690729ea
  },
     {
       "name": "langchain.request",
       "service": "",
       "resource": "langchain_openai.chat_models.base.ChatOpenAI",
       "trace_id": 0,
       "span_id": 2,
       "parent_id": 1,
       "type": "llm",
       "error": 0,
       "meta": {
         "langchain.request.api_key": "...key>",
         "langchain.request.messages.0.0.content": "Tell me a short joke about chickens",
         "langchain.request.messages.0.0.message_type": "HumanMessage",
         "langchain.request.model": "gpt-3.5-turbo",
         "langchain.request.openai.parameters.model": "gpt-3.5-turbo",
         "langchain.request.openai.parameters.model_name": "gpt-3.5-turbo",
         "langchain.request.openai.parameters.n": "1",
         "langchain.request.openai.parameters.stream": "False",
         "langchain.request.openai.parameters.temperature": "0.7",
         "langchain.request.provider": "openai",
         "langchain.request.type": "chat_model",
<<<<<<< HEAD
         "langchain.response.completions.0.0.content": "Why did the cow go to outer space? Because it wanted to see the moooon!",
         "langchain.response.completions.0.0.message_type": "AIMessage"
       },
       "metrics": {
         "_dd.measured": 1,
         "langchain.tokens.completion_tokens": 18,
         "langchain.tokens.prompt_tokens": 14,
         "langchain.tokens.total_cost": 5.7e-05,
         "langchain.tokens.total_tokens": 32
       },
       "duration": 11070000,
       "start": 1712696332456394000
     },
     {
       "name": "langchain.request",
       "service": "",
       "resource": "langchain_openai.chat_models.base.ChatOpenAI",
       "trace_id": 0,
       "span_id": 3,
       "parent_id": 1,
       "type": "llm",
       "error": 0,
       "meta": {
         "langchain.request.api_key": "...key>",
         "langchain.request.messages.0.0.content": "Tell me a short joke about cows",
         "langchain.request.messages.0.0.message_type": "HumanMessage",
         "langchain.request.model": "gpt-3.5-turbo",
         "langchain.request.openai.parameters.model": "gpt-3.5-turbo",
         "langchain.request.openai.parameters.model_name": "gpt-3.5-turbo",
         "langchain.request.openai.parameters.n": "1",
         "langchain.request.openai.parameters.stream": "False",
         "langchain.request.openai.parameters.temperature": "0.7",
         "langchain.request.provider": "openai",
         "langchain.request.type": "chat_model",
=======
>>>>>>> 690729ea
         "langchain.response.completions.0.0.content": "Why did the chicken join a band? Because it had the drumsticks!",
         "langchain.response.completions.0.0.message_type": "AIMessage"
       },
       "metrics": {
         "_dd.measured": 1,
         "langchain.tokens.completion_tokens": 15,
         "langchain.tokens.prompt_tokens": 14,
         "langchain.tokens.total_cost": 5.1000000000000006e-05,
         "langchain.tokens.total_tokens": 29
       },
<<<<<<< HEAD
       "duration": 10736000,
       "start": 1712696332456829000
=======
       "duration": 28909000,
       "start": 1712932767743545000
>>>>>>> 690729ea
     },
     {
       "name": "langchain.request",
       "service": "",
       "resource": "langchain_openai.chat_models.base.ChatOpenAI",
       "trace_id": 0,
       "span_id": 3,
       "parent_id": 1,
       "type": "llm",
       "error": 0,
       "meta": {
         "langchain.request.api_key": "...key>",
         "langchain.request.messages.0.0.content": "Tell me a short joke about pigs",
         "langchain.request.messages.0.0.message_type": "HumanMessage",
         "langchain.request.model": "gpt-3.5-turbo",
         "langchain.request.openai.parameters.model": "gpt-3.5-turbo",
         "langchain.request.openai.parameters.model_name": "gpt-3.5-turbo",
         "langchain.request.openai.parameters.n": "1",
         "langchain.request.openai.parameters.stream": "False",
         "langchain.request.openai.parameters.temperature": "0.7",
         "langchain.request.provider": "openai",
         "langchain.request.type": "chat_model",
         "langchain.response.completions.0.0.content": "Why did the pig go to the casino? To play the slop machines!",
         "langchain.response.completions.0.0.message_type": "AIMessage"
       },
       "metrics": {
         "_dd.measured": 1,
         "langchain.tokens.completion_tokens": 16,
         "langchain.tokens.prompt_tokens": 14,
         "langchain.tokens.total_cost": 5.3e-05,
         "langchain.tokens.total_tokens": 30
       },
<<<<<<< HEAD
       "duration": 10405000,
       "start": 1712696332457250000
=======
       "duration": 28693000,
       "start": 1712932767743912000
>>>>>>> 690729ea
     }]]<|MERGE_RESOLUTION|>--- conflicted
+++ resolved
@@ -10,38 +10,20 @@
     "error": 0,
     "meta": {
       "_dd.p.dm": "-0",
-<<<<<<< HEAD
-      "_dd.p.tid": "6615ac0c00000000",
-=======
       "_dd.p.tid": "6619479f00000000",
->>>>>>> 690729ea
       "langchain.request.inputs.0": "chickens",
       "langchain.request.inputs.1": "pigs",
       "langchain.request.type": "chain",
       "langchain.response.outputs.0": "Why did the chicken join a band? Because it had the drumsticks!",
       "langchain.response.outputs.1": "Why did the pig go to the casino? To play the slop machines!",
       "language": "python",
-<<<<<<< HEAD
-      "runtime-id": "2304ee41d4dc442c862ba4160e934dcd"
-=======
       "runtime-id": "e4cadf206c5a42adb62bdc2bdd3dab2a"
->>>>>>> 690729ea
     },
     "metrics": {
       "_dd.measured": 1,
       "_dd.top_level": 1,
       "_dd.tracer_kr": 1.0,
       "_sampling_priority_v1": 1,
-<<<<<<< HEAD
-      "langchain.tokens.completion_tokens": 49,
-      "langchain.tokens.prompt_tokens": 42,
-      "langchain.tokens.total_cost": 0.000161,
-      "langchain.tokens.total_tokens": 91,
-      "process_id": 74685
-    },
-    "duration": 31254000,
-    "start": 1712696332437760000
-=======
       "langchain.tokens.completion_tokens": 31,
       "langchain.tokens.prompt_tokens": 28,
       "langchain.tokens.total_cost": 0.00010400000000000001,
@@ -50,7 +32,6 @@
     },
     "duration": 44640000,
     "start": 1712932767729190000
->>>>>>> 690729ea
   },
      {
        "name": "langchain.request",
@@ -73,43 +54,6 @@
          "langchain.request.openai.parameters.temperature": "0.7",
          "langchain.request.provider": "openai",
          "langchain.request.type": "chat_model",
-<<<<<<< HEAD
-         "langchain.response.completions.0.0.content": "Why did the cow go to outer space? Because it wanted to see the moooon!",
-         "langchain.response.completions.0.0.message_type": "AIMessage"
-       },
-       "metrics": {
-         "_dd.measured": 1,
-         "langchain.tokens.completion_tokens": 18,
-         "langchain.tokens.prompt_tokens": 14,
-         "langchain.tokens.total_cost": 5.7e-05,
-         "langchain.tokens.total_tokens": 32
-       },
-       "duration": 11070000,
-       "start": 1712696332456394000
-     },
-     {
-       "name": "langchain.request",
-       "service": "",
-       "resource": "langchain_openai.chat_models.base.ChatOpenAI",
-       "trace_id": 0,
-       "span_id": 3,
-       "parent_id": 1,
-       "type": "llm",
-       "error": 0,
-       "meta": {
-         "langchain.request.api_key": "...key>",
-         "langchain.request.messages.0.0.content": "Tell me a short joke about cows",
-         "langchain.request.messages.0.0.message_type": "HumanMessage",
-         "langchain.request.model": "gpt-3.5-turbo",
-         "langchain.request.openai.parameters.model": "gpt-3.5-turbo",
-         "langchain.request.openai.parameters.model_name": "gpt-3.5-turbo",
-         "langchain.request.openai.parameters.n": "1",
-         "langchain.request.openai.parameters.stream": "False",
-         "langchain.request.openai.parameters.temperature": "0.7",
-         "langchain.request.provider": "openai",
-         "langchain.request.type": "chat_model",
-=======
->>>>>>> 690729ea
          "langchain.response.completions.0.0.content": "Why did the chicken join a band? Because it had the drumsticks!",
          "langchain.response.completions.0.0.message_type": "AIMessage"
        },
@@ -120,13 +64,8 @@
          "langchain.tokens.total_cost": 5.1000000000000006e-05,
          "langchain.tokens.total_tokens": 29
        },
-<<<<<<< HEAD
-       "duration": 10736000,
-       "start": 1712696332456829000
-=======
        "duration": 28909000,
        "start": 1712932767743545000
->>>>>>> 690729ea
      },
      {
        "name": "langchain.request",
@@ -159,11 +98,6 @@
          "langchain.tokens.total_cost": 5.3e-05,
          "langchain.tokens.total_tokens": 30
        },
-<<<<<<< HEAD
-       "duration": 10405000,
-       "start": 1712696332457250000
-=======
        "duration": 28693000,
        "start": 1712932767743912000
->>>>>>> 690729ea
      }]]