--- conflicted
+++ resolved
@@ -41,10 +41,7 @@
        "type": "web",
        "error": 0,
        "meta": {
-<<<<<<< HEAD
-=======
          "_dd.base_service": "",
->>>>>>> dda9f05c
          "component": "fastapi",
          "http.method": "GET",
          "http.status_code": "200",
@@ -65,14 +62,9 @@
           "parent_id": 2,
           "type": "",
           "error": 0,
-<<<<<<< HEAD
-          "duration": 28156,
-          "start": 1691166900407005769
-=======
           "meta": {
             "_dd.base_service": ""
           },
           "duration": 25375,
           "start": 1692709950112159629
->>>>>>> dda9f05c
         }]]