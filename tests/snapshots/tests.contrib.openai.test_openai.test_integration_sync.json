--- conflicted
+++ resolved
@@ -56,12 +56,8 @@
          "http.method": "POST",
          "http.status_code": "200",
          "http.url": "https://api.openai.com/v1/completions",
-<<<<<<< HEAD
          "http.useragent": "OpenAI/v1 PythonBindings/0.27.7",
-=======
-         "http.useragent": "OpenAI/v1 PythonBindings/0.27.6",
          "out.host": "api.openai.com",
->>>>>>> 5ec544be
          "span.kind": "client"
        },
        "metrics": {
