[[
  {
    "name": "django.request",
    "service": "django",
    "resource": "GET ^template-view/$",
    "trace_id": 0,
    "span_id": 1,
    "parent_id": 0,
    "type": "web",
    "error": 0,
    "meta": {
      "_dd.base_service": "",
      "_dd.p.dm": "-0",
      "asgi.version": "3.0",
      "component": "django",
      "django.request.class": "django.core.handlers.asgi.ASGIRequest",
      "django.response.class": "django.template.response.TemplateResponse",
      "django.response.template": "basic.html",
      "django.user.is_authenticated": "False",
      "django.view": "template-view",
      "http.method": "GET",
      "http.route": "^template-view/$",
      "http.status_code": "200",
      "http.url": "http://localhost:8000/template-view/",
      "http.useragent": "python-requests/2.28.2",
      "http.version": "1.1",
      "language": "python",
      "runtime-id": "fe231a19235a43ca99da12a4e24f8c30",
      "span.kind": "server"
    },
    "metrics": {
      "_dd.measured": 1,
      "_dd.top_level": 1,
      "_dd.tracer_kr": 1.0,
      "_sampling_priority_v1": 1,
      "process_id": 20374
    },
    "duration": 17779584,
    "start": 1692647437597634221
  },
     {
       "name": "django.middleware",
       "service": "django",
       "resource": "django.contrib.sessions.middleware.SessionMiddleware.__call__",
       "trace_id": 0,
       "span_id": 2,
       "parent_id": 1,
       "type": "",
       "error": 0,
       "meta": {
<<<<<<< HEAD
=======
         "_dd.base_service": "",
>>>>>>> dda9f05c
         "component": "django"
       },
       "duration": 16800583,
       "start": 1692647437598147680
     },
        {
          "name": "django.middleware",
          "service": "django",
          "resource": "django.contrib.sessions.middleware.SessionMiddleware.process_request",
          "trace_id": 0,
          "span_id": 3,
          "parent_id": 2,
          "type": "",
          "error": 0,
          "meta": {
<<<<<<< HEAD
=======
            "_dd.base_service": "",
>>>>>>> dda9f05c
            "component": "django"
          },
          "duration": 29292,
          "start": 1692647437598179846
        },
        {
          "name": "django.middleware",
          "service": "django",
          "resource": "django.middleware.common.CommonMiddleware.__call__",
          "trace_id": 0,
          "span_id": 4,
          "parent_id": 2,
          "type": "",
          "error": 0,
          "meta": {
<<<<<<< HEAD
=======
            "_dd.base_service": "",
>>>>>>> dda9f05c
            "component": "django"
          },
          "duration": 16681917,
          "start": 1692647437598226138
        },
           {
             "name": "django.middleware",
             "service": "django",
             "resource": "django.middleware.common.CommonMiddleware.process_request",
             "trace_id": 0,
             "span_id": 6,
             "parent_id": 4,
             "type": "",
             "error": 0,
             "meta": {
<<<<<<< HEAD
=======
               "_dd.base_service": "",
>>>>>>> dda9f05c
               "component": "django"
             },
             "duration": 23000,
             "start": 1692647437598245430
           },
           {
             "name": "django.middleware",
             "service": "django",
             "resource": "django.middleware.csrf.CsrfViewMiddleware.__call__",
             "trace_id": 0,
             "span_id": 7,
             "parent_id": 4,
             "type": "",
             "error": 0,
             "meta": {
<<<<<<< HEAD
=======
               "_dd.base_service": "",
>>>>>>> dda9f05c
               "component": "django"
             },
             "duration": 16591083,
             "start": 1692647437598278430
           },
              {
                "name": "django.middleware",
                "service": "django",
                "resource": "django.middleware.csrf.CsrfViewMiddleware.process_request",
                "trace_id": 0,
                "span_id": 9,
                "parent_id": 7,
                "type": "",
                "error": 0,
                "meta": {
<<<<<<< HEAD
=======
                  "_dd.base_service": "",
>>>>>>> dda9f05c
                  "component": "django"
                },
                "duration": 11375,
                "start": 1692647437598292555
              },
              {
                "name": "django.middleware",
                "service": "django",
                "resource": "django.contrib.auth.middleware.AuthenticationMiddleware.__call__",
                "trace_id": 0,
                "span_id": 10,
                "parent_id": 7,
                "type": "",
                "error": 0,
                "meta": {
<<<<<<< HEAD
=======
                  "_dd.base_service": "",
>>>>>>> dda9f05c
                  "component": "django"
                },
                "duration": 16505708,
                "start": 1692647437598318680
              },
                 {
                   "name": "django.middleware",
                   "service": "django",
                   "resource": "django.contrib.auth.middleware.AuthenticationMiddleware.process_request",
                   "trace_id": 0,
                   "span_id": 12,
                   "parent_id": 10,
                   "type": "",
                   "error": 0,
                   "meta": {
<<<<<<< HEAD
=======
                     "_dd.base_service": "",
>>>>>>> dda9f05c
                     "component": "django"
                   },
                   "duration": 17084,
                   "start": 1692647437598332346
                 },
                 {
                   "name": "django.middleware",
                   "service": "django",
                   "resource": "django.contrib.messages.middleware.MessageMiddleware.__call__",
                   "trace_id": 0,
                   "span_id": 13,
                   "parent_id": 10,
                   "type": "",
                   "error": 0,
                   "meta": {
<<<<<<< HEAD
=======
                     "_dd.base_service": "",
>>>>>>> dda9f05c
                     "component": "django"
                   },
                   "duration": 16456000,
                   "start": 1692647437598363180
                 },
                    {
                      "name": "django.middleware",
                      "service": "django",
                      "resource": "django.contrib.messages.middleware.MessageMiddleware.process_request",
                      "trace_id": 0,
                      "span_id": 14,
                      "parent_id": 13,
                      "type": "",
                      "error": 0,
                      "meta": {
<<<<<<< HEAD
=======
                        "_dd.base_service": "",
>>>>>>> dda9f05c
                        "component": "django"
                      },
                      "duration": 28333,
                      "start": 1692647437598380513
                    },
                    {
                      "name": "django.middleware",
                      "service": "django",
                      "resource": "django.middleware.clickjacking.XFrameOptionsMiddleware.__call__",
                      "trace_id": 0,
                      "span_id": 15,
                      "parent_id": 13,
                      "type": "",
                      "error": 0,
                      "meta": {
<<<<<<< HEAD
=======
                        "_dd.base_service": "",
>>>>>>> dda9f05c
                        "component": "django"
                      },
                      "duration": 16374500,
                      "start": 1692647437598418346
                    },
                       {
                         "name": "django.middleware",
                         "service": "django",
                         "resource": "django.middleware.security.SecurityMiddleware.__call__",
                         "trace_id": 0,
                         "span_id": 17,
                         "parent_id": 15,
                         "type": "",
                         "error": 0,
                         "meta": {
<<<<<<< HEAD
=======
                           "_dd.base_service": "",
>>>>>>> dda9f05c
                           "component": "django"
                         },
                         "duration": 16325041,
                         "start": 1692647437598435555
                       },
                          {
                            "name": "django.middleware",
                            "service": "django",
                            "resource": "django.middleware.security.SecurityMiddleware.process_request",
                            "trace_id": 0,
                            "span_id": 19,
                            "parent_id": 17,
                            "type": "",
                            "error": 0,
                            "meta": {
<<<<<<< HEAD
=======
                              "_dd.base_service": "",
>>>>>>> dda9f05c
                              "component": "django"
                            },
                            "duration": 9250,
                            "start": 1692647437598448846
                          },
                          {
                            "name": "django.middleware",
                            "service": "django",
                            "resource": "tests.contrib.django.middleware.ClsMiddleware.__call__",
                            "trace_id": 0,
                            "span_id": 20,
                            "parent_id": 17,
                            "type": "",
                            "error": 0,
                            "meta": {
<<<<<<< HEAD
=======
                              "_dd.base_service": "",
>>>>>>> dda9f05c
                              "component": "django"
                            },
                            "duration": 16232375,
                            "start": 1692647437598469263
                          },
                             {
                               "name": "django.middleware",
                               "service": "django",
                               "resource": "tests.contrib.django.middleware.fn_middleware",
                               "trace_id": 0,
                               "span_id": 22,
                               "parent_id": 20,
                               "type": "",
                               "error": 0,
                               "meta": {
<<<<<<< HEAD
=======
                                 "_dd.base_service": "",
>>>>>>> dda9f05c
                                 "component": "django"
                               },
                               "duration": 16209292,
                               "start": 1692647437598485346
                             },
                                {
                                  "name": "django.middleware",
                                  "service": "django",
                                  "resource": "tests.contrib.django.middleware.EverythingMiddleware.__call__",
                                  "trace_id": 0,
                                  "span_id": 23,
                                  "parent_id": 22,
                                  "type": "",
                                  "error": 0,
                                  "meta": {
<<<<<<< HEAD
=======
                                    "_dd.base_service": "",
>>>>>>> dda9f05c
                                    "component": "django"
                                  },
                                  "duration": 16177459,
                                  "start": 1692647437598501346
                                },
                                   {
                                     "name": "django.middleware",
                                     "service": "django",
                                     "resource": "django.middleware.csrf.CsrfViewMiddleware.process_view",
                                     "trace_id": 0,
                                     "span_id": 24,
                                     "parent_id": 23,
                                     "type": "",
                                     "error": 0,
                                     "meta": {
<<<<<<< HEAD
=======
                                       "_dd.base_service": "",
>>>>>>> dda9f05c
                                       "component": "django"
                                     },
                                     "duration": 26208,
                                     "start": 1692647437599776888
                                   },
                                   {
                                     "name": "django.middleware",
                                     "service": "django",
                                     "resource": "tests.contrib.django.middleware.EverythingMiddleware.process_view",
                                     "trace_id": 0,
                                     "span_id": 25,
                                     "parent_id": 23,
                                     "type": "",
                                     "error": 0,
                                     "meta": {
<<<<<<< HEAD
=======
                                       "_dd.base_service": "",
>>>>>>> dda9f05c
                                       "component": "django"
                                     },
                                     "duration": 19708,
                                     "start": 1692647437599964180
                                   },
                                   {
                                     "name": "django.view",
                                     "service": "django",
                                     "resource": "tests.contrib.django.views.template_view",
                                     "trace_id": 0,
                                     "span_id": 26,
                                     "parent_id": 23,
                                     "type": "",
                                     "error": 0,
                                     "meta": {
<<<<<<< HEAD
=======
                                       "_dd.base_service": "",
>>>>>>> dda9f05c
                                       "component": "django"
                                     },
                                     "duration": 11816792,
                                     "start": 1692647437600140971
                                   },
                                   {
                                     "name": "django.middleware",
                                     "service": "django",
                                     "resource": "tests.contrib.django.middleware.EverythingMiddleware.process_template_response",
                                     "trace_id": 0,
                                     "span_id": 27,
                                     "parent_id": 23,
                                     "type": "",
                                     "error": 0,
                                     "meta": {
<<<<<<< HEAD
=======
                                       "_dd.base_service": "",
>>>>>>> dda9f05c
                                       "component": "django"
                                     },
                                     "duration": 31792,
                                     "start": 1692647437612189721
                                   },
                                   {
                                     "name": "django.response.render",
                                     "service": "django",
                                     "resource": "django.template.response.TemplateResponse.render",
                                     "trace_id": 0,
                                     "span_id": 28,
                                     "parent_id": 23,
                                     "type": "",
                                     "error": 0,
                                     "meta": {
<<<<<<< HEAD
=======
                                       "_dd.base_service": "",
>>>>>>> dda9f05c
                                       "component": "django"
                                     },
                                     "duration": 1958917,
                                     "start": 1692647437612408263
                                   },
                                      {
                                        "name": "django.template.render",
                                        "service": "django",
                                        "resource": "basic.html",
                                        "trace_id": 0,
                                        "span_id": 29,
                                        "parent_id": 28,
                                        "type": "template",
                                        "error": 0,
                                        "meta": {
<<<<<<< HEAD
=======
                                          "_dd.base_service": "",
>>>>>>> dda9f05c
                                          "component": "django",
                                          "django.template.engine.class": "django.template.engine.Engine",
                                          "django.template.name": "basic.html"
                                        },
                                        "duration": 1867208,
                                        "start": 1692647437612458638
                                      },
                          {
                            "name": "django.middleware",
                            "service": "django",
                            "resource": "django.middleware.security.SecurityMiddleware.process_response",
                            "trace_id": 0,
                            "span_id": 21,
                            "parent_id": 17,
                            "type": "",
                            "error": 0,
                            "meta": {
<<<<<<< HEAD
=======
                              "_dd.base_service": "",
>>>>>>> dda9f05c
                              "component": "django"
                            },
                            "duration": 33958,
                            "start": 1692647437614720513
                          },
                       {
                         "name": "django.middleware",
                         "service": "django",
                         "resource": "django.middleware.clickjacking.XFrameOptionsMiddleware.process_response",
                         "trace_id": 0,
                         "span_id": 18,
                         "parent_id": 15,
                         "type": "",
                         "error": 0,
                         "meta": {
<<<<<<< HEAD
=======
                           "_dd.base_service": "",
>>>>>>> dda9f05c
                           "component": "django"
                         },
                         "duration": 16500,
                         "start": 1692647437614770763
                       },
                    {
                      "name": "django.middleware",
                      "service": "django",
                      "resource": "django.contrib.messages.middleware.MessageMiddleware.process_response",
                      "trace_id": 0,
                      "span_id": 16,
                      "parent_id": 13,
                      "type": "",
                      "error": 0,
                      "meta": {
<<<<<<< HEAD
=======
                        "_dd.base_service": "",
>>>>>>> dda9f05c
                        "component": "django"
                      },
                      "duration": 11916,
                      "start": 1692647437614801930
                    },
              {
                "name": "django.middleware",
                "service": "django",
                "resource": "django.middleware.csrf.CsrfViewMiddleware.process_response",
                "trace_id": 0,
                "span_id": 11,
                "parent_id": 7,
                "type": "",
                "error": 0,
                "meta": {
<<<<<<< HEAD
=======
                  "_dd.base_service": "",
>>>>>>> dda9f05c
                  "component": "django"
                },
                "duration": 12834,
                "start": 1692647437614833221
              },
           {
             "name": "django.middleware",
             "service": "django",
             "resource": "django.middleware.common.CommonMiddleware.process_response",
             "trace_id": 0,
             "span_id": 8,
             "parent_id": 4,
             "type": "",
             "error": 0,
             "meta": {
<<<<<<< HEAD
=======
               "_dd.base_service": "",
>>>>>>> dda9f05c
               "component": "django"
             },
             "duration": 19125,
             "start": 1692647437614882846
           },
        {
          "name": "django.middleware",
          "service": "django",
          "resource": "django.contrib.sessions.middleware.SessionMiddleware.process_response",
          "trace_id": 0,
          "span_id": 5,
          "parent_id": 2,
          "type": "",
          "error": 0,
          "meta": {
<<<<<<< HEAD
=======
            "_dd.base_service": "",
>>>>>>> dda9f05c
            "component": "django"
          },
          "duration": 18375,
          "start": 1692647437614924638
        }]]<|MERGE_RESOLUTION|>--- conflicted
+++ resolved
@@ -48,10 +48,7 @@
        "type": "",
        "error": 0,
        "meta": {
-<<<<<<< HEAD
-=======
          "_dd.base_service": "",
->>>>>>> dda9f05c
          "component": "django"
        },
        "duration": 16800583,
@@ -67,10 +64,7 @@
           "type": "",
           "error": 0,
           "meta": {
-<<<<<<< HEAD
-=======
             "_dd.base_service": "",
->>>>>>> dda9f05c
             "component": "django"
           },
           "duration": 29292,
@@ -86,10 +80,7 @@
           "type": "",
           "error": 0,
           "meta": {
-<<<<<<< HEAD
-=======
             "_dd.base_service": "",
->>>>>>> dda9f05c
             "component": "django"
           },
           "duration": 16681917,
@@ -105,10 +96,7 @@
              "type": "",
              "error": 0,
              "meta": {
-<<<<<<< HEAD
-=======
                "_dd.base_service": "",
->>>>>>> dda9f05c
                "component": "django"
              },
              "duration": 23000,
@@ -124,10 +112,7 @@
              "type": "",
              "error": 0,
              "meta": {
-<<<<<<< HEAD
-=======
                "_dd.base_service": "",
->>>>>>> dda9f05c
                "component": "django"
              },
              "duration": 16591083,
@@ -143,10 +128,7 @@
                 "type": "",
                 "error": 0,
                 "meta": {
-<<<<<<< HEAD
-=======
                   "_dd.base_service": "",
->>>>>>> dda9f05c
                   "component": "django"
                 },
                 "duration": 11375,
@@ -162,10 +144,7 @@
                 "type": "",
                 "error": 0,
                 "meta": {
-<<<<<<< HEAD
-=======
                   "_dd.base_service": "",
->>>>>>> dda9f05c
                   "component": "django"
                 },
                 "duration": 16505708,
@@ -181,10 +160,7 @@
                    "type": "",
                    "error": 0,
                    "meta": {
-<<<<<<< HEAD
-=======
                      "_dd.base_service": "",
->>>>>>> dda9f05c
                      "component": "django"
                    },
                    "duration": 17084,
@@ -200,10 +176,7 @@
                    "type": "",
                    "error": 0,
                    "meta": {
-<<<<<<< HEAD
-=======
                      "_dd.base_service": "",
->>>>>>> dda9f05c
                      "component": "django"
                    },
                    "duration": 16456000,
@@ -219,10 +192,7 @@
                       "type": "",
                       "error": 0,
                       "meta": {
-<<<<<<< HEAD
-=======
                         "_dd.base_service": "",
->>>>>>> dda9f05c
                         "component": "django"
                       },
                       "duration": 28333,
@@ -238,10 +208,7 @@
                       "type": "",
                       "error": 0,
                       "meta": {
-<<<<<<< HEAD
-=======
                         "_dd.base_service": "",
->>>>>>> dda9f05c
                         "component": "django"
                       },
                       "duration": 16374500,
@@ -257,10 +224,7 @@
                          "type": "",
                          "error": 0,
                          "meta": {
-<<<<<<< HEAD
-=======
                            "_dd.base_service": "",
->>>>>>> dda9f05c
                            "component": "django"
                          },
                          "duration": 16325041,
@@ -276,10 +240,7 @@
                             "type": "",
                             "error": 0,
                             "meta": {
-<<<<<<< HEAD
-=======
                               "_dd.base_service": "",
->>>>>>> dda9f05c
                               "component": "django"
                             },
                             "duration": 9250,
@@ -295,10 +256,7 @@
                             "type": "",
                             "error": 0,
                             "meta": {
-<<<<<<< HEAD
-=======
                               "_dd.base_service": "",
->>>>>>> dda9f05c
                               "component": "django"
                             },
                             "duration": 16232375,
@@ -314,10 +272,7 @@
                                "type": "",
                                "error": 0,
                                "meta": {
-<<<<<<< HEAD
-=======
                                  "_dd.base_service": "",
->>>>>>> dda9f05c
                                  "component": "django"
                                },
                                "duration": 16209292,
@@ -333,10 +288,7 @@
                                   "type": "",
                                   "error": 0,
                                   "meta": {
-<<<<<<< HEAD
-=======
                                     "_dd.base_service": "",
->>>>>>> dda9f05c
                                     "component": "django"
                                   },
                                   "duration": 16177459,
@@ -352,10 +304,7 @@
                                      "type": "",
                                      "error": 0,
                                      "meta": {
-<<<<<<< HEAD
-=======
                                        "_dd.base_service": "",
->>>>>>> dda9f05c
                                        "component": "django"
                                      },
                                      "duration": 26208,
@@ -371,10 +320,7 @@
                                      "type": "",
                                      "error": 0,
                                      "meta": {
-<<<<<<< HEAD
-=======
                                        "_dd.base_service": "",
->>>>>>> dda9f05c
                                        "component": "django"
                                      },
                                      "duration": 19708,
@@ -390,10 +336,7 @@
                                      "type": "",
                                      "error": 0,
                                      "meta": {
-<<<<<<< HEAD
-=======
                                        "_dd.base_service": "",
->>>>>>> dda9f05c
                                        "component": "django"
                                      },
                                      "duration": 11816792,
@@ -409,10 +352,7 @@
                                      "type": "",
                                      "error": 0,
                                      "meta": {
-<<<<<<< HEAD
-=======
                                        "_dd.base_service": "",
->>>>>>> dda9f05c
                                        "component": "django"
                                      },
                                      "duration": 31792,
@@ -428,10 +368,7 @@
                                      "type": "",
                                      "error": 0,
                                      "meta": {
-<<<<<<< HEAD
-=======
                                        "_dd.base_service": "",
->>>>>>> dda9f05c
                                        "component": "django"
                                      },
                                      "duration": 1958917,
@@ -447,10 +384,7 @@
                                         "type": "template",
                                         "error": 0,
                                         "meta": {
-<<<<<<< HEAD
-=======
                                           "_dd.base_service": "",
->>>>>>> dda9f05c
                                           "component": "django",
                                           "django.template.engine.class": "django.template.engine.Engine",
                                           "django.template.name": "basic.html"
@@ -468,10 +402,7 @@
                             "type": "",
                             "error": 0,
                             "meta": {
-<<<<<<< HEAD
-=======
                               "_dd.base_service": "",
->>>>>>> dda9f05c
                               "component": "django"
                             },
                             "duration": 33958,
@@ -487,10 +418,7 @@
                          "type": "",
                          "error": 0,
                          "meta": {
-<<<<<<< HEAD
-=======
                            "_dd.base_service": "",
->>>>>>> dda9f05c
                            "component": "django"
                          },
                          "duration": 16500,
@@ -506,10 +434,7 @@
                       "type": "",
                       "error": 0,
                       "meta": {
-<<<<<<< HEAD
-=======
                         "_dd.base_service": "",
->>>>>>> dda9f05c
                         "component": "django"
                       },
                       "duration": 11916,
@@ -525,10 +450,7 @@
                 "type": "",
                 "error": 0,
                 "meta": {
-<<<<<<< HEAD
-=======
                   "_dd.base_service": "",
->>>>>>> dda9f05c
                   "component": "django"
                 },
                 "duration": 12834,
@@ -544,10 +466,7 @@
              "type": "",
              "error": 0,
              "meta": {
-<<<<<<< HEAD
-=======
                "_dd.base_service": "",
->>>>>>> dda9f05c
                "component": "django"
              },
              "duration": 19125,
@@ -563,10 +482,7 @@
           "type": "",
           "error": 0,
           "meta": {
-<<<<<<< HEAD
-=======
             "_dd.base_service": "",
->>>>>>> dda9f05c
             "component": "django"
           },
           "duration": 18375,
