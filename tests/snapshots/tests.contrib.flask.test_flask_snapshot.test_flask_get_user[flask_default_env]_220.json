[[
  {
    "name": "flask.request",
    "service": "flask",
    "resource": "GET /identify",
    "trace_id": 0,
    "span_id": 1,
    "parent_id": 0,
    "type": "web",
    "error": 0,
    "meta": {
      "_dd.base_service": "",
      "_dd.p.dm": "-0",
      "component": "flask",
      "flask.endpoint": "identify",
      "flask.url_rule": "/identify",
      "flask.version": "2.3.1",
      "http.method": "GET",
      "http.route": "/identify",
      "http.status_code": "200",
      "http.url": "http://0.0.0.0:8000/identify",
      "http.useragent": "python-requests/2.29.0",
      "language": "python",
      "runtime-id": "ad3620fb26f74313b542dd622a565808",
      "span.kind": "server",
      "usr.email": "usr.email",
      "usr.id": "usr.id",
      "usr.name": "usr.name",
      "usr.role": "usr.role",
      "usr.scope": "usr.scope",
      "usr.session_id": "usr.session_id"
    },
    "metrics": {
      "_dd.measured": 1,
      "_dd.top_level": 1,
      "_dd.tracer_kr": 1.0,
      "_sampling_priority_v1": 1,
      "process_id": 15387
    },
    "duration": 1648709,
    "start": 1692722862158937422
  },
     {
       "name": "flask.application",
       "service": "flask",
       "resource": "GET /identify",
       "trace_id": 0,
       "span_id": 2,
       "parent_id": 1,
       "type": "",
       "error": 0,
       "meta": {
<<<<<<< HEAD
=======
         "_dd.base_service": "",
>>>>>>> dda9f05c
         "component": "flask",
         "flask.endpoint": "identify",
         "flask.url_rule": "/identify"
       },
       "duration": 846500,
       "start": 1692722862159259339
     },
        {
          "name": "flask.preprocess_request",
          "service": "flask",
          "resource": "flask.preprocess_request",
          "trace_id": 0,
          "span_id": 4,
          "parent_id": 2,
          "type": "",
          "error": 0,
          "meta": {
<<<<<<< HEAD
=======
            "_dd.base_service": "",
>>>>>>> dda9f05c
            "component": "flask"
          },
          "duration": 70625,
          "start": 1692722862159486464
        },
        {
          "name": "flask.dispatch_request",
          "service": "flask",
          "resource": "flask.dispatch_request",
          "trace_id": 0,
          "span_id": 5,
          "parent_id": 2,
          "type": "",
          "error": 0,
          "meta": {
<<<<<<< HEAD
=======
            "_dd.base_service": "",
>>>>>>> dda9f05c
            "component": "flask"
          },
          "duration": 106334,
          "start": 1692722862159631547
        },
           {
             "name": "tests.contrib.flask.app.identify",
             "service": "flask",
             "resource": "/identify",
             "trace_id": 0,
             "span_id": 9,
             "parent_id": 5,
             "type": "",
             "error": 0,
             "meta": {
<<<<<<< HEAD
=======
               "_dd.base_service": "",
>>>>>>> dda9f05c
               "component": "flask"
             },
             "duration": 36000,
             "start": 1692722862159686381
           },
        {
          "name": "flask.process_response",
          "service": "flask",
          "resource": "flask.process_response",
          "trace_id": 0,
          "span_id": 6,
          "parent_id": 2,
          "type": "",
          "error": 0,
          "meta": {
<<<<<<< HEAD
=======
            "_dd.base_service": "",
>>>>>>> dda9f05c
            "component": "flask"
          },
          "duration": 28708,
          "start": 1692722862159831881
        },
        {
          "name": "flask.do_teardown_request",
          "service": "flask",
          "resource": "flask.do_teardown_request",
          "trace_id": 0,
          "span_id": 7,
          "parent_id": 2,
          "type": "",
          "error": 0,
          "meta": {
<<<<<<< HEAD
=======
            "_dd.base_service": "",
>>>>>>> dda9f05c
            "component": "flask"
          },
          "duration": 31000,
          "start": 1692722862159986256
        },
        {
          "name": "flask.do_teardown_appcontext",
          "service": "flask",
          "resource": "flask.do_teardown_appcontext",
          "trace_id": 0,
          "span_id": 8,
          "parent_id": 2,
          "type": "",
          "error": 0,
          "meta": {
<<<<<<< HEAD
=======
            "_dd.base_service": "",
>>>>>>> dda9f05c
            "component": "flask"
          },
          "duration": 23500,
          "start": 1692722862160052714
        },
     {
       "name": "flask.response",
       "service": "flask",
       "resource": "flask.response",
       "trace_id": 0,
       "span_id": 3,
       "parent_id": 1,
       "type": "",
       "error": 0,
       "meta": {
<<<<<<< HEAD
=======
         "_dd.base_service": "",
>>>>>>> dda9f05c
         "component": "flask"
       },
       "duration": 431625,
       "start": 1692722862160128297
     }]]<|MERGE_RESOLUTION|>--- conflicted
+++ resolved
@@ -50,10 +50,7 @@
        "type": "",
        "error": 0,
        "meta": {
-<<<<<<< HEAD
-=======
          "_dd.base_service": "",
->>>>>>> dda9f05c
          "component": "flask",
          "flask.endpoint": "identify",
          "flask.url_rule": "/identify"
@@ -71,10 +68,7 @@
           "type": "",
           "error": 0,
           "meta": {
-<<<<<<< HEAD
-=======
             "_dd.base_service": "",
->>>>>>> dda9f05c
             "component": "flask"
           },
           "duration": 70625,
@@ -90,10 +84,7 @@
           "type": "",
           "error": 0,
           "meta": {
-<<<<<<< HEAD
-=======
             "_dd.base_service": "",
->>>>>>> dda9f05c
             "component": "flask"
           },
           "duration": 106334,
@@ -109,10 +100,7 @@
              "type": "",
              "error": 0,
              "meta": {
-<<<<<<< HEAD
-=======
                "_dd.base_service": "",
->>>>>>> dda9f05c
                "component": "flask"
              },
              "duration": 36000,
@@ -128,10 +116,7 @@
           "type": "",
           "error": 0,
           "meta": {
-<<<<<<< HEAD
-=======
             "_dd.base_service": "",
->>>>>>> dda9f05c
             "component": "flask"
           },
           "duration": 28708,
@@ -147,10 +132,7 @@
           "type": "",
           "error": 0,
           "meta": {
-<<<<<<< HEAD
-=======
             "_dd.base_service": "",
->>>>>>> dda9f05c
             "component": "flask"
           },
           "duration": 31000,
@@ -166,10 +148,7 @@
           "type": "",
           "error": 0,
           "meta": {
-<<<<<<< HEAD
-=======
             "_dd.base_service": "",
->>>>>>> dda9f05c
             "component": "flask"
           },
           "duration": 23500,
@@ -185,10 +164,7 @@
        "type": "",
        "error": 0,
        "meta": {
-<<<<<<< HEAD
-=======
          "_dd.base_service": "",
->>>>>>> dda9f05c
          "component": "flask"
        },
        "duration": 431625,
