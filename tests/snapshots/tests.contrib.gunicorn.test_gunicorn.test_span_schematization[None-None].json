--- conflicted
+++ resolved
@@ -39,10 +39,7 @@
        "type": "",
        "error": 0,
        "meta": {
-<<<<<<< HEAD
-=======
          "_dd.base_service": "",
->>>>>>> dda9f05c
          "component": "wsgi"
        },
        "duration": 158000,
@@ -58,10 +55,7 @@
           "type": "web",
           "error": 0,
           "meta": {
-<<<<<<< HEAD
-=======
             "_dd.base_service": "",
->>>>>>> dda9f05c
             "component": "wsgi",
             "span.kind": "server"
           },
@@ -78,10 +72,7 @@
        "type": "",
        "error": 0,
        "meta": {
-<<<<<<< HEAD
-=======
          "_dd.base_service": "",
->>>>>>> dda9f05c
          "component": "wsgi",
          "result_class": "listiterator"
        },
