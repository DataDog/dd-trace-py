--- conflicted
+++ resolved
@@ -30,27 +30,22 @@
       "http.url": "http://0.0.0.0:8000/",
       "http.useragent": "python-requests/2.28.1",
       "language": "python",
-<<<<<<< HEAD
-      "runtime-id": "ad640dec5fed467282745e71c7b46157"
-=======
-      "runtime-id": "a1bf23fab3154ad9b68624b6f18f4301",
-      "span.kind": "server"
->>>>>>> 2f4ec783
+      "runtime-id": "2d13dc0f0fa04596b3c66a1171731f7f"
     },
     "metrics": {
       "_dd.agent_psr": 1.0,
       "_dd.appsec.enabled": 1.0,
       "_dd.appsec.event_rules.error_count": 0,
       "_dd.appsec.event_rules.loaded": 5,
-      "_dd.appsec.waf.duration": 29.362,
-      "_dd.appsec.waf.duration_ext": 53.64418029785156,
+      "_dd.appsec.waf.duration": 33.354,
+      "_dd.appsec.waf.duration_ext": 56.743621826171875,
       "_dd.top_level": 1,
       "_dd.tracer_kr": 1.0,
       "_sampling_priority_v1": 2,
-      "process_id": 3125814
+      "process_id": 3222852
     },
-    "duration": 470352,
-    "start": 1678121297022274421
+    "duration": 552805,
+    "start": 1678179753512589328
   },
      {
        "name": "flask.response",
@@ -64,6 +59,6 @@
        "meta": {
          "component": "flask"
        },
-       "duration": 194262,
-       "start": 1678121297022539311
+       "duration": 228084,
+       "start": 1678179753512899697
      }]]