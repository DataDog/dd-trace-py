[[
  {
    "name": "flask.request",
    "service": "flask",
    "resource": "GET /",
    "trace_id": 0,
    "span_id": 1,
    "parent_id": 0,
    "type": "web",
    "error": 0,
    "meta": {
      "_dd.p.dm": "-0",
      "component": "flask",
      "flask.endpoint": "index",
      "flask.url_rule": "/",
      "flask.version": "0.12.5",
      "http.method": "GET",
      "http.route": "/",
      "http.status_code": "200",
      "http.url": "http://0.0.0.0:8000/",
      "http.useragent": "python-httpx/x.xx.x",
      "runtime-id": "76a06c32d8484397951719e93e9ec164"
    },
    "metrics": {
      "_dd.agent_psr": 1.0,
      "_dd.measured": 1,
      "_dd.top_level": 1,
      "_dd.tracer_kr": 1.0,
      "_sampling_priority_v1": 1,
      "process_id": 92415
    },
    "duration": 528000,
    "start": 1669234732512443000
  },
     {
       "name": "flask.application",
       "service": "flask",
       "resource": "GET /",
       "trace_id": 0,
       "span_id": 2,
       "parent_id": 1,
<<<<<<< HEAD
       "meta": {
         "component": "flask"
       },
       "duration": 7000,
       "start": 1658267703064926000
     },
     {
       "name": "flask.preprocess_request",
       "service": "flask",
       "resource": "flask.preprocess_request",
       "trace_id": 0,
       "span_id": 3,
       "parent_id": 1,
       "meta": {
         "component": "flask"
       },
       "duration": 9000,
       "start": 1658267703064952000
     },
     {
       "name": "flask.dispatch_request",
       "service": "flask",
       "resource": "flask.dispatch_request",
       "trace_id": 0,
       "span_id": 4,
       "parent_id": 1,
       "meta": {
         "component": "flask"
       },
       "duration": 23000,
       "start": 1658267703064973000
=======
       "type": "",
       "error": 0,
       "meta": {
         "flask.endpoint": "index",
         "flask.url_rule": "/"
       },
       "duration": 257000,
       "start": 1669234732512603000
>>>>>>> 725601d6
     },
        {
          "name": "flask.try_trigger_before_first_request_functions",
          "service": "flask",
          "resource": "flask.try_trigger_before_first_request_functions",
          "trace_id": 0,
          "span_id": 4,
          "parent_id": 2,
          "type": "",
          "error": 0,
          "duration": 6000,
          "start": 1669234732512663000
        },
        {
          "name": "flask.preprocess_request",
          "service": "flask",
          "resource": "flask.preprocess_request",
          "trace_id": 0,
          "span_id": 5,
          "parent_id": 2,
          "type": "",
          "error": 0,
          "duration": 7000,
          "start": 1669234732512703000
        },
        {
          "name": "flask.dispatch_request",
          "service": "flask",
          "resource": "flask.dispatch_request",
          "trace_id": 0,
          "span_id": 6,
          "parent_id": 2,
          "type": "",
          "error": 0,
          "duration": 23000,
          "start": 1669234732512725000
        },
           {
             "name": "tests.contrib.flask.app.index",
             "service": "flask",
             "resource": "/",
             "trace_id": 0,
             "span_id": 10,
             "parent_id": 6,
             "type": "",
             "error": 0,
             "duration": 4000,
             "start": 1669234732512739000
           },
        {
          "name": "flask.process_response",
          "service": "flask",
          "resource": "flask.process_response",
          "trace_id": 0,
          "span_id": 7,
          "parent_id": 2,
          "type": "",
          "error": 0,
          "duration": 6000,
          "start": 1669234732512772000
        },
        {
          "name": "flask.do_teardown_request",
          "service": "flask",
          "resource": "flask.do_teardown_request",
          "trace_id": 0,
          "span_id": 8,
<<<<<<< HEAD
          "parent_id": 4,
          "meta": {
            "component": "flask"
          },
          "duration": 3000,
          "start": 1658267703064990000
        },
     {
       "name": "flask.process_response",
       "service": "flask",
       "resource": "flask.process_response",
       "trace_id": 0,
       "span_id": 5,
       "parent_id": 1,
       "meta": {
         "component": "flask"
       },
       "duration": 8000,
       "start": 1658267703065020000
     },
     {
       "name": "flask.do_teardown_request",
       "service": "flask",
       "resource": "flask.do_teardown_request",
       "trace_id": 0,
       "span_id": 6,
       "parent_id": 1,
       "meta": {
         "component": "flask"
       },
       "duration": 6000,
       "start": 1658267703065065000
     },
     {
       "name": "flask.do_teardown_appcontext",
=======
          "parent_id": 2,
          "type": "",
          "error": 0,
          "duration": 7000,
          "start": 1669234732512824000
        },
        {
          "name": "flask.do_teardown_appcontext",
          "service": "flask",
          "resource": "flask.do_teardown_appcontext",
          "trace_id": 0,
          "span_id": 9,
          "parent_id": 2,
          "type": "",
          "error": 0,
          "duration": 5000,
          "start": 1669234732512847000
        },
     {
       "name": "flask.response",
>>>>>>> 725601d6
       "service": "flask",
       "resource": "flask.response",
       "trace_id": 0,
       "span_id": 3,
       "parent_id": 1,
<<<<<<< HEAD
       "meta": {
         "component": "flask"
       },
       "duration": 4000,
       "start": 1658267703065084000
=======
       "type": "",
       "error": 0,
       "duration": 100000,
       "start": 1669234732512865000
>>>>>>> 725601d6
     }]]<|MERGE_RESOLUTION|>--- conflicted
+++ resolved
@@ -19,7 +19,7 @@
       "http.status_code": "200",
       "http.url": "http://0.0.0.0:8000/",
       "http.useragent": "python-httpx/x.xx.x",
-      "runtime-id": "76a06c32d8484397951719e93e9ec164"
+      "runtime-id": "17de79aabc2d4473b3a4e064db0911ce"
     },
     "metrics": {
       "_dd.agent_psr": 1.0,
@@ -27,10 +27,10 @@
       "_dd.top_level": 1,
       "_dd.tracer_kr": 1.0,
       "_sampling_priority_v1": 1,
-      "process_id": 92415
+      "process_id": 14636
     },
-    "duration": 528000,
-    "start": 1669234732512443000
+    "duration": 689000,
+    "start": 1669648691635377000
   },
      {
        "name": "flask.application",
@@ -39,48 +39,15 @@
        "trace_id": 0,
        "span_id": 2,
        "parent_id": 1,
-<<<<<<< HEAD
-       "meta": {
-         "component": "flask"
-       },
-       "duration": 7000,
-       "start": 1658267703064926000
-     },
-     {
-       "name": "flask.preprocess_request",
-       "service": "flask",
-       "resource": "flask.preprocess_request",
-       "trace_id": 0,
-       "span_id": 3,
-       "parent_id": 1,
-       "meta": {
-         "component": "flask"
-       },
-       "duration": 9000,
-       "start": 1658267703064952000
-     },
-     {
-       "name": "flask.dispatch_request",
-       "service": "flask",
-       "resource": "flask.dispatch_request",
-       "trace_id": 0,
-       "span_id": 4,
-       "parent_id": 1,
-       "meta": {
-         "component": "flask"
-       },
-       "duration": 23000,
-       "start": 1658267703064973000
-=======
        "type": "",
        "error": 0,
        "meta": {
+         "component": "flask",
          "flask.endpoint": "index",
          "flask.url_rule": "/"
        },
-       "duration": 257000,
-       "start": 1669234732512603000
->>>>>>> 725601d6
+       "duration": 269000,
+       "start": 1669648691635598000
      },
         {
           "name": "flask.try_trigger_before_first_request_functions",
@@ -91,8 +58,11 @@
           "parent_id": 2,
           "type": "",
           "error": 0,
+          "meta": {
+            "component": "flask"
+          },
           "duration": 6000,
-          "start": 1669234732512663000
+          "start": 1669648691635655000
         },
         {
           "name": "flask.preprocess_request",
@@ -103,8 +73,11 @@
           "parent_id": 2,
           "type": "",
           "error": 0,
-          "duration": 7000,
-          "start": 1669234732512703000
+          "meta": {
+            "component": "flask"
+          },
+          "duration": 8000,
+          "start": 1669648691635693000
         },
         {
           "name": "flask.dispatch_request",
@@ -115,8 +88,11 @@
           "parent_id": 2,
           "type": "",
           "error": 0,
-          "duration": 23000,
-          "start": 1669234732512725000
+          "meta": {
+            "component": "flask"
+          },
+          "duration": 29000,
+          "start": 1669648691635715000
         },
            {
              "name": "tests.contrib.flask.app.index",
@@ -127,8 +103,11 @@
              "parent_id": 6,
              "type": "",
              "error": 0,
-             "duration": 4000,
-             "start": 1669234732512739000
+             "meta": {
+               "component": "flask"
+             },
+             "duration": 5000,
+             "start": 1669648691635729000
            },
         {
           "name": "flask.process_response",
@@ -139,8 +118,11 @@
           "parent_id": 2,
           "type": "",
           "error": 0,
-          "duration": 6000,
-          "start": 1669234732512772000
+          "meta": {
+            "component": "flask"
+          },
+          "duration": 7000,
+          "start": 1669648691635768000
         },
         {
           "name": "flask.do_teardown_request",
@@ -148,48 +130,14 @@
           "resource": "flask.do_teardown_request",
           "trace_id": 0,
           "span_id": 8,
-<<<<<<< HEAD
-          "parent_id": 4,
+          "parent_id": 2,
+          "type": "",
+          "error": 0,
           "meta": {
             "component": "flask"
           },
-          "duration": 3000,
-          "start": 1658267703064990000
-        },
-     {
-       "name": "flask.process_response",
-       "service": "flask",
-       "resource": "flask.process_response",
-       "trace_id": 0,
-       "span_id": 5,
-       "parent_id": 1,
-       "meta": {
-         "component": "flask"
-       },
-       "duration": 8000,
-       "start": 1658267703065020000
-     },
-     {
-       "name": "flask.do_teardown_request",
-       "service": "flask",
-       "resource": "flask.do_teardown_request",
-       "trace_id": 0,
-       "span_id": 6,
-       "parent_id": 1,
-       "meta": {
-         "component": "flask"
-       },
-       "duration": 6000,
-       "start": 1658267703065065000
-     },
-     {
-       "name": "flask.do_teardown_appcontext",
-=======
-          "parent_id": 2,
-          "type": "",
-          "error": 0,
-          "duration": 7000,
-          "start": 1669234732512824000
+          "duration": 9000,
+          "start": 1669648691635819000
         },
         {
           "name": "flask.do_teardown_appcontext",
@@ -200,27 +148,24 @@
           "parent_id": 2,
           "type": "",
           "error": 0,
-          "duration": 5000,
-          "start": 1669234732512847000
+          "meta": {
+            "component": "flask"
+          },
+          "duration": 6000,
+          "start": 1669648691635844000
         },
      {
        "name": "flask.response",
->>>>>>> 725601d6
        "service": "flask",
        "resource": "flask.response",
        "trace_id": 0,
        "span_id": 3,
        "parent_id": 1,
-<<<<<<< HEAD
+       "type": "",
+       "error": 0,
        "meta": {
          "component": "flask"
        },
-       "duration": 4000,
-       "start": 1658267703065084000
-=======
-       "type": "",
-       "error": 0,
-       "duration": 100000,
-       "start": 1669234732512865000
->>>>>>> 725601d6
+       "duration": 175000,
+       "start": 1669648691635873000
      }]]