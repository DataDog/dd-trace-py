[[
  {
    "name": "flask.request",
    "service": "flask",
    "resource": "GET /identify",
    "trace_id": 0,
    "span_id": 1,
    "parent_id": 0,
    "type": "web",
    "error": 0,
    "meta": {
      "_dd.base_service": "",
      "_dd.p.dm": "-0",
      "component": "flask",
      "flask.endpoint": "identify",
      "flask.url_rule": "/identify",
      "flask.version": "1.1.4",
      "http.method": "GET",
      "http.route": "/identify",
      "http.status_code": "200",
      "http.url": "http://0.0.0.0:8000/identify",
      "http.useragent": "python-requests/2.28.2",
      "language": "python",
      "runtime-id": "5ecb6250ffe247fb9269182b042d1abc",
      "span.kind": "server",
      "usr.email": "usr.email",
      "usr.id": "usr.id",
      "usr.name": "usr.name",
      "usr.role": "usr.role",
      "usr.scope": "usr.scope",
      "usr.session_id": "usr.session_id"
    },
    "metrics": {
      "_dd.measured": 1,
      "_dd.top_level": 1,
      "_dd.tracer_kr": 1.0,
      "_sampling_priority_v1": 1,
      "process_id": 45534
    },
    "duration": 887250,
    "start": 1692710200402971843
  },
     {
       "name": "flask.application",
       "service": "flask",
       "resource": "GET /identify",
       "trace_id": 0,
       "span_id": 2,
       "parent_id": 1,
       "type": "",
       "error": 0,
       "meta": {
<<<<<<< HEAD
=======
         "_dd.base_service": "",
>>>>>>> dda9f05c
         "component": "flask",
         "flask.endpoint": "identify",
         "flask.url_rule": "/identify"
       },
       "duration": 435208,
       "start": 1692710200403203468
     },
        {
          "name": "flask.try_trigger_before_first_request_functions",
          "service": "flask",
          "resource": "flask.try_trigger_before_first_request_functions",
          "trace_id": 0,
          "span_id": 4,
          "parent_id": 2,
          "type": "",
          "error": 0,
          "meta": {
<<<<<<< HEAD
=======
            "_dd.base_service": "",
>>>>>>> dda9f05c
            "component": "flask"
          },
          "duration": 14667,
          "start": 1692710200403281259
        },
        {
          "name": "flask.preprocess_request",
          "service": "flask",
          "resource": "flask.preprocess_request",
          "trace_id": 0,
          "span_id": 5,
          "parent_id": 2,
          "type": "",
          "error": 0,
          "meta": {
<<<<<<< HEAD
=======
            "_dd.base_service": "",
>>>>>>> dda9f05c
            "component": "flask"
          },
          "duration": 18125,
          "start": 1692710200403358468
        },
        {
          "name": "flask.dispatch_request",
          "service": "flask",
          "resource": "flask.dispatch_request",
          "trace_id": 0,
          "span_id": 6,
          "parent_id": 2,
          "type": "",
          "error": 0,
          "meta": {
<<<<<<< HEAD
=======
            "_dd.base_service": "",
>>>>>>> dda9f05c
            "component": "flask"
          },
          "duration": 50042,
          "start": 1692710200403415384
        },
           {
             "name": "tests.contrib.flask.app.identify",
             "service": "flask",
             "resource": "/identify",
             "trace_id": 0,
             "span_id": 10,
             "parent_id": 6,
             "type": "",
             "error": 0,
             "meta": {
<<<<<<< HEAD
=======
               "_dd.base_service": "",
>>>>>>> dda9f05c
               "component": "flask"
             },
             "duration": 18834,
             "start": 1692710200403438759
           },
        {
          "name": "flask.process_response",
          "service": "flask",
          "resource": "flask.process_response",
          "trace_id": 0,
          "span_id": 7,
          "parent_id": 2,
          "type": "",
          "error": 0,
          "meta": {
<<<<<<< HEAD
=======
            "_dd.base_service": "",
>>>>>>> dda9f05c
            "component": "flask"
          },
          "duration": 12750,
          "start": 1692710200403500509
        },
        {
          "name": "flask.do_teardown_request",
          "service": "flask",
          "resource": "flask.do_teardown_request",
          "trace_id": 0,
          "span_id": 8,
          "parent_id": 2,
          "type": "",
          "error": 0,
          "meta": {
<<<<<<< HEAD
=======
            "_dd.base_service": "",
>>>>>>> dda9f05c
            "component": "flask"
          },
          "duration": 14000,
          "start": 1692710200403576718
        },
        {
          "name": "flask.do_teardown_appcontext",
          "service": "flask",
          "resource": "flask.do_teardown_appcontext",
          "trace_id": 0,
          "span_id": 9,
          "parent_id": 2,
          "type": "",
          "error": 0,
          "meta": {
<<<<<<< HEAD
=======
            "_dd.base_service": "",
>>>>>>> dda9f05c
            "component": "flask"
          },
          "duration": 10709,
          "start": 1692710200403610759
        },
     {
       "name": "flask.response",
       "service": "flask",
       "resource": "flask.response",
       "trace_id": 0,
       "span_id": 3,
       "parent_id": 1,
       "type": "",
       "error": 0,
       "meta": {
<<<<<<< HEAD
=======
         "_dd.base_service": "",
>>>>>>> dda9f05c
         "component": "flask"
       },
       "duration": 197500,
       "start": 1692710200403650509
     }]]<|MERGE_RESOLUTION|>--- conflicted
+++ resolved
@@ -50,10 +50,7 @@
        "type": "",
        "error": 0,
        "meta": {
-<<<<<<< HEAD
-=======
          "_dd.base_service": "",
->>>>>>> dda9f05c
          "component": "flask",
          "flask.endpoint": "identify",
          "flask.url_rule": "/identify"
@@ -71,10 +68,7 @@
           "type": "",
           "error": 0,
           "meta": {
-<<<<<<< HEAD
-=======
             "_dd.base_service": "",
->>>>>>> dda9f05c
             "component": "flask"
           },
           "duration": 14667,
@@ -90,10 +84,7 @@
           "type": "",
           "error": 0,
           "meta": {
-<<<<<<< HEAD
-=======
             "_dd.base_service": "",
->>>>>>> dda9f05c
             "component": "flask"
           },
           "duration": 18125,
@@ -109,10 +100,7 @@
           "type": "",
           "error": 0,
           "meta": {
-<<<<<<< HEAD
-=======
             "_dd.base_service": "",
->>>>>>> dda9f05c
             "component": "flask"
           },
           "duration": 50042,
@@ -128,10 +116,7 @@
              "type": "",
              "error": 0,
              "meta": {
-<<<<<<< HEAD
-=======
                "_dd.base_service": "",
->>>>>>> dda9f05c
                "component": "flask"
              },
              "duration": 18834,
@@ -147,10 +132,7 @@
           "type": "",
           "error": 0,
           "meta": {
-<<<<<<< HEAD
-=======
             "_dd.base_service": "",
->>>>>>> dda9f05c
             "component": "flask"
           },
           "duration": 12750,
@@ -166,10 +148,7 @@
           "type": "",
           "error": 0,
           "meta": {
-<<<<<<< HEAD
-=======
             "_dd.base_service": "",
->>>>>>> dda9f05c
             "component": "flask"
           },
           "duration": 14000,
@@ -185,10 +164,7 @@
           "type": "",
           "error": 0,
           "meta": {
-<<<<<<< HEAD
-=======
             "_dd.base_service": "",
->>>>>>> dda9f05c
             "component": "flask"
           },
           "duration": 10709,
@@ -204,10 +180,7 @@
        "type": "",
        "error": 0,
        "meta": {
-<<<<<<< HEAD
-=======
          "_dd.base_service": "",
->>>>>>> dda9f05c
          "component": "flask"
        },
        "duration": 197500,
