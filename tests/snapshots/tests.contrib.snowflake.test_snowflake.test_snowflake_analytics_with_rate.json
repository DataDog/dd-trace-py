[[
  {
    "name": "sql.query",
    "service": "snowflake",
    "resource": "select current_version();",
    "trace_id": 0,
    "span_id": 1,
    "parent_id": 0,
    "type": "sql",
    "error": 0,
    "meta": {
      "_dd.p.dm": "-0",
      "component": "snowflake",
      "db.application": "PythonConnector",
      "db.name": "mock-db-name",
      "db.schema": "mock-schema-name",
      "db.user": "mock-user",
      "db.warehouse": "mock-warehouse-name",
      "language": "python",
      "out.host": "mock-account.snowflakecomputing.com",
      "runtime-id": "1658e263f3084eaca410818e944d7d7e",
      "sfqid": "mocksfqid-29244a72-90a0-4309-9168-9dcf67721f6d"
    },
    "metrics": {
      "_dd.agent_psr": 1.0,
      "_dd.measured": 1,
      "_dd.top_level": 1,
      "_dd.tracer_kr": 1.0,
      "_dd1.sr.eausr": 0.5,
      "_sampling_priority_v1": 1,
<<<<<<< HEAD
      "db.row_count": 1,
      "out.port": 443,
      "process_id": 88705
=======
      "db.rowcount": 1,
      "network.destination.port": 443,
      "process_id": 88705,
      "sql.rows": 1
>>>>>>> ecb9d268
    },
    "duration": 3564000,
    "start": 1660069782240978000
  }]]<|MERGE_RESOLUTION|>--- conflicted
+++ resolved
@@ -28,16 +28,9 @@
       "_dd.tracer_kr": 1.0,
       "_dd1.sr.eausr": 0.5,
       "_sampling_priority_v1": 1,
-<<<<<<< HEAD
       "db.row_count": 1,
-      "out.port": 443,
+      "network.destination.port": 443,
       "process_id": 88705
-=======
-      "db.rowcount": 1,
-      "network.destination.port": 443,
-      "process_id": 88705,
-      "sql.rows": 1
->>>>>>> ecb9d268
     },
     "duration": 3564000,
     "start": 1660069782240978000
