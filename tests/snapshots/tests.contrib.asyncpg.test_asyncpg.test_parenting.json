[[
  {
    "name": "postgres.connect",
    "service": "postgres",
    "resource": "postgres.connect",
    "trace_id": 0,
    "span_id": 1,
    "parent_id": 0,
    "type": "sql",
    "meta": {
      "_dd.p.dm": "-0",
      "component": "asyncpg",
      "db.name": "postgres",
      "db.user": "postgres",
      "out.host": "127.0.0.1",
      "runtime-id": "add49f935ae64a128ca0f633f4d25a3c"
    },
    "metrics": {
      "_dd.agent_psr": 1.0,
      "_dd.top_level": 1,
      "_dd.tracer_kr": 1.0,
      "_sampling_priority_v1": 1,
      "out.port": 5432,
<<<<<<< HEAD
      "system.pid": 89825
=======
      "process_id": 1236
>>>>>>> 6a1948d7
    },
    "duration": 10357000,
    "start": 1666809594237838000
  }],
[
  {
    "name": "parent",
    "service": null,
    "resource": "parent",
    "trace_id": 1,
    "span_id": 1,
    "parent_id": 0,
    "meta": {
      "_dd.p.dm": "-0",
      "runtime-id": "add49f935ae64a128ca0f633f4d25a3c"
    },
    "metrics": {
      "_dd.agent_psr": 1.0,
      "_dd.top_level": 1,
      "_dd.tracer_kr": 1.0,
      "_sampling_priority_v1": 1,
<<<<<<< HEAD
      "system.pid": 89825
=======
      "process_id": 1236
>>>>>>> 6a1948d7
    },
    "duration": 8720000,
    "start": 1666809594248868000
  },
     {
       "name": "postgres.query",
       "service": "postgres",
       "resource": "SELECT 1",
       "trace_id": 1,
       "span_id": 2,
       "parent_id": 1,
       "type": "sql",
       "meta": {
         "component": "asyncpg",
         "db.name": "postgres",
         "db.user": "postgres",
         "out.host": "127.0.0.1"
       },
       "metrics": {
         "_dd.measured": 1,
         "_dd.top_level": 1,
         "out.port": 5432
       },
       "duration": 8586000,
       "start": 1666809594248958000
     }],
[
  {
    "name": "parent2",
    "service": null,
    "resource": "parent2",
    "trace_id": 2,
    "span_id": 1,
    "parent_id": 0,
    "meta": {
      "_dd.p.dm": "-0",
      "runtime-id": "add49f935ae64a128ca0f633f4d25a3c"
    },
    "metrics": {
      "_dd.agent_psr": 1.0,
      "_dd.top_level": 1,
      "_dd.tracer_kr": 1.0,
      "_sampling_priority_v1": 1,
<<<<<<< HEAD
      "system.pid": 89825
=======
      "process_id": 1236
>>>>>>> 6a1948d7
    },
    "duration": 46000,
    "start": 1666809594257647000
  }],
[
  {
    "name": "postgres.query",
    "service": "postgres",
    "resource": "SELECT 1",
    "trace_id": 3,
    "span_id": 1,
    "parent_id": 0,
    "type": "sql",
    "meta": {
      "_dd.p.dm": "-0",
      "component": "asyncpg",
      "db.name": "postgres",
      "db.user": "postgres",
      "out.host": "127.0.0.1",
      "runtime-id": "add49f935ae64a128ca0f633f4d25a3c"
    },
    "metrics": {
      "_dd.agent_psr": 1.0,
      "_dd.measured": 1,
      "_dd.top_level": 1,
      "_dd.tracer_kr": 1.0,
      "_sampling_priority_v1": 1,
      "out.port": 5432,
<<<<<<< HEAD
      "system.pid": 89825
=======
      "process_id": 1236
>>>>>>> 6a1948d7
    },
    "duration": 9232000,
    "start": 1666809594257750000
  }]]<|MERGE_RESOLUTION|>--- conflicted
+++ resolved
@@ -21,11 +21,7 @@
       "_dd.tracer_kr": 1.0,
       "_sampling_priority_v1": 1,
       "out.port": 5432,
-<<<<<<< HEAD
-      "system.pid": 89825
-=======
       "process_id": 1236
->>>>>>> 6a1948d7
     },
     "duration": 10357000,
     "start": 1666809594237838000
@@ -47,11 +43,7 @@
       "_dd.top_level": 1,
       "_dd.tracer_kr": 1.0,
       "_sampling_priority_v1": 1,
-<<<<<<< HEAD
-      "system.pid": 89825
-=======
       "process_id": 1236
->>>>>>> 6a1948d7
     },
     "duration": 8720000,
     "start": 1666809594248868000
@@ -95,11 +87,7 @@
       "_dd.top_level": 1,
       "_dd.tracer_kr": 1.0,
       "_sampling_priority_v1": 1,
-<<<<<<< HEAD
-      "system.pid": 89825
-=======
       "process_id": 1236
->>>>>>> 6a1948d7
     },
     "duration": 46000,
     "start": 1666809594257647000
@@ -128,11 +116,7 @@
       "_dd.tracer_kr": 1.0,
       "_sampling_priority_v1": 1,
       "out.port": 5432,
-<<<<<<< HEAD
-      "system.pid": 89825
-=======
       "process_id": 1236
->>>>>>> 6a1948d7
     },
     "duration": 9232000,
     "start": 1666809594257750000
