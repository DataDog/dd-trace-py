[[
  {
    "name": "langchain.request",
    "service": "tests.contrib.langchain",
    "resource": "langchain_openai.chat_models.base.ChatOpenAI",
    "trace_id": 0,
    "span_id": 1,
    "parent_id": 0,
    "type": "",
    "error": 0,
    "meta": {
      "_dd.p.dm": "-0",
      "_dd.p.tid": "67a257a700000000",
      "langchain.request.api_key": "...key>",
      "langchain.request.messages.0.0.content": "Respond like a frat boy.",
      "langchain.request.messages.0.0.message_type": "SystemMessage",
      "langchain.request.messages.0.1.content": "Where's the nearest equinox gym from Hudson Yards manhattan?",
      "langchain.request.messages.0.1.message_type": "HumanMessage",
      "langchain.request.messages.1.0.content": "Respond with a pirate accent.",
      "langchain.request.messages.1.0.message_type": "SystemMessage",
      "langchain.request.messages.1.1.content": "How does one get to Bikini Bottom from New York?",
      "langchain.request.messages.1.1.message_type": "HumanMessage",
      "langchain.request.model": "gpt-3.5-turbo",
      "langchain.request.openai.parameters.max_completion_tokens": "256",
      "langchain.request.openai.parameters.model": "gpt-3.5-turbo",
      "langchain.request.openai.parameters.model_name": "gpt-3.5-turbo",
      "langchain.request.openai.parameters.stream": "False",
      "langchain.request.openai.parameters.temperature": "0.0",
      "langchain.request.provider": "openai",
      "langchain.request.type": "chat_model",
      "langchain.response.completions.0.0.content": "Hello world!",
      "langchain.response.completions.0.0.message_type": "AIMessage",
      "langchain.response.completions.0.1.content": "Hello world!",
      "langchain.response.completions.0.1.message_type": "AIMessage",
      "langchain.response.completions.1.0.content": "Hello world!",
      "langchain.response.completions.1.0.message_type": "AIMessage",
      "langchain.response.completions.1.1.content": "Hello world!",
      "langchain.response.completions.1.1.message_type": "AIMessage",
      "language": "python",
      "runtime-id": "17c27aac7afb415fa2d87b3f3bf1378c"
    },
    "metrics": {
      "_dd.measured": 1,
      "_dd.top_level": 1,
      "_dd.tracer_kr": 1.0,
      "_sampling_priority_v1": 1,
<<<<<<< HEAD
      "langchain.tokens.completion_tokens": 10,
      "langchain.tokens.prompt_tokens": 10,
      "langchain.tokens.total_cost": 3.5000000000000004e-05,
      "langchain.tokens.total_tokens": 20,
      "process_id": 1518
=======
      "langchain.tokens.completion_tokens": 110,
      "langchain.tokens.prompt_tokens": 60,
      "langchain.tokens.total_tokens": 170,
      "process_id": 82010
>>>>>>> 848c9215
    },
    "duration": 6479000,
    "start": 1738692519215022000
  }]]<|MERGE_RESOLUTION|>--- conflicted
+++ resolved
@@ -10,7 +10,7 @@
     "error": 0,
     "meta": {
       "_dd.p.dm": "-0",
-      "_dd.p.tid": "67a257a700000000",
+      "_dd.p.tid": "679bca4500000000",
       "langchain.request.api_key": "...key>",
       "langchain.request.messages.0.0.content": "Respond like a frat boy.",
       "langchain.request.messages.0.0.message_type": "SystemMessage",
@@ -21,42 +21,31 @@
       "langchain.request.messages.1.1.content": "How does one get to Bikini Bottom from New York?",
       "langchain.request.messages.1.1.message_type": "HumanMessage",
       "langchain.request.model": "gpt-3.5-turbo",
-      "langchain.request.openai.parameters.max_completion_tokens": "256",
+      "langchain.request.openai.parameters.max_tokens": "256",
       "langchain.request.openai.parameters.model": "gpt-3.5-turbo",
       "langchain.request.openai.parameters.model_name": "gpt-3.5-turbo",
+      "langchain.request.openai.parameters.n": "1",
       "langchain.request.openai.parameters.stream": "False",
       "langchain.request.openai.parameters.temperature": "0.0",
       "langchain.request.provider": "openai",
       "langchain.request.type": "chat_model",
-      "langchain.response.completions.0.0.content": "Hello world!",
+      "langchain.response.completions.0.0.content": "Bro, Equinox Hudson Yards is just a few blocks away from the main entrance, you can't miss it! Get your pump on and show those w...",
       "langchain.response.completions.0.0.message_type": "AIMessage",
-      "langchain.response.completions.0.1.content": "Hello world!",
-      "langchain.response.completions.0.1.message_type": "AIMessage",
-      "langchain.response.completions.1.0.content": "Hello world!",
+      "langchain.response.completions.1.0.content": "Arrr matey, ye be needin' to sail the high seas to reach Bikini Bottom from New York! Hoist the sails, chart a course, and bewar...",
       "langchain.response.completions.1.0.message_type": "AIMessage",
-      "langchain.response.completions.1.1.content": "Hello world!",
-      "langchain.response.completions.1.1.message_type": "AIMessage",
       "language": "python",
-      "runtime-id": "17c27aac7afb415fa2d87b3f3bf1378c"
+      "runtime-id": "a3a3f4530e0641dcb8e323c08c91c8ce"
     },
     "metrics": {
       "_dd.measured": 1,
       "_dd.top_level": 1,
       "_dd.tracer_kr": 1.0,
       "_sampling_priority_v1": 1,
-<<<<<<< HEAD
-      "langchain.tokens.completion_tokens": 10,
-      "langchain.tokens.prompt_tokens": 10,
-      "langchain.tokens.total_cost": 3.5000000000000004e-05,
-      "langchain.tokens.total_tokens": 20,
-      "process_id": 1518
-=======
       "langchain.tokens.completion_tokens": 110,
       "langchain.tokens.prompt_tokens": 60,
       "langchain.tokens.total_tokens": 170,
       "process_id": 82010
->>>>>>> 848c9215
     },
-    "duration": 6479000,
-    "start": 1738692519215022000
+    "duration": 7357000,
+    "start": 1738263109749677000
   }]]