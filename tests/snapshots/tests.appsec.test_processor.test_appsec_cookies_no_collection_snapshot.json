--- conflicted
+++ resolved
@@ -10,11 +10,7 @@
     "meta": {
       "_dd.appsec.event_rules.version": "1.4.2",
       "_dd.appsec.json": "{\"triggers\":[{\"rule\":{\"id\":\"nfd-000-006\",\"name\":\"Detect failed attempt to fetch sensitive files\",\"tags\":{\"type\":\"security_scanner\",\"category\":\"attack_attempt\"}},\"rule_matches\":[{\"operator\":\"match_regex\",\"operator_value\":\"^404$\",\"parameters\":[{\"address\":\"server.response.status\",\"key_path\":[],\"value\":\"404\",\"highlight\":[\"404\"]}]},{\"operator\":\"match_regex\",\"operator_value\":\"\\\\.(cgi|bat|dll|exe|key|cert|crt|pem|der|pkcs|pkcs|pkcs[0-9]*|nsf|jsa|war|java|class|vb|vba|so|git|svn|hg|cvs)([^a-zA-Z0-9_]|$)\",\"parameters\":[{\"address\":\"server.request.uri.raw\",\"key_path\":[],\"value\":\"http://example.com/.git\",\"highlight\":[\".git\"]}]}]}]}",
-<<<<<<< HEAD
-      "_dd.appsec.waf.version": "1.6.0-beta1",
-=======
       "_dd.appsec.waf.version": "1.6.1",
->>>>>>> 4aa78e1f
       "_dd.origin": "appsec",
       "_dd.p.dm": "-4",
       "_dd.runtime_family": "python",
@@ -27,15 +23,9 @@
       "_dd.agent_psr": 1.0,
       "_dd.appsec.enabled": 1.0,
       "_dd.appsec.event_rules.error_count": 0,
-<<<<<<< HEAD
-      "_dd.appsec.event_rules.loaded": 132,
-      "_dd.appsec.waf.duration": 187.46,
-      "_dd.appsec.waf.duration_ext": 210.5236053466797,
-=======
       "_dd.appsec.event_rules.loaded": 134,
       "_dd.appsec.waf.duration": 343.292,
       "_dd.appsec.waf.duration_ext": 368.1182861328125,
->>>>>>> 4aa78e1f
       "_dd.top_level": 1,
       "_dd.tracer_kr": 1.0,
       "_sampling_priority_v1": 2,
