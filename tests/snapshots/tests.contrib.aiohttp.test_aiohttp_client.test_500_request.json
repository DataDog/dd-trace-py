[[
  {
    "name": "aiohttp.request",
    "service": "",
    "resource": "aiohttp.request",
    "trace_id": 0,
    "span_id": 1,
    "parent_id": 0,
    "type": "http",
    "error": 1,
    "meta": {
      "_dd.p.dm": "-0",
      "component": "aiohttp_client",
      "http.method": "GET",
      "http.status_code": "500",
      "http.status_msg": "INTERNAL SERVER ERROR",
      "http.url": "http://localhost:8001/status/500",
      "runtime-id": "c110789b92224c258de3e631ca50af4f"
    },
    "metrics": {
      "_dd.agent_psr": 1.0,
      "_dd.top_level": 1,
      "_dd.tracer_kr": 1.0,
      "_sampling_priority_v1": 1,
      "process_id": 32687
    },
    "duration": 12159000,
    "start": 1666808692787339000
  },
     {
       "name": "TCPConnector.connect",
       "service": "",
       "resource": "TCPConnector.connect",
       "trace_id": 0,
       "span_id": 2,
       "parent_id": 1,
<<<<<<< HEAD
       "duration": 1359000,
       "start": 1666808692787647000
=======
       "type": "",
       "error": 0,
       "duration": 2061000,
       "start": 1646414759680240000
>>>>>>> 725601d6
     }]]<|MERGE_RESOLUTION|>--- conflicted
+++ resolved
@@ -34,13 +34,8 @@
        "trace_id": 0,
        "span_id": 2,
        "parent_id": 1,
-<<<<<<< HEAD
-       "duration": 1359000,
-       "start": 1666808692787647000
-=======
        "type": "",
        "error": 0,
        "duration": 2061000,
        "start": 1646414759680240000
->>>>>>> 725601d6
      }]]