[[
  {
    "name": "aiohttp.request",
    "service": null,
    "resource": "aiohttp.request",
    "trace_id": 0,
    "span_id": 1,
    "parent_id": 0,
    "type": "http",
    "error": 1,
    "meta": {
      "_dd.p.dm": "-0",
      "component": "aiohttp_client",
      "http.method": "GET",
      "http.status_code": "500",
      "http.status_msg": "INTERNAL SERVER ERROR",
      "http.url": "http://localhost:8001/status/500",
      "runtime-id": "c110789b92224c258de3e631ca50af4f"
    },
    "metrics": {
      "_dd.agent_psr": 1.0,
      "_dd.top_level": 1,
      "_dd.tracer_kr": 1.0,
      "_sampling_priority_v1": 1,
<<<<<<< HEAD
      "system.pid": 85254
=======
      "process_id": 32687
>>>>>>> 6a1948d7
    },
    "duration": 12159000,
    "start": 1666808692787339000
  },
     {
       "name": "TCPConnector.connect",
       "service": null,
       "resource": "TCPConnector.connect",
       "trace_id": 0,
       "span_id": 2,
       "parent_id": 1,
       "duration": 1359000,
       "start": 1666808692787647000
     }]]<|MERGE_RESOLUTION|>--- conflicted
+++ resolved
@@ -22,11 +22,7 @@
       "_dd.top_level": 1,
       "_dd.tracer_kr": 1.0,
       "_sampling_priority_v1": 1,
-<<<<<<< HEAD
-      "system.pid": 85254
-=======
       "process_id": 32687
->>>>>>> 6a1948d7
     },
     "duration": 12159000,
     "start": 1666808692787339000
