--- conflicted
+++ resolved
@@ -10,28 +10,17 @@
     "error": 0,
     "meta": {
       "language": "python",
-<<<<<<< HEAD
-      "runtime-id": "b51102c2da44486f95aef86058a9d993"
-=======
       "runtime-id": "d5f3e666fe79454c90ec7063f44787b5"
->>>>>>> 5183394c
     },
     "metrics": {
       "_dd.rule_psr": 1e-06,
       "_dd.top_level": 1,
       "_dd.tracer_kr": 1.0,
       "_sampling_priority_v1": -1,
-<<<<<<< HEAD
-      "process_id": 62064
-    },
-    "duration": 43358,
-    "start": 1691173127677702052
-=======
       "process_id": 19794
     },
     "duration": 69145,
     "start": 1691163616740768458
->>>>>>> 5183394c
   },
      {
        "name": "child",
@@ -42,11 +31,6 @@
        "parent_id": 1,
        "type": "",
        "error": 0,
-<<<<<<< HEAD
-       "duration": 8149,
-       "start": 1691173127677727582
-=======
        "duration": 9098,
        "start": 1691163616740817917
->>>>>>> 5183394c
      }]]