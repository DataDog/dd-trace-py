[[
  {
    "name": "django.request",
    "service": "django",
    "resource": "GET ^safe-template/$",
    "trace_id": 0,
    "span_id": 1,
    "parent_id": 0,
    "type": "web",
    "error": 0,
    "meta": {
      "_dd.base_service": "",
      "_dd.p.dm": "-0",
      "component": "django",
      "django.request.class": "django.core.handlers.wsgi.WSGIRequest",
      "django.response.class": "django.template.response.TemplateResponse",
      "django.response.template.0": "cached_list.html",
      "django.response.template.1": "auth/user_list.html",
      "django.user.is_authenticated": "False",
      "django.view": "safe-template-list",
      "http.method": "GET",
      "http.route": "^safe-template/$",
      "http.status_code": "200",
      "http.url": "http://testserver/safe-template/",
      "language": "python",
      "runtime-id": "5f1251d265904185ae371a48d5cfc7f4",
      "span.kind": "server"
    },
    "metrics": {
      "_dd.measured": 1,
      "_dd.top_level": 1,
      "_dd.tracer_kr": 1.0,
      "_sampling_priority_v1": 1,
      "process_id": 19970
    },
    "duration": 1882958,
    "start": 1692647371692389302
  },
     {
       "name": "django.middleware",
       "service": "django",
       "resource": "django.contrib.sessions.middleware.SessionMiddleware.__call__",
       "trace_id": 0,
       "span_id": 2,
       "parent_id": 1,
       "type": "",
       "error": 0,
       "meta": {
<<<<<<< HEAD
=======
         "_dd.base_service": "",
         "_dd.p.dm": "-0",
>>>>>>> 7f595f18
         "component": "django"
       },
       "duration": 1625458,
       "start": 1692647371692484510
     },
        {
          "name": "django.middleware",
          "service": "django",
          "resource": "django.contrib.sessions.middleware.SessionMiddleware.process_request",
          "trace_id": 0,
          "span_id": 3,
          "parent_id": 2,
          "type": "",
          "error": 0,
          "meta": {
<<<<<<< HEAD
=======
            "_dd.base_service": "",
            "_dd.p.dm": "-0",
>>>>>>> 7f595f18
            "component": "django"
          },
          "duration": 45250,
          "start": 1692647371692525468
        },
        {
          "name": "django.middleware",
          "service": "django",
          "resource": "django.middleware.common.CommonMiddleware.__call__",
          "trace_id": 0,
          "span_id": 4,
          "parent_id": 2,
          "type": "",
          "error": 0,
          "meta": {
<<<<<<< HEAD
=======
            "_dd.base_service": "",
            "_dd.p.dm": "-0",
>>>>>>> 7f595f18
            "component": "django"
          },
          "duration": 1463459,
          "start": 1692647371692593968
        },
           {
             "name": "django.middleware",
             "service": "django",
             "resource": "django.middleware.common.CommonMiddleware.process_request",
             "trace_id": 0,
             "span_id": 6,
             "parent_id": 4,
             "type": "",
             "error": 0,
             "meta": {
<<<<<<< HEAD
=======
               "_dd.base_service": "",
               "_dd.p.dm": "-0",
>>>>>>> 7f595f18
               "component": "django"
             },
             "duration": 35542,
             "start": 1692647371692621968
           },
           {
             "name": "django.middleware",
             "service": "django",
             "resource": "django.middleware.csrf.CsrfViewMiddleware.__call__",
             "trace_id": 0,
             "span_id": 7,
             "parent_id": 4,
             "type": "",
             "error": 0,
             "meta": {
<<<<<<< HEAD
=======
               "_dd.base_service": "",
               "_dd.p.dm": "-0",
>>>>>>> 7f595f18
               "component": "django"
             },
             "duration": 1328792,
             "start": 1692647371692676218
           },
              {
                "name": "django.middleware",
                "service": "django",
                "resource": "django.middleware.csrf.CsrfViewMiddleware.process_request",
                "trace_id": 0,
                "span_id": 9,
                "parent_id": 7,
                "type": "",
                "error": 0,
                "meta": {
<<<<<<< HEAD
=======
                  "_dd.base_service": "",
                  "_dd.p.dm": "-0",
>>>>>>> 7f595f18
                  "component": "django"
                },
                "duration": 22000,
                "start": 1692647371692703760
              },
              {
                "name": "django.middleware",
                "service": "django",
                "resource": "django.contrib.auth.middleware.AuthenticationMiddleware.__call__",
                "trace_id": 0,
                "span_id": 10,
                "parent_id": 7,
                "type": "",
                "error": 0,
                "meta": {
<<<<<<< HEAD
=======
                  "_dd.base_service": "",
                  "_dd.p.dm": "-0",
>>>>>>> 7f595f18
                  "component": "django"
                },
                "duration": 1208875,
                "start": 1692647371692748718
              },
                 {
                   "name": "django.middleware",
                   "service": "django",
                   "resource": "django.contrib.auth.middleware.AuthenticationMiddleware.process_request",
                   "trace_id": 0,
                   "span_id": 12,
                   "parent_id": 10,
                   "type": "",
                   "error": 0,
                   "meta": {
<<<<<<< HEAD
=======
                     "_dd.base_service": "",
                     "_dd.p.dm": "-0",
>>>>>>> 7f595f18
                     "component": "django"
                   },
                   "duration": 23375,
                   "start": 1692647371692775260
                 },
                 {
                   "name": "django.middleware",
                   "service": "django",
                   "resource": "django.contrib.messages.middleware.MessageMiddleware.__call__",
                   "trace_id": 0,
                   "span_id": 13,
                   "parent_id": 10,
                   "type": "",
                   "error": 0,
                   "meta": {
<<<<<<< HEAD
=======
                     "_dd.base_service": "",
                     "_dd.p.dm": "-0",
>>>>>>> 7f595f18
                     "component": "django"
                   },
                   "duration": 1130459,
                   "start": 1692647371692815968
                 },
                    {
                      "name": "django.middleware",
                      "service": "django",
                      "resource": "django.contrib.messages.middleware.MessageMiddleware.process_request",
                      "trace_id": 0,
                      "span_id": 14,
                      "parent_id": 13,
                      "type": "",
                      "error": 0,
                      "meta": {
<<<<<<< HEAD
=======
                        "_dd.base_service": "",
                        "_dd.p.dm": "-0",
>>>>>>> 7f595f18
                        "component": "django"
                      },
                      "duration": 44709,
                      "start": 1692647371692841718
                    },
                    {
                      "name": "django.middleware",
                      "service": "django",
                      "resource": "django.middleware.clickjacking.XFrameOptionsMiddleware.__call__",
                      "trace_id": 0,
                      "span_id": 15,
                      "parent_id": 13,
                      "type": "",
                      "error": 0,
                      "meta": {
<<<<<<< HEAD
=======
                        "_dd.base_service": "",
                        "_dd.p.dm": "-0",
>>>>>>> 7f595f18
                        "component": "django"
                      },
                      "duration": 973875,
                      "start": 1692647371692904135
                    },
                       {
                         "name": "django.middleware",
                         "service": "django",
                         "resource": "django.middleware.security.SecurityMiddleware.__call__",
                         "trace_id": 0,
                         "span_id": 17,
                         "parent_id": 15,
                         "type": "",
                         "error": 0,
                         "meta": {
<<<<<<< HEAD
=======
                           "_dd.base_service": "",
                           "_dd.p.dm": "-0",
>>>>>>> 7f595f18
                           "component": "django"
                         },
                         "duration": 895500,
                         "start": 1692647371692930760
                       },
                          {
                            "name": "django.middleware",
                            "service": "django",
                            "resource": "django.middleware.security.SecurityMiddleware.process_request",
                            "trace_id": 0,
                            "span_id": 19,
                            "parent_id": 17,
                            "type": "",
                            "error": 0,
                            "meta": {
<<<<<<< HEAD
=======
                              "_dd.base_service": "",
                              "_dd.p.dm": "-0",
>>>>>>> 7f595f18
                              "component": "django"
                            },
                            "duration": 19166,
                            "start": 1692647371692956427
                          },
                          {
                            "name": "django.middleware",
                            "service": "django",
                            "resource": "tests.contrib.django.middleware.ClsMiddleware.__call__",
                            "trace_id": 0,
                            "span_id": 20,
                            "parent_id": 17,
                            "type": "",
                            "error": 0,
                            "meta": {
<<<<<<< HEAD
=======
                              "_dd.base_service": "",
                              "_dd.p.dm": "-0",
>>>>>>> 7f595f18
                              "component": "django"
                            },
                            "duration": 772333,
                            "start": 1692647371692992510
                          },
                             {
                               "name": "django.middleware",
                               "service": "django",
                               "resource": "tests.contrib.django.middleware.fn_middleware",
                               "trace_id": 0,
                               "span_id": 22,
                               "parent_id": 20,
                               "type": "",
                               "error": 0,
                               "meta": {
<<<<<<< HEAD
=======
                                 "_dd.base_service": "",
                                 "_dd.p.dm": "-0",
>>>>>>> 7f595f18
                                 "component": "django"
                               },
                               "duration": 737625,
                               "start": 1692647371693016802
                             },
                                {
                                  "name": "django.middleware",
                                  "service": "django",
                                  "resource": "tests.contrib.django.middleware.EverythingMiddleware.__call__",
                                  "trace_id": 0,
                                  "span_id": 23,
                                  "parent_id": 22,
                                  "type": "",
                                  "error": 0,
                                  "meta": {
<<<<<<< HEAD
=======
                                    "_dd.base_service": "",
                                    "_dd.p.dm": "-0",
>>>>>>> 7f595f18
                                    "component": "django"
                                  },
                                  "duration": 702875,
                                  "start": 1692647371693040718
                                },
                                   {
                                     "name": "django.middleware",
                                     "service": "django",
                                     "resource": "django.middleware.csrf.CsrfViewMiddleware.process_view",
                                     "trace_id": 0,
                                     "span_id": 24,
                                     "parent_id": 23,
                                     "type": "",
                                     "error": 0,
                                     "meta": {
<<<<<<< HEAD
=======
                                       "_dd.base_service": "",
                                       "_dd.p.dm": "-0",
>>>>>>> 7f595f18
                                       "component": "django"
                                     },
                                     "duration": 23042,
                                     "start": 1692647371693103468
                                   },
                                   {
                                     "name": "django.middleware",
                                     "service": "django",
                                     "resource": "tests.contrib.django.middleware.EverythingMiddleware.process_view",
                                     "trace_id": 0,
                                     "span_id": 25,
                                     "parent_id": 23,
                                     "type": "",
                                     "error": 0,
                                     "meta": {
<<<<<<< HEAD
=======
                                       "_dd.base_service": "",
                                       "_dd.p.dm": "-0",
>>>>>>> 7f595f18
                                       "component": "django"
                                     },
                                     "duration": 21167,
                                     "start": 1692647371693154468
                                   },
                                   {
                                     "name": "django.view",
                                     "service": "django",
                                     "resource": "tests.contrib.django.views.SafeTemplateUserList",
                                     "trace_id": 0,
                                     "span_id": 26,
                                     "parent_id": 23,
                                     "type": "",
                                     "error": 0,
                                     "meta": {
<<<<<<< HEAD
=======
                                       "_dd.base_service": "",
                                       "_dd.p.dm": "-0",
>>>>>>> 7f595f18
                                       "component": "django"
                                     },
                                     "duration": 190375,
                                     "start": 1692647371693201843
                                   },
                                      {
                                        "name": "django.view.setup",
                                        "service": "django",
                                        "resource": "django.views.generic.base.View.setup",
                                        "trace_id": 0,
                                        "span_id": 29,
                                        "parent_id": 26,
                                        "type": "",
                                        "error": 0,
                                        "meta": {
<<<<<<< HEAD
=======
                                          "_dd.base_service": "",
                                          "_dd.p.dm": "-0",
>>>>>>> 7f595f18
                                          "component": "django"
                                        },
                                        "duration": 20375,
                                        "start": 1692647371693229885
                                      },
                                      {
                                        "name": "django.view.dispatch",
                                        "service": "django",
                                        "resource": "django.views.generic.base.View.dispatch",
                                        "trace_id": 0,
                                        "span_id": 30,
                                        "parent_id": 26,
                                        "type": "",
                                        "error": 0,
                                        "meta": {
<<<<<<< HEAD
=======
                                          "_dd.base_service": "",
                                          "_dd.p.dm": "-0",
>>>>>>> 7f595f18
                                          "component": "django"
                                        },
                                        "duration": 112833,
                                        "start": 1692647371693267927
                                      },
                                         {
                                           "name": "django.view.get",
                                           "service": "django",
                                           "resource": "django.views.generic.list.BaseListView.get",
                                           "trace_id": 0,
                                           "span_id": 32,
                                           "parent_id": 30,
                                           "type": "",
                                           "error": 0,
                                           "meta": {
<<<<<<< HEAD
=======
                                             "_dd.base_service": "",
                                             "_dd.p.dm": "-0",
>>>>>>> 7f595f18
                                             "component": "django"
                                           },
                                           "duration": 74584,
                                           "start": 1692647371693294218
                                         },
                                   {
                                     "name": "django.middleware",
                                     "service": "django",
                                     "resource": "tests.contrib.django.middleware.EverythingMiddleware.process_template_response",
                                     "trace_id": 0,
                                     "span_id": 27,
                                     "parent_id": 23,
                                     "type": "",
                                     "error": 0,
                                     "meta": {
<<<<<<< HEAD
=======
                                       "_dd.base_service": "",
                                       "_dd.p.dm": "-0",
>>>>>>> 7f595f18
                                       "component": "django"
                                     },
                                     "duration": 20500,
                                     "start": 1692647371693415010
                                   },
                                   {
                                     "name": "django.response.render",
                                     "service": "django",
                                     "resource": "django.template.response.TemplateResponse.render",
                                     "trace_id": 0,
                                     "span_id": 28,
                                     "parent_id": 23,
                                     "type": "",
                                     "error": 0,
                                     "meta": {
<<<<<<< HEAD
=======
                                       "_dd.base_service": "",
                                       "_dd.p.dm": "-0",
>>>>>>> 7f595f18
                                       "component": "django"
                                     },
                                     "duration": 275958,
                                     "start": 1692647371693455802
                                   },
                                      {
                                        "name": "django.template.render",
                                        "service": "django",
                                        "resource": "cached_list.html",
                                        "trace_id": 0,
                                        "span_id": 31,
                                        "parent_id": 28,
                                        "type": "template",
                                        "error": 0,
                                        "meta": {
<<<<<<< HEAD
=======
                                          "_dd.base_service": "",
                                          "_dd.p.dm": "-0",
>>>>>>> 7f595f18
                                          "component": "django",
                                          "django.template.engine.class": "django.template.engine.Engine",
                                          "django.template.name": "cached_list.html"
                                        },
                                        "duration": 196084,
                                        "start": 1692647371693511968
                                      },
                                         {
                                           "name": "django.cache",
                                           "service": "django",
                                           "resource": "django.core.cache.backends.locmem.get",
                                           "trace_id": 0,
                                           "span_id": 33,
                                           "parent_id": 31,
                                           "type": "cache",
                                           "error": 0,
                                           "meta": {
<<<<<<< HEAD
=======
                                             "_dd.base_service": "",
                                             "_dd.p.dm": "-0",
>>>>>>> 7f595f18
                                             "component": "django",
                                             "django.cache.backend": "django.core.cache.backends.locmem.LocMemCache",
                                             "django.cache.key": "template.cache.users_list.d41d8cd98f00b204e9800998ecf8427e"
                                           },
                                           "metrics": {
                                             "db.row_count": 1
                                           },
                                           "duration": 55959,
                                           "start": 1692647371693633093
                                         },
                          {
                            "name": "django.middleware",
                            "service": "django",
                            "resource": "django.middleware.security.SecurityMiddleware.process_response",
                            "trace_id": 0,
                            "span_id": 21,
                            "parent_id": 17,
                            "type": "",
                            "error": 0,
                            "meta": {
<<<<<<< HEAD
=======
                              "_dd.base_service": "",
                              "_dd.p.dm": "-0",
>>>>>>> 7f595f18
                              "component": "django"
                            },
                            "duration": 33000,
                            "start": 1692647371693781968
                          },
                       {
                         "name": "django.middleware",
                         "service": "django",
                         "resource": "django.middleware.clickjacking.XFrameOptionsMiddleware.process_response",
                         "trace_id": 0,
                         "span_id": 18,
                         "parent_id": 15,
                         "type": "",
                         "error": 0,
                         "meta": {
<<<<<<< HEAD
=======
                           "_dd.base_service": "",
                           "_dd.p.dm": "-0",
>>>>>>> 7f595f18
                           "component": "django"
                         },
                         "duration": 24292,
                         "start": 1692647371693842718
                       },
                    {
                      "name": "django.middleware",
                      "service": "django",
                      "resource": "django.contrib.messages.middleware.MessageMiddleware.process_response",
                      "trace_id": 0,
                      "span_id": 16,
                      "parent_id": 13,
                      "type": "",
                      "error": 0,
                      "meta": {
<<<<<<< HEAD
=======
                        "_dd.base_service": "",
                        "_dd.p.dm": "-0",
>>>>>>> 7f595f18
                        "component": "django"
                      },
                      "duration": 40250,
                      "start": 1692647371693894135
                    },
              {
                "name": "django.middleware",
                "service": "django",
                "resource": "django.middleware.csrf.CsrfViewMiddleware.process_response",
                "trace_id": 0,
                "span_id": 11,
                "parent_id": 7,
                "type": "",
                "error": 0,
                "meta": {
<<<<<<< HEAD
=======
                  "_dd.base_service": "",
                  "_dd.p.dm": "-0",
>>>>>>> 7f595f18
                  "component": "django"
                },
                "duration": 19666,
                "start": 1692647371693974302
              },
           {
             "name": "django.middleware",
             "service": "django",
             "resource": "django.middleware.common.CommonMiddleware.process_response",
             "trace_id": 0,
             "span_id": 8,
             "parent_id": 4,
             "type": "",
             "error": 0,
             "meta": {
<<<<<<< HEAD
=======
               "_dd.base_service": "",
               "_dd.p.dm": "-0",
>>>>>>> 7f595f18
               "component": "django"
             },
             "duration": 24958,
             "start": 1692647371694021510
           },
        {
          "name": "django.middleware",
          "service": "django",
          "resource": "django.contrib.sessions.middleware.SessionMiddleware.process_response",
          "trace_id": 0,
          "span_id": 5,
          "parent_id": 2,
          "type": "",
          "error": 0,
          "meta": {
<<<<<<< HEAD
=======
            "_dd.base_service": "",
            "_dd.p.dm": "-0",
>>>>>>> 7f595f18
            "component": "django"
          },
          "duration": 24166,
          "start": 1692647371694074427
        }]]<|MERGE_RESOLUTION|>--- conflicted
+++ resolved
@@ -46,11 +46,7 @@
        "type": "",
        "error": 0,
        "meta": {
-<<<<<<< HEAD
-=======
          "_dd.base_service": "",
-         "_dd.p.dm": "-0",
->>>>>>> 7f595f18
          "component": "django"
        },
        "duration": 1625458,
@@ -66,11 +62,7 @@
           "type": "",
           "error": 0,
           "meta": {
-<<<<<<< HEAD
-=======
             "_dd.base_service": "",
-            "_dd.p.dm": "-0",
->>>>>>> 7f595f18
             "component": "django"
           },
           "duration": 45250,
@@ -86,11 +78,7 @@
           "type": "",
           "error": 0,
           "meta": {
-<<<<<<< HEAD
-=======
             "_dd.base_service": "",
-            "_dd.p.dm": "-0",
->>>>>>> 7f595f18
             "component": "django"
           },
           "duration": 1463459,
@@ -106,11 +94,7 @@
              "type": "",
              "error": 0,
              "meta": {
-<<<<<<< HEAD
-=======
                "_dd.base_service": "",
-               "_dd.p.dm": "-0",
->>>>>>> 7f595f18
                "component": "django"
              },
              "duration": 35542,
@@ -126,11 +110,7 @@
              "type": "",
              "error": 0,
              "meta": {
-<<<<<<< HEAD
-=======
                "_dd.base_service": "",
-               "_dd.p.dm": "-0",
->>>>>>> 7f595f18
                "component": "django"
              },
              "duration": 1328792,
@@ -146,11 +126,7 @@
                 "type": "",
                 "error": 0,
                 "meta": {
-<<<<<<< HEAD
-=======
                   "_dd.base_service": "",
-                  "_dd.p.dm": "-0",
->>>>>>> 7f595f18
                   "component": "django"
                 },
                 "duration": 22000,
@@ -166,11 +142,7 @@
                 "type": "",
                 "error": 0,
                 "meta": {
-<<<<<<< HEAD
-=======
                   "_dd.base_service": "",
-                  "_dd.p.dm": "-0",
->>>>>>> 7f595f18
                   "component": "django"
                 },
                 "duration": 1208875,
@@ -186,11 +158,7 @@
                    "type": "",
                    "error": 0,
                    "meta": {
-<<<<<<< HEAD
-=======
                      "_dd.base_service": "",
-                     "_dd.p.dm": "-0",
->>>>>>> 7f595f18
                      "component": "django"
                    },
                    "duration": 23375,
@@ -206,11 +174,7 @@
                    "type": "",
                    "error": 0,
                    "meta": {
-<<<<<<< HEAD
-=======
                      "_dd.base_service": "",
-                     "_dd.p.dm": "-0",
->>>>>>> 7f595f18
                      "component": "django"
                    },
                    "duration": 1130459,
@@ -226,11 +190,7 @@
                       "type": "",
                       "error": 0,
                       "meta": {
-<<<<<<< HEAD
-=======
                         "_dd.base_service": "",
-                        "_dd.p.dm": "-0",
->>>>>>> 7f595f18
                         "component": "django"
                       },
                       "duration": 44709,
@@ -246,11 +206,7 @@
                       "type": "",
                       "error": 0,
                       "meta": {
-<<<<<<< HEAD
-=======
                         "_dd.base_service": "",
-                        "_dd.p.dm": "-0",
->>>>>>> 7f595f18
                         "component": "django"
                       },
                       "duration": 973875,
@@ -266,11 +222,7 @@
                          "type": "",
                          "error": 0,
                          "meta": {
-<<<<<<< HEAD
-=======
                            "_dd.base_service": "",
-                           "_dd.p.dm": "-0",
->>>>>>> 7f595f18
                            "component": "django"
                          },
                          "duration": 895500,
@@ -286,11 +238,7 @@
                             "type": "",
                             "error": 0,
                             "meta": {
-<<<<<<< HEAD
-=======
                               "_dd.base_service": "",
-                              "_dd.p.dm": "-0",
->>>>>>> 7f595f18
                               "component": "django"
                             },
                             "duration": 19166,
@@ -306,11 +254,7 @@
                             "type": "",
                             "error": 0,
                             "meta": {
-<<<<<<< HEAD
-=======
                               "_dd.base_service": "",
-                              "_dd.p.dm": "-0",
->>>>>>> 7f595f18
                               "component": "django"
                             },
                             "duration": 772333,
@@ -326,11 +270,7 @@
                                "type": "",
                                "error": 0,
                                "meta": {
-<<<<<<< HEAD
-=======
                                  "_dd.base_service": "",
-                                 "_dd.p.dm": "-0",
->>>>>>> 7f595f18
                                  "component": "django"
                                },
                                "duration": 737625,
@@ -346,11 +286,7 @@
                                   "type": "",
                                   "error": 0,
                                   "meta": {
-<<<<<<< HEAD
-=======
                                     "_dd.base_service": "",
-                                    "_dd.p.dm": "-0",
->>>>>>> 7f595f18
                                     "component": "django"
                                   },
                                   "duration": 702875,
@@ -366,11 +302,7 @@
                                      "type": "",
                                      "error": 0,
                                      "meta": {
-<<<<<<< HEAD
-=======
                                        "_dd.base_service": "",
-                                       "_dd.p.dm": "-0",
->>>>>>> 7f595f18
                                        "component": "django"
                                      },
                                      "duration": 23042,
@@ -386,11 +318,7 @@
                                      "type": "",
                                      "error": 0,
                                      "meta": {
-<<<<<<< HEAD
-=======
                                        "_dd.base_service": "",
-                                       "_dd.p.dm": "-0",
->>>>>>> 7f595f18
                                        "component": "django"
                                      },
                                      "duration": 21167,
@@ -406,11 +334,7 @@
                                      "type": "",
                                      "error": 0,
                                      "meta": {
-<<<<<<< HEAD
-=======
                                        "_dd.base_service": "",
-                                       "_dd.p.dm": "-0",
->>>>>>> 7f595f18
                                        "component": "django"
                                      },
                                      "duration": 190375,
@@ -426,11 +350,7 @@
                                         "type": "",
                                         "error": 0,
                                         "meta": {
-<<<<<<< HEAD
-=======
                                           "_dd.base_service": "",
-                                          "_dd.p.dm": "-0",
->>>>>>> 7f595f18
                                           "component": "django"
                                         },
                                         "duration": 20375,
@@ -446,11 +366,7 @@
                                         "type": "",
                                         "error": 0,
                                         "meta": {
-<<<<<<< HEAD
-=======
                                           "_dd.base_service": "",
-                                          "_dd.p.dm": "-0",
->>>>>>> 7f595f18
                                           "component": "django"
                                         },
                                         "duration": 112833,
@@ -466,11 +382,7 @@
                                            "type": "",
                                            "error": 0,
                                            "meta": {
-<<<<<<< HEAD
-=======
                                              "_dd.base_service": "",
-                                             "_dd.p.dm": "-0",
->>>>>>> 7f595f18
                                              "component": "django"
                                            },
                                            "duration": 74584,
@@ -486,11 +398,7 @@
                                      "type": "",
                                      "error": 0,
                                      "meta": {
-<<<<<<< HEAD
-=======
                                        "_dd.base_service": "",
-                                       "_dd.p.dm": "-0",
->>>>>>> 7f595f18
                                        "component": "django"
                                      },
                                      "duration": 20500,
@@ -506,11 +414,7 @@
                                      "type": "",
                                      "error": 0,
                                      "meta": {
-<<<<<<< HEAD
-=======
                                        "_dd.base_service": "",
-                                       "_dd.p.dm": "-0",
->>>>>>> 7f595f18
                                        "component": "django"
                                      },
                                      "duration": 275958,
@@ -526,11 +430,7 @@
                                         "type": "template",
                                         "error": 0,
                                         "meta": {
-<<<<<<< HEAD
-=======
                                           "_dd.base_service": "",
-                                          "_dd.p.dm": "-0",
->>>>>>> 7f595f18
                                           "component": "django",
                                           "django.template.engine.class": "django.template.engine.Engine",
                                           "django.template.name": "cached_list.html"
@@ -548,11 +448,7 @@
                                            "type": "cache",
                                            "error": 0,
                                            "meta": {
-<<<<<<< HEAD
-=======
                                              "_dd.base_service": "",
-                                             "_dd.p.dm": "-0",
->>>>>>> 7f595f18
                                              "component": "django",
                                              "django.cache.backend": "django.core.cache.backends.locmem.LocMemCache",
                                              "django.cache.key": "template.cache.users_list.d41d8cd98f00b204e9800998ecf8427e"
@@ -573,11 +469,7 @@
                             "type": "",
                             "error": 0,
                             "meta": {
-<<<<<<< HEAD
-=======
                               "_dd.base_service": "",
-                              "_dd.p.dm": "-0",
->>>>>>> 7f595f18
                               "component": "django"
                             },
                             "duration": 33000,
@@ -593,14 +485,8 @@
                          "type": "",
                          "error": 0,
                          "meta": {
-<<<<<<< HEAD
-=======
                            "_dd.base_service": "",
-                           "_dd.p.dm": "-0",
->>>>>>> 7f595f18
                            "component": "django"
-                         },
-                         "duration": 24292,
                          "start": 1692647371693842718
                        },
                     {
@@ -613,11 +499,7 @@
                       "type": "",
                       "error": 0,
                       "meta": {
-<<<<<<< HEAD
-=======
                         "_dd.base_service": "",
-                        "_dd.p.dm": "-0",
->>>>>>> 7f595f18
                         "component": "django"
                       },
                       "duration": 40250,
@@ -633,11 +515,7 @@
                 "type": "",
                 "error": 0,
                 "meta": {
-<<<<<<< HEAD
-=======
                   "_dd.base_service": "",
-                  "_dd.p.dm": "-0",
->>>>>>> 7f595f18
                   "component": "django"
                 },
                 "duration": 19666,
@@ -653,11 +531,7 @@
              "type": "",
              "error": 0,
              "meta": {
-<<<<<<< HEAD
-=======
                "_dd.base_service": "",
-               "_dd.p.dm": "-0",
->>>>>>> 7f595f18
                "component": "django"
              },
              "duration": 24958,
@@ -673,11 +547,7 @@
           "type": "",
           "error": 0,
           "meta": {
-<<<<<<< HEAD
-=======
             "_dd.base_service": "",
-            "_dd.p.dm": "-0",
->>>>>>> 7f595f18
             "component": "django"
           },
           "duration": 24166,
