--- conflicted
+++ resolved
@@ -31,11 +31,7 @@
       "_dd.top_level": 1,
       "_dd.tracer_kr": 1.0,
       "_sampling_priority_v1": 1,
-<<<<<<< HEAD
-      "system.pid": 36614
-=======
       "process_id": 636031
->>>>>>> 89459032
     },
     "duration": 460000,
     "start": 1665502610910002000
