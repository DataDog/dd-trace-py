[[
  {
    "name": "starlette.request",
    "service": "starlette",
    "resource": "POST /notes",
    "trace_id": 0,
    "span_id": 1,
    "parent_id": 0,
    "type": "web",
    "error": 0,
    "meta": {
      "_dd.base_service": "",
      "_dd.p.dm": "-0",
      "component": "starlette",
      "http.method": "POST",
      "http.route": "/notes",
      "http.status_code": "200",
      "http.url": "http://testserver/notes",
      "http.useragent": "testclient",
      "http.version": "1.1",
      "language": "python",
      "runtime-id": "66e637ba14594bcbb77b23f4937316b6",
      "span.kind": "server"
    },
    "metrics": {
      "_dd.top_level": 1,
      "_dd.tracer_kr": 1.0,
      "_sampling_priority_v1": 1,
      "process_id": 12533
    },
    "duration": 11026000,
    "start": 1692650840463974630
  },
     {
       "name": "sqlite.query",
       "service": "sqlite",
       "resource": "INSERT INTO notes (id, text, completed) VALUES (?, ?, ?)",
       "trace_id": 0,
       "span_id": 2,
       "parent_id": 1,
       "type": "sql",
       "error": 0,
       "meta": {
<<<<<<< HEAD
=======
         "_dd.base_service": "",
         "_dd.p.dm": "-0",
>>>>>>> 7f595f18
         "component": "sqlalchemy",
         "span.kind": "client",
         "sql.db": "test.db"
       },
       "metrics": {
         "_dd.measured": 1,
         "_dd.top_level": 1,
         "db.row_count": 1
       },
       "duration": 5676042,
       "start": 1692650840465291296
     }],
[
  {
    "name": "starlette.request",
    "service": "starlette",
    "resource": "GET /notes",
    "trace_id": 1,
    "span_id": 1,
    "parent_id": 0,
    "type": "web",
    "error": 0,
    "meta": {
      "_dd.base_service": "",
      "_dd.p.dm": "-0",
      "component": "starlette",
      "http.method": "GET",
      "http.route": "/notes",
      "http.status_code": "200",
      "http.url": "http://testserver/notes",
      "http.useragent": "testclient",
      "http.version": "1.1",
      "language": "python",
      "runtime-id": "66e637ba14594bcbb77b23f4937316b6",
      "span.kind": "server"
    },
    "metrics": {
      "_dd.top_level": 1,
      "_dd.tracer_kr": 1.0,
      "_sampling_priority_v1": 1,
      "process_id": 12533
    },
    "duration": 2835125,
    "start": 1692650840476099880
  },
     {
       "name": "sqlite.query",
       "service": "sqlite",
       "resource": "SELECT * FROM NOTES",
       "trace_id": 1,
       "span_id": 2,
       "parent_id": 1,
       "type": "sql",
       "error": 0,
       "meta": {
<<<<<<< HEAD
=======
         "_dd.base_service": "",
         "_dd.p.dm": "-0",
>>>>>>> 7f595f18
         "component": "sqlalchemy",
         "span.kind": "client",
         "sql.db": "test.db"
       },
       "metrics": {
         "_dd.measured": 1,
         "_dd.top_level": 1
       },
       "duration": 1486750,
       "start": 1692650840477196171
     }]]<|MERGE_RESOLUTION|>--- conflicted
+++ resolved
@@ -41,11 +41,7 @@
        "type": "sql",
        "error": 0,
        "meta": {
-<<<<<<< HEAD
-=======
          "_dd.base_service": "",
-         "_dd.p.dm": "-0",
->>>>>>> 7f595f18
          "component": "sqlalchemy",
          "span.kind": "client",
          "sql.db": "test.db"
@@ -101,11 +97,7 @@
        "type": "sql",
        "error": 0,
        "meta": {
-<<<<<<< HEAD
-=======
          "_dd.base_service": "",
-         "_dd.p.dm": "-0",
->>>>>>> 7f595f18
          "component": "sqlalchemy",
          "span.kind": "client",
          "sql.db": "test.db"
