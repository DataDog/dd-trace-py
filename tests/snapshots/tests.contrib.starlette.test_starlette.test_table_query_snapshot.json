--- conflicted
+++ resolved
@@ -22,11 +22,7 @@
       "_dd.top_level": 1,
       "_dd.tracer_kr": 1.0,
       "_sampling_priority_v1": 1,
-<<<<<<< HEAD
-      "system.pid": 97217
-=======
       "process_id": 4441
->>>>>>> 6a1948d7
     },
     "duration": 2153000,
     "start": 1666810088262789000
@@ -75,11 +71,7 @@
       "_dd.top_level": 1,
       "_dd.tracer_kr": 1.0,
       "_sampling_priority_v1": 1,
-<<<<<<< HEAD
-      "system.pid": 97217
-=======
       "process_id": 4441
->>>>>>> 6a1948d7
     },
     "duration": 586000,
     "start": 1666810088266147000
