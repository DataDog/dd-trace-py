--- conflicted
+++ resolved
@@ -41,10 +41,7 @@
        "type": "sql",
        "error": 0,
        "meta": {
-<<<<<<< HEAD
-=======
          "_dd.base_service": "",
->>>>>>> dda9f05c
          "component": "sqlalchemy",
          "span.kind": "client",
          "sql.db": "test.db"
@@ -100,10 +97,7 @@
        "type": "sql",
        "error": 0,
        "meta": {
-<<<<<<< HEAD
-=======
          "_dd.base_service": "",
->>>>>>> dda9f05c
          "component": "sqlalchemy",
          "span.kind": "client",
          "sql.db": "test.db"
