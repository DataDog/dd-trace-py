--- conflicted
+++ resolved
@@ -9,10 +9,7 @@
     "type": "",
     "error": 0,
     "meta": {
-<<<<<<< HEAD
-=======
       "_dd.base_service": "",
->>>>>>> dda9f05c
       "_dd.p.dm": "-4",
       "language": "python",
       "runtime-id": "f335963d0a054add88871c4f52e100e1"
