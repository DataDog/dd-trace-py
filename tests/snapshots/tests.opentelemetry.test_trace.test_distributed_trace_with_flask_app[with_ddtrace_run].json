[[
  {
    "name": "test-otel-distributed-trace",
    "service": "",
    "resource": "test-otel-distributed-trace",
    "trace_id": 0,
    "span_id": 1,
    "parent_id": 0,
    "type": "",
    "error": 0,
    "meta": {
      "_dd.p.dm": "-0",
      "language": "python",
      "runtime-id": "8d35d684fb45476e9eefce2af7928f52"
    },
    "metrics": {
      "_dd.top_level": 1,
      "_dd.tracer_kr": 1.0,
      "_sampling_priority_v1": 1,
      "process_id": 500
    },
    "duration": 22783125,
    "start": 1692985768049390669
  },
     {
       "name": "flask.request",
       "service": "flask",
       "resource": "GET /otel",
       "trace_id": 0,
       "span_id": 2,
       "parent_id": 1,
       "type": "web",
       "error": 0,
       "meta": {
         "_dd.base_service": "",
         "_dd.p.dm": "-0",
         "component": "flask",
         "flask.endpoint": "otel",
         "flask.url_rule": "/otel",
         "flask.version": "1.1.4",
         "http.method": "GET",
         "http.route": "/otel",
         "http.status_code": "200",
         "http.url": "http://0.0.0.0:8000/otel",
         "http.useragent": "python-requests/2.28.1",
         "language": "python",
         "runtime-id": "c9c1831139db432cb96bec4f13de02f4",
         "span.kind": "server",
         "traceparent": "00-0000000000000000b90d8e59817784be-94120f4149690bb5-01",
         "tracestate": "dd=s:1;t.dm:-0"
       },
       "metrics": {
         "_dd.measured": 1,
         "_dd.top_level": 1,
         "_dd.tracer_kr": 1.0,
         "_sampling_priority_v1": 1,
         "process_id": 510
       },
       "duration": 20940459,
       "start": 1692985768050919460
     },
        {
          "name": "flask.application",
          "service": "flask",
          "resource": "GET /otel",
          "trace_id": 0,
          "span_id": 3,
          "parent_id": 2,
          "type": "",
          "error": 0,
          "meta": {
<<<<<<< HEAD
=======
            "_dd.base_service": "",
            "_dd.p.dm": "-0",
>>>>>>> 7f595f18
            "component": "flask",
            "flask.endpoint": "otel",
            "flask.url_rule": "/otel"
          },
          "duration": 20517875,
          "start": 1692985768051128919
        },
           {
             "name": "flask.try_trigger_before_first_request_functions",
             "service": "flask",
             "resource": "flask.try_trigger_before_first_request_functions",
             "trace_id": 0,
             "span_id": 5,
             "parent_id": 3,
             "type": "",
             "error": 0,
             "meta": {
<<<<<<< HEAD
=======
               "_dd.base_service": "",
               "_dd.p.dm": "-0",
>>>>>>> 7f595f18
               "component": "flask"
             },
             "duration": 10959,
             "start": 1692985768051207710
           },
           {
             "name": "flask.preprocess_request",
             "service": "flask",
             "resource": "flask.preprocess_request",
             "trace_id": 0,
             "span_id": 6,
             "parent_id": 3,
             "type": "",
             "error": 0,
             "meta": {
<<<<<<< HEAD
=======
               "_dd.base_service": "",
               "_dd.p.dm": "-0",
>>>>>>> 7f595f18
               "component": "flask"
             },
             "duration": 13333,
             "start": 1692985768051270544
           },
           {
             "name": "flask.dispatch_request",
             "service": "flask",
             "resource": "flask.dispatch_request",
             "trace_id": 0,
             "span_id": 7,
             "parent_id": 3,
             "type": "",
             "error": 0,
             "meta": {
<<<<<<< HEAD
=======
               "_dd.base_service": "",
               "_dd.p.dm": "-0",
>>>>>>> 7f595f18
               "component": "flask"
             },
             "duration": 20136125,
             "start": 1692985768051315752
           },
              {
                "name": "tests.opentelemetry.flask_app.otel",
                "service": "flask",
                "resource": "/otel",
                "trace_id": 0,
                "span_id": 11,
                "parent_id": 7,
                "type": "",
                "error": 0,
                "meta": {
<<<<<<< HEAD
=======
                  "_dd.base_service": "",
                  "_dd.p.dm": "-0",
>>>>>>> 7f595f18
                  "component": "flask"
                },
                "duration": 20106916,
                "start": 1692985768051335919
              },
                 {
                   "name": "otel-flask-manual-span",
                   "service": "flask",
                   "resource": "otel-flask-manual-span",
                   "trace_id": 0,
                   "span_id": 12,
                   "parent_id": 11,
                   "type": "",
                   "error": 0,
<<<<<<< HEAD
                   "duration": 31006,
                   "start": 1691164175270774594
=======
                   "meta": {
                     "_dd.base_service": "",
                     "_dd.p.dm": "-0"
                   },
                   "duration": 39500,
                   "start": 1692985768071392002
>>>>>>> 7f595f18
                 },
           {
             "name": "flask.process_response",
             "service": "flask",
             "resource": "flask.process_response",
             "trace_id": 0,
             "span_id": 8,
             "parent_id": 3,
             "type": "",
             "error": 0,
             "meta": {
<<<<<<< HEAD
=======
               "_dd.base_service": "",
               "_dd.p.dm": "-0",
>>>>>>> 7f595f18
               "component": "flask"
             },
             "duration": 17250,
             "start": 1692985768071503002
           },
           {
             "name": "flask.do_teardown_request",
             "service": "flask",
             "resource": "flask.do_teardown_request",
             "trace_id": 0,
             "span_id": 9,
             "parent_id": 3,
             "type": "",
             "error": 0,
             "meta": {
<<<<<<< HEAD
=======
               "_dd.base_service": "",
               "_dd.p.dm": "-0",
>>>>>>> 7f595f18
               "component": "flask"
             },
             "duration": 11958,
             "start": 1692985768071595252
           },
           {
             "name": "flask.do_teardown_appcontext",
             "service": "flask",
             "resource": "flask.do_teardown_appcontext",
             "trace_id": 0,
             "span_id": 10,
             "parent_id": 3,
             "type": "",
             "error": 0,
             "meta": {
<<<<<<< HEAD
=======
               "_dd.base_service": "",
               "_dd.p.dm": "-0",
>>>>>>> 7f595f18
               "component": "flask"
             },
             "duration": 7917,
             "start": 1692985768071627585
           },
        {
          "name": "flask.response",
          "service": "flask",
          "resource": "flask.response",
          "trace_id": 0,
          "span_id": 4,
          "parent_id": 2,
          "type": "",
          "error": 0,
          "meta": {
<<<<<<< HEAD
=======
            "_dd.base_service": "",
            "_dd.p.dm": "-0",
>>>>>>> 7f595f18
            "component": "flask"
          },
          "duration": 196500,
          "start": 1692985768071656294
        }]]<|MERGE_RESOLUTION|>--- conflicted
+++ resolved
@@ -69,11 +69,7 @@
           "type": "",
           "error": 0,
           "meta": {
-<<<<<<< HEAD
-=======
             "_dd.base_service": "",
-            "_dd.p.dm": "-0",
->>>>>>> 7f595f18
             "component": "flask",
             "flask.endpoint": "otel",
             "flask.url_rule": "/otel"
@@ -91,11 +87,7 @@
              "type": "",
              "error": 0,
              "meta": {
-<<<<<<< HEAD
-=======
-               "_dd.base_service": "",
-               "_dd.p.dm": "-0",
->>>>>>> 7f595f18
+               "_dd.base_service": "",
                "component": "flask"
              },
              "duration": 10959,
@@ -111,11 +103,7 @@
              "type": "",
              "error": 0,
              "meta": {
-<<<<<<< HEAD
-=======
-               "_dd.base_service": "",
-               "_dd.p.dm": "-0",
->>>>>>> 7f595f18
+               "_dd.base_service": "",
                "component": "flask"
              },
              "duration": 13333,
@@ -131,11 +119,7 @@
              "type": "",
              "error": 0,
              "meta": {
-<<<<<<< HEAD
-=======
-               "_dd.base_service": "",
-               "_dd.p.dm": "-0",
->>>>>>> 7f595f18
+               "_dd.base_service": "",
                "component": "flask"
              },
              "duration": 20136125,
@@ -151,11 +135,7 @@
                 "type": "",
                 "error": 0,
                 "meta": {
-<<<<<<< HEAD
-=======
                   "_dd.base_service": "",
-                  "_dd.p.dm": "-0",
->>>>>>> 7f595f18
                   "component": "flask"
                 },
                 "duration": 20106916,
@@ -170,17 +150,11 @@
                    "parent_id": 11,
                    "type": "",
                    "error": 0,
-<<<<<<< HEAD
-                   "duration": 31006,
-                   "start": 1691164175270774594
-=======
                    "meta": {
-                     "_dd.base_service": "",
-                     "_dd.p.dm": "-0"
+                     "_dd.base_service": ""
                    },
                    "duration": 39500,
                    "start": 1692985768071392002
->>>>>>> 7f595f18
                  },
            {
              "name": "flask.process_response",
@@ -192,11 +166,7 @@
              "type": "",
              "error": 0,
              "meta": {
-<<<<<<< HEAD
-=======
-               "_dd.base_service": "",
-               "_dd.p.dm": "-0",
->>>>>>> 7f595f18
+               "_dd.base_service": "",
                "component": "flask"
              },
              "duration": 17250,
@@ -212,11 +182,7 @@
              "type": "",
              "error": 0,
              "meta": {
-<<<<<<< HEAD
-=======
-               "_dd.base_service": "",
-               "_dd.p.dm": "-0",
->>>>>>> 7f595f18
+               "_dd.base_service": "",
                "component": "flask"
              },
              "duration": 11958,
@@ -232,11 +198,7 @@
              "type": "",
              "error": 0,
              "meta": {
-<<<<<<< HEAD
-=======
-               "_dd.base_service": "",
-               "_dd.p.dm": "-0",
->>>>>>> 7f595f18
+               "_dd.base_service": "",
                "component": "flask"
              },
              "duration": 7917,
@@ -252,11 +214,7 @@
           "type": "",
           "error": 0,
           "meta": {
-<<<<<<< HEAD
-=======
             "_dd.base_service": "",
-            "_dd.p.dm": "-0",
->>>>>>> 7f595f18
             "component": "flask"
           },
           "duration": 196500,
