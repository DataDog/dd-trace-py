--- conflicted
+++ resolved
@@ -44,10 +44,7 @@
        "type": "",
        "error": 0,
        "meta": {
-<<<<<<< HEAD
-=======
          "_dd.base_service": "",
->>>>>>> dda9f05c
          "component": "django"
        },
        "duration": 1941375,
@@ -63,10 +60,7 @@
           "type": "",
           "error": 0,
           "meta": {
-<<<<<<< HEAD
-=======
             "_dd.base_service": "",
->>>>>>> dda9f05c
             "component": "django"
           },
           "duration": 44625,
@@ -82,10 +76,7 @@
           "type": "",
           "error": 0,
           "meta": {
-<<<<<<< HEAD
-=======
             "_dd.base_service": "",
->>>>>>> dda9f05c
             "component": "django"
           },
           "duration": 1772250,
@@ -101,10 +92,7 @@
              "type": "",
              "error": 0,
              "meta": {
-<<<<<<< HEAD
-=======
                "_dd.base_service": "",
->>>>>>> dda9f05c
                "component": "django"
              },
              "duration": 43417,
@@ -120,10 +108,7 @@
              "type": "",
              "error": 0,
              "meta": {
-<<<<<<< HEAD
-=======
                "_dd.base_service": "",
->>>>>>> dda9f05c
                "component": "django"
              },
              "duration": 1622917,
@@ -139,10 +124,7 @@
                 "type": "",
                 "error": 0,
                 "meta": {
-<<<<<<< HEAD
-=======
                   "_dd.base_service": "",
->>>>>>> dda9f05c
                   "component": "django"
                 },
                 "duration": 24708,
@@ -158,10 +140,7 @@
                 "type": "",
                 "error": 0,
                 "meta": {
-<<<<<<< HEAD
-=======
                   "_dd.base_service": "",
->>>>>>> dda9f05c
                   "component": "django"
                 },
                 "duration": 1500583,
@@ -177,10 +156,7 @@
                    "type": "",
                    "error": 0,
                    "meta": {
-<<<<<<< HEAD
-=======
                      "_dd.base_service": "",
->>>>>>> dda9f05c
                      "component": "django"
                    },
                    "duration": 27166,
@@ -196,10 +172,7 @@
                    "type": "",
                    "error": 0,
                    "meta": {
-<<<<<<< HEAD
-=======
                      "_dd.base_service": "",
->>>>>>> dda9f05c
                      "component": "django"
                    },
                    "duration": 1415792,
@@ -215,10 +188,7 @@
                       "type": "",
                       "error": 0,
                       "meta": {
-<<<<<<< HEAD
-=======
                         "_dd.base_service": "",
->>>>>>> dda9f05c
                         "component": "django"
                       },
                       "duration": 57292,
@@ -234,10 +204,7 @@
                       "type": "",
                       "error": 0,
                       "meta": {
-<<<<<<< HEAD
-=======
                         "_dd.base_service": "",
->>>>>>> dda9f05c
                         "component": "django"
                       },
                       "duration": 1256667,
@@ -253,10 +220,7 @@
                          "type": "",
                          "error": 0,
                          "meta": {
-<<<<<<< HEAD
-=======
                            "_dd.base_service": "",
->>>>>>> dda9f05c
                            "component": "django"
                          },
                          "duration": 1139291,
@@ -272,10 +236,7 @@
                             "type": "",
                             "error": 0,
                             "meta": {
-<<<<<<< HEAD
-=======
                               "_dd.base_service": "",
->>>>>>> dda9f05c
                               "component": "django"
                             },
                             "duration": 21333,
@@ -291,10 +252,7 @@
                             "type": "",
                             "error": 0,
                             "meta": {
-<<<<<<< HEAD
-=======
                               "_dd.base_service": "",
->>>>>>> dda9f05c
                               "component": "django"
                             },
                             "duration": 975000,
@@ -310,10 +268,7 @@
                                "type": "",
                                "error": 0,
                                "meta": {
-<<<<<<< HEAD
-=======
                                  "_dd.base_service": "",
->>>>>>> dda9f05c
                                  "component": "django"
                                },
                                "duration": 938250,
@@ -329,10 +284,7 @@
                                   "type": "",
                                   "error": 0,
                                   "meta": {
-<<<<<<< HEAD
-=======
                                     "_dd.base_service": "",
->>>>>>> dda9f05c
                                     "component": "django"
                                   },
                                   "duration": 885291,
@@ -348,10 +300,7 @@
                                      "type": "",
                                      "error": 0,
                                      "meta": {
-<<<<<<< HEAD
-=======
                                        "_dd.base_service": "",
->>>>>>> dda9f05c
                                        "component": "django"
                                      },
                                      "duration": 26334,
@@ -367,10 +316,7 @@
                                      "type": "",
                                      "error": 0,
                                      "meta": {
-<<<<<<< HEAD
-=======
                                        "_dd.base_service": "",
->>>>>>> dda9f05c
                                        "component": "django"
                                      },
                                      "duration": 21375,
@@ -386,10 +332,7 @@
                                      "type": "",
                                      "error": 0,
                                      "meta": {
-<<<<<<< HEAD
-=======
                                        "_dd.base_service": "",
->>>>>>> dda9f05c
                                        "component": "django"
                                      },
                                      "duration": 668125,
@@ -405,10 +348,7 @@
                             "type": "",
                             "error": 0,
                             "meta": {
-<<<<<<< HEAD
-=======
                               "_dd.base_service": "",
->>>>>>> dda9f05c
                               "component": "django"
                             },
                             "duration": 46083,
@@ -424,10 +364,7 @@
                          "type": "",
                          "error": 0,
                          "meta": {
-<<<<<<< HEAD
-=======
                            "_dd.base_service": "",
->>>>>>> dda9f05c
                            "component": "django"
                          },
                          "duration": 53125,
@@ -443,10 +380,7 @@
                       "type": "",
                       "error": 0,
                       "meta": {
-<<<<<<< HEAD
-=======
                         "_dd.base_service": "",
->>>>>>> dda9f05c
                         "component": "django"
                       },
                       "duration": 24625,
@@ -462,10 +396,7 @@
                 "type": "",
                 "error": 0,
                 "meta": {
-<<<<<<< HEAD
-=======
                   "_dd.base_service": "",
->>>>>>> dda9f05c
                   "component": "django"
                 },
                 "duration": 21250,
@@ -481,10 +412,7 @@
              "type": "",
              "error": 0,
              "meta": {
-<<<<<<< HEAD
-=======
                "_dd.base_service": "",
->>>>>>> dda9f05c
                "component": "django"
              },
              "duration": 27125,
@@ -500,10 +428,7 @@
           "type": "",
           "error": 0,
           "meta": {
-<<<<<<< HEAD
-=======
             "_dd.base_service": "",
->>>>>>> dda9f05c
             "component": "django"
           },
           "duration": 26416,
