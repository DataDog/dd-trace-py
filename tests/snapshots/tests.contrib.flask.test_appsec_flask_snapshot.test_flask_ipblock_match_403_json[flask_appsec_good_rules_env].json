[[
  {
    "name": "flask.request",
    "service": "flask",
    "resource": "flask.request",
    "trace_id": 0,
    "span_id": 1,
    "parent_id": 0,
    "type": "web",
    "error": 0,
    "meta": {
      "_dd.appsec.event_rules.version": "",
      "_dd.appsec.json": "{\"triggers\":[{\"rule\":{\"id\":\"blk-001-001\",\"name\":\"Block IP addresses\",\"tags\":{\"type\":\"ip_addresses\",\"category\":\"blocking\"},\"on_match\":[\"block\"]},\"rule_matches\":[{\"operator\":\"ip_match\",\"operator_value\":\"\",\"parameters\":[{\"address\":\"http.client_ip\",\"key_path\":[],\"value\":\"8.8.4.4\",\"highlight\":[\"8.8.4.4\"]}]}]}]}",
      "_dd.appsec.waf.version": "1.8.2",
      "_dd.origin": "appsec",
      "_dd.p.dm": "-4",
      "_dd.runtime_family": "python",
      "actor.ip": "8.8.4.4",
      "appsec.blocked": "true",
      "appsec.event": "true",
      "http.request.headers.accept": "*/*",
      "http.request.headers.accept-encoding": "gzip, deflate",
      "http.request.headers.host": "0.0.0.0:8000",
      "http.request.headers.user-agent": "python-requests/2.28.2",
      "http.request.headers.via": "8.8.4.4",
      "language": "python",
<<<<<<< HEAD
      "network.client.ip": "8.8.4.4",
      "runtime-id": "e49fb15ea2ac432d817f09f89c3d7bf0",
      "span.kind": "server"
=======
      "runtime-id": "3c48709b8c85403bb3ca8736c2156c83"
>>>>>>> 237aac68
    },
    "metrics": {
      "_dd.agent_psr": 1.0,
      "_dd.appsec.enabled": 1.0,
      "_dd.appsec.event_rules.error_count": 0.0,
      "_dd.appsec.event_rules.loaded": 5.0,
      "_dd.appsec.waf.duration": 31.625,
      "_dd.appsec.waf.duration_ext": 61.98883056640625,
      "_dd.top_level": 1,
      "_dd.tracer_kr": 1.0,
      "_sampling_priority_v1": 2,
      "process_id": 27237
    },
    "duration": 848000,
    "start": 1677258837659645000
  },
     {
       "name": "flask.response",
       "service": "flask",
       "resource": "flask.response",
       "trace_id": 0,
       "span_id": 2,
       "parent_id": 1,
       "type": "",
       "error": 0,
       "meta": {
         "component": "flask"
       },
       "duration": 244000,
       "start": 1677258837660082000
     }]]<|MERGE_RESOLUTION|>--- conflicted
+++ resolved
@@ -24,13 +24,8 @@
       "http.request.headers.user-agent": "python-requests/2.28.2",
       "http.request.headers.via": "8.8.4.4",
       "language": "python",
-<<<<<<< HEAD
-      "network.client.ip": "8.8.4.4",
-      "runtime-id": "e49fb15ea2ac432d817f09f89c3d7bf0",
+      "runtime-id": "3c48709b8c85403bb3ca8736c2156c83",
       "span.kind": "server"
-=======
-      "runtime-id": "3c48709b8c85403bb3ca8736c2156c83"
->>>>>>> 237aac68
     },
     "metrics": {
       "_dd.agent_psr": 1.0,
