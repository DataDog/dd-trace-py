--- conflicted
+++ resolved
@@ -30,13 +30,9 @@
       "http.request.headers.accept-encoding": "gzip, deflate",
       "http.request.headers.host": "0.0.0.0:8000",
       "http.request.headers.user-agent": "python-requests/2.28.2",
-<<<<<<< HEAD
       "http.request.headers.x-real-ip": "8.8.4.4",
-=======
-      "http.request.headers.via": "8.8.4.4",
       "http.response.headers.content-length": "169",
       "http.response.headers.content-type": "*/*",
->>>>>>> 7227fd92
       "http.route": "/",
       "http.status_code": "403",
       "http.url": "http://0.0.0.0:8000/",
