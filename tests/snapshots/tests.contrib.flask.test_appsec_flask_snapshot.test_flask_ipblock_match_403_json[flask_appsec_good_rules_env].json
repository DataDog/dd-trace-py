--- conflicted
+++ resolved
@@ -30,27 +30,22 @@
       "http.url": "http://0.0.0.0:8000/",
       "http.useragent": "python-requests/2.28.1",
       "language": "python",
-<<<<<<< HEAD
-      "runtime-id": "7647648913ce45829739a0c050c11e9e"
-=======
-      "runtime-id": "3c48709b8c85403bb3ca8736c2156c83",
-      "span.kind": "server"
->>>>>>> 2f4ec783
+      "runtime-id": "a47838f7f4d94fe695729535c7d5bb31"
     },
     "metrics": {
       "_dd.agent_psr": 1.0,
       "_dd.appsec.enabled": 1.0,
       "_dd.appsec.event_rules.error_count": 0,
       "_dd.appsec.event_rules.loaded": 5,
-      "_dd.appsec.waf.duration": 72.017,
-      "_dd.appsec.waf.duration_ext": 143.0511474609375,
+      "_dd.appsec.waf.duration": 32.777,
+      "_dd.appsec.waf.duration_ext": 56.98204040527344,
       "_dd.top_level": 1,
       "_dd.tracer_kr": 1.0,
       "_sampling_priority_v1": 2,
-      "process_id": 3125969
+      "process_id": 3222892
     },
-    "duration": 1971070,
-    "start": 1678121298384296450
+    "duration": 503731,
+    "start": 1678179754950821299
   },
      {
        "name": "flask.response",
@@ -64,6 +59,6 @@
        "meta": {
          "component": "flask"
        },
-       "duration": 1205499,
-       "start": 1678121298385023872
+       "duration": 183540,
+       "start": 1678179754951129432
      }]]