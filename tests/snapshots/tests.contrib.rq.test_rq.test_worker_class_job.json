--- conflicted
+++ resolved
@@ -69,10 +69,7 @@
           "type": "",
           "error": 0,
           "meta": {
-<<<<<<< HEAD
-=======
             "_dd.base_service": "",
->>>>>>> dda9f05c
             "component": "rq",
             "job.id": "163cbef5-7bef-4712-b7f6-3312801605ec"
           },
@@ -150,10 +147,7 @@
           "type": "",
           "error": 0,
           "meta": {
-<<<<<<< HEAD
-=======
             "_dd.base_service": "",
->>>>>>> dda9f05c
             "component": "rq",
             "job.id": "b46b05f7-e418-4cb7-afa8-de25d42ba0bb"
           },
