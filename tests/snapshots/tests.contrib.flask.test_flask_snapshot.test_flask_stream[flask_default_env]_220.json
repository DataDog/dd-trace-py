--- conflicted
+++ resolved
@@ -44,10 +44,7 @@
        "type": "",
        "error": 0,
        "meta": {
-<<<<<<< HEAD
-=======
          "_dd.base_service": "",
->>>>>>> dda9f05c
          "component": "flask",
          "flask.endpoint": "hello",
          "flask.url_rule": "/stream"
@@ -65,10 +62,7 @@
           "type": "",
           "error": 0,
           "meta": {
-<<<<<<< HEAD
-=======
             "_dd.base_service": "",
->>>>>>> dda9f05c
             "component": "flask"
           },
           "duration": 17166,
@@ -84,10 +78,7 @@
           "type": "",
           "error": 0,
           "meta": {
-<<<<<<< HEAD
-=======
             "_dd.base_service": "",
->>>>>>> dda9f05c
             "component": "flask"
           },
           "duration": 51834,
@@ -103,10 +94,7 @@
              "type": "",
              "error": 0,
              "meta": {
-<<<<<<< HEAD
-=======
                "_dd.base_service": "",
->>>>>>> dda9f05c
                "component": "flask"
              },
              "duration": 22041,
@@ -122,10 +110,7 @@
           "type": "",
           "error": 0,
           "meta": {
-<<<<<<< HEAD
-=======
             "_dd.base_service": "",
->>>>>>> dda9f05c
             "component": "flask"
           },
           "duration": 11458,
@@ -141,10 +126,7 @@
           "type": "",
           "error": 0,
           "meta": {
-<<<<<<< HEAD
-=======
             "_dd.base_service": "",
->>>>>>> dda9f05c
             "component": "flask"
           },
           "duration": 12750,
@@ -160,10 +142,7 @@
           "type": "",
           "error": 0,
           "meta": {
-<<<<<<< HEAD
-=======
             "_dd.base_service": "",
->>>>>>> dda9f05c
             "component": "flask"
           },
           "duration": 10167,
@@ -179,10 +158,7 @@
        "type": "",
        "error": 0,
        "meta": {
-<<<<<<< HEAD
-=======
          "_dd.base_service": "",
->>>>>>> dda9f05c
          "component": "flask"
        },
        "duration": 255417,
