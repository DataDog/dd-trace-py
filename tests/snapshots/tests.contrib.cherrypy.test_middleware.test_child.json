--- conflicted
+++ resolved
@@ -39,11 +39,7 @@
        "type": "",
        "error": 0,
        "meta": {
-<<<<<<< HEAD
-=======
          "_dd.base_service": "",
-         "_dd.p.dm": "-0",
->>>>>>> 7f595f18
          "a": "b"
        },
        "duration": 87000,
