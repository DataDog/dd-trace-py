--- conflicted
+++ resolved
@@ -11,7 +11,36 @@
     "meta": {
       "_dd.p.dm": "-0",
       "component": "rq",
-      "job.id": "503d25d4-c7d5-451c-8b83-8f7e467b4dba",
+      "job.func_name": "tests.contrib.rq.jobs.job_add1",
+      "job.id": "264cc976-ded7-449d-8abb-3e33c6cc842a",
+      "language": "python",
+      "queue.name": "q",
+      "runtime-id": "dc862c6ff169400783e513c72f18a9f3",
+      "span.kind": "producer"
+    },
+    "metrics": {
+      "_dd.top_level": 1,
+      "_dd.tracer_kr": 1.0,
+      "_sampling_priority_v1": 1,
+      "process_id": 55795
+    },
+    "duration": 3371896,
+    "start": 1691167588906412895
+  }],
+[
+  {
+    "name": "rq.worker.perform_job",
+    "service": "custom-worker-service",
+    "resource": "tests.contrib.rq.jobs.job_add1",
+    "trace_id": 1,
+    "span_id": 1,
+    "parent_id": 0,
+    "type": "worker",
+    "error": 0,
+    "meta": {
+      "_dd.p.dm": "-0",
+      "component": "rq",
+      "job.id": "264cc976-ded7-449d-8abb-3e33c6cc842a",
       "job.origin": "q",
       "job.status": "finished",
       "language": "python",
@@ -37,7 +66,6 @@
        "type": "",
        "error": 0,
        "meta": {
-         "_dd.p.dm": "-0",
          "component": "rq",
          "job.id": "503d25d4-c7d5-451c-8b83-8f7e467b4dba"
        },
@@ -66,33 +94,12 @@
       "span.kind": "producer"
     },
     "metrics": {
+      "_dd.agent_psr": 1.0,
       "_dd.top_level": 1,
       "_dd.tracer_kr": 1.0,
       "_sampling_priority_v1": 1,
       "process_id": 2601
     },
-<<<<<<< HEAD
-    "duration": 3738106,
-    "start": 1691167589256268343
-  },
-     {
-       "name": "rq.job.perform",
-       "service": "custom-worker-service",
-       "resource": "tests.contrib.rq.jobs.job_add1",
-       "trace_id": 1,
-       "span_id": 2,
-       "parent_id": 1,
-       "type": "",
-       "error": 0,
-       "meta": {
-         "component": "rq",
-         "job.id": "264cc976-ded7-449d-8abb-3e33c6cc842a"
-       },
-       "duration": 1255050,
-       "start": 1691167589257529802
-     }]]
-=======
     "duration": 2229458,
     "start": 1692649892260471094
-  }]]
->>>>>>> 7f595f18
+  }]]