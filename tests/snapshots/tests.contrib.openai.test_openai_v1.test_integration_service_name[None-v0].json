[[
  {
    "name": "openai.request",
    "service": null,
    "resource": "createCompletion",
    "trace_id": 0,
    "span_id": 1,
    "parent_id": 0,
    "meta": {
      "_dd.p.dm": "-0",
      "_dd.p.tid": "65674d7b00000000",
      "component": "openai",
      "language": "python",
      "openai.base_url": "https://api.openai.com/v1/",
      "openai.organization.name": "datadog-4",
      "openai.request.endpoint": "/v1/completions",
      "openai.request.method": "POST",
      "openai.request.model": "ada",
      "openai.request.prompt.0": "hello world",
      "openai.response.choices.0.finish_reason": "length",
      "openai.response.choices.0.text": ", relax!\u201d I said to my laptop",
      "openai.response.choices.1.finish_reason": "stop",
      "openai.response.choices.1.text": " (1",
      "openai.response.created": "1681852797",
      "openai.response.id": "cmpl-76n1xLvRKv3mfjx7hJ41UHrHy9ar6",
      "openai.response.model": "ada",
      "openai.user.api_key": "sk-...key>",
      "runtime-id": "21ae4e699c2945ca8a8b62ad23df4b93"
    },
    "metrics": {
      "_dd.measured": 1,
      "_dd.top_level": 1,
      "_dd.tracer_kr": 1.0,
      "_sample_rate": 1.0,
      "_sampling_priority_v1": 1,
      "openai.organization.ratelimit.requests.remaining": 2999,
      "openai.organization.ratelimit.tokens.remaining": 249979,
<<<<<<< HEAD
      "process_id": 7695
=======
      "openai.response.choices_count": 2,
      "openai.response.created": 1681852797,
      "process_id": 20827
>>>>>>> 2f41d4ac
    },
    "duration": 17257000,
    "start": 1701268859363022000
  }]]<|MERGE_RESOLUTION|>--- conflicted
+++ resolved
@@ -35,13 +35,7 @@
       "_sampling_priority_v1": 1,
       "openai.organization.ratelimit.requests.remaining": 2999,
       "openai.organization.ratelimit.tokens.remaining": 249979,
-<<<<<<< HEAD
-      "process_id": 7695
-=======
-      "openai.response.choices_count": 2,
-      "openai.response.created": 1681852797,
       "process_id": 20827
->>>>>>> 2f41d4ac
     },
     "duration": 17257000,
     "start": 1701268859363022000
