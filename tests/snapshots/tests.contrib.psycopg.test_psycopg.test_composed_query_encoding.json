[[
  {
    "name": "postgres.query",
    "service": "postgres",
    "resource": "select 'one' as x union all select 'two' as x",
    "trace_id": 0,
    "span_id": 1,
    "parent_id": 0,
    "type": "sql",
    "error": 0,
    "meta": {
      "_dd.p.dm": "-0",
      "component": "psycopg",
      "db.application": "None",
      "db.name": "postgres",
      "db.user": "postgres",
      "language": "python",
      "out.host": "127.0.0.1",
      "runtime-id": "5113f19f40fc4d19bb09913e11d5f1bf"
    },
    "metrics": {
      "_dd.agent_psr": 1.0,
      "_dd.measured": 1,
      "_dd.top_level": 1,
      "_dd.tracer_kr": 1.0,
      "_sampling_priority_v1": 1,
<<<<<<< HEAD
      "db.row_count": 2,
      "out.port": 5432,
      "process_id": 78166
=======
      "db.rowcount": 2,
      "network.destination.port": 5432,
      "process_id": 78166,
      "sql.rows": 2
>>>>>>> ecb9d268
    },
    "duration": 3560000,
    "start": 1632160756723404000
  }]]<|MERGE_RESOLUTION|>--- conflicted
+++ resolved
@@ -24,16 +24,9 @@
       "_dd.top_level": 1,
       "_dd.tracer_kr": 1.0,
       "_sampling_priority_v1": 1,
-<<<<<<< HEAD
       "db.row_count": 2,
-      "out.port": 5432,
+      "network.destination.port": 5432,
       "process_id": 78166
-=======
-      "db.rowcount": 2,
-      "network.destination.port": 5432,
-      "process_id": 78166,
-      "sql.rows": 2
->>>>>>> ecb9d268
     },
     "duration": 3560000,
     "start": 1632160756723404000
