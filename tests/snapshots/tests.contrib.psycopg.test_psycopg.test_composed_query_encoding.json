--- conflicted
+++ resolved
@@ -25,11 +25,7 @@
       "_dd.tracer_kr": 1.0,
       "_sampling_priority_v1": 1,
       "db.row_count": 2,
-<<<<<<< HEAD
-      "out.port": 5432,
-=======
       "network.destination.port": 5432,
->>>>>>> f5ab2ea3
       "process_id": 78166
     },
     "duration": 3560000,
