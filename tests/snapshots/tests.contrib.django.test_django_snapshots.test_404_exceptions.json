[[
  {
    "name": "django.request",
    "service": "django",
    "resource": "GET ^404-view/$",
    "trace_id": 0,
    "span_id": 1,
    "parent_id": 0,
    "type": "web",
    "error": 0,
    "meta": {
      "_dd.base_service": "",
      "_dd.p.dm": "-0",
      "component": "django",
      "django.request.class": "django.core.handlers.wsgi.WSGIRequest",
      "django.response.class": "django.http.response.HttpResponseNotFound",
      "django.user.is_authenticated": "False",
      "django.view": "404-view",
      "http.method": "GET",
      "http.route": "^404-view/$",
      "http.status_code": "404",
      "http.url": "http://testserver/404-view/",
      "language": "python",
      "runtime-id": "5f1251d265904185ae371a48d5cfc7f4",
      "span.kind": "server"
    },
    "metrics": {
      "_dd.measured": 1,
      "_dd.top_level": 1,
      "_dd.tracer_kr": 1.0,
      "_sampling_priority_v1": 1,
      "process_id": 19970
    },
    "duration": 2888584,
    "start": 1692647428228986425
  },
     {
       "name": "django.middleware",
       "service": "django",
       "resource": "django.contrib.sessions.middleware.SessionMiddleware.__call__",
       "trace_id": 0,
       "span_id": 2,
       "parent_id": 1,
       "type": "",
       "error": 0,
       "meta": {
<<<<<<< HEAD
=======
         "_dd.base_service": "",
>>>>>>> dda9f05c
         "component": "django"
       },
       "duration": 2305125,
       "start": 1692647428229099259
     },
        {
          "name": "django.middleware",
          "service": "django",
          "resource": "django.contrib.sessions.middleware.SessionMiddleware.process_request",
          "trace_id": 0,
          "span_id": 3,
          "parent_id": 2,
          "type": "",
          "error": 0,
          "meta": {
<<<<<<< HEAD
=======
            "_dd.base_service": "",
>>>>>>> dda9f05c
            "component": "django"
          },
          "duration": 46250,
          "start": 1692647428229140217
        },
        {
          "name": "django.middleware",
          "service": "django",
          "resource": "django.middleware.common.CommonMiddleware.__call__",
          "trace_id": 0,
          "span_id": 4,
          "parent_id": 2,
          "type": "",
          "error": 0,
          "meta": {
<<<<<<< HEAD
=======
            "_dd.base_service": "",
>>>>>>> dda9f05c
            "component": "django"
          },
          "duration": 2135875,
          "start": 1692647428229213342
        },
           {
             "name": "django.middleware",
             "service": "django",
             "resource": "django.middleware.common.CommonMiddleware.process_request",
             "trace_id": 0,
             "span_id": 6,
             "parent_id": 4,
             "type": "",
             "error": 0,
             "meta": {
<<<<<<< HEAD
=======
               "_dd.base_service": "",
>>>>>>> dda9f05c
               "component": "django"
             },
             "duration": 82875,
             "start": 1692647428229244217
           },
           {
             "name": "django.middleware",
             "service": "django",
             "resource": "django.middleware.csrf.CsrfViewMiddleware.__call__",
             "trace_id": 0,
             "span_id": 7,
             "parent_id": 4,
             "type": "",
             "error": 0,
             "meta": {
<<<<<<< HEAD
=======
               "_dd.base_service": "",
>>>>>>> dda9f05c
               "component": "django"
             },
             "duration": 1904292,
             "start": 1692647428229384925
           },
              {
                "name": "django.middleware",
                "service": "django",
                "resource": "django.middleware.csrf.CsrfViewMiddleware.process_request",
                "trace_id": 0,
                "span_id": 9,
                "parent_id": 7,
                "type": "",
                "error": 0,
                "meta": {
<<<<<<< HEAD
=======
                  "_dd.base_service": "",
>>>>>>> dda9f05c
                  "component": "django"
                },
                "duration": 28708,
                "start": 1692647428229447717
              },
              {
                "name": "django.middleware",
                "service": "django",
                "resource": "django.contrib.auth.middleware.AuthenticationMiddleware.__call__",
                "trace_id": 0,
                "span_id": 10,
                "parent_id": 7,
                "type": "",
                "error": 0,
                "meta": {
<<<<<<< HEAD
=======
                  "_dd.base_service": "",
>>>>>>> dda9f05c
                  "component": "django"
                },
                "duration": 1744084,
                "start": 1692647428229497425
              },
                 {
                   "name": "django.middleware",
                   "service": "django",
                   "resource": "django.contrib.auth.middleware.AuthenticationMiddleware.process_request",
                   "trace_id": 0,
                   "span_id": 12,
                   "parent_id": 10,
                   "type": "",
                   "error": 0,
                   "meta": {
<<<<<<< HEAD
=======
                     "_dd.base_service": "",
>>>>>>> dda9f05c
                     "component": "django"
                   },
                   "duration": 27458,
                   "start": 1692647428229527134
                 },
                 {
                   "name": "django.middleware",
                   "service": "django",
                   "resource": "django.contrib.messages.middleware.MessageMiddleware.__call__",
                   "trace_id": 0,
                   "span_id": 13,
                   "parent_id": 10,
                   "type": "",
                   "error": 0,
                   "meta": {
<<<<<<< HEAD
=======
                     "_dd.base_service": "",
>>>>>>> dda9f05c
                     "component": "django"
                   },
                   "duration": 1656625,
                   "start": 1692647428229573425
                 },
                    {
                      "name": "django.middleware",
                      "service": "django",
                      "resource": "django.contrib.messages.middleware.MessageMiddleware.process_request",
                      "trace_id": 0,
                      "span_id": 14,
                      "parent_id": 13,
                      "type": "",
                      "error": 0,
                      "meta": {
<<<<<<< HEAD
=======
                        "_dd.base_service": "",
>>>>>>> dda9f05c
                        "component": "django"
                      },
                      "duration": 61625,
                      "start": 1692647428229601842
                    },
                    {
                      "name": "django.middleware",
                      "service": "django",
                      "resource": "django.middleware.clickjacking.XFrameOptionsMiddleware.__call__",
                      "trace_id": 0,
                      "span_id": 15,
                      "parent_id": 13,
                      "type": "",
                      "error": 0,
                      "meta": {
<<<<<<< HEAD
=======
                        "_dd.base_service": "",
>>>>>>> dda9f05c
                        "component": "django"
                      },
                      "duration": 1491250,
                      "start": 1692647428229684884
                    },
                       {
                         "name": "django.middleware",
                         "service": "django",
                         "resource": "django.middleware.security.SecurityMiddleware.__call__",
                         "trace_id": 0,
                         "span_id": 17,
                         "parent_id": 15,
                         "type": "",
                         "error": 0,
                         "meta": {
<<<<<<< HEAD
=======
                           "_dd.base_service": "",
>>>>>>> dda9f05c
                           "component": "django"
                         },
                         "duration": 1406958,
                         "start": 1692647428229713884
                       },
                          {
                            "name": "django.middleware",
                            "service": "django",
                            "resource": "django.middleware.security.SecurityMiddleware.process_request",
                            "trace_id": 0,
                            "span_id": 19,
                            "parent_id": 17,
                            "type": "",
                            "error": 0,
                            "meta": {
<<<<<<< HEAD
=======
                              "_dd.base_service": "",
>>>>>>> dda9f05c
                              "component": "django"
                            },
                            "duration": 20791,
                            "start": 1692647428229740384
                          },
                          {
                            "name": "django.middleware",
                            "service": "django",
                            "resource": "tests.contrib.django.middleware.ClsMiddleware.__call__",
                            "trace_id": 0,
                            "span_id": 20,
                            "parent_id": 17,
                            "type": "",
                            "error": 0,
                            "meta": {
<<<<<<< HEAD
=======
                              "_dd.base_service": "",
>>>>>>> dda9f05c
                              "component": "django"
                            },
                            "duration": 1275542,
                            "start": 1692647428229779467
                          },
                             {
                               "name": "django.middleware",
                               "service": "django",
                               "resource": "tests.contrib.django.middleware.fn_middleware",
                               "trace_id": 0,
                               "span_id": 22,
                               "parent_id": 20,
                               "type": "",
                               "error": 0,
                               "meta": {
<<<<<<< HEAD
=======
                                 "_dd.base_service": "",
>>>>>>> dda9f05c
                                 "component": "django"
                               },
                               "duration": 1238416,
                               "start": 1692647428229805509
                             },
                                {
                                  "name": "django.middleware",
                                  "service": "django",
                                  "resource": "tests.contrib.django.middleware.EverythingMiddleware.__call__",
                                  "trace_id": 0,
                                  "span_id": 23,
                                  "parent_id": 22,
                                  "type": "",
                                  "error": 0,
                                  "meta": {
<<<<<<< HEAD
=======
                                    "_dd.base_service": "",
>>>>>>> dda9f05c
                                    "component": "django"
                                  },
                                  "duration": 1200209,
                                  "start": 1692647428229831800
                                },
                                   {
                                     "name": "django.middleware",
                                     "service": "django",
                                     "resource": "django.middleware.csrf.CsrfViewMiddleware.process_view",
                                     "trace_id": 0,
                                     "span_id": 24,
                                     "parent_id": 23,
                                     "type": "",
                                     "error": 0,
                                     "meta": {
<<<<<<< HEAD
=======
                                       "_dd.base_service": "",
>>>>>>> dda9f05c
                                       "component": "django"
                                     },
                                     "duration": 29042,
                                     "start": 1692647428230015550
                                   },
                                   {
                                     "name": "django.middleware",
                                     "service": "django",
                                     "resource": "tests.contrib.django.middleware.EverythingMiddleware.process_view",
                                     "trace_id": 0,
                                     "span_id": 25,
                                     "parent_id": 23,
                                     "type": "",
                                     "error": 0,
                                     "meta": {
<<<<<<< HEAD
=======
                                       "_dd.base_service": "",
>>>>>>> dda9f05c
                                       "component": "django"
                                     },
                                     "duration": 20375,
                                     "start": 1692647428230063800
                                   },
                                   {
                                     "name": "django.view",
                                     "service": "django",
                                     "resource": "tests.contrib.django.views.not_found_view",
                                     "trace_id": 0,
                                     "span_id": 26,
                                     "parent_id": 23,
                                     "type": "",
                                     "error": 0,
                                     "meta": {
<<<<<<< HEAD
=======
                                       "_dd.base_service": "",
>>>>>>> dda9f05c
                                       "component": "django"
                                     },
                                     "duration": 37083,
                                     "start": 1692647428230115884
                                   },
                                   {
                                     "name": "django.middleware",
                                     "service": "django",
                                     "resource": "tests.contrib.django.middleware.EverythingMiddleware.process_exception",
                                     "trace_id": 0,
                                     "span_id": 27,
                                     "parent_id": 23,
                                     "type": "",
                                     "error": 0,
                                     "meta": {
<<<<<<< HEAD
=======
                                       "_dd.base_service": "",
>>>>>>> dda9f05c
                                       "component": "django"
                                     },
                                     "duration": 17250,
                                     "start": 1692647428230177550
                                   },
                                   {
                                     "name": "django.middleware",
                                     "service": "django",
                                     "resource": "django.middleware.csrf.CsrfViewMiddleware.process_request",
                                     "trace_id": 0,
                                     "span_id": 28,
                                     "parent_id": 23,
                                     "type": "",
                                     "error": 0,
                                     "meta": {
<<<<<<< HEAD
=======
                                       "_dd.base_service": "",
>>>>>>> dda9f05c
                                       "component": "django"
                                     },
                                     "duration": 26291,
                                     "start": 1692647428230298384
                                   },
                                   {
                                     "name": "django.middleware",
                                     "service": "django",
                                     "resource": "django.middleware.csrf.CsrfViewMiddleware.process_view",
                                     "trace_id": 0,
                                     "span_id": 29,
                                     "parent_id": 23,
                                     "type": "",
                                     "error": 0,
                                     "meta": {
<<<<<<< HEAD
=======
                                       "_dd.base_service": "",
>>>>>>> dda9f05c
                                       "component": "django"
                                     },
                                     "duration": 19250,
                                     "start": 1692647428230344217
                                   },
                                   {
                                     "name": "django.template.render",
                                     "service": "django",
                                     "resource": "django.template.base.Template.render",
                                     "trace_id": 0,
                                     "span_id": 30,
                                     "parent_id": 23,
                                     "type": "template",
                                     "error": 0,
                                     "meta": {
<<<<<<< HEAD
=======
                                       "_dd.base_service": "",
>>>>>>> dda9f05c
                                       "component": "django",
                                       "django.template.engine.class": "django.template.engine.Engine"
                                     },
                                     "duration": 163041,
                                     "start": 1692647428230744509
                                   },
                                   {
                                     "name": "django.middleware",
                                     "service": "django",
                                     "resource": "django.middleware.csrf.CsrfViewMiddleware.process_response",
                                     "trace_id": 0,
                                     "span_id": 31,
                                     "parent_id": 23,
                                     "type": "",
                                     "error": 0,
                                     "meta": {
<<<<<<< HEAD
=======
                                       "_dd.base_service": "",
>>>>>>> dda9f05c
                                       "component": "django"
                                     },
                                     "duration": 32584,
                                     "start": 1692647428230982800
                                   },
                          {
                            "name": "django.middleware",
                            "service": "django",
                            "resource": "django.middleware.security.SecurityMiddleware.process_response",
                            "trace_id": 0,
                            "span_id": 21,
                            "parent_id": 17,
                            "type": "",
                            "error": 0,
                            "meta": {
<<<<<<< HEAD
=======
                              "_dd.base_service": "",
>>>>>>> dda9f05c
                              "component": "django"
                            },
                            "duration": 33667,
                            "start": 1692647428231073175
                          },
                       {
                         "name": "django.middleware",
                         "service": "django",
                         "resource": "django.middleware.clickjacking.XFrameOptionsMiddleware.process_response",
                         "trace_id": 0,
                         "span_id": 18,
                         "parent_id": 15,
                         "type": "",
                         "error": 0,
                         "meta": {
<<<<<<< HEAD
=======
                           "_dd.base_service": "",
>>>>>>> dda9f05c
                           "component": "django"
                         },
                         "duration": 25875,
                         "start": 1692647428231138634
                       },
                    {
                      "name": "django.middleware",
                      "service": "django",
                      "resource": "django.contrib.messages.middleware.MessageMiddleware.process_response",
                      "trace_id": 0,
                      "span_id": 16,
                      "parent_id": 13,
                      "type": "",
                      "error": 0,
                      "meta": {
<<<<<<< HEAD
=======
                        "_dd.base_service": "",
>>>>>>> dda9f05c
                        "component": "django"
                      },
                      "duration": 24500,
                      "start": 1692647428231194259
                    },
              {
                "name": "django.middleware",
                "service": "django",
                "resource": "django.middleware.csrf.CsrfViewMiddleware.process_response",
                "trace_id": 0,
                "span_id": 11,
                "parent_id": 7,
                "type": "",
                "error": 0,
                "meta": {
<<<<<<< HEAD
=======
                  "_dd.base_service": "",
>>>>>>> dda9f05c
                  "component": "django"
                },
                "duration": 19500,
                "start": 1692647428231258425
              },
           {
             "name": "django.middleware",
             "service": "django",
             "resource": "django.middleware.common.CommonMiddleware.process_response",
             "trace_id": 0,
             "span_id": 8,
             "parent_id": 4,
             "type": "",
             "error": 0,
             "meta": {
<<<<<<< HEAD
=======
               "_dd.base_service": "",
>>>>>>> dda9f05c
               "component": "django"
             },
             "duration": 30125,
             "start": 1692647428231307217
           },
        {
          "name": "django.middleware",
          "service": "django",
          "resource": "django.contrib.sessions.middleware.SessionMiddleware.process_response",
          "trace_id": 0,
          "span_id": 5,
          "parent_id": 2,
          "type": "",
          "error": 0,
          "meta": {
<<<<<<< HEAD
=======
            "_dd.base_service": "",
>>>>>>> dda9f05c
            "component": "django"
          },
          "duration": 26375,
          "start": 1692647428231367175
        }]]<|MERGE_RESOLUTION|>--- conflicted
+++ resolved
@@ -44,10 +44,7 @@
        "type": "",
        "error": 0,
        "meta": {
-<<<<<<< HEAD
-=======
          "_dd.base_service": "",
->>>>>>> dda9f05c
          "component": "django"
        },
        "duration": 2305125,
@@ -63,10 +60,7 @@
           "type": "",
           "error": 0,
           "meta": {
-<<<<<<< HEAD
-=======
             "_dd.base_service": "",
->>>>>>> dda9f05c
             "component": "django"
           },
           "duration": 46250,
@@ -82,10 +76,7 @@
           "type": "",
           "error": 0,
           "meta": {
-<<<<<<< HEAD
-=======
             "_dd.base_service": "",
->>>>>>> dda9f05c
             "component": "django"
           },
           "duration": 2135875,
@@ -101,10 +92,7 @@
              "type": "",
              "error": 0,
              "meta": {
-<<<<<<< HEAD
-=======
                "_dd.base_service": "",
->>>>>>> dda9f05c
                "component": "django"
              },
              "duration": 82875,
@@ -120,10 +108,7 @@
              "type": "",
              "error": 0,
              "meta": {
-<<<<<<< HEAD
-=======
                "_dd.base_service": "",
->>>>>>> dda9f05c
                "component": "django"
              },
              "duration": 1904292,
@@ -139,10 +124,7 @@
                 "type": "",
                 "error": 0,
                 "meta": {
-<<<<<<< HEAD
-=======
                   "_dd.base_service": "",
->>>>>>> dda9f05c
                   "component": "django"
                 },
                 "duration": 28708,
@@ -158,10 +140,7 @@
                 "type": "",
                 "error": 0,
                 "meta": {
-<<<<<<< HEAD
-=======
                   "_dd.base_service": "",
->>>>>>> dda9f05c
                   "component": "django"
                 },
                 "duration": 1744084,
@@ -177,10 +156,7 @@
                    "type": "",
                    "error": 0,
                    "meta": {
-<<<<<<< HEAD
-=======
                      "_dd.base_service": "",
->>>>>>> dda9f05c
                      "component": "django"
                    },
                    "duration": 27458,
@@ -196,10 +172,7 @@
                    "type": "",
                    "error": 0,
                    "meta": {
-<<<<<<< HEAD
-=======
                      "_dd.base_service": "",
->>>>>>> dda9f05c
                      "component": "django"
                    },
                    "duration": 1656625,
@@ -215,10 +188,7 @@
                       "type": "",
                       "error": 0,
                       "meta": {
-<<<<<<< HEAD
-=======
                         "_dd.base_service": "",
->>>>>>> dda9f05c
                         "component": "django"
                       },
                       "duration": 61625,
@@ -234,10 +204,7 @@
                       "type": "",
                       "error": 0,
                       "meta": {
-<<<<<<< HEAD
-=======
                         "_dd.base_service": "",
->>>>>>> dda9f05c
                         "component": "django"
                       },
                       "duration": 1491250,
@@ -253,10 +220,7 @@
                          "type": "",
                          "error": 0,
                          "meta": {
-<<<<<<< HEAD
-=======
                            "_dd.base_service": "",
->>>>>>> dda9f05c
                            "component": "django"
                          },
                          "duration": 1406958,
@@ -272,10 +236,7 @@
                             "type": "",
                             "error": 0,
                             "meta": {
-<<<<<<< HEAD
-=======
                               "_dd.base_service": "",
->>>>>>> dda9f05c
                               "component": "django"
                             },
                             "duration": 20791,
@@ -291,10 +252,7 @@
                             "type": "",
                             "error": 0,
                             "meta": {
-<<<<<<< HEAD
-=======
                               "_dd.base_service": "",
->>>>>>> dda9f05c
                               "component": "django"
                             },
                             "duration": 1275542,
@@ -310,10 +268,7 @@
                                "type": "",
                                "error": 0,
                                "meta": {
-<<<<<<< HEAD
-=======
                                  "_dd.base_service": "",
->>>>>>> dda9f05c
                                  "component": "django"
                                },
                                "duration": 1238416,
@@ -329,10 +284,7 @@
                                   "type": "",
                                   "error": 0,
                                   "meta": {
-<<<<<<< HEAD
-=======
                                     "_dd.base_service": "",
->>>>>>> dda9f05c
                                     "component": "django"
                                   },
                                   "duration": 1200209,
@@ -348,10 +300,7 @@
                                      "type": "",
                                      "error": 0,
                                      "meta": {
-<<<<<<< HEAD
-=======
-                                       "_dd.base_service": "",
->>>>>>> dda9f05c
+                                       "_dd.base_service": "",
                                        "component": "django"
                                      },
                                      "duration": 29042,
@@ -367,10 +316,7 @@
                                      "type": "",
                                      "error": 0,
                                      "meta": {
-<<<<<<< HEAD
-=======
-                                       "_dd.base_service": "",
->>>>>>> dda9f05c
+                                       "_dd.base_service": "",
                                        "component": "django"
                                      },
                                      "duration": 20375,
@@ -386,10 +332,7 @@
                                      "type": "",
                                      "error": 0,
                                      "meta": {
-<<<<<<< HEAD
-=======
-                                       "_dd.base_service": "",
->>>>>>> dda9f05c
+                                       "_dd.base_service": "",
                                        "component": "django"
                                      },
                                      "duration": 37083,
@@ -405,10 +348,7 @@
                                      "type": "",
                                      "error": 0,
                                      "meta": {
-<<<<<<< HEAD
-=======
-                                       "_dd.base_service": "",
->>>>>>> dda9f05c
+                                       "_dd.base_service": "",
                                        "component": "django"
                                      },
                                      "duration": 17250,
@@ -424,10 +364,7 @@
                                      "type": "",
                                      "error": 0,
                                      "meta": {
-<<<<<<< HEAD
-=======
-                                       "_dd.base_service": "",
->>>>>>> dda9f05c
+                                       "_dd.base_service": "",
                                        "component": "django"
                                      },
                                      "duration": 26291,
@@ -443,10 +380,7 @@
                                      "type": "",
                                      "error": 0,
                                      "meta": {
-<<<<<<< HEAD
-=======
-                                       "_dd.base_service": "",
->>>>>>> dda9f05c
+                                       "_dd.base_service": "",
                                        "component": "django"
                                      },
                                      "duration": 19250,
@@ -462,10 +396,7 @@
                                      "type": "template",
                                      "error": 0,
                                      "meta": {
-<<<<<<< HEAD
-=======
-                                       "_dd.base_service": "",
->>>>>>> dda9f05c
+                                       "_dd.base_service": "",
                                        "component": "django",
                                        "django.template.engine.class": "django.template.engine.Engine"
                                      },
@@ -482,10 +413,7 @@
                                      "type": "",
                                      "error": 0,
                                      "meta": {
-<<<<<<< HEAD
-=======
-                                       "_dd.base_service": "",
->>>>>>> dda9f05c
+                                       "_dd.base_service": "",
                                        "component": "django"
                                      },
                                      "duration": 32584,
@@ -501,10 +429,7 @@
                             "type": "",
                             "error": 0,
                             "meta": {
-<<<<<<< HEAD
-=======
                               "_dd.base_service": "",
->>>>>>> dda9f05c
                               "component": "django"
                             },
                             "duration": 33667,
@@ -520,10 +445,7 @@
                          "type": "",
                          "error": 0,
                          "meta": {
-<<<<<<< HEAD
-=======
                            "_dd.base_service": "",
->>>>>>> dda9f05c
                            "component": "django"
                          },
                          "duration": 25875,
@@ -539,10 +461,7 @@
                       "type": "",
                       "error": 0,
                       "meta": {
-<<<<<<< HEAD
-=======
                         "_dd.base_service": "",
->>>>>>> dda9f05c
                         "component": "django"
                       },
                       "duration": 24500,
@@ -558,10 +477,7 @@
                 "type": "",
                 "error": 0,
                 "meta": {
-<<<<<<< HEAD
-=======
                   "_dd.base_service": "",
->>>>>>> dda9f05c
                   "component": "django"
                 },
                 "duration": 19500,
@@ -577,10 +493,7 @@
              "type": "",
              "error": 0,
              "meta": {
-<<<<<<< HEAD
-=======
                "_dd.base_service": "",
->>>>>>> dda9f05c
                "component": "django"
              },
              "duration": 30125,
@@ -596,10 +509,7 @@
           "type": "",
           "error": 0,
           "meta": {
-<<<<<<< HEAD
-=======
             "_dd.base_service": "",
->>>>>>> dda9f05c
             "component": "django"
           },
           "duration": 26375,
