--- conflicted
+++ resolved
@@ -20,7 +20,7 @@
       "http.status_code": "200",
       "http.url": "http://localhost:8000/",
       "http.useragent": "python-requests/2.28.1",
-      "runtime-id": "f17de80096684a7e88c8c18bdcd981da"
+      "runtime-id": "297a43c910e946bf9f3b05835e8e5677"
     },
     "metrics": {
       "_dd.agent_psr": 1.0,
@@ -28,10 +28,10 @@
       "_dd.top_level": 1,
       "_dd.tracer_kr": 1.0,
       "_sampling_priority_v1": 1,
-      "process_id": 3215
+      "process_id": 12872
     },
-    "duration": 2985000,
-    "start": 1633585397336236000
+    "duration": 594000,
+    "start": 1669648395800160000
   },
      {
        "name": "django.middleware",
@@ -40,16 +40,13 @@
        "trace_id": 0,
        "span_id": 2,
        "parent_id": 1,
-<<<<<<< HEAD
+       "type": "",
+       "error": 0,
        "meta": {
          "component": "django"
        },
-=======
-       "type": "",
-       "error": 0,
->>>>>>> 725601d6
-       "duration": 2659000,
-       "start": 1633585397336394000
+       "duration": 476000,
+       "start": 1669648395800207000
      },
         {
           "name": "django.middleware",
@@ -58,16 +55,13 @@
           "trace_id": 0,
           "span_id": 3,
           "parent_id": 2,
-<<<<<<< HEAD
+          "type": "",
+          "error": 0,
           "meta": {
             "component": "django"
           },
-=======
-          "type": "",
-          "error": 0,
->>>>>>> 725601d6
-          "duration": 82000,
-          "start": 1633585397336448000
+          "duration": 24000,
+          "start": 1669648395800218000
         },
         {
           "name": "django.middleware",
@@ -76,16 +70,13 @@
           "trace_id": 0,
           "span_id": 4,
           "parent_id": 2,
-<<<<<<< HEAD
+          "type": "",
+          "error": 0,
           "meta": {
             "component": "django"
           },
-=======
-          "type": "",
-          "error": 0,
->>>>>>> 725601d6
-          "duration": 2355000,
-          "start": 1633585397336589000
+          "duration": 413000,
+          "start": 1669648395800253000
         },
            {
              "name": "django.middleware",
@@ -94,16 +85,13 @@
              "trace_id": 0,
              "span_id": 6,
              "parent_id": 4,
-<<<<<<< HEAD
+             "type": "",
+             "error": 0,
              "meta": {
                "component": "django"
              },
-=======
-             "type": "",
-             "error": 0,
->>>>>>> 725601d6
-             "duration": 139000,
-             "start": 1633585397336651000
+             "duration": 18000,
+             "start": 1669648395800262000
            },
            {
              "name": "django.middleware",
@@ -112,16 +100,13 @@
              "trace_id": 0,
              "span_id": 7,
              "parent_id": 4,
-<<<<<<< HEAD
+             "type": "",
+             "error": 0,
              "meta": {
                "component": "django"
              },
-=======
-             "type": "",
-             "error": 0,
->>>>>>> 725601d6
-             "duration": 1972000,
-             "start": 1633585397336845000
+             "duration": 360000,
+             "start": 1669648395800289000
            },
               {
                 "name": "django.middleware",
@@ -130,16 +115,13 @@
                 "trace_id": 0,
                 "span_id": 9,
                 "parent_id": 7,
-<<<<<<< HEAD
+                "type": "",
+                "error": 0,
                 "meta": {
                   "component": "django"
                 },
-=======
-                "type": "",
-                "error": 0,
->>>>>>> 725601d6
-                "duration": 36000,
-                "start": 1633585397336896000
+                "duration": 6000,
+                "start": 1669648395800298000
               },
               {
                 "name": "django.middleware",
@@ -148,16 +130,13 @@
                 "trace_id": 0,
                 "span_id": 10,
                 "parent_id": 7,
-<<<<<<< HEAD
+                "type": "",
+                "error": 0,
                 "meta": {
                   "component": "django"
                 },
-=======
-                "type": "",
-                "error": 0,
->>>>>>> 725601d6
-                "duration": 1657000,
-                "start": 1633585397336984000
+                "duration": 323000,
+                "start": 1669648395800312000
               },
                  {
                    "name": "django.middleware",
@@ -166,16 +145,13 @@
                    "trace_id": 0,
                    "span_id": 12,
                    "parent_id": 10,
-<<<<<<< HEAD
+                   "type": "",
+                   "error": 0,
                    "meta": {
                      "component": "django"
                    },
-=======
-                   "type": "",
-                   "error": 0,
->>>>>>> 725601d6
-                   "duration": 37000,
-                   "start": 1633585397337033000
+                   "duration": 6000,
+                   "start": 1669648395800320000
                  },
                  {
                    "name": "django.middleware",
@@ -184,16 +160,13 @@
                    "trace_id": 0,
                    "span_id": 13,
                    "parent_id": 10,
-<<<<<<< HEAD
+                   "type": "",
+                   "error": 0,
                    "meta": {
                      "component": "django"
                    },
-=======
-                   "type": "",
-                   "error": 0,
->>>>>>> 725601d6
-                   "duration": 1489000,
-                   "start": 1633585397337121000
+                   "duration": 297000,
+                   "start": 1669648395800334000
                  },
                     {
                       "name": "django.middleware",
@@ -202,16 +175,13 @@
                       "trace_id": 0,
                       "span_id": 14,
                       "parent_id": 13,
-<<<<<<< HEAD
+                      "type": "",
+                      "error": 0,
                       "meta": {
                         "component": "django"
                       },
-=======
-                      "type": "",
-                      "error": 0,
->>>>>>> 725601d6
-                      "duration": 81000,
-                      "start": 1633585397337170000
+                      "duration": 20000,
+                      "start": 1669648395800341000
                     },
                     {
                       "name": "django.middleware",
@@ -220,16 +190,13 @@
                       "trace_id": 0,
                       "span_id": 15,
                       "parent_id": 13,
-<<<<<<< HEAD
+                      "type": "",
+                      "error": 0,
                       "meta": {
                         "component": "django"
                       },
-=======
-                      "type": "",
-                      "error": 0,
->>>>>>> 725601d6
-                      "duration": 1199000,
-                      "start": 1633585397337304000
+                      "duration": 247000,
+                      "start": 1669648395800369000
                     },
                        {
                          "name": "django.middleware",
@@ -238,16 +205,13 @@
                          "trace_id": 0,
                          "span_id": 17,
                          "parent_id": 15,
-<<<<<<< HEAD
+                         "type": "",
+                         "error": 0,
                          "meta": {
                            "component": "django"
                          },
-=======
-                         "type": "",
-                         "error": 0,
->>>>>>> 725601d6
-                         "duration": 1026000,
-                         "start": 1633585397337361000
+                         "duration": 213000,
+                         "start": 1669648395800385000
                        },
                           {
                             "name": "django.middleware",
@@ -256,16 +220,13 @@
                             "trace_id": 0,
                             "span_id": 19,
                             "parent_id": 17,
-<<<<<<< HEAD
+                            "type": "",
+                            "error": 0,
                             "meta": {
                               "component": "django"
                             },
-=======
-                            "type": "",
-                            "error": 0,
->>>>>>> 725601d6
-                            "duration": 31000,
-                            "start": 1633585397337409000
+                            "duration": 5000,
+                            "start": 1669648395800393000
                           },
                           {
                             "name": "django.middleware",
@@ -274,16 +235,13 @@
                             "trace_id": 0,
                             "span_id": 20,
                             "parent_id": 17,
-<<<<<<< HEAD
+                            "type": "",
+                            "error": 0,
                             "meta": {
                               "component": "django"
                             },
-=======
-                            "type": "",
-                            "error": 0,
->>>>>>> 725601d6
-                            "duration": 780000,
-                            "start": 1633585397337490000
+                            "duration": 174000,
+                            "start": 1669648395800405000
                           },
                              {
                                "name": "django.middleware",
@@ -292,16 +250,13 @@
                                "trace_id": 0,
                                "span_id": 22,
                                "parent_id": 20,
-<<<<<<< HEAD
+                               "type": "",
+                               "error": 0,
                                "meta": {
                                  "component": "django"
                                },
-=======
-                               "type": "",
-                               "error": 0,
->>>>>>> 725601d6
-                               "duration": 703000,
-                               "start": 1633585397337538000
+                               "duration": 163000,
+                               "start": 1669648395800413000
                              },
                                 {
                                   "name": "django.middleware",
@@ -310,16 +265,13 @@
                                   "trace_id": 0,
                                   "span_id": 23,
                                   "parent_id": 22,
-<<<<<<< HEAD
+                                  "type": "",
+                                  "error": 0,
                                   "meta": {
                                     "component": "django"
                                   },
-=======
-                                  "type": "",
-                                  "error": 0,
->>>>>>> 725601d6
-                                  "duration": 437000,
-                                  "start": 1633585397337774000
+                                  "duration": 147000,
+                                  "start": 1669648395800426000
                                 },
                                    {
                                      "name": "django.middleware",
@@ -328,16 +280,13 @@
                                      "trace_id": 0,
                                      "span_id": 24,
                                      "parent_id": 23,
-<<<<<<< HEAD
+                                     "type": "",
+                                     "error": 0,
                                      "meta": {
                                        "component": "django"
                                      },
-=======
-                                     "type": "",
-                                     "error": 0,
->>>>>>> 725601d6
-                                     "duration": 37000,
-                                     "start": 1633585397337882000
+                                     "duration": 7000,
+                                     "start": 1669648395800453000
                                    },
                                    {
                                      "name": "django.middleware",
@@ -346,16 +295,13 @@
                                      "trace_id": 0,
                                      "span_id": 25,
                                      "parent_id": 23,
-<<<<<<< HEAD
+                                     "type": "",
+                                     "error": 0,
                                      "meta": {
                                        "component": "django"
                                      },
-=======
-                                     "type": "",
-                                     "error": 0,
->>>>>>> 725601d6
-                                     "duration": 29000,
-                                     "start": 1633585397337966000
+                                     "duration": 5000,
+                                     "start": 1669648395800518000
                                    },
                                    {
                                      "name": "django.view",
@@ -364,16 +310,13 @@
                                      "trace_id": 0,
                                      "span_id": 26,
                                      "parent_id": 23,
-<<<<<<< HEAD
+                                     "type": "",
+                                     "error": 0,
                                      "meta": {
                                        "component": "django"
                                      },
-=======
-                                     "type": "",
-                                     "error": 0,
->>>>>>> 725601d6
-                                     "duration": 65000,
-                                     "start": 1633585397338112000
+                                     "duration": 18000,
+                                     "start": 1669648395800550000
                                    },
                           {
                             "name": "django.middleware",
@@ -382,16 +325,13 @@
                             "trace_id": 0,
                             "span_id": 21,
                             "parent_id": 17,
-<<<<<<< HEAD
+                            "type": "",
+                            "error": 0,
                             "meta": {
                               "component": "django"
                             },
-=======
-                            "type": "",
-                            "error": 0,
->>>>>>> 725601d6
-                            "duration": 39000,
-                            "start": 1633585397338317000
+                            "duration": 8000,
+                            "start": 1669648395800587000
                           },
                        {
                          "name": "django.middleware",
@@ -400,16 +340,13 @@
                          "trace_id": 0,
                          "span_id": 18,
                          "parent_id": 15,
-<<<<<<< HEAD
+                         "type": "",
+                         "error": 0,
                          "meta": {
                            "component": "django"
                          },
-=======
-                         "type": "",
-                         "error": 0,
->>>>>>> 725601d6
-                         "duration": 38000,
-                         "start": 1633585397338434000
+                         "duration": 6000,
+                         "start": 1669648395800606000
                        },
                     {
                       "name": "django.middleware",
@@ -418,16 +355,13 @@
                       "trace_id": 0,
                       "span_id": 16,
                       "parent_id": 13,
-<<<<<<< HEAD
+                      "type": "",
+                      "error": 0,
                       "meta": {
                         "component": "django"
                       },
-=======
-                      "type": "",
-                      "error": 0,
->>>>>>> 725601d6
-                      "duration": 31000,
-                      "start": 1633585397338550000
+                      "duration": 5000,
+                      "start": 1669648395800623000
                     },
               {
                 "name": "django.middleware",
@@ -436,16 +370,13 @@
                 "trace_id": 0,
                 "span_id": 11,
                 "parent_id": 7,
-<<<<<<< HEAD
+                "type": "",
+                "error": 0,
                 "meta": {
                   "component": "django"
                 },
-=======
-                "type": "",
-                "error": 0,
->>>>>>> 725601d6
-                "duration": 32000,
-                "start": 1633585397338755000
+                "duration": 5000,
+                "start": 1669648395800641000
               },
            {
              "name": "django.middleware",
@@ -454,16 +385,13 @@
              "trace_id": 0,
              "span_id": 8,
              "parent_id": 4,
-<<<<<<< HEAD
+             "type": "",
+             "error": 0,
              "meta": {
                "component": "django"
              },
-=======
-             "type": "",
-             "error": 0,
->>>>>>> 725601d6
-             "duration": 52000,
-             "start": 1633585397338863000
+             "duration": 7000,
+             "start": 1669648395800656000
            },
         {
           "name": "django.middleware",
@@ -472,14 +400,11 @@
           "trace_id": 0,
           "span_id": 5,
           "parent_id": 2,
-<<<<<<< HEAD
+          "type": "",
+          "error": 0,
           "meta": {
             "component": "django"
           },
-=======
-          "type": "",
-          "error": 0,
->>>>>>> 725601d6
-          "duration": 34000,
-          "start": 1633585397338990000
+          "duration": 6000,
+          "start": 1669648395800673000
         }]]