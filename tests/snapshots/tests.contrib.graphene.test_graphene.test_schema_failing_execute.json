[[
  {
    "name": "graphql.request",
    "service": "graphql",
    "resource": "{ patron { id name age } }",
    "trace_id": 0,
    "span_id": 1,
    "parent_id": 0,
    "type": "graphql",
    "error": 1,
    "meta": {
      "_dd.base_service": "",
      "_dd.p.dm": "-0",
      "component": "graphql",
      "error.message": "exception was raised in a graphene query\n\nGraphQL request:3:7\n2 |     {\n3 |       patron {\n  |       ^\n4 |         id",
      "error.type": "graphql.error.graphql_error.GraphQLError",
      "language": "python",
      "runtime-id": "bd29f6239b6740229c13f18d5b0d3f74"
    },
    "metrics": {
      "_dd.measured": 1,
      "_dd.top_level": 1,
      "_dd.tracer_kr": 1.0,
      "_sampling_priority_v1": 1,
      "process_id": 47948
    },
    "duration": 3427167,
    "start": 1692710307375136045
  },
     {
       "name": "graphql.parse",
       "service": "graphql",
       "resource": "graphql.parse",
       "trace_id": 0,
       "span_id": 2,
       "parent_id": 1,
       "type": "graphql",
       "error": 0,
       "meta": {
<<<<<<< HEAD
=======
         "_dd.base_service": "",
         "_dd.p.dm": "-0",
>>>>>>> 7f595f18
         "component": "graphql",
         "graphql.source": "{ patron { id name age } }"
       },
       "duration": 140959,
       "start": 1692710307375365003
     },
     {
       "name": "graphql.validate",
       "service": "graphql",
       "resource": "graphql.validate",
       "trace_id": 0,
       "span_id": 3,
       "parent_id": 1,
       "type": "graphql",
       "error": 0,
       "meta": {
<<<<<<< HEAD
=======
         "_dd.base_service": "",
         "_dd.p.dm": "-0",
>>>>>>> 7f595f18
         "component": "graphql",
         "graphql.source": "{ patron { id name age } }"
       },
       "duration": 1062625,
       "start": 1692710307375544295
     },
     {
       "name": "graphql.execute",
       "service": "graphql",
       "resource": "{ patron { id name age } }",
       "trace_id": 0,
       "span_id": 4,
       "parent_id": 1,
       "type": "graphql",
       "error": 1,
       "meta": {
<<<<<<< HEAD
=======
         "_dd.base_service": "",
         "_dd.p.dm": "-0",
>>>>>>> 7f595f18
         "component": "graphql",
         "error.message": "exception was raised in a graphene query\n\nGraphQL request:3:7\n2 |     {\n3 |       patron {\n  |       ^\n4 |         id",
         "error.type": "graphql.error.graphql_error.GraphQLError",
         "graphql.operation.type": "query",
         "graphql.source": "{ patron { id name age } }"
       },
       "metrics": {
         "_dd.measured": 1
       },
       "duration": 1875416,
       "start": 1692710307376651212
     },
        {
          "name": "graphql.resolve",
          "service": "graphql",
          "resource": "patron",
          "trace_id": 0,
          "span_id": 5,
          "parent_id": 4,
          "type": "graphql",
          "error": 1,
          "meta": {
<<<<<<< HEAD
=======
            "_dd.base_service": "",
            "_dd.p.dm": "-0",
>>>>>>> 7f595f18
            "component": "graphql",
            "error.message": "exception was raised in a graphene query",
            "error.stack": "Traceback (most recent call last):\n  File \"/root/project/ddtrace/contrib/graphql/patch.py\", line 236, in _resolver_middleware\n    return next_middleware(root, info, **args)\n  File \"/root/project/tests/contrib/graphene/test_graphene.py\", line 26, in resolve_patron\n    raise Exception(\"exception was raised in a graphene query\")\nException: exception was raised in a graphene query\n",
            "error.type": "builtins.Exception"
          },
          "duration": 1716208,
          "start": 1692710307376713212
        }]]<|MERGE_RESOLUTION|>--- conflicted
+++ resolved
@@ -37,11 +37,7 @@
        "type": "graphql",
        "error": 0,
        "meta": {
-<<<<<<< HEAD
-=======
          "_dd.base_service": "",
-         "_dd.p.dm": "-0",
->>>>>>> 7f595f18
          "component": "graphql",
          "graphql.source": "{ patron { id name age } }"
        },
@@ -58,11 +54,7 @@
        "type": "graphql",
        "error": 0,
        "meta": {
-<<<<<<< HEAD
-=======
          "_dd.base_service": "",
-         "_dd.p.dm": "-0",
->>>>>>> 7f595f18
          "component": "graphql",
          "graphql.source": "{ patron { id name age } }"
        },
@@ -79,11 +71,7 @@
        "type": "graphql",
        "error": 1,
        "meta": {
-<<<<<<< HEAD
-=======
          "_dd.base_service": "",
-         "_dd.p.dm": "-0",
->>>>>>> 7f595f18
          "component": "graphql",
          "error.message": "exception was raised in a graphene query\n\nGraphQL request:3:7\n2 |     {\n3 |       patron {\n  |       ^\n4 |         id",
          "error.type": "graphql.error.graphql_error.GraphQLError",
@@ -106,11 +94,7 @@
           "type": "graphql",
           "error": 1,
           "meta": {
-<<<<<<< HEAD
-=======
             "_dd.base_service": "",
-            "_dd.p.dm": "-0",
->>>>>>> 7f595f18
             "component": "graphql",
             "error.message": "exception was raised in a graphene query",
             "error.stack": "Traceback (most recent call last):\n  File \"/root/project/ddtrace/contrib/graphql/patch.py\", line 236, in _resolver_middleware\n    return next_middleware(root, info, **args)\n  File \"/root/project/tests/contrib/graphene/test_graphene.py\", line 26, in resolve_patron\n    raise Exception(\"exception was raised in a graphene query\")\nException: exception was raised in a graphene query\n",
