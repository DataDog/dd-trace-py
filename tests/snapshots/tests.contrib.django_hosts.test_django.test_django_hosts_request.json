[[
  {
    "name": "django.request",
    "service": "django",
    "resource": "GET ^$",
    "trace_id": 0,
    "span_id": 1,
    "parent_id": 0,
    "type": "web",
    "error": 0,
    "meta": {
      "_dd.base_service": "",
      "_dd.p.dm": "-0",
      "component": "django",
      "django.request.class": "django.core.handlers.wsgi.WSGIRequest",
      "django.response.class": "django.http.response.HttpResponse",
      "django.user.is_authenticated": "False",
      "django.view": "tests.contrib.django_hosts.views.index",
      "http.method": "GET",
      "http.route": "^$",
      "http.status_code": "200",
      "http.url": "http://app.example.org/",
      "language": "python",
      "runtime-id": "1fa48a58a4cd4d4baf7e1c70c1105e77",
      "span.kind": "server"
    },
    "metrics": {
      "_dd.measured": 1,
      "_dd.top_level": 1,
      "_dd.tracer_kr": 1.0,
      "_sampling_priority_v1": 1,
      "process_id": 35094
    },
    "duration": 20788750,
    "start": 1692709074222672627
  },
     {
       "name": "django.middleware",
       "service": "django",
       "resource": "django_hosts.middleware.HostsRequestMiddleware.__call__",
       "trace_id": 0,
       "span_id": 2,
       "parent_id": 1,
       "type": "",
       "error": 0,
       "meta": {
<<<<<<< HEAD
=======
         "_dd.base_service": "",
>>>>>>> dda9f05c
         "component": "django"
       },
       "duration": 20226417,
       "start": 1692709074222953668
     },
        {
          "name": "django.middleware",
          "service": "django",
          "resource": "django_hosts.middleware.HostsRequestMiddleware.process_request",
          "trace_id": 0,
          "span_id": 3,
          "parent_id": 2,
          "type": "",
          "error": 0,
          "meta": {
<<<<<<< HEAD
=======
            "_dd.base_service": "",
>>>>>>> dda9f05c
            "component": "django"
          },
          "duration": 317208,
          "start": 1692709074222993835
        },
        {
          "name": "django.middleware",
          "service": "django",
          "resource": "django.contrib.sessions.middleware.SessionMiddleware.__call__",
          "trace_id": 0,
          "span_id": 4,
          "parent_id": 2,
          "type": "",
          "error": 0,
          "meta": {
<<<<<<< HEAD
=======
            "_dd.base_service": "",
>>>>>>> dda9f05c
            "component": "django"
          },
          "duration": 19820958,
          "start": 1692709074223348085
        },
           {
             "name": "django.middleware",
             "service": "django",
             "resource": "django.contrib.sessions.middleware.SessionMiddleware.process_request",
             "trace_id": 0,
             "span_id": 5,
             "parent_id": 4,
             "type": "",
             "error": 0,
             "meta": {
<<<<<<< HEAD
=======
               "_dd.base_service": "",
>>>>>>> dda9f05c
               "component": "django"
             },
             "duration": 1119500,
             "start": 1692709074223385502
           },
           {
             "name": "django.middleware",
             "service": "django",
             "resource": "django.middleware.common.CommonMiddleware.__call__",
             "trace_id": 0,
             "span_id": 6,
             "parent_id": 4,
             "type": "",
             "error": 0,
             "meta": {
<<<<<<< HEAD
=======
               "_dd.base_service": "",
>>>>>>> dda9f05c
               "component": "django"
             },
             "duration": 18553166,
             "start": 1692709074224557002
           },
              {
                "name": "django.middleware",
                "service": "django",
                "resource": "django.middleware.common.CommonMiddleware.process_request",
                "trace_id": 0,
                "span_id": 8,
                "parent_id": 6,
                "type": "",
                "error": 0,
                "meta": {
<<<<<<< HEAD
=======
                  "_dd.base_service": "",
>>>>>>> dda9f05c
                  "component": "django"
                },
                "duration": 58084,
                "start": 1692709074224615418
              },
              {
                "name": "django.middleware",
                "service": "django",
                "resource": "django.middleware.csrf.CsrfViewMiddleware.__call__",
                "trace_id": 0,
                "span_id": 9,
                "parent_id": 6,
                "type": "",
                "error": 0,
                "meta": {
<<<<<<< HEAD
=======
                  "_dd.base_service": "",
>>>>>>> dda9f05c
                  "component": "django"
                },
                "duration": 18350583,
                "start": 1692709074224696627
              },
                 {
                   "name": "django.middleware",
                   "service": "django",
                   "resource": "django.middleware.csrf.CsrfViewMiddleware.process_request",
                   "trace_id": 0,
                   "span_id": 11,
                   "parent_id": 9,
                   "type": "",
                   "error": 0,
                   "meta": {
<<<<<<< HEAD
=======
                     "_dd.base_service": "",
>>>>>>> dda9f05c
                     "component": "django"
                   },
                   "duration": 27000,
                   "start": 1692709074224728877
                 },
                 {
                   "name": "django.middleware",
                   "service": "django",
                   "resource": "django.contrib.auth.middleware.AuthenticationMiddleware.__call__",
                   "trace_id": 0,
                   "span_id": 12,
                   "parent_id": 9,
                   "type": "",
                   "error": 0,
                   "meta": {
<<<<<<< HEAD
=======
                     "_dd.base_service": "",
>>>>>>> dda9f05c
                     "component": "django"
                   },
                   "duration": 18215958,
                   "start": 1692709074224776460
                 },
                    {
                      "name": "django.middleware",
                      "service": "django",
                      "resource": "django.contrib.auth.middleware.AuthenticationMiddleware.process_request",
                      "trace_id": 0,
                      "span_id": 14,
                      "parent_id": 12,
                      "type": "",
                      "error": 0,
                      "meta": {
<<<<<<< HEAD
=======
                        "_dd.base_service": "",
>>>>>>> dda9f05c
                        "component": "django"
                      },
                      "duration": 24750,
                      "start": 1692709074224805752
                    },
                    {
                      "name": "django.middleware",
                      "service": "django",
                      "resource": "django.contrib.messages.middleware.MessageMiddleware.__call__",
                      "trace_id": 0,
                      "span_id": 15,
                      "parent_id": 12,
                      "type": "",
                      "error": 0,
                      "meta": {
<<<<<<< HEAD
=======
                        "_dd.base_service": "",
>>>>>>> dda9f05c
                        "component": "django"
                      },
                      "duration": 18130417,
                      "start": 1692709074224850085
                    },
                       {
                         "name": "django.middleware",
                         "service": "django",
                         "resource": "django.contrib.messages.middleware.MessageMiddleware.process_request",
                         "trace_id": 0,
                         "span_id": 16,
                         "parent_id": 15,
                         "type": "",
                         "error": 0,
                         "meta": {
<<<<<<< HEAD
=======
                           "_dd.base_service": "",
>>>>>>> dda9f05c
                           "component": "django"
                         },
                         "duration": 6562500,
                         "start": 1692709074224878502
                       },
                       {
                         "name": "django.middleware",
                         "service": "django",
                         "resource": "django.middleware.clickjacking.XFrameOptionsMiddleware.__call__",
                         "trace_id": 0,
                         "span_id": 17,
                         "parent_id": 15,
                         "type": "",
                         "error": 0,
                         "meta": {
<<<<<<< HEAD
=======
                           "_dd.base_service": "",
>>>>>>> dda9f05c
                           "component": "django"
                         },
                         "duration": 11422250,
                         "start": 1692709074231497418
                       },
                          {
                            "name": "django.middleware",
                            "service": "django",
                            "resource": "django.middleware.security.SecurityMiddleware.__call__",
                            "trace_id": 0,
                            "span_id": 19,
                            "parent_id": 17,
                            "type": "",
                            "error": 0,
                            "meta": {
<<<<<<< HEAD
=======
                              "_dd.base_service": "",
>>>>>>> dda9f05c
                              "component": "django"
                            },
                            "duration": 11302584,
                            "start": 1692709074231556793
                          },
                             {
                               "name": "django.middleware",
                               "service": "django",
                               "resource": "django.middleware.security.SecurityMiddleware.process_request",
                               "trace_id": 0,
                               "span_id": 21,
                               "parent_id": 19,
                               "type": "",
                               "error": 0,
                               "meta": {
<<<<<<< HEAD
=======
                                 "_dd.base_service": "",
>>>>>>> dda9f05c
                                 "component": "django"
                               },
                               "duration": 24708,
                               "start": 1692709074231590585
                             },
                             {
                               "name": "django.middleware",
                               "service": "django",
                               "resource": "django_hosts.middleware.HostsResponseMiddleware.__call__",
                               "trace_id": 0,
                               "span_id": 22,
                               "parent_id": 19,
                               "type": "",
                               "error": 0,
                               "meta": {
<<<<<<< HEAD
=======
                                 "_dd.base_service": "",
>>>>>>> dda9f05c
                                 "component": "django"
                               },
                               "duration": 11153500,
                               "start": 1692709074231638002
                             },
                                {
                                  "name": "django.middleware",
                                  "service": "django",
                                  "resource": "django.middleware.csrf.CsrfViewMiddleware.process_view",
                                  "trace_id": 0,
                                  "span_id": 24,
                                  "parent_id": 22,
                                  "type": "",
                                  "error": 0,
                                  "meta": {
<<<<<<< HEAD
=======
                                    "_dd.base_service": "",
>>>>>>> dda9f05c
                                    "component": "django"
                                  },
                                  "duration": 59667,
                                  "start": 1692709074242331168
                                },
                                {
                                  "name": "django.view",
                                  "service": "django",
                                  "resource": "tests.contrib.django_hosts.views.index",
                                  "trace_id": 0,
                                  "span_id": 25,
                                  "parent_id": 22,
                                  "type": "",
                                  "error": 0,
                                  "meta": {
<<<<<<< HEAD
=======
                                    "_dd.base_service": "",
>>>>>>> dda9f05c
                                    "component": "django"
                                  },
                                  "duration": 227125,
                                  "start": 1692709074242459752
                                },
                                {
                                  "name": "django.middleware",
                                  "service": "django",
                                  "resource": "django_hosts.middleware.HostsResponseMiddleware.process_response",
                                  "trace_id": 0,
                                  "span_id": 26,
                                  "parent_id": 22,
                                  "type": "",
                                  "error": 0,
                                  "meta": {
<<<<<<< HEAD
=======
                                    "_dd.base_service": "",
>>>>>>> dda9f05c
                                    "component": "django"
                                  },
                                  "duration": 52750,
                                  "start": 1692709074242724668
                                },
                             {
                               "name": "django.middleware",
                               "service": "django",
                               "resource": "django.middleware.security.SecurityMiddleware.process_response",
                               "trace_id": 0,
                               "span_id": 23,
                               "parent_id": 19,
                               "type": "",
                               "error": 0,
                               "meta": {
<<<<<<< HEAD
=======
                                 "_dd.base_service": "",
>>>>>>> dda9f05c
                                 "component": "django"
                               },
                               "duration": 36042,
                               "start": 1692709074242810835
                             },
                          {
                            "name": "django.middleware",
                            "service": "django",
                            "resource": "django.middleware.clickjacking.XFrameOptionsMiddleware.process_response",
                            "trace_id": 0,
                            "span_id": 20,
                            "parent_id": 17,
                            "type": "",
                            "error": 0,
                            "meta": {
<<<<<<< HEAD
=======
                              "_dd.base_service": "",
>>>>>>> dda9f05c
                              "component": "django"
                            },
                            "duration": 29166,
                            "start": 1692709074242878252
                          },
                       {
                         "name": "django.middleware",
                         "service": "django",
                         "resource": "django.contrib.messages.middleware.MessageMiddleware.process_response",
                         "trace_id": 0,
                         "span_id": 18,
                         "parent_id": 15,
                         "type": "",
                         "error": 0,
                         "meta": {
<<<<<<< HEAD
=======
                           "_dd.base_service": "",
>>>>>>> dda9f05c
                           "component": "django"
                         },
                         "duration": 26458,
                         "start": 1692709074242937752
                       },
                 {
                   "name": "django.middleware",
                   "service": "django",
                   "resource": "django.middleware.csrf.CsrfViewMiddleware.process_response",
                   "trace_id": 0,
                   "span_id": 13,
                   "parent_id": 9,
                   "type": "",
                   "error": 0,
                   "meta": {
<<<<<<< HEAD
=======
                     "_dd.base_service": "",
>>>>>>> dda9f05c
                     "component": "django"
                   },
                   "duration": 21667,
                   "start": 1692709074243012918
                 },
              {
                "name": "django.middleware",
                "service": "django",
                "resource": "django.middleware.common.CommonMiddleware.process_response",
                "trace_id": 0,
                "span_id": 10,
                "parent_id": 6,
                "type": "",
                "error": 0,
                "meta": {
<<<<<<< HEAD
=======
                  "_dd.base_service": "",
>>>>>>> dda9f05c
                  "component": "django"
                },
                "duration": 29083,
                "start": 1692709074243066627
              },
           {
             "name": "django.middleware",
             "service": "django",
             "resource": "django.contrib.sessions.middleware.SessionMiddleware.process_response",
             "trace_id": 0,
             "span_id": 7,
             "parent_id": 4,
             "type": "",
             "error": 0,
             "meta": {
<<<<<<< HEAD
=======
               "_dd.base_service": "",
>>>>>>> dda9f05c
               "component": "django"
             },
             "duration": 24833,
             "start": 1692709074243130002
           }]]<|MERGE_RESOLUTION|>--- conflicted
+++ resolved
@@ -44,10 +44,7 @@
        "type": "",
        "error": 0,
        "meta": {
-<<<<<<< HEAD
-=======
          "_dd.base_service": "",
->>>>>>> dda9f05c
          "component": "django"
        },
        "duration": 20226417,
@@ -63,10 +60,7 @@
           "type": "",
           "error": 0,
           "meta": {
-<<<<<<< HEAD
-=======
             "_dd.base_service": "",
->>>>>>> dda9f05c
             "component": "django"
           },
           "duration": 317208,
@@ -82,10 +76,7 @@
           "type": "",
           "error": 0,
           "meta": {
-<<<<<<< HEAD
-=======
             "_dd.base_service": "",
->>>>>>> dda9f05c
             "component": "django"
           },
           "duration": 19820958,
@@ -101,10 +92,7 @@
              "type": "",
              "error": 0,
              "meta": {
-<<<<<<< HEAD
-=======
                "_dd.base_service": "",
->>>>>>> dda9f05c
                "component": "django"
              },
              "duration": 1119500,
@@ -120,10 +108,7 @@
              "type": "",
              "error": 0,
              "meta": {
-<<<<<<< HEAD
-=======
                "_dd.base_service": "",
->>>>>>> dda9f05c
                "component": "django"
              },
              "duration": 18553166,
@@ -139,10 +124,7 @@
                 "type": "",
                 "error": 0,
                 "meta": {
-<<<<<<< HEAD
-=======
                   "_dd.base_service": "",
->>>>>>> dda9f05c
                   "component": "django"
                 },
                 "duration": 58084,
@@ -158,10 +140,7 @@
                 "type": "",
                 "error": 0,
                 "meta": {
-<<<<<<< HEAD
-=======
                   "_dd.base_service": "",
->>>>>>> dda9f05c
                   "component": "django"
                 },
                 "duration": 18350583,
@@ -177,10 +156,7 @@
                    "type": "",
                    "error": 0,
                    "meta": {
-<<<<<<< HEAD
-=======
                      "_dd.base_service": "",
->>>>>>> dda9f05c
                      "component": "django"
                    },
                    "duration": 27000,
@@ -196,10 +172,7 @@
                    "type": "",
                    "error": 0,
                    "meta": {
-<<<<<<< HEAD
-=======
                      "_dd.base_service": "",
->>>>>>> dda9f05c
                      "component": "django"
                    },
                    "duration": 18215958,
@@ -215,10 +188,7 @@
                       "type": "",
                       "error": 0,
                       "meta": {
-<<<<<<< HEAD
-=======
                         "_dd.base_service": "",
->>>>>>> dda9f05c
                         "component": "django"
                       },
                       "duration": 24750,
@@ -234,10 +204,7 @@
                       "type": "",
                       "error": 0,
                       "meta": {
-<<<<<<< HEAD
-=======
                         "_dd.base_service": "",
->>>>>>> dda9f05c
                         "component": "django"
                       },
                       "duration": 18130417,
@@ -253,10 +220,7 @@
                          "type": "",
                          "error": 0,
                          "meta": {
-<<<<<<< HEAD
-=======
                            "_dd.base_service": "",
->>>>>>> dda9f05c
                            "component": "django"
                          },
                          "duration": 6562500,
@@ -272,10 +236,7 @@
                          "type": "",
                          "error": 0,
                          "meta": {
-<<<<<<< HEAD
-=======
                            "_dd.base_service": "",
->>>>>>> dda9f05c
                            "component": "django"
                          },
                          "duration": 11422250,
@@ -291,10 +252,7 @@
                             "type": "",
                             "error": 0,
                             "meta": {
-<<<<<<< HEAD
-=======
                               "_dd.base_service": "",
->>>>>>> dda9f05c
                               "component": "django"
                             },
                             "duration": 11302584,
@@ -310,10 +268,7 @@
                                "type": "",
                                "error": 0,
                                "meta": {
-<<<<<<< HEAD
-=======
                                  "_dd.base_service": "",
->>>>>>> dda9f05c
                                  "component": "django"
                                },
                                "duration": 24708,
@@ -329,10 +284,7 @@
                                "type": "",
                                "error": 0,
                                "meta": {
-<<<<<<< HEAD
-=======
                                  "_dd.base_service": "",
->>>>>>> dda9f05c
                                  "component": "django"
                                },
                                "duration": 11153500,
@@ -348,10 +300,7 @@
                                   "type": "",
                                   "error": 0,
                                   "meta": {
-<<<<<<< HEAD
-=======
                                     "_dd.base_service": "",
->>>>>>> dda9f05c
                                     "component": "django"
                                   },
                                   "duration": 59667,
@@ -367,10 +316,7 @@
                                   "type": "",
                                   "error": 0,
                                   "meta": {
-<<<<<<< HEAD
-=======
                                     "_dd.base_service": "",
->>>>>>> dda9f05c
                                     "component": "django"
                                   },
                                   "duration": 227125,
@@ -386,10 +332,7 @@
                                   "type": "",
                                   "error": 0,
                                   "meta": {
-<<<<<<< HEAD
-=======
                                     "_dd.base_service": "",
->>>>>>> dda9f05c
                                     "component": "django"
                                   },
                                   "duration": 52750,
@@ -405,10 +348,7 @@
                                "type": "",
                                "error": 0,
                                "meta": {
-<<<<<<< HEAD
-=======
                                  "_dd.base_service": "",
->>>>>>> dda9f05c
                                  "component": "django"
                                },
                                "duration": 36042,
@@ -424,10 +364,7 @@
                             "type": "",
                             "error": 0,
                             "meta": {
-<<<<<<< HEAD
-=======
                               "_dd.base_service": "",
->>>>>>> dda9f05c
                               "component": "django"
                             },
                             "duration": 29166,
@@ -443,10 +380,7 @@
                          "type": "",
                          "error": 0,
                          "meta": {
-<<<<<<< HEAD
-=======
                            "_dd.base_service": "",
->>>>>>> dda9f05c
                            "component": "django"
                          },
                          "duration": 26458,
@@ -462,10 +396,7 @@
                    "type": "",
                    "error": 0,
                    "meta": {
-<<<<<<< HEAD
-=======
                      "_dd.base_service": "",
->>>>>>> dda9f05c
                      "component": "django"
                    },
                    "duration": 21667,
@@ -481,10 +412,7 @@
                 "type": "",
                 "error": 0,
                 "meta": {
-<<<<<<< HEAD
-=======
                   "_dd.base_service": "",
->>>>>>> dda9f05c
                   "component": "django"
                 },
                 "duration": 29083,
@@ -500,10 +428,7 @@
              "type": "",
              "error": 0,
              "meta": {
-<<<<<<< HEAD
-=======
                "_dd.base_service": "",
->>>>>>> dda9f05c
                "component": "django"
              },
              "duration": 24833,
