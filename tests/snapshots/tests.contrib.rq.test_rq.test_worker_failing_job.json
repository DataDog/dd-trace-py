--- conflicted
+++ resolved
@@ -69,10 +69,7 @@
           "type": "",
           "error": 1,
           "meta": {
-<<<<<<< HEAD
-=======
             "_dd.base_service": "",
->>>>>>> dda9f05c
             "component": "rq",
             "error.message": "error",
             "error.stack": "Traceback (most recent call last):\n  File \"/root/project/ddtrace/contrib/rq/__init__.py\", line 215, in traced_job_perform\n    return func(*args, **kwargs)\n  File \"/root/project/.riot/venv_py3916_mock_pytest_pytest-mock_coverage_pytest-cov_opentracing_hypothesis6451_rq~181_click712/lib/python3.9/site-packages/rq/job.py\", line 709, in perform\n    self._result = self._execute()\n  File \"/root/project/.riot/venv_py3916_mock_pytest_pytest-mock_coverage_pytest-cov_opentracing_hypothesis6451_rq~181_click712/lib/python3.9/site-packages/rq/job.py\", line 732, in _execute\n    result = self.func(*self.args, **self.kwargs)\n  File \"/root/project/tests/contrib/rq/jobs.py\", line 10, in job_fail\n    raise MyException(\"error\")\ntests.contrib.rq.jobs.MyException: error\n",
