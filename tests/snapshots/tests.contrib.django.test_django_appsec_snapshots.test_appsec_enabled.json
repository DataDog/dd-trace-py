[[
  {
    "name": "django.request",
    "service": "django",
    "resource": "GET ^$",
    "trace_id": 0,
    "span_id": 1,
    "parent_id": 0,
    "type": "web",
    "error": 0,
    "meta": {
      "_dd.appsec.event_rules.version": "1.7.1",
      "_dd.appsec.waf.version": "1.13.1",
      "_dd.base_service": "",
      "_dd.p.dm": "-0",
      "_dd.runtime_family": "python",
      "asgi.version": "3.0",
      "component": "django",
      "django.request.class": "django.core.handlers.asgi.ASGIRequest",
      "django.response.class": "django.http.response.HttpResponse",
      "django.user.is_authenticated": "False",
      "django.view": "tests.contrib.django.views.index",
      "http.client_ip": "127.0.0.1",
      "http.method": "GET",
      "http.route": "^$",
      "http.status_code": "200",
      "http.url": "http://localhost:8000/",
      "http.useragent": "python-requests/2.28.2",
      "http.version": "1.1",
      "language": "python",
      "network.client.ip": "127.0.0.1",
      "runtime-id": "b2c7ce6a4c114a098e6aa511fb939d25",
      "span.kind": "server"
    },
    "metrics": {
      "_dd.appsec.enabled": 1.0,
      "_dd.appsec.event_rules.error_count": 0,
      "_dd.appsec.event_rules.loaded": 144,
      "_dd.appsec.waf.duration": 96.626,
      "_dd.appsec.waf.duration_ext": 147.81951904296875,
      "_dd.measured": 1,
      "_dd.top_level": 1,
      "_dd.tracer_kr": 1.0,
      "_sampling_priority_v1": 1,
      "process_id": 20221
    },
    "duration": 2914917,
    "start": 1692647408949458722
  },
     {
       "name": "django.middleware",
       "service": "django",
       "resource": "django.contrib.sessions.middleware.SessionMiddleware.__call__",
       "trace_id": 0,
       "span_id": 2,
       "parent_id": 1,
       "type": "",
       "error": 0,
       "meta": {
<<<<<<< HEAD
=======
         "_dd.base_service": "",
>>>>>>> dda9f05c
         "component": "django"
       },
       "duration": 1699417,
       "start": 1692647408950162097
     },
        {
          "name": "django.middleware",
          "service": "django",
          "resource": "django.contrib.sessions.middleware.SessionMiddleware.process_request",
          "trace_id": 0,
          "span_id": 3,
          "parent_id": 2,
          "type": "",
          "error": 0,
          "meta": {
<<<<<<< HEAD
=======
            "_dd.base_service": "",
>>>>>>> dda9f05c
            "component": "django"
          },
          "duration": 34625,
          "start": 1692647408950207805
        },
        {
          "name": "django.middleware",
          "service": "django",
          "resource": "django.middleware.common.CommonMiddleware.__call__",
          "trace_id": 0,
          "span_id": 4,
          "parent_id": 2,
          "type": "",
          "error": 0,
          "meta": {
<<<<<<< HEAD
=======
            "_dd.base_service": "",
>>>>>>> dda9f05c
            "component": "django"
          },
          "duration": 1566291,
          "start": 1692647408950263889
        },
           {
             "name": "django.middleware",
             "service": "django",
             "resource": "django.middleware.common.CommonMiddleware.process_request",
             "trace_id": 0,
             "span_id": 6,
             "parent_id": 4,
             "type": "",
             "error": 0,
             "meta": {
<<<<<<< HEAD
=======
               "_dd.base_service": "",
>>>>>>> dda9f05c
               "component": "django"
             },
             "duration": 28375,
             "start": 1692647408950281930
           },
           {
             "name": "django.middleware",
             "service": "django",
             "resource": "django.middleware.csrf.CsrfViewMiddleware.__call__",
             "trace_id": 0,
             "span_id": 7,
             "parent_id": 4,
             "type": "",
             "error": 0,
             "meta": {
<<<<<<< HEAD
=======
               "_dd.base_service": "",
>>>>>>> dda9f05c
               "component": "django"
             },
             "duration": 1474875,
             "start": 1692647408950323972
           },
              {
                "name": "django.middleware",
                "service": "django",
                "resource": "django.middleware.csrf.CsrfViewMiddleware.process_request",
                "trace_id": 0,
                "span_id": 9,
                "parent_id": 7,
                "type": "",
                "error": 0,
                "meta": {
<<<<<<< HEAD
=======
                  "_dd.base_service": "",
>>>>>>> dda9f05c
                  "component": "django"
                },
                "duration": 13125,
                "start": 1692647408950340055
              },
              {
                "name": "django.middleware",
                "service": "django",
                "resource": "django.contrib.auth.middleware.AuthenticationMiddleware.__call__",
                "trace_id": 0,
                "span_id": 10,
                "parent_id": 7,
                "type": "",
                "error": 0,
                "meta": {
<<<<<<< HEAD
=======
                  "_dd.base_service": "",
>>>>>>> dda9f05c
                  "component": "django"
                },
                "duration": 1398792,
                "start": 1692647408950373180
              },
                 {
                   "name": "django.middleware",
                   "service": "django",
                   "resource": "django.contrib.auth.middleware.AuthenticationMiddleware.process_request",
                   "trace_id": 0,
                   "span_id": 12,
                   "parent_id": 10,
                   "type": "",
                   "error": 0,
                   "meta": {
<<<<<<< HEAD
=======
                     "_dd.base_service": "",
>>>>>>> dda9f05c
                     "component": "django"
                   },
                   "duration": 13125,
                   "start": 1692647408950388180
                 },
                 {
                   "name": "django.middleware",
                   "service": "django",
                   "resource": "django.contrib.messages.middleware.MessageMiddleware.__call__",
                   "trace_id": 0,
                   "span_id": 13,
                   "parent_id": 10,
                   "type": "",
                   "error": 0,
                   "meta": {
<<<<<<< HEAD
=======
                     "_dd.base_service": "",
>>>>>>> dda9f05c
                     "component": "django"
                   },
                   "duration": 1353125,
                   "start": 1692647408950412430
                 },
                    {
                      "name": "django.middleware",
                      "service": "django",
                      "resource": "django.contrib.messages.middleware.MessageMiddleware.process_request",
                      "trace_id": 0,
                      "span_id": 14,
                      "parent_id": 13,
                      "type": "",
                      "error": 0,
                      "meta": {
<<<<<<< HEAD
=======
                        "_dd.base_service": "",
>>>>>>> dda9f05c
                        "component": "django"
                      },
                      "duration": 36334,
                      "start": 1692647408950426805
                    },
                    {
                      "name": "django.middleware",
                      "service": "django",
                      "resource": "django.middleware.clickjacking.XFrameOptionsMiddleware.__call__",
                      "trace_id": 0,
                      "span_id": 15,
                      "parent_id": 13,
                      "type": "",
                      "error": 0,
                      "meta": {
<<<<<<< HEAD
=======
                        "_dd.base_service": "",
>>>>>>> dda9f05c
                        "component": "django"
                      },
                      "duration": 1260125,
                      "start": 1692647408950475847
                    },
                       {
                         "name": "django.middleware",
                         "service": "django",
                         "resource": "django.middleware.security.SecurityMiddleware.__call__",
                         "trace_id": 0,
                         "span_id": 17,
                         "parent_id": 15,
                         "type": "",
                         "error": 0,
                         "meta": {
<<<<<<< HEAD
=======
                           "_dd.base_service": "",
>>>>>>> dda9f05c
                           "component": "django"
                         },
                         "duration": 1204917,
                         "start": 1692647408950492847
                       },
                          {
                            "name": "django.middleware",
                            "service": "django",
                            "resource": "django.middleware.security.SecurityMiddleware.process_request",
                            "trace_id": 0,
                            "span_id": 19,
                            "parent_id": 17,
                            "type": "",
                            "error": 0,
                            "meta": {
<<<<<<< HEAD
=======
                              "_dd.base_service": "",
>>>>>>> dda9f05c
                              "component": "django"
                            },
                            "duration": 10541,
                            "start": 1692647408950507389
                          },
                          {
                            "name": "django.middleware",
                            "service": "django",
                            "resource": "tests.contrib.django.middleware.ClsMiddleware.__call__",
                            "trace_id": 0,
                            "span_id": 20,
                            "parent_id": 17,
                            "type": "",
                            "error": 0,
                            "meta": {
<<<<<<< HEAD
=======
                              "_dd.base_service": "",
>>>>>>> dda9f05c
                              "component": "django"
                            },
                            "duration": 1116875,
                            "start": 1692647408950530764
                          },
                             {
                               "name": "django.middleware",
                               "service": "django",
                               "resource": "tests.contrib.django.middleware.fn_middleware",
                               "trace_id": 0,
                               "span_id": 22,
                               "parent_id": 20,
                               "type": "",
                               "error": 0,
                               "meta": {
<<<<<<< HEAD
=======
                                 "_dd.base_service": "",
>>>>>>> dda9f05c
                                 "component": "django"
                               },
                               "duration": 1096458,
                               "start": 1692647408950543597
                             },
                                {
                                  "name": "django.middleware",
                                  "service": "django",
                                  "resource": "tests.contrib.django.middleware.EverythingMiddleware.__call__",
                                  "trace_id": 0,
                                  "span_id": 23,
                                  "parent_id": 22,
                                  "type": "",
                                  "error": 0,
                                  "meta": {
<<<<<<< HEAD
=======
                                    "_dd.base_service": "",
>>>>>>> dda9f05c
                                    "component": "django"
                                  },
                                  "duration": 1066208,
                                  "start": 1692647408950558847
                                },
                                   {
                                     "name": "django.middleware",
                                     "service": "django",
                                     "resource": "django.middleware.csrf.CsrfViewMiddleware.process_view",
                                     "trace_id": 0,
                                     "span_id": 24,
                                     "parent_id": 23,
                                     "type": "",
                                     "error": 0,
                                     "meta": {
<<<<<<< HEAD
=======
                                       "_dd.base_service": "",
>>>>>>> dda9f05c
                                       "component": "django"
                                     },
                                     "duration": 59292,
                                     "start": 1692647408950980305
                                   },
                                   {
                                     "name": "django.middleware",
                                     "service": "django",
                                     "resource": "tests.contrib.django.middleware.EverythingMiddleware.process_view",
                                     "trace_id": 0,
                                     "span_id": 25,
                                     "parent_id": 23,
                                     "type": "",
                                     "error": 0,
                                     "meta": {
<<<<<<< HEAD
=======
                                       "_dd.base_service": "",
>>>>>>> dda9f05c
                                       "component": "django"
                                     },
                                     "duration": 20250,
                                     "start": 1692647408951188680
                                   },
                                   {
                                     "name": "django.view",
                                     "service": "django",
                                     "resource": "tests.contrib.django.views.index",
                                     "trace_id": 0,
                                     "span_id": 26,
                                     "parent_id": 23,
                                     "type": "",
                                     "error": 0,
                                     "meta": {
<<<<<<< HEAD
=======
                                       "_dd.base_service": "",
>>>>>>> dda9f05c
                                       "component": "django"
                                     },
                                     "duration": 42292,
                                     "start": 1692647408951354680
                                   },
                          {
                            "name": "django.middleware",
                            "service": "django",
                            "resource": "django.middleware.security.SecurityMiddleware.process_response",
                            "trace_id": 0,
                            "span_id": 21,
                            "parent_id": 17,
                            "type": "",
                            "error": 0,
                            "meta": {
<<<<<<< HEAD
=======
                              "_dd.base_service": "",
>>>>>>> dda9f05c
                              "component": "django"
                            },
                            "duration": 26708,
                            "start": 1692647408951662889
                          },
                       {
                         "name": "django.middleware",
                         "service": "django",
                         "resource": "django.middleware.clickjacking.XFrameOptionsMiddleware.process_response",
                         "trace_id": 0,
                         "span_id": 18,
                         "parent_id": 15,
                         "type": "",
                         "error": 0,
                         "meta": {
<<<<<<< HEAD
=======
                           "_dd.base_service": "",
>>>>>>> dda9f05c
                           "component": "django"
                         },
                         "duration": 16500,
                         "start": 1692647408951712305
                       },
                    {
                      "name": "django.middleware",
                      "service": "django",
                      "resource": "django.contrib.messages.middleware.MessageMiddleware.process_response",
                      "trace_id": 0,
                      "span_id": 16,
                      "parent_id": 13,
                      "type": "",
                      "error": 0,
                      "meta": {
<<<<<<< HEAD
=======
                        "_dd.base_service": "",
>>>>>>> dda9f05c
                        "component": "django"
                      },
                      "duration": 12125,
                      "start": 1692647408951746472
                    },
              {
                "name": "django.middleware",
                "service": "django",
                "resource": "django.middleware.csrf.CsrfViewMiddleware.process_response",
                "trace_id": 0,
                "span_id": 11,
                "parent_id": 7,
                "type": "",
                "error": 0,
                "meta": {
<<<<<<< HEAD
=======
                  "_dd.base_service": "",
>>>>>>> dda9f05c
                  "component": "django"
                },
                "duration": 10208,
                "start": 1692647408951781847
              },
           {
             "name": "django.middleware",
             "service": "django",
             "resource": "django.middleware.common.CommonMiddleware.process_response",
             "trace_id": 0,
             "span_id": 8,
             "parent_id": 4,
             "type": "",
             "error": 0,
             "meta": {
<<<<<<< HEAD
=======
               "_dd.base_service": "",
>>>>>>> dda9f05c
               "component": "django"
             },
             "duration": 14167,
             "start": 1692647408951808805
           },
        {
          "name": "django.middleware",
          "service": "django",
          "resource": "django.contrib.sessions.middleware.SessionMiddleware.process_response",
          "trace_id": 0,
          "span_id": 5,
          "parent_id": 2,
          "type": "",
          "error": 0,
          "meta": {
<<<<<<< HEAD
=======
            "_dd.base_service": "",
>>>>>>> dda9f05c
            "component": "django"
          },
          "duration": 14417,
          "start": 1692647408951840180
        }]]<|MERGE_RESOLUTION|>--- conflicted
+++ resolved
@@ -57,10 +57,7 @@
        "type": "",
        "error": 0,
        "meta": {
-<<<<<<< HEAD
-=======
          "_dd.base_service": "",
->>>>>>> dda9f05c
          "component": "django"
        },
        "duration": 1699417,
@@ -76,10 +73,7 @@
           "type": "",
           "error": 0,
           "meta": {
-<<<<<<< HEAD
-=======
             "_dd.base_service": "",
->>>>>>> dda9f05c
             "component": "django"
           },
           "duration": 34625,
@@ -95,10 +89,7 @@
           "type": "",
           "error": 0,
           "meta": {
-<<<<<<< HEAD
-=======
             "_dd.base_service": "",
->>>>>>> dda9f05c
             "component": "django"
           },
           "duration": 1566291,
@@ -114,10 +105,7 @@
              "type": "",
              "error": 0,
              "meta": {
-<<<<<<< HEAD
-=======
                "_dd.base_service": "",
->>>>>>> dda9f05c
                "component": "django"
              },
              "duration": 28375,
@@ -133,10 +121,7 @@
              "type": "",
              "error": 0,
              "meta": {
-<<<<<<< HEAD
-=======
                "_dd.base_service": "",
->>>>>>> dda9f05c
                "component": "django"
              },
              "duration": 1474875,
@@ -152,10 +137,7 @@
                 "type": "",
                 "error": 0,
                 "meta": {
-<<<<<<< HEAD
-=======
                   "_dd.base_service": "",
->>>>>>> dda9f05c
                   "component": "django"
                 },
                 "duration": 13125,
@@ -171,10 +153,7 @@
                 "type": "",
                 "error": 0,
                 "meta": {
-<<<<<<< HEAD
-=======
                   "_dd.base_service": "",
->>>>>>> dda9f05c
                   "component": "django"
                 },
                 "duration": 1398792,
@@ -190,10 +169,7 @@
                    "type": "",
                    "error": 0,
                    "meta": {
-<<<<<<< HEAD
-=======
                      "_dd.base_service": "",
->>>>>>> dda9f05c
                      "component": "django"
                    },
                    "duration": 13125,
@@ -209,10 +185,7 @@
                    "type": "",
                    "error": 0,
                    "meta": {
-<<<<<<< HEAD
-=======
                      "_dd.base_service": "",
->>>>>>> dda9f05c
                      "component": "django"
                    },
                    "duration": 1353125,
@@ -228,10 +201,7 @@
                       "type": "",
                       "error": 0,
                       "meta": {
-<<<<<<< HEAD
-=======
                         "_dd.base_service": "",
->>>>>>> dda9f05c
                         "component": "django"
                       },
                       "duration": 36334,
@@ -247,10 +217,7 @@
                       "type": "",
                       "error": 0,
                       "meta": {
-<<<<<<< HEAD
-=======
                         "_dd.base_service": "",
->>>>>>> dda9f05c
                         "component": "django"
                       },
                       "duration": 1260125,
@@ -266,10 +233,7 @@
                          "type": "",
                          "error": 0,
                          "meta": {
-<<<<<<< HEAD
-=======
                            "_dd.base_service": "",
->>>>>>> dda9f05c
                            "component": "django"
                          },
                          "duration": 1204917,
@@ -285,10 +249,7 @@
                             "type": "",
                             "error": 0,
                             "meta": {
-<<<<<<< HEAD
-=======
                               "_dd.base_service": "",
->>>>>>> dda9f05c
                               "component": "django"
                             },
                             "duration": 10541,
@@ -304,10 +265,7 @@
                             "type": "",
                             "error": 0,
                             "meta": {
-<<<<<<< HEAD
-=======
                               "_dd.base_service": "",
->>>>>>> dda9f05c
                               "component": "django"
                             },
                             "duration": 1116875,
@@ -323,10 +281,7 @@
                                "type": "",
                                "error": 0,
                                "meta": {
-<<<<<<< HEAD
-=======
                                  "_dd.base_service": "",
->>>>>>> dda9f05c
                                  "component": "django"
                                },
                                "duration": 1096458,
@@ -342,10 +297,7 @@
                                   "type": "",
                                   "error": 0,
                                   "meta": {
-<<<<<<< HEAD
-=======
                                     "_dd.base_service": "",
->>>>>>> dda9f05c
                                     "component": "django"
                                   },
                                   "duration": 1066208,
@@ -361,10 +313,7 @@
                                      "type": "",
                                      "error": 0,
                                      "meta": {
-<<<<<<< HEAD
-=======
                                        "_dd.base_service": "",
->>>>>>> dda9f05c
                                        "component": "django"
                                      },
                                      "duration": 59292,
@@ -380,10 +329,7 @@
                                      "type": "",
                                      "error": 0,
                                      "meta": {
-<<<<<<< HEAD
-=======
                                        "_dd.base_service": "",
->>>>>>> dda9f05c
                                        "component": "django"
                                      },
                                      "duration": 20250,
@@ -399,10 +345,7 @@
                                      "type": "",
                                      "error": 0,
                                      "meta": {
-<<<<<<< HEAD
-=======
                                        "_dd.base_service": "",
->>>>>>> dda9f05c
                                        "component": "django"
                                      },
                                      "duration": 42292,
@@ -418,10 +361,7 @@
                             "type": "",
                             "error": 0,
                             "meta": {
-<<<<<<< HEAD
-=======
                               "_dd.base_service": "",
->>>>>>> dda9f05c
                               "component": "django"
                             },
                             "duration": 26708,
@@ -437,10 +377,7 @@
                          "type": "",
                          "error": 0,
                          "meta": {
-<<<<<<< HEAD
-=======
                            "_dd.base_service": "",
->>>>>>> dda9f05c
                            "component": "django"
                          },
                          "duration": 16500,
@@ -456,10 +393,7 @@
                       "type": "",
                       "error": 0,
                       "meta": {
-<<<<<<< HEAD
-=======
                         "_dd.base_service": "",
->>>>>>> dda9f05c
                         "component": "django"
                       },
                       "duration": 12125,
@@ -475,10 +409,7 @@
                 "type": "",
                 "error": 0,
                 "meta": {
-<<<<<<< HEAD
-=======
                   "_dd.base_service": "",
->>>>>>> dda9f05c
                   "component": "django"
                 },
                 "duration": 10208,
@@ -494,10 +425,7 @@
              "type": "",
              "error": 0,
              "meta": {
-<<<<<<< HEAD
-=======
                "_dd.base_service": "",
->>>>>>> dda9f05c
                "component": "django"
              },
              "duration": 14167,
@@ -513,10 +441,7 @@
           "type": "",
           "error": 0,
           "meta": {
-<<<<<<< HEAD
-=======
             "_dd.base_service": "",
->>>>>>> dda9f05c
             "component": "django"
           },
           "duration": 14417,
