--- conflicted
+++ resolved
@@ -44,11 +44,7 @@
        "type": "",
        "error": 0,
        "meta": {
-<<<<<<< HEAD
-=======
          "_dd.base_service": "",
-         "_dd.p.dm": "-0",
->>>>>>> 7f595f18
          "component": "flask",
          "flask.endpoint": "hello",
          "flask.url_rule": "/stream"
@@ -66,11 +62,7 @@
           "type": "",
           "error": 0,
           "meta": {
-<<<<<<< HEAD
-=======
             "_dd.base_service": "",
-            "_dd.p.dm": "-0",
->>>>>>> 7f595f18
             "component": "flask"
           },
           "duration": 29833,
@@ -86,11 +78,7 @@
           "type": "",
           "error": 0,
           "meta": {
-<<<<<<< HEAD
-=======
             "_dd.base_service": "",
-            "_dd.p.dm": "-0",
->>>>>>> 7f595f18
             "component": "flask"
           },
           "duration": 30416,
@@ -106,11 +94,7 @@
           "type": "",
           "error": 0,
           "meta": {
-<<<<<<< HEAD
-=======
             "_dd.base_service": "",
-            "_dd.p.dm": "-0",
->>>>>>> 7f595f18
             "component": "flask"
           },
           "duration": 92958,
@@ -126,11 +110,7 @@
              "type": "",
              "error": 0,
              "meta": {
-<<<<<<< HEAD
-=======
                "_dd.base_service": "",
-               "_dd.p.dm": "-0",
->>>>>>> 7f595f18
                "component": "flask"
              },
              "duration": 39417,
@@ -146,11 +126,7 @@
           "type": "",
           "error": 0,
           "meta": {
-<<<<<<< HEAD
-=======
             "_dd.base_service": "",
-            "_dd.p.dm": "-0",
->>>>>>> 7f595f18
             "component": "flask"
           },
           "duration": 20958,
@@ -166,11 +142,7 @@
           "type": "",
           "error": 0,
           "meta": {
-<<<<<<< HEAD
-=======
             "_dd.base_service": "",
-            "_dd.p.dm": "-0",
->>>>>>> 7f595f18
             "component": "flask"
           },
           "duration": 23500,
@@ -186,11 +158,7 @@
           "type": "",
           "error": 0,
           "meta": {
-<<<<<<< HEAD
-=======
             "_dd.base_service": "",
-            "_dd.p.dm": "-0",
->>>>>>> 7f595f18
             "component": "flask"
           },
           "duration": 18875,
@@ -206,11 +174,7 @@
        "type": "",
        "error": 0,
        "meta": {
-<<<<<<< HEAD
-=======
          "_dd.base_service": "",
-         "_dd.p.dm": "-0",
->>>>>>> 7f595f18
          "component": "flask"
        },
        "duration": 436916,
