--- conflicted
+++ resolved
@@ -30,11 +30,7 @@
       "openai.response.id": "cmpl-76n1xLvRKv3mfjx7hJ41UHrHy9ar6",
       "openai.response.model": "ada",
       "openai.user.api_key": "sk-...key>",
-<<<<<<< HEAD
-      "runtime-id": "5856aa89f2244ee7b006981068f968a3"
-=======
       "runtime-id": "8c92d3e850d9413593bf481d805039d1"
->>>>>>> 2f41d4ac
     },
     "metrics": {
       "_dd.measured": 1,
@@ -43,15 +39,8 @@
       "_sample_rate": 1.0,
       "_sampling_priority_v1": 1,
       "openai.organization.ratelimit.requests.remaining": 2999,
-<<<<<<< HEAD
-      "openai.organization.ratelimit.tokens.remaining": 249979,
-      "process_id": 7683
-=======
       "openai.organization.ratelimit.tokens.remaining": 249983,
-      "openai.response.choices_count": 1,
-      "openai.response.created": 1681852801,
       "process_id": 20673
->>>>>>> 2f41d4ac
     },
     "duration": 21745000,
     "start": 1701268849462298000
