--- conflicted
+++ resolved
@@ -10,7 +10,7 @@
     "error": 0,
     "meta": {
       "_dd.p.dm": "-0",
-      "_dd.p.tid": "67a102ed00000000",
+      "_dd.p.tid": "679bca4500000000",
       "langchain.request.api_key": "...key>",
       "langchain.request.model": "gpt-3.5-turbo-instruct",
       "langchain.request.openai.parameters.frequency_penalty": "0",
@@ -23,30 +23,22 @@
       "langchain.request.prompts.0": "Which team won the 2019 NBA finals?",
       "langchain.request.provider": "openai",
       "langchain.request.type": "llm",
-      "langchain.response.completions.0.finish_reason": "length",
+      "langchain.response.completions.0.finish_reason": "stop",
       "langchain.response.completions.0.logprobs": "None",
-      "langchain.response.completions.0.text": "I am a helpful assistant.",
+      "langchain.response.completions.0.text": "\\n\\nThe Toronto Raptors won the 2019 NBA Finals.",
       "language": "python",
-      "runtime-id": "78a3ac00072b4dbd85dcb18195090178"
+      "runtime-id": "a3a3f4530e0641dcb8e323c08c91c8ce"
     },
     "metrics": {
       "_dd.measured": 1,
       "_dd.top_level": 1,
       "_dd.tracer_kr": 1.0,
       "_sampling_priority_v1": 1,
-<<<<<<< HEAD
-      "langchain.tokens.completion_tokens": 5,
-      "langchain.tokens.prompt_tokens": 5,
-      "langchain.tokens.total_cost": 1.7500000000000002e-05,
-      "langchain.tokens.total_tokens": 10,
-      "process_id": 79446
-=======
       "langchain.tokens.completion_tokens": 12,
       "langchain.tokens.prompt_tokens": 10,
       "langchain.tokens.total_tokens": 22,
       "process_id": 82010
->>>>>>> 848c9215
     },
-    "duration": 3067000,
-    "start": 1738605293256880000
+    "duration": 3471000,
+    "start": 1738263109367504000
   }]]