[[
  {
    "name": "flask.request",
    "service": "flask",
    "resource": "GET /stream",
    "trace_id": 0,
    "span_id": 1,
    "parent_id": 0,
    "type": "web",
    "meta": {
      "_dd.p.dm": "-0",
      "flask.endpoint": "hello",
      "flask.url_rule": "/stream",
      "flask.version": "0.12.5",
      "http.method": "GET",
      "http.route": "/stream",
      "http.status_code": "200",
      "http.url": "http://0.0.0.0:8000/stream",
      "http.useragent": "python-httpx/x.xx.x",
      "runtime-id": "8ec5319f821046f3af3847f7a71514c5"
    },
    "metrics": {
      "_dd.agent_psr": 1.0,
      "_dd.measured": 1,
      "_dd.top_level": 1,
      "_dd.tracer_kr": 1.0,
      "_sampling_priority_v1": 1,
<<<<<<< HEAD
      "system.pid": 36608
=======
      "process_id": 72327
>>>>>>> 89459032
    },
    "duration": 546000,
    "start": 1665502609959889000
  },
     {
       "name": "flask.application",
       "service": "flask",
       "resource": "GET /stream",
       "trace_id": 0,
       "span_id": 2,
       "parent_id": 1,
       "meta": {
         "flask.endpoint": "hello",
         "flask.url_rule": "/stream"
       },
       "duration": 224000,
       "start": 1665502609960068000
     },
        {
          "name": "flask.try_trigger_before_first_request_functions",
          "service": "flask",
          "resource": "flask.try_trigger_before_first_request_functions",
          "trace_id": 0,
          "span_id": 4,
          "parent_id": 2,
          "duration": 6000,
          "start": 1665502609960121000
        },
        {
          "name": "flask.preprocess_request",
          "service": "flask",
          "resource": "flask.preprocess_request",
          "trace_id": 0,
          "span_id": 5,
          "parent_id": 2,
          "duration": 7000,
          "start": 1665502609960149000
        },
        {
          "name": "flask.dispatch_request",
          "service": "flask",
          "resource": "flask.dispatch_request",
          "trace_id": 0,
          "span_id": 6,
          "parent_id": 2,
          "duration": 38000,
          "start": 1665502609960170000
        },
           {
             "name": "tests.contrib.flask.app.hello",
             "service": "flask",
             "resource": "/stream",
             "trace_id": 0,
             "span_id": 10,
             "parent_id": 6,
             "duration": 19000,
             "start": 1665502609960184000
           },
        {
          "name": "flask.process_response",
          "service": "flask",
          "resource": "flask.process_response",
          "trace_id": 0,
          "span_id": 7,
          "parent_id": 2,
          "duration": 6000,
          "start": 1665502609960221000
        },
        {
          "name": "flask.do_teardown_request",
          "service": "flask",
          "resource": "flask.do_teardown_request",
          "trace_id": 0,
          "span_id": 8,
          "parent_id": 2,
          "duration": 6000,
          "start": 1665502609960259000
        },
        {
          "name": "flask.do_teardown_appcontext",
          "service": "flask",
          "resource": "flask.do_teardown_appcontext",
          "trace_id": 0,
          "span_id": 9,
          "parent_id": 2,
          "duration": 4000,
          "start": 1665502609960281000
        },
     {
       "name": "flask.response",
       "service": "flask",
       "resource": "flask.response",
       "trace_id": 0,
       "span_id": 3,
       "parent_id": 1,
       "duration": 132000,
       "start": 1665502609960297000
     }]]<|MERGE_RESOLUTION|>--- conflicted
+++ resolved
@@ -25,11 +25,7 @@
       "_dd.top_level": 1,
       "_dd.tracer_kr": 1.0,
       "_sampling_priority_v1": 1,
-<<<<<<< HEAD
-      "system.pid": 36608
-=======
       "process_id": 72327
->>>>>>> 89459032
     },
     "duration": 546000,
     "start": 1665502609959889000
