--- conflicted
+++ resolved
@@ -10,28 +10,15 @@
     "error": 0,
     "meta": {
       "language": "python",
-<<<<<<< HEAD
-      "runtime-id": "b51102c2da44486f95aef86058a9d993"
-=======
       "runtime-id": "d5f3e666fe79454c90ec7063f44787b5"
->>>>>>> 5183394c
-    },
-    "metrics": {
       "_dd.rule_psr": 0,
       "_dd.top_level": 1,
       "_dd.tracer_kr": 1.0,
       "_sampling_priority_v1": -1,
-<<<<<<< HEAD
-      "process_id": 62064
-    },
-    "duration": 52466,
-    "start": 1691173127715225723
-=======
       "process_id": 19794
     },
     "duration": 98844,
     "start": 1691163616766926118
->>>>>>> 5183394c
   },
      {
        "name": "child",
@@ -42,11 +29,6 @@
        "parent_id": 1,
        "type": "",
        "error": 0,
-<<<<<<< HEAD
-       "duration": 8697,
-       "start": 1691173127715258371
-=======
        "duration": 11972,
        "start": 1691163616766999066
->>>>>>> 5183394c
      }]]