--- conflicted
+++ resolved
@@ -21,11 +21,7 @@
       "_dd.top_level": 1,
       "_dd.tracer_kr": 1.0,
       "_sampling_priority_v1": 1,
-<<<<<<< HEAD
-      "system.pid": 95896
-=======
       "process_id": 90728
->>>>>>> 6a1948d7
     },
     "duration": 641000,
     "start": 1666809909845972000
@@ -54,11 +50,7 @@
       "_dd.top_level": 1,
       "_dd.tracer_kr": 1.0,
       "_sampling_priority_v1": 1,
-<<<<<<< HEAD
-      "system.pid": 95896
-=======
       "process_id": 90728
->>>>>>> 6a1948d7
     },
     "duration": 481000,
     "start": 1666809909879748000
