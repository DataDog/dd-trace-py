[[
  {
    "name": "openai.request",
    "service": "",
    "resource": "createCompletion",
    "trace_id": 0,
    "span_id": 1,
    "parent_id": 0,
    "type": "",
    "error": 0,
    "meta": {
      "_dd.p.dm": "-0",
      "component": "openai",
      "language": "python",
      "openai.api_base": "https://api.openai.com/v1",
      "openai.api_type": "open_ai",
      "openai.organization.name": "datadog-4",
      "openai.request.endpoint": "/v1/completions",
      "openai.request.method": "POST",
      "openai.request.model": "ada",
      "openai.request.prompt": "hello world",
      "openai.response.choices.0.finish_reason": "length",
      "openai.response.choices.0.logprobs": "returned",
      "openai.response.choices.0.text": "-to-me they will happen.\\n\\nBoth techniques were invented from experience",
      "openai.response.id": "cmpl-76n21rPkawV6HMF6RAKdLPWqYm0f0",
      "openai.response.model": "ada",
      "openai.user.api_key": "sk-...key>",
      "runtime-id": "2d2b788d52ba47f7bb07590964a8ea89"
    },
    "metrics": {
      "_dd.measured": 1,
      "_dd.top_level": 1,
      "_dd.tracer_kr": 1.0,
      "_sampling_priority_v1": 1,
      "openai.organization.ratelimit.requests.remaining": 2999,
      "openai.organization.ratelimit.tokens.remaining": 249983,
      "openai.response.choices_count": 1,
      "openai.response.created": 1681852801,
      "process_id": 22902
    },
    "duration": 15706833,
    "start": 1692652476081944637
  },
     {
       "name": "requests.request",
       "service": "openai",
       "resource": "requests.request",
       "trace_id": 0,
       "span_id": 2,
       "parent_id": 1,
       "type": "http",
       "error": 0,
       "meta": {
<<<<<<< HEAD
=======
         "_dd.base_service": "",
         "_dd.p.dm": "-0",
>>>>>>> 7f595f18
         "component": "requests",
         "http.method": "POST",
         "http.status_code": "200",
         "http.url": "https://api.openai.com/v1/completions",
         "http.useragent": "OpenAI/v1 PythonBindings/0.27.2",
         "out.host": "api.openai.com",
         "span.kind": "client"
       },
       "metrics": {
         "_dd.measured": 1,
         "_dd.top_level": 1
       },
       "duration": 3086958,
       "start": 1692652476090440637
     }]]<|MERGE_RESOLUTION|>--- conflicted
+++ resolved
@@ -51,11 +51,7 @@
        "type": "http",
        "error": 0,
        "meta": {
-<<<<<<< HEAD
-=======
          "_dd.base_service": "",
-         "_dd.p.dm": "-0",
->>>>>>> 7f595f18
          "component": "requests",
          "http.method": "POST",
          "http.status_code": "200",
