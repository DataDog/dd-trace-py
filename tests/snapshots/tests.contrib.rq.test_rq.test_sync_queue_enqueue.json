[[
  {
    "name": "rq.queue.enqueue_job",
    "service": "rq",
    "resource": "tests.contrib.rq.jobs.job_add1",
    "trace_id": 0,
    "span_id": 1,
    "parent_id": 0,
    "type": "worker",
    "error": 0,
    "meta": {
      "_dd.base_service": "",
      "_dd.p.dm": "-0",
      "component": "rq",
      "job.func_name": "tests.contrib.rq.jobs.job_add1",
      "job.id": "53d8bd79-f439-4b6e-b111-89d75b915bcd",
      "language": "python",
      "queue.name": "sync-q",
      "runtime-id": "696c3bcd1bb346e982f3c710445cbea1",
      "span.kind": "producer"
    },
    "metrics": {
      "_dd.top_level": 1,
      "_dd.tracer_kr": 1.0,
      "_sampling_priority_v1": 1,
      "process_id": 2601
    },
    "duration": 2748583,
    "start": 1692649887478447300
  },
     {
       "name": "rq.job.perform",
       "service": "rq",
       "resource": "tests.contrib.rq.jobs.job_add1",
       "trace_id": 0,
       "span_id": 2,
       "parent_id": 1,
       "type": "",
       "error": 0,
       "meta": {
<<<<<<< HEAD
=======
         "_dd.base_service": "",
>>>>>>> dda9f05c
         "component": "rq",
         "job.id": "53d8bd79-f439-4b6e-b111-89d75b915bcd"
       },
       "duration": 382625,
       "start": 1692649887480007175
     }]]<|MERGE_RESOLUTION|>--- conflicted
+++ resolved
@@ -38,10 +38,7 @@
        "type": "",
        "error": 0,
        "meta": {
-<<<<<<< HEAD
-=======
          "_dd.base_service": "",
->>>>>>> dda9f05c
          "component": "rq",
          "job.id": "53d8bd79-f439-4b6e-b111-89d75b915bcd"
        },
