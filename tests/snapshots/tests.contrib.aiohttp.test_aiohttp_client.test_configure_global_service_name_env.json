[[
  {
    "name": "aiohttp.request",
    "service": "global-service-name",
    "resource": "aiohttp.request",
    "trace_id": 0,
    "span_id": 1,
    "parent_id": 0,
    "type": "http",
    "error": 0,
    "meta": {
      "_dd.p.dm": "-0",
      "component": "aiohttp_client",
      "http.method": "GET",
      "http.status_code": "200",
      "http.status_msg": "OK",
      "http.url": "http://localhost:8001/status/200",
      "runtime-id": "8526833e8df641078cadc6c0afac4e1a"
    },
    "metrics": {
      "_dd.agent_psr": 1.0,
      "_dd.top_level": 1,
      "_dd.tracer_kr": 1.0,
      "_sampling_priority_v1": 1,
      "process_id": 48841
    },
    "duration": 13019000,
    "start": 1666808694312566000
  },
     {
       "name": "TCPConnector.connect",
       "service": "global-service-name",
       "resource": "TCPConnector.connect",
       "trace_id": 0,
       "span_id": 2,
       "parent_id": 1,
<<<<<<< HEAD
       "duration": 4273000,
       "start": 1666808694312836000
=======
       "type": "",
       "error": 0,
       "duration": 4452000,
       "start": 1646721315459826000
>>>>>>> 725601d6
     }]]<|MERGE_RESOLUTION|>--- conflicted
+++ resolved
@@ -34,13 +34,8 @@
        "trace_id": 0,
        "span_id": 2,
        "parent_id": 1,
-<<<<<<< HEAD
-       "duration": 4273000,
-       "start": 1666808694312836000
-=======
        "type": "",
        "error": 0,
        "duration": 4452000,
        "start": 1646721315459826000
->>>>>>> 725601d6
      }]]