--- conflicted
+++ resolved
@@ -9,13 +9,8 @@
     "type": "web",
     "error": 0,
     "meta": {
-<<<<<<< HEAD
-      "_dd.appsec.event_rules.version": "1.5.0",
+      "_dd.appsec.event_rules.version": "1.5.1",
       "_dd.appsec.waf.version": "1.8.1",
-=======
-      "_dd.appsec.event_rules.version": "1.5.1",
-      "_dd.appsec.waf.version": "1.6.1",
->>>>>>> f70421fc
       "_dd.p.dm": "-0",
       "_dd.runtime_family": "python",
       "asgi.version": "3.0",
