--- conflicted
+++ resolved
@@ -31,15 +31,9 @@
       "_dd.agent_psr": 1.0,
       "_dd.appsec.enabled": 1.0,
       "_dd.appsec.event_rules.error_count": 0,
-<<<<<<< HEAD
       "_dd.appsec.event_rules.loaded": 134,
-      "_dd.appsec.waf.duration": 149.733,
-      "_dd.appsec.waf.duration_ext": 190.49644470214844,
-=======
-      "_dd.appsec.event_rules.loaded": 126,
       "_dd.appsec.waf.duration": 54.666,
       "_dd.appsec.waf.duration_ext": 73.90975952148438,
->>>>>>> 4d75dc7e
       "_dd.measured": 1,
       "_dd.top_level": 1,
       "_dd.tracer_kr": 1.0,
