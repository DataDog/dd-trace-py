--- conflicted
+++ resolved
@@ -20,7 +20,7 @@
       "http.status_code": "500",
       "http.url": "http://localhost:8000/error-500/",
       "http.useragent": "python-requests/2.28.1",
-      "runtime-id": "53c8551075354feca497329e594aaa13"
+      "runtime-id": "4df0edcc55d94755951ae6fd40d4a5fe"
     },
     "metrics": {
       "_dd.agent_psr": 1.0,
@@ -28,10 +28,10 @@
       "_dd.top_level": 1,
       "_dd.tracer_kr": 1.0,
       "_sampling_priority_v1": 1,
-      "process_id": 3220
+      "process_id": 12898
     },
-    "duration": 1235260000,
-    "start": 1633585400650228000
+    "duration": 29599000,
+    "start": 1669648399191975000
   },
      {
        "name": "django.middleware",
@@ -40,16 +40,13 @@
        "trace_id": 0,
        "span_id": 2,
        "parent_id": 1,
-<<<<<<< HEAD
+       "type": "",
+       "error": 0,
        "meta": {
          "component": "django"
        },
-=======
-       "type": "",
-       "error": 0,
->>>>>>> 725601d6
-       "duration": 1234944000,
-       "start": 1633585400650403000
+       "duration": 29464000,
+       "start": 1669648399192022000
      },
         {
           "name": "django.middleware",
@@ -58,16 +55,13 @@
           "trace_id": 0,
           "span_id": 3,
           "parent_id": 2,
-<<<<<<< HEAD
+          "type": "",
+          "error": 0,
           "meta": {
             "component": "django"
           },
-=======
-          "type": "",
-          "error": 0,
->>>>>>> 725601d6
-          "duration": 83000,
-          "start": 1633585400650457000
+          "duration": 23000,
+          "start": 1669648399192034000
         },
         {
           "name": "django.middleware",
@@ -76,16 +70,13 @@
           "trace_id": 0,
           "span_id": 4,
           "parent_id": 2,
-<<<<<<< HEAD
+          "type": "",
+          "error": 0,
           "meta": {
             "component": "django"
           },
-=======
-          "type": "",
-          "error": 0,
->>>>>>> 725601d6
-          "duration": 1234647000,
-          "start": 1633585400650598000
+          "duration": 29393000,
+          "start": 1669648399192070000
         },
            {
              "name": "django.middleware",
@@ -94,16 +85,13 @@
              "trace_id": 0,
              "span_id": 6,
              "parent_id": 4,
-<<<<<<< HEAD
+             "type": "",
+             "error": 0,
              "meta": {
                "component": "django"
              },
-=======
-             "type": "",
-             "error": 0,
->>>>>>> 725601d6
-             "duration": 138000,
-             "start": 1633585400650659000
+             "duration": 18000,
+             "start": 1669648399192080000
            },
            {
              "name": "django.middleware",
@@ -112,16 +100,13 @@
              "trace_id": 0,
              "span_id": 7,
              "parent_id": 4,
-<<<<<<< HEAD
+             "type": "",
+             "error": 0,
              "meta": {
                "component": "django"
              },
-=======
-             "type": "",
-             "error": 0,
->>>>>>> 725601d6
-             "duration": 1234298000,
-             "start": 1633585400650851000
+             "duration": 29335000,
+             "start": 1669648399192107000
            },
               {
                 "name": "django.middleware",
@@ -130,16 +115,13 @@
                 "trace_id": 0,
                 "span_id": 9,
                 "parent_id": 7,
-<<<<<<< HEAD
+                "type": "",
+                "error": 0,
                 "meta": {
                   "component": "django"
                 },
-=======
-                "type": "",
-                "error": 0,
->>>>>>> 725601d6
-                "duration": 34000,
-                "start": 1633585400650900000
+                "duration": 6000,
+                "start": 1669648399192116000
               },
               {
                 "name": "django.middleware",
@@ -148,16 +130,13 @@
                 "trace_id": 0,
                 "span_id": 10,
                 "parent_id": 7,
-<<<<<<< HEAD
+                "type": "",
+                "error": 0,
                 "meta": {
                   "component": "django"
                 },
-=======
-                "type": "",
-                "error": 0,
->>>>>>> 725601d6
-                "duration": 1234075000,
-                "start": 1633585400650984000
+                "duration": 29294000,
+                "start": 1669648399192130000
               },
                  {
                    "name": "django.middleware",
@@ -166,16 +145,13 @@
                    "trace_id": 0,
                    "span_id": 12,
                    "parent_id": 10,
-<<<<<<< HEAD
+                   "type": "",
+                   "error": 0,
                    "meta": {
                      "component": "django"
                    },
-=======
-                   "type": "",
-                   "error": 0,
->>>>>>> 725601d6
-                   "duration": 37000,
-                   "start": 1633585400651031000
+                   "duration": 7000,
+                   "start": 1669648399192138000
                  },
                  {
                    "name": "django.middleware",
@@ -184,16 +160,13 @@
                    "trace_id": 0,
                    "span_id": 13,
                    "parent_id": 10,
-<<<<<<< HEAD
+                   "type": "",
+                   "error": 0,
                    "meta": {
                      "component": "django"
                    },
-=======
-                   "type": "",
-                   "error": 0,
->>>>>>> 725601d6
-                   "duration": 1233917000,
-                   "start": 1633585400651117000
+                   "duration": 29268000,
+                   "start": 1669648399192152000
                  },
                     {
                       "name": "django.middleware",
@@ -202,16 +175,13 @@
                       "trace_id": 0,
                       "span_id": 14,
                       "parent_id": 13,
-<<<<<<< HEAD
+                      "type": "",
+                      "error": 0,
                       "meta": {
                         "component": "django"
                       },
-=======
-                      "type": "",
-                      "error": 0,
->>>>>>> 725601d6
-                      "duration": 79000,
-                      "start": 1633585400651164000
+                      "duration": 20000,
+                      "start": 1669648399192160000
                     },
                     {
                       "name": "django.middleware",
@@ -220,16 +190,13 @@
                       "trace_id": 0,
                       "span_id": 15,
                       "parent_id": 13,
-<<<<<<< HEAD
+                      "type": "",
+                      "error": 0,
                       "meta": {
                         "component": "django"
                       },
-=======
-                      "type": "",
-                      "error": 0,
->>>>>>> 725601d6
-                      "duration": 1233647000,
-                      "start": 1633585400651295000
+                      "duration": 29211000,
+                      "start": 1669648399192189000
                     },
                        {
                          "name": "django.middleware",
@@ -238,16 +205,13 @@
                          "trace_id": 0,
                          "span_id": 17,
                          "parent_id": 15,
-<<<<<<< HEAD
+                         "type": "",
+                         "error": 0,
                          "meta": {
                            "component": "django"
                          },
-=======
-                         "type": "",
-                         "error": 0,
->>>>>>> 725601d6
-                         "duration": 1233493000,
-                         "start": 1633585400651351000
+                         "duration": 29172000,
+                         "start": 1669648399192206000
                        },
                           {
                             "name": "django.middleware",
@@ -256,16 +220,13 @@
                             "trace_id": 0,
                             "span_id": 19,
                             "parent_id": 17,
-<<<<<<< HEAD
+                            "type": "",
+                            "error": 0,
                             "meta": {
                               "component": "django"
                             },
-=======
-                            "type": "",
-                            "error": 0,
->>>>>>> 725601d6
-                            "duration": 31000,
-                            "start": 1633585400651398000
+                            "duration": 4000,
+                            "start": 1669648399192215000
                           },
                           {
                             "name": "django.middleware",
@@ -274,16 +235,13 @@
                             "trace_id": 0,
                             "span_id": 20,
                             "parent_id": 17,
-<<<<<<< HEAD
+                            "type": "",
+                            "error": 0,
                             "meta": {
                               "component": "django"
                             },
-=======
-                            "type": "",
-                            "error": 0,
->>>>>>> 725601d6
-                            "duration": 1233135000,
-                            "start": 1633585400651584000
+                            "duration": 29106000,
+                            "start": 1669648399192227000
                           },
                              {
                                "name": "django.middleware",
@@ -292,16 +250,13 @@
                                "trace_id": 0,
                                "span_id": 22,
                                "parent_id": 20,
-<<<<<<< HEAD
+                               "type": "",
+                               "error": 0,
                                "meta": {
                                  "component": "django"
                                },
-=======
-                               "type": "",
-                               "error": 0,
->>>>>>> 725601d6
-                               "duration": 1233060000,
-                               "start": 1633585400651633000
+                               "duration": 29093000,
+                               "start": 1669648399192235000
                              },
                                 {
                                   "name": "django.middleware",
@@ -310,16 +265,13 @@
                                   "trace_id": 0,
                                   "span_id": 23,
                                   "parent_id": 22,
-<<<<<<< HEAD
+                                  "type": "",
+                                  "error": 0,
                                   "meta": {
                                     "component": "django"
                                   },
-=======
-                                  "type": "",
-                                  "error": 0,
->>>>>>> 725601d6
-                                  "duration": 1232880000,
-                                  "start": 1633585400651761000
+                                  "duration": 29075000,
+                                  "start": 1669648399192243000
                                 },
                                    {
                                      "name": "django.middleware",
@@ -328,16 +280,13 @@
                                      "trace_id": 0,
                                      "span_id": 24,
                                      "parent_id": 23,
-<<<<<<< HEAD
-                                     "meta": {
-                                       "component": "django"
-                                     },
-=======
-                                     "type": "",
-                                     "error": 0,
->>>>>>> 725601d6
-                                     "duration": 41000,
-                                     "start": 1633585400652774000
+                                     "type": "",
+                                     "error": 0,
+                                     "meta": {
+                                       "component": "django"
+                                     },
+                                     "duration": 9000,
+                                     "start": 1669648399192636000
                                    },
                                    {
                                      "name": "django.middleware",
@@ -346,16 +295,13 @@
                                      "trace_id": 0,
                                      "span_id": 25,
                                      "parent_id": 23,
-<<<<<<< HEAD
-                                     "meta": {
-                                       "component": "django"
-                                     },
-=======
-                                     "type": "",
-                                     "error": 0,
->>>>>>> 725601d6
-                                     "duration": 31000,
-                                     "start": 1633585400652865000
+                                     "type": "",
+                                     "error": 0,
+                                     "meta": {
+                                       "component": "django"
+                                     },
+                                     "duration": 6000,
+                                     "start": 1669648399192654000
                                    },
                                    {
                                      "name": "django.view",
@@ -369,11 +315,11 @@
                                      "meta": {
                                        "component": "django",
                                        "error.msg": "Error 500",
-                                       "error.stack": "Traceback (most recent call last):\n  File \"/root/project/ddtrace/contrib/django/patch.py\", line 213, in wrapped\n    return func(*args, **kwargs)\n  File \"./tests/contrib/django/views.py\", line 66, in error_500\n    raise Exception(\"Error 500\")\nException: Error 500\n",
+                                       "error.stack": "Traceback (most recent call last):\n  File \"/Users/william.conti/Documents/dd-trace/dd-trace-py/ddtrace/contrib/django/patch.py\", line 229, in wrapped\n    return func(*args, **kwargs)\n  File \"/Users/william.conti/Documents/dd-trace/dd-trace-py/./tests/contrib/django/views.py\", line 68, in error_500\n    raise Exception(\"Error 500\")\nException: Error 500\n",
                                        "error.type": "builtins.Exception"
                                      },
-                                     "duration": 4046000,
-                                     "start": 1633585400653020000
+                                     "duration": 269000,
+                                     "start": 1669648399192687000
                                    },
                                    {
                                      "name": "django.middleware",
@@ -382,16 +328,13 @@
                                      "trace_id": 0,
                                      "span_id": 27,
                                      "parent_id": 23,
-<<<<<<< HEAD
-                                     "meta": {
-                                       "component": "django"
-                                     },
-=======
-                                     "type": "",
-                                     "error": 0,
->>>>>>> 725601d6
-                                     "duration": 37000,
-                                     "start": 1633585400657574000
+                                     "type": "",
+                                     "error": 0,
+                                     "meta": {
+                                       "component": "django"
+                                     },
+                                     "duration": 7000,
+                                     "start": 1669648399192971000
                                    },
                                    {
                                      "name": "django.middleware",
@@ -400,16 +343,13 @@
                                      "trace_id": 0,
                                      "span_id": 28,
                                      "parent_id": 23,
-<<<<<<< HEAD
-                                     "meta": {
-                                       "component": "django"
-                                     },
-=======
-                                     "type": "",
-                                     "error": 0,
->>>>>>> 725601d6
-                                     "duration": 36000,
-                                     "start": 1633585400658118000
+                                     "type": "",
+                                     "error": 0,
+                                     "meta": {
+                                       "component": "django"
+                                     },
+                                     "duration": 6000,
+                                     "start": 1669648399193007000
                                    },
                                    {
                                      "name": "django.middleware",
@@ -418,16 +358,13 @@
                                      "trace_id": 0,
                                      "span_id": 29,
                                      "parent_id": 23,
-<<<<<<< HEAD
-                                     "meta": {
-                                       "component": "django"
-                                     },
-=======
-                                     "type": "",
-                                     "error": 0,
->>>>>>> 725601d6
-                                     "duration": 30000,
-                                     "start": 1633585400658307000
+                                     "type": "",
+                                     "error": 0,
+                                     "meta": {
+                                       "component": "django"
+                                     },
+                                     "duration": 5000,
+                                     "start": 1669648399193021000
                                    },
                                    {
                                      "name": "django.middleware",
@@ -436,16 +373,13 @@
                                      "trace_id": 0,
                                      "span_id": 30,
                                      "parent_id": 23,
-<<<<<<< HEAD
-                                     "meta": {
-                                       "component": "django"
-                                     },
-=======
-                                     "type": "",
-                                     "error": 0,
->>>>>>> 725601d6
-                                     "duration": 54000,
-                                     "start": 1633585400711086000
+                                     "type": "",
+                                     "error": 0,
+                                     "meta": {
+                                       "component": "django"
+                                     },
+                                     "duration": 15000,
+                                     "start": 1669648399197746000
                                    },
                                    {
                                      "name": "django.template.render",
@@ -460,8 +394,8 @@
                                        "component": "django",
                                        "django.template.engine.class": "django.template.engine.Engine"
                                      },
-                                     "duration": 1146649000,
-                                     "start": 1633585400726971000
+                                     "duration": 19215000,
+                                     "start": 1669648399200837000
                                    },
                           {
                             "name": "django.middleware",
@@ -470,16 +404,13 @@
                             "trace_id": 0,
                             "span_id": 21,
                             "parent_id": 17,
-<<<<<<< HEAD
+                            "type": "",
+                            "error": 0,
                             "meta": {
                               "component": "django"
                             },
-=======
-                            "type": "",
-                            "error": 0,
->>>>>>> 725601d6
-                            "duration": 44000,
-                            "start": 1633585401884775000
+                            "duration": 20000,
+                            "start": 1669648399221354000
                           },
                        {
                          "name": "django.middleware",
@@ -488,16 +419,13 @@
                          "trace_id": 0,
                          "span_id": 18,
                          "parent_id": 15,
-<<<<<<< HEAD
+                         "type": "",
+                         "error": 0,
                          "meta": {
                            "component": "django"
                          },
-=======
-                         "type": "",
-                         "error": 0,
->>>>>>> 725601d6
-                         "duration": 34000,
-                         "start": 1633585401884884000
+                         "duration": 8000,
+                         "start": 1669648399221388000
                        },
                     {
                       "name": "django.middleware",
@@ -506,16 +434,13 @@
                       "trace_id": 0,
                       "span_id": 16,
                       "parent_id": 13,
-<<<<<<< HEAD
+                      "type": "",
+                      "error": 0,
                       "meta": {
                         "component": "django"
                       },
-=======
-                      "type": "",
-                      "error": 0,
->>>>>>> 725601d6
-                      "duration": 29000,
-                      "start": 1633585401884981000
+                      "duration": 7000,
+                      "start": 1669648399221409000
                     },
               {
                 "name": "django.middleware",
@@ -524,16 +449,13 @@
                 "trace_id": 0,
                 "span_id": 11,
                 "parent_id": 7,
-<<<<<<< HEAD
+                "type": "",
+                "error": 0,
                 "meta": {
                   "component": "django"
                 },
-=======
-                "type": "",
-                "error": 0,
->>>>>>> 725601d6
-                "duration": 28000,
-                "start": 1633585401885098000
+                "duration": 6000,
+                "start": 1669648399221433000
               },
            {
              "name": "django.middleware",
@@ -542,16 +464,13 @@
              "trace_id": 0,
              "span_id": 8,
              "parent_id": 4,
-<<<<<<< HEAD
+             "type": "",
+             "error": 0,
              "meta": {
                "component": "django"
              },
-=======
-             "type": "",
-             "error": 0,
->>>>>>> 725601d6
-             "duration": 34000,
-             "start": 1633585401885188000
+             "duration": 8000,
+             "start": 1669648399221451000
            },
         {
           "name": "django.middleware",
@@ -560,14 +479,11 @@
           "trace_id": 0,
           "span_id": 5,
           "parent_id": 2,
-<<<<<<< HEAD
+          "type": "",
+          "error": 0,
           "meta": {
             "component": "django"
           },
-=======
-          "type": "",
-          "error": 0,
->>>>>>> 725601d6
-          "duration": 39000,
-          "start": 1633585401885283000
+          "duration": 11000,
+          "start": 1669648399221471000
         }]]