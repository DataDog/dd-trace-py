[[
  {
    "name": "flask.request",
    "service": "flask",
    "resource": "GET /executions/subcommunicatenoshell",
    "trace_id": 0,
    "span_id": 1,
    "parent_id": 0,
    "type": "web",
    "error": 0,
    "meta": {
      "_dd.appsec.event_rules.version": "rules_good",
      "_dd.appsec.waf.version": "1.13.1",
      "_dd.base_service": "",
      "_dd.p.dm": "-0",
      "_dd.runtime_family": "python",
      "component": "flask",
      "flask.endpoint": "run_subcommunicatenoshell",
      "flask.url_rule": "/executions/subcommunicatenoshell",
      "flask.version": "2.3.1",
      "http.client_ip": "127.0.0.1",
      "http.method": "GET",
      "http.response.headers.content-length": "1",
      "http.response.headers.content-type": "text/html; charset=utf-8",
      "http.route": "/executions/subcommunicatenoshell",
      "http.status_code": "200",
      "http.url": "http://0.0.0.0:8000/executions/subcommunicatenoshell",
      "http.useragent": "python-requests/2.29.0",
      "language": "python",
      "network.client.ip": "127.0.0.1",
      "runtime-id": "3b86e984a37b4fcb879f1c4c1ac16cfb",
      "span.kind": "server"
    },
    "metrics": {
      "_dd.appsec.enabled": 1.0,
      "_dd.appsec.event_rules.error_count": 0,
      "_dd.appsec.event_rules.loaded": 5,
      "_dd.appsec.waf.duration": 11.75,
      "_dd.appsec.waf.duration_ext": 142.57431030273438,
      "_dd.measured": 1,
      "_dd.top_level": 1,
      "_dd.tracer_kr": 1.0,
      "_sampling_priority_v1": 1,
      "process_id": 15243
    },
    "duration": 9818750,
    "start": 1692722834968596882
  },
     {
       "name": "flask.application",
       "service": "flask",
       "resource": "GET /executions/subcommunicatenoshell",
       "trace_id": 0,
       "span_id": 2,
       "parent_id": 1,
       "type": "",
       "error": 0,
       "meta": {
<<<<<<< HEAD
=======
         "_dd.base_service": "",
>>>>>>> dda9f05c
         "component": "flask",
         "flask.endpoint": "run_subcommunicatenoshell",
         "flask.url_rule": "/executions/subcommunicatenoshell"
       },
       "duration": 8913209,
       "start": 1692722834968891715
     },
        {
          "name": "flask.preprocess_request",
          "service": "flask",
          "resource": "flask.preprocess_request",
          "trace_id": 0,
          "span_id": 4,
          "parent_id": 2,
          "type": "",
          "error": 0,
          "meta": {
<<<<<<< HEAD
=======
            "_dd.base_service": "",
>>>>>>> dda9f05c
            "component": "flask"
          },
          "duration": 24667,
          "start": 1692722834968997090
        },
        {
          "name": "flask.dispatch_request",
          "service": "flask",
          "resource": "flask.dispatch_request",
          "trace_id": 0,
          "span_id": 5,
          "parent_id": 2,
          "type": "",
          "error": 0,
          "meta": {
<<<<<<< HEAD
=======
            "_dd.base_service": "",
>>>>>>> dda9f05c
            "component": "flask"
          },
          "duration": 7952709,
          "start": 1692722834969056590
        },
           {
             "name": "tests.contrib.flask.app.run_subcommunicatenoshell",
             "service": "flask",
             "resource": "/executions/subcommunicatenoshell",
             "trace_id": 0,
             "span_id": 9,
             "parent_id": 5,
             "type": "",
             "error": 0,
             "meta": {
<<<<<<< HEAD
=======
               "_dd.base_service": "",
>>>>>>> dda9f05c
               "component": "flask"
             },
             "duration": 7906084,
             "start": 1692722834969085590
           },
              {
                "name": "command_execution",
                "service": "flask",
                "resource": "dir",
                "trace_id": 0,
                "span_id": 10,
                "parent_id": 9,
                "type": "system",
                "error": 0,
<<<<<<< HEAD
                "duration": 101755,
                "start": 1691167093652144646
=======
                "meta": {
                  "_dd.base_service": ""
                },
                "duration": 45166,
                "start": 1692722834969894424
>>>>>>> dda9f05c
              },
              {
                "name": "command_execution",
                "service": "flask",
                "resource": "dir",
                "trace_id": 0,
                "span_id": 11,
                "parent_id": 9,
                "type": "system",
                "error": 0,
                "meta": {
<<<<<<< HEAD
=======
                  "_dd.base_service": "",
>>>>>>> dda9f05c
                  "cmd.exec": "['dir', '-li', '/']",
                  "cmd.exit_code": "0",
                  "component": "subprocess"
                },
                "duration": 1293542,
                "start": 1692722834975571507
              },
              {
                "name": "command_execution",
                "service": "flask",
                "resource": "dir",
                "trace_id": 0,
                "span_id": 12,
                "parent_id": 9,
                "type": "system",
                "error": 0,
                "meta": {
<<<<<<< HEAD
=======
                  "_dd.base_service": "",
>>>>>>> dda9f05c
                  "cmd.exec": "['dir', '-li', '/']",
                  "cmd.exit_code": "0",
                  "component": "subprocess"
                },
                "duration": 26250,
                "start": 1692722834976939299
              },
        {
          "name": "flask.process_response",
          "service": "flask",
          "resource": "flask.process_response",
          "trace_id": 0,
          "span_id": 6,
          "parent_id": 2,
          "type": "",
          "error": 0,
          "meta": {
<<<<<<< HEAD
=======
            "_dd.base_service": "",
>>>>>>> dda9f05c
            "component": "flask"
          },
          "duration": 57333,
          "start": 1692722834977207799
        },
        {
          "name": "flask.do_teardown_request",
          "service": "flask",
          "resource": "flask.do_teardown_request",
          "trace_id": 0,
          "span_id": 7,
          "parent_id": 2,
          "type": "",
          "error": 0,
          "meta": {
<<<<<<< HEAD
=======
            "_dd.base_service": "",
>>>>>>> dda9f05c
            "component": "flask"
          },
          "duration": 26084,
          "start": 1692722834977695840
        },
        {
          "name": "flask.do_teardown_appcontext",
          "service": "flask",
          "resource": "flask.do_teardown_appcontext",
          "trace_id": 0,
          "span_id": 8,
          "parent_id": 2,
          "type": "",
          "error": 0,
          "meta": {
<<<<<<< HEAD
=======
            "_dd.base_service": "",
>>>>>>> dda9f05c
            "component": "flask"
          },
          "duration": 13083,
          "start": 1692722834977747174
        },
     {
       "name": "flask.response",
       "service": "flask",
       "resource": "flask.response",
       "trace_id": 0,
       "span_id": 3,
       "parent_id": 1,
       "type": "",
       "error": 0,
       "meta": {
<<<<<<< HEAD
=======
         "_dd.base_service": "",
>>>>>>> dda9f05c
         "component": "flask"
       },
       "duration": 553917,
       "start": 1692722834977847840
     }]]<|MERGE_RESOLUTION|>--- conflicted
+++ resolved
@@ -56,10 +56,7 @@
        "type": "",
        "error": 0,
        "meta": {
-<<<<<<< HEAD
-=======
          "_dd.base_service": "",
->>>>>>> dda9f05c
          "component": "flask",
          "flask.endpoint": "run_subcommunicatenoshell",
          "flask.url_rule": "/executions/subcommunicatenoshell"
@@ -77,10 +74,7 @@
           "type": "",
           "error": 0,
           "meta": {
-<<<<<<< HEAD
-=======
-            "_dd.base_service": "",
->>>>>>> dda9f05c
+            "_dd.base_service": "",
             "component": "flask"
           },
           "duration": 24667,
@@ -96,10 +90,7 @@
           "type": "",
           "error": 0,
           "meta": {
-<<<<<<< HEAD
-=======
-            "_dd.base_service": "",
->>>>>>> dda9f05c
+            "_dd.base_service": "",
             "component": "flask"
           },
           "duration": 7952709,
@@ -115,10 +106,7 @@
              "type": "",
              "error": 0,
              "meta": {
-<<<<<<< HEAD
-=======
                "_dd.base_service": "",
->>>>>>> dda9f05c
                "component": "flask"
              },
              "duration": 7906084,
@@ -133,16 +121,11 @@
                 "parent_id": 9,
                 "type": "system",
                 "error": 0,
-<<<<<<< HEAD
-                "duration": 101755,
-                "start": 1691167093652144646
-=======
                 "meta": {
                   "_dd.base_service": ""
                 },
                 "duration": 45166,
                 "start": 1692722834969894424
->>>>>>> dda9f05c
               },
               {
                 "name": "command_execution",
@@ -154,10 +137,7 @@
                 "type": "system",
                 "error": 0,
                 "meta": {
-<<<<<<< HEAD
-=======
                   "_dd.base_service": "",
->>>>>>> dda9f05c
                   "cmd.exec": "['dir', '-li', '/']",
                   "cmd.exit_code": "0",
                   "component": "subprocess"
@@ -175,10 +155,7 @@
                 "type": "system",
                 "error": 0,
                 "meta": {
-<<<<<<< HEAD
-=======
                   "_dd.base_service": "",
->>>>>>> dda9f05c
                   "cmd.exec": "['dir', '-li', '/']",
                   "cmd.exit_code": "0",
                   "component": "subprocess"
@@ -196,10 +173,7 @@
           "type": "",
           "error": 0,
           "meta": {
-<<<<<<< HEAD
-=======
-            "_dd.base_service": "",
->>>>>>> dda9f05c
+            "_dd.base_service": "",
             "component": "flask"
           },
           "duration": 57333,
@@ -215,10 +189,7 @@
           "type": "",
           "error": 0,
           "meta": {
-<<<<<<< HEAD
-=======
-            "_dd.base_service": "",
->>>>>>> dda9f05c
+            "_dd.base_service": "",
             "component": "flask"
           },
           "duration": 26084,
@@ -234,10 +205,7 @@
           "type": "",
           "error": 0,
           "meta": {
-<<<<<<< HEAD
-=======
-            "_dd.base_service": "",
->>>>>>> dda9f05c
+            "_dd.base_service": "",
             "component": "flask"
           },
           "duration": 13083,
@@ -253,10 +221,7 @@
        "type": "",
        "error": 0,
        "meta": {
-<<<<<<< HEAD
-=======
          "_dd.base_service": "",
->>>>>>> dda9f05c
          "component": "flask"
        },
        "duration": 553917,
