--- conflicted
+++ resolved
@@ -56,10 +56,7 @@
        "type": "",
        "error": 0,
        "meta": {
-<<<<<<< HEAD
-=======
          "_dd.base_service": "",
->>>>>>> dda9f05c
          "component": "flask",
          "flask.endpoint": "run_osspawn",
          "flask.url_rule": "/executions/osspawn"
@@ -77,10 +74,7 @@
           "type": "",
           "error": 0,
           "meta": {
-<<<<<<< HEAD
-=======
-            "_dd.base_service": "",
->>>>>>> dda9f05c
+            "_dd.base_service": "",
             "component": "flask"
           },
           "duration": 58041,
@@ -96,10 +90,7 @@
           "type": "",
           "error": 0,
           "meta": {
-<<<<<<< HEAD
-=======
-            "_dd.base_service": "",
->>>>>>> dda9f05c
+            "_dd.base_service": "",
             "component": "flask"
           },
           "duration": 23105958,
@@ -115,10 +106,7 @@
              "type": "",
              "error": 0,
              "meta": {
-<<<<<<< HEAD
-=======
                "_dd.base_service": "",
->>>>>>> dda9f05c
                "component": "flask"
              },
              "duration": 23001750,
@@ -134,10 +122,7 @@
                 "type": "system",
                 "error": 0,
                 "meta": {
-<<<<<<< HEAD
-=======
                   "_dd.base_service": "",
->>>>>>> dda9f05c
                   "cmd.exec": "['/bin/ls', '-l', '/']",
                   "cmd.exit_code": "0",
                   "component": "os"
@@ -155,10 +140,7 @@
                    "type": "system",
                    "error": 0,
                    "meta": {
-<<<<<<< HEAD
-=======
                      "_dd.base_service": "",
->>>>>>> dda9f05c
                      "cmd.exec": "['os.fork']",
                      "component": "os"
                    },
@@ -175,10 +157,7 @@
           "type": "",
           "error": 0,
           "meta": {
-<<<<<<< HEAD
-=======
-            "_dd.base_service": "",
->>>>>>> dda9f05c
+            "_dd.base_service": "",
             "component": "flask"
           },
           "duration": 227250,
@@ -194,10 +173,7 @@
           "type": "",
           "error": 0,
           "meta": {
-<<<<<<< HEAD
-=======
-            "_dd.base_service": "",
->>>>>>> dda9f05c
+            "_dd.base_service": "",
             "component": "flask"
           },
           "duration": 159125,
@@ -213,10 +189,7 @@
           "type": "",
           "error": 0,
           "meta": {
-<<<<<<< HEAD
-=======
-            "_dd.base_service": "",
->>>>>>> dda9f05c
+            "_dd.base_service": "",
             "component": "flask"
           },
           "duration": 27792,
@@ -232,10 +205,7 @@
        "type": "",
        "error": 0,
        "meta": {
-<<<<<<< HEAD
-=======
          "_dd.base_service": "",
->>>>>>> dda9f05c
          "component": "flask"
        },
        "duration": 779583,
