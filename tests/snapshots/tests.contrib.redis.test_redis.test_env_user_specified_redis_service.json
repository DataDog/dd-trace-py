--- conflicted
+++ resolved
@@ -22,12 +22,7 @@
       "_dd.top_level": 1,
       "_dd.tracer_kr": 1.0,
       "_sampling_priority_v1": 1,
-<<<<<<< HEAD
-      "db.row_count": 0,
-      "out.port": 6379,
-=======
       "network.destination.port": 6379,
->>>>>>> f5ab2ea3
       "out.redis_db": 0,
       "process_id": 783,
       "redis.args_length": 2
@@ -59,12 +54,7 @@
       "_dd.top_level": 1,
       "_dd.tracer_kr": 1.0,
       "_sampling_priority_v1": 1,
-<<<<<<< HEAD
-      "db.row_count": 0,
-      "out.port": 6379,
-=======
       "network.destination.port": 6379,
->>>>>>> f5ab2ea3
       "out.redis_db": 0,
       "process_id": 783,
       "redis.args_length": 2
