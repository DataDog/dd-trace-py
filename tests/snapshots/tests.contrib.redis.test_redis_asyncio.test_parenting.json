[[
  {
    "name": "web-request",
    "service": "test",
    "resource": "web-request",
    "trace_id": 0,
    "span_id": 1,
    "parent_id": 0,
    "meta": {
<<<<<<< HEAD
      "runtime-id": "e747caaf38324174ab96bfdf5d696fa1"
=======
      "_dd.p.dm": "-0",
      "runtime-id": "0c93831d9ac140e5ad4ab9dc71c5a6e9"
>>>>>>> 8c73f10f
    },
    "metrics": {
      "_dd.agent_psr": 1.0,
      "_dd.top_level": 1,
      "_dd.tracer_kr": 1.0,
      "_sampling_priority_v1": 1,
      "system.pid": 886
    },
    "duration": 4863666,
    "start": 1654263784912255835
  },
     {
       "name": "redis.command",
       "service": "redis",
       "resource": "SET blah boo",
       "trace_id": 0,
       "span_id": 2,
       "parent_id": 1,
       "type": "redis",
       "meta": {
         "out.host": "127.0.0.1",
         "redis.raw_command": "SET blah boo"
       },
       "metrics": {
         "_dd.measured": 1,
         "_dd.top_level": 1,
         "out.port": 6379,
         "out.redis_db": 0,
         "redis.args_length": 3
       },
       "duration": 1954833,
       "start": 1654263784912917293
     },
     {
       "name": "redis.command",
       "service": "redis",
       "resource": "GET blah",
       "trace_id": 0,
       "span_id": 3,
       "parent_id": 1,
       "type": "redis",
       "meta": {
         "out.host": "127.0.0.1",
         "redis.raw_command": "GET blah"
       },
       "metrics": {
         "_dd.measured": 1,
         "_dd.top_level": 1,
         "out.port": 6379,
         "out.redis_db": 0,
         "redis.args_length": 2
       },
       "duration": 1789625,
       "start": 1654263784915197126
     }]]<|MERGE_RESOLUTION|>--- conflicted
+++ resolved
@@ -7,12 +7,8 @@
     "span_id": 1,
     "parent_id": 0,
     "meta": {
-<<<<<<< HEAD
-      "runtime-id": "e747caaf38324174ab96bfdf5d696fa1"
-=======
       "_dd.p.dm": "-0",
       "runtime-id": "0c93831d9ac140e5ad4ab9dc71c5a6e9"
->>>>>>> 8c73f10f
     },
     "metrics": {
       "_dd.agent_psr": 1.0,
