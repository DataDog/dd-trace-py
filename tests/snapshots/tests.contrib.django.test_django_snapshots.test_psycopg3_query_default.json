--- conflicted
+++ resolved
@@ -39,10 +39,7 @@
        "type": "sql",
        "error": 0,
        "meta": {
-<<<<<<< HEAD
-=======
          "_dd.base_service": "",
->>>>>>> dda9f05c
          "component": "psycopg",
          "db.application": "None",
          "db.name": "test_postgres",
