[[
  {
    "name": "snowflake_op",
    "service": "snowflake_svc",
    "resource": "snowflake_op",
    "trace_id": 0,
    "span_id": 1,
    "parent_id": 0,
    "type": "",
    "error": 0,
    "meta": {
      "_dd.p.dm": "-0",
      "language": "python",
      "runtime-id": "1658e263f3084eaca410818e944d7d7e"
    },
    "metrics": {
      "_dd.agent_psr": 1.0,
      "_dd.top_level": 1,
      "_dd.tracer_kr": 1.0,
      "_sampling_priority_v1": 1,
      "process_id": 88705
    },
    "duration": 3425912,
    "start": 1660069796884953088
  },
     {
       "name": "sql.query",
       "service": "snowflake",
       "resource": "select current_version();",
       "trace_id": 0,
       "span_id": 2,
       "parent_id": 1,
       "type": "sql",
       "error": 0,
       "meta": {
         "component": "snowflake",
         "db.application": "PythonConnector",
         "db.name": "mock-db-name",
         "db.schema": "mock-schema-name",
         "db.user": "mock-user",
         "db.warehouse": "mock-warehouse-name",
         "out.host": "mock-account.snowflakecomputing.com",
         "sfqid": "mocksfqid-29244a72-90a0-4309-9168-9dcf67721f6d"
       },
       "metrics": {
         "_dd.measured": 1,
         "_dd.top_level": 1,
         "db.row_count": 1,
<<<<<<< HEAD
         "out.port": 443
=======
         "network.destination.port": 443
>>>>>>> f5ab2ea3
       },
       "duration": 3062000,
       "start": 1660069796885202000
     }]]<|MERGE_RESOLUTION|>--- conflicted
+++ resolved
@@ -46,11 +46,7 @@
          "_dd.measured": 1,
          "_dd.top_level": 1,
          "db.row_count": 1,
-<<<<<<< HEAD
-         "out.port": 443
-=======
          "network.destination.port": 443
->>>>>>> f5ab2ea3
        },
        "duration": 3062000,
        "start": 1660069796885202000
