--- conflicted
+++ resolved
@@ -37,12 +37,8 @@
       "http.useragent": "python-requests/2.28.2",
       "language": "python",
       "network.client.ip": "127.0.0.1",
-<<<<<<< HEAD
       "runtime-id": "a743a16ef7c74c3eabf034108ba54340",
       "span.kind": "server",
-=======
-      "runtime-id": "60b39be8a99b4c17b1f5bb09832a2892",
->>>>>>> 237aac68
       "usr.id": "123456"
     },
     "metrics": {
