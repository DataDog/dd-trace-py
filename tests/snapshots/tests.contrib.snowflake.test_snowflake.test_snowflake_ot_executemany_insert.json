[[
  {
    "name": "snowflake_op",
    "service": "snowflake_svc",
    "resource": "snowflake_op",
    "trace_id": 0,
    "span_id": 1,
    "parent_id": 0,
    "type": "",
    "error": 0,
    "meta": {
      "_dd.p.dm": "-0",
      "language": "python",
      "runtime-id": "1658e263f3084eaca410818e944d7d7e"
    },
    "metrics": {
      "_dd.agent_psr": 1.0,
      "_dd.top_level": 1,
      "_dd.tracer_kr": 1.0,
      "_sampling_priority_v1": 1,
      "process_id": 88705
    },
    "duration": 2846048,
    "start": 1660069798987997952
  },
     {
       "name": "sql.query",
       "service": "snowflake",
       "resource": "insert into t (a, b) values (%s, %s);",
       "trace_id": 0,
       "span_id": 2,
       "parent_id": 1,
       "type": "sql",
       "error": 0,
       "meta": {
         "component": "snowflake",
         "db.application": "PythonConnector",
         "db.name": "mock-db-name",
         "db.schema": "mock-schema-name",
         "db.user": "mock-user",
         "db.warehouse": "mock-warehouse-name",
         "out.host": "mock-account.snowflakecomputing.com",
         "sfqid": "mocksfqid-29244a72-90a0-4309-9168-9dcf67721f6d",
         "sql.executemany": "true"
       },
       "metrics": {
         "_dd.measured": 1,
         "_dd.top_level": 1,
         "db.row_count": 2,
<<<<<<< HEAD
         "out.port": 443
=======
         "network.destination.port": 443
>>>>>>> f5ab2ea3
       },
       "duration": 2511000,
       "start": 1660069798988266000
     }]]<|MERGE_RESOLUTION|>--- conflicted
+++ resolved
@@ -47,11 +47,7 @@
          "_dd.measured": 1,
          "_dd.top_level": 1,
          "db.row_count": 2,
-<<<<<<< HEAD
-         "out.port": 443
-=======
          "network.destination.port": 443
->>>>>>> f5ab2ea3
        },
        "duration": 2511000,
        "start": 1660069798988266000
