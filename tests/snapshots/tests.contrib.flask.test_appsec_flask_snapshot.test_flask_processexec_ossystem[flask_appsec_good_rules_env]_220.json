[[
  {
    "name": "flask.request",
    "service": "flask",
    "resource": "GET /executions/ossystem",
    "trace_id": 0,
    "span_id": 1,
    "parent_id": 0,
    "type": "web",
    "error": 0,
    "meta": {
      "_dd.appsec.event_rules.version": "rules_good",
      "_dd.appsec.waf.version": "1.13.1",
      "_dd.base_service": "",
      "_dd.p.dm": "-0",
      "_dd.runtime_family": "python",
      "component": "flask",
      "flask.endpoint": "run_ossystem",
      "flask.url_rule": "/executions/ossystem",
      "flask.version": "2.3.1",
      "http.client_ip": "127.0.0.1",
      "http.method": "GET",
      "http.response.headers.content-length": "1",
      "http.response.headers.content-type": "text/html; charset=utf-8",
      "http.route": "/executions/ossystem",
      "http.status_code": "200",
      "http.url": "http://0.0.0.0:8000/executions/ossystem",
      "http.useragent": "python-requests/2.29.0",
      "language": "python",
      "network.client.ip": "127.0.0.1",
      "runtime-id": "4da55daf726d4d53be96c08aa53082ec",
      "span.kind": "server"
    },
    "metrics": {
      "_dd.appsec.enabled": 1.0,
      "_dd.appsec.event_rules.error_count": 0,
      "_dd.appsec.event_rules.loaded": 5,
      "_dd.appsec.waf.duration": 23.792,
      "_dd.appsec.waf.duration_ext": 312.3283386230469,
      "_dd.measured": 1,
      "_dd.top_level": 1,
      "_dd.tracer_kr": 1.0,
      "_sampling_priority_v1": 1,
      "process_id": 15210
    },
    "duration": 18772416,
    "start": 1692722825165912461
  },
     {
       "name": "flask.application",
       "service": "flask",
       "resource": "GET /executions/ossystem",
       "trace_id": 0,
       "span_id": 2,
       "parent_id": 1,
       "type": "",
       "error": 0,
       "meta": {
<<<<<<< HEAD
=======
         "_dd.base_service": "",
>>>>>>> dda9f05c
         "component": "flask",
         "flask.endpoint": "run_ossystem",
         "flask.url_rule": "/executions/ossystem"
       },
       "duration": 17142708,
       "start": 1692722825166633669
     },
        {
          "name": "flask.preprocess_request",
          "service": "flask",
          "resource": "flask.preprocess_request",
          "trace_id": 0,
          "span_id": 4,
          "parent_id": 2,
          "type": "",
          "error": 0,
          "meta": {
<<<<<<< HEAD
=======
            "_dd.base_service": "",
>>>>>>> dda9f05c
            "component": "flask"
          },
          "duration": 73459,
          "start": 1692722825166938252
        },
        {
          "name": "flask.dispatch_request",
          "service": "flask",
          "resource": "flask.dispatch_request",
          "trace_id": 0,
          "span_id": 5,
          "parent_id": 2,
          "type": "",
          "error": 0,
          "meta": {
<<<<<<< HEAD
=======
            "_dd.base_service": "",
>>>>>>> dda9f05c
            "component": "flask"
          },
          "duration": 15229500,
          "start": 1692722825167100336
        },
           {
             "name": "tests.contrib.flask.app.run_ossystem",
             "service": "flask",
             "resource": "/executions/ossystem",
             "trace_id": 0,
             "span_id": 9,
             "parent_id": 5,
             "type": "",
             "error": 0,
             "meta": {
<<<<<<< HEAD
=======
               "_dd.base_service": "",
>>>>>>> dda9f05c
               "component": "flask"
             },
             "duration": 15112167,
             "start": 1692722825167171377
           },
              {
                "name": "command_execution",
                "service": "flask",
                "resource": "dir",
                "trace_id": 0,
                "span_id": 10,
                "parent_id": 9,
                "type": "system",
                "error": 0,
                "meta": {
<<<<<<< HEAD
=======
                  "_dd.base_service": "",
>>>>>>> dda9f05c
                  "cmd.exit_code": "0",
                  "cmd.shell": "dir -li /",
                  "component": "os"
                },
                "duration": 12918541,
                "start": 1692722825169082336
              },
        {
          "name": "flask.process_response",
          "service": "flask",
          "resource": "flask.process_response",
          "trace_id": 0,
          "span_id": 6,
          "parent_id": 2,
          "type": "",
          "error": 0,
          "meta": {
<<<<<<< HEAD
=======
            "_dd.base_service": "",
>>>>>>> dda9f05c
            "component": "flask"
          },
          "duration": 154333,
          "start": 1692722825182732044
        },
        {
          "name": "flask.do_teardown_request",
          "service": "flask",
          "resource": "flask.do_teardown_request",
          "trace_id": 0,
          "span_id": 7,
          "parent_id": 2,
          "type": "",
          "error": 0,
          "meta": {
<<<<<<< HEAD
=======
            "_dd.base_service": "",
>>>>>>> dda9f05c
            "component": "flask"
          },
          "duration": 49625,
          "start": 1692722825183587711
        },
        {
          "name": "flask.do_teardown_appcontext",
          "service": "flask",
          "resource": "flask.do_teardown_appcontext",
          "trace_id": 0,
          "span_id": 8,
          "parent_id": 2,
          "type": "",
          "error": 0,
          "meta": {
<<<<<<< HEAD
=======
            "_dd.base_service": "",
>>>>>>> dda9f05c
            "component": "flask"
          },
          "duration": 25500,
          "start": 1692722825183689961
        },
     {
       "name": "flask.response",
       "service": "flask",
       "resource": "flask.response",
       "trace_id": 0,
       "span_id": 3,
       "parent_id": 1,
       "type": "",
       "error": 0,
       "meta": {
<<<<<<< HEAD
=======
         "_dd.base_service": "",
>>>>>>> dda9f05c
         "component": "flask"
       },
       "duration": 862375,
       "start": 1692722825183797377
     }]]<|MERGE_RESOLUTION|>--- conflicted
+++ resolved
@@ -56,10 +56,7 @@
        "type": "",
        "error": 0,
        "meta": {
-<<<<<<< HEAD
-=======
          "_dd.base_service": "",
->>>>>>> dda9f05c
          "component": "flask",
          "flask.endpoint": "run_ossystem",
          "flask.url_rule": "/executions/ossystem"
@@ -77,10 +74,7 @@
           "type": "",
           "error": 0,
           "meta": {
-<<<<<<< HEAD
-=======
             "_dd.base_service": "",
->>>>>>> dda9f05c
             "component": "flask"
           },
           "duration": 73459,
@@ -96,10 +90,7 @@
           "type": "",
           "error": 0,
           "meta": {
-<<<<<<< HEAD
-=======
             "_dd.base_service": "",
->>>>>>> dda9f05c
             "component": "flask"
           },
           "duration": 15229500,
@@ -115,10 +106,7 @@
              "type": "",
              "error": 0,
              "meta": {
-<<<<<<< HEAD
-=======
                "_dd.base_service": "",
->>>>>>> dda9f05c
                "component": "flask"
              },
              "duration": 15112167,
@@ -134,10 +122,7 @@
                 "type": "system",
                 "error": 0,
                 "meta": {
-<<<<<<< HEAD
-=======
                   "_dd.base_service": "",
->>>>>>> dda9f05c
                   "cmd.exit_code": "0",
                   "cmd.shell": "dir -li /",
                   "component": "os"
@@ -155,10 +140,7 @@
           "type": "",
           "error": 0,
           "meta": {
-<<<<<<< HEAD
-=======
             "_dd.base_service": "",
->>>>>>> dda9f05c
             "component": "flask"
           },
           "duration": 154333,
@@ -174,10 +156,7 @@
           "type": "",
           "error": 0,
           "meta": {
-<<<<<<< HEAD
-=======
             "_dd.base_service": "",
->>>>>>> dda9f05c
             "component": "flask"
           },
           "duration": 49625,
@@ -193,10 +172,7 @@
           "type": "",
           "error": 0,
           "meta": {
-<<<<<<< HEAD
-=======
             "_dd.base_service": "",
->>>>>>> dda9f05c
             "component": "flask"
           },
           "duration": 25500,
@@ -212,10 +188,7 @@
        "type": "",
        "error": 0,
        "meta": {
-<<<<<<< HEAD
-=======
          "_dd.base_service": "",
->>>>>>> dda9f05c
          "component": "flask"
        },
        "duration": 862375,
