[[
  {
    "name": "django.request",
    "service": "django",
    "resource": "GET ^$",
    "trace_id": 0,
    "span_id": 1,
    "parent_id": 0,
    "type": "web",
    "error": 0,
    "meta": {
<<<<<<< HEAD
      "_dd.appsec.event_rules.version": "1.5.1",
      "_dd.appsec.waf.version": "1.6.1",
=======
      "_dd.appsec.event_rules.version": "",
      "_dd.appsec.waf.version": "1.8.2",
>>>>>>> 853ec79a
      "_dd.p.dm": "-0",
      "_dd.runtime_family": "python",
      "asgi.version": "3.0",
      "component": "django",
      "django.request.class": "django.core.handlers.asgi.ASGIRequest",
      "django.response.class": "django.http.response.HttpResponse",
      "django.user.is_authenticated": "False",
      "django.view": "tests.contrib.django.views.index",
      "http.client_ip": "1.1.1.1",
      "http.method": "GET",
      "http.route": "^$",
      "http.status_code": "200",
      "http.url": "http://localhost:8000/",
      "http.useragent": "python-requests/2.28.1",
      "http.version": "1.1",
      "language": "python",
      "network.client.ip": "1.1.1.1",
      "runtime-id": "65c8a8d04976400998104795e281ccc9"
    },
    "metrics": {
      "_dd.agent_psr": 1.0,
      "_dd.appsec.enabled": 1.0,
      "_dd.appsec.event_rules.error_count": 0,
      "_dd.appsec.event_rules.loaded": 4,
      "_dd.appsec.waf.duration": 6.047,
      "_dd.appsec.waf.duration_ext": 50.78315734863281,
      "_dd.measured": 1,
      "_dd.top_level": 1,
      "_dd.tracer_kr": 1.0,
      "_sampling_priority_v1": 1,
      "process_id": 809094
    },
    "duration": 2402042,
    "start": 1675790104370677376
  },
     {
       "name": "django.middleware",
       "service": "django",
       "resource": "django.contrib.sessions.middleware.SessionMiddleware.__call__",
       "trace_id": 0,
       "span_id": 2,
       "parent_id": 1,
       "type": "",
       "error": 0,
       "meta": {
         "component": "django"
       },
       "duration": 1531273,
       "start": 1675790104371160042
     },
        {
          "name": "django.middleware",
          "service": "django",
          "resource": "django.contrib.sessions.middleware.SessionMiddleware.process_request",
          "trace_id": 0,
          "span_id": 3,
          "parent_id": 2,
          "type": "",
          "error": 0,
          "meta": {
            "component": "django"
          },
          "duration": 16380,
          "start": 1675790104371175006
        },
        {
          "name": "django.middleware",
          "service": "django",
          "resource": "django.middleware.common.CommonMiddleware.__call__",
          "trace_id": 0,
          "span_id": 4,
          "parent_id": 2,
          "type": "",
          "error": 0,
          "meta": {
            "component": "django"
          },
          "duration": 1463069,
          "start": 1675790104371205065
        },
           {
             "name": "django.middleware",
             "service": "django",
             "resource": "django.middleware.common.CommonMiddleware.process_request",
             "trace_id": 0,
             "span_id": 6,
             "parent_id": 4,
             "type": "",
             "error": 0,
             "meta": {
               "component": "django"
             },
             "duration": 25228,
             "start": 1675790104371216017
           },
           {
             "name": "django.middleware",
             "service": "django",
             "resource": "django.middleware.csrf.CsrfViewMiddleware.__call__",
             "trace_id": 0,
             "span_id": 7,
             "parent_id": 4,
             "type": "",
             "error": 0,
             "meta": {
               "component": "django"
             },
             "duration": 1391454,
             "start": 1675790104371253502
           },
              {
                "name": "django.middleware",
                "service": "django",
                "resource": "django.middleware.csrf.CsrfViewMiddleware.process_request",
                "trace_id": 0,
                "span_id": 9,
                "parent_id": 7,
                "type": "",
                "error": 0,
                "meta": {
                  "component": "django"
                },
                "duration": 7840,
                "start": 1675790104371264742
              },
              {
                "name": "django.middleware",
                "service": "django",
                "resource": "django.contrib.auth.middleware.AuthenticationMiddleware.__call__",
                "trace_id": 0,
                "span_id": 10,
                "parent_id": 7,
                "type": "",
                "error": 0,
                "meta": {
                  "component": "django"
                },
                "duration": 1340808,
                "start": 1675790104371284944
              },
                 {
                   "name": "django.middleware",
                   "service": "django",
                   "resource": "django.contrib.auth.middleware.AuthenticationMiddleware.process_request",
                   "trace_id": 0,
                   "span_id": 12,
                   "parent_id": 10,
                   "type": "",
                   "error": 0,
                   "meta": {
                     "component": "django"
                   },
                   "duration": 7983,
                   "start": 1675790104371294822
                 },
                 {
                   "name": "django.middleware",
                   "service": "django",
                   "resource": "django.contrib.messages.middleware.MessageMiddleware.__call__",
                   "trace_id": 0,
                   "span_id": 13,
                   "parent_id": 10,
                   "type": "",
                   "error": 0,
                   "meta": {
                     "component": "django"
                   },
                   "duration": 1307226,
                   "start": 1675790104371313986
                 },
                    {
                      "name": "django.middleware",
                      "service": "django",
                      "resource": "django.contrib.messages.middleware.MessageMiddleware.process_request",
                      "trace_id": 0,
                      "span_id": 14,
                      "parent_id": 13,
                      "type": "",
                      "error": 0,
                      "meta": {
                        "component": "django"
                      },
                      "duration": 26003,
                      "start": 1675790104371325122
                    },
                    {
                      "name": "django.middleware",
                      "service": "django",
                      "resource": "django.middleware.clickjacking.XFrameOptionsMiddleware.__call__",
                      "trace_id": 0,
                      "span_id": 15,
                      "parent_id": 13,
                      "type": "",
                      "error": 0,
                      "meta": {
                        "component": "django"
                      },
                      "duration": 1237380,
                      "start": 1675790104371362719
                    },
                       {
                         "name": "django.middleware",
                         "service": "django",
                         "resource": "django.middleware.security.SecurityMiddleware.__call__",
                         "trace_id": 0,
                         "span_id": 17,
                         "parent_id": 15,
                         "type": "",
                         "error": 0,
                         "meta": {
                           "component": "django"
                         },
                         "duration": 1196384,
                         "start": 1675790104371373632
                       },
                          {
                            "name": "django.middleware",
                            "service": "django",
                            "resource": "django.middleware.security.SecurityMiddleware.process_request",
                            "trace_id": 0,
                            "span_id": 19,
                            "parent_id": 17,
                            "type": "",
                            "error": 0,
                            "meta": {
                              "component": "django"
                            },
                            "duration": 5641,
                            "start": 1675790104371384732
                          },
                          {
                            "name": "django.middleware",
                            "service": "django",
                            "resource": "tests.contrib.django.middleware.ClsMiddleware.__call__",
                            "trace_id": 0,
                            "span_id": 20,
                            "parent_id": 17,
                            "type": "",
                            "error": 0,
                            "meta": {
                              "component": "django"
                            },
                            "duration": 1119738,
                            "start": 1675790104371403622
                          },
                             {
                               "name": "django.middleware",
                               "service": "django",
                               "resource": "tests.contrib.django.middleware.fn_middleware",
                               "trace_id": 0,
                               "span_id": 22,
                               "parent_id": 20,
                               "type": "",
                               "error": 0,
                               "meta": {
                                 "component": "django"
                               },
                               "duration": 1101666,
                               "start": 1675790104371415700
                             },
                                {
                                  "name": "django.middleware",
                                  "service": "django",
                                  "resource": "tests.contrib.django.middleware.EverythingMiddleware.__call__",
                                  "trace_id": 0,
                                  "span_id": 23,
                                  "parent_id": 22,
                                  "type": "",
                                  "error": 0,
                                  "meta": {
                                    "component": "django"
                                  },
                                  "duration": 1084477,
                                  "start": 1675790104371425926
                                },
                                   {
                                     "name": "django.middleware",
                                     "service": "django",
                                     "resource": "django.middleware.csrf.CsrfViewMiddleware.process_view",
                                     "trace_id": 0,
                                     "span_id": 24,
                                     "parent_id": 23,
                                     "type": "",
                                     "error": 0,
                                     "meta": {
                                       "component": "django"
                                     },
                                     "duration": 11487,
                                     "start": 1675790104371776098
                                   },
                                   {
                                     "name": "django.middleware",
                                     "service": "django",
                                     "resource": "tests.contrib.django.middleware.EverythingMiddleware.process_view",
                                     "trace_id": 0,
                                     "span_id": 25,
                                     "parent_id": 23,
                                     "type": "",
                                     "error": 0,
                                     "meta": {
                                       "component": "django"
                                     },
                                     "duration": 6521,
                                     "start": 1675790104371950131
                                   },
                                   {
                                     "name": "django.view",
                                     "service": "django",
                                     "resource": "tests.contrib.django.views.index",
                                     "trace_id": 0,
                                     "span_id": 26,
                                     "parent_id": 23,
                                     "type": "",
                                     "error": 0,
                                     "meta": {
                                       "component": "django"
                                     },
                                     "duration": 85900,
                                     "start": 1675790104372142016
                                   },
                          {
                            "name": "django.middleware",
                            "service": "django",
                            "resource": "django.middleware.security.SecurityMiddleware.process_response",
                            "trace_id": 0,
                            "span_id": 21,
                            "parent_id": 17,
                            "type": "",
                            "error": 0,
                            "meta": {
                              "component": "django"
                            },
                            "duration": 29861,
                            "start": 1675790104372534698
                          },
                       {
                         "name": "django.middleware",
                         "service": "django",
                         "resource": "django.middleware.clickjacking.XFrameOptionsMiddleware.process_response",
                         "trace_id": 0,
                         "span_id": 18,
                         "parent_id": 15,
                         "type": "",
                         "error": 0,
                         "meta": {
                           "component": "django"
                         },
                         "duration": 11408,
                         "start": 1675790104372583578
                       },
                    {
                      "name": "django.middleware",
                      "service": "django",
                      "resource": "django.contrib.messages.middleware.MessageMiddleware.process_response",
                      "trace_id": 0,
                      "span_id": 16,
                      "parent_id": 13,
                      "type": "",
                      "error": 0,
                      "meta": {
                        "component": "django"
                      },
                      "duration": 6545,
                      "start": 1675790104372610062
                    },
              {
                "name": "django.middleware",
                "service": "django",
                "resource": "django.middleware.csrf.CsrfViewMiddleware.process_response",
                "trace_id": 0,
                "span_id": 11,
                "parent_id": 7,
                "type": "",
                "error": 0,
                "meta": {
                  "component": "django"
                },
                "duration": 5669,
                "start": 1675790104372634659
              },
           {
             "name": "django.middleware",
             "service": "django",
             "resource": "django.middleware.common.CommonMiddleware.process_response",
             "trace_id": 0,
             "span_id": 8,
             "parent_id": 4,
             "type": "",
             "error": 0,
             "meta": {
               "component": "django"
             },
             "duration": 9316,
             "start": 1675790104372654096
           },
        {
          "name": "django.middleware",
          "service": "django",
          "resource": "django.contrib.sessions.middleware.SessionMiddleware.process_response",
          "trace_id": 0,
          "span_id": 5,
          "parent_id": 2,
          "type": "",
          "error": 0,
          "meta": {
            "component": "django"
          },
          "duration": 8795,
          "start": 1675790104372677554
        }]]<|MERGE_RESOLUTION|>--- conflicted
+++ resolved
@@ -9,13 +9,8 @@
     "type": "web",
     "error": 0,
     "meta": {
-<<<<<<< HEAD
       "_dd.appsec.event_rules.version": "1.5.1",
-      "_dd.appsec.waf.version": "1.6.1",
-=======
-      "_dd.appsec.event_rules.version": "",
       "_dd.appsec.waf.version": "1.8.2",
->>>>>>> 853ec79a
       "_dd.p.dm": "-0",
       "_dd.runtime_family": "python",
       "asgi.version": "3.0",
