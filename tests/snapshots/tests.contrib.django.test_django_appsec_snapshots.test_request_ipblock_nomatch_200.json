[[
  {
    "name": "django.request",
    "service": "django",
    "resource": "GET ^$",
    "trace_id": 0,
    "span_id": 1,
    "parent_id": 0,
    "type": "web",
    "error": 0,
    "meta": {
      "_dd.appsec.event_rules.version": "rules_good",
      "_dd.appsec.waf.version": "1.13.1",
      "_dd.base_service": "",
      "_dd.p.dm": "-0",
      "_dd.runtime_family": "python",
      "asgi.version": "3.0",
      "component": "django",
      "django.request.class": "django.core.handlers.asgi.ASGIRequest",
      "django.response.class": "django.http.response.HttpResponse",
      "django.user.is_authenticated": "False",
      "django.view": "tests.contrib.django.views.index",
      "http.client_ip": "1.1.1.1",
      "http.method": "GET",
      "http.route": "^$",
      "http.status_code": "200",
      "http.url": "http://localhost:8000/",
      "http.useragent": "python-requests/2.28.2",
      "http.version": "1.1",
      "language": "python",
      "network.client.ip": "1.1.1.1",
      "runtime-id": "a93c03695f7d49dca0f86d57a2a0a346",
      "span.kind": "server"
    },
    "metrics": {
      "_dd.appsec.enabled": 1.0,
      "_dd.appsec.event_rules.error_count": 0,
      "_dd.appsec.event_rules.loaded": 5,
      "_dd.appsec.waf.duration": 7.5,
      "_dd.appsec.waf.duration_ext": 102.04315185546875,
      "_dd.measured": 1,
      "_dd.top_level": 1,
      "_dd.tracer_kr": 1.0,
      "_sampling_priority_v1": 1,
      "process_id": 20253
    },
    "duration": 2368000,
    "start": 1692647412680228168
  },
     {
       "name": "django.middleware",
       "service": "django",
       "resource": "django.contrib.sessions.middleware.SessionMiddleware.__call__",
       "trace_id": 0,
       "span_id": 2,
       "parent_id": 1,
       "type": "",
       "error": 0,
       "meta": {
<<<<<<< HEAD
=======
         "_dd.base_service": "",
>>>>>>> dda9f05c
         "component": "django"
       },
       "duration": 1437042,
       "start": 1692647412680760876
     },
        {
          "name": "django.middleware",
          "service": "django",
          "resource": "django.contrib.sessions.middleware.SessionMiddleware.process_request",
          "trace_id": 0,
          "span_id": 3,
          "parent_id": 2,
          "type": "",
          "error": 0,
          "meta": {
<<<<<<< HEAD
=======
            "_dd.base_service": "",
>>>>>>> dda9f05c
            "component": "django"
          },
          "duration": 30041,
          "start": 1692647412680791418
        },
        {
          "name": "django.middleware",
          "service": "django",
          "resource": "django.middleware.common.CommonMiddleware.__call__",
          "trace_id": 0,
          "span_id": 4,
          "parent_id": 2,
          "type": "",
          "error": 0,
          "meta": {
<<<<<<< HEAD
=======
            "_dd.base_service": "",
>>>>>>> dda9f05c
            "component": "django"
          },
          "duration": 1329917,
          "start": 1692647412680836376
        },
           {
             "name": "django.middleware",
             "service": "django",
             "resource": "django.middleware.common.CommonMiddleware.process_request",
             "trace_id": 0,
             "span_id": 6,
             "parent_id": 4,
             "type": "",
             "error": 0,
             "meta": {
<<<<<<< HEAD
=======
               "_dd.base_service": "",
>>>>>>> dda9f05c
               "component": "django"
             },
             "duration": 28833,
             "start": 1692647412680864293
           },
           {
             "name": "django.middleware",
             "service": "django",
             "resource": "django.middleware.csrf.CsrfViewMiddleware.__call__",
             "trace_id": 0,
             "span_id": 7,
             "parent_id": 4,
             "type": "",
             "error": 0,
             "meta": {
<<<<<<< HEAD
=======
               "_dd.base_service": "",
>>>>>>> dda9f05c
               "component": "django"
             },
             "duration": 1231042,
             "start": 1692647412680905751
           },
              {
                "name": "django.middleware",
                "service": "django",
                "resource": "django.middleware.csrf.CsrfViewMiddleware.process_request",
                "trace_id": 0,
                "span_id": 9,
                "parent_id": 7,
                "type": "",
                "error": 0,
                "meta": {
<<<<<<< HEAD
=======
                  "_dd.base_service": "",
>>>>>>> dda9f05c
                  "component": "django"
                },
                "duration": 12667,
                "start": 1692647412680922126
              },
              {
                "name": "django.middleware",
                "service": "django",
                "resource": "django.contrib.auth.middleware.AuthenticationMiddleware.__call__",
                "trace_id": 0,
                "span_id": 10,
                "parent_id": 7,
                "type": "",
                "error": 0,
                "meta": {
<<<<<<< HEAD
=======
                  "_dd.base_service": "",
>>>>>>> dda9f05c
                  "component": "django"
                },
                "duration": 1164916,
                "start": 1692647412680946168
              },
                 {
                   "name": "django.middleware",
                   "service": "django",
                   "resource": "django.contrib.auth.middleware.AuthenticationMiddleware.process_request",
                   "trace_id": 0,
                   "span_id": 12,
                   "parent_id": 10,
                   "type": "",
                   "error": 0,
                   "meta": {
<<<<<<< HEAD
=======
                     "_dd.base_service": "",
>>>>>>> dda9f05c
                     "component": "django"
                   },
                   "duration": 16750,
                   "start": 1692647412680962834
                 },
                 {
                   "name": "django.middleware",
                   "service": "django",
                   "resource": "django.contrib.messages.middleware.MessageMiddleware.__call__",
                   "trace_id": 0,
                   "span_id": 13,
                   "parent_id": 10,
                   "type": "",
                   "error": 0,
                   "meta": {
<<<<<<< HEAD
=======
                     "_dd.base_service": "",
>>>>>>> dda9f05c
                     "component": "django"
                   },
                   "duration": 1110792,
                   "start": 1692647412680994251
                 },
                    {
                      "name": "django.middleware",
                      "service": "django",
                      "resource": "django.contrib.messages.middleware.MessageMiddleware.process_request",
                      "trace_id": 0,
                      "span_id": 14,
                      "parent_id": 13,
                      "type": "",
                      "error": 0,
                      "meta": {
<<<<<<< HEAD
=======
                        "_dd.base_service": "",
>>>>>>> dda9f05c
                        "component": "django"
                      },
                      "duration": 34500,
                      "start": 1692647412681008543
                    },
                    {
                      "name": "django.middleware",
                      "service": "django",
                      "resource": "django.middleware.clickjacking.XFrameOptionsMiddleware.__call__",
                      "trace_id": 0,
                      "span_id": 15,
                      "parent_id": 13,
                      "type": "",
                      "error": 0,
                      "meta": {
<<<<<<< HEAD
=======
                        "_dd.base_service": "",
>>>>>>> dda9f05c
                        "component": "django"
                      },
                      "duration": 1022625,
                      "start": 1692647412681054793
                    },
                       {
                         "name": "django.middleware",
                         "service": "django",
                         "resource": "django.middleware.security.SecurityMiddleware.__call__",
                         "trace_id": 0,
                         "span_id": 17,
                         "parent_id": 15,
                         "type": "",
                         "error": 0,
                         "meta": {
<<<<<<< HEAD
=======
                           "_dd.base_service": "",
>>>>>>> dda9f05c
                           "component": "django"
                         },
                         "duration": 970125,
                         "start": 1692647412681071084
                       },
                          {
                            "name": "django.middleware",
                            "service": "django",
                            "resource": "django.middleware.security.SecurityMiddleware.process_request",
                            "trace_id": 0,
                            "span_id": 19,
                            "parent_id": 17,
                            "type": "",
                            "error": 0,
                            "meta": {
<<<<<<< HEAD
=======
                              "_dd.base_service": "",
>>>>>>> dda9f05c
                              "component": "django"
                            },
                            "duration": 12250,
                            "start": 1692647412681085251
                          },
                          {
                            "name": "django.middleware",
                            "service": "django",
                            "resource": "tests.contrib.django.middleware.ClsMiddleware.__call__",
                            "trace_id": 0,
                            "span_id": 20,
                            "parent_id": 17,
                            "type": "",
                            "error": 0,
                            "meta": {
<<<<<<< HEAD
=======
                              "_dd.base_service": "",
>>>>>>> dda9f05c
                              "component": "django"
                            },
                            "duration": 892625,
                            "start": 1692647412681108209
                          },
                             {
                               "name": "django.middleware",
                               "service": "django",
                               "resource": "tests.contrib.django.middleware.fn_middleware",
                               "trace_id": 0,
                               "span_id": 22,
                               "parent_id": 20,
                               "type": "",
                               "error": 0,
                               "meta": {
<<<<<<< HEAD
=======
                                 "_dd.base_service": "",
>>>>>>> dda9f05c
                                 "component": "django"
                               },
                               "duration": 873084,
                               "start": 1692647412681121209
                             },
                                {
                                  "name": "django.middleware",
                                  "service": "django",
                                  "resource": "tests.contrib.django.middleware.EverythingMiddleware.__call__",
                                  "trace_id": 0,
                                  "span_id": 23,
                                  "parent_id": 22,
                                  "type": "",
                                  "error": 0,
                                  "meta": {
<<<<<<< HEAD
=======
                                    "_dd.base_service": "",
>>>>>>> dda9f05c
                                    "component": "django"
                                  },
                                  "duration": 849250,
                                  "start": 1692647412681135793
                                },
                                   {
                                     "name": "django.middleware",
                                     "service": "django",
                                     "resource": "django.middleware.csrf.CsrfViewMiddleware.process_view",
                                     "trace_id": 0,
                                     "span_id": 24,
                                     "parent_id": 23,
                                     "type": "",
                                     "error": 0,
                                     "meta": {
<<<<<<< HEAD
=======
                                       "_dd.base_service": "",
>>>>>>> dda9f05c
                                       "component": "django"
                                     },
                                     "duration": 18167,
                                     "start": 1692647412681441626
                                   },
                                   {
                                     "name": "django.middleware",
                                     "service": "django",
                                     "resource": "tests.contrib.django.middleware.EverythingMiddleware.process_view",
                                     "trace_id": 0,
                                     "span_id": 25,
                                     "parent_id": 23,
                                     "type": "",
                                     "error": 0,
                                     "meta": {
<<<<<<< HEAD
=======
                                       "_dd.base_service": "",
>>>>>>> dda9f05c
                                       "component": "django"
                                     },
                                     "duration": 14666,
                                     "start": 1692647412681566293
                                   },
                                   {
                                     "name": "django.view",
                                     "service": "django",
                                     "resource": "tests.contrib.django.views.index",
                                     "trace_id": 0,
                                     "span_id": 26,
                                     "parent_id": 23,
                                     "type": "",
                                     "error": 0,
                                     "meta": {
<<<<<<< HEAD
=======
                                       "_dd.base_service": "",
>>>>>>> dda9f05c
                                       "component": "django"
                                     },
                                     "duration": 109000,
                                     "start": 1692647412681691959
                                   },
                          {
                            "name": "django.middleware",
                            "service": "django",
                            "resource": "django.middleware.security.SecurityMiddleware.process_response",
                            "trace_id": 0,
                            "span_id": 21,
                            "parent_id": 17,
                            "type": "",
                            "error": 0,
                            "meta": {
<<<<<<< HEAD
=======
                              "_dd.base_service": "",
>>>>>>> dda9f05c
                              "component": "django"
                            },
                            "duration": 21416,
                            "start": 1692647412682012418
                          },
                       {
                         "name": "django.middleware",
                         "service": "django",
                         "resource": "django.middleware.clickjacking.XFrameOptionsMiddleware.process_response",
                         "trace_id": 0,
                         "span_id": 18,
                         "parent_id": 15,
                         "type": "",
                         "error": 0,
                         "meta": {
<<<<<<< HEAD
=======
                           "_dd.base_service": "",
>>>>>>> dda9f05c
                           "component": "django"
                         },
                         "duration": 16167,
                         "start": 1692647412682053834
                       },
                    {
                      "name": "django.middleware",
                      "service": "django",
                      "resource": "django.contrib.messages.middleware.MessageMiddleware.process_response",
                      "trace_id": 0,
                      "span_id": 16,
                      "parent_id": 13,
                      "type": "",
                      "error": 0,
                      "meta": {
<<<<<<< HEAD
=======
                        "_dd.base_service": "",
>>>>>>> dda9f05c
                        "component": "django"
                      },
                      "duration": 11584,
                      "start": 1692647412682086834
                    },
              {
                "name": "django.middleware",
                "service": "django",
                "resource": "django.middleware.csrf.CsrfViewMiddleware.process_response",
                "trace_id": 0,
                "span_id": 11,
                "parent_id": 7,
                "type": "",
                "error": 0,
                "meta": {
<<<<<<< HEAD
=======
                  "_dd.base_service": "",
>>>>>>> dda9f05c
                  "component": "django"
                },
                "duration": 9834,
                "start": 1692647412682120459
              },
           {
             "name": "django.middleware",
             "service": "django",
             "resource": "django.middleware.common.CommonMiddleware.process_response",
             "trace_id": 0,
             "span_id": 8,
             "parent_id": 4,
             "type": "",
             "error": 0,
             "meta": {
<<<<<<< HEAD
=======
               "_dd.base_service": "",
>>>>>>> dda9f05c
               "component": "django"
             },
             "duration": 13375,
             "start": 1692647412682145834
           },
        {
          "name": "django.middleware",
          "service": "django",
          "resource": "django.contrib.sessions.middleware.SessionMiddleware.process_response",
          "trace_id": 0,
          "span_id": 5,
          "parent_id": 2,
          "type": "",
          "error": 0,
          "meta": {
<<<<<<< HEAD
=======
            "_dd.base_service": "",
>>>>>>> dda9f05c
            "component": "django"
          },
          "duration": 15208,
          "start": 1692647412682176043
        }]]<|MERGE_RESOLUTION|>--- conflicted
+++ resolved
@@ -57,10 +57,7 @@
        "type": "",
        "error": 0,
        "meta": {
-<<<<<<< HEAD
-=======
          "_dd.base_service": "",
->>>>>>> dda9f05c
          "component": "django"
        },
        "duration": 1437042,
@@ -76,10 +73,7 @@
           "type": "",
           "error": 0,
           "meta": {
-<<<<<<< HEAD
-=======
             "_dd.base_service": "",
->>>>>>> dda9f05c
             "component": "django"
           },
           "duration": 30041,
@@ -95,10 +89,7 @@
           "type": "",
           "error": 0,
           "meta": {
-<<<<<<< HEAD
-=======
             "_dd.base_service": "",
->>>>>>> dda9f05c
             "component": "django"
           },
           "duration": 1329917,
@@ -114,10 +105,7 @@
              "type": "",
              "error": 0,
              "meta": {
-<<<<<<< HEAD
-=======
                "_dd.base_service": "",
->>>>>>> dda9f05c
                "component": "django"
              },
              "duration": 28833,
@@ -133,10 +121,7 @@
              "type": "",
              "error": 0,
              "meta": {
-<<<<<<< HEAD
-=======
                "_dd.base_service": "",
->>>>>>> dda9f05c
                "component": "django"
              },
              "duration": 1231042,
@@ -152,10 +137,7 @@
                 "type": "",
                 "error": 0,
                 "meta": {
-<<<<<<< HEAD
-=======
                   "_dd.base_service": "",
->>>>>>> dda9f05c
                   "component": "django"
                 },
                 "duration": 12667,
@@ -171,10 +153,7 @@
                 "type": "",
                 "error": 0,
                 "meta": {
-<<<<<<< HEAD
-=======
                   "_dd.base_service": "",
->>>>>>> dda9f05c
                   "component": "django"
                 },
                 "duration": 1164916,
@@ -190,10 +169,7 @@
                    "type": "",
                    "error": 0,
                    "meta": {
-<<<<<<< HEAD
-=======
                      "_dd.base_service": "",
->>>>>>> dda9f05c
                      "component": "django"
                    },
                    "duration": 16750,
@@ -209,10 +185,7 @@
                    "type": "",
                    "error": 0,
                    "meta": {
-<<<<<<< HEAD
-=======
                      "_dd.base_service": "",
->>>>>>> dda9f05c
                      "component": "django"
                    },
                    "duration": 1110792,
@@ -228,10 +201,7 @@
                       "type": "",
                       "error": 0,
                       "meta": {
-<<<<<<< HEAD
-=======
                         "_dd.base_service": "",
->>>>>>> dda9f05c
                         "component": "django"
                       },
                       "duration": 34500,
@@ -247,10 +217,7 @@
                       "type": "",
                       "error": 0,
                       "meta": {
-<<<<<<< HEAD
-=======
                         "_dd.base_service": "",
->>>>>>> dda9f05c
                         "component": "django"
                       },
                       "duration": 1022625,
@@ -266,10 +233,7 @@
                          "type": "",
                          "error": 0,
                          "meta": {
-<<<<<<< HEAD
-=======
                            "_dd.base_service": "",
->>>>>>> dda9f05c
                            "component": "django"
                          },
                          "duration": 970125,
@@ -285,10 +249,7 @@
                             "type": "",
                             "error": 0,
                             "meta": {
-<<<<<<< HEAD
-=======
                               "_dd.base_service": "",
->>>>>>> dda9f05c
                               "component": "django"
                             },
                             "duration": 12250,
@@ -304,10 +265,7 @@
                             "type": "",
                             "error": 0,
                             "meta": {
-<<<<<<< HEAD
-=======
                               "_dd.base_service": "",
->>>>>>> dda9f05c
                               "component": "django"
                             },
                             "duration": 892625,
@@ -323,10 +281,7 @@
                                "type": "",
                                "error": 0,
                                "meta": {
-<<<<<<< HEAD
-=======
                                  "_dd.base_service": "",
->>>>>>> dda9f05c
                                  "component": "django"
                                },
                                "duration": 873084,
@@ -342,10 +297,7 @@
                                   "type": "",
                                   "error": 0,
                                   "meta": {
-<<<<<<< HEAD
-=======
                                     "_dd.base_service": "",
->>>>>>> dda9f05c
                                     "component": "django"
                                   },
                                   "duration": 849250,
@@ -361,10 +313,7 @@
                                      "type": "",
                                      "error": 0,
                                      "meta": {
-<<<<<<< HEAD
-=======
                                        "_dd.base_service": "",
->>>>>>> dda9f05c
                                        "component": "django"
                                      },
                                      "duration": 18167,
@@ -380,10 +329,7 @@
                                      "type": "",
                                      "error": 0,
                                      "meta": {
-<<<<<<< HEAD
-=======
                                        "_dd.base_service": "",
->>>>>>> dda9f05c
                                        "component": "django"
                                      },
                                      "duration": 14666,
@@ -399,10 +345,7 @@
                                      "type": "",
                                      "error": 0,
                                      "meta": {
-<<<<<<< HEAD
-=======
                                        "_dd.base_service": "",
->>>>>>> dda9f05c
                                        "component": "django"
                                      },
                                      "duration": 109000,
@@ -418,10 +361,7 @@
                             "type": "",
                             "error": 0,
                             "meta": {
-<<<<<<< HEAD
-=======
                               "_dd.base_service": "",
->>>>>>> dda9f05c
                               "component": "django"
                             },
                             "duration": 21416,
@@ -437,10 +377,7 @@
                          "type": "",
                          "error": 0,
                          "meta": {
-<<<<<<< HEAD
-=======
                            "_dd.base_service": "",
->>>>>>> dda9f05c
                            "component": "django"
                          },
                          "duration": 16167,
@@ -456,10 +393,7 @@
                       "type": "",
                       "error": 0,
                       "meta": {
-<<<<<<< HEAD
-=======
                         "_dd.base_service": "",
->>>>>>> dda9f05c
                         "component": "django"
                       },
                       "duration": 11584,
@@ -475,10 +409,7 @@
                 "type": "",
                 "error": 0,
                 "meta": {
-<<<<<<< HEAD
-=======
                   "_dd.base_service": "",
->>>>>>> dda9f05c
                   "component": "django"
                 },
                 "duration": 9834,
@@ -494,10 +425,7 @@
              "type": "",
              "error": 0,
              "meta": {
-<<<<<<< HEAD
-=======
                "_dd.base_service": "",
->>>>>>> dda9f05c
                "component": "django"
              },
              "duration": 13375,
@@ -513,10 +441,7 @@
           "type": "",
           "error": 0,
           "meta": {
-<<<<<<< HEAD
-=======
             "_dd.base_service": "",
->>>>>>> dda9f05c
             "component": "django"
           },
           "duration": 15208,
