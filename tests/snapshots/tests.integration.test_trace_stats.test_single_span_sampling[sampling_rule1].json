[[
  {
    "name": "parent",
    "service": "test",
    "resource": "parent",
    "trace_id": 0,
    "span_id": 1,
    "parent_id": 0,
    "type": "",
    "error": 0,
    "meta": {
      "_dd.base_service": "",
      "_dd.p.dm": "-3",
      "language": "python",
      "runtime-id": "f335963d0a054add88871c4f52e100e1"
    },
    "metrics": {
      "_dd.rule_psr": 1,
      "_dd.top_level": 1,
      "_dd.tracer_kr": 1.0,
      "_sampling_priority_v1": 2,
      "process_id": 18654
    },
    "duration": 135750,
    "start": 1692900312264492004
  },
     {
       "name": "child",
       "service": "test",
       "resource": "child",
       "trace_id": 0,
       "span_id": 2,
       "parent_id": 1,
       "type": "",
       "error": 0,
<<<<<<< HEAD
=======
       "meta": {
         "_dd.base_service": ""
       },
>>>>>>> dda9f05c
       "metrics": {
         "_dd.span_sampling.mechanism": 8
       },
       "duration": 16833,
       "start": 1692900312264596421
     }]]<|MERGE_RESOLUTION|>--- conflicted
+++ resolved
@@ -33,12 +33,9 @@
        "parent_id": 1,
        "type": "",
        "error": 0,
-<<<<<<< HEAD
-=======
        "meta": {
          "_dd.base_service": ""
        },
->>>>>>> dda9f05c
        "metrics": {
          "_dd.span_sampling.mechanism": 8
        },
