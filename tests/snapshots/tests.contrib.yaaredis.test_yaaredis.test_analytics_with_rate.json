--- conflicted
+++ resolved
@@ -23,12 +23,7 @@
       "_dd.tracer_kr": 1.0,
       "_dd1.sr.eausr": 0.5,
       "_sampling_priority_v1": 1,
-<<<<<<< HEAD
-      "db.row_count": 0,
-      "out.port": 6379,
-=======
       "network.destination.port": 6379,
->>>>>>> f5ab2ea3
       "out.redis_db": 0,
       "process_id": 627,
       "redis.args_length": 2
