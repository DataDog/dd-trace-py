--- conflicted
+++ resolved
@@ -45,14 +45,8 @@
        "metrics": {
          "_dd.measured": 1,
          "_dd.top_level": 1,
-<<<<<<< HEAD
          "db.row_count": 1,
-         "out.port": 443
-=======
-         "db.rowcount": 1,
-         "network.destination.port": 443,
-         "sql.rows": 1
->>>>>>> ecb9d268
+         "network.destination.port": 443
        },
        "duration": 3419000,
        "start": 1660069794946932000
