--- conflicted
+++ resolved
@@ -16,10 +16,7 @@
       "http.status_msg": "OK",
       "http.url": "http://0.0.0.0:8080/",
       "http.useragent": "python-requests/2.28.1",
-<<<<<<< HEAD
-=======
       "language": "python",
->>>>>>> 4aa78e1f
       "runtime-id": "b73097ce1a54484f872936703dc77f48"
     },
     "metrics": {
