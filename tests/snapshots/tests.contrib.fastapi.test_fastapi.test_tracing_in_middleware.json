[[
  {
    "name": "fastapi.request",
    "service": "fastapi",
    "resource": "GET /",
    "trace_id": 0,
    "span_id": 1,
    "parent_id": 0,
    "type": "web",
    "error": 0,
    "meta": {
      "_dd.base_service": "",
      "_dd.p.dm": "-0",
      "component": "fastapi",
      "http.method": "GET",
      "http.route": "/",
      "http.status_code": "200",
      "http.url": "http://testserver/",
      "http.useragent": "testclient",
      "http.version": "1.1",
      "language": "python",
      "runtime-id": "00711884dae84cab958adda67a7be9b6",
      "span.kind": "server"
    },
    "metrics": {
      "_dd.top_level": 1,
      "_dd.tracer_kr": 1.0,
      "_sampling_priority_v1": 1,
      "process_id": 42682
    },
    "duration": 1013375,
    "start": 1692709947308577961
  },
     {
       "name": "traced_middlware",
       "service": "fastapi",
       "resource": "traced_middlware",
       "trace_id": 0,
       "span_id": 2,
       "parent_id": 1,
       "type": "",
       "error": 0,
<<<<<<< HEAD
       "duration": 460151,
       "start": 1691162792348960106
=======
       "meta": {
         "_dd.base_service": "",
         "_dd.p.dm": "-0"
       },
       "duration": 555750,
       "start": 1692709947308808003
>>>>>>> 7f595f18
     },
        {
          "name": "fastapi.serialize_response",
          "service": "fastapi",
          "resource": "fastapi.serialize_response",
          "trace_id": 0,
          "span_id": 3,
          "parent_id": 2,
          "type": "",
          "error": 0,
<<<<<<< HEAD
          "duration": 59764,
          "start": 1691162792349191563
=======
          "meta": {
            "_dd.base_service": "",
            "_dd.p.dm": "-0"
          },
          "duration": 60375,
          "start": 1692709947309071295
>>>>>>> 7f595f18
        }]]<|MERGE_RESOLUTION|>--- conflicted
+++ resolved
@@ -40,17 +40,11 @@
        "parent_id": 1,
        "type": "",
        "error": 0,
-<<<<<<< HEAD
-       "duration": 460151,
-       "start": 1691162792348960106
-=======
        "meta": {
-         "_dd.base_service": "",
-         "_dd.p.dm": "-0"
+         "_dd.base_service": ""
        },
        "duration": 555750,
        "start": 1692709947308808003
->>>>>>> 7f595f18
      },
         {
           "name": "fastapi.serialize_response",
@@ -61,15 +55,9 @@
           "parent_id": 2,
           "type": "",
           "error": 0,
-<<<<<<< HEAD
-          "duration": 59764,
-          "start": 1691162792349191563
-=======
           "meta": {
-            "_dd.base_service": "",
-            "_dd.p.dm": "-0"
+            "_dd.base_service": ""
           },
           "duration": 60375,
           "start": 1692709947309071295
->>>>>>> 7f595f18
         }]]