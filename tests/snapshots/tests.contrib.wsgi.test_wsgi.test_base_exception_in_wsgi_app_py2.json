--- conflicted
+++ resolved
@@ -40,11 +40,7 @@
        "type": "",
        "error": 1,
        "meta": {
-<<<<<<< HEAD
-=======
          "_dd.base_service": "",
-         "_dd.p.dm": "-0",
->>>>>>> 7f595f18
          "component": "wsgi",
          "error.message": "base exception raised in wsgi app",
          "error.stack": "Traceback (most recent call last):\n  File \"/root/project/ddtrace/contrib/wsgi/wsgi.py\", line 111, in __call__\n    closing_iterator = self.app(environ, ctx.get_item(\"intercept_start_response\"))\n  File \"/root/project/tests/contrib/wsgi/test_wsgi.py\", line 39, in application\n    raise BaseException(\"base exception raised in wsgi app\")\nBaseException: base exception raised in wsgi app\n",
