[[
  {
    "name": "rq.queue.enqueue_job",
    "service": "rq",
    "resource": "tests.contrib.rq.jobs.job_add1",
    "trace_id": 0,
    "span_id": 1,
    "parent_id": 0,
    "type": "worker",
    "error": 0,
    "meta": {
      "_dd.base_service": "",
      "_dd.p.dm": "-0",
      "component": "rq",
      "job.func_name": "tests.contrib.rq.jobs.job_add1",
      "job.id": "97f1d8cc-a944-48c9-a71f-2f1f316d0a19",
      "language": "python",
      "queue.name": "q",
      "runtime-id": "696c3bcd1bb346e982f3c710445cbea1",
      "span.kind": "producer"
    },
    "metrics": {
      "_dd.top_level": 1,
      "_dd.tracer_kr": 1.0,
      "_sampling_priority_v1": 1,
      "process_id": 2601
    },
    "duration": 2230500,
    "start": 1692649888021325467
  },
     {
       "name": "rq.worker.perform_job",
       "service": "my-worker-svc",
       "resource": "tests.contrib.rq.jobs.job_add1",
       "trace_id": 0,
       "span_id": 2,
       "parent_id": 1,
       "type": "worker",
       "error": 0,
       "meta": {
         "_dd.base_service": "",
         "_dd.p.dm": "-0",
         "component": "rq",
         "job.id": "97f1d8cc-a944-48c9-a71f-2f1f316d0a19",
         "job.origin": "q",
         "job.status": "finished",
         "language": "python",
         "runtime-id": "696c3bcd1bb346e982f3c710445cbea1",
         "span.kind": "consumer",
         "traceparent": "00-0000000000000000c7e95eafa9909299-8b78ee45ba9b710e-01",
         "tracestate": "dd=s:1;t.dm:-0"
       },
       "metrics": {
         "_dd.top_level": 1,
         "_dd.tracer_kr": 1.0,
         "_sampling_priority_v1": 1,
         "process_id": 2601
       },
       "duration": 3876000,
       "start": 1692649888029838550
     },
        {
          "name": "rq.job.perform",
          "service": "my-worker-svc",
          "resource": "tests.contrib.rq.jobs.job_add1",
          "trace_id": 0,
          "span_id": 3,
          "parent_id": 2,
          "type": "",
          "error": 0,
          "meta": {
<<<<<<< HEAD
=======
            "_dd.base_service": "",
>>>>>>> dda9f05c
            "component": "rq",
            "job.id": "97f1d8cc-a944-48c9-a71f-2f1f316d0a19"
          },
          "duration": 593958,
          "start": 1692649888030888925
        }]]<|MERGE_RESOLUTION|>--- conflicted
+++ resolved
@@ -69,10 +69,7 @@
           "type": "",
           "error": 0,
           "meta": {
-<<<<<<< HEAD
-=======
             "_dd.base_service": "",
->>>>>>> dda9f05c
             "component": "rq",
             "job.id": "97f1d8cc-a944-48c9-a71f-2f1f316d0a19"
           },
