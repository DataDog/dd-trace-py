[[
  {
    "name": "aiohttp.request",
    "service": "",
    "resource": "aiohttp.request",
    "trace_id": 0,
    "span_id": 1,
    "parent_id": 0,
    "type": "http",
    "error": 0,
    "meta": {
      "_dd.p.dm": "-0",
      "http.method": "POST",
      "http.status_code": "200",
      "http.status_msg": "OK",
      "http.url": "http://localhost:8001/status/200",
      "language": "python",
      "runtime-id": "d52ced09ce864933baf63a295ce898d8"
    },
    "metrics": {
      "_dd.agent_psr": 1.0,
      "_dd.top_level": 1,
      "_dd.tracer_kr": 1.0,
      "_sampling_priority_v1": 1,
      "process_id": 28240
    },
    "duration": 6568000,
    "start": 1646794689782412000
  },
     {
       "name": "TCPConnector.connect",
       "service": "",
       "resource": "TCPConnector.connect",
       "trace_id": 0,
       "span_id": 2,
       "parent_id": 1,
<<<<<<< HEAD
       "meta": {
         "language": "python"
       },
=======
       "type": "",
       "error": 0,
>>>>>>> d4b63913
       "duration": 2740000,
       "start": 1646794689782860000
     }]]<|MERGE_RESOLUTION|>--- conflicted
+++ resolved
@@ -34,14 +34,11 @@
        "trace_id": 0,
        "span_id": 2,
        "parent_id": 1,
-<<<<<<< HEAD
+       "type": "",
+       "error": 0,
        "meta": {
          "language": "python"
        },
-=======
-       "type": "",
-       "error": 0,
->>>>>>> d4b63913
        "duration": 2740000,
        "start": 1646794689782860000
      }]]