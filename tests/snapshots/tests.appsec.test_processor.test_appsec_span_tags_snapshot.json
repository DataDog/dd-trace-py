[[
  {
    "name": "test",
    "service": null,
    "resource": "test",
    "trace_id": 0,
    "span_id": 1,
    "parent_id": 0,
    "type": "web",
    "meta": {
      "_dd.appsec.event_rules.version": "1.4.2",
      "_dd.appsec.json": "{\"triggers\":[{\"rule\":{\"id\":\"nfd-000-006\",\"name\":\"Detect failed attempt to fetch sensitive files\",\"tags\":{\"type\":\"security_scanner\",\"category\":\"attack_attempt\"}},\"rule_matches\":[{\"operator\":\"match_regex\",\"operator_value\":\"^404$\",\"parameters\":[{\"address\":\"server.response.status\",\"key_path\":[],\"value\":\"404\",\"highlight\":[\"404\"]}]},{\"operator\":\"match_regex\",\"operator_value\":\"\\\\.(cgi|bat|dll|exe|key|cert|crt|pem|der|pkcs|pkcs|pkcs[0-9]*|nsf|jsa|war|java|class|vb|vba|so|git|svn|hg|cvs)([^a-zA-Z0-9_]|$)\",\"parameters\":[{\"address\":\"server.request.uri.raw\",\"key_path\":[],\"value\":\"http://example.com/.git\",\"highlight\":[\".git\"]}]}]}]}",
      "_dd.appsec.waf.version": "1.6.0",
      "_dd.origin": "appsec",
      "_dd.p.dm": "-4",
      "_dd.runtime_family": "python",
      "appsec.event": "true",
      "http.status_code": "404",
      "http.url": "http://example.com/.git",
      "runtime-id": "f2d92db5b6544220bd85b0f8c943e669"
    },
    "metrics": {
      "_dd.agent_psr": 1.0,
      "_dd.appsec.enabled": 1.0,
      "_dd.appsec.event_rules.error_count": 0,
<<<<<<< HEAD
      "_dd.appsec.event_rules.loaded": 134,
      "_dd.appsec.waf.duration": 184.857,
      "_dd.appsec.waf.duration_ext": 208.13941955566406,
=======
      "_dd.appsec.event_rules.loaded": 126,
      "_dd.appsec.waf.duration": 131.667,
      "_dd.appsec.waf.duration_ext": 147.81951904296875,
>>>>>>> 4d75dc7e
      "_dd.top_level": 1,
      "_dd.tracer_kr": 1.0,
      "_sampling_priority_v1": 2,
      "process_id": 920426
    },
    "duration": 80000,
    "start": 1666810280663585000
  }]]<|MERGE_RESOLUTION|>--- conflicted
+++ resolved
@@ -23,15 +23,9 @@
       "_dd.agent_psr": 1.0,
       "_dd.appsec.enabled": 1.0,
       "_dd.appsec.event_rules.error_count": 0,
-<<<<<<< HEAD
       "_dd.appsec.event_rules.loaded": 134,
-      "_dd.appsec.waf.duration": 184.857,
-      "_dd.appsec.waf.duration_ext": 208.13941955566406,
-=======
-      "_dd.appsec.event_rules.loaded": 126,
       "_dd.appsec.waf.duration": 131.667,
       "_dd.appsec.waf.duration_ext": 147.81951904296875,
->>>>>>> 4d75dc7e
       "_dd.top_level": 1,
       "_dd.tracer_kr": 1.0,
       "_sampling_priority_v1": 2,
