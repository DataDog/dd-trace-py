--- conflicted
+++ resolved
@@ -43,10 +43,7 @@
        "type": "",
        "error": 0,
        "meta": {
-<<<<<<< HEAD
-=======
-         "_dd.base_service": "",
->>>>>>> dda9f05c
+         "_dd.base_service": "",
          "component": "django"
        },
        "duration": 76000,
@@ -62,10 +59,7 @@
        "type": "",
        "error": 0,
        "meta": {
-<<<<<<< HEAD
-=======
-         "_dd.base_service": "",
->>>>>>> dda9f05c
+         "_dd.base_service": "",
          "component": "django"
        },
        "duration": 57000,
@@ -81,10 +75,7 @@
        "type": "",
        "error": 0,
        "meta": {
-<<<<<<< HEAD
-=======
-         "_dd.base_service": "",
->>>>>>> dda9f05c
+         "_dd.base_service": "",
          "component": "django"
        },
        "duration": 29000,
@@ -100,10 +91,7 @@
        "type": "",
        "error": 0,
        "meta": {
-<<<<<<< HEAD
-=======
-         "_dd.base_service": "",
->>>>>>> dda9f05c
+         "_dd.base_service": "",
          "component": "django"
        },
        "duration": 34000,
@@ -119,10 +107,7 @@
        "type": "",
        "error": 0,
        "meta": {
-<<<<<<< HEAD
-=======
-         "_dd.base_service": "",
->>>>>>> dda9f05c
+         "_dd.base_service": "",
          "component": "django"
        },
        "duration": 25000,
@@ -138,10 +123,7 @@
        "type": "",
        "error": 0,
        "meta": {
-<<<<<<< HEAD
-=======
-         "_dd.base_service": "",
->>>>>>> dda9f05c
+         "_dd.base_service": "",
          "component": "django"
        },
        "duration": 43000,
@@ -157,10 +139,7 @@
        "type": "",
        "error": 0,
        "meta": {
-<<<<<<< HEAD
-=======
-         "_dd.base_service": "",
->>>>>>> dda9f05c
+         "_dd.base_service": "",
          "component": "django"
        },
        "duration": 31000,
@@ -176,10 +155,7 @@
        "type": "",
        "error": 0,
        "meta": {
-<<<<<<< HEAD
-=======
-         "_dd.base_service": "",
->>>>>>> dda9f05c
+         "_dd.base_service": "",
          "component": "django"
        },
        "duration": 32000,
@@ -195,10 +171,7 @@
        "type": "",
        "error": 0,
        "meta": {
-<<<<<<< HEAD
-=======
-         "_dd.base_service": "",
->>>>>>> dda9f05c
+         "_dd.base_service": "",
          "component": "django"
        },
        "duration": 49000,
@@ -214,10 +187,7 @@
        "type": "",
        "error": 0,
        "meta": {
-<<<<<<< HEAD
-=======
-         "_dd.base_service": "",
->>>>>>> dda9f05c
+         "_dd.base_service": "",
          "component": "django"
        },
        "duration": 27000,
@@ -233,10 +203,7 @@
        "type": "",
        "error": 0,
        "meta": {
-<<<<<<< HEAD
-=======
-         "_dd.base_service": "",
->>>>>>> dda9f05c
+         "_dd.base_service": "",
          "component": "django"
        },
        "duration": 32000,
@@ -252,10 +219,7 @@
        "type": "",
        "error": 0,
        "meta": {
-<<<<<<< HEAD
-=======
-         "_dd.base_service": "",
->>>>>>> dda9f05c
+         "_dd.base_service": "",
          "component": "django"
        },
        "duration": 26000,
@@ -271,10 +235,7 @@
        "type": "",
        "error": 0,
        "meta": {
-<<<<<<< HEAD
-=======
-         "_dd.base_service": "",
->>>>>>> dda9f05c
+         "_dd.base_service": "",
          "component": "django"
        },
        "duration": 28000,
@@ -290,10 +251,7 @@
        "type": "",
        "error": 0,
        "meta": {
-<<<<<<< HEAD
-=======
-         "_dd.base_service": "",
->>>>>>> dda9f05c
+         "_dd.base_service": "",
          "component": "django"
        },
        "duration": 33000,
@@ -309,10 +267,7 @@
        "type": "",
        "error": 0,
        "meta": {
-<<<<<<< HEAD
-=======
-         "_dd.base_service": "",
->>>>>>> dda9f05c
+         "_dd.base_service": "",
          "component": "django"
        },
        "duration": 28000,
