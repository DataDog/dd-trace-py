[[
  {
    "name": "postgres.query",
    "service": "postgres",
    "resource": "select 'str blah'",
    "trace_id": 0,
    "span_id": 1,
    "parent_id": 0,
    "type": "sql",
    "error": 0,
    "meta": {
      "_dd.dbm_trace_injected": "true",
      "_dd.p.dm": "-0",
      "component": "psycopg",
      "db.application": "None",
      "db.name": "postgres",
      "db.user": "postgres",
      "language": "python",
      "out.host": "127.0.0.1",
      "runtime-id": "6759aca0ce8d4ff6a328ff125e50c51d"
    },
    "metrics": {
      "_dd.agent_psr": 1.0,
      "_dd.measured": 1,
      "_dd.top_level": 1,
      "_dd.tracer_kr": 1.0,
      "_sampling_priority_v1": 1,
<<<<<<< HEAD
      "db.row_count": 1,
      "out.port": 5432,
      "process_id": 56478
=======
      "db.rowcount": 1,
      "network.destination.port": 5432,
      "process_id": 56478,
      "sql.rows": 1
>>>>>>> ecb9d268
    },
    "duration": 2652000,
    "start": 1669148045047826000
  }],
[
  {
    "name": "postgres.query",
    "service": "postgres",
    "resource": "select %s",
    "trace_id": 1,
    "span_id": 1,
    "parent_id": 0,
    "type": "sql",
    "error": 0,
    "meta": {
      "_dd.dbm_trace_injected": "true",
      "_dd.p.dm": "-0",
      "component": "psycopg",
      "db.application": "None",
      "db.name": "postgres",
      "db.user": "postgres",
      "language": "python",
      "out.host": "127.0.0.1",
      "runtime-id": "6759aca0ce8d4ff6a328ff125e50c51d",
      "sql.executemany": "true"
    },
    "metrics": {
      "_dd.agent_psr": 1.0,
      "_dd.measured": 1,
      "_dd.top_level": 1,
      "_dd.tracer_kr": 1.0,
      "_sampling_priority_v1": 1,
<<<<<<< HEAD
      "db.row_count": 2,
      "out.port": 5432,
      "process_id": 56478
=======
      "db.rowcount": 2,
      "network.destination.port": 5432,
      "process_id": 56478,
      "sql.rows": 2
>>>>>>> ecb9d268
    },
    "duration": 2410000,
    "start": 1669148045078020000
  }],
[
  {
    "name": "postgres.query",
    "service": "postgres",
    "resource": "select 'composed_blah'",
    "trace_id": 2,
    "span_id": 1,
    "parent_id": 0,
    "type": "sql",
    "error": 0,
    "meta": {
      "_dd.dbm_trace_injected": "true",
      "_dd.p.dm": "-0",
      "component": "psycopg",
      "db.application": "None",
      "db.name": "postgres",
      "db.user": "postgres",
      "language": "python",
      "out.host": "127.0.0.1",
      "runtime-id": "6759aca0ce8d4ff6a328ff125e50c51d"
    },
    "metrics": {
      "_dd.agent_psr": 1.0,
      "_dd.measured": 1,
      "_dd.top_level": 1,
      "_dd.tracer_kr": 1.0,
      "_sampling_priority_v1": 1,
<<<<<<< HEAD
      "db.row_count": 1,
      "out.port": 5432,
      "process_id": 56478
=======
      "db.rowcount": 1,
      "network.destination.port": 5432,
      "process_id": 56478,
      "sql.rows": 1
>>>>>>> ecb9d268
    },
    "duration": 1301000,
    "start": 1669148045080500000
  }],
[
  {
    "name": "postgres.query",
    "service": "postgres",
    "resource": "select %s",
    "trace_id": 3,
    "span_id": 1,
    "parent_id": 0,
    "type": "sql",
    "error": 0,
    "meta": {
      "_dd.dbm_trace_injected": "true",
      "_dd.p.dm": "-0",
      "component": "psycopg",
      "db.application": "None",
      "db.name": "postgres",
      "db.user": "postgres",
      "language": "python",
      "out.host": "127.0.0.1",
      "runtime-id": "6759aca0ce8d4ff6a328ff125e50c51d",
      "sql.executemany": "true"
    },
    "metrics": {
      "_dd.agent_psr": 1.0,
      "_dd.measured": 1,
      "_dd.top_level": 1,
      "_dd.tracer_kr": 1.0,
      "_sampling_priority_v1": 1,
<<<<<<< HEAD
      "db.row_count": 2,
      "out.port": 5432,
      "process_id": 56478
=======
      "db.rowcount": 2,
      "network.destination.port": 5432,
      "process_id": 56478,
      "sql.rows": 2
>>>>>>> ecb9d268
    },
    "duration": 1988000,
    "start": 1669148045081837000
  }]]<|MERGE_RESOLUTION|>--- conflicted
+++ resolved
@@ -25,16 +25,9 @@
       "_dd.top_level": 1,
       "_dd.tracer_kr": 1.0,
       "_sampling_priority_v1": 1,
-<<<<<<< HEAD
       "db.row_count": 1,
-      "out.port": 5432,
+      "network.destination.port": 5432,
       "process_id": 56478
-=======
-      "db.rowcount": 1,
-      "network.destination.port": 5432,
-      "process_id": 56478,
-      "sql.rows": 1
->>>>>>> ecb9d268
     },
     "duration": 2652000,
     "start": 1669148045047826000
@@ -67,16 +60,9 @@
       "_dd.top_level": 1,
       "_dd.tracer_kr": 1.0,
       "_sampling_priority_v1": 1,
-<<<<<<< HEAD
       "db.row_count": 2,
-      "out.port": 5432,
+      "network.destination.port": 5432,
       "process_id": 56478
-=======
-      "db.rowcount": 2,
-      "network.destination.port": 5432,
-      "process_id": 56478,
-      "sql.rows": 2
->>>>>>> ecb9d268
     },
     "duration": 2410000,
     "start": 1669148045078020000
@@ -108,16 +94,9 @@
       "_dd.top_level": 1,
       "_dd.tracer_kr": 1.0,
       "_sampling_priority_v1": 1,
-<<<<<<< HEAD
       "db.row_count": 1,
-      "out.port": 5432,
+      "network.destination.port": 5432,
       "process_id": 56478
-=======
-      "db.rowcount": 1,
-      "network.destination.port": 5432,
-      "process_id": 56478,
-      "sql.rows": 1
->>>>>>> ecb9d268
     },
     "duration": 1301000,
     "start": 1669148045080500000
@@ -150,16 +129,9 @@
       "_dd.top_level": 1,
       "_dd.tracer_kr": 1.0,
       "_sampling_priority_v1": 1,
-<<<<<<< HEAD
       "db.row_count": 2,
-      "out.port": 5432,
+      "network.destination.port": 5432,
       "process_id": 56478
-=======
-      "db.rowcount": 2,
-      "network.destination.port": 5432,
-      "process_id": 56478,
-      "sql.rows": 2
->>>>>>> ecb9d268
     },
     "duration": 1988000,
     "start": 1669148045081837000
