--- conflicted
+++ resolved
@@ -35,10 +35,7 @@
        "type": "graphql",
        "error": 0,
        "meta": {
-<<<<<<< HEAD
-=======
          "_dd.base_service": "",
->>>>>>> dda9f05c
          "component": "graphql",
          "graphql.source": "query HELLO { hello }"
        },
@@ -55,10 +52,7 @@
        "type": "graphql",
        "error": 0,
        "meta": {
-<<<<<<< HEAD
-=======
          "_dd.base_service": "",
->>>>>>> dda9f05c
          "component": "graphql",
          "graphql.source": "query HELLO { hello }"
        },
@@ -75,10 +69,7 @@
        "type": "graphql",
        "error": 0,
        "meta": {
-<<<<<<< HEAD
-=======
          "_dd.base_service": "",
->>>>>>> dda9f05c
          "component": "graphql",
          "graphql.operation.name": "HELLO",
          "graphql.operation.type": "query",
@@ -100,10 +91,7 @@
           "type": "graphql",
           "error": 0,
           "meta": {
-<<<<<<< HEAD
-=======
             "_dd.base_service": "",
->>>>>>> dda9f05c
             "component": "graphql"
           },
           "duration": 18959,
