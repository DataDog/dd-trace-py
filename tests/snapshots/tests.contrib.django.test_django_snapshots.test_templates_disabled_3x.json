[[
  {
    "name": "django.request",
    "service": "django",
    "resource": "GET ^template-view/$",
    "trace_id": 0,
    "span_id": 1,
    "parent_id": 0,
    "type": "web",
    "error": 0,
    "meta": {
      "_dd.base_service": "",
      "_dd.p.dm": "-0",
      "asgi.version": "3.0",
      "component": "django",
      "django.request.class": "django.core.handlers.asgi.ASGIRequest",
      "django.response.class": "django.template.response.TemplateResponse",
      "django.response.template": "basic.html",
      "django.user.is_authenticated": "False",
      "django.view": "template-view",
      "http.method": "GET",
      "http.route": "^template-view/$",
      "http.status_code": "200",
      "http.url": "http://localhost:8000/template-view/",
      "http.useragent": "python-requests/2.28.2",
      "http.version": "1.1",
      "language": "python",
      "runtime-id": "92a55a4d9b2a425580b649d371cb4393",
      "span.kind": "server"
    },
    "metrics": {
      "_dd.measured": 1,
      "_dd.top_level": 1,
      "_dd.tracer_kr": 1.0,
      "_sampling_priority_v1": 1,
      "process_id": 20386
    },
    "duration": 21750084,
    "start": 1692647439148519180
  },
     {
       "name": "django.middleware",
       "service": "django",
       "resource": "django.contrib.sessions.middleware.SessionMiddleware.__call__",
       "trace_id": 0,
       "span_id": 2,
       "parent_id": 1,
       "type": "",
       "error": 0,
       "meta": {
<<<<<<< HEAD
=======
         "_dd.base_service": "",
>>>>>>> dda9f05c
         "component": "django"
       },
       "duration": 20626625,
       "start": 1692647439149075180
     },
        {
          "name": "django.middleware",
          "service": "django",
          "resource": "django.contrib.sessions.middleware.SessionMiddleware.process_request",
          "trace_id": 0,
          "span_id": 3,
          "parent_id": 2,
          "type": "",
          "error": 0,
          "meta": {
<<<<<<< HEAD
=======
            "_dd.base_service": "",
>>>>>>> dda9f05c
            "component": "django"
          },
          "duration": 42500,
          "start": 1692647439149106847
        },
        {
          "name": "django.middleware",
          "service": "django",
          "resource": "django.middleware.common.CommonMiddleware.__call__",
          "trace_id": 0,
          "span_id": 4,
          "parent_id": 2,
          "type": "",
          "error": 0,
          "meta": {
<<<<<<< HEAD
=======
            "_dd.base_service": "",
>>>>>>> dda9f05c
            "component": "django"
          },
          "duration": 20471125,
          "start": 1692647439149203430
        },
           {
             "name": "django.middleware",
             "service": "django",
             "resource": "django.middleware.common.CommonMiddleware.process_request",
             "trace_id": 0,
             "span_id": 6,
             "parent_id": 4,
             "type": "",
             "error": 0,
             "meta": {
<<<<<<< HEAD
=======
               "_dd.base_service": "",
>>>>>>> dda9f05c
               "component": "django"
             },
             "duration": 30083,
             "start": 1692647439149238264
           },
           {
             "name": "django.middleware",
             "service": "django",
             "resource": "django.middleware.csrf.CsrfViewMiddleware.__call__",
             "trace_id": 0,
             "span_id": 7,
             "parent_id": 4,
             "type": "",
             "error": 0,
             "meta": {
<<<<<<< HEAD
=======
               "_dd.base_service": "",
>>>>>>> dda9f05c
               "component": "django"
             },
             "duration": 20364375,
             "start": 1692647439149281930
           },
              {
                "name": "django.middleware",
                "service": "django",
                "resource": "django.middleware.csrf.CsrfViewMiddleware.process_request",
                "trace_id": 0,
                "span_id": 9,
                "parent_id": 7,
                "type": "",
                "error": 0,
                "meta": {
<<<<<<< HEAD
=======
                  "_dd.base_service": "",
>>>>>>> dda9f05c
                  "component": "django"
                },
                "duration": 12791,
                "start": 1692647439149298139
              },
              {
                "name": "django.middleware",
                "service": "django",
                "resource": "django.contrib.auth.middleware.AuthenticationMiddleware.__call__",
                "trace_id": 0,
                "span_id": 10,
                "parent_id": 7,
                "type": "",
                "error": 0,
                "meta": {
<<<<<<< HEAD
=======
                  "_dd.base_service": "",
>>>>>>> dda9f05c
                  "component": "django"
                },
                "duration": 20299625,
                "start": 1692647439149320930
              },
                 {
                   "name": "django.middleware",
                   "service": "django",
                   "resource": "django.contrib.auth.middleware.AuthenticationMiddleware.process_request",
                   "trace_id": 0,
                   "span_id": 12,
                   "parent_id": 10,
                   "type": "",
                   "error": 0,
                   "meta": {
<<<<<<< HEAD
=======
                     "_dd.base_service": "",
>>>>>>> dda9f05c
                     "component": "django"
                   },
                   "duration": 13417,
                   "start": 1692647439149342430
                 },
                 {
                   "name": "django.middleware",
                   "service": "django",
                   "resource": "django.contrib.messages.middleware.MessageMiddleware.__call__",
                   "trace_id": 0,
                   "span_id": 13,
                   "parent_id": 10,
                   "type": "",
                   "error": 0,
                   "meta": {
<<<<<<< HEAD
=======
                     "_dd.base_service": "",
>>>>>>> dda9f05c
                     "component": "django"
                   },
                   "duration": 20248833,
                   "start": 1692647439149366264
                 },
                    {
                      "name": "django.middleware",
                      "service": "django",
                      "resource": "django.contrib.messages.middleware.MessageMiddleware.process_request",
                      "trace_id": 0,
                      "span_id": 14,
                      "parent_id": 13,
                      "type": "",
                      "error": 0,
                      "meta": {
<<<<<<< HEAD
=======
                        "_dd.base_service": "",
>>>>>>> dda9f05c
                        "component": "django"
                      },
                      "duration": 39542,
                      "start": 1692647439149381847
                    },
                    {
                      "name": "django.middleware",
                      "service": "django",
                      "resource": "django.middleware.clickjacking.XFrameOptionsMiddleware.__call__",
                      "trace_id": 0,
                      "span_id": 15,
                      "parent_id": 13,
                      "type": "",
                      "error": 0,
                      "meta": {
<<<<<<< HEAD
=======
                        "_dd.base_service": "",
>>>>>>> dda9f05c
                        "component": "django"
                      },
                      "duration": 20157416,
                      "start": 1692647439149431264
                    },
                       {
                         "name": "django.middleware",
                         "service": "django",
                         "resource": "django.middleware.security.SecurityMiddleware.__call__",
                         "trace_id": 0,
                         "span_id": 17,
                         "parent_id": 15,
                         "type": "",
                         "error": 0,
                         "meta": {
<<<<<<< HEAD
=======
                           "_dd.base_service": "",
>>>>>>> dda9f05c
                           "component": "django"
                         },
                         "duration": 20109208,
                         "start": 1692647439149446639
                       },
                          {
                            "name": "django.middleware",
                            "service": "django",
                            "resource": "django.middleware.security.SecurityMiddleware.process_request",
                            "trace_id": 0,
                            "span_id": 19,
                            "parent_id": 17,
                            "type": "",
                            "error": 0,
                            "meta": {
<<<<<<< HEAD
=======
                              "_dd.base_service": "",
>>>>>>> dda9f05c
                              "component": "django"
                            },
                            "duration": 11375,
                            "start": 1692647439149461055
                          },
                          {
                            "name": "django.middleware",
                            "service": "django",
                            "resource": "tests.contrib.django.middleware.ClsMiddleware.__call__",
                            "trace_id": 0,
                            "span_id": 20,
                            "parent_id": 17,
                            "type": "",
                            "error": 0,
                            "meta": {
<<<<<<< HEAD
=======
                              "_dd.base_service": "",
>>>>>>> dda9f05c
                              "component": "django"
                            },
                            "duration": 20012417,
                            "start": 1692647439149481847
                          },
                             {
                               "name": "django.middleware",
                               "service": "django",
                               "resource": "tests.contrib.django.middleware.fn_middleware",
                               "trace_id": 0,
                               "span_id": 22,
                               "parent_id": 20,
                               "type": "",
                               "error": 0,
                               "meta": {
<<<<<<< HEAD
=======
                                 "_dd.base_service": "",
>>>>>>> dda9f05c
                                 "component": "django"
                               },
                               "duration": 19990541,
                               "start": 1692647439149497014
                             },
                                {
                                  "name": "django.middleware",
                                  "service": "django",
                                  "resource": "tests.contrib.django.middleware.EverythingMiddleware.__call__",
                                  "trace_id": 0,
                                  "span_id": 23,
                                  "parent_id": 22,
                                  "type": "",
                                  "error": 0,
                                  "meta": {
<<<<<<< HEAD
=======
                                    "_dd.base_service": "",
>>>>>>> dda9f05c
                                    "component": "django"
                                  },
                                  "duration": 19962791,
                                  "start": 1692647439149511014
                                },
                                   {
                                     "name": "django.middleware",
                                     "service": "django",
                                     "resource": "django.middleware.csrf.CsrfViewMiddleware.process_view",
                                     "trace_id": 0,
                                     "span_id": 24,
                                     "parent_id": 23,
                                     "type": "",
                                     "error": 0,
                                     "meta": {
<<<<<<< HEAD
=======
                                       "_dd.base_service": "",
>>>>>>> dda9f05c
                                       "component": "django"
                                     },
                                     "duration": 35000,
                                     "start": 1692647439150968555
                                   },
                                   {
                                     "name": "django.middleware",
                                     "service": "django",
                                     "resource": "tests.contrib.django.middleware.EverythingMiddleware.process_view",
                                     "trace_id": 0,
                                     "span_id": 25,
                                     "parent_id": 23,
                                     "type": "",
                                     "error": 0,
                                     "meta": {
<<<<<<< HEAD
=======
                                       "_dd.base_service": "",
>>>>>>> dda9f05c
                                       "component": "django"
                                     },
                                     "duration": 26292,
                                     "start": 1692647439151203097
                                   },
                                   {
                                     "name": "django.view",
                                     "service": "django",
                                     "resource": "tests.contrib.django.views.template_view",
                                     "trace_id": 0,
                                     "span_id": 26,
                                     "parent_id": 23,
                                     "type": "",
                                     "error": 0,
                                     "meta": {
<<<<<<< HEAD
=======
                                       "_dd.base_service": "",
>>>>>>> dda9f05c
                                       "component": "django"
                                     },
                                     "duration": 14933084,
                                     "start": 1692647439151447180
                                   },
                                   {
                                     "name": "django.middleware",
                                     "service": "django",
                                     "resource": "tests.contrib.django.middleware.EverythingMiddleware.process_template_response",
                                     "trace_id": 0,
                                     "span_id": 27,
                                     "parent_id": 23,
                                     "type": "",
                                     "error": 0,
                                     "meta": {
<<<<<<< HEAD
=======
                                       "_dd.base_service": "",
>>>>>>> dda9f05c
                                       "component": "django"
                                     },
                                     "duration": 32083,
                                     "start": 1692647439166644097
                                   },
                                   {
                                     "name": "django.response.render",
                                     "service": "django",
                                     "resource": "django.template.response.TemplateResponse.render",
                                     "trace_id": 0,
                                     "span_id": 28,
                                     "parent_id": 23,
                                     "type": "",
                                     "error": 0,
                                     "meta": {
<<<<<<< HEAD
=======
                                       "_dd.base_service": "",
>>>>>>> dda9f05c
                                       "component": "django"
                                     },
                                     "duration": 2236625,
                                     "start": 1692647439166885097
                                   },
                          {
                            "name": "django.middleware",
                            "service": "django",
                            "resource": "django.middleware.security.SecurityMiddleware.process_response",
                            "trace_id": 0,
                            "span_id": 21,
                            "parent_id": 17,
                            "type": "",
                            "error": 0,
                            "meta": {
<<<<<<< HEAD
=======
                              "_dd.base_service": "",
>>>>>>> dda9f05c
                              "component": "django"
                            },
                            "duration": 34708,
                            "start": 1692647439169514014
                          },
                       {
                         "name": "django.middleware",
                         "service": "django",
                         "resource": "django.middleware.clickjacking.XFrameOptionsMiddleware.process_response",
                         "trace_id": 0,
                         "span_id": 18,
                         "parent_id": 15,
                         "type": "",
                         "error": 0,
                         "meta": {
<<<<<<< HEAD
=======
                           "_dd.base_service": "",
>>>>>>> dda9f05c
                           "component": "django"
                         },
                         "duration": 16167,
                         "start": 1692647439169566430
                       },
                    {
                      "name": "django.middleware",
                      "service": "django",
                      "resource": "django.contrib.messages.middleware.MessageMiddleware.process_response",
                      "trace_id": 0,
                      "span_id": 16,
                      "parent_id": 13,
                      "type": "",
                      "error": 0,
                      "meta": {
<<<<<<< HEAD
=======
                        "_dd.base_service": "",
>>>>>>> dda9f05c
                        "component": "django"
                      },
                      "duration": 11666,
                      "start": 1692647439169597889
                    },
              {
                "name": "django.middleware",
                "service": "django",
                "resource": "django.middleware.csrf.CsrfViewMiddleware.process_response",
                "trace_id": 0,
                "span_id": 11,
                "parent_id": 7,
                "type": "",
                "error": 0,
                "meta": {
<<<<<<< HEAD
=======
                  "_dd.base_service": "",
>>>>>>> dda9f05c
                  "component": "django"
                },
                "duration": 11125,
                "start": 1692647439169629722
              },
           {
             "name": "django.middleware",
             "service": "django",
             "resource": "django.middleware.common.CommonMiddleware.process_response",
             "trace_id": 0,
             "span_id": 8,
             "parent_id": 4,
             "type": "",
             "error": 0,
             "meta": {
<<<<<<< HEAD
=======
               "_dd.base_service": "",
>>>>>>> dda9f05c
               "component": "django"
             },
             "duration": 14042,
             "start": 1692647439169654472
           },
        {
          "name": "django.middleware",
          "service": "django",
          "resource": "django.contrib.sessions.middleware.SessionMiddleware.process_response",
          "trace_id": 0,
          "span_id": 5,
          "parent_id": 2,
          "type": "",
          "error": 0,
          "meta": {
<<<<<<< HEAD
=======
            "_dd.base_service": "",
>>>>>>> dda9f05c
            "component": "django"
          },
          "duration": 13209,
          "start": 1692647439169683180
        }]]<|MERGE_RESOLUTION|>--- conflicted
+++ resolved
@@ -48,10 +48,7 @@
        "type": "",
        "error": 0,
        "meta": {
-<<<<<<< HEAD
-=======
          "_dd.base_service": "",
->>>>>>> dda9f05c
          "component": "django"
        },
        "duration": 20626625,
@@ -67,10 +64,7 @@
           "type": "",
           "error": 0,
           "meta": {
-<<<<<<< HEAD
-=======
             "_dd.base_service": "",
->>>>>>> dda9f05c
             "component": "django"
           },
           "duration": 42500,
@@ -86,10 +80,7 @@
           "type": "",
           "error": 0,
           "meta": {
-<<<<<<< HEAD
-=======
             "_dd.base_service": "",
->>>>>>> dda9f05c
             "component": "django"
           },
           "duration": 20471125,
@@ -105,10 +96,7 @@
              "type": "",
              "error": 0,
              "meta": {
-<<<<<<< HEAD
-=======
                "_dd.base_service": "",
->>>>>>> dda9f05c
                "component": "django"
              },
              "duration": 30083,
@@ -124,10 +112,7 @@
              "type": "",
              "error": 0,
              "meta": {
-<<<<<<< HEAD
-=======
                "_dd.base_service": "",
->>>>>>> dda9f05c
                "component": "django"
              },
              "duration": 20364375,
@@ -143,10 +128,7 @@
                 "type": "",
                 "error": 0,
                 "meta": {
-<<<<<<< HEAD
-=======
                   "_dd.base_service": "",
->>>>>>> dda9f05c
                   "component": "django"
                 },
                 "duration": 12791,
@@ -162,10 +144,7 @@
                 "type": "",
                 "error": 0,
                 "meta": {
-<<<<<<< HEAD
-=======
                   "_dd.base_service": "",
->>>>>>> dda9f05c
                   "component": "django"
                 },
                 "duration": 20299625,
@@ -181,10 +160,7 @@
                    "type": "",
                    "error": 0,
                    "meta": {
-<<<<<<< HEAD
-=======
                      "_dd.base_service": "",
->>>>>>> dda9f05c
                      "component": "django"
                    },
                    "duration": 13417,
@@ -200,10 +176,7 @@
                    "type": "",
                    "error": 0,
                    "meta": {
-<<<<<<< HEAD
-=======
                      "_dd.base_service": "",
->>>>>>> dda9f05c
                      "component": "django"
                    },
                    "duration": 20248833,
@@ -219,10 +192,7 @@
                       "type": "",
                       "error": 0,
                       "meta": {
-<<<<<<< HEAD
-=======
                         "_dd.base_service": "",
->>>>>>> dda9f05c
                         "component": "django"
                       },
                       "duration": 39542,
@@ -238,10 +208,7 @@
                       "type": "",
                       "error": 0,
                       "meta": {
-<<<<<<< HEAD
-=======
                         "_dd.base_service": "",
->>>>>>> dda9f05c
                         "component": "django"
                       },
                       "duration": 20157416,
@@ -257,10 +224,7 @@
                          "type": "",
                          "error": 0,
                          "meta": {
-<<<<<<< HEAD
-=======
                            "_dd.base_service": "",
->>>>>>> dda9f05c
                            "component": "django"
                          },
                          "duration": 20109208,
@@ -276,10 +240,7 @@
                             "type": "",
                             "error": 0,
                             "meta": {
-<<<<<<< HEAD
-=======
                               "_dd.base_service": "",
->>>>>>> dda9f05c
                               "component": "django"
                             },
                             "duration": 11375,
@@ -295,10 +256,7 @@
                             "type": "",
                             "error": 0,
                             "meta": {
-<<<<<<< HEAD
-=======
                               "_dd.base_service": "",
->>>>>>> dda9f05c
                               "component": "django"
                             },
                             "duration": 20012417,
@@ -314,10 +272,7 @@
                                "type": "",
                                "error": 0,
                                "meta": {
-<<<<<<< HEAD
-=======
                                  "_dd.base_service": "",
->>>>>>> dda9f05c
                                  "component": "django"
                                },
                                "duration": 19990541,
@@ -333,10 +288,7 @@
                                   "type": "",
                                   "error": 0,
                                   "meta": {
-<<<<<<< HEAD
-=======
                                     "_dd.base_service": "",
->>>>>>> dda9f05c
                                     "component": "django"
                                   },
                                   "duration": 19962791,
@@ -352,10 +304,7 @@
                                      "type": "",
                                      "error": 0,
                                      "meta": {
-<<<<<<< HEAD
-=======
                                        "_dd.base_service": "",
->>>>>>> dda9f05c
                                        "component": "django"
                                      },
                                      "duration": 35000,
@@ -371,10 +320,7 @@
                                      "type": "",
                                      "error": 0,
                                      "meta": {
-<<<<<<< HEAD
-=======
                                        "_dd.base_service": "",
->>>>>>> dda9f05c
                                        "component": "django"
                                      },
                                      "duration": 26292,
@@ -390,10 +336,7 @@
                                      "type": "",
                                      "error": 0,
                                      "meta": {
-<<<<<<< HEAD
-=======
                                        "_dd.base_service": "",
->>>>>>> dda9f05c
                                        "component": "django"
                                      },
                                      "duration": 14933084,
@@ -409,10 +352,7 @@
                                      "type": "",
                                      "error": 0,
                                      "meta": {
-<<<<<<< HEAD
-=======
                                        "_dd.base_service": "",
->>>>>>> dda9f05c
                                        "component": "django"
                                      },
                                      "duration": 32083,
@@ -428,10 +368,7 @@
                                      "type": "",
                                      "error": 0,
                                      "meta": {
-<<<<<<< HEAD
-=======
                                        "_dd.base_service": "",
->>>>>>> dda9f05c
                                        "component": "django"
                                      },
                                      "duration": 2236625,
@@ -447,10 +384,7 @@
                             "type": "",
                             "error": 0,
                             "meta": {
-<<<<<<< HEAD
-=======
                               "_dd.base_service": "",
->>>>>>> dda9f05c
                               "component": "django"
                             },
                             "duration": 34708,
@@ -466,10 +400,7 @@
                          "type": "",
                          "error": 0,
                          "meta": {
-<<<<<<< HEAD
-=======
                            "_dd.base_service": "",
->>>>>>> dda9f05c
                            "component": "django"
                          },
                          "duration": 16167,
@@ -485,10 +416,7 @@
                       "type": "",
                       "error": 0,
                       "meta": {
-<<<<<<< HEAD
-=======
                         "_dd.base_service": "",
->>>>>>> dda9f05c
                         "component": "django"
                       },
                       "duration": 11666,
@@ -504,10 +432,7 @@
                 "type": "",
                 "error": 0,
                 "meta": {
-<<<<<<< HEAD
-=======
                   "_dd.base_service": "",
->>>>>>> dda9f05c
                   "component": "django"
                 },
                 "duration": 11125,
@@ -523,10 +448,7 @@
              "type": "",
              "error": 0,
              "meta": {
-<<<<<<< HEAD
-=======
                "_dd.base_service": "",
->>>>>>> dda9f05c
                "component": "django"
              },
              "duration": 14042,
@@ -542,10 +464,7 @@
           "type": "",
           "error": 0,
           "meta": {
-<<<<<<< HEAD
-=======
             "_dd.base_service": "",
->>>>>>> dda9f05c
             "component": "django"
           },
           "duration": 13209,
