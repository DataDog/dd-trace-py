[[
  {
    "name": "anthropic.request",
    "service": "",
    "resource": "Messages.stream",
    "trace_id": 0,
    "span_id": 1,
    "parent_id": 0,
    "type": "",
    "error": 0,
    "meta": {
      "_dd.p.dm": "-0",
      "_dd.p.tid": "665f5f5600000000",
      "anthropic.request.api_key": "sk-...key>",
      "anthropic.request.messages.0.content.0.text": "Can you explain what Descartes meant by 'I think, therefore I am'?",
      "anthropic.request.messages.0.content.0.type": "text",
      "anthropic.request.messages.0.role": "user",
      "anthropic.request.model": "claude-3-opus-20240229",
<<<<<<< HEAD
      "anthropic.request.parameters": "{\"model\": \"claude-3-opus-20240229\", \"max_tokens\": 15, \"stream\": true}",
      "anthropic.response.completions.content.0.text": "The phrase \"I think, therefore I am\" (originally in Latin as",
      "anthropic.response.completions.content.0.type": "text",
      "anthropic.response.completions.finish_reason": "max_tokens",
      "anthropic.response.completions.role": "assistant",
=======
      "anthropic.request.parameters": "{\"max_tokens\": 15, \"stream\": true}",
>>>>>>> 28d8afd2
      "language": "python",
      "runtime-id": "23da57548a3443fa96c5bf9137d02aa9"
    },
    "metrics": {
      "_dd.measured": 1,
      "_dd.top_level": 1,
      "_dd.tracer_kr": 1.0,
      "_sampling_priority_v1": 1,
<<<<<<< HEAD
      "anthropic.response.usage.input_tokens": 27,
      "anthropic.response.usage.output_tokens": 16,
      "anthropic.response.usage.total_tokens": 43,
      "process_id": 33643
    },
    "duration": 10432000,
    "start": 1717456571355149000
=======
      "process_id": 66314
    },
    "duration": 2826079000,
    "start": 1717526358926172000
>>>>>>> 28d8afd2
  }]]<|MERGE_RESOLUTION|>--- conflicted
+++ resolved
@@ -16,15 +16,11 @@
       "anthropic.request.messages.0.content.0.type": "text",
       "anthropic.request.messages.0.role": "user",
       "anthropic.request.model": "claude-3-opus-20240229",
-<<<<<<< HEAD
-      "anthropic.request.parameters": "{\"model\": \"claude-3-opus-20240229\", \"max_tokens\": 15, \"stream\": true}",
+      "anthropic.request.parameters": "{\"max_tokens\": 15, \"stream\": true}",
       "anthropic.response.completions.content.0.text": "The phrase \"I think, therefore I am\" (originally in Latin as",
       "anthropic.response.completions.content.0.type": "text",
       "anthropic.response.completions.finish_reason": "max_tokens",
       "anthropic.response.completions.role": "assistant",
-=======
-      "anthropic.request.parameters": "{\"max_tokens\": 15, \"stream\": true}",
->>>>>>> 28d8afd2
       "language": "python",
       "runtime-id": "23da57548a3443fa96c5bf9137d02aa9"
     },
@@ -33,7 +29,6 @@
       "_dd.top_level": 1,
       "_dd.tracer_kr": 1.0,
       "_sampling_priority_v1": 1,
-<<<<<<< HEAD
       "anthropic.response.usage.input_tokens": 27,
       "anthropic.response.usage.output_tokens": 16,
       "anthropic.response.usage.total_tokens": 43,
@@ -41,10 +36,4 @@
     },
     "duration": 10432000,
     "start": 1717456571355149000
-=======
-      "process_id": 66314
-    },
-    "duration": 2826079000,
-    "start": 1717526358926172000
->>>>>>> 28d8afd2
   }]]