[[
  {
    "name": "flask.request",
    "service": "flask",
    "resource": "GET /",
    "trace_id": 0,
    "span_id": 1,
    "parent_id": 0,
    "type": "web",
    "error": 0,
    "meta": {
      "_dd.base_service": "",
      "_dd.p.dm": "-0",
      "component": "flask",
      "flask.endpoint": "index",
      "flask.url_rule": "/",
      "flask.version": "2.3.1",
      "http.method": "GET",
      "http.route": "/",
      "http.status_code": "200",
      "http.url": "http://0.0.0.0:8000/",
      "http.useragent": "python-httpx/x.xx.x",
      "language": "python",
      "runtime-id": "69789a7711bc4c29b0640f6231a7563e",
      "span.kind": "server"
    },
    "metrics": {
      "_dd.measured": 1,
      "_dd.top_level": 1,
      "_dd.tracer_kr": 1.0,
      "_sampling_priority_v1": 1,
      "process_id": 15373
    },
    "duration": 806667,
    "start": 1692722852268928084
  },
     {
       "name": "flask.application",
       "service": "flask",
       "resource": "GET /",
       "trace_id": 0,
       "span_id": 2,
       "parent_id": 1,
       "type": "",
       "error": 0,
       "meta": {
<<<<<<< HEAD
=======
         "_dd.base_service": "",
>>>>>>> dda9f05c
         "component": "flask",
         "flask.endpoint": "index",
         "flask.url_rule": "/"
       },
       "duration": 458500,
       "start": 1692722852269071876
     },
        {
          "name": "flask.preprocess_request",
          "service": "flask",
          "resource": "flask.preprocess_request",
          "trace_id": 0,
          "span_id": 4,
          "parent_id": 2,
          "type": "",
          "error": 0,
          "meta": {
<<<<<<< HEAD
=======
            "_dd.base_service": "",
>>>>>>> dda9f05c
            "component": "flask"
          },
          "duration": 27333,
          "start": 1692722852269234543
        },
        {
          "name": "flask.dispatch_request",
          "service": "flask",
          "resource": "flask.dispatch_request",
          "trace_id": 0,
          "span_id": 5,
          "parent_id": 2,
          "type": "",
          "error": 0,
          "meta": {
<<<<<<< HEAD
=======
            "_dd.base_service": "",
>>>>>>> dda9f05c
            "component": "flask"
          },
          "duration": 48833,
          "start": 1692722852269303043
        },
           {
             "name": "tests.contrib.flask.app.index",
             "service": "flask",
             "resource": "/",
             "trace_id": 0,
             "span_id": 9,
             "parent_id": 5,
             "type": "",
             "error": 0,
             "meta": {
<<<<<<< HEAD
=======
               "_dd.base_service": "",
>>>>>>> dda9f05c
               "component": "flask"
             },
             "duration": 11708,
             "start": 1692722852269332168
           },
        {
          "name": "flask.process_response",
          "service": "flask",
          "resource": "flask.process_response",
          "trace_id": 0,
          "span_id": 6,
          "parent_id": 2,
          "type": "",
          "error": 0,
          "meta": {
<<<<<<< HEAD
=======
            "_dd.base_service": "",
>>>>>>> dda9f05c
            "component": "flask"
          },
          "duration": 13833,
          "start": 1692722852269389001
        },
        {
          "name": "flask.do_teardown_request",
          "service": "flask",
          "resource": "flask.do_teardown_request",
          "trace_id": 0,
          "span_id": 7,
          "parent_id": 2,
          "type": "",
          "error": 0,
          "meta": {
<<<<<<< HEAD
=======
            "_dd.base_service": "",
>>>>>>> dda9f05c
            "component": "flask"
          },
          "duration": 16750,
          "start": 1692722852269468668
        },
        {
          "name": "flask.do_teardown_appcontext",
          "service": "flask",
          "resource": "flask.do_teardown_appcontext",
          "trace_id": 0,
          "span_id": 8,
          "parent_id": 2,
          "type": "",
          "error": 0,
          "meta": {
<<<<<<< HEAD
=======
            "_dd.base_service": "",
>>>>>>> dda9f05c
            "component": "flask"
          },
          "duration": 12250,
          "start": 1692722852269502918
        },
     {
       "name": "flask.response",
       "service": "flask",
       "resource": "flask.response",
       "trace_id": 0,
       "span_id": 3,
       "parent_id": 1,
       "type": "",
       "error": 0,
       "meta": {
<<<<<<< HEAD
=======
         "_dd.base_service": "",
>>>>>>> dda9f05c
         "component": "flask"
       },
       "duration": 182834,
       "start": 1692722852269541334
     }]]<|MERGE_RESOLUTION|>--- conflicted
+++ resolved
@@ -44,10 +44,7 @@
        "type": "",
        "error": 0,
        "meta": {
-<<<<<<< HEAD
-=======
          "_dd.base_service": "",
->>>>>>> dda9f05c
          "component": "flask",
          "flask.endpoint": "index",
          "flask.url_rule": "/"
@@ -65,10 +62,7 @@
           "type": "",
           "error": 0,
           "meta": {
-<<<<<<< HEAD
-=======
             "_dd.base_service": "",
->>>>>>> dda9f05c
             "component": "flask"
           },
           "duration": 27333,
@@ -84,10 +78,7 @@
           "type": "",
           "error": 0,
           "meta": {
-<<<<<<< HEAD
-=======
             "_dd.base_service": "",
->>>>>>> dda9f05c
             "component": "flask"
           },
           "duration": 48833,
@@ -103,10 +94,7 @@
              "type": "",
              "error": 0,
              "meta": {
-<<<<<<< HEAD
-=======
                "_dd.base_service": "",
->>>>>>> dda9f05c
                "component": "flask"
              },
              "duration": 11708,
@@ -122,10 +110,7 @@
           "type": "",
           "error": 0,
           "meta": {
-<<<<<<< HEAD
-=======
             "_dd.base_service": "",
->>>>>>> dda9f05c
             "component": "flask"
           },
           "duration": 13833,
@@ -141,10 +126,7 @@
           "type": "",
           "error": 0,
           "meta": {
-<<<<<<< HEAD
-=======
             "_dd.base_service": "",
->>>>>>> dda9f05c
             "component": "flask"
           },
           "duration": 16750,
@@ -160,10 +142,7 @@
           "type": "",
           "error": 0,
           "meta": {
-<<<<<<< HEAD
-=======
             "_dd.base_service": "",
->>>>>>> dda9f05c
             "component": "flask"
           },
           "duration": 12250,
@@ -179,10 +158,7 @@
        "type": "",
        "error": 0,
        "meta": {
-<<<<<<< HEAD
-=======
          "_dd.base_service": "",
->>>>>>> dda9f05c
          "component": "flask"
        },
        "duration": 182834,
