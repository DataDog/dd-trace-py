--- conflicted
+++ resolved
@@ -44,11 +44,7 @@
        "type": "",
        "error": 0,
        "meta": {
-<<<<<<< HEAD
-=======
          "_dd.base_service": "",
-         "_dd.p.dm": "-0",
->>>>>>> 7f595f18
          "component": "flask",
          "flask.endpoint": "index",
          "flask.url_rule": "/"
@@ -66,11 +62,7 @@
           "type": "",
           "error": 0,
           "meta": {
-<<<<<<< HEAD
-=======
             "_dd.base_service": "",
-            "_dd.p.dm": "-0",
->>>>>>> 7f595f18
             "component": "flask"
           },
           "duration": 27333,
@@ -86,11 +78,7 @@
           "type": "",
           "error": 0,
           "meta": {
-<<<<<<< HEAD
-=======
             "_dd.base_service": "",
-            "_dd.p.dm": "-0",
->>>>>>> 7f595f18
             "component": "flask"
           },
           "duration": 48833,
@@ -106,11 +94,7 @@
              "type": "",
              "error": 0,
              "meta": {
-<<<<<<< HEAD
-=======
                "_dd.base_service": "",
-               "_dd.p.dm": "-0",
->>>>>>> 7f595f18
                "component": "flask"
              },
              "duration": 11708,
@@ -126,11 +110,7 @@
           "type": "",
           "error": 0,
           "meta": {
-<<<<<<< HEAD
-=======
             "_dd.base_service": "",
-            "_dd.p.dm": "-0",
->>>>>>> 7f595f18
             "component": "flask"
           },
           "duration": 13833,
@@ -146,11 +126,7 @@
           "type": "",
           "error": 0,
           "meta": {
-<<<<<<< HEAD
-=======
             "_dd.base_service": "",
-            "_dd.p.dm": "-0",
->>>>>>> 7f595f18
             "component": "flask"
           },
           "duration": 16750,
@@ -166,11 +142,7 @@
           "type": "",
           "error": 0,
           "meta": {
-<<<<<<< HEAD
-=======
             "_dd.base_service": "",
-            "_dd.p.dm": "-0",
->>>>>>> 7f595f18
             "component": "flask"
           },
           "duration": 12250,
@@ -186,11 +158,7 @@
        "type": "",
        "error": 0,
        "meta": {
-<<<<<<< HEAD
-=======
          "_dd.base_service": "",
-         "_dd.p.dm": "-0",
->>>>>>> 7f595f18
          "component": "flask"
        },
        "duration": 182834,
