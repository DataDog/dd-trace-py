--- conflicted
+++ resolved
@@ -48,13 +48,8 @@
           "trace_id": 0,
           "span_id": 3,
           "parent_id": 2,
-<<<<<<< HEAD
-          "duration": 1468000,
-          "start": 1666808695013605000
-=======
           "type": "",
           "error": 0,
           "duration": 2464000,
           "start": 1646794413226798000
->>>>>>> 725601d6
         }]]