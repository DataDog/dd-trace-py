--- conflicted
+++ resolved
@@ -25,11 +25,7 @@
       "_dd.top_level": 1,
       "_dd.tracer_kr": 1.0,
       "_sampling_priority_v1": 1,
-<<<<<<< HEAD
-      "system.pid": 36906
-=======
       "process_id": 72327
->>>>>>> 89459032
     },
     "duration": 619000,
     "start": 1665502659112756000
