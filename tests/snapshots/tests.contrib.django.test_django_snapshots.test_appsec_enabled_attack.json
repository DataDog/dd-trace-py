--- conflicted
+++ resolved
@@ -22,11 +22,7 @@
       "django.request.class": "django.core.handlers.asgi.ASGIRequest",
       "django.response.class": "django.http.response.HttpResponseNotFound",
       "django.user.is_authenticated": "False",
-<<<<<<< HEAD
-      "http.client_ip": "",
-=======
       "http.client_ip": "127.0.0.1",
->>>>>>> cf3fb317
       "http.method": "GET",
       "http.request.headers.accept": "*/*",
       "http.request.headers.accept-encoding": "gzip, deflate",
@@ -37,11 +33,7 @@
       "http.useragent": "python-requests/2.28.1",
       "http.version": "1.1",
       "language": "python",
-<<<<<<< HEAD
-      "network.client.ip": "",
-=======
       "network.client.ip": "127.0.0.1",
->>>>>>> cf3fb317
       "runtime-id": "0cff567142fd465e9983446f9f2d044c"
     },
     "metrics": {
