--- conflicted
+++ resolved
@@ -40,10 +40,7 @@
        "type": "template",
        "error": 0,
        "meta": {
-<<<<<<< HEAD
-=======
          "_dd.base_service": "",
->>>>>>> dda9f05c
          "aiohttp.template": "/template.jinja2",
          "component": "aiohttp_jinja2"
        },
