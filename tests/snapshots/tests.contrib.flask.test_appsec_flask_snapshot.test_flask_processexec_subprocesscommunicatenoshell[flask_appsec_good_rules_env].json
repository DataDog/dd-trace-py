--- conflicted
+++ resolved
@@ -56,10 +56,7 @@
        "type": "",
        "error": 0,
        "meta": {
-<<<<<<< HEAD
-=======
          "_dd.base_service": "",
->>>>>>> dda9f05c
          "component": "flask",
          "flask.endpoint": "run_subcommunicatenoshell",
          "flask.url_rule": "/executions/subcommunicatenoshell"
@@ -77,10 +74,7 @@
           "type": "",
           "error": 0,
           "meta": {
-<<<<<<< HEAD
-=======
-            "_dd.base_service": "",
->>>>>>> dda9f05c
+            "_dd.base_service": "",
             "component": "flask"
           },
           "duration": 30125,
@@ -96,10 +90,7 @@
           "type": "",
           "error": 0,
           "meta": {
-<<<<<<< HEAD
-=======
-            "_dd.base_service": "",
->>>>>>> dda9f05c
+            "_dd.base_service": "",
             "component": "flask"
           },
           "duration": 47166,
@@ -115,10 +106,7 @@
           "type": "",
           "error": 0,
           "meta": {
-<<<<<<< HEAD
-=======
-            "_dd.base_service": "",
->>>>>>> dda9f05c
+            "_dd.base_service": "",
             "component": "flask"
           },
           "duration": 17745167,
@@ -134,10 +122,7 @@
              "type": "",
              "error": 0,
              "meta": {
-<<<<<<< HEAD
-=======
                "_dd.base_service": "",
->>>>>>> dda9f05c
                "component": "flask"
              },
              "duration": 17671083,
@@ -152,16 +137,11 @@
                 "parent_id": 10,
                 "type": "system",
                 "error": 0,
-<<<<<<< HEAD
-                "duration": 50847,
-                "start": 1691167056425613580
-=======
                 "meta": {
                   "_dd.base_service": ""
                 },
                 "duration": 97250,
                 "start": 1692710175114706762
->>>>>>> dda9f05c
               },
               {
                 "name": "command_execution",
@@ -173,10 +153,7 @@
                 "type": "system",
                 "error": 0,
                 "meta": {
-<<<<<<< HEAD
-=======
                   "_dd.base_service": "",
->>>>>>> dda9f05c
                   "cmd.exec": "['dir', '-li', '/']",
                   "cmd.exit_code": "0",
                   "component": "subprocess"
@@ -194,10 +171,7 @@
                 "type": "system",
                 "error": 0,
                 "meta": {
-<<<<<<< HEAD
-=======
                   "_dd.base_service": "",
->>>>>>> dda9f05c
                   "cmd.exec": "['dir', '-li', '/']",
                   "cmd.exit_code": "0",
                   "component": "subprocess"
@@ -215,10 +189,7 @@
           "type": "",
           "error": 0,
           "meta": {
-<<<<<<< HEAD
-=======
-            "_dd.base_service": "",
->>>>>>> dda9f05c
+            "_dd.base_service": "",
             "component": "flask"
           },
           "duration": 62166,
@@ -234,10 +205,7 @@
           "type": "",
           "error": 0,
           "meta": {
-<<<<<<< HEAD
-=======
-            "_dd.base_service": "",
->>>>>>> dda9f05c
+            "_dd.base_service": "",
             "component": "flask"
           },
           "duration": 43208,
@@ -253,10 +221,7 @@
           "type": "",
           "error": 0,
           "meta": {
-<<<<<<< HEAD
-=======
-            "_dd.base_service": "",
->>>>>>> dda9f05c
+            "_dd.base_service": "",
             "component": "flask"
           },
           "duration": 17916,
@@ -272,10 +237,7 @@
        "type": "",
        "error": 0,
        "meta": {
-<<<<<<< HEAD
-=======
          "_dd.base_service": "",
->>>>>>> dda9f05c
          "component": "flask"
        },
        "duration": 801333,
