[[
  {
    "name": "aiohttp.request",
    "service": "pin-custom-svc",
    "resource": "aiohttp.request",
    "trace_id": 0,
    "span_id": 1,
    "parent_id": 0,
    "type": "http",
    "error": 0,
    "meta": {
      "_dd.base_service": "",
      "_dd.p.dm": "-0",
      "component": "aiohttp_client",
      "http.method": "GET",
      "http.status_code": "200",
      "http.status_msg": "OK",
      "http.url": "http://localhost:8001/status/200",
      "language": "python",
      "out.host": "localhost",
      "runtime-id": "5f1ca8c9f4274d8d95d181a61c9ba731",
      "span.kind": "client"
    },
    "metrics": {
      "_dd.top_level": 1,
      "_dd.tracer_kr": 1.0,
      "_sampling_priority_v1": 1,
      "process_id": 13303
    },
    "duration": 7691500,
    "start": 1692706183296145051
  },
     {
       "name": "TCPConnector.connect",
       "service": "pin-custom-svc",
       "resource": "TCPConnector.connect",
       "trace_id": 0,
       "span_id": 2,
       "parent_id": 1,
       "type": "",
       "error": 0,
       "meta": {
<<<<<<< HEAD
=======
         "_dd.base_service": "",
>>>>>>> dda9f05c
         "component": "aiohttp"
       },
       "duration": 6205875,
       "start": 1692706183296511342
     }]]<|MERGE_RESOLUTION|>--- conflicted
+++ resolved
@@ -40,10 +40,7 @@
        "type": "",
        "error": 0,
        "meta": {
-<<<<<<< HEAD
-=======
          "_dd.base_service": "",
->>>>>>> dda9f05c
          "component": "aiohttp"
        },
        "duration": 6205875,
