--- conflicted
+++ resolved
@@ -35,14 +35,8 @@
        "trace_id": 0,
        "span_id": 2,
        "parent_id": 1,
-<<<<<<< HEAD
-       "meta": {
-         "language": "python"
-       },
-=======
        "type": "",
        "error": 0,
->>>>>>> d4b63913
        "duration": 80000,
        "start": 1656543965510900000
      }],
@@ -83,14 +77,8 @@
        "trace_id": 1,
        "span_id": 2,
        "parent_id": 1,
-<<<<<<< HEAD
-       "meta": {
-         "language": "python"
-       },
-=======
        "type": "",
        "error": 0,
->>>>>>> d4b63913
        "duration": 65000,
        "start": 1656543965512188000
      }]]