[[
  {
    "name": "wsgi.request",
    "service": "wsgi",
    "resource": "GET /",
    "trace_id": 0,
    "span_id": 1,
    "parent_id": 0,
    "type": "web",
    "error": 0,
    "meta": {
      "_dd.base_service": "",
      "_dd.p.dm": "-0",
      "component": "wsgi",
      "http.method": "GET",
      "http.status_code": "200",
      "http.status_msg": "OK",
      "http.url": "http://localhost:80/",
      "language": "python",
      "runtime-id": "2161c5835c094c75b8ddbd3c00e590d6",
      "span.kind": "server"
    },
    "metrics": {
      "_dd.top_level": 1,
      "_dd.tracer_kr": 1.0,
      "_sampling_priority_v1": 1,
      "process_id": 7611
    },
    "duration": 411000,
    "start": 1692650304941211090
  },
     {
       "name": "wsgi.application",
       "service": "wsgi",
       "resource": "wsgi.application",
       "trace_id": 0,
       "span_id": 2,
       "parent_id": 1,
       "type": "",
       "error": 0,
       "meta": {
<<<<<<< HEAD
=======
         "_dd.base_service": "",
         "_dd.p.dm": "-0",
>>>>>>> 7f595f18
         "component": "wsgi"
       },
       "duration": 135125,
       "start": 1692650304941386965
     },
        {
          "name": "wsgi.start_response",
          "service": "wsgi",
          "resource": "wsgi.start_response",
          "trace_id": 0,
          "span_id": 4,
          "parent_id": 2,
          "type": "web",
          "error": 0,
          "meta": {
<<<<<<< HEAD
=======
            "_dd.base_service": "",
            "_dd.p.dm": "-0",
>>>>>>> 7f595f18
            "component": "wsgi",
            "span.kind": "server"
          },
          "duration": 47458,
          "start": 1692650304941444507
        },
     {
       "name": "wsgi.response",
       "service": "wsgi",
       "resource": "wsgi.response",
       "trace_id": 0,
       "span_id": 3,
       "parent_id": 1,
       "type": "",
       "error": 0,
       "meta": {
<<<<<<< HEAD
=======
         "_dd.base_service": "",
         "_dd.p.dm": "-0",
>>>>>>> 7f595f18
         "component": "wsgi",
         "result_class": "list"
       },
       "duration": 65250,
       "start": 1692650304941543048
     }]]<|MERGE_RESOLUTION|>--- conflicted
+++ resolved
@@ -39,11 +39,7 @@
        "type": "",
        "error": 0,
        "meta": {
-<<<<<<< HEAD
-=======
          "_dd.base_service": "",
-         "_dd.p.dm": "-0",
->>>>>>> 7f595f18
          "component": "wsgi"
        },
        "duration": 135125,
@@ -59,11 +55,7 @@
           "type": "web",
           "error": 0,
           "meta": {
-<<<<<<< HEAD
-=======
             "_dd.base_service": "",
-            "_dd.p.dm": "-0",
->>>>>>> 7f595f18
             "component": "wsgi",
             "span.kind": "server"
           },
@@ -80,11 +72,7 @@
        "type": "",
        "error": 0,
        "meta": {
-<<<<<<< HEAD
-=======
          "_dd.base_service": "",
-         "_dd.p.dm": "-0",
->>>>>>> 7f595f18
          "component": "wsgi",
          "result_class": "list"
        },
