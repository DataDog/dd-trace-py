--- conflicted
+++ resolved
@@ -40,10 +40,7 @@
        "type": "web",
        "error": 0,
        "meta": {
-<<<<<<< HEAD
-=======
          "_dd.base_service": "",
->>>>>>> dda9f05c
          "component": "fastapi",
          "http.method": "GET",
          "http.route": "/sub-app/hello/{name}",
@@ -69,10 +66,7 @@
           "type": "web",
           "error": 0,
           "meta": {
-<<<<<<< HEAD
-=======
             "_dd.base_service": "",
->>>>>>> dda9f05c
             "component": "fastapi",
             "http.method": "GET",
             "http.status_code": "200",
@@ -93,14 +87,9 @@
              "parent_id": 3,
              "type": "",
              "error": 0,
-<<<<<<< HEAD
-             "duration": 83088,
-             "start": 1691166909956043524
-=======
              "meta": {
                "_dd.base_service": ""
              },
              "duration": 25208,
              "start": 1692709998810049347
->>>>>>> dda9f05c
            }]]