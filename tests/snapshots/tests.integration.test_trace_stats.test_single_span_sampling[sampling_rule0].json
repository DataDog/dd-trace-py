[[
  {
    "name": "child",
    "service": "test",
    "resource": "child",
    "trace_id": 0,
    "span_id": 1,
    "parent_id": 145126210405670540,
<<<<<<< HEAD
    "meta": {
      "language": "python"
    },
=======
    "type": "",
    "error": 0,
>>>>>>> d4b63913
    "metrics": {
      "_dd.span_sampling.mechanism": 8,
      "_dd.tracer_kr": 1.0
    },
    "duration": 6000,
    "start": 1657658221599720300
  }]]<|MERGE_RESOLUTION|>--- conflicted
+++ resolved
@@ -6,14 +6,8 @@
     "trace_id": 0,
     "span_id": 1,
     "parent_id": 145126210405670540,
-<<<<<<< HEAD
-    "meta": {
-      "language": "python"
-    },
-=======
     "type": "",
     "error": 0,
->>>>>>> d4b63913
     "metrics": {
       "_dd.span_sampling.mechanism": 8,
       "_dd.tracer_kr": 1.0
