[[
  {
    "name": "http.request",
    "service": "",
    "resource": "http.request",
    "trace_id": 0,
    "span_id": 1,
    "parent_id": 0,
    "type": "http",
    "error": 0,
    "meta": {
      "_dd.p.dm": "-0",
      "component": "httpx",
      "http.method": "GET",
      "http.status_code": "200",
      "http.url": "http://testserver/sub-app/hello/name",
      "http.useragent": "testclient",
      "language": "python",
      "out.host": "testserver",
      "runtime-id": "bf8cfc21d0c440d1ba3b80715bafc2ec",
      "span.kind": "client"
    },
    "metrics": {
      "_dd.measured": 1,
      "_dd.top_level": 1,
      "_dd.tracer_kr": 1.0,
      "_sampling_priority_v1": 1,
      "process_id": 42817
    },
    "duration": 1681875,
    "start": 1692709997548359096
  },
     {
       "name": "fastapi.request",
       "service": "fastapi",
       "resource": "GET /sub-app/hello/{name}",
       "trace_id": 0,
       "span_id": 2,
       "parent_id": 1,
       "type": "web",
       "error": 0,
       "meta": {
<<<<<<< HEAD
=======
         "_dd.base_service": "",
         "_dd.p.dm": "-0",
>>>>>>> 7f595f18
         "component": "fastapi",
         "http.method": "GET",
         "http.route": "/sub-app/hello/{name}",
         "http.status_code": "200",
         "http.url": "http://testserver/sub-app/hello/name",
         "http.useragent": "testclient",
         "http.version": "1.1",
         "span.kind": "server"
       },
       "metrics": {
         "_dd.top_level": 1
       },
       "duration": 715166,
       "start": 1692709997548974388
     },
        {
          "name": "fastapi.request",
          "service": "fastapi",
          "resource": "GET /hello/{name}",
          "trace_id": 0,
          "span_id": 3,
          "parent_id": 2,
          "type": "web",
          "error": 0,
          "meta": {
<<<<<<< HEAD
=======
            "_dd.base_service": "",
            "_dd.p.dm": "-0",
>>>>>>> 7f595f18
            "component": "fastapi",
            "http.method": "GET",
            "http.status_code": "200",
            "http.url": "http://testserver/sub-app/hello/name",
            "http.useragent": "testclient",
            "http.version": "1.1",
            "span.kind": "server"
          },
          "duration": 592583,
          "start": 1692709997549105096
        },
           {
             "name": "fastapi.serialize_response",
             "service": "fastapi",
             "resource": "fastapi.serialize_response",
             "trace_id": 0,
             "span_id": 4,
             "parent_id": 3,
             "type": "",
             "error": 0,
<<<<<<< HEAD
             "duration": 86156,
             "start": 1691166909277972505
=======
             "meta": {
               "_dd.base_service": "",
               "_dd.p.dm": "-0"
             },
             "duration": 24084,
             "start": 1692709997549583179
>>>>>>> 7f595f18
           }]]<|MERGE_RESOLUTION|>--- conflicted
+++ resolved
@@ -40,11 +40,7 @@
        "type": "web",
        "error": 0,
        "meta": {
-<<<<<<< HEAD
-=======
          "_dd.base_service": "",
-         "_dd.p.dm": "-0",
->>>>>>> 7f595f18
          "component": "fastapi",
          "http.method": "GET",
          "http.route": "/sub-app/hello/{name}",
@@ -70,11 +66,7 @@
           "type": "web",
           "error": 0,
           "meta": {
-<<<<<<< HEAD
-=======
             "_dd.base_service": "",
-            "_dd.p.dm": "-0",
->>>>>>> 7f595f18
             "component": "fastapi",
             "http.method": "GET",
             "http.status_code": "200",
@@ -95,15 +87,9 @@
              "parent_id": 3,
              "type": "",
              "error": 0,
-<<<<<<< HEAD
-             "duration": 86156,
-             "start": 1691166909277972505
-=======
              "meta": {
-               "_dd.base_service": "",
-               "_dd.p.dm": "-0"
+               "_dd.base_service": ""
              },
              "duration": 24084,
              "start": 1692709997549583179
->>>>>>> 7f595f18
            }]]