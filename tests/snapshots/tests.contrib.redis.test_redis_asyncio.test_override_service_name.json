[[
  {
    "name": "redis.command",
    "service": "myredis",
    "resource": "GET cheese",
    "trace_id": 0,
    "span_id": 1,
    "parent_id": 0,
    "type": "redis",
    "meta": {
      "_dd.p.dm": "-0",
      "component": "redis",
      "out.host": "127.0.0.1",
      "redis.raw_command": "GET cheese",
      "runtime-id": "78889425fa434f88a0dbd3ce725a2f06"
    },
    "metrics": {
      "_dd.agent_psr": 1.0,
      "_dd.measured": 1,
      "_dd.top_level": 1,
      "_dd.tracer_kr": 1.0,
      "_sampling_priority_v1": 1,
      "out.port": 6379,
      "out.redis_db": 0,
<<<<<<< HEAD
      "redis.args_length": 2,
      "system.pid": 48472
=======
      "process_id": 2746650,
      "redis.args_length": 2
>>>>>>> 6a1948d7
    },
    "duration": 1644000,
    "start": 1666795740346564000
  }],
[
  {
    "name": "redis.command",
    "service": "myredis",
    "resource": "SET cheese my-cheese",
    "trace_id": 1,
    "span_id": 1,
    "parent_id": 0,
    "type": "redis",
    "meta": {
      "_dd.p.dm": "-0",
      "component": "redis",
      "out.host": "127.0.0.1",
      "redis.raw_command": "SET cheese my-cheese",
      "runtime-id": "78889425fa434f88a0dbd3ce725a2f06"
    },
    "metrics": {
      "_dd.agent_psr": 1.0,
      "_dd.measured": 1,
      "_dd.top_level": 1,
      "_dd.tracer_kr": 1.0,
      "_sampling_priority_v1": 1,
      "out.port": 6379,
      "out.redis_db": 0,
<<<<<<< HEAD
      "redis.args_length": 3,
      "system.pid": 48472
=======
      "process_id": 2746650,
      "redis.args_length": 3
>>>>>>> 6a1948d7
    },
    "duration": 1943000,
    "start": 1666795740348294000
  }],
[
  {
    "name": "redis.command",
    "service": "myredis",
    "resource": "GET cheese",
    "trace_id": 2,
    "span_id": 1,
    "parent_id": 0,
    "type": "redis",
    "meta": {
      "_dd.p.dm": "-0",
      "component": "redis",
      "out.host": "127.0.0.1",
      "redis.raw_command": "GET cheese",
      "runtime-id": "78889425fa434f88a0dbd3ce725a2f06"
    },
    "metrics": {
      "_dd.agent_psr": 1.0,
      "_dd.measured": 1,
      "_dd.top_level": 1,
      "_dd.tracer_kr": 1.0,
      "_sampling_priority_v1": 1,
      "out.port": 6379,
      "out.redis_db": 0,
<<<<<<< HEAD
      "redis.args_length": 2,
      "system.pid": 48472
=======
      "process_id": 2746650,
      "redis.args_length": 2
>>>>>>> 6a1948d7
    },
    "duration": 1429000,
    "start": 1666795740350306000
  }]]<|MERGE_RESOLUTION|>--- conflicted
+++ resolved
@@ -22,13 +22,8 @@
       "_sampling_priority_v1": 1,
       "out.port": 6379,
       "out.redis_db": 0,
-<<<<<<< HEAD
-      "redis.args_length": 2,
-      "system.pid": 48472
-=======
       "process_id": 2746650,
       "redis.args_length": 2
->>>>>>> 6a1948d7
     },
     "duration": 1644000,
     "start": 1666795740346564000
@@ -57,13 +52,8 @@
       "_sampling_priority_v1": 1,
       "out.port": 6379,
       "out.redis_db": 0,
-<<<<<<< HEAD
-      "redis.args_length": 3,
-      "system.pid": 48472
-=======
       "process_id": 2746650,
       "redis.args_length": 3
->>>>>>> 6a1948d7
     },
     "duration": 1943000,
     "start": 1666795740348294000
@@ -92,13 +82,8 @@
       "_sampling_priority_v1": 1,
       "out.port": 6379,
       "out.redis_db": 0,
-<<<<<<< HEAD
-      "redis.args_length": 2,
-      "system.pid": 48472
-=======
       "process_id": 2746650,
       "redis.args_length": 2
->>>>>>> 6a1948d7
     },
     "duration": 1429000,
     "start": 1666795740350306000
