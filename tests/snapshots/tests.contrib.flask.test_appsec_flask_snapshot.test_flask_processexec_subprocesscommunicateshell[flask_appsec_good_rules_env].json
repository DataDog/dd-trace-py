--- conflicted
+++ resolved
@@ -56,10 +56,7 @@
        "type": "",
        "error": 0,
        "meta": {
-<<<<<<< HEAD
-=======
          "_dd.base_service": "",
->>>>>>> dda9f05c
          "component": "flask",
          "flask.endpoint": "run_subcommunicateshell",
          "flask.url_rule": "/executions/subcommunicateshell"
@@ -77,10 +74,7 @@
           "type": "",
           "error": 0,
           "meta": {
-<<<<<<< HEAD
-=======
-            "_dd.base_service": "",
->>>>>>> dda9f05c
+            "_dd.base_service": "",
             "component": "flask"
           },
           "duration": 13542,
@@ -96,10 +90,7 @@
           "type": "",
           "error": 0,
           "meta": {
-<<<<<<< HEAD
-=======
-            "_dd.base_service": "",
->>>>>>> dda9f05c
+            "_dd.base_service": "",
             "component": "flask"
           },
           "duration": 22583,
@@ -115,10 +106,7 @@
           "type": "",
           "error": 0,
           "meta": {
-<<<<<<< HEAD
-=======
-            "_dd.base_service": "",
->>>>>>> dda9f05c
+            "_dd.base_service": "",
             "component": "flask"
           },
           "duration": 7964334,
@@ -134,10 +122,7 @@
              "type": "",
              "error": 0,
              "meta": {
-<<<<<<< HEAD
-=======
                "_dd.base_service": "",
->>>>>>> dda9f05c
                "component": "flask"
              },
              "duration": 7919959,
@@ -152,16 +137,11 @@
                 "parent_id": 10,
                 "type": "system",
                 "error": 0,
-<<<<<<< HEAD
-                "duration": 50133,
-                "start": 1691167055662526648
-=======
                 "meta": {
                   "_dd.base_service": ""
                 },
                 "duration": 49291,
                 "start": 1692710168667967759
->>>>>>> dda9f05c
               },
               {
                 "name": "command_execution",
@@ -173,10 +153,7 @@
                 "type": "system",
                 "error": 0,
                 "meta": {
-<<<<<<< HEAD
-=======
                   "_dd.base_service": "",
->>>>>>> dda9f05c
                   "cmd.exit_code": "0",
                   "cmd.shell": "dir -li /",
                   "component": "subprocess"
@@ -194,10 +171,7 @@
                 "type": "system",
                 "error": 0,
                 "meta": {
-<<<<<<< HEAD
-=======
                   "_dd.base_service": "",
->>>>>>> dda9f05c
                   "cmd.exit_code": "0",
                   "cmd.shell": "dir -li /",
                   "component": "subprocess"
@@ -215,10 +189,7 @@
           "type": "",
           "error": 0,
           "meta": {
-<<<<<<< HEAD
-=======
-            "_dd.base_service": "",
->>>>>>> dda9f05c
+            "_dd.base_service": "",
             "component": "flask"
           },
           "duration": 45542,
@@ -234,10 +205,7 @@
           "type": "",
           "error": 0,
           "meta": {
-<<<<<<< HEAD
-=======
-            "_dd.base_service": "",
->>>>>>> dda9f05c
+            "_dd.base_service": "",
             "component": "flask"
           },
           "duration": 19792,
@@ -253,10 +221,7 @@
           "type": "",
           "error": 0,
           "meta": {
-<<<<<<< HEAD
-=======
-            "_dd.base_service": "",
->>>>>>> dda9f05c
+            "_dd.base_service": "",
             "component": "flask"
           },
           "duration": 12708,
@@ -272,10 +237,7 @@
        "type": "",
        "error": 0,
        "meta": {
-<<<<<<< HEAD
-=======
          "_dd.base_service": "",
->>>>>>> dda9f05c
          "component": "flask"
        },
        "duration": 483708,
