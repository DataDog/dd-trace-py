--- conflicted
+++ resolved
@@ -10,28 +10,17 @@
     "error": 0,
     "meta": {
       "language": "python",
-<<<<<<< HEAD
-      "runtime-id": "b51102c2da44486f95aef86058a9d993"
-=======
       "runtime-id": "d5f3e666fe79454c90ec7063f44787b5"
->>>>>>> 5183394c
     },
     "metrics": {
       "_dd.rule_psr": 1,
       "_dd.top_level": 1,
       "_dd.tracer_kr": 1.0,
       "_sampling_priority_v1": -1,
-<<<<<<< HEAD
-      "process_id": 62064
-    },
-    "duration": 100592,
-    "start": 1691173127731058919
-=======
       "process_id": 19794
     },
     "duration": 79749,
     "start": 1691163616781341134
->>>>>>> 5183394c
   },
      {
        "name": "child",
@@ -42,14 +31,9 @@
        "parent_id": 1,
        "type": "",
        "error": 0,
-<<<<<<< HEAD
-       "duration": 33838,
-       "start": 1691173127731111551
-=======
        "meta": {
          "_dd.p.dm": "-3"
        },
        "duration": 16195,
        "start": 1691163616781394547
->>>>>>> 5183394c
      }]]