--- conflicted
+++ resolved
@@ -14,18 +14,10 @@
       "db.name": "test",
       "db.user": "test",
       "error.msg": "You have an error in your SQL syntax; check the manual that corresponds to your MariaDB server version for the right syntax to use near 'SELEC 1' at line 1",
-<<<<<<< HEAD
-      "error.stack": "Traceback (most recent call last):\n  File \"/Users/william.conti/Documents/dd-trace/dd-trace-py/ddtrace/contrib/dbapi/__init__.py\", line 112, in _trace_method\n    return method(*args, **kwargs)\nmariadb.ProgrammingError: You have an error in your SQL syntax; check the manual that corresponds to your MariaDB server version for the right syntax to use near 'SELEC 1' at line 1\n",
-      "error.type": "mariadb.ProgrammingError",
-      "out.host": "127.0.0.1",
-      "runtime-id": "553a390362de479380d0f8d858e19241",
-      "span.kind": "client"
-=======
       "error.stack": "Traceback (most recent call last):\n  File \"/Users/william.conti/Documents/dd-trace/dd-trace-py/ddtrace/contrib/dbapi/__init__.py\", line 109, in _trace_method\n    return method(*args, **kwargs)\nmariadb.ProgrammingError: You have an error in your SQL syntax; check the manual that corresponds to your MariaDB server version for the right syntax to use near 'SELEC 1' at line 1\n",
       "error.type": "mariadb.ProgrammingError",
       "out.host": "127.0.0.1",
       "runtime-id": "82fe6b527e8b4430bec59269ebe73552"
->>>>>>> 4946cd4b
     },
     "metrics": {
       "_dd.agent_psr": 1.0,
@@ -35,15 +27,8 @@
       "_sampling_priority_v1": 1,
       "db.rowcount": -1,
       "out.port": 3306,
-<<<<<<< HEAD
-      "process_id": 57591
-    },
-    "duration": 1267000,
-    "start": 1667243010803790000
-=======
       "process_id": 55304
     },
     "duration": 1313000,
     "start": 1667513574903634000
->>>>>>> 4946cd4b
   }]]