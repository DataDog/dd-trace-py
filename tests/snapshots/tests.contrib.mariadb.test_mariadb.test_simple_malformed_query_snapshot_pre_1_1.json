[[
  {
    "name": "mariadb.query",
    "service": "mariadb",
    "resource": "SELEC 1",
    "trace_id": 0,
    "span_id": 1,
    "parent_id": 0,
    "type": "sql",
    "error": 1,
    "meta": {
      "_dd.p.dm": "-0",
      "component": "mariadb",
      "db.name": "test",
      "db.user": "test",
      "error.message": "You have an error in your SQL syntax; check the manual that corresponds to your MariaDB server version for the right syntax to use near 'SELEC 1' at line 1",
      "error.stack": "Traceback (most recent call last):\n  File \"/Users/william.conti/Documents/dd-trace/dd-trace-py/ddtrace/contrib/dbapi/__init__.py\", line 109, in _trace_method\n    return method(*args, **kwargs)\nmariadb.ProgrammingError: You have an error in your SQL syntax; check the manual that corresponds to your MariaDB server version for the right syntax to use near 'SELEC 1' at line 1\n",
      "error.type": "mariadb.ProgrammingError",
      "language": "python",
      "out.host": "127.0.0.1",
      "runtime-id": "82fe6b527e8b4430bec59269ebe73552"
    },
    "metrics": {
      "_dd.agent_psr": 1.0,
      "_dd.measured": 1,
      "_dd.top_level": 1,
      "_dd.tracer_kr": 1.0,
      "_sampling_priority_v1": 1,
<<<<<<< HEAD
      "db.row_count": -1,
      "out.port": 3306,
=======
      "db.rowcount": -1,
      "network.destination.port": 3306,
>>>>>>> ecb9d268
      "process_id": 9600
    },
    "duration": 1313000,
    "start": 1667513574903634000
  }]]<|MERGE_RESOLUTION|>--- conflicted
+++ resolved
@@ -26,13 +26,8 @@
       "_dd.top_level": 1,
       "_dd.tracer_kr": 1.0,
       "_sampling_priority_v1": 1,
-<<<<<<< HEAD
       "db.row_count": -1,
-      "out.port": 3306,
-=======
-      "db.rowcount": -1,
       "network.destination.port": 3306,
->>>>>>> ecb9d268
       "process_id": 9600
     },
     "duration": 1313000,
