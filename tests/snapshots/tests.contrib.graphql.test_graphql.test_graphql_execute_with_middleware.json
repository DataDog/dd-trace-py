[[
  {
    "name": "test-execute-instrumentation",
    "service": "",
    "resource": "test-execute-instrumentation",
    "trace_id": 0,
    "span_id": 1,
    "parent_id": 0,
    "type": "",
    "error": 0,
    "meta": {
      "_dd.p.dm": "-0",
      "language": "python",
      "runtime-id": "13a9a43400594de89a6aa537a3cb7b8e"
    },
    "metrics": {
      "_dd.top_level": 1,
      "_dd.tracer_kr": 1.0,
      "_sampling_priority_v1": 1,
      "process_id": 50292
    },
    "duration": 734750,
    "start": 1692710417200574429
  },
     {
       "name": "graphql.parse",
       "service": "graphql",
       "resource": "graphql.parse",
       "trace_id": 0,
       "span_id": 2,
       "parent_id": 1,
       "type": "graphql",
       "error": 0,
       "meta": {
<<<<<<< HEAD
=======
         "_dd.base_service": "",
         "_dd.p.dm": "-0",
>>>>>>> 7f595f18
         "component": "graphql",
         "graphql.source": "query HELLO { hello }"
       },
       "metrics": {
         "_dd.top_level": 1
       },
       "duration": 103542,
       "start": 1692710417200667846
     },
     {
       "name": "graphql.execute",
       "service": "graphql",
       "resource": "query HELLO { hello }",
       "trace_id": 0,
       "span_id": 3,
       "parent_id": 1,
       "type": "graphql",
       "error": 0,
       "meta": {
<<<<<<< HEAD
=======
         "_dd.base_service": "",
         "_dd.p.dm": "-0",
>>>>>>> 7f595f18
         "component": "graphql",
         "graphql.operation.name": "HELLO",
         "graphql.operation.type": "query",
         "graphql.source": "query HELLO { hello }"
       },
       "metrics": {
         "_dd.measured": 1,
         "_dd.top_level": 1
       },
       "duration": 339334,
       "start": 1692710417200814554
     },
        {
          "name": "graphql.resolve",
          "service": "graphql",
          "resource": "hello",
          "trace_id": 0,
          "span_id": 5,
          "parent_id": 3,
          "type": "graphql",
          "error": 0,
          "meta": {
<<<<<<< HEAD
=======
            "_dd.base_service": "",
            "_dd.p.dm": "-0",
>>>>>>> 7f595f18
            "component": "graphql"
          },
          "duration": 52250,
          "start": 1692710417201071054
        },
           {
             "name": "test_middleware",
             "service": "graphql",
             "resource": "test_middleware",
             "trace_id": 0,
             "span_id": 7,
             "parent_id": 5,
             "type": "",
             "error": 0,
<<<<<<< HEAD
             "duration": 15739,
             "start": 1691163325762388033
=======
             "meta": {
               "_dd.base_service": "",
               "_dd.p.dm": "-0"
             },
             "duration": 16708,
             "start": 1692710417201093263
>>>>>>> 7f595f18
           },
     {
       "name": "graphql.execute",
       "service": "graphql",
       "resource": "query HELLO { hello }",
       "trace_id": 0,
       "span_id": 4,
       "parent_id": 1,
       "type": "graphql",
       "error": 0,
       "meta": {
<<<<<<< HEAD
=======
         "_dd.base_service": "",
         "_dd.p.dm": "-0",
>>>>>>> 7f595f18
         "component": "graphql",
         "graphql.operation.name": "HELLO",
         "graphql.operation.type": "query",
         "graphql.source": "query HELLO { hello }"
       },
       "metrics": {
         "_dd.measured": 1,
         "_dd.top_level": 1
       },
       "duration": 112333,
       "start": 1692710417201186346
     },
        {
          "name": "graphql.resolve",
          "service": "graphql",
          "resource": "hello",
          "trace_id": 0,
          "span_id": 6,
          "parent_id": 4,
          "type": "graphql",
          "error": 0,
          "meta": {
<<<<<<< HEAD
=======
            "_dd.base_service": "",
            "_dd.p.dm": "-0",
>>>>>>> 7f595f18
            "component": "graphql"
          },
          "duration": 43500,
          "start": 1692710417201236054
        },
           {
             "name": "test_middleware",
             "service": "graphql",
             "resource": "test_middleware",
             "trace_id": 0,
             "span_id": 8,
             "parent_id": 6,
             "type": "",
             "error": 0,
<<<<<<< HEAD
             "duration": 13919,
             "start": 1691163325762565462
=======
             "meta": {
               "_dd.base_service": "",
               "_dd.p.dm": "-0"
             },
             "duration": 14000,
             "start": 1692710417201254179
>>>>>>> 7f595f18
           }]]<|MERGE_RESOLUTION|>--- conflicted
+++ resolved
@@ -32,11 +32,7 @@
        "type": "graphql",
        "error": 0,
        "meta": {
-<<<<<<< HEAD
-=======
          "_dd.base_service": "",
-         "_dd.p.dm": "-0",
->>>>>>> 7f595f18
          "component": "graphql",
          "graphql.source": "query HELLO { hello }"
        },
@@ -56,11 +52,7 @@
        "type": "graphql",
        "error": 0,
        "meta": {
-<<<<<<< HEAD
-=======
          "_dd.base_service": "",
-         "_dd.p.dm": "-0",
->>>>>>> 7f595f18
          "component": "graphql",
          "graphql.operation.name": "HELLO",
          "graphql.operation.type": "query",
@@ -83,11 +75,7 @@
           "type": "graphql",
           "error": 0,
           "meta": {
-<<<<<<< HEAD
-=======
             "_dd.base_service": "",
-            "_dd.p.dm": "-0",
->>>>>>> 7f595f18
             "component": "graphql"
           },
           "duration": 52250,
@@ -102,17 +90,11 @@
              "parent_id": 5,
              "type": "",
              "error": 0,
-<<<<<<< HEAD
-             "duration": 15739,
-             "start": 1691163325762388033
-=======
              "meta": {
-               "_dd.base_service": "",
-               "_dd.p.dm": "-0"
+               "_dd.base_service": ""
              },
              "duration": 16708,
              "start": 1692710417201093263
->>>>>>> 7f595f18
            },
      {
        "name": "graphql.execute",
@@ -124,11 +106,7 @@
        "type": "graphql",
        "error": 0,
        "meta": {
-<<<<<<< HEAD
-=======
          "_dd.base_service": "",
-         "_dd.p.dm": "-0",
->>>>>>> 7f595f18
          "component": "graphql",
          "graphql.operation.name": "HELLO",
          "graphql.operation.type": "query",
@@ -151,11 +129,7 @@
           "type": "graphql",
           "error": 0,
           "meta": {
-<<<<<<< HEAD
-=======
-            "_dd.base_service": "",
-            "_dd.p.dm": "-0",
->>>>>>> 7f595f18
+            "_dd.base_service": ""
             "component": "graphql"
           },
           "duration": 43500,
@@ -170,15 +144,9 @@
              "parent_id": 6,
              "type": "",
              "error": 0,
-<<<<<<< HEAD
-             "duration": 13919,
-             "start": 1691163325762565462
-=======
              "meta": {
-               "_dd.base_service": "",
-               "_dd.p.dm": "-0"
+               "_dd.base_service": ""
              },
              "duration": 14000,
              "start": 1692710417201254179
->>>>>>> 7f595f18
            }]]