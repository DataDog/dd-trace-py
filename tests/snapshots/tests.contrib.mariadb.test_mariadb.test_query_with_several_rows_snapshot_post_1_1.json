--- conflicted
+++ resolved
@@ -23,16 +23,9 @@
       "_dd.top_level": 1,
       "_dd.tracer_kr": 1.0,
       "_sampling_priority_v1": 1,
-<<<<<<< HEAD
       "db.row_count": 3,
-      "out.port": 3306,
+      "network.destination.port": 3306,
       "process_id": 9677
-=======
-      "db.rowcount": 3,
-      "network.destination.port": 3306,
-      "process_id": 9677,
-      "sql.rows": 3
->>>>>>> ecb9d268
     },
     "duration": 1032000,
     "start": 1667513581389397000
