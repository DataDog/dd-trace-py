[[
  {
    "name": "sql.query",
    "service": "snowflake",
    "resource": "insert into t (a, b) values (%s, %s);",
    "trace_id": 0,
    "span_id": 1,
    "parent_id": 0,
    "type": "sql",
    "error": 0,
    "meta": {
      "_dd.p.dm": "-0",
      "component": "snowflake",
      "db.application": "PythonConnector",
      "db.name": "mock-db-name",
      "db.schema": "mock-schema-name",
      "db.user": "mock-user",
      "db.warehouse": "mock-warehouse-name",
      "language": "python",
      "out.host": "mock-account.snowflakecomputing.com",
      "runtime-id": "1658e263f3084eaca410818e944d7d7e",
      "sfqid": "mocksfqid-29244a72-90a0-4309-9168-9dcf67721f6d",
      "sql.executemany": "true"
    },
    "metrics": {
      "_dd.agent_psr": 1.0,
      "_dd.measured": 1,
      "_dd.top_level": 1,
      "_dd.tracer_kr": 1.0,
      "_sampling_priority_v1": 1,
<<<<<<< HEAD
      "db.row_count": 2,
      "out.port": 443,
      "process_id": 88705
=======
      "db.rowcount": 2,
      "network.destination.port": 443,
      "process_id": 88705,
      "sql.rows": 2
>>>>>>> ecb9d268
    },
    "duration": 3940000,
    "start": 1660069793185098000
  }]]<|MERGE_RESOLUTION|>--- conflicted
+++ resolved
@@ -28,16 +28,9 @@
       "_dd.top_level": 1,
       "_dd.tracer_kr": 1.0,
       "_sampling_priority_v1": 1,
-<<<<<<< HEAD
       "db.row_count": 2,
-      "out.port": 443,
+      "network.destination.port": 443,
       "process_id": 88705
-=======
-      "db.rowcount": 2,
-      "network.destination.port": 443,
-      "process_id": 88705,
-      "sql.rows": 2
->>>>>>> ecb9d268
     },
     "duration": 3940000,
     "start": 1660069793185098000
