[[
  {
    "name": "flask.request",
    "service": "flask",
    "resource": "flask.request",
    "trace_id": 0,
    "span_id": 1,
    "parent_id": 0,
    "type": "web",
    "error": 0,
    "meta": {
      "_dd.appsec.event_rules.version": "rules_good",
      "_dd.appsec.json": "{\"triggers\":[{\"rule\":{\"id\":\"blk-001-001\",\"name\":\"Block IP addresses\",\"tags\":{\"type\":\"ip_addresses\",\"category\":\"blocking\"},\"on_match\":[\"block\"]},\"rule_matches\":[{\"operator\":\"ip_match\",\"operator_value\":\"\",\"parameters\":[{\"address\":\"http.client_ip\",\"key_path\":[],\"value\":\"8.8.4.4\",\"highlight\":[\"8.8.4.4\"]}]}]}]}",
      "_dd.appsec.waf.version": "1.8.2",
      "_dd.origin": "appsec",
      "_dd.p.dm": "-4",
      "_dd.runtime_family": "python",
      "actor.ip": "8.8.4.4",
      "appsec.blocked": "true",
      "appsec.event": "true",
      "http.method": "GET",
      "http.request.headers.accept": "*/*",
      "http.request.headers.accept-encoding": "gzip, deflate, br",
      "http.request.headers.host": "0.0.0.0:8000",
      "http.request.headers.user-agent": "python-requests/2.28.1",
      "http.request.headers.x-real-ip": "8.8.4.4",
      "http.response.headers.content-length": "169",
      "http.response.headers.content-type": "text/json",
      "http.status_code": "403",
      "http.url": "http://0.0.0.0:8000/",
      "http.useragent": "python-requests/2.28.1",
      "language": "python",
<<<<<<< HEAD
      "runtime-id": "10702eb7cbdc43bf83a508dca5fe3b3c"
=======
      "runtime-id": "3c48709b8c85403bb3ca8736c2156c83",
      "span.kind": "server"
>>>>>>> 2f4ec783
    },
    "metrics": {
      "_dd.agent_psr": 1.0,
      "_dd.appsec.enabled": 1.0,
      "_dd.appsec.event_rules.error_count": 0,
      "_dd.appsec.event_rules.loaded": 5,
      "_dd.appsec.waf.duration": 27.545,
      "_dd.appsec.waf.duration_ext": 48.160552978515625,
      "_dd.top_level": 1,
      "_dd.tracer_kr": 1.0,
      "_sampling_priority_v1": 2,
      "process_id": 3123426
    },
    "duration": 442165,
    "start": 1678121239934722080
  },
     {
       "name": "flask.response",
       "service": "flask",
       "resource": "flask.response",
       "trace_id": 0,
       "span_id": 2,
       "parent_id": 1,
       "type": "",
       "error": 0,
       "meta": {
         "component": "flask"
       },
       "duration": 185676,
       "start": 1678121239934967652
     }]]<|MERGE_RESOLUTION|>--- conflicted
+++ resolved
@@ -30,27 +30,22 @@
       "http.url": "http://0.0.0.0:8000/",
       "http.useragent": "python-requests/2.28.1",
       "language": "python",
-<<<<<<< HEAD
-      "runtime-id": "10702eb7cbdc43bf83a508dca5fe3b3c"
-=======
-      "runtime-id": "3c48709b8c85403bb3ca8736c2156c83",
-      "span.kind": "server"
->>>>>>> 2f4ec783
+      "runtime-id": "ed2f2c674f6446e88a8bbb61c457f714"
     },
     "metrics": {
       "_dd.agent_psr": 1.0,
       "_dd.appsec.enabled": 1.0,
       "_dd.appsec.event_rules.error_count": 0,
       "_dd.appsec.event_rules.loaded": 5,
-      "_dd.appsec.waf.duration": 27.545,
-      "_dd.appsec.waf.duration_ext": 48.160552978515625,
+      "_dd.appsec.waf.duration": 29.106,
+      "_dd.appsec.waf.duration_ext": 50.30632019042969,
       "_dd.top_level": 1,
       "_dd.tracer_kr": 1.0,
       "_sampling_priority_v1": 2,
-      "process_id": 3123426
+      "process_id": 3225311
     },
-    "duration": 442165,
-    "start": 1678121239934722080
+    "duration": 475481,
+    "start": 1678179794017301131
   },
      {
        "name": "flask.response",
@@ -64,6 +59,6 @@
        "meta": {
          "component": "flask"
        },
-       "duration": 185676,
-       "start": 1678121239934967652
+       "duration": 196904,
+       "start": 1678179794017567250
      }]]