[[
  {
    "name": "flask.request",
    "service": "flask",
    "resource": "GET /checkuser/<user_id>",
    "trace_id": 0,
    "span_id": 1,
    "parent_id": 0,
    "type": "web",
    "error": 0,
    "meta": {
      "_dd.appsec.event_rules.version": "rules_good",
      "_dd.appsec.waf.version": "1.8.2",
      "_dd.p.dm": "-0",
      "_dd.runtime_family": "python",
      "component": "flask",
      "flask.endpoint": "checkuser",
      "flask.url_rule": "/checkuser/<user_id>",
      "flask.version": "2.1.3",
      "flask.view_args.user_id": "111111",
      "http.client_ip": "127.0.0.1",
      "http.method": "GET",
      "http.response.headers.content-length": "2",
      "http.response.headers.content-type": "text/html; charset=utf-8",
      "http.route": "/checkuser/<user_id>",
      "http.status_code": "200",
      "http.url": "http://0.0.0.0:8000/checkuser/111111",
      "http.useragent": "python-requests/2.28.1",
      "language": "python",
      "network.client.ip": "127.0.0.1",
<<<<<<< HEAD
      "runtime-id": "07f14f95b7324d889e1b00b7f27185f8"
=======
      "runtime-id": "42f560dc61cf46e1b293120c41d29109",
      "span.kind": "server"
>>>>>>> 2f4ec783
    },
    "metrics": {
      "_dd.agent_psr": 1.0,
      "_dd.appsec.enabled": 1.0,
      "_dd.appsec.event_rules.error_count": 0,
      "_dd.appsec.event_rules.loaded": 5,
      "_dd.appsec.waf.duration": 25.088,
      "_dd.appsec.waf.duration_ext": 210.76202392578125,
      "_dd.measured": 1,
      "_dd.top_level": 1,
      "_dd.tracer_kr": 1.0,
      "_sampling_priority_v1": 1,
      "process_id": 3126186
    },
    "duration": 1487802,
    "start": 1678121301159918051
  },
     {
       "name": "flask.application",
       "service": "flask",
       "resource": "GET /checkuser/<user_id>",
       "trace_id": 0,
       "span_id": 2,
       "parent_id": 1,
       "type": "",
       "error": 0,
       "meta": {
         "component": "flask",
         "flask.endpoint": "checkuser",
         "flask.url_rule": "/checkuser/<user_id>",
         "flask.view_args.user_id": "111111"
       },
       "duration": 739891,
       "start": 1678121301160464538
     },
        {
          "name": "flask.try_trigger_before_first_request_functions",
          "service": "flask",
          "resource": "flask.try_trigger_before_first_request_functions",
          "trace_id": 0,
          "span_id": 4,
          "parent_id": 2,
          "type": "",
          "error": 0,
          "meta": {
            "component": "flask"
          },
          "duration": 11761,
          "start": 1678121301160704672
        },
        {
          "name": "flask.preprocess_request",
          "service": "flask",
          "resource": "flask.preprocess_request",
          "trace_id": 0,
          "span_id": 5,
          "parent_id": 2,
          "type": "",
          "error": 0,
          "meta": {
            "component": "flask"
          },
          "duration": 18061,
          "start": 1678121301160766765
        },
        {
          "name": "flask.dispatch_request",
          "service": "flask",
          "resource": "flask.dispatch_request",
          "trace_id": 0,
          "span_id": 6,
          "parent_id": 2,
          "type": "",
          "error": 0,
          "meta": {
            "component": "flask"
          },
          "duration": 86732,
          "start": 1678121301160810264
        },
           {
             "name": "tests.contrib.flask.app.checkuser",
             "service": "flask",
             "resource": "/checkuser/<user_id>",
             "trace_id": 0,
             "span_id": 10,
             "parent_id": 6,
             "type": "",
             "error": 0,
             "meta": {
               "component": "flask"
             },
             "duration": 50830,
             "start": 1678121301160835680
           },
        {
          "name": "flask.process_response",
          "service": "flask",
          "resource": "flask.process_response",
          "trace_id": 0,
          "span_id": 7,
          "parent_id": 2,
          "type": "",
          "error": 0,
          "meta": {
            "component": "flask"
          },
          "duration": 12915,
          "start": 1678121301160941544
        },
        {
          "name": "flask.do_teardown_request",
          "service": "flask",
          "resource": "flask.do_teardown_request",
          "trace_id": 0,
          "span_id": 8,
          "parent_id": 2,
          "type": "",
          "error": 0,
          "meta": {
            "component": "flask"
          },
          "duration": 15563,
          "start": 1678121301161152317
        },
        {
          "name": "flask.do_teardown_appcontext",
          "service": "flask",
          "resource": "flask.do_teardown_appcontext",
          "trace_id": 0,
          "span_id": 9,
          "parent_id": 2,
          "type": "",
          "error": 0,
          "meta": {
            "component": "flask"
          },
          "duration": 7859,
          "start": 1678121301161187317
        },
     {
       "name": "flask.response",
       "service": "flask",
       "resource": "flask.response",
       "trace_id": 0,
       "span_id": 3,
       "parent_id": 1,
       "type": "",
       "error": 0,
       "meta": {
         "component": "flask"
       },
       "duration": 186143,
       "start": 1678121301161211487
     }]]<|MERGE_RESOLUTION|>--- conflicted
+++ resolved
@@ -28,28 +28,24 @@
       "http.useragent": "python-requests/2.28.1",
       "language": "python",
       "network.client.ip": "127.0.0.1",
-<<<<<<< HEAD
-      "runtime-id": "07f14f95b7324d889e1b00b7f27185f8"
-=======
-      "runtime-id": "42f560dc61cf46e1b293120c41d29109",
+      "runtime-id": "3a3d92896ee64032b3c9a5ae674f79f2",
       "span.kind": "server"
->>>>>>> 2f4ec783
     },
     "metrics": {
       "_dd.agent_psr": 1.0,
       "_dd.appsec.enabled": 1.0,
       "_dd.appsec.event_rules.error_count": 0,
       "_dd.appsec.event_rules.loaded": 5,
-      "_dd.appsec.waf.duration": 25.088,
-      "_dd.appsec.waf.duration_ext": 210.76202392578125,
+      "_dd.appsec.waf.duration": 28.725999999999996,
+      "_dd.appsec.waf.duration_ext": 170.4692840576172,
       "_dd.measured": 1,
       "_dd.top_level": 1,
       "_dd.tracer_kr": 1.0,
       "_sampling_priority_v1": 1,
-      "process_id": 3126186
+      "process_id": 3222972
     },
-    "duration": 1487802,
-    "start": 1678121301159918051
+    "duration": 1309630,
+    "start": 1678179757497526950
   },
      {
        "name": "flask.application",
@@ -66,8 +62,8 @@
          "flask.url_rule": "/checkuser/<user_id>",
          "flask.view_args.user_id": "111111"
        },
-       "duration": 739891,
-       "start": 1678121301160464538
+       "duration": 651344,
+       "start": 1678179757497970243
      },
         {
           "name": "flask.try_trigger_before_first_request_functions",
@@ -81,8 +77,8 @@
           "meta": {
             "component": "flask"
           },
-          "duration": 11761,
-          "start": 1678121301160704672
+          "duration": 10589,
+          "start": 1678179757498157009
         },
         {
           "name": "flask.preprocess_request",
@@ -96,8 +92,8 @@
           "meta": {
             "component": "flask"
           },
-          "duration": 18061,
-          "start": 1678121301160766765
+          "duration": 16783,
+          "start": 1678179757498218912
         },
         {
           "name": "flask.dispatch_request",
@@ -111,8 +107,8 @@
           "meta": {
             "component": "flask"
           },
-          "duration": 86732,
-          "start": 1678121301160810264
+          "duration": 86253,
+          "start": 1678179757498261492
         },
            {
              "name": "tests.contrib.flask.app.checkuser",
@@ -126,8 +122,8 @@
              "meta": {
                "component": "flask"
              },
-             "duration": 50830,
-             "start": 1678121301160835680
+             "duration": 50207,
+             "start": 1678179757498290738
            },
         {
           "name": "flask.process_response",
@@ -141,8 +137,8 @@
           "meta": {
             "component": "flask"
           },
-          "duration": 12915,
-          "start": 1678121301160941544
+          "duration": 13375,
+          "start": 1678179757498392921
         },
         {
           "name": "flask.do_teardown_request",
@@ -156,8 +152,8 @@
           "meta": {
             "component": "flask"
           },
-          "duration": 15563,
-          "start": 1678121301161152317
+          "duration": 12664,
+          "start": 1678179757498574932
         },
         {
           "name": "flask.do_teardown_appcontext",
@@ -171,8 +167,8 @@
           "meta": {
             "component": "flask"
           },
-          "duration": 7859,
-          "start": 1678121301161187317
+          "duration": 7475,
+          "start": 1678179757498605838
         },
      {
        "name": "flask.response",
@@ -186,6 +182,6 @@
        "meta": {
          "component": "flask"
        },
-       "duration": 186143,
-       "start": 1678121301161211487
+       "duration": 198283,
+       "start": 1678179757498628997
      }]]