[[
  {
    "name": "flask.request",
    "service": "flask",
    "resource": "GET /checkuser/<user_id>",
    "trace_id": 0,
    "span_id": 1,
    "parent_id": 0,
    "type": "web",
    "error": 0,
    "meta": {
      "_dd.appsec.event_rules.version": "rules_good",
      "_dd.appsec.waf.version": "1.13.1",
      "_dd.base_service": "",
      "_dd.p.dm": "-0",
      "_dd.runtime_family": "python",
      "component": "flask",
      "flask.endpoint": "checkuser",
      "flask.url_rule": "/checkuser/<user_id>",
      "flask.version": "1.1.4",
      "flask.view_args.user_id": "111111",
      "http.client_ip": "127.0.0.1",
      "http.method": "GET",
      "http.response.headers.content-length": "2",
      "http.response.headers.content-type": "text/html; charset=utf-8",
      "http.route": "/checkuser/<user_id>",
      "http.status_code": "200",
      "http.url": "http://0.0.0.0:8000/checkuser/111111",
      "http.useragent": "python-requests/2.28.2",
      "language": "python",
      "network.client.ip": "127.0.0.1",
      "runtime-id": "3415570b0bbf4266991e33812294dd45",
      "span.kind": "server"
    },
    "metrics": {
      "_dd.appsec.enabled": 1.0,
      "_dd.appsec.event_rules.error_count": 0,
      "_dd.appsec.event_rules.loaded": 5,
      "_dd.appsec.waf.duration": 51.543000000000006,
      "_dd.appsec.waf.duration_ext": 387.43019104003906,
      "_dd.measured": 1,
      "_dd.top_level": 1,
      "_dd.tracer_kr": 1.0,
      "_sampling_priority_v1": 1,
      "process_id": 45348
    },
    "duration": 2950958,
    "start": 1692710164431505507
  },
     {
       "name": "flask.application",
       "service": "flask",
       "resource": "GET /checkuser/<user_id>",
       "trace_id": 0,
       "span_id": 2,
       "parent_id": 1,
       "type": "",
       "error": 0,
       "meta": {
<<<<<<< HEAD
=======
         "_dd.base_service": "",
>>>>>>> dda9f05c
         "component": "flask",
         "flask.endpoint": "checkuser",
         "flask.url_rule": "/checkuser/<user_id>",
         "flask.view_args.user_id": "111111"
       },
       "duration": 1609625,
       "start": 1692710164432351340
     },
        {
          "name": "flask.try_trigger_before_first_request_functions",
          "service": "flask",
          "resource": "flask.try_trigger_before_first_request_functions",
          "trace_id": 0,
          "span_id": 4,
          "parent_id": 2,
          "type": "",
          "error": 0,
          "meta": {
<<<<<<< HEAD
=======
            "_dd.base_service": "",
>>>>>>> dda9f05c
            "component": "flask"
          },
          "duration": 33000,
          "start": 1692710164432562257
        },
        {
          "name": "flask.preprocess_request",
          "service": "flask",
          "resource": "flask.preprocess_request",
          "trace_id": 0,
          "span_id": 5,
          "parent_id": 2,
          "type": "",
          "error": 0,
          "meta": {
<<<<<<< HEAD
=======
            "_dd.base_service": "",
>>>>>>> dda9f05c
            "component": "flask"
          },
          "duration": 48792,
          "start": 1692710164432725798
        },
        {
          "name": "flask.dispatch_request",
          "service": "flask",
          "resource": "flask.dispatch_request",
          "trace_id": 0,
          "span_id": 6,
          "parent_id": 2,
          "type": "",
          "error": 0,
          "meta": {
<<<<<<< HEAD
=======
            "_dd.base_service": "",
>>>>>>> dda9f05c
            "component": "flask"
          },
          "duration": 585625,
          "start": 1692710164432860548
        },
           {
             "name": "tests.contrib.flask.app.checkuser",
             "service": "flask",
             "resource": "/checkuser/<user_id>",
             "trace_id": 0,
             "span_id": 10,
             "parent_id": 6,
             "type": "",
             "error": 0,
             "meta": {
<<<<<<< HEAD
=======
               "_dd.base_service": "",
>>>>>>> dda9f05c
               "component": "flask"
             },
             "duration": 504750,
             "start": 1692710164432917340
           },
        {
          "name": "flask.process_response",
          "service": "flask",
          "resource": "flask.process_response",
          "trace_id": 0,
          "span_id": 7,
          "parent_id": 2,
          "type": "",
          "error": 0,
          "meta": {
<<<<<<< HEAD
=======
            "_dd.base_service": "",
>>>>>>> dda9f05c
            "component": "flask"
          },
          "duration": 29834,
          "start": 1692710164433528673
        },
        {
          "name": "flask.do_teardown_request",
          "service": "flask",
          "resource": "flask.do_teardown_request",
          "trace_id": 0,
          "span_id": 8,
          "parent_id": 2,
          "type": "",
          "error": 0,
          "meta": {
<<<<<<< HEAD
=======
            "_dd.base_service": "",
>>>>>>> dda9f05c
            "component": "flask"
          },
          "duration": 31917,
          "start": 1692710164433829465
        },
        {
          "name": "flask.do_teardown_appcontext",
          "service": "flask",
          "resource": "flask.do_teardown_appcontext",
          "trace_id": 0,
          "span_id": 9,
          "parent_id": 2,
          "type": "",
          "error": 0,
          "meta": {
<<<<<<< HEAD
=======
            "_dd.base_service": "",
>>>>>>> dda9f05c
            "component": "flask"
          },
          "duration": 22459,
          "start": 1692710164433906798
        },
     {
       "name": "flask.response",
       "service": "flask",
       "resource": "flask.response",
       "trace_id": 0,
       "span_id": 3,
       "parent_id": 1,
       "type": "",
       "error": 0,
       "meta": {
<<<<<<< HEAD
=======
         "_dd.base_service": "",
>>>>>>> dda9f05c
         "component": "flask"
       },
       "duration": 447583,
       "start": 1692710164433984507
     }]]<|MERGE_RESOLUTION|>--- conflicted
+++ resolved
@@ -57,10 +57,7 @@
        "type": "",
        "error": 0,
        "meta": {
-<<<<<<< HEAD
-=======
          "_dd.base_service": "",
->>>>>>> dda9f05c
          "component": "flask",
          "flask.endpoint": "checkuser",
          "flask.url_rule": "/checkuser/<user_id>",
@@ -79,10 +76,7 @@
           "type": "",
           "error": 0,
           "meta": {
-<<<<<<< HEAD
-=======
             "_dd.base_service": "",
->>>>>>> dda9f05c
             "component": "flask"
           },
           "duration": 33000,
@@ -98,10 +92,7 @@
           "type": "",
           "error": 0,
           "meta": {
-<<<<<<< HEAD
-=======
             "_dd.base_service": "",
->>>>>>> dda9f05c
             "component": "flask"
           },
           "duration": 48792,
@@ -117,10 +108,7 @@
           "type": "",
           "error": 0,
           "meta": {
-<<<<<<< HEAD
-=======
             "_dd.base_service": "",
->>>>>>> dda9f05c
             "component": "flask"
           },
           "duration": 585625,
@@ -136,10 +124,7 @@
              "type": "",
              "error": 0,
              "meta": {
-<<<<<<< HEAD
-=======
                "_dd.base_service": "",
->>>>>>> dda9f05c
                "component": "flask"
              },
              "duration": 504750,
@@ -155,10 +140,7 @@
           "type": "",
           "error": 0,
           "meta": {
-<<<<<<< HEAD
-=======
             "_dd.base_service": "",
->>>>>>> dda9f05c
             "component": "flask"
           },
           "duration": 29834,
@@ -174,10 +156,7 @@
           "type": "",
           "error": 0,
           "meta": {
-<<<<<<< HEAD
-=======
             "_dd.base_service": "",
->>>>>>> dda9f05c
             "component": "flask"
           },
           "duration": 31917,
@@ -193,10 +172,7 @@
           "type": "",
           "error": 0,
           "meta": {
-<<<<<<< HEAD
-=======
             "_dd.base_service": "",
->>>>>>> dda9f05c
             "component": "flask"
           },
           "duration": 22459,
@@ -212,10 +188,7 @@
        "type": "",
        "error": 0,
        "meta": {
-<<<<<<< HEAD
-=======
          "_dd.base_service": "",
->>>>>>> dda9f05c
          "component": "flask"
        },
        "duration": 447583,
