[[
  {
    "name": "flask.request",
    "service": "flask",
    "resource": "GET /checkuser/<user_id>",
    "trace_id": 0,
    "span_id": 1,
    "parent_id": 0,
    "type": "web",
    "error": 0,
    "meta": {
      "_dd.appsec.event_rules.version": "",
      "_dd.appsec.waf.version": "1.8.2",
      "_dd.p.dm": "-0",
      "_dd.runtime_family": "python",
      "component": "flask",
      "flask.endpoint": "checkuser",
      "flask.url_rule": "/checkuser/<user_id>",
      "flask.version": "1.1.4",
      "flask.view_args.user_id": "111111",
      "http.client_ip": "127.0.0.1",
      "http.method": "GET",
      "http.response.headers.content-length": "2",
      "http.response.headers.content-type": "text/html; charset=utf-8",
      "http.route": "/checkuser/<user_id>",
      "http.status_code": "200",
      "http.url": "http://0.0.0.0:8000/checkuser/111111",
      "http.useragent": "python-requests/2.28.2",
      "language": "python",
      "network.client.ip": "127.0.0.1",
<<<<<<< HEAD
      "runtime-id": "42f560dc61cf46e1b293120c41d29109",
      "span.kind": "server"
=======
      "runtime-id": "c880c45b1c8c41948745944f08826242"
>>>>>>> 237aac68
    },
    "metrics": {
      "_dd.agent_psr": 1.0,
      "_dd.appsec.enabled": 1.0,
      "_dd.appsec.event_rules.error_count": 0.0,
      "_dd.appsec.event_rules.loaded": 25.0,
      "_dd.appsec.waf.duration": 36.416,
      "_dd.appsec.waf.duration_ext": 229.12025451660156,
      "_dd.measured": 1,
      "_dd.top_level": 1,
      "_dd.tracer_kr": 1.0,
      "_sampling_priority_v1": 1,
      "process_id": 27247
    },
    "duration": 3208000,
    "start": 1677258840346630000
  },
     {
       "name": "flask.application",
       "service": "flask",
       "resource": "GET /checkuser/<user_id>",
       "trace_id": 0,
       "span_id": 2,
       "parent_id": 1,
       "type": "",
       "error": 0,
       "meta": {
         "component": "flask",
         "flask.endpoint": "checkuser",
         "flask.url_rule": "/checkuser/<user_id>",
         "flask.view_args.user_id": "111111"
       },
       "duration": 1862000,
       "start": 1677258840347506000
     },
        {
          "name": "flask.try_trigger_before_first_request_functions",
          "service": "flask",
          "resource": "flask.try_trigger_before_first_request_functions",
          "trace_id": 0,
          "span_id": 4,
          "parent_id": 2,
          "type": "",
          "error": 0,
          "meta": {
            "component": "flask"
          },
          "duration": 16000,
          "start": 1677258840347639000
        },
        {
          "name": "flask.preprocess_request",
          "service": "flask",
          "resource": "flask.preprocess_request",
          "trace_id": 0,
          "span_id": 5,
          "parent_id": 2,
          "type": "",
          "error": 0,
          "meta": {
            "component": "flask"
          },
          "duration": 34000,
          "start": 1677258840347908000
        },
        {
          "name": "flask.dispatch_request",
          "service": "flask",
          "resource": "flask.dispatch_request",
          "trace_id": 0,
          "span_id": 6,
          "parent_id": 2,
          "type": "",
          "error": 0,
          "meta": {
            "component": "flask"
          },
          "duration": 266000,
          "start": 1677258840348108000
        },
           {
             "name": "tests.contrib.flask.app.checkuser",
             "service": "flask",
             "resource": "/checkuser/<user_id>",
             "trace_id": 0,
             "span_id": 10,
             "parent_id": 6,
             "type": "",
             "error": 0,
             "meta": {
               "component": "flask"
             },
             "duration": 103000,
             "start": 1677258840348152000
           },
        {
          "name": "flask.process_response",
          "service": "flask",
          "resource": "flask.process_response",
          "trace_id": 0,
          "span_id": 7,
          "parent_id": 2,
          "type": "",
          "error": 0,
          "meta": {
            "component": "flask"
          },
          "duration": 18000,
          "start": 1677258840348528000
        },
        {
          "name": "flask.do_teardown_request",
          "service": "flask",
          "resource": "flask.do_teardown_request",
          "trace_id": 0,
          "span_id": 8,
          "parent_id": 2,
          "type": "",
          "error": 0,
          "meta": {
            "component": "flask"
          },
          "duration": 21000,
          "start": 1677258840349069000
        },
        {
          "name": "flask.do_teardown_appcontext",
          "service": "flask",
          "resource": "flask.do_teardown_appcontext",
          "trace_id": 0,
          "span_id": 9,
          "parent_id": 2,
          "type": "",
          "error": 0,
          "meta": {
            "component": "flask"
          },
          "duration": 17000,
          "start": 1677258840349235000
        },
     {
       "name": "flask.response",
       "service": "flask",
       "resource": "flask.response",
       "trace_id": 0,
       "span_id": 3,
       "parent_id": 1,
       "type": "",
       "error": 0,
       "meta": {
         "component": "flask"
       },
       "duration": 220000,
       "start": 1677258840349494000
     }]]<|MERGE_RESOLUTION|>--- conflicted
+++ resolved
@@ -28,12 +28,8 @@
       "http.useragent": "python-requests/2.28.2",
       "language": "python",
       "network.client.ip": "127.0.0.1",
-<<<<<<< HEAD
       "runtime-id": "42f560dc61cf46e1b293120c41d29109",
       "span.kind": "server"
-=======
-      "runtime-id": "c880c45b1c8c41948745944f08826242"
->>>>>>> 237aac68
     },
     "metrics": {
       "_dd.agent_psr": 1.0,
