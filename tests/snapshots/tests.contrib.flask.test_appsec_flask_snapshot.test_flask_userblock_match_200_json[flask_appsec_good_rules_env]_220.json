[[
  {
    "name": "flask.request",
    "service": "flask",
    "resource": "GET /checkuser/<user_id>",
    "trace_id": 0,
    "span_id": 1,
    "parent_id": 0,
    "type": "web",
    "error": 0,
    "meta": {
      "_dd.appsec.event_rules.version": "rules_good",
      "_dd.appsec.waf.version": "1.8.2",
      "_dd.p.dm": "-0",
      "_dd.runtime_family": "python",
      "component": "flask",
      "flask.endpoint": "checkuser",
      "flask.url_rule": "/checkuser/<user_id>",
      "flask.version": "2.2.3",
      "flask.view_args.user_id": "111111",
      "http.client_ip": "127.0.0.1",
      "http.method": "GET",
      "http.response.headers.content-length": "2",
      "http.response.headers.content-type": "text/html; charset=utf-8",
      "http.route": "/checkuser/<user_id>",
      "http.status_code": "200",
      "http.url": "http://0.0.0.0:8000/checkuser/111111",
      "http.useragent": "python-requests/2.28.1",
      "language": "python",
      "network.client.ip": "127.0.0.1",
<<<<<<< HEAD
      "runtime-id": "efb65059697646369ac606a19fda95fa"
=======
      "runtime-id": "504b593a81ac43b897f96bca8f7be341",
      "span.kind": "server"
>>>>>>> 2f4ec783
    },
    "metrics": {
      "_dd.agent_psr": 1.0,
      "_dd.appsec.enabled": 1.0,
      "_dd.appsec.event_rules.error_count": 0,
      "_dd.appsec.event_rules.loaded": 5,
      "_dd.appsec.waf.duration": 19.825,
      "_dd.appsec.waf.duration_ext": 156.64100646972656,
      "_dd.measured": 1,
      "_dd.top_level": 1,
      "_dd.tracer_kr": 1.0,
      "_sampling_priority_v1": 1,
      "process_id": 3123774
    },
    "duration": 1149773,
    "start": 1678121242181019920
  },
     {
       "name": "flask.application",
       "service": "flask",
       "resource": "GET /checkuser/<user_id>",
       "trace_id": 0,
       "span_id": 2,
       "parent_id": 1,
       "type": "",
       "error": 0,
       "meta": {
         "component": "flask",
         "flask.endpoint": "checkuser",
         "flask.url_rule": "/checkuser/<user_id>",
         "flask.view_args.user_id": "111111"
       },
       "duration": 551555,
       "start": 1678121242181436932
     },
        {
          "name": "flask.preprocess_request",
          "service": "flask",
          "resource": "flask.preprocess_request",
          "trace_id": 0,
          "span_id": 4,
          "parent_id": 2,
          "type": "",
          "error": 0,
          "meta": {
            "component": "flask"
          },
          "duration": 17409,
          "start": 1678121242181623483
        },
        {
          "name": "flask.dispatch_request",
          "service": "flask",
          "resource": "flask.dispatch_request",
          "trace_id": 0,
          "span_id": 5,
          "parent_id": 2,
          "type": "",
          "error": 0,
          "meta": {
            "component": "flask"
          },
          "duration": 78219,
          "start": 1678121242181668151
        },
           {
             "name": "tests.contrib.flask.app.checkuser",
             "service": "flask",
             "resource": "/checkuser/<user_id>",
             "trace_id": 0,
             "span_id": 9,
             "parent_id": 5,
             "type": "",
             "error": 0,
             "meta": {
               "component": "flask"
             },
             "duration": 46062,
             "start": 1678121242181693507
           },
        {
          "name": "flask.process_response",
          "service": "flask",
          "resource": "flask.process_response",
          "trace_id": 0,
          "span_id": 6,
          "parent_id": 2,
          "type": "",
          "error": 0,
          "meta": {
            "component": "flask"
          },
          "duration": 11299,
          "start": 1678121242181782651
        },
        {
          "name": "flask.do_teardown_request",
          "service": "flask",
          "resource": "flask.do_teardown_request",
          "trace_id": 0,
          "span_id": 7,
          "parent_id": 2,
          "type": "",
          "error": 0,
          "meta": {
            "component": "flask"
          },
          "duration": 10558,
          "start": 1678121242181945083
        },
        {
          "name": "flask.do_teardown_appcontext",
          "service": "flask",
          "resource": "flask.do_teardown_appcontext",
          "trace_id": 0,
          "span_id": 8,
          "parent_id": 2,
          "type": "",
          "error": 0,
          "meta": {
            "component": "flask"
          },
          "duration": 7391,
          "start": 1678121242181972596
        },
     {
       "name": "flask.response",
       "service": "flask",
       "resource": "flask.response",
       "trace_id": 0,
       "span_id": 3,
       "parent_id": 1,
       "type": "",
       "error": 0,
       "meta": {
         "component": "flask"
       },
       "duration": 165314,
       "start": 1678121242181995513
     }]]<|MERGE_RESOLUTION|>--- conflicted
+++ resolved
@@ -28,28 +28,24 @@
       "http.useragent": "python-requests/2.28.1",
       "language": "python",
       "network.client.ip": "127.0.0.1",
-<<<<<<< HEAD
-      "runtime-id": "efb65059697646369ac606a19fda95fa"
-=======
-      "runtime-id": "504b593a81ac43b897f96bca8f7be341",
+      "runtime-id": "c922bf9db0b3431db68863d2588b590b",
       "span.kind": "server"
->>>>>>> 2f4ec783
     },
     "metrics": {
       "_dd.agent_psr": 1.0,
       "_dd.appsec.enabled": 1.0,
       "_dd.appsec.event_rules.error_count": 0,
       "_dd.appsec.event_rules.loaded": 5,
-      "_dd.appsec.waf.duration": 19.825,
-      "_dd.appsec.waf.duration_ext": 156.64100646972656,
+      "_dd.appsec.waf.duration": 25.037999999999997,
+      "_dd.appsec.waf.duration_ext": 193.8343048095703,
       "_dd.measured": 1,
       "_dd.top_level": 1,
       "_dd.tracer_kr": 1.0,
       "_sampling_priority_v1": 1,
-      "process_id": 3123774
+      "process_id": 3225395
     },
-    "duration": 1149773,
-    "start": 1678121242181019920
+    "duration": 1242288,
+    "start": 1678179796572759052
   },
      {
        "name": "flask.application",
@@ -66,8 +62,8 @@
          "flask.url_rule": "/checkuser/<user_id>",
          "flask.view_args.user_id": "111111"
        },
-       "duration": 551555,
-       "start": 1678121242181436932
+       "duration": 589428,
+       "start": 1678179796573217208
      },
         {
           "name": "flask.preprocess_request",
@@ -81,8 +77,8 @@
           "meta": {
             "component": "flask"
           },
-          "duration": 17409,
-          "start": 1678121242181623483
+          "duration": 20578,
+          "start": 1678179796573416462
         },
         {
           "name": "flask.dispatch_request",
@@ -96,8 +92,8 @@
           "meta": {
             "component": "flask"
           },
-          "duration": 78219,
-          "start": 1678121242181668151
+          "duration": 85015,
+          "start": 1678179796573465533
         },
            {
              "name": "tests.contrib.flask.app.checkuser",
@@ -111,8 +107,8 @@
              "meta": {
                "component": "flask"
              },
-             "duration": 46062,
-             "start": 1678121242181693507
+             "duration": 49608,
+             "start": 1678179796573494095
            },
         {
           "name": "flask.process_response",
@@ -126,8 +122,8 @@
           "meta": {
             "component": "flask"
           },
-          "duration": 11299,
-          "start": 1678121242181782651
+          "duration": 12393,
+          "start": 1678179796573586790
         },
         {
           "name": "flask.do_teardown_request",
@@ -141,8 +137,8 @@
           "meta": {
             "component": "flask"
           },
-          "duration": 10558,
-          "start": 1678121242181945083
+          "duration": 11508,
+          "start": 1678179796573760435
         },
         {
           "name": "flask.do_teardown_appcontext",
@@ -156,8 +152,8 @@
           "meta": {
             "component": "flask"
           },
-          "duration": 7391,
-          "start": 1678121242181972596
+          "duration": 7539,
+          "start": 1678179796573790588
         },
      {
        "name": "flask.response",
@@ -171,6 +167,6 @@
        "meta": {
          "component": "flask"
        },
-       "duration": 165314,
-       "start": 1678121242181995513
+       "duration": 175067,
+       "start": 1678179796573813644
      }]]