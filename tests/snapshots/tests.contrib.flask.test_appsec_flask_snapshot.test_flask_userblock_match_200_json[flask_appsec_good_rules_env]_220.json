--- conflicted
+++ resolved
@@ -28,12 +28,8 @@
       "http.useragent": "python-requests/2.28.2",
       "language": "python",
       "network.client.ip": "127.0.0.1",
-<<<<<<< HEAD
-      "runtime-id": "b1ab9d20d3194a0f84b89f1e5dacd9f3",
+      "runtime-id": "504b593a81ac43b897f96bca8f7be341",
       "span.kind": "server"
-=======
-      "runtime-id": "504b593a81ac43b897f96bca8f7be341"
->>>>>>> 237aac68
     },
     "metrics": {
       "_dd.agent_psr": 1.0,
