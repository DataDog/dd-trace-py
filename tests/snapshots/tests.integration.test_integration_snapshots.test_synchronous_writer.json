--- conflicted
+++ resolved
@@ -32,17 +32,11 @@
        "parent_id": 1,
        "type": "",
        "error": 0,
-<<<<<<< HEAD
-       "duration": 9994,
-       "start": 1691163615412262908
-=======
        "meta": {
-         "_dd.base_service": "",
-         "_dd.p.dm": "-0"
+         "_dd.base_service": ""
        },
        "duration": 8584,
        "start": 1692900308688433877
->>>>>>> 7f595f18
      }],
 [
   {
@@ -78,15 +72,9 @@
        "parent_id": 1,
        "type": "",
        "error": 0,
-<<<<<<< HEAD
-       "duration": 10663,
-       "start": 1691163615411160294
-=======
        "meta": {
-         "_dd.base_service": "",
-         "_dd.p.dm": "-0"
+         "_dd.base_service": ""
        },
        "duration": 15167,
        "start": 1692900308687627002
->>>>>>> 7f595f18
      }]]