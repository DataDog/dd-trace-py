--- conflicted
+++ resolved
@@ -32,16 +32,11 @@
        "parent_id": 1,
        "type": "",
        "error": 0,
-<<<<<<< HEAD
-       "duration": 9994,
-       "start": 1691163615412262908
-=======
        "meta": {
          "_dd.base_service": ""
        },
        "duration": 8584,
        "start": 1692900308688433877
->>>>>>> dda9f05c
      }],
 [
   {
@@ -77,14 +72,9 @@
        "parent_id": 1,
        "type": "",
        "error": 0,
-<<<<<<< HEAD
-       "duration": 10663,
-       "start": 1691163615411160294
-=======
        "meta": {
          "_dd.base_service": ""
        },
        "duration": 15167,
        "start": 1692900308687627002
->>>>>>> dda9f05c
      }]]