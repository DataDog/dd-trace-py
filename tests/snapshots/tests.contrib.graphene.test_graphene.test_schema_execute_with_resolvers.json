--- conflicted
+++ resolved
@@ -35,10 +35,7 @@
        "type": "graphql",
        "error": 0,
        "meta": {
-<<<<<<< HEAD
-=======
          "_dd.base_service": "",
->>>>>>> dda9f05c
          "component": "graphql",
          "graphql.source": "{ patron { id name age } }"
        },
@@ -55,10 +52,7 @@
        "type": "graphql",
        "error": 0,
        "meta": {
-<<<<<<< HEAD
-=======
          "_dd.base_service": "",
->>>>>>> dda9f05c
          "component": "graphql",
          "graphql.source": "{ patron { id name age } }"
        },
@@ -75,10 +69,7 @@
        "type": "graphql",
        "error": 0,
        "meta": {
-<<<<<<< HEAD
-=======
          "_dd.base_service": "",
->>>>>>> dda9f05c
          "component": "graphql",
          "graphql.operation.type": "query",
          "graphql.source": "{ patron { id name age } }"
@@ -99,10 +90,7 @@
           "type": "graphql",
           "error": 0,
           "meta": {
-<<<<<<< HEAD
-=======
             "_dd.base_service": "",
->>>>>>> dda9f05c
             "component": "graphql"
           },
           "duration": 20750,
@@ -118,10 +106,7 @@
           "type": "graphql",
           "error": 0,
           "meta": {
-<<<<<<< HEAD
-=======
             "_dd.base_service": "",
->>>>>>> dda9f05c
             "component": "graphql"
           },
           "duration": 18750,
@@ -137,10 +122,7 @@
           "type": "graphql",
           "error": 0,
           "meta": {
-<<<<<<< HEAD
-=======
             "_dd.base_service": "",
->>>>>>> dda9f05c
             "component": "graphql"
           },
           "duration": 17541,
@@ -156,10 +138,7 @@
           "type": "graphql",
           "error": 0,
           "meta": {
-<<<<<<< HEAD
-=======
             "_dd.base_service": "",
->>>>>>> dda9f05c
             "component": "graphql"
           },
           "duration": 16750,
