--- conflicted
+++ resolved
@@ -15,11 +15,7 @@
       "_dd.top_level": 1,
       "_dd.tracer_kr": 1.0,
       "_sampling_priority_v1": 1,
-<<<<<<< HEAD
-      "system.pid": 48743
-=======
       "process_id": 572
->>>>>>> 6a1948d7
     },
     "duration": 3533096,
     "start": 1666795795685947904
