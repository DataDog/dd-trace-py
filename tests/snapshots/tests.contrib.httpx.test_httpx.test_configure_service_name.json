[[
  {
    "name": "http.request",
    "service": "test-httpx-service-name",
    "resource": "http.request",
    "trace_id": 0,
    "span_id": 1,
    "parent_id": 0,
    "type": "http",
    "meta": {
      "_dd.p.dm": "-0",
      "component": "httpx",
      "http.method": "GET",
      "http.status_code": "200",
      "http.url": "http://localhost:8001/status/200",
      "http.useragent": "python-httpx/x.xx.x",
      "runtime-id": "9d9b28b0fbbf4b0299c99323181aef06"
    },
    "metrics": {
      "_dd.agent_psr": 1.0,
      "_dd.measured": 1,
      "_dd.top_level": 1,
      "_dd.tracer_kr": 1.0,
      "_sampling_priority_v1": 1,
<<<<<<< HEAD
      "system.pid": 89325
=======
      "process_id": 85259
>>>>>>> 6a1948d7
    },
    "duration": 9345000,
    "start": 1666809520786675000
  }]]<|MERGE_RESOLUTION|>--- conflicted
+++ resolved
@@ -22,11 +22,7 @@
       "_dd.top_level": 1,
       "_dd.tracer_kr": 1.0,
       "_sampling_priority_v1": 1,
-<<<<<<< HEAD
-      "system.pid": 89325
-=======
       "process_id": 85259
->>>>>>> 6a1948d7
     },
     "duration": 9345000,
     "start": 1666809520786675000
