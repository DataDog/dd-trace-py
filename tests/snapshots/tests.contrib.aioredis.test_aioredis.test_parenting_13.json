[[
  {
    "name": "web-request",
    "service": "test",
    "resource": "web-request",
    "trace_id": 0,
    "span_id": 1,
    "parent_id": 0,
    "type": "",
    "error": 0,
    "meta": {
      "_dd.base_service": "",
      "_dd.p.dm": "-0",
      "language": "python",
      "runtime-id": "29e6e84ccab74080a8993948a3e90692"
    },
    "metrics": {
      "_dd.top_level": 1,
      "_dd.tracer_kr": 1.0,
      "_sampling_priority_v1": 1,
      "process_id": 20868
    },
    "duration": 480542,
    "start": 1692706752127938008
  },
     {
       "name": "redis.command",
       "service": "redis",
       "resource": "SET blah boo",
       "trace_id": 0,
       "span_id": 2,
       "parent_id": 1,
       "type": "redis",
       "error": 0,
       "meta": {
<<<<<<< HEAD
=======
         "_dd.base_service": "",
         "_dd.p.dm": "-0",
>>>>>>> 7f595f18
         "component": "aioredis",
         "db.system": "redis",
         "out.host": "127.0.0.1",
         "redis.raw_command": "SET blah boo",
         "span.kind": "client"
       },
       "metrics": {
         "_dd.measured": 1,
         "_dd.top_level": 1,
         "network.destination.port": 6379,
         "out.redis_db": 0,
         "redis.args_length": 3
       },
       "duration": 193625,
       "start": 1692706752128011883
     },
     {
       "name": "redis.command",
       "service": "redis",
       "resource": "GET blah",
       "trace_id": 0,
       "span_id": 3,
       "parent_id": 1,
       "type": "redis",
       "error": 0,
       "meta": {
<<<<<<< HEAD
=======
         "_dd.base_service": "",
         "_dd.p.dm": "-0",
>>>>>>> 7f595f18
         "component": "aioredis",
         "db.system": "redis",
         "out.host": "127.0.0.1",
         "redis.raw_command": "GET blah",
         "span.kind": "client"
       },
       "metrics": {
         "_dd.measured": 1,
         "_dd.top_level": 1,
         "network.destination.port": 6379,
         "out.redis_db": 0,
         "redis.args_length": 2
       },
       "duration": 155958,
       "start": 1692706752128246467
     }]]<|MERGE_RESOLUTION|>--- conflicted
+++ resolved
@@ -33,11 +33,7 @@
        "type": "redis",
        "error": 0,
        "meta": {
-<<<<<<< HEAD
-=======
          "_dd.base_service": "",
-         "_dd.p.dm": "-0",
->>>>>>> 7f595f18
          "component": "aioredis",
          "db.system": "redis",
          "out.host": "127.0.0.1",
@@ -64,11 +60,7 @@
        "type": "redis",
        "error": 0,
        "meta": {
-<<<<<<< HEAD
-=======
          "_dd.base_service": "",
-         "_dd.p.dm": "-0",
->>>>>>> 7f595f18
          "component": "aioredis",
          "db.system": "redis",
          "out.host": "127.0.0.1",
