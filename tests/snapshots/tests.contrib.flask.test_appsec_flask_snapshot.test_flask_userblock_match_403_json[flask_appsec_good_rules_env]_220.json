[[
  {
    "name": "flask.request",
    "service": "flask",
    "resource": "GET /checkuser/<user_id>",
    "trace_id": 0,
    "span_id": 1,
    "parent_id": 0,
    "type": "web",
    "error": 0,
    "meta": {
      "_dd.appsec.event_rules.version": "",
      "_dd.appsec.json": "{\"triggers\":[{\"rule\":{\"id\":\"blk-001-002\",\"name\":\"Block User Addresses\",\"tags\":{\"type\":\"block_user\",\"category\":\"security_response\"},\"on_match\":[\"block\"]},\"rule_matches\":[{\"operator\":\"exact_match\",\"operator_value\":\"\",\"parameters\":[{\"address\":\"usr.id\",\"key_path\":[],\"value\":\"123456\",\"highlight\":[\"123456\"]}]}]}]}",
      "_dd.appsec.waf.version": "1.8.2",
      "_dd.origin": "appsec",
      "_dd.p.dm": "-4",
      "_dd.runtime_family": "python",
      "actor.ip": "127.0.0.1",
      "appsec.blocked": "true",
      "appsec.event": "true",
      "component": "flask",
      "flask.endpoint": "checkuser",
      "flask.url_rule": "/checkuser/<user_id>",
      "flask.version": "2.2.3",
      "flask.view_args.user_id": "123456",
      "http.client_ip": "127.0.0.1",
      "http.method": "GET",
      "http.request.headers.accept": "*/*",
      "http.request.headers.accept-encoding": "gzip, deflate",
      "http.request.headers.host": "0.0.0.0:8000",
      "http.request.headers.user-agent": "python-requests/2.28.2",
      "http.response.headers.content-length": "169",
      "http.response.headers.content-type": "*/*",
      "http.route": "/checkuser/<user_id>",
      "http.status_code": "403",
      "http.url": "http://0.0.0.0:8000/checkuser/123456",
      "http.useragent": "python-requests/2.28.2",
      "language": "python",
      "network.client.ip": "127.0.0.1",
<<<<<<< HEAD
      "runtime-id": "1a9c2a41c0ab4eb78d135c5aea929ebb",
      "span.kind": "server",
=======
      "runtime-id": "9ff1bcaa1e6a41e7b4d1ee953f124793",
>>>>>>> 237aac68
      "usr.id": "123456"
    },
    "metrics": {
      "_dd.agent_psr": 1.0,
      "_dd.appsec.enabled": 1.0,
      "_dd.appsec.event_rules.error_count": 0.0,
      "_dd.appsec.event_rules.loaded": 15.0,
      "_dd.appsec.waf.duration": 36.833,
      "_dd.appsec.waf.duration_ext": 102.04315185546875,
      "_dd.measured": 1,
      "_dd.top_level": 1,
      "_dd.tracer_kr": 1.0,
      "_sampling_priority_v1": 2,
      "process_id": 53420
    },
    "duration": 3886000,
    "start": 1677262818356847000
  },
     {
       "name": "flask.application",
       "service": "flask",
       "resource": "GET /checkuser/<user_id>",
       "trace_id": 0,
       "span_id": 2,
       "parent_id": 1,
       "type": "",
       "error": 0,
       "meta": {
         "component": "flask",
         "flask.endpoint": "checkuser",
         "flask.url_rule": "/checkuser/<user_id>",
         "flask.view_args.user_id": "123456"
       },
       "duration": 2833000,
       "start": 1677262818357506000
     },
        {
          "name": "flask.preprocess_request",
          "service": "flask",
          "resource": "flask.preprocess_request",
          "trace_id": 0,
          "span_id": 4,
          "parent_id": 2,
          "type": "",
          "error": 0,
          "meta": {
            "component": "flask"
          },
          "duration": 26000,
          "start": 1677262818357725000
        },
        {
          "name": "flask.dispatch_request",
          "service": "flask",
          "resource": "flask.dispatch_request",
          "trace_id": 0,
          "span_id": 5,
          "parent_id": 2,
          "type": "",
          "error": 1,
          "meta": {
            "component": "flask",
            "error.message": "??? Unknown Error: None",
            "error.stack": "Traceback (most recent call last):\n  File \"/Users/christophe.papazian/GitHub/version_1.x/dd-trace-py/ddtrace/contrib/flask/patch.py\", line 600, in _traced_request\n    return wrapped(*args, **kwargs)\n  File \"/Users/christophe.papazian/.pyenv/versions/3.10.6/lib/python3.10/site-packages/flask/app.py\", line 1799, in dispatch_request\n    return self.ensure_sync(self.view_functions[rule.endpoint])(**view_args)\n  File \"/Users/christophe.papazian/GitHub/version_1.x/dd-trace-py/ddtrace/contrib/flask/wrappers.py\", line 28, in trace_func\n    return wrapped(*args, **kwargs)\n  File \"/Users/christophe.papazian/GitHub/version_1.x/dd-trace-py/tests/contrib/flask/app.py\", line 67, in checkuser\n    block_request_if_user_blocked(tracer, user_id)\n  File \"/Users/christophe.papazian/GitHub/version_1.x/dd-trace-py/ddtrace/appsec/trace_utils.py\", line 184, in block_request_if_user_blocked\n    _asm_request_context.block_request()\n  File \"/Users/christophe.papazian/GitHub/version_1.x/dd-trace-py/ddtrace/appsec/_asm_request_context.py\", line 90, in block_request\n    _callable()\n  File \"/Users/christophe.papazian/GitHub/version_1.x/dd-trace-py/ddtrace/contrib/flask/patch.py\", line 567, in _block_request_callable\n    abort(flask.Response(utils._get_blocked_template(ctype), content_type=ctype, status=403))\n  File \"/Users/christophe.papazian/.pyenv/versions/3.10.6/lib/python3.10/site-packages/werkzeug/exceptions.py\", line 881, in abort\n    _aborter(status, *args, **kwargs)\n  File \"/Users/christophe.papazian/.pyenv/versions/3.10.6/lib/python3.10/site-packages/werkzeug/exceptions.py\", line 859, in __call__\n    raise HTTPException(response=code)\nwerkzeug.exceptions.HTTPException: ??? Unknown Error: None\n",
            "error.type": "werkzeug.exceptions.HTTPException"
          },
          "duration": 1453000,
          "start": 1677262818357917000
        },
           {
             "name": "tests.contrib.flask.app.checkuser",
             "service": "flask",
             "resource": "/checkuser/<user_id>",
             "trace_id": 0,
             "span_id": 10,
             "parent_id": 5,
             "type": "",
             "error": 1,
             "meta": {
               "component": "flask",
               "error.message": "??? Unknown Error: None",
               "error.stack": "Traceback (most recent call last):\n  File \"/Users/christophe.papazian/GitHub/version_1.x/dd-trace-py/ddtrace/contrib/flask/wrappers.py\", line 28, in trace_func\n    return wrapped(*args, **kwargs)\n  File \"/Users/christophe.papazian/GitHub/version_1.x/dd-trace-py/tests/contrib/flask/app.py\", line 67, in checkuser\n    block_request_if_user_blocked(tracer, user_id)\n  File \"/Users/christophe.papazian/GitHub/version_1.x/dd-trace-py/ddtrace/appsec/trace_utils.py\", line 184, in block_request_if_user_blocked\n    _asm_request_context.block_request()\n  File \"/Users/christophe.papazian/GitHub/version_1.x/dd-trace-py/ddtrace/appsec/_asm_request_context.py\", line 90, in block_request\n    _callable()\n  File \"/Users/christophe.papazian/GitHub/version_1.x/dd-trace-py/ddtrace/contrib/flask/patch.py\", line 567, in _block_request_callable\n    abort(flask.Response(utils._get_blocked_template(ctype), content_type=ctype, status=403))\n  File \"/Users/christophe.papazian/.pyenv/versions/3.10.6/lib/python3.10/site-packages/werkzeug/exceptions.py\", line 881, in abort\n    _aborter(status, *args, **kwargs)\n  File \"/Users/christophe.papazian/.pyenv/versions/3.10.6/lib/python3.10/site-packages/werkzeug/exceptions.py\", line 859, in __call__\n    raise HTTPException(response=code)\nwerkzeug.exceptions.HTTPException: ??? Unknown Error: None\n",
               "error.type": "werkzeug.exceptions.HTTPException"
             },
             "duration": 900000,
             "start": 1677262818357959000
           },
        {
          "name": "flask.handle_user_exception",
          "service": "flask",
          "resource": "flask.handle_user_exception",
          "trace_id": 0,
          "span_id": 6,
          "parent_id": 2,
          "type": "",
          "error": 0,
          "meta": {
            "component": "flask"
          },
          "duration": 155000,
          "start": 1677262818359521000
        },
           {
             "name": "flask.handle_http_exception",
             "service": "flask",
             "resource": "flask.handle_http_exception",
             "trace_id": 0,
             "span_id": 11,
             "parent_id": 6,
             "type": "",
             "error": 0,
             "meta": {
               "component": "flask"
             },
             "duration": 13000,
             "start": 1677262818359553000
           },
        {
          "name": "flask.process_response",
          "service": "flask",
          "resource": "flask.process_response",
          "trace_id": 0,
          "span_id": 7,
          "parent_id": 2,
          "type": "",
          "error": 0,
          "meta": {
            "component": "flask"
          },
          "duration": 19000,
          "start": 1677262818359864000
        },
        {
          "name": "flask.do_teardown_request",
          "service": "flask",
          "resource": "flask.do_teardown_request",
          "trace_id": 0,
          "span_id": 8,
          "parent_id": 2,
          "type": "",
          "error": 0,
          "meta": {
            "component": "flask"
          },
          "duration": 18000,
          "start": 1677262818360078000
        },
        {
          "name": "flask.do_teardown_appcontext",
          "service": "flask",
          "resource": "flask.do_teardown_appcontext",
          "trace_id": 0,
          "span_id": 9,
          "parent_id": 2,
          "type": "",
          "error": 0,
          "meta": {
            "component": "flask"
          },
          "duration": 15000,
          "start": 1677262818360221000
        },
     {
       "name": "flask.response",
       "service": "flask",
       "resource": "flask.response",
       "trace_id": 0,
       "span_id": 3,
       "parent_id": 1,
       "type": "",
       "error": 0,
       "meta": {
         "component": "flask"
       },
       "duration": 170000,
       "start": 1677262818360454000
     }]]<|MERGE_RESOLUTION|>--- conflicted
+++ resolved
@@ -37,12 +37,8 @@
       "http.useragent": "python-requests/2.28.2",
       "language": "python",
       "network.client.ip": "127.0.0.1",
-<<<<<<< HEAD
       "runtime-id": "1a9c2a41c0ab4eb78d135c5aea929ebb",
       "span.kind": "server",
-=======
-      "runtime-id": "9ff1bcaa1e6a41e7b4d1ee953f124793",
->>>>>>> 237aac68
       "usr.id": "123456"
     },
     "metrics": {
