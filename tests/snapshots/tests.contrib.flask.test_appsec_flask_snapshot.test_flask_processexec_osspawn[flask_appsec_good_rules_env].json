[[
  {
    "name": "flask.request",
    "service": "flask",
    "resource": "GET /executions/osspawn",
    "trace_id": 0,
    "span_id": 1,
    "parent_id": 0,
    "type": "web",
    "error": 0,
    "meta": {
      "_dd.appsec.event_rules.version": "rules_good",
      "_dd.appsec.waf.version": "1.13.1",
      "_dd.base_service": "",
      "_dd.p.dm": "-0",
      "_dd.runtime_family": "python",
      "component": "flask",
      "flask.endpoint": "run_osspawn",
      "flask.url_rule": "/executions/osspawn",
      "flask.version": "1.1.4",
      "http.client_ip": "127.0.0.1",
      "http.method": "GET",
      "http.response.headers.content-length": "1",
      "http.response.headers.content-type": "text/html; charset=utf-8",
      "http.route": "/executions/osspawn",
      "http.status_code": "200",
      "http.url": "http://0.0.0.0:8000/executions/osspawn",
      "http.useragent": "python-requests/2.28.2",
      "language": "python",
      "network.client.ip": "127.0.0.1",
      "runtime-id": "680f5c96aa3f48b58e56ba4dece66cab",
      "span.kind": "server"
    },
    "metrics": {
      "_dd.appsec.enabled": 1.0,
      "_dd.appsec.event_rules.error_count": 0,
      "_dd.appsec.event_rules.loaded": 5,
      "_dd.appsec.waf.duration": 15.584,
      "_dd.appsec.waf.duration_ext": 149.25003051757812,
      "_dd.measured": 1,
      "_dd.top_level": 1,
      "_dd.tracer_kr": 1.0,
      "_sampling_priority_v1": 1,
      "process_id": 45368
    },
    "duration": 15129291,
    "start": 1692710167253921675
  },
     {
       "name": "flask.application",
       "service": "flask",
       "resource": "GET /executions/osspawn",
       "trace_id": 0,
       "span_id": 2,
       "parent_id": 1,
       "type": "",
       "error": 0,
       "meta": {
<<<<<<< HEAD
=======
         "_dd.base_service": "",
>>>>>>> dda9f05c
         "component": "flask",
         "flask.endpoint": "run_osspawn",
         "flask.url_rule": "/executions/osspawn"
       },
       "duration": 14096292,
       "start": 1692710167254358716
     },
        {
          "name": "flask.try_trigger_before_first_request_functions",
          "service": "flask",
          "resource": "flask.try_trigger_before_first_request_functions",
          "trace_id": 0,
          "span_id": 4,
          "parent_id": 2,
          "type": "",
          "error": 0,
          "meta": {
<<<<<<< HEAD
=======
            "_dd.base_service": "",
>>>>>>> dda9f05c
            "component": "flask"
          },
          "duration": 13375,
          "start": 1692710167254447716
        },
        {
          "name": "flask.preprocess_request",
          "service": "flask",
          "resource": "flask.preprocess_request",
          "trace_id": 0,
          "span_id": 5,
          "parent_id": 2,
          "type": "",
          "error": 0,
          "meta": {
<<<<<<< HEAD
=======
            "_dd.base_service": "",
>>>>>>> dda9f05c
            "component": "flask"
          },
          "duration": 25500,
          "start": 1692710167254522591
        },
        {
          "name": "flask.dispatch_request",
          "service": "flask",
          "resource": "flask.dispatch_request",
          "trace_id": 0,
          "span_id": 6,
          "parent_id": 2,
          "type": "",
          "error": 0,
          "meta": {
<<<<<<< HEAD
=======
            "_dd.base_service": "",
>>>>>>> dda9f05c
            "component": "flask"
          },
          "duration": 13020584,
          "start": 1692710167254582216
        },
           {
             "name": "tests.contrib.flask.app.run_osspawn",
             "service": "flask",
             "resource": "/executions/osspawn",
             "trace_id": 0,
             "span_id": 10,
             "parent_id": 6,
             "type": "",
             "error": 0,
             "meta": {
<<<<<<< HEAD
=======
               "_dd.base_service": "",
>>>>>>> dda9f05c
               "component": "flask"
             },
             "duration": 12971833,
             "start": 1692710167254610925
           },
              {
                "name": "command_execution",
                "service": "flask",
                "resource": "/bin/ls",
                "trace_id": 0,
                "span_id": 11,
                "parent_id": 10,
                "type": "system",
                "error": 0,
                "meta": {
<<<<<<< HEAD
=======
                  "_dd.base_service": "",
>>>>>>> dda9f05c
                  "cmd.exec": "['/bin/ls', '-l', '/']",
                  "cmd.exit_code": "0",
                  "component": "os"
                },
                "duration": 12124083,
                "start": 1692710167255407675
              },
                 {
                   "name": "command_execution",
                   "service": "flask",
                   "resource": "fork",
                   "trace_id": 0,
                   "span_id": 12,
                   "parent_id": 11,
                   "type": "system",
                   "error": 0,
                   "meta": {
<<<<<<< HEAD
=======
                     "_dd.base_service": "",
>>>>>>> dda9f05c
                     "cmd.exec": "['os.fork']",
                     "component": "os"
                   },
                   "duration": 1547500,
                   "start": 1692710167255464925
                 },
        {
          "name": "flask.process_response",
          "service": "flask",
          "resource": "flask.process_response",
          "trace_id": 0,
          "span_id": 7,
          "parent_id": 2,
          "type": "",
          "error": 0,
          "meta": {
<<<<<<< HEAD
=======
            "_dd.base_service": "",
>>>>>>> dda9f05c
            "component": "flask"
          },
          "duration": 88667,
          "start": 1692710167267844633
        },
        {
          "name": "flask.do_teardown_request",
          "service": "flask",
          "resource": "flask.do_teardown_request",
          "trace_id": 0,
          "span_id": 8,
          "parent_id": 2,
          "type": "",
          "error": 0,
          "meta": {
<<<<<<< HEAD
=======
            "_dd.base_service": "",
>>>>>>> dda9f05c
            "component": "flask"
          },
          "duration": 21459,
          "start": 1692710167268323716
        },
        {
          "name": "flask.do_teardown_appcontext",
          "service": "flask",
          "resource": "flask.do_teardown_appcontext",
          "trace_id": 0,
          "span_id": 9,
          "parent_id": 2,
          "type": "",
          "error": 0,
          "meta": {
<<<<<<< HEAD
=======
            "_dd.base_service": "",
>>>>>>> dda9f05c
            "component": "flask"
          },
          "duration": 36292,
          "start": 1692710167268387716
        },
     {
       "name": "flask.response",
       "service": "flask",
       "resource": "flask.response",
       "trace_id": 0,
       "span_id": 3,
       "parent_id": 1,
       "type": "",
       "error": 0,
       "meta": {
<<<<<<< HEAD
=======
         "_dd.base_service": "",
>>>>>>> dda9f05c
         "component": "flask"
       },
       "duration": 567375,
       "start": 1692710167268466258
     }]]<|MERGE_RESOLUTION|>--- conflicted
+++ resolved
@@ -56,10 +56,7 @@
        "type": "",
        "error": 0,
        "meta": {
-<<<<<<< HEAD
-=======
          "_dd.base_service": "",
->>>>>>> dda9f05c
          "component": "flask",
          "flask.endpoint": "run_osspawn",
          "flask.url_rule": "/executions/osspawn"
@@ -77,10 +74,7 @@
           "type": "",
           "error": 0,
           "meta": {
-<<<<<<< HEAD
-=======
-            "_dd.base_service": "",
->>>>>>> dda9f05c
+            "_dd.base_service": "",
             "component": "flask"
           },
           "duration": 13375,
@@ -96,10 +90,7 @@
           "type": "",
           "error": 0,
           "meta": {
-<<<<<<< HEAD
-=======
-            "_dd.base_service": "",
->>>>>>> dda9f05c
+            "_dd.base_service": "",
             "component": "flask"
           },
           "duration": 25500,
@@ -115,10 +106,7 @@
           "type": "",
           "error": 0,
           "meta": {
-<<<<<<< HEAD
-=======
-            "_dd.base_service": "",
->>>>>>> dda9f05c
+            "_dd.base_service": "",
             "component": "flask"
           },
           "duration": 13020584,
@@ -134,10 +122,7 @@
              "type": "",
              "error": 0,
              "meta": {
-<<<<<<< HEAD
-=======
                "_dd.base_service": "",
->>>>>>> dda9f05c
                "component": "flask"
              },
              "duration": 12971833,
@@ -153,10 +138,7 @@
                 "type": "system",
                 "error": 0,
                 "meta": {
-<<<<<<< HEAD
-=======
                   "_dd.base_service": "",
->>>>>>> dda9f05c
                   "cmd.exec": "['/bin/ls', '-l', '/']",
                   "cmd.exit_code": "0",
                   "component": "os"
@@ -174,10 +156,7 @@
                    "type": "system",
                    "error": 0,
                    "meta": {
-<<<<<<< HEAD
-=======
                      "_dd.base_service": "",
->>>>>>> dda9f05c
                      "cmd.exec": "['os.fork']",
                      "component": "os"
                    },
@@ -194,10 +173,7 @@
           "type": "",
           "error": 0,
           "meta": {
-<<<<<<< HEAD
-=======
-            "_dd.base_service": "",
->>>>>>> dda9f05c
+            "_dd.base_service": "",
             "component": "flask"
           },
           "duration": 88667,
@@ -213,10 +189,7 @@
           "type": "",
           "error": 0,
           "meta": {
-<<<<<<< HEAD
-=======
-            "_dd.base_service": "",
->>>>>>> dda9f05c
+            "_dd.base_service": "",
             "component": "flask"
           },
           "duration": 21459,
@@ -232,10 +205,7 @@
           "type": "",
           "error": 0,
           "meta": {
-<<<<<<< HEAD
-=======
-            "_dd.base_service": "",
->>>>>>> dda9f05c
+            "_dd.base_service": "",
             "component": "flask"
           },
           "duration": 36292,
@@ -251,10 +221,7 @@
        "type": "",
        "error": 0,
        "meta": {
-<<<<<<< HEAD
-=======
          "_dd.base_service": "",
->>>>>>> dda9f05c
          "component": "flask"
        },
        "duration": 567375,
