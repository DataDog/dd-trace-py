import msgpack
from msgpack.fallback import Packer
import pytest

from ddtrace.ext.ci import CI_APP_TEST_ORIGIN
from ddtrace.internal.encoding import MsgpackEncoder
from ddtrace.internal.encoding import _EncoderBase
from tests.tracer.test_encoders import RefMsgpackEncoder
from tests.tracer.test_encoders import gen_trace
from tests.utils import DummyTracer


msgpack_encoder = RefMsgpackEncoder()
trace_encoder = MsgpackEncoder(4 << 20, 4 << 20)


class PPMsgpackEncoder(_EncoderBase):
    content_type = "application/msgpack"

    @staticmethod
    def encode(obj):
        return Packer().pack(obj)

    @staticmethod
    def decode(data):
        return msgpack.unpackb(data, raw=True)


trace_large = gen_trace(nspans=1000)
trace_small = gen_trace(nspans=50, key_size=10, ntags=5, nmetrics=4)


@pytest.mark.benchmark(group="encoding", min_time=0.005)
def test_encode_1000_span_trace(benchmark):
    benchmark(msgpack_encoder.encode_traces, [trace_large])


@pytest.mark.benchmark(group="encoding.small", min_time=0.005)
def test_encode_trace_small(benchmark):
    benchmark(msgpack_encoder.encode_traces, [trace_small])


@pytest.mark.benchmark(group="encoding.small.multi", min_time=0.005)
def test_encode_trace_small_multi(benchmark):
    benchmark(msgpack_encoder.encode_traces, [trace_small for _ in range(50)])


@pytest.mark.benchmark(group="encoding", min_time=0.005)
def test_encode_1000_span_trace_fallback(benchmark):
    encoder = PPMsgpackEncoder()
    benchmark(encoder.encode_traces, [trace_large])


@pytest.mark.benchmark(group="encoding", min_time=0.005)
def test_encode_1000_span_trace_custom(benchmark):
    def _():
        trace_encoder.put(trace_large)
        trace_encoder.encode()

    benchmark(_)


@pytest.mark.benchmark(group="encoding.small", min_time=0.005)
def test_encode_trace_small_custom(benchmark):
    def _():
        trace_encoder.put(trace_small)
        trace_encoder.encode()

    benchmark(_)


@pytest.mark.benchmark(group="encoding.small.multi", min_time=0.005)
def test_encode_trace_small_multi_custom(benchmark):
    def _():
        for _ in range(50):
            trace_encoder.put(trace_small)
        trace_encoder.encode()

<<<<<<< HEAD
@pytest.mark.benchmark(group="encoding.join_encoded", min_time=0.005)
def test_join_encoded_custom(benchmark):
    benchmark(
        trace_encoder.join_encoded, [trace_encoder.encode_trace(trace_large), trace_encoder.encode_trace(trace_small)]
    )


def dd_origin_trace(tracer, num_spans):
    """Tracing scenario (includes writing and encoding) for CIApp dd_origin propagation"""
    with tracer.trace("pytest-test") as root:
        root.context.dd_origin = CI_APP_TEST_ORIGIN
        for _ in range(num_spans - 1):
            with tracer.trace("") as span:
                span.set_tag("tag", "value")
                pass
    return tracer.writer.pop()


@pytest.mark.parametrize("trace_size", [1, 50, 200, 1000])
@pytest.mark.benchmark(group="encoding.dd_origin", min_time=0.005)
def test_dd_origin_tagging_spans_via_encoder(benchmark, trace_size):
    """Propagate dd_origin tags to all spans in [1, 50, 200, 1000] span trace via Encoder"""
    tracer = DummyTracer()
    trace = dd_origin_trace(tracer, trace_size)
    benchmark(trace_encoder.encode_trace, trace)

    # Ensure encoded trace contains dd_origin tag in all spans
    encoded_trace = trace_encoder.encode_trace(trace)
    decoded_trace = trace_encoder._decode(encoded_trace)
    for span in decoded_trace:
        assert span[b"meta"][b"_dd.origin"] == b"ciapp-test"
=======
    benchmark(_)
>>>>>>> ad6816a4
<|MERGE_RESOLUTION|>--- conflicted
+++ resolved
@@ -76,12 +76,7 @@
             trace_encoder.put(trace_small)
         trace_encoder.encode()
 
-<<<<<<< HEAD
-@pytest.mark.benchmark(group="encoding.join_encoded", min_time=0.005)
-def test_join_encoded_custom(benchmark):
-    benchmark(
-        trace_encoder.join_encoded, [trace_encoder.encode_trace(trace_large), trace_encoder.encode_trace(trace_small)]
-    )
+    benchmark(_)
 
 
 def dd_origin_trace(tracer, num_spans):
@@ -107,7 +102,4 @@
     encoded_trace = trace_encoder.encode_trace(trace)
     decoded_trace = trace_encoder._decode(encoded_trace)
     for span in decoded_trace:
-        assert span[b"meta"][b"_dd.origin"] == b"ciapp-test"
-=======
-    benchmark(_)
->>>>>>> ad6816a4
+        assert span[b"meta"][b"_dd.origin"] == b"ciapp-test"