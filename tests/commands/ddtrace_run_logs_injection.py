import logging


if __name__ == "__main__":
    # Ensure if module is patched then default log formatter is set up for logs
<<<<<<< HEAD
    ddtrace_logger = logging.getLogger("ddtrace")
    if getattr(logging, "_datadog_patch"):
=======
    if logging._datadog_patch:
>>>>>>> b59e3c18
        assert (
            "[dd.service=%(dd.service)s dd.env=%(dd.env)s dd.version=%(dd.version)s"
            " dd.trace_id=%(dd.trace_id)s dd.span_id=%(dd.span_id)s]" in ddtrace_logger.handlers[0].formatter._fmt
        )
    else:
        assert (
            "[dd.service=%(dd.service)s dd.env=%(dd.env)s dd.version=%(dd.version)s"
            " dd.trace_id=%(dd.trace_id)s dd.span_id=%(dd.span_id)s]" not in ddtrace_logger.handlers[0].formatter._fmt
        )
    print("Test success")<|MERGE_RESOLUTION|>--- conflicted
+++ resolved
@@ -3,12 +3,8 @@
 
 if __name__ == "__main__":
     # Ensure if module is patched then default log formatter is set up for logs
-<<<<<<< HEAD
     ddtrace_logger = logging.getLogger("ddtrace")
-    if getattr(logging, "_datadog_patch"):
-=======
     if logging._datadog_patch:
->>>>>>> b59e3c18
         assert (
             "[dd.service=%(dd.service)s dd.env=%(dd.env)s dd.version=%(dd.version)s"
             " dd.trace_id=%(dd.trace_id)s dd.span_id=%(dd.span_id)s]" in ddtrace_logger.handlers[0].formatter._fmt
