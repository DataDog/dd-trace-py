--- conflicted
+++ resolved
@@ -470,7 +470,6 @@
     assert six.b("usage:") in p.stdout.read()
 
 
-<<<<<<< HEAD
 MODULES_TO_CHECK = ["asyncio"]
 MODULES_TO_CHECK_PARAMS = dict(
     DD_TRACE_ENABLED=["1", "0"],
@@ -513,7 +512,8 @@
 
     for module in MODULES_TO_CHECK:
         assert module not in sys.modules, module
-=======
+        
+        
 @pytest.mark.subprocess(ddtrace_run=True, env=dict(DD_UNLOAD_MODULES_FROM_SITECUSTOMIZE="1"))
 def test_ddtrace_re_module():
     import re
@@ -524,5 +524,4 @@
             (r"[a-zA-Z0-9_]+", lambda s, t: t),
             (r"[\s,<>]", None),
         )
-    )
->>>>>>> c789aaa0
+    )