--- conflicted
+++ resolved
@@ -22,15 +22,9 @@
     env = os.environ.copy()
     sitecustomize = os.path.join(root_folder, '..', path)
 
-<<<<<<< HEAD
-    # Add `boostrap` module so that `sitecustomize.py` is at the bottom
-    # of the PYTHONPATH
-    python_path = [sitecustomize] + list(sys.path)
-=======
     # Add `bootstrap` directory to the beginning of PYTHONTPATH so we know
     # if `import sitecustomize` is run that it'll be the one we specify
     python_path =  [sitecustomize] + list(sys.path)
->>>>>>> 996c315b
     env['PYTHONPATH'] = ':'.join(python_path)
     return env
 
