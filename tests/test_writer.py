--- conflicted
+++ resolved
@@ -57,13 +57,8 @@
         self.traces = Q()
         self.services = Q()
         for i in range(N_TRACES):
-<<<<<<< HEAD
             self.traces.put([
                 Span(tracer=None, name="name", trace_id=i, span_id=j, parent_id=j - 1 or None)
-=======
-            self.traces.add([
-                Span(tracer=None, name='name', trace_id=i, span_id=j, parent_id=j - 1 or None)
->>>>>>> 321aecb3
                 for j in range(7)
             ])
 
