--- conflicted
+++ resolved
@@ -119,14 +119,9 @@
                 pass
         root.close()
 
-<<<<<<< HEAD
-        spans = writer.pop()
+        spans = test_spans.pop()
         assert spans[1].parent_id == spans[0].span_id
         assert spans[2].parent_id == spans[0].span_id
-=======
-        spans = test_spans.pop()
-        assert spans[2].parent_id is spans[0].span_id
->>>>>>> d411dee2
 
     def test_start_span_custom_start_time(self, ot_tracer):
         """Start a span with a custom start time."""
