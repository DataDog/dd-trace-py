import pytest

from ddtrace.opentracer import Tracer


def get_dummy_ot_tracer(service_name='', config=None, scope_manager=None):
    from ..test_tracer import get_dummy_tracer
    config = config or {}
    tracer = Tracer(service_name=service_name, config=config, scope_manager=scope_manager)
    tracer._dd_tracer = get_dummy_tracer()
    return tracer


@pytest.fixture
def nop_tracer():
    return get_dummy_ot_tracer(service_name='mysvc')


# helper to get the spans from a nop_tracer
def get_spans(tracer):
    return tracer._dd_tracer.writer.pop()


class TestTracerConfig(object):
    def test_config(self):
        """Test the configuration of the tracer"""
        config = {
            'enabled': True,
        }
        tracer = Tracer(service_name='myservice', config=config)

        assert tracer._service_name == 'myservice'
        assert tracer._enabled is True

    def test_no_service_name(self):
        """A service_name should be generated if one is not provided."""
        tracer = Tracer()
        assert tracer._service_name == 'pytest'

    def test_multiple_tracer_configs(self):
        """Ensure that a tracer config is a copy of the passed config."""
        config = {
            'enabled': True
        }

        tracer1 = Tracer(service_name='serv1', config=config)
        assert tracer1._service_name == 'serv1'

        config['enabled'] = False
        tracer2 = Tracer(service_name='serv2', config=config)

        # Ensure tracer1's config was not mutated
        assert tracer1._service_name == 'serv1'
        assert tracer1._enabled is True

        assert tracer2._service_name == 'serv2'
        assert tracer2._enabled is False

    def test_invalid_config_key(self):
        """A config with an invalid key should raise a ConfigException."""
        from ddtrace.settings import ConfigException
        config = {
            'enabeld': False,
        }

        # No debug flag should not raise an error
        tracer = Tracer(service_name='mysvc', config=config)

        # With debug flag should raise an error
        config['debug'] = True
        with pytest.raises(ConfigException) as ce_info:
            tracer = Tracer(config=config)
            assert 'enabeld' in str(ce_info)
            assert tracer is not None

        # Test with multiple incorrect keys
        config['setttings'] = {}
        with pytest.raises(ConfigException) as ce_info:
            tracer = Tracer(service_name='mysvc', config=config)
            assert ['enabeld', 'setttings'] in str(ce_info)
            assert tracer is not None


class TestTracer(object):
    def test_start_span(self, nop_tracer):
        """Start and finish a span."""
        import time
        with nop_tracer.start_span('myop') as span:
            time.sleep(0.005)

        # span should be finished when the context manager exits
        assert span._finished

        spans = get_spans(nop_tracer)
        assert len(spans) == 1

    def test_start_span_references(self, nop_tracer):
        """Start a span using references."""
        from opentracing import child_of

        with nop_tracer.start_span('one', references=[child_of()]):
            pass

        spans = get_spans(nop_tracer)
        assert spans[0].parent_id is None

        root = nop_tracer.start_active_span('root')
        # create a child using a parent reference that is not the context parent
        with nop_tracer.start_active_span('one'):
            with nop_tracer.start_active_span('two', references=[child_of(root.span)]):
                pass
        root.close()

        spans = get_spans(nop_tracer)
        assert spans[2].parent_id is spans[0].span_id

    def test_start_span_custom_start_time(self, nop_tracer):
        """Start a span with a custom start time."""
        import time
        t = time.time() + 0.002
        with nop_tracer.start_span('myop', start_time=t) as span:
            time.sleep(0.005)

        # it should be certain that the span duration is strictly less than
        # the amount of time we sleep for
        assert span._dd_span.duration < 0.005

    def test_start_span_with_spancontext(self, nop_tracer):
        """Start and finish a span using a span context as the child_of
        reference.
        """
        import time
        with nop_tracer.start_span('myop') as span:
            time.sleep(0.005)
            with nop_tracer.start_span('myop', child_of=span.context) as span2:
                time.sleep(0.008)

        # span should be finished when the context manager exits
        assert span._finished
        assert span2._finished

        spans = get_spans(nop_tracer)
        assert len(spans) == 2

        # ensure proper parenting
        assert spans[1].parent_id is spans[0].span_id

    def test_start_span_with_tags(self, nop_tracer):
        """Create a span with initial tags."""
        tags = {
            'key': 'value',
            'key2': 'value2',
        }
        with nop_tracer.start_span('myop', tags=tags) as span:
            pass

        assert span._dd_span.get_tag('key') == 'value'
        assert span._dd_span.get_tag('key2') == 'value2'

    def test_start_active_span_multi_child(self, nop_tracer):
        """Start and finish multiple child spans.
        This should ensure that child spans can be created 2 levels deep.
        """
        import time
        with nop_tracer.start_active_span('myfirstop') as scope1:
            time.sleep(0.009)
            with nop_tracer.start_active_span('mysecondop') as scope2:
                time.sleep(0.007)
                with nop_tracer.start_active_span('mythirdop') as scope3:
                    time.sleep(0.005)

        # spans should be finished when the context manager exits
        assert scope1.span._finished
        assert scope2.span._finished
        assert scope3.span._finished

        spans = get_spans(nop_tracer)

        # check spans are captured in the trace
        assert scope1.span._dd_span is spans[0]
        assert scope2.span._dd_span is spans[1]
        assert scope3.span._dd_span is spans[2]

        # ensure proper parenting
        assert spans[1].parent_id is spans[0].span_id
        assert spans[2].parent_id is spans[1].span_id

        # sanity check a lower bound on the durations
        assert spans[0].duration >= 0.009 + 0.007 + 0.005
        assert spans[1].duration >= 0.007 + 0.005
        assert spans[2].duration >= 0.005

    def test_start_active_span_multi_child_siblings(self, nop_tracer):
        """Start and finish multiple span at the same level.
        This should test to ensure a parent can have multiple child spans at the
        same level.
        """
        import time
        with nop_tracer.start_active_span('myfirstop') as scope1:
            time.sleep(0.009)
            with nop_tracer.start_active_span('mysecondop') as scope2:
                time.sleep(0.007)
            with nop_tracer.start_active_span('mythirdop') as scope3:
                time.sleep(0.005)

        # spans should be finished when the context manager exits
        assert scope1.span._finished
        assert scope2.span._finished
        assert scope3.span._finished

        spans = get_spans(nop_tracer)

        # check spans are captured in the trace
        assert scope1.span._dd_span is spans[0]
        assert scope2.span._dd_span is spans[1]
        assert scope3.span._dd_span is spans[2]

        # ensure proper parenting
        assert spans[1].parent_id is spans[0].span_id
        assert spans[2].parent_id is spans[0].span_id

        # sanity check a lower bound on the durations
        assert spans[0].duration >= 0.009 + 0.007 + 0.005
        assert spans[1].duration >= 0.007
        assert spans[2].duration >= 0.005

    def test_start_span_manual_child_of(self, nop_tracer):
        """Start spans without using a scope manager.
        Spans should be created without parents since there will be no call
        for the active span.
        """
        import time

        root = nop_tracer.start_span('zero')

        with nop_tracer.start_span('one', child_of=root):
            time.sleep(0.009)
            with nop_tracer.start_span('two', child_of=root):
                time.sleep(0.007)
                with nop_tracer.start_span('three', child_of=root):
                    time.sleep(0.005)
        root.finish()

        spans = get_spans(nop_tracer)

        assert spans[0].parent_id is None
        # ensure each child span is a child of root
        assert spans[1].parent_id is root._dd_span.span_id
        assert spans[2].parent_id is root._dd_span.span_id
        assert spans[3].parent_id is root._dd_span.span_id
        assert spans[0].trace_id == spans[1].trace_id and \
            spans[1].trace_id == spans[2].trace_id

    def test_start_span_no_active_span(self, nop_tracer):
        """Start spans without using a scope manager.
        Spans should be created without parents since there will be no call
        for the active span.
        """
        import time
        with nop_tracer.start_span('one', ignore_active_span=True) as span1:
            time.sleep(0.009)
            with nop_tracer.start_span('two', ignore_active_span=True) as span2:
                time.sleep(0.007)
            with nop_tracer.start_span('three', ignore_active_span=True) as span3:
                time.sleep(0.005)

        spans = get_spans(nop_tracer)

        # ensure each span does not have a parent
        assert spans[0].parent_id is None
        assert spans[1].parent_id is None
        assert spans[2].parent_id is None
        # and that each span is a new trace
        assert spans[0].trace_id != spans[1].trace_id and \
               spans[1].trace_id != spans[2].trace_id and \
               spans[0].trace_id != spans[2].trace_id

    def test_start_active_span_child_finish_after_parent(self, nop_tracer):
        """Start a child span and finish it after its parent."""
        import time

        span1 = nop_tracer.start_active_span('one').span
        span2 = nop_tracer.start_active_span('two').span
        span1.finish()
        time.sleep(0.005)
        span2.finish()

        spans = get_spans(nop_tracer)
        assert len(spans) is 2
        assert spans[0].parent_id is None
        assert spans[1].parent_id is span1._dd_span.span_id
        assert spans[1].duration > spans[0].duration

    def test_start_span_multi_intertwined(self, nop_tracer):
        """Start multiple spans at the top level intertwined.
        Alternate calling between two traces.
        """
        import threading
        import time

        def trace_one():
            id = 11
            with nop_tracer.start_active_span(str(id)):
                id += 1
                time.sleep(0.009)
                with nop_tracer.start_active_span(str(id)):
                    id += 1
                    time.sleep(0.001)
                    with nop_tracer.start_active_span(str(id)):
                        pass

        def trace_two():
            id = 21
            with nop_tracer.start_active_span(str(id)):
                id += 1
                time.sleep(0.006)
                with nop_tracer.start_active_span(str(id)):
                    id += 1
                    time.sleep(0.009)
                with nop_tracer.start_active_span(str(id)):
                    pass

        # the ordering should be
        # t1.span1/t2.span1, t2.span2, t1.span2, t1.span3, t2.span3
        t1 = threading.Thread(target=trace_one)
        t1.daemon = True
        t2 = threading.Thread(target=trace_two)
        t2.daemon = True

        t1.start()
        t2.start()
        # wait for threads to finish
        time.sleep(0.018)

        spans = get_spans(nop_tracer)

        # trace_one will finish before trace_two so its spans should be written
        # before the spans from trace_two, let's confirm this
        assert spans[0].name == '11'
        assert spans[1].name == '12'
        assert spans[2].name == '13'
        assert spans[3].name == '21'
        assert spans[4].name == '22'
        assert spans[5].name == '23'

        # next let's ensure that each span has the correct parent:
        # trace_one
        assert spans[0].parent_id is None
        assert spans[1].parent_id is spans[0].span_id
        assert spans[2].parent_id is spans[1].span_id
        # trace_two
        assert spans[3].parent_id is None
        assert spans[4].parent_id is spans[3].span_id
        assert spans[5].parent_id is spans[3].span_id

        # finally we should ensure that the trace_ids are reasonable
        # trace_one
        assert spans[0].trace_id == spans[1].trace_id and \
            spans[1].trace_id == spans[2].trace_id
        # traces should be independent
        assert spans[2].trace_id != spans[3].trace_id
        # trace_two
        assert spans[3].trace_id == spans[4].trace_id and \
            spans[4].trace_id == spans[5].trace_id

    def test_start_active_span(self, nop_tracer):
        with nop_tracer.start_active_span('one') as scope:
            pass

        assert scope.span._dd_span.name == 'one'
        assert scope.span._finished
        spans = get_spans(nop_tracer)
        assert spans

    def test_start_active_span_finish_on_close(self, nop_tracer):
        with nop_tracer.start_active_span('one', finish_on_close=False) as scope:
            pass

        assert scope.span._dd_span.name == 'one'
        assert not scope.span._finished
        spans = get_spans(nop_tracer)
        assert not spans

    def test_start_active_span_nested(self, nop_tracer):
        """Test the active span of multiple nested calls of start_active_span."""
        with nop_tracer.start_active_span('one') as outer_scope:
            assert nop_tracer.active_span == outer_scope.span
            with nop_tracer.start_active_span('two') as inner_scope:
                assert nop_tracer.active_span == inner_scope.span
                with nop_tracer.start_active_span('three') as innest_scope: # why isn't it innest? innermost so verbose
                    assert nop_tracer.active_span == innest_scope.span
            with nop_tracer.start_active_span('two') as inner_scope:
                assert nop_tracer.active_span == inner_scope.span
            assert nop_tracer.active_span == outer_scope.span
        assert nop_tracer.active_span is None

    def test_start_active_span_trace(self, nop_tracer):
        """Test the active span of multiple nested calls of start_active_span."""
        with nop_tracer.start_active_span('one') as outer_scope:
            outer_scope.span.set_tag('outer', 2)
            with nop_tracer.start_active_span('two') as inner_scope:
                inner_scope.span.set_tag('inner', 3)
            with nop_tracer.start_active_span('two') as inner_scope:
                inner_scope.span.set_tag('inner', 3)
                with nop_tracer.start_active_span('three') as innest_scope:
                    innest_scope.span.set_tag('innerest', 4)

        spans = get_spans(nop_tracer)

        assert spans[0].parent_id is None
        assert spans[1].parent_id is spans[0].span_id
        assert spans[2].parent_id is spans[0].span_id
        assert spans[3].parent_id is spans[2].span_id
@pytest.fixture
def nop_span_ctx():
    from ddtrace.ext.priority import AUTO_KEEP
    from ddtrace.opentracer.span_context import SpanContext
    return SpanContext(sampling_priority=AUTO_KEEP, sampled=True)


class TestTracerSpanContextPropagation(object):
    """Test the injection and extration of a span context from a tracer."""

    def test_invalid_format(self, nop_tracer, nop_span_ctx):
        """An invalid format should raise an UnsupportedFormatException."""
        from opentracing import UnsupportedFormatException

        # test inject
        with pytest.raises(UnsupportedFormatException):
            nop_tracer.inject(nop_span_ctx, None, {})

        # test extract
        with pytest.raises(UnsupportedFormatException):
            nop_tracer.extract(None, {})

    def test_inject_invalid_carrier(self, nop_tracer, nop_span_ctx):
        """Only dicts should be supported as a carrier."""
        from opentracing import InvalidCarrierException
        from opentracing import Format

        with pytest.raises(InvalidCarrierException):
            nop_tracer.inject(nop_span_ctx, Format.HTTP_HEADERS, None)

    def test_extract_invalid_carrier(self, nop_tracer):
        """Only dicts should be supported as a carrier."""
        from opentracing import InvalidCarrierException
        from opentracing import Format

        with pytest.raises(InvalidCarrierException):
            nop_tracer.extract(Format.HTTP_HEADERS, None)

    def test_http_headers_base(self, nop_tracer):
        """extract should undo inject for http headers."""
        from opentracing import Format
        from ddtrace.opentracer.span_context import SpanContext

        span_ctx = SpanContext(trace_id=123, span_id=456,)
        carrier = {}

        nop_tracer.inject(span_ctx, Format.HTTP_HEADERS, carrier)
        assert len(carrier.keys()) > 0

        ext_span_ctx = nop_tracer.extract(Format.HTTP_HEADERS, carrier)
        assert ext_span_ctx._dd_context.trace_id == 123
        assert ext_span_ctx._dd_context.span_id == 456

    def test_http_headers_baggage(self, nop_tracer):
        """extract should undo inject for http headers."""
        from opentracing import Format
        from ddtrace.opentracer.span_context import SpanContext

        span_ctx = SpanContext(trace_id=123, span_id=456, baggage={
            'test': 4,
            'test2': 'string',
        })
        carrier = {}

        nop_tracer.inject(span_ctx, Format.HTTP_HEADERS, carrier)
        assert len(carrier.keys()) > 0

        ext_span_ctx = nop_tracer.extract(Format.HTTP_HEADERS, carrier)
        assert ext_span_ctx._dd_context.trace_id == 123
        assert ext_span_ctx._dd_context.span_id == 456
        assert ext_span_ctx.baggage == span_ctx.baggage

    def test_text(self, nop_tracer):
        """extract should undo inject for http headers"""
        from opentracing import Format
        from ddtrace.opentracer.span_context import SpanContext

        span_ctx = SpanContext(trace_id=123, span_id=456, baggage={
            'test': 4,
            'test2': 'string',
        })
        carrier = {}

        nop_tracer.inject(span_ctx, Format.TEXT_MAP, carrier)
        assert len(carrier.keys()) > 0

        ext_span_ctx = nop_tracer.extract(Format.TEXT_MAP, carrier)
        assert ext_span_ctx._dd_context.trace_id == 123
        assert ext_span_ctx._dd_context.span_id == 456
        assert ext_span_ctx.baggage == span_ctx.baggage

    def test_invalid_baggage_key(self, nop_tracer):
        """Invaid baggage keys should be ignored."""
        from opentracing import Format
        from ddtrace.propagation.http import HTTP_HEADER_TRACE_ID
        from ddtrace.opentracer.span_context import SpanContext

        span_ctx = SpanContext(trace_id=123, span_id=456, baggage={
            'test': 4,
            'test2': 'string',
        })
        carrier = {}

        nop_tracer.inject(span_ctx, Format.TEXT_MAP, carrier)
        assert len(carrier.keys()) > 0

        # manually alter a key in the carrier baggage
        del carrier[HTTP_HEADER_TRACE_ID]
        corrupted_key = HTTP_HEADER_TRACE_ID[2:]
        carrier[corrupted_key] = 123

        ext_span_ctx = nop_tracer.extract(Format.TEXT_MAP, carrier)
        assert ext_span_ctx.baggage == span_ctx.baggage

    def test_immutable_span_context(self, nop_tracer):
        """Span contexts should be immutable."""
        with nop_tracer.start_span('root') as root:
            ctx_before = root.context
            root.set_baggage_item('test', 2)
            assert ctx_before is not root.context
            with nop_tracer.start_span('child') as level1:
                with nop_tracer.start_span('child') as level2:
                    pass
        assert root.context is not level1.context
        assert level2.context is not level1.context
        assert level2.context is not root.context

    def test_inherited_baggage(self, nop_tracer):
        """Baggage should be inherited by child spans."""
        with nop_tracer.start_active_span('root') as root:
            # this should be passed down to the child
            root.span.set_baggage_item('root', 1)
            root.span.set_baggage_item('root2', 1)
            with nop_tracer.start_active_span('child') as level1:
                level1.span.set_baggage_item('level1', 1)
                with nop_tracer.start_active_span('child') as level2:
                    level2.span.set_baggage_item('level2', 1)
        # ensure immutability
        assert level1.span.context is not root.span.context
        assert level2.span.context is not level1.span.context

        # level1 should have inherited the baggage of root
        assert level1.span.get_baggage_item('root')
        assert level1.span.get_baggage_item('root2')

        # level2 should have inherited the baggage of both level1 and level2
        assert level2.span.get_baggage_item('root')
        assert level2.span.get_baggage_item('root2')
        assert level2.span.get_baggage_item('level1')
        assert level2.span.get_baggage_item('level2')


class TestTracerCompatibility(object):
    """Ensure that our opentracer produces results in the underlying datadog tracer."""

    def test_required_dd_fields(self):
        """Ensure required fields needed for successful tracing are possessed
        by the underlying datadog tracer.
        """
        # a service name is required
        tracer = Tracer('service')
        with tracer.start_span('my_span') as span:
<<<<<<< HEAD
            assert span._dd_span.service


def test_set_global_tracer():
    """Sanity check for set_global_tracer"""
    import opentracing
    import ddtrace
    from ddtrace.opentracer import set_global_tracer

    my_tracer = Tracer('service')
    set_global_tracer(my_tracer)

    assert opentracing.tracer is my_tracer
    assert ddtrace.tracer is my_tracer._dd_tracer

=======
            assert span._dd_span.service
>>>>>>> 8dd5ceab
<|MERGE_RESOLUTION|>--- conflicted
+++ resolved
@@ -573,7 +573,6 @@
         # a service name is required
         tracer = Tracer('service')
         with tracer.start_span('my_span') as span:
-<<<<<<< HEAD
             assert span._dd_span.service
 
 
@@ -587,8 +586,4 @@
     set_global_tracer(my_tracer)
 
     assert opentracing.tracer is my_tracer
-    assert ddtrace.tracer is my_tracer._dd_tracer
-
-=======
-            assert span._dd_span.service
->>>>>>> 8dd5ceab
+    assert ddtrace.tracer is my_tracer._dd_tracer