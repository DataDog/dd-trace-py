import pytest

from ddtrace.opentracer import Tracer


class TestTracerConfig(object):
    def test_config(self):
        """Test the configuration of the tracer"""
        config = {
            'enabled': True,
        }
        tracer = Tracer(service_name='myservice', config=config)

        assert tracer._service_name == 'myservice'
        assert tracer._enabled is True

    def test_no_service_name(self):
        """Config without a service_name should raise an exception."""
        from ddtrace.settings import ConfigException

        with pytest.raises(ConfigException):
            tracer = Tracer()
            assert tracer is not None

    def test_multiple_tracer_configs(self):
        """Ensure that a tracer config is a copy of the passed config."""
        config = {
            'enabled': True
        }

        tracer1 = Tracer(service_name='serv1', config=config)
        assert tracer1._service_name == 'serv1'

        config['enabled'] = False
        tracer2 = Tracer(service_name='serv2', config=config)

        # Ensure tracer1's config was not mutated
        assert tracer1._service_name == 'serv1'
        assert tracer1._enabled is True

        assert tracer2._service_name == 'serv2'
        assert tracer2._enabled is False

    def test_invalid_config_key(self):
        """A config with an invalid key should raise a ConfigException."""
        from ddtrace.settings import ConfigException
        config = {
            'enabeld': False,
        }

        # No debug flag should not raise an error
        tracer = Tracer(service_name='mysvc', config=config)

        # With debug flag should raise an error
        config['debug'] = True
        with pytest.raises(ConfigException) as ce_info:
            tracer = Tracer(config=config)
            assert 'enabeld' in str(ce_info)
            assert tracer is not None
<<<<<<< HEAD

        # Test with multiple incorrect keys
        config['setttings'] = {}
        with pytest.raises(ConfigException) as ce_info:
            tracer = Tracer(service_name='mysvc', config=config)
            assert ['enabeld', 'setttings'] in str(ce_info)
            assert tracer is not None
=======

        # Test with multiple incorrect keys
        config['setttings'] = {}
        with pytest.raises(ConfigException) as ce_info:
            tracer = Tracer(service_name='mysvc', config=config)
            assert ['enabeld', 'setttings'] in str(ce_info)
            assert tracer is not None

@pytest.fixture
def nop_tracer():
    return Tracer(service_name='mysvc', config={})


@pytest.fixture
def nop_span_ctx():
    from ddtrace.ext.priority import AUTO_KEEP
    from ddtrace.opentracer.span_context import SpanContext
    return SpanContext(sampling_priority=AUTO_KEEP, sampled=True)


class TestTracerSpanContextPropagation(object):
    """Test the injection and extration of a span context from a tracer."""

    def test_invalid_format(self, nop_tracer, nop_span_ctx):
        """An invalid format should raise an UnsupportedFormatException."""
        from opentracing import UnsupportedFormatException
        with pytest.raises(UnsupportedFormatException):
            nop_tracer.inject(nop_span_ctx, None, {})

    def test_inject_invalid_carrier(self, nop_tracer, nop_span_ctx):
        """Only dicts should be supported as a carrier."""
        from opentracing import InvalidCarrierException
        from opentracing import Format

        with pytest.raises(InvalidCarrierException):
            nop_tracer.inject(nop_span_ctx, Format.HTTP_HEADERS, None)

    def test_extract_invalid_carrier(self, nop_tracer):
        """Only dicts should be supported as a carrier."""
        from opentracing import InvalidCarrierException
        from opentracing import Format

        with pytest.raises(InvalidCarrierException):
            nop_tracer.extract(Format.HTTP_HEADERS, None)

    def test_http_headers_base(self, nop_tracer):
        """extract should undo inject for http headers."""
        from opentracing import Format
        from ddtrace.opentracer.span_context import SpanContext

        span_ctx = SpanContext(trace_id=123, span_id=456,)
        carrier = {}

        nop_tracer.inject(span_ctx, Format.HTTP_HEADERS, carrier)
        assert len(carrier.keys()) > 0

        ext_span_ctx = nop_tracer.extract(Format.HTTP_HEADERS, carrier)
        assert ext_span_ctx._context.trace_id == 123
        assert ext_span_ctx._context.span_id == 456

    def test_http_headers_baggage(self, nop_tracer):
        """extract should undo inject for http headers."""
        from opentracing import Format
        from ddtrace.opentracer.span_context import SpanContext

        span_ctx = SpanContext(trace_id=123, span_id=456, baggage={
            'test': 4,
            'test2': 'string',
        })
        carrier = {}

        nop_tracer.inject(span_ctx, Format.HTTP_HEADERS, carrier)
        assert len(carrier.keys()) > 0

        ext_span_ctx = nop_tracer.extract(Format.HTTP_HEADERS, carrier)
        assert ext_span_ctx._context.trace_id == 123
        assert ext_span_ctx._context.span_id == 456
        assert ext_span_ctx.baggage == span_ctx.baggage

    def test_text(self, nop_tracer):
        """extract should undo inject for http headers"""
        from opentracing import Format
        from ddtrace.opentracer.span_context import SpanContext

        span_ctx = SpanContext(trace_id=123, span_id=456, baggage={
            'test': 4,
            'test2': 'string',
        })
        carrier = {}

        nop_tracer.inject(span_ctx, Format.TEXT_MAP, carrier)
        assert len(carrier.keys()) > 0

        ext_span_ctx = nop_tracer.extract(Format.TEXT_MAP, carrier)
        assert ext_span_ctx._context.trace_id == 123
        assert ext_span_ctx._context.span_id == 456
        assert ext_span_ctx.baggage == span_ctx.baggage

    def test_invalid_baggage_key(self, nop_tracer):
        """An exception should be thrown when an invalid baggage key is found."""
        from opentracing import Format, SpanContextCorruptedException
        from ddtrace.propagation.http import HTTP_HEADER_TRACE_ID
        from ddtrace.opentracer.span_context import SpanContext

        span_ctx = SpanContext(trace_id=123, span_id=456, baggage={
            'test': 4,
            'test2': 'string',
        })
        carrier = {}

        nop_tracer.inject(span_ctx, Format.TEXT_MAP, carrier)
        assert len(carrier.keys()) > 0

        # manually alter a key in the carrier baggage
        del carrier[HTTP_HEADER_TRACE_ID]
        corrupted_key = HTTP_HEADER_TRACE_ID[2:]
        carrier[corrupted_key] = 123

        with pytest.raises(SpanContextCorruptedException):
            nop_tracer.extract(Format.TEXT_MAP, carrier)


class TestTracer(object):
    def test_init(self):
        """Very basic test for skeleton code"""
        tracer = Tracer(service_name='myservice')
        assert tracer is not None
>>>>>>> d4479580
<|MERGE_RESOLUTION|>--- conflicted
+++ resolved
@@ -57,15 +57,6 @@
             tracer = Tracer(config=config)
             assert 'enabeld' in str(ce_info)
             assert tracer is not None
-<<<<<<< HEAD
-
-        # Test with multiple incorrect keys
-        config['setttings'] = {}
-        with pytest.raises(ConfigException) as ce_info:
-            tracer = Tracer(service_name='mysvc', config=config)
-            assert ['enabeld', 'setttings'] in str(ce_info)
-            assert tracer is not None
-=======
 
         # Test with multiple incorrect keys
         config['setttings'] = {}
@@ -192,5 +183,4 @@
     def test_init(self):
         """Very basic test for skeleton code"""
         tracer = Tracer(service_name='myservice')
-        assert tracer is not None
->>>>>>> d4479580
+        assert tracer is not None