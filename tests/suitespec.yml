---
components:
  $harness:
    - docker/*
    - docker-compose.yml
    - riotfile.py
    - .riot/requirements/*
    - scripts/ddtest
    - hatch.toml
    - tests/conftest.py
    - tests/utils.py
    - tests/__init__.py
    - tests/suitespec.yml
    - tests/suitespec.py
    - tests/meta/*
    - tests/smoke_test.py
    - tests/subprocesstest.py
    - tests/wait-for-services.py
    - tests/webclient.py
    - tests/test_module/*
    - .gitlab-ci.yml
    - .gitlab/*
    - tests/suitespec.yml
  $setup:
    - setup.py
    - setup.cfg
    - pyproject.toml
  bootstrap:
    - ddtrace/bootstrap/*
    - ddtrace/commands/*
    - ddtrace/auto.py
  ci:
    - ddtrace/ext/ci.py
  codeowners:
    - ddtrace/internal/codeowners.py
  core:
    - ddtrace/internal/__init__.py
    - ddtrace/internal/_exceptions.py
    - ddtrace/internal/_rand.pyi
    - ddtrace/internal/_rand.pyx
    - ddtrace/internal/_stdint.h
    - ddtrace/internal/_threads.*
    - ddtrace/internal/_unpatched.py
    - ddtrace/internal/agent.py
    - ddtrace/internal/assembly.py
    - ddtrace/internal/atexit.py
    - ddtrace/internal/compat.py
    - ddtrace/internal/core/*
    - ddtrace/internal/datadog/__init__.py
    - ddtrace/internal/debug.py
    - ddtrace/internal/dogstatsd.py
    - ddtrace/internal/forksafe.py
    - ddtrace/internal/gitmetadata.py
    - ddtrace/internal/glob_matching.py
    - ddtrace/internal/ipc.py
    - ddtrace/internal/logger.py
    - ddtrace/_logger.py
    - ddtrace/internal/hostname.py
    - ddtrace/internal/http.py
    - ddtrace/internal/bytecode_injection/*
    - ddtrace/internal/logger.py
    - ddtrace/internal/metrics.py
    - ddtrace/internal/module.py
    - ddtrace/internal/native/*
    - ddtrace/internal/packages.py
    - ddtrace/internal/third-party.tar.gz
    - ddtrace/internal/periodic.py
    - ddtrace/internal/products.py
    - ddtrace/internal/rate_limiter.py
    - ddtrace/internal/safety.py
    - ddtrace/internal/service.py
    - ddtrace/internal/uds.py
    - ddtrace/internal/utils/*
    - ddtrace/internal/uwsgi.py
    - ddtrace/internal/wrapping/*
    - ddtrace/__init__.py
    - ddtrace/py.typed
    - ddtrace/version.py
    - ddtrace/_version.py
    - ddtrace/internal/settings/_config.py
    - src/native/*
  datastreams:
    - ddtrace/internal/datastreams/*
    - ddtrace/data_streams.py
    - ddtrace/ext/schema.py
  openfeature:
    - ddtrace/openfeature/*
    - tests/openfeature/*
  git:
    - ddtrace/ext/git.py
  lib_injection:
    - lib-injection/*
    - tests/lib_injection/*
  opentelemetry:
    - ddtrace/opentelemetry/*
    - ddtrace/internal/opentelemetry/*
  profiling:
    - ddtrace/profiling/*
    - ddtrace/internal/datadog/profiling/*
    - ddtrace/internal/processor/endpoint_call_counter.py
    - ddtrace/internal/settings/profiling.py
  remoteconfig:
    - ddtrace/internal/remoteconfig/*
  runtime:
    - ddtrace/runtime/*
  serverless:
    - ddtrace/internal/serverless/*
  settings:
    - ddtrace/internal/settings/*
  sourcecode:
    - ddtrace/sourcecode/*
  symbol_db:
    - ddtrace/internal/symbol_db/*
    - ddtrace/internal/settings/symbol_db.py
  telemetry:
    - ddtrace/internal/telemetry/*
  tracing:
    - ddtrace/_hooks.py
    - ddtrace/_logger.py
    - ddtrace/_monkey.py
    - ddtrace/_trace/*
    - ddtrace/trace/*
    - ddtrace/constants.py
    - ddtrace/internal/settings/__init__.py
    - ddtrace/internal/settings/_config.py
    - ddtrace/internal/settings/http.py
    - ddtrace/internal/settings/integration.py
    - ddtrace/internal/_encoding.py*
    - ddtrace/internal/_tagset.py*
    - ddtrace/internal/_utils.*
    - ddtrace/internal/constants.py
    - ddtrace/internal/encoding.py
    - ddtrace/internal/flare/*
    - ddtrace/internal/pack.h
    - ddtrace/internal/pack_template.h
    - ddtrace/internal/peer_service/*
    - ddtrace/internal/settings/peer_service.py
    - ddtrace/internal/processor/__init__.py
    - ddtrace/internal/processor/stats.py
    - ddtrace/internal/runtime/*
    - ddtrace/internal/sampling.py
    - ddtrace/internal/schema/*
    - ddtrace/internal/sma.py
    - ddtrace/internal/tracemethods.py
    - ddtrace/internal/sysdep.h
    - ddtrace/internal/writer/*
  vendor:
    - ddtrace/vendor/*
suites:
  conftest:
    parallelism: 1
    paths:
      - 'conftest.py'
      - '**/conftest.py'
    pattern: meta-testing
    runner: riot
    snapshot: false
  ddtracerun:
    parallelism: 3
    paths:
      - '@contrib'
      - '@bootstrap'
      - '@core'
      - tests/commands/*
      - tests/ddtrace_run.py
    runner: riot
    services:
      - redis
  integration_agent:
    parallelism: 2
    paths:
      - '@tracing'
      - '@bootstrap'
      - '@core'
      - '@contrib'
      - tests/integration/*
      - tests/snapshots/tests.integration.*
    pattern: integration-latest*
    runner: riot
  integration_testagent:
    parallelism: 3
    paths:
      - '@tracing'
      - '@bootstrap'
      - '@core'
      - '@contrib'
      - tests/integration/*
      - tests/snapshots/tests.integration.*
    pattern: integration-snapshot*
    runner: riot
    snapshot: true
  integration_registry:
    parallelism: 1
    paths:
      - '@contrib'
      - ddtrace/contrib/integration_registry/*
    runner: riot
  internal:
    parallelism: 2
    paths:
      - '@core'
      - '@remoteconfig'
      - '@symbol_db'
      - '@tracing'
      - ddtrace/internal/*
      - tests/internal/*
      - tests/submod/*
      - tests/cache/*
    runner: riot
    snapshot: true
  lib_injection:
    paths:
      - '@bootstrap'
      - '@core'
      - '@tracing'
      - '@contrib'
      - '@lib_injection'
    parallelism: 2
    runner: riot
    pattern: ^lib_injection$
  runtime:
    paths:
      - '@bootstrap'
      - '@core'
      - '@runtime'
      - tests/runtime/*
    runner: riot
    skip: true
  openfeature:
    parallelism: 1
    paths:
      - '@openfeature'
      - '@remoteconfig'
      - '@core'
    runner: riot
    pattern: ^openfeature$
  telemetry:
    parallelism: 1
    paths:
      - '@bootstrap'
      - '@contrib'
      - '@core'
      - '@telemetry'
      - '@tracing'
      - '@settings'
      - '@profiling'
      - tests/telemetry/*
      - tests/snapshots/tests.telemetry.*
    runner: riot
    snapshot: true
  tracer:
    env:
      DD_TRACE_AGENT_URL: http://localhost:8126
<<<<<<< HEAD
    parallelism: 14
=======
      KUBERNETES_MEMORY_REQUEST: "4Gi"
      KUBERNETES_MEMORY_LIMIT: "4Gi"
    parallelism: 9
>>>>>>> 2f7da210
    paths:
      - '@tracing'
      - '@bootstrap'
      - '@core'
      - '@contrib'
      - '@llmobs'
      - '@serverless'
      - '@remoteconfig'
      - '@futures'
      - '@ci_visibility'
      - tests/tracer/*
      - tests/snapshots/test_*
    retry: 2
    runner: riot
  vendor:
    parallelism: 1
    paths:
      - '@vendor'
      - tests/vendor/*
    runner: riot<|MERGE_RESOLUTION|>--- conflicted
+++ resolved
@@ -251,13 +251,9 @@
   tracer:
     env:
       DD_TRACE_AGENT_URL: http://localhost:8126
-<<<<<<< HEAD
-    parallelism: 14
-=======
       KUBERNETES_MEMORY_REQUEST: "4Gi"
       KUBERNETES_MEMORY_LIMIT: "4Gi"
-    parallelism: 9
->>>>>>> 2f7da210
+    parallelism: 14
     paths:
       - '@tracing'
       - '@bootstrap'
