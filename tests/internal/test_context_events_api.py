--- conflicted
+++ resolved
@@ -48,45 +48,27 @@
         event_name = "my.cool.event"
         dynamic_value = 42
         handler_return = "from.event.{}"
-<<<<<<< HEAD
         core.on(event_name, lambda magic_number: handler_return.format(magic_number), "res")
-        result = core.dispatch(event_name, [dynamic_value]).res.value
-=======
-        core.on(event_name, lambda magic_number: handler_return.format(magic_number))
-        result = core.dispatch_with_results(event_name, (dynamic_value,))[0][0]
->>>>>>> fe2cc31f
+        result = core.dispatch_with_results(event_name, (dynamic_value,)).res.value
         assert result == handler_return.format(dynamic_value)
 
     def test_core_dispatch_with_results_multiple_args(self):
         event_name = "my.cool.event"
         dynamic_value = 42
         handler_return = "from.event.{}"
-<<<<<<< HEAD
         core.on(event_name, lambda magic_number, forty_two: handler_return.format(magic_number), "res")
-        result = core.dispatch(event_name, dynamic_value, 42).res.value
-=======
-        core.on(event_name, lambda magic_number, forty_two: handler_return.format(magic_number))
-        result = core.dispatch_with_results(event_name, (dynamic_value, 42))[0][0]
->>>>>>> fe2cc31f
+        result = core.dispatch_with_results(event_name, (dynamic_value, 42)).res.value
         assert result == handler_return.format(dynamic_value)
 
     def test_core_dispatch_with_results_multiple_listeners(self):
         event_name = "my.cool.event"
         dynamic_value = 42
         handler_return = "from.event.{}"
-<<<<<<< HEAD
         core.on(event_name, lambda magic_number: handler_return.format(magic_number), "res_a")
         core.on(event_name, lambda another_magic_number: handler_return + str(another_magic_number) + "!", "res_b")
-        results = core.dispatch(event_name, [dynamic_value])
+        results = core.dispatch_with_results(event_name, (dynamic_value,))
         assert results.res_a.value == handler_return.format(dynamic_value)
         assert results.res_b.value == handler_return + str(dynamic_value) + "!"
-=======
-        core.on(event_name, lambda magic_number: handler_return.format(magic_number))
-        core.on(event_name, lambda another_magic_number: handler_return + str(another_magic_number) + "!")
-        results, _ = core.dispatch_with_results(event_name, (dynamic_value,))
-        assert results[1] == handler_return.format(dynamic_value)
-        assert results[0] == handler_return + str(dynamic_value) + "!"
->>>>>>> fe2cc31f
 
     def test_core_dispatch_with_results_multiple_listeners_multiple_threads(self):
         event_name = "my.cool.event"
@@ -109,11 +91,7 @@
             t.start()
             threads.append(t)
 
-<<<<<<< HEAD
-        result = core.dispatch(event_name, [])
-=======
-        results, exceptions = core.dispatch_with_results(event_name, ())
->>>>>>> fe2cc31f
+        result = core.dispatch_with_results(event_name, ())
 
         for t in threads:
             t.join()
