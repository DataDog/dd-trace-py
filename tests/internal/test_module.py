import json
import os
from pathlib import Path
import sys
from warnings import warn

import mock
import pytest

from ddtrace.internal.coverage.code import ModuleCodeCollector
from ddtrace.internal.module import ModuleWatchdog
from ddtrace.internal.module import origin
import tests.test_module
from tests.utils import DDTRACE_PATH
from tests.utils import _build_env


FILE_PATH = Path(__file__).resolve().parent


@pytest.fixture(autouse=True, scope="module")
def ensure_no_module_watchdog():
    # DEV: The library might use the ModuleWatchdog and install it at a very
    # early stage. This fixture ensures that the watchdog is not installed
    # before the tests start.
    was_installed = ModuleWatchdog.is_installed()
    if was_installed:
        ModuleWatchdog.uninstall()

    try:
        yield
    finally:
        if was_installed:
            if ModuleWatchdog.is_installed():
                warn(
                    "ModuleWatchdog still installed after test run. This might also be caused by a test that failed "
                    "while a ModuleWatchdog was installed."
                )
            else:
                ModuleWatchdog.install()


@pytest.fixture
def module_watchdog():
    ModuleWatchdog.install()

    assert ModuleWatchdog.is_installed()

    yield ModuleWatchdog

    ModuleWatchdog.uninstall()


def test_watchdog_install_uninstall():
    assert not ModuleWatchdog.is_installed()
    assert not any(isinstance(m, ModuleWatchdog) and not isinstance(m, ModuleCodeCollector) for m in sys.meta_path)

    ModuleWatchdog.install()

    assert ModuleWatchdog.is_installed()
    assert isinstance(sys.meta_path[0], ModuleWatchdog)

    ModuleWatchdog.uninstall()

    assert not ModuleWatchdog.is_installed()
    assert not any(isinstance(m, ModuleWatchdog) and not isinstance(m, ModuleCodeCollector) for m in sys.meta_path)


def test_import_origin_hook_for_imported_module(module_watchdog):
    hook = mock.Mock()
    module = sys.modules[__name__]
    module_watchdog.register_origin_hook(origin(module), hook)

    hook.assert_called_once_with(module)


def test_import_module_hook_for_imported_module(module_watchdog):
    hook = mock.Mock()
    module = sys.modules[__name__]
    module_watchdog.register_module_hook(module.__name__, hook)

    hook.assert_called_once_with(module)


def test_after_module_imported_decorator(module_watchdog):
    hook = mock.Mock()
    module = sys.modules[__name__]
    module_watchdog.after_module_imported(module.__name__)(hook)

    hook.assert_called_once_with(module)


@pytest.mark.subprocess(env=dict(MODULE_ORIGIN=str(origin(tests.test_module))))
def test_import_origin_hook_for_module_not_yet_imported():
    import os
    from pathlib import Path
    import sys

    from mock import mock

    from ddtrace.internal.module import ModuleWatchdog

    name = "tests.test_module"
    path = Path(os.getenv("MODULE_ORIGIN"))
    hook = mock.Mock()

    ModuleWatchdog.register_origin_hook(path, hook)

    hook.assert_not_called()
    assert str(path) in ModuleWatchdog._instance._hook_map
    assert name not in sys.modules

    # Check that we are not triggering hooks on the wrong module
    import tests.internal  # noqa:F401

    hook.assert_not_called()

    # We import multiple times to check that the hook is called once only
    __import__(name)
    __import__(name)

    assert name in sys.modules

    hook.assert_called_once_with(sys.modules[name])

    ModuleWatchdog.uninstall()


@pytest.mark.subprocess
def test_import_module_hook_for_module_not_yet_imported():
    import sys

    from mock import mock

    from ddtrace.internal.module import ModuleWatchdog

    name = "tests.test_module"
    hook = mock.Mock()

    ModuleWatchdog.register_module_hook(name, hook)

    hook.assert_not_called()
    assert name not in sys.modules

    # Check that we are not triggering hooks on the wrong module
    import tests.internal  # noqa:F401

    hook.assert_not_called()

    # We import multiple times to check that the hook is called once only
    __import__(name)
    __import__(name)

    assert name in sys.modules

    hook.assert_called_once_with(sys.modules[name])

    ModuleWatchdog.uninstall()


@pytest.mark.subprocess(env=dict(MODULE_ORIGIN=str(origin(json))))
def test_module_deleted():
    import gc
    import os
    from pathlib import Path
    import sys

    from ddtrace.internal.module import ModuleWatchdog

    if "json" in sys.modules:
        del sys.modules["json"]
        gc.collect()

    name = "json"
    path = Path(os.getenv("MODULE_ORIGIN")).resolve()

    class Counter(object):
        count = 0

        def __call__(self, _):
            self.count += 1

    hook = Counter()

    ModuleWatchdog.register_origin_hook(path, hook)
    ModuleWatchdog.register_module_hook(name, hook)

    __import__(name)

    assert hook.count == 2, hook.count

    assert str(path) in ModuleWatchdog._instance._origin_map

    del sys.modules[name]
    gc.collect()
    assert name not in sys.modules

    assert str(path) not in ModuleWatchdog._instance._origin_map

    # We are not deleting the registered hooks, so if we re-import the module
    # new hook calls are triggered
    __import__(name)

    assert hook.count == 4

    ModuleWatchdog.uninstall()


def test_module_unregister_origin_hook(module_watchdog):
    hook = mock.Mock()
    path = origin(sys.modules[__name__])

    module_watchdog.register_origin_hook(path, hook)
    assert module_watchdog._instance._hook_map[str(path)] == [hook]

    module_watchdog.register_origin_hook(path, hook)
    assert module_watchdog._instance._hook_map[str(path)] == [hook, hook]

    module_watchdog.unregister_origin_hook(path, hook)
    assert module_watchdog._instance._hook_map[str(path)] == [hook]

    module_watchdog.unregister_origin_hook(path, hook)

    assert module_watchdog._instance._hook_map[str(path)] == []

    module_watchdog.unregister_origin_hook(path, hook)


def test_module_unregister_module_hook(module_watchdog):
    hook = mock.Mock()
    module = __name__
    module_watchdog.register_module_hook(module, hook)
    assert module_watchdog._instance._hook_map[module] == [hook]

    module_watchdog.register_module_hook(module, hook)
    assert module_watchdog._instance._hook_map[module] == [hook, hook]

    module_watchdog.unregister_module_hook(module, hook)
    assert module_watchdog._instance._hook_map[module] == [hook]

    module_watchdog.unregister_module_hook(module, hook)
    assert module_watchdog._instance._hook_map[module] == []

    module_watchdog.unregister_module_hook(module, hook)


def test_module_watchdog_multiple_install():
    ModuleWatchdog.install()
    assert ModuleWatchdog.is_installed()
    ModuleWatchdog.install()
    assert ModuleWatchdog.is_installed()

    ModuleWatchdog.uninstall()
    assert not ModuleWatchdog.is_installed()
    ModuleWatchdog.uninstall()
    assert not ModuleWatchdog.is_installed()


def test_module_watchdog_subclasses():
    class MyWatchdog(ModuleWatchdog):
        pass

    ModuleWatchdog.install()
    MyWatchdog.install()

    ModuleWatchdog.uninstall()
    assert not ModuleWatchdog.is_installed()

    MyWatchdog.uninstall()
    assert not MyWatchdog.is_installed()

    assert not isinstance(sys.modules, ModuleWatchdog)


@pytest.mark.subprocess
def test_module_import_hierarchy():
    from ddtrace.internal.module import ModuleWatchdog

    class ImportCatcher(ModuleWatchdog):
        imports = set()

        def after_import(self, module):
            self.imports.add(module.__name__)
            return super(ImportCatcher, self).after_import(module)

    ImportCatcher.install()

    # Import a nested module to check that we are catching the import of the
    # parents as well
    import tests.internal.test_module  # noqa:F401

    assert {"tests", "tests.internal", "tests.internal.test_module"} <= ImportCatcher.imports, ImportCatcher.imports

    ImportCatcher.uninstall()


@pytest.mark.subprocess(
    out="post_run_module_hook OK\n",
    env=_build_env(file_path=FILE_PATH),
    run_module=True,
)
def test_post_run_module_hook():
    # DEV: This test runs the content of the sitecustomize.py file located in
    # the same folder as this test file. The assertion logic is contained in the
    # hook that gets triggered on module load. Proof of work is given by the
    # generated output. Here we just define a module global variable to ensure
    # that the module is loaded correctly.
    post_run_module = True  # noqa:F841


def test_get_by_origin(module_watchdog):
    assert module_watchdog.get_by_origin(Path(__file__.replace(".pyc", ".py"))) is sys.modules[__name__]


@pytest.mark.subprocess
def test_module_watchdog_propagation():
    # Test that the module watchdog propagates the module hooks to each
    # installed subclass.
    from ddtrace.internal.module import ModuleWatchdog

    class BaseCollector(ModuleWatchdog):
        def __init__(self):
            self.__modules__ = set()
            super(BaseCollector, self).__init__()

        def after_import(self, module):
            # We save the module name as proof that the after_import method
            # was called on the subclass instance.
            self.__modules__.add(module.__name__)
            return super(BaseCollector, self).after_import(module)

    class Alice(BaseCollector):
        pass

    class Bob(BaseCollector):
        pass

    Alice.install()
    Bob.install()

    a = Alice._instance
    b = Bob._instance

    import tests.submod.stuff  # noqa:F401

    assert a.__modules__ >= {"tests.submod.stuff"}, a.__modules__
    assert b.__modules__ >= {"tests.submod.stuff"}, b.__modules__

    Bob.uninstall()
    Alice.uninstall()


@pytest.mark.subprocess(out="ddtrace imported\naccessing lazy module\nlazy loaded\n")
def test_module_watchdog_no_lazy_force_load():
    """Test that the module watchdog does not force-load lazy modules.

    We use the LazyLoader to load a module lazily. On actual import, the module
    emits a print statement. We check that the timing of other print statements
    around the actual import is correct to ensure that the import of ddtrace is
    not forcing the lazy module to be loaded.
    """
    import importlib.util
    import sys

    def lazy_import(name):
        spec = importlib.util.find_spec(name)
        loader = importlib.util.LazyLoader(spec.loader)
        spec.loader = loader
        module = importlib.util.module_from_spec(spec)
        sys.modules[name] = module
        loader.exec_module(module)
        return module

    lazy = lazy_import("tests.internal.lazy")

    import ddtrace  # noqa:F401

    print("ddtrace imported")

    print("accessing lazy module")
    try:
        # This attribute access should cause the module to be loaded
        lazy.__spec__
    except AttributeError:
        pass


@pytest.mark.subprocess(ddtrace_run=True)
def test_module_watchdog_weakref():
    """Check that we can ignore entries in sys.modules that cannot be weakref'ed."""
    import sys

    sys.modules["bogus"] = str.__init__  # Cannot create weak ref to method_descriptor

    from ddtrace.internal.module import ModuleWatchdog

    instance = ModuleWatchdog._instance
    instance._om = None
    assert ModuleWatchdog._instance._origin_map


def test_module_watchdog_namespace_import():
    ModuleWatchdog.install()

    ns_imported = False

    def ns_hook(module):
        nonlocal ns_imported
        ns_imported = True

    ModuleWatchdog.register_module_hook("namespace_test", ns_hook)

    try:
        sys.path.insert(0, str(Path(__file__).parent))

        import namespace_test.ns_module  # noqa:F401

        assert ns_imported
    finally:
        sys.path.pop(0)
        ModuleWatchdog.uninstall()


@pytest.mark.subprocess(
    ddtrace_run=True,
    env=dict(
        PYTHONPATH=os.pathsep.join((str(Path(__file__).parent), os.environ.get("PYTHONPATH", ""))),
        PYTHONDEVMODE="1",
    ),
)
def test_module_watchdog_namespace_import_no_warnings():
    # Test that the namespace import does not emit warnings (e.g. fallback to
    # legacy import machinery).
    import namespace_test.ns_module  # noqa:F401


@pytest.mark.subprocess(ddtrace_run=True, env=dict(NSPATH=str(Path(__file__).parent)))
def test_module_watchdog_pkg_resources_support():
    # Test that we can access resource files with pkg_resources without raising
    # an exception.
    import os
    import sys

    sys.path.insert(0, os.getenv("NSPATH"))

    import pkg_resources as p

    p.resource_listdir("namespace_test.ns_module", ".")


@pytest.mark.subprocess(
    env=dict(NSPATH=str(Path(__file__).parent)),
    err=lambda _: "Can't perform this operation for unregistered loader type" not in _,
)
def test_module_watchdog_pkg_resources_support_already_imported():
    # Test that we can access resource files with pkg_resources without raising
    # an exception.
    import os
    import sys

    assert "ddtrace" not in sys.modules

    sys.path.insert(0, os.getenv("NSPATH"))

    import pkg_resources as p

    import ddtrace  # noqa

    p.resource_listdir("namespace_test.ns_module", ".")


@pytest.mark.skipif(
    sys.version_info < (3, 10), reason="importlib.resources.files is not available or broken in Python < 3.10"
)
@pytest.mark.subprocess(env=dict(NSPATH=str(Path(__file__).parent)))
def test_module_watchdog_importlib_resources_files():
    import os
    import sys

    sys.path.insert(0, os.getenv("NSPATH"))

    from importlib.readers import MultiplexedPath
    import importlib.resources as r

    assert isinstance(r.files("namespace_test"), MultiplexedPath)


@pytest.mark.subprocess
def test_module_watchdog_does_not_rewrap_get_code():
    """Ensures that self.loader.get_code() does not raise an error when the module is reloaded many times"""
    from importlib import reload

    import ddtrace  #  noqa:F401
    from tests.internal.namespace_test import ns_module

    # Check that the loader's get_code is wrapped:
    assert ns_module.__loader__.get_code._dd_get_code is True
    initial_get_code = ns_module.__loader__.get_code

    # Reload module a couple of times and check that the loader's get_code is still the same as the original
    reload(ns_module)
    reload(ns_module)
    new_get_code = ns_module.__loader__.get_code
    assert (
        new_get_code is initial_get_code
    ), f"module loader get_code (id: {id(new_get_code)}is not initial get_code (id: {id(initial_get_code)})"


@pytest.mark.subprocess
def test_module_watchdog_reloads_dont_cause_errors():
    """Ensures that self.loader.get_code() does not raise an error when the module is reloaded many times"""
    from importlib import reload
    import sys

    from tests.internal.namespace_test import ns_module

    # Since this test is running in a subprocess, the odds that the recursionlimit gets modified are low, so we set it
    # to a reasonably low number, but still loop higher to make sure we don't hit the limit.
    sys.setrecursionlimit(1000)
    for _ in range(sys.getrecursionlimit() * 2):
        reload(ns_module)


@pytest.mark.subprocess(ddtrace_run=True)
def test_module_import_side_effect():
    # Test that we can import a module that raises an exception during specific
    # attribute lookups.
    import tests.internal.side_effect_module  # noqa:F401


def test_public_modules_in_ddtrace_contrib():
    # Ensures that public modules are not accidentally added to ddtrace.contrib
    contrib_dir = Path(DDTRACE_PATH) / "ddtrace" / "contrib"

    public_modules = set()
    for directory, _, file_names in os.walk(contrib_dir):
        relative_dir = Path(directory).relative_to(contrib_dir)
        if "internal" in relative_dir.parts:
            # ignore modules in ddtrace/contrib/internal
            continue

        for file_name in file_names:
<<<<<<< HEAD
            # Skip internal and __init__ modules, as they are not supposed to have the deprecation template
            if file_name.endswith(".py") and not (file_name.startswith("_") or file_name == "__init__.py"):
                # Get the relative path of the file from ddtrace/contrib to the deprecated file (ex: pymongo/patch)
                relative_path = Path(directory).relative_to(contrib_dir) / file_name[:-3]  # Remove the .py extension
                # Convert the relative path to python module format (ex: [pymongo, patch] -> pymongo.patch)
                sub_modules = ".".join(relative_path.parts)
                with open(os.path.join(directory, file_name), "r") as f:
                    content = f.read()
                    if deprecation_template.format(sub_modules) != content:
                        missing_deprecations.add(f"ddtrace.contrib.{sub_modules}")

    assert missing_deprecations == set(
        [
            "ddtrace.contrib.trace_utils",
            # Note: The modules below are deprecated but they do not follow the template above
            "ddtrace.contrib.redis_utils",
            "ddtrace.contrib.trace_utils_async",
            "ddtrace.contrib.trace_utils_redis",
        ]
    )


@pytest.mark.skipif(sys.version_info >= (3, 8), reason="Python >= 3.8 is supported")
def test_deprecated_python_version():
    # Test that the deprecation warning for Python 3.7 and below is printed in unsupported Python versions.
    with warnings.catch_warnings(record=True) as w:
        # Cause all warnings to always be triggered.
        warnings.simplefilter("always")
        # Trigger a warning.
        check_supported_python_version()
        # Verify some things
        assert len(w) == 1
        assert issubclass(w[-1].category, DeprecationWarning)
        assert "Support for ddtrace with Python version" in str(w[-1].message)


@pytest.mark.skipif(sys.version_info < (3, 8), reason="Python < 3.8 is unsupported")
def test_non_deprecated_python_version():
    # Test that the deprecation warning for Python 3.7 and below is not printed in supported Python versions.
    with warnings.catch_warnings(record=True) as w:
        # Cause all warnings to always be triggered.
        warnings.simplefilter("always")
        # Trigger a warning.
        check_supported_python_version()
        # Verify some things
        assert len(w) == 0


@pytest.mark.skipif(sys.version_info < (3, 11), reason="Does not work with CPython < 3.11")
def test_module_watchdog_no_interal_frames_in_import_exceptions(module_watchdog):
    try:
        import tests.submod.import_test  # noqa:F401
    except ImportError as e:
        import ddtrace.internal.module as m

        sources = set()

        tb = e.__traceback__
        while tb is not None:
            sources.add(Path(tb.tb_frame.f_code.co_filename).resolve())
            tb = tb.tb_next

        m_origin = origin(m)
        assert m_origin is not None and m_origin not in sources
=======
            # Ignore private modules (python files prefixed with "_")
            if file_name.endswith(".py") and not file_name.startswith("_"):
                # Converts filename to a module name (ex: dd-trace-py/ddtrace/contrib/flask.py -> ddtrace.contrib.flask)
                relative_dir_with_file = relative_dir / file_name[:-3]
                module_name = "ddtrace.contrib." + ".".join(relative_dir_with_file.parts)
                public_modules.add(module_name)

    # The following modules contain attributes that are exposed to ddtrace users. All other modules in ddtrace.contrib
    # are internal.
    assert public_modules == {
        "ddtrace.contrib.trace_utils",
        "ddtrace.contrib.celery",
        "ddtrace.contrib.tornado",
        "ddtrace.contrib.valkey",
        "ddtrace.contrib.asgi",
        "ddtrace.contrib.bottle",
        "ddtrace.contrib.flask_cache",
        "ddtrace.contrib.aiohttp",
        "ddtrace.contrib.dbapi_async",
        "ddtrace.contrib.wsgi",
        "ddtrace.contrib.sqlalchemy",
        "ddtrace.contrib.falcon",
        "ddtrace.contrib.pylibmc",
        "ddtrace.contrib.dbapi",
        "ddtrace.contrib.cherrypy",
        "ddtrace.contrib.requests",
        "ddtrace.contrib.pyramid",
    }
>>>>>>> 08dd9b21
<|MERGE_RESOLUTION|>--- conflicted
+++ resolved
@@ -540,72 +540,6 @@
             continue
 
         for file_name in file_names:
-<<<<<<< HEAD
-            # Skip internal and __init__ modules, as they are not supposed to have the deprecation template
-            if file_name.endswith(".py") and not (file_name.startswith("_") or file_name == "__init__.py"):
-                # Get the relative path of the file from ddtrace/contrib to the deprecated file (ex: pymongo/patch)
-                relative_path = Path(directory).relative_to(contrib_dir) / file_name[:-3]  # Remove the .py extension
-                # Convert the relative path to python module format (ex: [pymongo, patch] -> pymongo.patch)
-                sub_modules = ".".join(relative_path.parts)
-                with open(os.path.join(directory, file_name), "r") as f:
-                    content = f.read()
-                    if deprecation_template.format(sub_modules) != content:
-                        missing_deprecations.add(f"ddtrace.contrib.{sub_modules}")
-
-    assert missing_deprecations == set(
-        [
-            "ddtrace.contrib.trace_utils",
-            # Note: The modules below are deprecated but they do not follow the template above
-            "ddtrace.contrib.redis_utils",
-            "ddtrace.contrib.trace_utils_async",
-            "ddtrace.contrib.trace_utils_redis",
-        ]
-    )
-
-
-@pytest.mark.skipif(sys.version_info >= (3, 8), reason="Python >= 3.8 is supported")
-def test_deprecated_python_version():
-    # Test that the deprecation warning for Python 3.7 and below is printed in unsupported Python versions.
-    with warnings.catch_warnings(record=True) as w:
-        # Cause all warnings to always be triggered.
-        warnings.simplefilter("always")
-        # Trigger a warning.
-        check_supported_python_version()
-        # Verify some things
-        assert len(w) == 1
-        assert issubclass(w[-1].category, DeprecationWarning)
-        assert "Support for ddtrace with Python version" in str(w[-1].message)
-
-
-@pytest.mark.skipif(sys.version_info < (3, 8), reason="Python < 3.8 is unsupported")
-def test_non_deprecated_python_version():
-    # Test that the deprecation warning for Python 3.7 and below is not printed in supported Python versions.
-    with warnings.catch_warnings(record=True) as w:
-        # Cause all warnings to always be triggered.
-        warnings.simplefilter("always")
-        # Trigger a warning.
-        check_supported_python_version()
-        # Verify some things
-        assert len(w) == 0
-
-
-@pytest.mark.skipif(sys.version_info < (3, 11), reason="Does not work with CPython < 3.11")
-def test_module_watchdog_no_interal_frames_in_import_exceptions(module_watchdog):
-    try:
-        import tests.submod.import_test  # noqa:F401
-    except ImportError as e:
-        import ddtrace.internal.module as m
-
-        sources = set()
-
-        tb = e.__traceback__
-        while tb is not None:
-            sources.add(Path(tb.tb_frame.f_code.co_filename).resolve())
-            tb = tb.tb_next
-
-        m_origin = origin(m)
-        assert m_origin is not None and m_origin not in sources
-=======
             # Ignore private modules (python files prefixed with "_")
             if file_name.endswith(".py") and not file_name.startswith("_"):
                 # Converts filename to a module name (ex: dd-trace-py/ddtrace/contrib/flask.py -> ddtrace.contrib.flask)
@@ -634,4 +568,21 @@
         "ddtrace.contrib.requests",
         "ddtrace.contrib.pyramid",
     }
->>>>>>> 08dd9b21
+
+
+@pytest.mark.skipif(sys.version_info < (3, 11), reason="Does not work with CPython < 3.11")
+def test_module_watchdog_no_interal_frames_in_import_exceptions(module_watchdog):
+    try:
+        import tests.submod.import_test  # noqa:F401
+    except ImportError as e:
+        import ddtrace.internal.module as m
+
+        sources = set()
+
+        tb = e.__traceback__
+        while tb is not None:
+            sources.add(Path(tb.tb_frame.f_code.co_filename).resolve())
+            tb = tb.tb_next
+
+        m_origin = origin(m)
+        assert m_origin is not None and m_origin not in sources