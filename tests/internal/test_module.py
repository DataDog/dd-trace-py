--- conflicted
+++ resolved
@@ -490,14 +490,10 @@
     """Ensures that self.loader.get_code() does not raise an error when the module is reloaded many times"""
     from importlib import reload
 
-<<<<<<< HEAD
-    from ddtrace.internal.module import ModuleWatchdog
-
-    ModuleWatchdog.install()
-
-=======
-    import ddtrace  # noqa:F401
->>>>>>> b41b65bf
+    from ddtrace.internal.module import ModuleWatchdog
+
+    ModuleWatchdog.install()
+
     from tests.internal.namespace_test import ns_module
 
     # Check that the loader's get_code is wrapped:
