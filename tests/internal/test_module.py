import json
import os
from pathlib import Path
import sys
import warnings
from warnings import warn

import mock
import pytest

from ddtrace import check_supported_python_version
from ddtrace.internal.coverage.code import ModuleCodeCollector
from ddtrace.internal.module import ModuleWatchdog
from ddtrace.internal.module import origin
import tests.test_module
from tests.utils import DDTRACE_PATH
from tests.utils import _build_env


FILE_PATH = Path(__file__).resolve().parent


@pytest.fixture(autouse=True, scope="module")
def ensure_no_module_watchdog():
    # DEV: The library might use the ModuleWatchdog and install it at a very
    # early stage. This fixture ensures that the watchdog is not installed
    # before the tests start.
    was_installed = ModuleWatchdog.is_installed()
    if was_installed:
        ModuleWatchdog.uninstall()

    try:
        yield
    finally:
        if was_installed:
            if ModuleWatchdog.is_installed():
                warn(
                    "ModuleWatchdog still installed after test run. This might also be caused by a test that failed "
                    "while a ModuleWatchdog was installed."
                )
            else:
                ModuleWatchdog.install()


@pytest.fixture
def module_watchdog():
    ModuleWatchdog.install()

    assert ModuleWatchdog.is_installed()

    yield ModuleWatchdog

    ModuleWatchdog.uninstall()


def test_watchdog_install_uninstall():
    assert not ModuleWatchdog.is_installed()
    assert not any(isinstance(m, ModuleWatchdog) and not isinstance(m, ModuleCodeCollector) for m in sys.meta_path)

    ModuleWatchdog.install()

    assert ModuleWatchdog.is_installed()
    assert isinstance(sys.meta_path[0], ModuleWatchdog)

    ModuleWatchdog.uninstall()

    assert not ModuleWatchdog.is_installed()
    assert not any(isinstance(m, ModuleWatchdog) and not isinstance(m, ModuleCodeCollector) for m in sys.meta_path)


def test_import_origin_hook_for_imported_module(module_watchdog):
    hook = mock.Mock()
    module = sys.modules[__name__]
    module_watchdog.register_origin_hook(origin(module), hook)

    hook.assert_called_once_with(module)


def test_import_module_hook_for_imported_module(module_watchdog):
    hook = mock.Mock()
    module = sys.modules[__name__]
    module_watchdog.register_module_hook(module.__name__, hook)

    hook.assert_called_once_with(module)


def test_after_module_imported_decorator(module_watchdog):
    hook = mock.Mock()
    module = sys.modules[__name__]
    module_watchdog.after_module_imported(module.__name__)(hook)

    hook.assert_called_once_with(module)


@pytest.mark.subprocess(env=dict(MODULE_ORIGIN=str(origin(tests.test_module))))
def test_import_origin_hook_for_module_not_yet_imported():
    import os
    from pathlib import Path
    import sys

    from mock import mock

    from ddtrace.internal.module import ModuleWatchdog

    name = "tests.test_module"
    path = Path(os.getenv("MODULE_ORIGIN"))
    hook = mock.Mock()

    ModuleWatchdog.register_origin_hook(path, hook)

    hook.assert_not_called()
    assert str(path) in ModuleWatchdog._instance._hook_map
    assert name not in sys.modules

    # Check that we are not triggering hooks on the wrong module
    import tests.internal  # noqa:F401

    hook.assert_not_called()

    # We import multiple times to check that the hook is called once only
    __import__(name)
    __import__(name)

    assert name in sys.modules

    hook.assert_called_once_with(sys.modules[name])

    ModuleWatchdog.uninstall()


@pytest.mark.subprocess
def test_import_module_hook_for_module_not_yet_imported():
    import sys

    from mock import mock

    from ddtrace.internal.module import ModuleWatchdog

    name = "tests.test_module"
    hook = mock.Mock()

    ModuleWatchdog.register_module_hook(name, hook)

    hook.assert_not_called()
    assert name not in sys.modules

    # Check that we are not triggering hooks on the wrong module
    import tests.internal  # noqa:F401

    hook.assert_not_called()

    # We import multiple times to check that the hook is called once only
    __import__(name)
    __import__(name)

    assert name in sys.modules

    hook.assert_called_once_with(sys.modules[name])

    ModuleWatchdog.uninstall()


@pytest.mark.subprocess(env=dict(MODULE_ORIGIN=str(origin(json))))
def test_module_deleted():
    import gc
    import os
    from pathlib import Path
    import sys

    from ddtrace.internal.module import ModuleWatchdog

    if "json" in sys.modules:
        del sys.modules["json"]
        gc.collect()

    name = "json"
    path = Path(os.getenv("MODULE_ORIGIN")).resolve()

    class Counter(object):
        count = 0

        def __call__(self, _):
            self.count += 1

    hook = Counter()

    ModuleWatchdog.register_origin_hook(path, hook)
    ModuleWatchdog.register_module_hook(name, hook)

    __import__(name)

    assert hook.count == 2, hook.count

    assert str(path) in ModuleWatchdog._instance._origin_map

    del sys.modules[name]
    gc.collect()
    assert name not in sys.modules

    assert str(path) not in ModuleWatchdog._instance._origin_map

    # We are not deleting the registered hooks, so if we re-import the module
    # new hook calls are triggered
    __import__(name)

    assert hook.count == 4

    ModuleWatchdog.uninstall()


def test_module_unregister_origin_hook(module_watchdog):
    hook = mock.Mock()
    path = origin(sys.modules[__name__])

    module_watchdog.register_origin_hook(path, hook)
    assert module_watchdog._instance._hook_map[str(path)] == [hook]

    module_watchdog.register_origin_hook(path, hook)
    assert module_watchdog._instance._hook_map[str(path)] == [hook, hook]

    module_watchdog.unregister_origin_hook(path, hook)
    assert module_watchdog._instance._hook_map[str(path)] == [hook]

    module_watchdog.unregister_origin_hook(path, hook)

    assert module_watchdog._instance._hook_map[str(path)] == []

    module_watchdog.unregister_origin_hook(path, hook)


def test_module_unregister_module_hook(module_watchdog):
    hook = mock.Mock()
    module = __name__
    module_watchdog.register_module_hook(module, hook)
    assert module_watchdog._instance._hook_map[module] == [hook]

    module_watchdog.register_module_hook(module, hook)
    assert module_watchdog._instance._hook_map[module] == [hook, hook]

    module_watchdog.unregister_module_hook(module, hook)
    assert module_watchdog._instance._hook_map[module] == [hook]

    module_watchdog.unregister_module_hook(module, hook)
    assert module_watchdog._instance._hook_map[module] == []

    module_watchdog.unregister_module_hook(module, hook)


def test_module_watchdog_multiple_install():
    ModuleWatchdog.install()
    assert ModuleWatchdog.is_installed()
    ModuleWatchdog.install()
    assert ModuleWatchdog.is_installed()

    ModuleWatchdog.uninstall()
    assert not ModuleWatchdog.is_installed()
    ModuleWatchdog.uninstall()
    assert not ModuleWatchdog.is_installed()


def test_module_watchdog_subclasses():
    class MyWatchdog(ModuleWatchdog):
        pass

    ModuleWatchdog.install()
    MyWatchdog.install()

    ModuleWatchdog.uninstall()
    assert not ModuleWatchdog.is_installed()

    MyWatchdog.uninstall()
    assert not MyWatchdog.is_installed()

    assert not isinstance(sys.modules, ModuleWatchdog)


@pytest.mark.subprocess
def test_module_import_hierarchy():
    from ddtrace.internal.module import ModuleWatchdog

    class ImportCatcher(ModuleWatchdog):
        imports = set()

        def after_import(self, module):
            self.imports.add(module.__name__)
            return super(ImportCatcher, self).after_import(module)

    ImportCatcher.install()

    # Import a nested module to check that we are catching the import of the
    # parents as well
    import tests.internal.test_module  # noqa:F401

    assert {"tests", "tests.internal", "tests.internal.test_module"} <= ImportCatcher.imports, ImportCatcher.imports

    ImportCatcher.uninstall()


@pytest.mark.subprocess(
    out="post_run_module_hook OK\n",
    env=_build_env(file_path=FILE_PATH),
    run_module=True,
)
def test_post_run_module_hook():
    # DEV: This test runs the content of the sitecustomize.py file located in
    # the same folder as this test file. The assertion logic is contained in the
    # hook that gets triggered on module load. Proof of work is given by the
    # generated output. Here we just define a module global variable to ensure
    # that the module is loaded correctly.
    post_run_module = True  # noqa:F841


def test_get_by_origin(module_watchdog):
    assert module_watchdog.get_by_origin(Path(__file__.replace(".pyc", ".py"))) is sys.modules[__name__]


@pytest.mark.subprocess
def test_module_watchdog_propagation():
    # Test that the module watchdog propagates the module hooks to each
    # installed subclass.
    from ddtrace.internal.module import ModuleWatchdog

    class BaseCollector(ModuleWatchdog):
        def __init__(self):
            self.__modules__ = set()
            super(BaseCollector, self).__init__()

        def after_import(self, module):
            # We save the module name as proof that the after_import method
            # was called on the subclass instance.
            self.__modules__.add(module.__name__)
            return super(BaseCollector, self).after_import(module)

    class Alice(BaseCollector):
        pass

    class Bob(BaseCollector):
        pass

    Alice.install()
    Bob.install()

    a = Alice._instance
    b = Bob._instance

    import tests.submod.stuff  # noqa:F401

    assert a.__modules__ >= {"tests.submod.stuff"}, a.__modules__
    assert b.__modules__ >= {"tests.submod.stuff"}, b.__modules__

    Bob.uninstall()
    Alice.uninstall()


@pytest.mark.subprocess(out="ddtrace imported\naccessing lazy module\nlazy loaded\n")
def test_module_watchdog_no_lazy_force_load():
    """Test that the module watchdog does not force-load lazy modules.

    We use the LazyLoader to load a module lazily. On actual import, the module
    emits a print statement. We check that the timing of other print statements
    around the actual import is correct to ensure that the import of ddtrace is
    not forcing the lazy module to be loaded.
    """
    import importlib.util
    import sys

    def lazy_import(name):
        spec = importlib.util.find_spec(name)
        loader = importlib.util.LazyLoader(spec.loader)
        spec.loader = loader
        module = importlib.util.module_from_spec(spec)
        sys.modules[name] = module
        loader.exec_module(module)
        return module

    lazy = lazy_import("tests.internal.lazy")

    import ddtrace  # noqa:F401

    print("ddtrace imported")

    print("accessing lazy module")
    try:
        # This attribute access should cause the module to be loaded
        lazy.__spec__
    except AttributeError:
        pass


@pytest.mark.subprocess(ddtrace_run=True)
def test_module_watchdog_weakref():
    """Check that we can ignore entries in sys.modules that cannot be weakref'ed."""
    import sys

    sys.modules["bogus"] = str.__init__  # Cannot create weak ref to method_descriptor

    from ddtrace.internal.module import ModuleWatchdog

    instance = ModuleWatchdog._instance
    instance._om = None
    assert ModuleWatchdog._instance._origin_map


def test_module_watchdog_namespace_import():
    ModuleWatchdog.install()

    ns_imported = False

    def ns_hook(module):
        nonlocal ns_imported
        ns_imported = True

    ModuleWatchdog.register_module_hook("namespace_test", ns_hook)

    try:
        sys.path.insert(0, str(Path(__file__).parent))

        import namespace_test.ns_module  # noqa:F401

        assert ns_imported
    finally:
        sys.path.pop(0)
        ModuleWatchdog.uninstall()


@pytest.mark.skipif(sys.version_info < (3, 8), reason="Python 3.7 deprecation warning")
@pytest.mark.subprocess(
    ddtrace_run=True,
    env=dict(
        PYTHONPATH=os.pathsep.join((str(Path(__file__).parent), os.environ.get("PYTHONPATH", ""))),
        PYTHONDEVMODE="1",
    ),
)
def test_module_watchdog_namespace_import_no_warnings():
    # Test that the namespace import does not emit warnings (e.g. fallback to
    # legacy import machinery).
    import namespace_test.ns_module  # noqa:F401


@pytest.mark.subprocess(ddtrace_run=True, env=dict(NSPATH=str(Path(__file__).parent)))
def test_module_watchdog_pkg_resources_support():
    # Test that we can access resource files with pkg_resources without raising
    # an exception.
    import os
    import sys

    sys.path.insert(0, os.getenv("NSPATH"))

    import pkg_resources as p

    p.resource_listdir("namespace_test.ns_module", ".")


@pytest.mark.subprocess(
    env=dict(NSPATH=str(Path(__file__).parent)),
    err=lambda _: "Can't perform this operation for unregistered loader type" not in _,
)
def test_module_watchdog_pkg_resources_support_already_imported():
    # Test that we can access resource files with pkg_resources without raising
    # an exception.
    import os
    import sys

    assert "ddtrace" not in sys.modules

    sys.path.insert(0, os.getenv("NSPATH"))

    import pkg_resources as p

    import ddtrace  # noqa

    p.resource_listdir("namespace_test.ns_module", ".")


@pytest.mark.skipif(
    sys.version_info < (3, 10), reason="importlib.resources.files is not available or broken in Python < 3.10"
)
@pytest.mark.subprocess(env=dict(NSPATH=str(Path(__file__).parent)))
def test_module_watchdog_importlib_resources_files():
    import os
    import sys

    sys.path.insert(0, os.getenv("NSPATH"))

    from importlib.readers import MultiplexedPath
    import importlib.resources as r

    assert isinstance(r.files("namespace_test"), MultiplexedPath)


@pytest.mark.subprocess
def test_module_watchdog_does_not_rewrap_get_code():
    """Ensures that self.loader.get_code() does not raise an error when the module is reloaded many times"""
    from importlib import reload

    import ddtrace  #  noqa:F401
    from tests.internal.namespace_test import ns_module

    # Check that the loader's get_code is wrapped:
    assert ns_module.__loader__.get_code._dd_get_code is True
    initial_get_code = ns_module.__loader__.get_code

    # Reload module a couple of times and check that the loader's get_code is still the same as the original
    reload(ns_module)
    reload(ns_module)
    new_get_code = ns_module.__loader__.get_code
    assert (
        new_get_code is initial_get_code
    ), f"module loader get_code (id: {id(new_get_code)}is not initial get_code (id: {id(initial_get_code)})"


@pytest.mark.subprocess
def test_module_watchdog_reloads_dont_cause_errors():
    """Ensures that self.loader.get_code() does not raise an error when the module is reloaded many times"""
    from importlib import reload
    import sys

    from tests.internal.namespace_test import ns_module

    # Since this test is running in a subprocess, the odds that the recursionlimit gets modified are low, so we set it
    # to a reasonably low number, but still loop higher to make sure we don't hit the limit.
    sys.setrecursionlimit(1000)
    for _ in range(sys.getrecursionlimit() * 2):
        reload(ns_module)


@pytest.mark.subprocess(ddtrace_run=True)
def test_module_import_side_effect():
    # Test that we can import a module that raises an exception during specific
    # attribute lookups.
    import tests.internal.side_effect_module  # noqa:F401


def test_deprecated_modules_in_ddtrace_contrib():
    # Test that all files in the ddtrace/contrib directory except a few exceptions (ex: ddtrace/contrib/redis_utils.py)
    # have the deprecation template below.
    deprecation_template = """from ddtrace.contrib.internal.{} import *  # noqa: F403
from ddtrace.internal.utils.deprecations import DDTraceDeprecationWarning
from ddtrace.vendor.debtcollector import deprecate


def __getattr__(name):
    deprecate(
        ("%s.%s is deprecated" % (__name__, name)),
        category=DDTraceDeprecationWarning,
    )

    if name in globals():
        return globals()[name]
    raise AttributeError("%s has no attribute %s", __name__, name)
"""

    contrib_dir = Path(DDTRACE_PATH) / "ddtrace" / "contrib"

    missing_deprecations = set()
    for directory, _, file_names in os.walk(contrib_dir):
        if directory.startswith(str(contrib_dir / "internal")):
            # Files in ddtrace/contrib/internal/... are not part of the public API, they should not be deprecated
            continue
        # Open files in ddtrace/contrib/ and check if the content matches the template
        for file_name in file_names:
            # Skip internal and __init__ modules, as they are not supposed to have the deprecation template
            if file_name.endswith(".py") and not (file_name.startswith("_") or file_name == "__init__.py"):
                # Get the relative path of the file from ddtrace/contrib to the deprecated file (ex: pymongo/patch)
                relative_path = Path(directory).relative_to(contrib_dir) / file_name[:-3]  # Remove the .py extension
                # Convert the relative path to python module format (ex: [pymongo, patch] -> pymongo.patch)
                sub_modules = ".".join(relative_path.parts)
                with open(os.path.join(directory, file_name), "r") as f:
                    content = f.read()
                    if deprecation_template.format(sub_modules) != content:
                        missing_deprecations.add(f"ddtrace.contrib.{sub_modules}")

    assert missing_deprecations == set(
        [
            # Note: The following ddtrace.contrib modules are expected to be part of the public API
            # TODO: Revisit whether integration utils should be part of the public API
            "ddtrace.contrib.redis_utils",
<<<<<<< HEAD
            "ddtrace.contrib.internal.trace_utils",
            "ddtrace.contrib.internal.trace_utils_async",
            "ddtrace.contrib.internal.trace_utils_redis",
            # TODO: The following contrib modules are part of the public API (unlike most integrations).
            # We should consider privatizing the internals of these integrations.
            "ddtrace.contrib.unittest.patch",
            "ddtrace.contrib.unittest.constants",
            "ddtrace.contrib.pytest.constants",
            "ddtrace.contrib.pytest.newhooks",
            "ddtrace.contrib.pytest.plugin",
            "ddtrace.contrib.pytest_benchmark.constants",
            "ddtrace.contrib.pytest_benchmark.plugin",
            "ddtrace.contrib.pytest_bdd.constants",
            "ddtrace.contrib.pytest_bdd.plugin",
=======
            "ddtrace.contrib.trace_utils",
            "ddtrace.contrib.trace_utils_async",
            "ddtrace.contrib.trace_utils_redis",
>>>>>>> 4084e8ab
        ]
    )


@pytest.mark.skipif(sys.version_info >= (3, 8), reason="Python >= 3.8 is supported")
def test_deprecated_python_version():
    # Test that the deprecation warning for Python 3.7 and below is printed in unsupported Python versions.
    with warnings.catch_warnings(record=True) as w:
        # Cause all warnings to always be triggered.
        warnings.simplefilter("always")
        # Trigger a warning.
        check_supported_python_version()
        # Verify some things
        assert len(w) == 1
        assert issubclass(w[-1].category, DeprecationWarning)
        assert "Support for ddtrace with Python version" in str(w[-1].message)


@pytest.mark.skipif(sys.version_info < (3, 8), reason="Python < 3.8 is unsupported")
def test_non_deprecated_python_version():
    # Test that the deprecation warning for Python 3.7 and below is not printed in supported Python versions.
    with warnings.catch_warnings(record=True) as w:
        # Cause all warnings to always be triggered.
        warnings.simplefilter("always")
        # Trigger a warning.
        check_supported_python_version()
        # Verify some things
        assert len(w) == 0<|MERGE_RESOLUTION|>--- conflicted
+++ resolved
@@ -572,29 +572,11 @@
 
     assert missing_deprecations == set(
         [
-            # Note: The following ddtrace.contrib modules are expected to be part of the public API
-            # TODO: Revisit whether integration utils should be part of the public API
+            "ddtrace.contrib.trace_utils",
+            # Note: The modules below are deprecated but they do not follow the template above
             "ddtrace.contrib.redis_utils",
-<<<<<<< HEAD
-            "ddtrace.contrib.internal.trace_utils",
-            "ddtrace.contrib.internal.trace_utils_async",
-            "ddtrace.contrib.internal.trace_utils_redis",
-            # TODO: The following contrib modules are part of the public API (unlike most integrations).
-            # We should consider privatizing the internals of these integrations.
-            "ddtrace.contrib.unittest.patch",
-            "ddtrace.contrib.unittest.constants",
-            "ddtrace.contrib.pytest.constants",
-            "ddtrace.contrib.pytest.newhooks",
-            "ddtrace.contrib.pytest.plugin",
-            "ddtrace.contrib.pytest_benchmark.constants",
-            "ddtrace.contrib.pytest_benchmark.plugin",
-            "ddtrace.contrib.pytest_bdd.constants",
-            "ddtrace.contrib.pytest_bdd.plugin",
-=======
-            "ddtrace.contrib.trace_utils",
             "ddtrace.contrib.trace_utils_async",
             "ddtrace.contrib.trace_utils_redis",
->>>>>>> 4084e8ab
         ]
     )
 
