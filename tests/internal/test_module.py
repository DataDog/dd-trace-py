import json
import os
from pathlib import Path
import sys
from warnings import warn

import mock
import pytest

from ddtrace.internal.coverage.code import ModuleCodeCollector
from ddtrace.internal.module import ModuleWatchdog
from ddtrace.internal.module import origin
import tests.test_module
from tests.utils import DDTRACE_PATH
from tests.utils import _build_env


FILE_PATH = Path(__file__).resolve().parent


@pytest.fixture(autouse=True, scope="module")
def ensure_no_module_watchdog():
    # DEV: The library might use the ModuleWatchdog and install it at a very
    # early stage. This fixture ensures that the watchdog is not installed
    # before the tests start.
    was_installed = ModuleWatchdog.is_installed()
    if was_installed:
        ModuleWatchdog.uninstall()

    try:
        yield
    finally:
        if was_installed:
            if ModuleWatchdog.is_installed():
                warn(
                    "ModuleWatchdog still installed after test run. This might also be caused by a test that failed "
                    "while a ModuleWatchdog was installed."
                )
            else:
                ModuleWatchdog.install()


@pytest.fixture
def module_watchdog():
    ModuleWatchdog.install()

    assert ModuleWatchdog.is_installed()

    yield ModuleWatchdog

    ModuleWatchdog.uninstall()


def test_watchdog_install_uninstall():
    assert not ModuleWatchdog.is_installed()
    assert not any(isinstance(m, ModuleWatchdog) and not isinstance(m, ModuleCodeCollector) for m in sys.meta_path)

    ModuleWatchdog.install()

    assert ModuleWatchdog.is_installed()
    assert isinstance(sys.meta_path[0], ModuleWatchdog)

    ModuleWatchdog.uninstall()

    assert not ModuleWatchdog.is_installed()
    assert not any(isinstance(m, ModuleWatchdog) and not isinstance(m, ModuleCodeCollector) for m in sys.meta_path)


def test_import_origin_hook_for_imported_module(module_watchdog):
    hook = mock.Mock()
    module = sys.modules[__name__]
    module_watchdog.register_origin_hook(origin(module), hook)

    hook.assert_called_once_with(module)


def test_import_module_hook_for_imported_module(module_watchdog):
    hook = mock.Mock()
    module = sys.modules[__name__]
    module_watchdog.register_module_hook(module.__name__, hook)

    hook.assert_called_once_with(module)


def test_after_module_imported_decorator(module_watchdog):
    hook = mock.Mock()
    module = sys.modules[__name__]
    module_watchdog.after_module_imported(module.__name__)(hook)

    hook.assert_called_once_with(module)


@pytest.mark.subprocess(env=dict(MODULE_ORIGIN=str(origin(tests.test_module))))
def test_import_origin_hook_for_module_not_yet_imported():
    import os
    from pathlib import Path
    import sys

    from mock import mock

    from ddtrace.internal.module import ModuleWatchdog

    name = "tests.test_module"
    path = Path(os.getenv("MODULE_ORIGIN"))
    hook = mock.Mock()

    ModuleWatchdog.register_origin_hook(path, hook)

    hook.assert_not_called()
    assert str(path) in ModuleWatchdog._instance._hook_map
    assert name not in sys.modules

    # Check that we are not triggering hooks on the wrong module
    import tests.internal  # noqa:F401

    hook.assert_not_called()

    # We import multiple times to check that the hook is called once only
    __import__(name)
    __import__(name)

    assert name in sys.modules

    hook.assert_called_once_with(sys.modules[name])

    ModuleWatchdog.uninstall()


@pytest.mark.subprocess
def test_import_module_hook_for_module_not_yet_imported():
    import sys

    from mock import mock

    from ddtrace.internal.module import ModuleWatchdog

    name = "tests.test_module"
    hook = mock.Mock()

    ModuleWatchdog.register_module_hook(name, hook)

    hook.assert_not_called()
    assert name not in sys.modules

    # Check that we are not triggering hooks on the wrong module
    import tests.internal  # noqa:F401

    hook.assert_not_called()

    # We import multiple times to check that the hook is called once only
    __import__(name)
    __import__(name)

    assert name in sys.modules

    hook.assert_called_once_with(sys.modules[name])

    ModuleWatchdog.uninstall()


@pytest.mark.subprocess(env=dict(MODULE_ORIGIN=str(origin(json))))
def test_module_deleted():
    import gc
    import os
    from pathlib import Path
    import sys

    from ddtrace.internal.module import ModuleWatchdog

    if "json" in sys.modules:
        del sys.modules["json"]
        gc.collect()

    name = "json"
    path = Path(os.getenv("MODULE_ORIGIN")).resolve()

    class Counter(object):
        count = 0

        def __call__(self, _):
            self.count += 1

    hook = Counter()

    ModuleWatchdog.register_origin_hook(path, hook)
    ModuleWatchdog.register_module_hook(name, hook)

    __import__(name)

    assert hook.count == 2, hook.count

    assert str(path) in ModuleWatchdog._instance._origin_map

    del sys.modules[name]
    gc.collect()
    assert name not in sys.modules

    assert str(path) not in ModuleWatchdog._instance._origin_map

    # We are not deleting the registered hooks, so if we re-import the module
    # new hook calls are triggered
    __import__(name)

    assert hook.count == 4

    ModuleWatchdog.uninstall()


def test_module_unregister_origin_hook(module_watchdog):
    hook = mock.Mock()
    path = origin(sys.modules[__name__])

    module_watchdog.register_origin_hook(path, hook)
    assert module_watchdog._instance._hook_map[str(path)] == [hook]

    module_watchdog.register_origin_hook(path, hook)
    assert module_watchdog._instance._hook_map[str(path)] == [hook, hook]

    module_watchdog.unregister_origin_hook(path, hook)
    assert module_watchdog._instance._hook_map[str(path)] == [hook]

    module_watchdog.unregister_origin_hook(path, hook)

    assert module_watchdog._instance._hook_map[str(path)] == []

    module_watchdog.unregister_origin_hook(path, hook)


def test_module_unregister_module_hook(module_watchdog):
    hook = mock.Mock()
    module = __name__
    module_watchdog.register_module_hook(module, hook)
    assert module_watchdog._instance._hook_map[module] == [hook]

    module_watchdog.register_module_hook(module, hook)
    assert module_watchdog._instance._hook_map[module] == [hook, hook]

    module_watchdog.unregister_module_hook(module, hook)
    assert module_watchdog._instance._hook_map[module] == [hook]

    module_watchdog.unregister_module_hook(module, hook)
    assert module_watchdog._instance._hook_map[module] == []

    module_watchdog.unregister_module_hook(module, hook)


def test_module_watchdog_multiple_install():
    ModuleWatchdog.install()
    assert ModuleWatchdog.is_installed()
    ModuleWatchdog.install()
    assert ModuleWatchdog.is_installed()

    ModuleWatchdog.uninstall()
    assert not ModuleWatchdog.is_installed()
    ModuleWatchdog.uninstall()
    assert not ModuleWatchdog.is_installed()


def test_module_watchdog_subclasses():
    class MyWatchdog(ModuleWatchdog):
        pass

    ModuleWatchdog.install()
    MyWatchdog.install()

    ModuleWatchdog.uninstall()
    assert not ModuleWatchdog.is_installed()

    MyWatchdog.uninstall()
    assert not MyWatchdog.is_installed()

    assert not isinstance(sys.modules, ModuleWatchdog)


@pytest.mark.subprocess
def test_module_import_hierarchy():
    from ddtrace.internal.module import ModuleWatchdog

    class ImportCatcher(ModuleWatchdog):
        imports = set()

        def after_import(self, module):
            self.imports.add(module.__name__)
            return super(ImportCatcher, self).after_import(module)

    ImportCatcher.install()

    # Import a nested module to check that we are catching the import of the
    # parents as well
    import tests.internal.test_module  # noqa:F401

    assert {"tests", "tests.internal", "tests.internal.test_module"} <= ImportCatcher.imports, ImportCatcher.imports

    ImportCatcher.uninstall()


@pytest.mark.subprocess(
    out="post_run_module_hook OK\n",
    env=_build_env(file_path=FILE_PATH),
    run_module=True,
)
def test_post_run_module_hook():
    # DEV: This test runs the content of the sitecustomize.py file located in
    # the same folder as this test file. The assertion logic is contained in the
    # hook that gets triggered on module load. Proof of work is given by the
    # generated output. Here we just define a module global variable to ensure
    # that the module is loaded correctly.
    post_run_module = True  # noqa:F841


def test_get_by_origin(module_watchdog):
    assert module_watchdog.get_by_origin(Path(__file__.replace(".pyc", ".py"))) is sys.modules[__name__]


@pytest.mark.subprocess
def test_module_watchdog_propagation():
    # Test that the module watchdog propagates the module hooks to each
    # installed subclass.
    from ddtrace.internal.module import ModuleWatchdog

    class BaseCollector(ModuleWatchdog):
        def __init__(self):
            self.__modules__ = set()
            super(BaseCollector, self).__init__()

        def after_import(self, module):
            # We save the module name as proof that the after_import method
            # was called on the subclass instance.
            self.__modules__.add(module.__name__)
            return super(BaseCollector, self).after_import(module)

    class Alice(BaseCollector):
        pass

    class Bob(BaseCollector):
        pass

    Alice.install()
    Bob.install()

    a = Alice._instance
    b = Bob._instance

    import tests.submod.stuff  # noqa:F401

    assert a.__modules__ >= {"tests.submod.stuff"}, a.__modules__
    assert b.__modules__ >= {"tests.submod.stuff"}, b.__modules__

    Bob.uninstall()
    Alice.uninstall()


@pytest.mark.subprocess(out="ddtrace imported\naccessing lazy module\nlazy loaded\n")
def test_module_watchdog_no_lazy_force_load():
    """Test that the module watchdog does not force-load lazy modules.

    We use the LazyLoader to load a module lazily. On actual import, the module
    emits a print statement. We check that the timing of other print statements
    around the actual import is correct to ensure that the import of ddtrace is
    not forcing the lazy module to be loaded.
    """
    import importlib.util
    import sys

    def lazy_import(name):
        spec = importlib.util.find_spec(name)
        loader = importlib.util.LazyLoader(spec.loader)
        spec.loader = loader
        module = importlib.util.module_from_spec(spec)
        sys.modules[name] = module
        loader.exec_module(module)
        return module

    lazy = lazy_import("tests.internal.lazy")

    import ddtrace  # noqa:F401

    print("ddtrace imported")

    print("accessing lazy module")
    try:
        # This attribute access should cause the module to be loaded
        lazy.__spec__
    except AttributeError:
        pass


@pytest.mark.subprocess(ddtrace_run=True)
def test_module_watchdog_weakref():
    """Check that we can ignore entries in sys.modules that cannot be weakref'ed."""
    import sys

    sys.modules["bogus"] = str.__init__  # Cannot create weak ref to method_descriptor

    from ddtrace.internal.module import ModuleWatchdog

    instance = ModuleWatchdog._instance
    instance._om = None
    assert ModuleWatchdog._instance._origin_map


def test_module_watchdog_namespace_import():
    ModuleWatchdog.install()

    ns_imported = False

    def ns_hook(module):
        nonlocal ns_imported
        ns_imported = True

    ModuleWatchdog.register_module_hook("namespace_test", ns_hook)

    try:
        sys.path.insert(0, str(Path(__file__).parent))

        import namespace_test.ns_module  # noqa:F401

        assert ns_imported
    finally:
        sys.path.pop(0)
        ModuleWatchdog.uninstall()


@pytest.mark.subprocess(
    ddtrace_run=True,
    env=dict(
        PYTHONPATH=os.pathsep.join((str(Path(__file__).parent), os.environ.get("PYTHONPATH", ""))),
        PYTHONDEVMODE="1",
    ),
)
def test_module_watchdog_namespace_import_no_warnings():
    # Test that the namespace import does not emit warnings (e.g. fallback to
    # legacy import machinery).
    import namespace_test.ns_module  # noqa:F401


@pytest.mark.subprocess(ddtrace_run=True, env=dict(NSPATH=str(Path(__file__).parent)))
def test_module_watchdog_pkg_resources_support():
    # Test that we can access resource files with pkg_resources without raising
    # an exception.
    import os
    import sys

    sys.path.insert(0, os.getenv("NSPATH"))

    import pkg_resources as p

    p.resource_listdir("namespace_test.ns_module", ".")


@pytest.mark.subprocess(
    env=dict(NSPATH=str(Path(__file__).parent)),
    err=lambda _: "Can't perform this operation for unregistered loader type" not in _,
)
def test_module_watchdog_pkg_resources_support_already_imported():
    # Test that we can access resource files with pkg_resources without raising
    # an exception.
    import os
    import sys

    assert "ddtrace" not in sys.modules

    sys.path.insert(0, os.getenv("NSPATH"))

    import pkg_resources as p

    import ddtrace  # noqa

    p.resource_listdir("namespace_test.ns_module", ".")


@pytest.mark.skipif(
    sys.version_info < (3, 10), reason="importlib.resources.files is not available or broken in Python < 3.10"
)
@pytest.mark.subprocess(env=dict(NSPATH=str(Path(__file__).parent)))
def test_module_watchdog_importlib_resources_files():
    import os
    import sys

    sys.path.insert(0, os.getenv("NSPATH"))

    from importlib.readers import MultiplexedPath
    import importlib.resources as r

    assert isinstance(r.files("namespace_test"), MultiplexedPath)


@pytest.mark.subprocess
def test_module_watchdog_does_not_rewrap_get_code():
    """Ensures that self.loader.get_code() does not raise an error when the module is reloaded many times"""
    from importlib import reload

    import ddtrace  #  noqa:F401
    from tests.internal.namespace_test import ns_module

    # Check that the loader's get_code is wrapped:
    assert ns_module.__loader__.get_code._dd_get_code is True
    initial_get_code = ns_module.__loader__.get_code

    # Reload module a couple of times and check that the loader's get_code is still the same as the original
    reload(ns_module)
    reload(ns_module)
    new_get_code = ns_module.__loader__.get_code
    assert (
        new_get_code is initial_get_code
    ), f"module loader get_code (id: {id(new_get_code)}is not initial get_code (id: {id(initial_get_code)})"


@pytest.mark.subprocess
def test_module_watchdog_reloads_dont_cause_errors():
    """Ensures that self.loader.get_code() does not raise an error when the module is reloaded many times"""
    from importlib import reload
    import sys

    from tests.internal.namespace_test import ns_module

    # Since this test is running in a subprocess, the odds that the recursionlimit gets modified are low, so we set it
    # to a reasonably low number, but still loop higher to make sure we don't hit the limit.
    sys.setrecursionlimit(1000)
    for _ in range(sys.getrecursionlimit() * 2):
        reload(ns_module)


@pytest.mark.subprocess(ddtrace_run=True)
def test_module_import_side_effect():
    # Test that we can import a module that raises an exception during specific
    # attribute lookups.
    import tests.internal.side_effect_module  # noqa:F401


def test_public_modules_in_ddtrace_contrib():
    # Ensures that public modules are not accidentally added to the integration API
    contrib_dir = Path(DDTRACE_PATH) / "ddtrace" / "contrib"

    public_modules = set()
    for directory, _, file_names in os.walk(contrib_dir):
        relative_dir = Path(directory).relative_to(contrib_dir)
        if "internal" in relative_dir.parts or any([x.startswith("_") for x in relative_dir.parts]):
            continue

        # Open files in ddtrace/contrib/ and check if the content matches the template
        for file_name in file_names:
            # Skip internal and __init__ modules, as they are not supposed to have the deprecation template
            if file_name.endswith(".py") and not (file_name.startswith("_") or file_name == "__init__.py"):
                # Get the relative path of the file from ddtrace/contrib to the deprecated file (ex: pymongo/patch)
                relative_dir_with_file = relative_dir / file_name[:-3]  # Remove the .py extension
                # Convert the relative path to python module format (ex: [pymongo, patch] -> pymongo.patch)
<<<<<<< HEAD
                sub_modules = ".".join(relative_dir_with_file.parts)
                public_modules.add(f"ddtrace.contrib.{sub_modules}")

    # The following modules contain attributes that are exposed to ddtrace users. All other modules in ddtrace.contrib
    # are internal.
    assert public_modules == {
        "ddtrace.contrib.trace_utils",
        "ddtrace.contrib.celery",
        "ddtrace.contrib.tornado",
        "ddtrace.contrib.asgi",
        "ddtrace.contrib.bottle",
        "ddtrace.contrib.flask_cache",
        "ddtrace.contrib.aiohttp",
        "ddtrace.contrib.dbapi_async",
        "ddtrace.contrib.wsgi",
        "ddtrace.contrib.sqlalchemy",
        "ddtrace.contrib.falcon",
        "ddtrace.contrib.pylibmc",
        "ddtrace.contrib.dbapi",
        "ddtrace.contrib.cherrypy",
        "ddtrace.contrib.requests",
        "ddtrace.contrib.pyramid",
    }


@pytest.mark.skipif(sys.version_info >= (3, 8), reason="Python >= 3.8 is supported")
def test_deprecated_python_version():
    # Test that the deprecation warning for Python 3.7 and below is printed in unsupported Python versions.
    with warnings.catch_warnings(record=True) as w:
        # Cause all warnings to always be triggered.
        warnings.simplefilter("always")
        # Trigger a warning.
        check_supported_python_version()
        # Verify some things
        assert len(w) == 1
        assert issubclass(w[-1].category, DeprecationWarning)
        assert "Support for ddtrace with Python version" in str(w[-1].message)


@pytest.mark.skipif(sys.version_info < (3, 8), reason="Python < 3.8 is unsupported")
def test_non_deprecated_python_version():
    # Test that the deprecation warning for Python 3.7 and below is not printed in supported Python versions.
    with warnings.catch_warnings(record=True) as w:
        # Cause all warnings to always be triggered.
        warnings.simplefilter("always")
        # Trigger a warning.
        check_supported_python_version()
        # Verify some things
        assert len(w) == 0
=======
                sub_modules = ".".join(relative_path.parts)
                with open(os.path.join(directory, file_name), "r") as f:
                    content = f.read()
                    if deprecation_template.format(sub_modules) != content:
                        missing_deprecations.add(f"ddtrace.contrib.{sub_modules}")

    assert missing_deprecations == set(
        [
            "ddtrace.contrib.trace_utils",
            # Note: The modules below are deprecated but they do not follow the template above
            "ddtrace.contrib.redis_utils",
            "ddtrace.contrib.trace_utils_async",
            "ddtrace.contrib.trace_utils_redis",
        ]
    )
>>>>>>> 1419b2f4
<|MERGE_RESOLUTION|>--- conflicted
+++ resolved
@@ -545,7 +545,6 @@
                 # Get the relative path of the file from ddtrace/contrib to the deprecated file (ex: pymongo/patch)
                 relative_dir_with_file = relative_dir / file_name[:-3]  # Remove the .py extension
                 # Convert the relative path to python module format (ex: [pymongo, patch] -> pymongo.patch)
-<<<<<<< HEAD
                 sub_modules = ".".join(relative_dir_with_file.parts)
                 public_modules.add(f"ddtrace.contrib.{sub_modules}")
 
@@ -568,47 +567,4 @@
         "ddtrace.contrib.cherrypy",
         "ddtrace.contrib.requests",
         "ddtrace.contrib.pyramid",
-    }
-
-
-@pytest.mark.skipif(sys.version_info >= (3, 8), reason="Python >= 3.8 is supported")
-def test_deprecated_python_version():
-    # Test that the deprecation warning for Python 3.7 and below is printed in unsupported Python versions.
-    with warnings.catch_warnings(record=True) as w:
-        # Cause all warnings to always be triggered.
-        warnings.simplefilter("always")
-        # Trigger a warning.
-        check_supported_python_version()
-        # Verify some things
-        assert len(w) == 1
-        assert issubclass(w[-1].category, DeprecationWarning)
-        assert "Support for ddtrace with Python version" in str(w[-1].message)
-
-
-@pytest.mark.skipif(sys.version_info < (3, 8), reason="Python < 3.8 is unsupported")
-def test_non_deprecated_python_version():
-    # Test that the deprecation warning for Python 3.7 and below is not printed in supported Python versions.
-    with warnings.catch_warnings(record=True) as w:
-        # Cause all warnings to always be triggered.
-        warnings.simplefilter("always")
-        # Trigger a warning.
-        check_supported_python_version()
-        # Verify some things
-        assert len(w) == 0
-=======
-                sub_modules = ".".join(relative_path.parts)
-                with open(os.path.join(directory, file_name), "r") as f:
-                    content = f.read()
-                    if deprecation_template.format(sub_modules) != content:
-                        missing_deprecations.add(f"ddtrace.contrib.{sub_modules}")
-
-    assert missing_deprecations == set(
-        [
-            "ddtrace.contrib.trace_utils",
-            # Note: The modules below are deprecated but they do not follow the template above
-            "ddtrace.contrib.redis_utils",
-            "ddtrace.contrib.trace_utils_async",
-            "ddtrace.contrib.trace_utils_redis",
-        ]
-    )
->>>>>>> 1419b2f4
+    }