import json
import os

import mock
import pytest

from ddtrace.settings import Config


@pytest.fixture
def config():
    yield Config()


def _base_rc_config(cfg):
    return {
        "metadata": [],
        "config": [
            # this flare data can often come in and we want to make sure we're pulling the
            # actual lib_config data out correctly regardless
            {
                "internal_order": [
                    "flare-log-level.trace",
                    "flare-log-level.debug",
                    "flare-log-level.info",
                    "flare-log-level.warn",
                    "flare-log-level.error",
                    "flare-log-level.critical",
                    "flare-log-level.off",
                ],
                "order": [],
            },
            {
                "action": "enable",
                "service_target": {"service": None, "env": None},
                "lib_config": cfg,
            },
        ],
    }


def _deleted_rc_config():
    return {
        "metadata": [],
        "config": [False],
    }


@pytest.mark.parametrize(
    "testcase",
    [
        {
            "expected": {
                "_trace_sampling_rules": "",
                "_logs_injection": False,
                "_trace_http_header_tags": {},
            },
            "expected_source": {
                "_trace_sampling_rules": "default",
                "_logs_injection": "default",
                "_trace_http_header_tags": "default",
            },
        },
        {
            "env": {"DD_TRACE_SAMPLING_RULES": '[{"sample_rate":0.91}]'},
            "expected": {"_trace_sampling_rules": '[{"sample_rate":0.91}]'},
            "expected_source": {"_trace_sampling_rules": "env_var"},
        },
        {
            "env": {"DD_TRACE_SAMPLING_RULES": '[{"sample_rate":0.92}]'},
            "code": {"_trace_sampling_rules": '[{"sample_rate":0.82}]'},
            "expected": {"_trace_sampling_rules": '[{"sample_rate":0.82}]'},
            "expected_source": {"_trace_sampling_rules": "code"},
        },
        {
            "env": {"DD_TRACE_SAMPLING_RULES": '[{"sample_rate":0.93}]'},
            "code": {"_trace_sampling_rules": '[{"sample_rate":0.83}]'},
            "rc": {
                "tracing_sampling_rules": [
                    {
                        "sample_rate": "0.73",
                        "service": "*",
                        "name": "*",
                        "resource": "*",
                        "tags": [],
                        "provenance": "customer",
                    }
                ]
            },
            "expected": {
                "_trace_sampling_rules": '[{"sample_rate": "0.73", "service": "*", "name": "*", '
                '"resource": "*", "tags": [], "provenance": "customer"}]',
            },
            "expected_source": {"_trace_sampling_rules": "remote_config"},
        },
        {
            "env": {"DD_LOGS_INJECTION": "true"},
            "expected": {"_logs_injection": True},
            "expected_source": {"_logs_injection": "env_var"},
        },
        {
            "env": {"DD_LOGS_INJECTION": "true"},
            "code": {"_logs_injection": False},
            "expected": {"_logs_injection": False},
            "expected_source": {"_logs_injection": "code"},
        },
        {
            "env": {"DD_TRACE_HEADER_TAGS": "X-Header-Tag-1:header_tag_1,X-Header-Tag-2:header_tag_2"},
            "expected": {
                "_trace_http_header_tags": {"X-Header-Tag-1": "header_tag_1", "X-Header-Tag-2": "header_tag_2"}
            },
            "expected_source": {"_trace_http_header_tags": "env_var"},
        },
        {
            "env": {"DD_TRACE_HEADER_TAGS": "X-Header-Tag-1:header_tag_1,X-Header-Tag-2:header_tag_2"},
            "code": {"_trace_http_header_tags": {"header": "value"}},
            "expected": {"_trace_http_header_tags": {"header": "value"}},
            "expected_source": {"_trace_http_header_tags": "code"},
        },
        {
            "env": {"DD_TRACE_HEADER_TAGS": "X-Header-Tag-1,X-Header-Tag-2,X-Header-Tag-3:specific_tag3"},
            "expected": {
                "_trace_http_header_tags": {
                    "X-Header-Tag-1": "",
                    "X-Header-Tag-2": "",
                    "X-Header-Tag-3": "specific_tag3",
                }
            },
            "expected_source": {"_trace_http_header_tags": "env_var"},
        },
        {
            "env": {"DD_TRACE_HEADER_TAGS": "X-Header-Tag-1:header_tag_1,X-Header-Tag-2:header_tag_2"},
            "rc": {
                "tracing_header_tags": [
                    {"header": "X-Header-Tag-69", "tag_name": "header_tag_69"},
                    {"header": "X-Header-Tag-70", "tag_name": ""},
                ]
            },
            "code": {"_trace_http_header_tags": {"header": "value"}},
            "expected": {
                "_trace_http_header_tags": {
                    "X-Header-Tag-69": "header_tag_69",
                    "X-Header-Tag-70": "",
                }
            },
            "expected_source": {"_trace_http_header_tags": "remote_config"},
        },
        {
            "env": {"DD_TAGS": "key:value,key2:value2"},
            "expected": {"tags": {"key": "value", "key2": "value2"}},
            "expected_source": {"tags": "env_var"},
        },
        {
            "env": {"DD_TAGS": "key:value,key2:value2"},
            "code": {"tags": {"k": "v", "k2": "v2"}},
            "expected": {"tags": {"k": "v", "k2": "v2"}},
            "expected_source": {"tags": "code"},
        },
        {
            "env": {"DD_TAGS": "key:value,key2:value2"},
            "code": {"tags": {"k": "v", "k2": "v2"}},
            "rc": {"tracing_tags": ["key1:val2", "key2:val3"]},
            "expected": {"tags": {"key1": "val2", "key2": "val3"}},
            "expected_source": {"tags": "remote_config"},
        },
        {
            "env": {"DD_TRACE_ENABLED": "true"},
            "code": {"_tracing_enabled": True},
            "rc": {"tracing_enabled": "true"},
            "expected": {"_tracing_enabled": True},
            "expected_source": {"_tracing_enabled": "remote_config"},
        },
        {
            "env": {"DD_TRACE_ENABLED": "true"},
            "code": {"_tracing_enabled": True},
            "rc": {"tracing_enabled": "false"},
            "expected": {"_tracing_enabled": False},
            "expected_source": {"_tracing_enabled": "remote_config"},
        },
        {
            "env": {"DD_TRACE_ENABLED": "false"},
            "expected": {"_tracing_enabled": False},
            "expected_source": {"_tracing_enabled": "env_var"},
        },
    ],
)
def test_settings_parametrized(testcase, config, monkeypatch):
    for env_name, env_value in testcase.get("env", {}).items():
        monkeypatch.setenv(env_name, env_value)
        config._reset()

    for code_name, code_value in testcase.get("code", {}).items():
        setattr(config, code_name, code_value)

    rc_items = testcase.get("rc", {})
    if rc_items:
        config._handle_remoteconfig(_base_rc_config(rc_items), None)

    for expected_name, expected_value in testcase["expected"].items():
        assert getattr(config, expected_name) == expected_value

    for expected_name, expected_source in testcase.get("expected_source", {}).items():
        assert config._get_source(expected_name) == expected_source


def test_settings_missing_lib_config(config, monkeypatch):
    testcase = {
        "env": {"DD_TRACE_ENABLED": "true"},
        "code": {"_tracing_enabled": True},
        "rc": {},
        "expected": {"_tracing_enabled": True},
        "expected_source": {"_tracing_enabled": "code"},
    }
    for env_name, env_value in testcase.get("env", {}).items():
        monkeypatch.setenv(env_name, env_value)
        config._reset()

    for code_name, code_value in testcase.get("code", {}).items():
        setattr(config, code_name, code_value)

    base_rc_config = _base_rc_config({})

    # Delete "lib_config" from the remote config
    del base_rc_config["config"][1]["lib_config"]
    assert "lib_config" not in base_rc_config["config"][0]

    config._handle_remoteconfig(base_rc_config, None)

    for expected_name, expected_value in testcase["expected"].items():
        assert getattr(config, expected_name) == expected_value

    for expected_name, expected_source in testcase.get("expected_source", {}).items():
        assert config._get_source(expected_name) == expected_source


def test_config_subscription(config):
    for s in ("_trace_sampling_rules", "_logs_injection", "_trace_http_header_tags"):
        _handler = mock.MagicMock()
        config._subscribe([s], _handler)
        setattr(config, s, "1")
        _handler.assert_called_once_with(config, [s])


def test_remoteconfig_sampling_rules(run_python_code_in_subprocess):
    env = os.environ.copy()
    env.update({"DD_TRACE_SAMPLING_RULES": '[{"sample_rate":0.1, "name":"test"}]'})

    _, err, status, _ = run_python_code_in_subprocess(
        """
from ddtrace import config, tracer
from ddtrace._trace.sampler import DatadogSampler
from tests.internal.test_settings import _base_rc_config, _deleted_rc_config

# Span is sampled using sampling rules from env var
with tracer.trace("test") as span:
    pass
assert span.get_metric("_dd.rule_psr") == 0.1
assert span.get_tag("_dd.p.dm") == "-3"

# Override env var sampling rules with sampling rules from the agent
config._handle_remoteconfig(_base_rc_config({"tracing_sampling_rules":[
        {
            "service": "*",
            "name": "test",
            "resource": "*",
            "provenance": "customer",
            "sample_rate": 0.2,
        }
        ]}))
# Span is sampled using sampling rules from the agent
with tracer.trace("test") as span:
    pass
assert span.get_metric("_dd.rule_psr") == 0.2
assert span.get_tag("_dd.p.dm") == "-11"
<<<<<<< HEAD

config._handle_remoteconfig(_base_rc_config({}))
=======
# Span is sampling using default sampling rate
with tracer.trace("does_not_match_remote_rules") as span:
    pass
assert span.get_tag("_dd.p.dm") == "-0"
assert span.context.sampling_priority == 1

# Agent sampling rules do not contain any sampling rules
config._handle_remoteconfig(_base_rc_config({}))
# Span is sampled using sampling rules from env var
>>>>>>> 0e6b17e4
with tracer.trace("test") as span:
    pass
assert span.get_metric("_dd.rule_psr") == 0.1

<<<<<<< HEAD
=======
# Agent sampling rules are set to match service, name, and resource
>>>>>>> 0e6b17e4
config._handle_remoteconfig(_base_rc_config({"tracing_sampling_rules":[
        {
            "service": "ok",
            "name": "test",
            "resource": "hello",
            "provenance": "customer",
            "sample_rate": 0.4,
        }
        ]}))
# Span is sampled using sampling rules from the agent
with tracer.trace("test", service="ok", resource="hello") as span:
    pass
assert span.get_metric("_dd.rule_psr") == 0.4
assert span.get_tag("_dd.p.dm") == "-11"
# Span is sampling using default sampling rate (does not match new rules)
with tracer.trace("test") as span:
    pass
<<<<<<< HEAD
assert span.get_metric("_dd.rule_psr") == 0.1
assert span.get_tag("_dd.p.dm") == "-3"

=======
assert span.get_tag("_dd.p.dm") == "-0"
assert span.context.sampling_priority == 1
>>>>>>> 0e6b17e4
        """,
        env=env,
    )
    assert status == 0, err.decode("utf-8")


def test_remoteconfig_global_sample_rate_and_rules(run_python_code_in_subprocess):
    """There is complex logic regarding the interaction between setting new
    sample rates and rules with remote config.
    """
    env = os.environ.copy()
    env.update({"DD_TRACE_SAMPLING_RULES": '[{"sample_rate":0.9, "name":"rules"}, {"sample_rate":0.8}]'})

    out, err, status, _ = run_python_code_in_subprocess(
        """
from ddtrace import config, tracer
from ddtrace._trace.sampler import DatadogSampler
from tests.internal.test_settings import _base_rc_config, _deleted_rc_config
# Ensure that sampling rule with operation name "rules" is used
with tracer.trace("rules") as span:
    pass
assert span.get_metric("_dd.rule_psr") == 0.9
assert span.get_tag("_dd.p.dm") == "-3"
# Ensure that the global sampling rule is used
with tracer.trace("sample_rate") as span:
    pass
assert span.get_metric("_dd.rule_psr") == 0.8
assert span.get_tag("_dd.p.dm") == "-3"
# Override all sampling rules set via env var with a new rule
config._handle_remoteconfig(_base_rc_config({"tracing_sampling_rules":[
        {
            "service": "*",
            "name": "rules",
            "resource": "*",
            "provenance": "customer",
            "sample_rate": 0.7,
        }
        ]}))
# Ensure that the sampling rule from the remote config is used
with tracer.trace("rules") as span:
    pass
assert span.get_metric("_dd.rule_psr") == 0.7
assert span.get_tag("_dd.p.dm") == "-11"
# Ensure that the default sampling rate of 0.9 is overwritten by rc
with tracer.trace("sample_rate") as span:
    pass
assert span.get_metric("_dd.rule_psr") is None
assert span.get_tag("_dd.p.dm") == "-0"

# Set a new default sampling rate via rc
config._handle_remoteconfig(_base_rc_config({"tracing_sampling_rate": 0.2}))
# Ensure that the new default sampling rate is used
with tracer.trace("sample_rate") as span:
    pass
assert span.get_metric("_dd.rule_psr") == 0.2
assert span.get_tag("_dd.p.dm") == "-3"
# Ensure the previous sampling rule with operation name "rules" is not used
with tracer.trace("rules") as span:
    pass
assert span.get_metric("_dd.rule_psr") == 0.2
assert span.get_tag("_dd.p.dm") == "-3"

# Set a new sampling rules via rc
config._handle_remoteconfig(_base_rc_config({"tracing_sampling_rate": 0.3}))
# Ensure that the new default sampling rate is used
with tracer.trace("sample_rate") as span:
    pass
assert span.get_metric("_dd.rule_psr") == 0.3
assert span.get_tag("_dd.p.dm") == "-3"
# Ensure the previous sampling rule with operation name "rules" is not used
with tracer.trace("rules") as span:
    pass
assert span.get_metric("_dd.rule_psr") == 0.3
assert span.get_tag("_dd.p.dm") == "-3"

# Remove all sampling rules from remote config
config._handle_remoteconfig(_base_rc_config({}))
# Ensure that the default sampling rate set via env vars is used
with tracer.trace("rules") as span:
    pass
assert span.get_metric("_dd.rule_psr") == 0.9
assert span.get_tag("_dd.p.dm") == "-3"
# Ensure that the sampling rule matching operation names set via env vars is used
with tracer.trace("sample_rate") as span:
    pass
assert span.get_metric("_dd.rule_psr") == 0.8
assert span.get_tag("_dd.p.dm") == "-3"

# Test swtting dynamic and customer sampling rules
config._handle_remoteconfig(_base_rc_config({"tracing_sampling_rules":[
        {
            "service": "*",
            "name": "rules_dynamic",
            "resource": "*",
            "provenance": "dynamic",
            "sample_rate": 0.1,
        },
        {
            "service": "*",
            "name": "rules_customer",
            "resource": "*",
            "provenance": "customer",
            "sample_rate": 0.6,
        }
        ]}))
# Test sampling rule with dynamic providence
with tracer.trace("rules_dynamic") as span:
    pass
assert span.get_metric("_dd.rule_psr") == 0.1
assert span.get_tag("_dd.p.dm") == "-12"
# Test sampling rule with customer providence
with tracer.trace("rules_customer") as span:
    pass
assert span.get_metric("_dd.rule_psr") == 0.6
assert span.get_tag("_dd.p.dm") == "-11"
# Test span that does not match any sampling rule
with tracer.trace("sample_rate") as span:
    pass
assert span.get_metric("_dd.rule_psr") is None
assert span.get_tag("_dd.p.dm") == "-0"
         """,
        env=env,
    )
    assert status == 0, err.decode("utf-8")


def test_remoteconfig_custom_tags(run_python_code_in_subprocess):
    env = os.environ.copy()
    env.update({"DD_TAGS": "team:apm"})
    out, err, status, _ = run_python_code_in_subprocess(
        """
from ddtrace import config, tracer
from tests.internal.test_settings import _base_rc_config

with tracer.trace("test") as span:
    pass
assert span.get_tag("team") == "apm"

config._handle_remoteconfig(_base_rc_config({"tracing_tags": ["team:onboarding"]}))

with tracer.trace("test") as span:
    pass
assert span.get_tag("team") == "onboarding", span._meta

config._handle_remoteconfig(_base_rc_config({}))
with tracer.trace("test") as span:
    pass
assert span.get_tag("team") == "apm"
        """,
        env=env,
    )
    assert status == 0, f"err={err.decode('utf-8')} out={out.decode('utf-8')}"


def test_remoteconfig_tracing_enabled(run_python_code_in_subprocess):
    env = os.environ.copy()
    env.update({"DD_TRACE_ENABLED": "true"})
    out, err, status, _ = run_python_code_in_subprocess(
        """
from ddtrace import config, tracer
from tests.internal.test_settings import _base_rc_config

assert tracer.enabled is True

config._handle_remoteconfig(_base_rc_config({"tracing_enabled": "false"}))

assert tracer.enabled is False

config._handle_remoteconfig(_base_rc_config({"tracing_enabled": "true"}))

assert tracer.enabled is False
        """,
        env=env,
    )
    assert status == 0, f"err={err.decode('utf-8')} out={out.decode('utf-8')}"


def test_remoteconfig_logs_injection_jsonlogger(run_python_code_in_subprocess):
    out, err, status, _ = run_python_code_in_subprocess(
        """
import logging
from pythonjsonlogger import jsonlogger
from ddtrace import config, tracer
from tests.internal.test_settings import _base_rc_config
log = logging.getLogger()
log.level = logging.CRITICAL
logHandler = logging.StreamHandler(); logHandler.setFormatter(jsonlogger.JsonFormatter())
log.addHandler(logHandler)
# Enable logs injection
config._handle_remoteconfig(_base_rc_config({"log_injection_enabled": True}))
with tracer.trace("test") as span:
    print(span.trace_id)
    log.critical("Hello, World!")
# Disable logs injection
config._handle_remoteconfig(_base_rc_config({"log_injection_enabled": False}))
with tracer.trace("test") as span:
    print(span.trace_id)
    log.critical("Hello, World!")
"""
    )

    assert status == 0, err
    trace_id = "{:032x}".format(int(out.decode("utf-8").strip().split("\n")[0]))
    log_enabled, log_disabled = map(json.loads, err.decode("utf-8").strip().split("\n")[0:2])
    assert log_enabled["dd.trace_id"] == trace_id
    assert "dd.trace_id" not in log_disabled


def test_remoteconfig_header_tags(run_python_code_in_subprocess):
    env = os.environ.copy()
    env.update({"DD_TRACE_HEADER_TAGS": "X-Header-Tag-419:env_set_tag_name"})
    out, err, status, _ = run_python_code_in_subprocess(
        """
from ddtrace import config, tracer
from ddtrace.contrib import trace_utils
from tests.internal.test_settings import _base_rc_config

with tracer.trace("test") as span:
    trace_utils.set_http_meta(span,
                              config.falcon,  # randomly chosen http integration config
                              request_headers={"X-Header-Tag-420": "foobarbanana", "X-Header-Tag-419": "helloworld"})
assert span.get_tag("header_tag_420") is None
assert span.get_tag("env_set_tag_name") == "helloworld"

config._http._reset()
config._header_tag_name.invalidate()
config._handle_remoteconfig(_base_rc_config({"tracing_header_tags":
    [{"header": "X-Header-Tag-420", "tag_name":"header_tag_420"}]}))

with tracer.trace("test_rc_override") as span2:
    trace_utils.set_http_meta(span2,
                              config.falcon,  # randomly chosen http integration config
                              request_headers={"X-Header-Tag-420": "foobarbanana", "X-Header-Tag-419": "helloworld"})
assert span2.get_tag("header_tag_420") == "foobarbanana", span2._meta
assert span2.get_tag("env_set_tag_name") is None

config._http._reset()
config._header_tag_name.invalidate()
config._handle_remoteconfig(_base_rc_config({}))

with tracer.trace("test") as span3:
    trace_utils.set_http_meta(span3,
                              config.falcon,  # randomly chosen http integration config
                              request_headers={"X-Header-Tag-420": "foobarbanana", "X-Header-Tag-419": "helloworld"})
assert span3.get_tag("header_tag_420") is None
assert span3.get_tag("env_set_tag_name") == "helloworld"
        """,
        env=env,
    )
    assert status == 0, f"err={err.decode('utf-8')} out={out.decode('utf-8')}"


def test_config_public_properties_and_methods():
    # Regression test to prevent unexpected changes to public attributes in Config
    # By default most attributes should be private and set via Environment Variables
    from ddtrace.settings import Config

    public_attrs = set()
    c = Config()
    # Check for public attributes in Config
    for attr in dir(c):
        if not attr.startswith("_") and not attr.startswith("__"):
            public_attrs.add(attr)
    # Check for public keys in Config._config
    for key in c._config:
        if not key.startswith("_"):
            public_attrs.add(key)

    assert public_attrs == {
        "service",
        "service_mapping",
        "env",
        "tags",
        "version",
    }, public_attrs<|MERGE_RESOLUTION|>--- conflicted
+++ resolved
@@ -272,10 +272,6 @@
     pass
 assert span.get_metric("_dd.rule_psr") == 0.2
 assert span.get_tag("_dd.p.dm") == "-11"
-<<<<<<< HEAD
-
-config._handle_remoteconfig(_base_rc_config({}))
-=======
 # Span is sampling using default sampling rate
 with tracer.trace("does_not_match_remote_rules") as span:
     pass
@@ -285,15 +281,11 @@
 # Agent sampling rules do not contain any sampling rules
 config._handle_remoteconfig(_base_rc_config({}))
 # Span is sampled using sampling rules from env var
->>>>>>> 0e6b17e4
 with tracer.trace("test") as span:
     pass
 assert span.get_metric("_dd.rule_psr") == 0.1
 
-<<<<<<< HEAD
-=======
 # Agent sampling rules are set to match service, name, and resource
->>>>>>> 0e6b17e4
 config._handle_remoteconfig(_base_rc_config({"tracing_sampling_rules":[
         {
             "service": "ok",
@@ -311,14 +303,8 @@
 # Span is sampling using default sampling rate (does not match new rules)
 with tracer.trace("test") as span:
     pass
-<<<<<<< HEAD
-assert span.get_metric("_dd.rule_psr") == 0.1
-assert span.get_tag("_dd.p.dm") == "-3"
-
-=======
 assert span.get_tag("_dd.p.dm") == "-0"
 assert span.context.sampling_priority == 1
->>>>>>> 0e6b17e4
         """,
         env=env,
     )
