import json
import os

import mock
import pytest

<<<<<<< HEAD
from ddtrace._trace.product import apm_tracing_rc
from ddtrace.settings import Config
=======
from ddtrace.settings._config import Config
from tests.utils import remote_config_build_payload as build_payload
>>>>>>> 7451b7ef


@pytest.fixture
def config():
    yield Config()


def _base_rc_config(cfg):
    return [
        build_payload(
            "APM_TRACING",
            # this flare data can often come in and we want to make sure we're pulling the
            # actual lib_config data out correctly regardless
            {
                "internal_order": [
                    "flare-log-level.trace",
                    "flare-log-level.debug",
                    "flare-log-level.info",
                    "flare-log-level.warn",
                    "flare-log-level.error",
                    "flare-log-level.critical",
                    "flare-log-level.off",
                ],
                "order": [],
            },
            "config",
        ),
        build_payload(
            "APM_TRACING",
            {
                "action": "enable",
                "service_target": {"service": None, "env": None},
                "lib_config": cfg,
            },
            "config",
            sha_hash="1234",
        ),
    ]


def _deleted_rc_config():
    return [build_payload("APM_TRACING", None, "config", sha_hash="1234")]


@pytest.mark.parametrize(
    "testcase",
    [
        {
            "expected": {
                "_trace_sampling_rules": "",
                "_logs_injection": False,
                "_trace_http_header_tags": {},
            },
            "expected_source": {
                "_trace_sampling_rules": "default",
                "_logs_injection": "default",
                "_trace_http_header_tags": "default",
            },
        },
        {
            "env": {"DD_TRACE_SAMPLING_RULES": '[{"sample_rate":0.91}]'},
            "expected": {"_trace_sampling_rules": '[{"sample_rate":0.91}]'},
            "expected_source": {"_trace_sampling_rules": "env_var"},
        },
        {
            "env": {"DD_TRACE_SAMPLING_RULES": '[{"sample_rate":0.92}]'},
            "code": {"_trace_sampling_rules": '[{"sample_rate":0.82}]'},
            "expected": {"_trace_sampling_rules": '[{"sample_rate":0.82}]'},
            "expected_source": {"_trace_sampling_rules": "code"},
        },
        {
            "env": {"DD_TRACE_SAMPLING_RULES": '[{"sample_rate":0.93}]'},
            "code": {"_trace_sampling_rules": '[{"sample_rate":0.83}]'},
            "rc": {
                "tracing_sampling_rules": [
                    {
                        "sample_rate": "0.73",
                        "service": "*",
                        "name": "*",
                        "resource": "*",
                        "tags": [],
                        "provenance": "customer",
                    }
                ]
            },
            "expected": {
                "_trace_sampling_rules": '[{"sample_rate": "0.73", "service": "*", "name": "*", '
                '"resource": "*", "tags": [], "provenance": "customer"}]',
            },
            "expected_source": {"_trace_sampling_rules": "remote_config"},
        },
        {
            "env": {"DD_LOGS_INJECTION": "true"},
            "expected": {"_logs_injection": True},
            "expected_source": {"_logs_injection": "env_var"},
        },
        {
            "env": {"DD_LOGS_INJECTION": "true"},
            "code": {"_logs_injection": False},
            "expected": {"_logs_injection": False},
            "expected_source": {"_logs_injection": "code"},
        },
        {
            "env": {"DD_TRACE_HEADER_TAGS": "X-Header-Tag-1:header_tag_1,X-Header-Tag-2:header_tag_2"},
            "expected": {
                "_trace_http_header_tags": {"X-Header-Tag-1": "header_tag_1", "X-Header-Tag-2": "header_tag_2"}
            },
            "expected_source": {"_trace_http_header_tags": "env_var"},
        },
        {
            "env": {"DD_TRACE_HEADER_TAGS": "X-Header-Tag-1:header_tag_1,X-Header-Tag-2:header_tag_2"},
            "code": {"_trace_http_header_tags": {"header": "value"}},
            "expected": {"_trace_http_header_tags": {"header": "value"}},
            "expected_source": {"_trace_http_header_tags": "code"},
        },
        {
            "env": {"DD_TRACE_HEADER_TAGS": "X-Header-Tag-1,X-Header-Tag-2,X-Header-Tag-3:specific_tag3"},
            "expected": {
                "_trace_http_header_tags": {
                    "X-Header-Tag-1": "",
                    "X-Header-Tag-2": "",
                    "X-Header-Tag-3": "specific_tag3",
                }
            },
            "expected_source": {"_trace_http_header_tags": "env_var"},
        },
        {
            "env": {"DD_TRACE_HEADER_TAGS": "X-Header-Tag-1:header_tag_1,X-Header-Tag-2:header_tag_2"},
            "rc": {
                "tracing_header_tags": [
                    {"header": "X-Header-Tag-69", "tag_name": "header_tag_69"},
                    {"header": "X-Header-Tag-70", "tag_name": ""},
                ]
            },
            "code": {"_trace_http_header_tags": {"header": "value"}},
            "expected": {
                "_trace_http_header_tags": {
                    "X-Header-Tag-69": "header_tag_69",
                    "X-Header-Tag-70": "",
                }
            },
            "expected_source": {"_trace_http_header_tags": "remote_config"},
        },
        {
            "env": {"DD_TAGS": "key:value,key2:value2"},
            "expected": {"tags": {"key": "value", "key2": "value2"}},
            "expected_source": {"tags": "env_var"},
        },
        {
            "env": {"DD_TAGS": "key:value,key2:value2"},
            "code": {"tags": {"k": "v", "k2": "v2"}},
            "expected": {"tags": {"k": "v", "k2": "v2"}},
            "expected_source": {"tags": "code"},
        },
        {
            "env": {"DD_TAGS": "key:value,key2:value2"},
            "code": {"tags": {"k": "v", "k2": "v2"}},
            "rc": {"tracing_tags": ["key1:val2", "key2:val3"]},
            "expected": {"tags": {"key1": "val2", "key2": "val3"}},
            "expected_source": {"tags": "remote_config"},
        },
        {
            "env": {"DD_TRACE_ENABLED": "true"},
            "code": {"_tracing_enabled": True},
            "rc": {"tracing_enabled": "true"},
            "expected": {"_tracing_enabled": True},
            "expected_source": {"_tracing_enabled": "remote_config"},
        },
        {
            "env": {"DD_TRACE_ENABLED": "true"},
            "code": {"_tracing_enabled": True},
            "rc": {"tracing_enabled": "false"},
            "expected": {"_tracing_enabled": False},
            "expected_source": {"_tracing_enabled": "remote_config"},
        },
        {
            "env": {"DD_TRACE_ENABLED": "false"},
            "expected": {"_tracing_enabled": False},
            "expected_source": {"_tracing_enabled": "env_var"},
        },
    ],
)
def test_settings_parametrized(testcase, config, monkeypatch):
    for env_name, env_value in testcase.get("env", {}).items():
        monkeypatch.setenv(env_name, env_value)
        config._reset()

    for code_name, code_value in testcase.get("code", {}).items():
        setattr(config, code_name, code_value)

    rc_items = testcase.get("rc", {})
    if rc_items:
        apm_tracing_rc(_base_rc_config(rc_items))

    for expected_name, expected_value in testcase["expected"].items():
        assert getattr(config, expected_name) == expected_value

    for expected_name, expected_source in testcase.get("expected_source", {}).items():
        assert config._get_source(expected_name) == expected_source


def test_settings_missing_lib_config(config, monkeypatch):
    testcase = {
        "env": {"DD_TRACE_ENABLED": "true"},
        "code": {"_tracing_enabled": True},
        "rc": {},
        "expected": {"_tracing_enabled": True},
        "expected_source": {"_tracing_enabled": "code"},
    }
    for env_name, env_value in testcase.get("env", {}).items():
        monkeypatch.setenv(env_name, env_value)
        config._reset()

    for code_name, code_value in testcase.get("code", {}).items():
        setattr(config, code_name, code_value)

    base_rc_config = _base_rc_config({})

    # Delete "lib_config" from the remote config
    del base_rc_config[1].content["lib_config"]
    assert "lib_config" not in base_rc_config[0].content

    apm_tracing_rc(base_rc_config)

    for expected_name, expected_value in testcase["expected"].items():
        assert getattr(config, expected_name) == expected_value

    for expected_name, expected_source in testcase.get("expected_source", {}).items():
        assert config._get_source(expected_name) == expected_source


def test_config_subscription(config):
    for s in ("_trace_sampling_rules", "_logs_injection", "_trace_http_header_tags"):
        _handler = mock.MagicMock()
        config._subscribe([s], _handler)
        setattr(config, s, "1")
        _handler.assert_called_once_with(config, [s])


def test_remoteconfig_sampling_rules(run_python_code_in_subprocess):
    env = os.environ.copy()
    env.update({"DD_TRACE_SAMPLING_RULES": '[{"sample_rate":0.1, "name":"test"}]'})

    _, err, status, _ = run_python_code_in_subprocess(
        """
from ddtrace import config, tracer
from ddtrace._trace.sampler import DatadogSampler
from tests.internal.test_settings import _base_rc_config, _deleted_rc_config
from ddtrace._trace.product import apm_tracing_rc

# Span is sampled using sampling rules from env var
with tracer.trace("test") as span:
    pass
assert span.get_metric("_dd.rule_psr") == 0.1
assert span.get_tag("_dd.p.dm") == "-3"

<<<<<<< HEAD
apm_tracing_rc(_base_rc_config({"tracing_sampling_rules":[
=======
# Override env var sampling rules with sampling rules from the agent
config._handle_remoteconfig(_base_rc_config({"tracing_sampling_rules":[
>>>>>>> 7451b7ef
        {
            "service": "*",
            "name": "test",
            "resource": "*",
            "provenance": "customer",
            "sample_rate": 0.2,
        }
        ]}))
# Span is sampled using sampling rules from the agent
with tracer.trace("test") as span:
    pass
assert span.get_metric("_dd.rule_psr") == 0.2
assert span.get_tag("_dd.p.dm") == "-11"
<<<<<<< HEAD

apm_tracing_rc(_base_rc_config({}))
with tracer.trace("test") as span:
    pass
assert span.get_metric("_dd.rule_psr") == 0.1

custom_sampler = DatadogSampler(DatadogSampler._parse_rules_from_str('[{"sample_rate":0.3, "name":"test"}]'))
tracer._configure(sampler=custom_sampler)
with tracer.trace("test") as span:
    pass
assert span.get_metric("_dd.rule_psr") == 0.3
assert span.get_tag("_dd.p.dm") == "-3"

apm_tracing_rc(_base_rc_config({"tracing_sampling_rules":[
        {
            "service": "*",
            "name": "test",
            "resource": "*",
            "provenance": "dynamic",
            "sample_rate": 0.4,
        }
        ]}))
with tracer.trace("test") as span:
=======
# Span is sampling using default sampling rate
with tracer.trace("does_not_match_remote_rules") as span:
>>>>>>> 7451b7ef
    pass
assert span.get_tag("_dd.p.dm") == "-0"
assert span.context.sampling_priority == 1

<<<<<<< HEAD
apm_tracing_rc(_base_rc_config({}))
=======
# Agent sampling rules do not contain any sampling rules
config._handle_remoteconfig(_base_rc_config({}))
# Span is sampled using sampling rules from env var
>>>>>>> 7451b7ef
with tracer.trace("test") as span:
    pass
assert span.get_metric("_dd.rule_psr") == 0.1

<<<<<<< HEAD
apm_tracing_rc(_base_rc_config({"tracing_sampling_rules":[
=======
# Agent sampling rules are set to match service, name, and resource
config._handle_remoteconfig(_base_rc_config({"tracing_sampling_rules":[
>>>>>>> 7451b7ef
        {
            "service": "ok",
            "name": "test",
            "resource": "hello",
            "provenance": "customer",
            "sample_rate": 0.4,
        }
        ]}))
# Span is sampled using sampling rules from the agent
with tracer.trace("test", service="ok", resource="hello") as span:
    pass
assert span.get_metric("_dd.rule_psr") == 0.4
assert span.get_tag("_dd.p.dm") == "-11"
<<<<<<< HEAD

apm_tracing_rc(_deleted_rc_config())
=======
# Span is sampling using default sampling rate (does not match new rules)
>>>>>>> 7451b7ef
with tracer.trace("test") as span:
    pass
assert span.get_tag("_dd.p.dm") == "-0"
assert span.context.sampling_priority == 1
        """,
        env=env,
    )
    assert status == 0, err.decode("utf-8")


def test_remoteconfig_global_sample_rate_and_rules(run_python_code_in_subprocess):
    """There is complex logic regarding the interaction between setting new
    sample rates and rules with remote config.
    """
    env = os.environ.copy()
    env.update({"DD_TRACE_SAMPLING_RULES": '[{"sample_rate":0.9, "name":"rules"}, {"sample_rate":0.8}]'})

    out, err, status, _ = run_python_code_in_subprocess(
        """
from ddtrace import config, tracer
from ddtrace._trace.sampler import DatadogSampler
from tests.internal.test_settings import _base_rc_config, _deleted_rc_config
from ddtrace._trace.product import apm_tracing_rc

# Ensure that sampling rule with operation name "rules" is used
with tracer.trace("rules") as span:
    pass
assert span.get_metric("_dd.rule_psr") == 0.9
assert span.get_tag("_dd.p.dm") == "-3"
# Ensure that the global sampling rule is used
with tracer.trace("sample_rate") as span:
    pass
assert span.get_metric("_dd.rule_psr") == 0.8
assert span.get_tag("_dd.p.dm") == "-3"
# Override all sampling rules set via env var with a new rule
apm_tracing_rc(_base_rc_config({"tracing_sampling_rules":[
        {
            "service": "*",
            "name": "rules",
            "resource": "*",
            "provenance": "customer",
            "sample_rate": 0.7,
        }
        ]}))
# Ensure that the sampling rule from the remote config is used
with tracer.trace("rules") as span:
    pass
assert span.get_metric("_dd.rule_psr") == 0.7
assert span.get_tag("_dd.p.dm") == "-11"
# Ensure that the default sampling rate of 0.9 is overwritten by rc
with tracer.trace("sample_rate") as span:
    pass
assert span.get_metric("_dd.rule_psr") is None
assert span.get_tag("_dd.p.dm") == "-0"

# Set a new default sampling rate via rc
apm_tracing_rc(_base_rc_config({"tracing_sampling_rate": 0.2}))
# Ensure that the new default sampling rate is used
with tracer.trace("sample_rate") as span:
    pass
assert span.get_metric("_dd.rule_psr") == 0.2
assert span.get_tag("_dd.p.dm") == "-3"
# Ensure the previous sampling rule with operation name "rules" is not used
with tracer.trace("rules") as span:
    pass
assert span.get_metric("_dd.rule_psr") == 0.2
assert span.get_tag("_dd.p.dm") == "-3"

# Set a new sampling rules via rc
apm_tracing_rc(_base_rc_config({"tracing_sampling_rate": 0.3}))
# Ensure that the new default sampling rate is used
with tracer.trace("sample_rate") as span:
    pass
assert span.get_metric("_dd.rule_psr") == 0.3
assert span.get_tag("_dd.p.dm") == "-3"
# Ensure the previous sampling rule with operation name "rules" is not used
with tracer.trace("rules") as span:
    pass
assert span.get_metric("_dd.rule_psr") == 0.3
assert span.get_tag("_dd.p.dm") == "-3"

# Remove all sampling rules from remote config
apm_tracing_rc(_base_rc_config({}))
# Ensure that the default sampling rate set via env vars is used
with tracer.trace("rules") as span:
    pass
assert span.get_metric("_dd.rule_psr") == 0.9
assert span.get_tag("_dd.p.dm") == "-3"
# Ensure that the sampling rule matching operation names set via env vars is used
with tracer.trace("sample_rate") as span:
    pass
assert span.get_metric("_dd.rule_psr") == 0.8
assert span.get_tag("_dd.p.dm") == "-3"

# Test swtting dynamic and customer sampling rules
apm_tracing_rc(_base_rc_config({"tracing_sampling_rules":[
        {
            "service": "*",
            "name": "rules_dynamic",
            "resource": "*",
            "provenance": "dynamic",
            "sample_rate": 0.1,
        },
        {
            "service": "*",
            "name": "rules_customer",
            "resource": "*",
            "provenance": "customer",
            "sample_rate": 0.6,
        }
        ]}))
# Test sampling rule with dynamic providence
with tracer.trace("rules_dynamic") as span:
    pass
assert span.get_metric("_dd.rule_psr") == 0.1
assert span.get_tag("_dd.p.dm") == "-12"
# Test sampling rule with customer providence
with tracer.trace("rules_customer") as span:
    pass
assert span.get_metric("_dd.rule_psr") == 0.6
assert span.get_tag("_dd.p.dm") == "-11"
# Test span that does not match any sampling rule
with tracer.trace("sample_rate") as span:
    pass
assert span.get_metric("_dd.rule_psr") is None
assert span.get_tag("_dd.p.dm") == "-0"
         """,
        env=env,
    )
    assert status == 0, err.decode("utf-8")


def test_remoteconfig_custom_tags(run_python_code_in_subprocess):
    env = os.environ.copy()
    env.update({"DD_TAGS": "team:apm"})
    out, err, status, _ = run_python_code_in_subprocess(
        """
from ddtrace import config, tracer
from tests.internal.test_settings import _base_rc_config
from ddtrace._trace.product import apm_tracing_rc

with tracer.trace("test") as span:
    pass
assert span.get_tag("team") == "apm"

apm_tracing_rc(_base_rc_config({"tracing_tags": ["team:onboarding"]}))

with tracer.trace("test") as span:
    pass
assert span.get_tag("team") == "onboarding", span._meta

apm_tracing_rc(_base_rc_config({}))
with tracer.trace("test") as span:
    pass
assert span.get_tag("team") == "apm"
        """,
        env=env,
    )
    assert status == 0, f"err={err.decode('utf-8')} out={out.decode('utf-8')}"


def test_remoteconfig_tracing_enabled(run_python_code_in_subprocess):
    env = os.environ.copy()
    env.update({"DD_TRACE_ENABLED": "true"})
    out, err, status, _ = run_python_code_in_subprocess(
        """
from ddtrace import config, tracer
from tests.internal.test_settings import _base_rc_config
from ddtrace._trace.product import apm_tracing_rc

assert tracer.enabled is True

apm_tracing_rc(_base_rc_config({"tracing_enabled": "false"}))

assert tracer.enabled is False

apm_tracing_rc(_base_rc_config({"tracing_enabled": "true"}))

assert tracer.enabled is False
        """,
        env=env,
    )
    assert status == 0, f"err={err.decode('utf-8')} out={out.decode('utf-8')}"


def test_remoteconfig_logs_injection_jsonlogger(run_python_code_in_subprocess):
    out, err, status, _ = run_python_code_in_subprocess(
        """
import logging
from pythonjsonlogger import jsonlogger
from ddtrace import config, tracer
from tests.internal.test_settings import _base_rc_config
from ddtrace._trace.product import apm_tracing_rc
log = logging.getLogger()
log.level = logging.CRITICAL
logHandler = logging.StreamHandler(); logHandler.setFormatter(jsonlogger.JsonFormatter())
log.addHandler(logHandler)
# Enable logs injection
apm_tracing_rc(_base_rc_config({"log_injection_enabled": True}))
with tracer.trace("test") as span:
    print(span.trace_id)
    log.critical("Hello, World!")
# Disable logs injection
apm_tracing_rc(_base_rc_config({"log_injection_enabled": False}))
with tracer.trace("test") as span:
    print(span.trace_id)
    log.critical("Hello, World!")
"""
    )

    assert status == 0, err
    trace_id = "{:032x}".format(int(out.decode("utf-8").strip().split("\n")[0]))
    log_enabled, log_disabled = map(json.loads, err.decode("utf-8").strip().split("\n")[0:2])
    assert log_enabled["dd.trace_id"] == trace_id
    assert "dd.trace_id" not in log_disabled


def test_remoteconfig_header_tags(run_python_code_in_subprocess):
    env = os.environ.copy()
    env.update({"DD_TRACE_HEADER_TAGS": "X-Header-Tag-419:env_set_tag_name"})
    out, err, status, _ = run_python_code_in_subprocess(
        """
from ddtrace import config, tracer
from ddtrace.contrib import trace_utils
from tests.internal.test_settings import _base_rc_config
from ddtrace._trace.product import apm_tracing_rc

with tracer.trace("test") as span:
    trace_utils.set_http_meta(span,
                              config.falcon,  # randomly chosen http integration config
                              request_headers={"X-Header-Tag-420": "foobarbanana", "X-Header-Tag-419": "helloworld"})
assert span.get_tag("header_tag_420") is None
assert span.get_tag("env_set_tag_name") == "helloworld"

config._http._reset()
config._header_tag_name.invalidate()
apm_tracing_rc(_base_rc_config({"tracing_header_tags":
    [{"header": "X-Header-Tag-420", "tag_name":"header_tag_420"}]}))

with tracer.trace("test_rc_override") as span2:
    trace_utils.set_http_meta(span2,
                              config.falcon,  # randomly chosen http integration config
                              request_headers={"X-Header-Tag-420": "foobarbanana", "X-Header-Tag-419": "helloworld"})
assert span2.get_tag("header_tag_420") == "foobarbanana", span2._meta
assert span2.get_tag("env_set_tag_name") is None

config._http._reset()
config._header_tag_name.invalidate()
apm_tracing_rc(_base_rc_config({}))

with tracer.trace("test") as span3:
    trace_utils.set_http_meta(span3,
                              config.falcon,  # randomly chosen http integration config
                              request_headers={"X-Header-Tag-420": "foobarbanana", "X-Header-Tag-419": "helloworld"})
assert span3.get_tag("header_tag_420") is None
assert span3.get_tag("env_set_tag_name") == "helloworld"
        """,
        env=env,
    )
    assert status == 0, f"err={err.decode('utf-8')} out={out.decode('utf-8')}"


def test_config_public_properties_and_methods():
    # Regression test to prevent unexpected changes to public attributes in Config
    # By default most attributes should be private and set via Environment Variables
    from ddtrace.settings._config import Config

    public_attrs = set()
    c = Config()
    # Check for public attributes in Config
    for attr in dir(c):
        if not attr.startswith("_") and not attr.startswith("__"):
            public_attrs.add(attr)
    # Check for public keys in Config._config
    for key in c._config:
        if not key.startswith("_"):
            public_attrs.add(key)

    assert public_attrs == {
        "service",
        "service_mapping",
        "env",
        "tags",
        "version",
    }, public_attrs<|MERGE_RESOLUTION|>--- conflicted
+++ resolved
@@ -4,13 +4,9 @@
 import mock
 import pytest
 
-<<<<<<< HEAD
-from ddtrace._trace.product import apm_tracing_rc
-from ddtrace.settings import Config
-=======
+from ddtrace._trace.product import apm_tracing_rc
 from ddtrace.settings._config import Config
 from tests.utils import remote_config_build_payload as build_payload
->>>>>>> 7451b7ef
 
 
 @pytest.fixture
@@ -267,12 +263,7 @@
 assert span.get_metric("_dd.rule_psr") == 0.1
 assert span.get_tag("_dd.p.dm") == "-3"
 
-<<<<<<< HEAD
 apm_tracing_rc(_base_rc_config({"tracing_sampling_rules":[
-=======
-# Override env var sampling rules with sampling rules from the agent
-config._handle_remoteconfig(_base_rc_config({"tracing_sampling_rules":[
->>>>>>> 7451b7ef
         {
             "service": "*",
             "name": "test",
@@ -286,55 +277,21 @@
     pass
 assert span.get_metric("_dd.rule_psr") == 0.2
 assert span.get_tag("_dd.p.dm") == "-11"
-<<<<<<< HEAD
-
-apm_tracing_rc(_base_rc_config({}))
-with tracer.trace("test") as span:
-    pass
-assert span.get_metric("_dd.rule_psr") == 0.1
-
-custom_sampler = DatadogSampler(DatadogSampler._parse_rules_from_str('[{"sample_rate":0.3, "name":"test"}]'))
-tracer._configure(sampler=custom_sampler)
-with tracer.trace("test") as span:
-    pass
-assert span.get_metric("_dd.rule_psr") == 0.3
-assert span.get_tag("_dd.p.dm") == "-3"
-
-apm_tracing_rc(_base_rc_config({"tracing_sampling_rules":[
-        {
-            "service": "*",
-            "name": "test",
-            "resource": "*",
-            "provenance": "dynamic",
-            "sample_rate": 0.4,
-        }
-        ]}))
-with tracer.trace("test") as span:
-=======
 # Span is sampling using default sampling rate
 with tracer.trace("does_not_match_remote_rules") as span:
->>>>>>> 7451b7ef
     pass
 assert span.get_tag("_dd.p.dm") == "-0"
 assert span.context.sampling_priority == 1
 
-<<<<<<< HEAD
+# Agent sampling rules do not contain any sampling rules
 apm_tracing_rc(_base_rc_config({}))
-=======
-# Agent sampling rules do not contain any sampling rules
-config._handle_remoteconfig(_base_rc_config({}))
 # Span is sampled using sampling rules from env var
->>>>>>> 7451b7ef
 with tracer.trace("test") as span:
     pass
 assert span.get_metric("_dd.rule_psr") == 0.1
 
-<<<<<<< HEAD
+# Agent sampling rules are set to match service, name, and resource
 apm_tracing_rc(_base_rc_config({"tracing_sampling_rules":[
-=======
-# Agent sampling rules are set to match service, name, and resource
-config._handle_remoteconfig(_base_rc_config({"tracing_sampling_rules":[
->>>>>>> 7451b7ef
         {
             "service": "ok",
             "name": "test",
@@ -348,12 +305,7 @@
     pass
 assert span.get_metric("_dd.rule_psr") == 0.4
 assert span.get_tag("_dd.p.dm") == "-11"
-<<<<<<< HEAD
-
-apm_tracing_rc(_deleted_rc_config())
-=======
 # Span is sampling using default sampling rate (does not match new rules)
->>>>>>> 7451b7ef
 with tracer.trace("test") as span:
     pass
 assert span.get_tag("_dd.p.dm") == "-0"
