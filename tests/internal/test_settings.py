import json
import os

import mock
import pytest

from ddtrace.settings import Config


@pytest.fixture
def config():
    yield Config()


def _base_rc_config(cfg):
<<<<<<< HEAD
    lib_config = {
        "tracing_sampling_rate": None,
        "log_injection_enabled": None,
        "tracing_header_tags": None,
        "tracing_tags": None,
        "tracing_enabled": None,
        "data_streams_enabled": None,
    }
    lib_config.update(cfg)

=======
>>>>>>> 490ec089
    return {
        "metadata": [],
        "config": [
            {
                "action": "enable",
                "service_target": {"service": None, "env": None},
                "lib_config": cfg,
            }
        ],
    }


def _deleted_rc_config():
    return {
        "metadata": [],
        "config": [False],
    }


@pytest.mark.parametrize(
    "testcase",
    [
        {
            "expected": {
                "_trace_sample_rate": 1.0,
                "logs_injection": False,
                "trace_http_header_tags": {},
            },
            "expected_source": {
                "_trace_sample_rate": "default",
                "logs_injection": "default",
                "trace_http_header_tags": "default",
            },
        },
        {
            "env": {"DD_TRACE_SAMPLE_RATE": "0.9"},
            "expected": {"_trace_sample_rate": 0.9},
            "expected_source": {"_trace_sample_rate": "env_var"},
        },
        {
            "env": {"DD_TRACE_SAMPLE_RATE": "0.9"},
            "code": {"_trace_sample_rate": 0.8},
            "expected": {"_trace_sample_rate": 0.8},
            "expected_source": {"_trace_sample_rate": "code"},
        },
        {
            "env": {"DD_TRACE_SAMPLE_RATE": "0.9"},
            "code": {"_trace_sample_rate": 0.8},
            "rc": {"tracing_sampling_rate": 0.7},
            "expected": {"_trace_sample_rate": 0.7},
            "expected_source": {"_trace_sample_rate": "remote_config"},
        },
        {
            "env": {"DD_LOGS_INJECTION": "true"},
            "expected": {"logs_injection": True},
            "expected_source": {"logs_injection": "env_var"},
        },
        {
            "env": {"DD_LOGS_INJECTION": "true"},
            "code": {"logs_injection": False},
            "expected": {"logs_injection": False},
            "expected_source": {"logs_injection": "code"},
        },
        {
            "env": {"DD_TRACE_HEADER_TAGS": "X-Header-Tag-1:header_tag_1,X-Header-Tag-2:header_tag_2"},
            "expected": {
                "trace_http_header_tags": {"X-Header-Tag-1": "header_tag_1", "X-Header-Tag-2": "header_tag_2"}
            },
            "expected_source": {"trace_http_header_tags": "env_var"},
        },
        {
            "env": {"DD_TRACE_HEADER_TAGS": "X-Header-Tag-1:header_tag_1,X-Header-Tag-2:header_tag_2"},
            "code": {"trace_http_header_tags": {"header": "value"}},
            "expected": {"trace_http_header_tags": {"header": "value"}},
            "expected_source": {"trace_http_header_tags": "code"},
        },
        {
            "env": {"DD_TAGS": "key:value,key2:value2"},
            "expected": {"tags": {"key": "value", "key2": "value2"}},
            "expected_source": {"tags": "env_var"},
        },
        {
            "env": {"DD_TAGS": "key:value,key2:value2"},
            "code": {"tags": {"k": "v", "k2": "v2"}},
            "expected": {"tags": {"k": "v", "k2": "v2"}},
            "expected_source": {"tags": "code"},
        },
        {
            "env": {"DD_TAGS": "key:value,key2:value2"},
            "code": {"tags": {"k": "v", "k2": "v2"}},
            "rc": {"tracing_tags": ["key1:val2", "key2:val3"]},
            "expected": {"tags": {"key1": "val2", "key2": "val3"}},
            "expected_source": {"tags": "remote_config"},
        },
        {
            "env": {"DD_TRACE_ENABLED": "true"},
            "code": {"_tracing_enabled": True},
            "rc": {"tracing_enabled": "true"},
            "expected": {"_tracing_enabled": True},
            "expected_source": {"_tracing_enabled": "remote_config"},
        },
        {
            "env": {"DD_TRACE_ENABLED": "true"},
            "code": {"_tracing_enabled": True},
            "rc": {"tracing_enabled": "false"},
            "expected": {"_tracing_enabled": False},
            "expected_source": {"_tracing_enabled": "remote_config"},
        },
        {
            "env": {"DD_TRACE_ENABLED": "false"},
            "expected": {"_tracing_enabled": False},
            "expected_source": {"_tracing_enabled": "env_var"},
        },
    ],
)
def test_settings_asdf(testcase, config, monkeypatch):
    for env_name, env_value in testcase.get("env", {}).items():
        monkeypatch.setenv(env_name, env_value)
        config._reset()

    for code_name, code_value in testcase.get("code", {}).items():
        setattr(config, code_name, code_value)

    rc_items = testcase.get("rc", {})
    if rc_items:
        config._handle_remoteconfig(_base_rc_config(rc_items), None)

    for expected_name, expected_value in testcase["expected"].items():
        assert getattr(config, expected_name) == expected_value

    for expected_name, expected_source in testcase.get("expected_source", {}).items():
        assert config._get_source(expected_name) == expected_source


def test_config_subscription(config):
    for s in ("_trace_sample_rate", "logs_injection", "trace_http_header_tags"):
        _handler = mock.MagicMock()
        config._subscribe([s], _handler)
        setattr(config, s, "1")
        _handler.assert_called_once_with(config, [s])


def test_remoteconfig_sampling_rate_user(run_python_code_in_subprocess):
    env = os.environ.copy()
    env.update({"DD_TRACE_SAMPLE_RATE": "0.1"})
    out, err, status, _ = run_python_code_in_subprocess(
        """
from ddtrace import config, tracer
from ddtrace.sampler import DatadogSampler
from tests.internal.test_settings import _base_rc_config, _deleted_rc_config

with tracer.trace("test") as span:
    pass
assert span.get_metric("_dd.rule_psr") == 0.1

config._handle_remoteconfig(_base_rc_config({"tracing_sampling_rate": 0.2}))
with tracer.trace("test") as span:
    pass
assert span.get_metric("_dd.rule_psr") == 0.2

config._handle_remoteconfig(_base_rc_config({}))
with tracer.trace("test") as span:
    pass
assert span.get_metric("_dd.rule_psr") == 0.1

custom_sampler = DatadogSampler(default_sample_rate=0.3)
tracer.configure(sampler=custom_sampler)
with tracer.trace("test") as span:
    pass
assert span.get_metric("_dd.rule_psr") == 0.3

config._handle_remoteconfig(_base_rc_config({"tracing_sampling_rate": 0.4}))
with tracer.trace("test") as span:
    pass
assert span.get_metric("_dd.rule_psr") == 0.4

config._handle_remoteconfig(_base_rc_config({}))
with tracer.trace("test") as span:
    pass
assert span.get_metric("_dd.rule_psr") == 0.3

config._handle_remoteconfig(_base_rc_config({"tracing_sampling_rate": 0.4}))
with tracer.trace("test") as span:
    pass
assert span.get_metric("_dd.rule_psr") == 0.4

config._handle_remoteconfig(_deleted_rc_config())
with tracer.trace("test") as span:
    pass
assert span.get_metric("_dd.rule_psr") == 0.3
        """,
        env=env,
    )
    assert status == 0, err.decode("utf-8")


def test_remoteconfig_custom_tags(run_python_code_in_subprocess):
    env = os.environ.copy()
    env.update({"DD_TAGS": "team:apm"})
    out, err, status, _ = run_python_code_in_subprocess(
        """
from ddtrace import config, tracer
from tests.internal.test_settings import _base_rc_config

with tracer.trace("test") as span:
    pass
assert span.get_tag("team") == "apm"

config._handle_remoteconfig(_base_rc_config({"tracing_tags": ["team:onboarding"]}))

with tracer.trace("test") as span:
    pass
assert span.get_tag("team") == "onboarding", span._meta

config._handle_remoteconfig(_base_rc_config({}))
with tracer.trace("test") as span:
    pass
assert span.get_tag("team") == "apm"
        """,
        env=env,
    )
    assert status == 0, f"err={err.decode('utf-8')} out={out.decode('utf-8')}"


<<<<<<< HEAD
def test_remoteconfig_tracing_enabled(run_python_code_in_subprocess):
    env = os.environ.copy()
    env.update({"DD_TRACE_ENABLED": "true"})
    out, err, status, _ = run_python_code_in_subprocess(
        """
from ddtrace import config, tracer
from tests.internal.test_settings import _base_rc_config

assert tracer.enabled is True

config._handle_remoteconfig(_base_rc_config({"tracing_enabled": "false"}))

assert tracer.enabled is False

config._handle_remoteconfig(_base_rc_config({"tracing_enabled": "true"}))

assert tracer.enabled is False
        """,
        env=env,
    )
    assert status == 0, f"err={err.decode('utf-8')} out={out.decode('utf-8')}"
=======
def test_remoteconfig_logs_injection_jsonlogger(run_python_code_in_subprocess):
    out, err, status, _ = run_python_code_in_subprocess(
        """
import logging
from pythonjsonlogger import jsonlogger
from ddtrace import config, tracer
from tests.internal.test_settings import _base_rc_config
log = logging.getLogger()
log.level = logging.CRITICAL
logHandler = logging.StreamHandler(); logHandler.setFormatter(jsonlogger.JsonFormatter())
log.addHandler(logHandler)
config._128_bit_trace_id_logging_enabled = True
# Enable logs injection
config._handle_remoteconfig(_base_rc_config({"log_injection_enabled": True}))
with tracer.trace("test") as span:
    print(span.trace_id)
    log.critical("Hello, World!")
# Disable logs injection
config._handle_remoteconfig(_base_rc_config({"log_injection_enabled": False}))
with tracer.trace("test") as span:
    print(span.trace_id)
    log.critical("Hello, World!")
"""
    )

    assert status == 0, err
    trace_id = out.decode("utf-8").strip().split("\n")[0]
    log_enabled, log_disabled = map(json.loads, err.decode("utf-8").strip().split("\n")[0:2])
    assert log_enabled["dd.trace_id"] == trace_id
    assert "dd.trace_id" not in log_disabled
>>>>>>> 490ec089
<|MERGE_RESOLUTION|>--- conflicted
+++ resolved
@@ -13,19 +13,6 @@
 
 
 def _base_rc_config(cfg):
-<<<<<<< HEAD
-    lib_config = {
-        "tracing_sampling_rate": None,
-        "log_injection_enabled": None,
-        "tracing_header_tags": None,
-        "tracing_tags": None,
-        "tracing_enabled": None,
-        "data_streams_enabled": None,
-    }
-    lib_config.update(cfg)
-
-=======
->>>>>>> 490ec089
     return {
         "metadata": [],
         "config": [
@@ -250,7 +237,6 @@
     assert status == 0, f"err={err.decode('utf-8')} out={out.decode('utf-8')}"
 
 
-<<<<<<< HEAD
 def test_remoteconfig_tracing_enabled(run_python_code_in_subprocess):
     env = os.environ.copy()
     env.update({"DD_TRACE_ENABLED": "true"})
@@ -272,7 +258,8 @@
         env=env,
     )
     assert status == 0, f"err={err.decode('utf-8')} out={out.decode('utf-8')}"
-=======
+
+
 def test_remoteconfig_logs_injection_jsonlogger(run_python_code_in_subprocess):
     out, err, status, _ = run_python_code_in_subprocess(
         """
@@ -302,5 +289,4 @@
     trace_id = out.decode("utf-8").strip().split("\n")[0]
     log_enabled, log_disabled = map(json.loads, err.decode("utf-8").strip().split("\n")[0:2])
     assert log_enabled["dd.trace_id"] == trace_id
-    assert "dd.trace_id" not in log_disabled
->>>>>>> 490ec089
+    assert "dd.trace_id" not in log_disabled