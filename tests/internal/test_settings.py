import json
import os
from typing import Sequence

import mock
import pytest

from ddtrace._trace.product import _on_global_config_update
from ddtrace._trace.product import apm_tracing_rc
from ddtrace.internal.remoteconfig import Payload
from ddtrace.settings._config import Config
from tests.utils import remote_config_build_payload as build_payload


@pytest.fixture
def config():
    import ddtrace

    original_config = ddtrace.config
    ddtrace.config = Config()
    yield ddtrace.config
    # Reset the config to its original state
    ddtrace.config = original_config


def _base_rc_config(cfg):
    return [
        build_payload(
            "APM_TRACING",
            # this flare data can often come in and we want to make sure we're pulling the
            # actual lib_config data out correctly regardless
            {
                "internal_order": [
                    "flare-log-level.trace",
                    "flare-log-level.debug",
                    "flare-log-level.info",
                    "flare-log-level.warn",
                    "flare-log-level.error",
                    "flare-log-level.critical",
                    "flare-log-level.off",
                ],
                "order": [],
            },
            "config",
        ),
        build_payload(
            "APM_TRACING",
            {
                "action": "enable",
                "service_target": {"service": None, "env": None},
                "lib_config": cfg,
            },
            "config",
            sha_hash="1234",
        ),
    ]


def _deleted_rc_config():
    return [build_payload("APM_TRACING", None, "config", sha_hash="1234")]


def call_apm_tracing_rc(payloads: Sequence[Payload], g_config):
    for payload in payloads:
        if payload.content is None:
            continue
        if (lib_config := payload.content.get("lib_config")) is not None:
            apm_tracing_rc(lib_config, g_config)


@pytest.mark.parametrize(
    "testcase",
    [
        {
            "expected": {
                "_trace_sampling_rules": "",
                "_logs_injection": True,
                "_trace_http_header_tags": {},
            },
            "expected_source": {
                "_trace_sampling_rules": "default",
                "_logs_injection": "default",
                "_trace_http_header_tags": "default",
            },
        },
        {
            "env": {"DD_TRACE_SAMPLING_RULES": '[{"sample_rate":0.91}]'},
            "expected": {"_trace_sampling_rules": '[{"sample_rate":0.91}]'},
            "expected_source": {"_trace_sampling_rules": "env_var"},
        },
        {
            "env": {"DD_TRACE_SAMPLING_RULES": '[{"sample_rate":0.92}]'},
            "code": {"_trace_sampling_rules": '[{"sample_rate":0.82}]'},
            "expected": {"_trace_sampling_rules": '[{"sample_rate":0.82}]'},
            "expected_source": {"_trace_sampling_rules": "code"},
        },
        {
            "env": {"DD_TRACE_SAMPLING_RULES": '[{"sample_rate":0.93}]'},
            "code": {"_trace_sampling_rules": '[{"sample_rate":0.83}]'},
            "rc": {
                "tracing_sampling_rules": [
                    {
                        "sample_rate": "0.73",
                        "service": "*",
                        "name": "*",
                        "resource": "*",
                        "tags": [],
                        "provenance": "customer",
                    }
                ]
            },
            "expected": {
                "_trace_sampling_rules": '[{"sample_rate": "0.73", "service": "*", "name": "*", '
                '"resource": "*", "tags": {}, "provenance": "customer"}]',
            },
            "expected_source": {"_trace_sampling_rules": "remote_config"},
        },
        {
            "env": {"DD_LOGS_INJECTION": "false"},
            "expected": {"_logs_injection": False},
            "expected_source": {"_logs_injection": "env_var"},
        },
        {
            "env": {"DD_LOGS_INJECTION": "true"},
            "code": {"_logs_injection": "false"},
            "expected": {"_logs_injection": "false"},
            "expected_source": {"_logs_injection": "code"},
        },
        {
            "env": {"DD_TRACE_HEADER_TAGS": "X-Header-Tag-1:header_tag_1,X-Header-Tag-2:header_tag_2"},
            "expected": {
                "_trace_http_header_tags": {"X-Header-Tag-1": "header_tag_1", "X-Header-Tag-2": "header_tag_2"}
            },
            "expected_source": {"_trace_http_header_tags": "env_var"},
        },
        {
            "env": {"DD_TRACE_HEADER_TAGS": "X-Header-Tag-1:header_tag_1,X-Header-Tag-2:header_tag_2"},
            "code": {"_trace_http_header_tags": {"header": "value"}},
            "expected": {"_trace_http_header_tags": {"header": "value"}},
            "expected_source": {"_trace_http_header_tags": "code"},
        },
        {
            "env": {"DD_TRACE_HEADER_TAGS": "X-Header-Tag-1,X-Header-Tag-2,X-Header-Tag-3:specific_tag3"},
            "expected": {
                "_trace_http_header_tags": {
                    "X-Header-Tag-1": "",
                    "X-Header-Tag-2": "",
                    "X-Header-Tag-3": "specific_tag3",
                }
            },
            "expected_source": {"_trace_http_header_tags": "env_var"},
        },
        {
            "env": {"DD_TRACE_HEADER_TAGS": "X-Header-Tag-1:header_tag_1,X-Header-Tag-2:header_tag_2"},
            "rc": {
                "tracing_header_tags": [
                    {"header": "X-Header-Tag-69", "tag_name": "header_tag_69"},
                    {"header": "X-Header-Tag-70", "tag_name": ""},
                ]
            },
            "code": {"_trace_http_header_tags": {"header": "value"}},
            "expected": {
                "_trace_http_header_tags": {
                    "X-Header-Tag-69": "header_tag_69",
                    "X-Header-Tag-70": "",
                }
            },
            "expected_source": {"_trace_http_header_tags": "remote_config"},
        },
        {
            "env": {"DD_TAGS": "key:value,key2:value2"},
            "expected": {"tags": {"key": "value", "key2": "value2"}},
            "expected_source": {"tags": "env_var"},
        },
        {
            "env": {"DD_TAGS": "key:value,key2:value2"},
            "code": {"tags": {"k": "v", "k2": "v2"}},
            "expected": {"tags": {"k": "v", "k2": "v2"}},
            "expected_source": {"tags": "code"},
        },
        {
            "env": {"DD_TAGS": "key:value,key2:value2"},
            "code": {"tags": {"k": "v", "k2": "v2"}},
            "rc": {"tracing_tags": ["key1:val2", "key2:val3"]},
            "expected": {"tags": {"key1": "val2", "key2": "val3"}},
            "expected_source": {"tags": "remote_config"},
        },
        {
            "env": {"DD_TRACE_ENABLED": "true"},
            "code": {"_tracing_enabled": True},
            "rc": {"tracing_enabled": "true"},
            "expected": {"_tracing_enabled": True},
            "expected_source": {"_tracing_enabled": "remote_config"},
        },
        {
            "env": {"DD_TRACE_ENABLED": "true"},
            "code": {"_tracing_enabled": True},
            "rc": {"tracing_enabled": "false"},
            "expected": {"_tracing_enabled": False},
            "expected_source": {"_tracing_enabled": "remote_config"},
        },
        {
            "env": {"DD_TRACE_ENABLED": "false"},
            "expected": {"_tracing_enabled": False},
            "expected_source": {"_tracing_enabled": "env_var"},
        },
    ],
)
def test_settings_parametrized(testcase, config, monkeypatch):
    for env_name, env_value in testcase.get("env", {}).items():
        monkeypatch.setenv(env_name, env_value)
        config._reset()

    expected_name = list(testcase["expected"].keys())[0]
    config._subscribe([expected_name], _on_global_config_update)

    for code_name, code_value in testcase.get("code", {}).items():
        setattr(config, code_name, code_value)

    rc_items = testcase.get("rc", {})
    if rc_items:
        call_apm_tracing_rc(_base_rc_config(rc_items), config)

    for expected_name, expected_value in testcase["expected"].items():
        assert getattr(config, expected_name) == expected_value

    for expected_name, expected_source in testcase.get("expected_source", {}).items():
        assert config._get_source(expected_name) == expected_source


def test_settings_missing_lib_config(config, monkeypatch):
    testcase = {
        "env": {"DD_TRACE_ENABLED": "true"},
        "code": {"_tracing_enabled": True},
        "rc": {},
        "expected": {"_tracing_enabled": True},
        "expected_source": {"_tracing_enabled": "code"},
    }
    for env_name, env_value in testcase.get("env", {}).items():
        monkeypatch.setenv(env_name, env_value)
        config._reset()

    for code_name, code_value in testcase.get("code", {}).items():
        setattr(config, code_name, code_value)

    base_rc_config = _base_rc_config({})

    # Delete "lib_config" from the remote config
    del base_rc_config[1].content["lib_config"]
    assert "lib_config" not in base_rc_config[0].content

    call_apm_tracing_rc(base_rc_config, config)

    for expected_name, expected_value in testcase["expected"].items():
        assert getattr(config, expected_name) == expected_value

    for expected_name, expected_source in testcase.get("expected_source", {}).items():
        assert config._get_source(expected_name) == expected_source


def test_config_subscription(config):
    for s in ("_trace_sampling_rules", "_logs_injection", "_trace_http_header_tags"):
        _handler = mock.MagicMock()
        config._subscribe([s], _handler)
        setattr(config, s, "1")
        _handler.assert_called_once_with(config, [s])


def test_remoteconfig_sampling_rules(ddtrace_run_python_code_in_subprocess):
    env = os.environ.copy()
    env.update({"DD_TRACE_SAMPLING_RULES": '[{"sample_rate":0.1, "name":"test"}]'})

    _, err, status, _ = ddtrace_run_python_code_in_subprocess(
        """
from ddtrace import config, tracer
from ddtrace._trace.sampler import DatadogSampler
from tests.internal.test_settings import _base_rc_config, _deleted_rc_config, call_apm_tracing_rc

# Span is sampled using sampling rules from env var
with tracer.trace("test") as span:
    pass
assert span.get_metric("_dd.rule_psr") == 0.1
assert span.get_tag("_dd.p.dm") == "-3"

call_apm_tracing_rc(_base_rc_config({"tracing_sampling_rules":[
        {
            "service": "*",
            "name": "test",
            "resource": "*",
            "provenance": "customer",
            "sample_rate": 0.2,
        }
        ]}), config)
# Span is sampled using sampling rules from the agent
with tracer.trace("test") as span:
    pass
assert span.get_metric("_dd.rule_psr") == 0.2
assert span.get_tag("_dd.p.dm") == "-11"
# Span is sampling using default sampling rate
with tracer.trace("does_not_match_remote_rules") as span:
    pass
assert span.get_tag("_dd.p.dm") == "-0"
assert span.context.sampling_priority == 1

# Agent sampling rules do not contain any sampling rules
call_apm_tracing_rc(_base_rc_config({}), config)
# Span is sampled using sampling rules from env var
with tracer.trace("test") as span:
    pass
assert span.get_metric("_dd.rule_psr") == 0.1

# Agent sampling rules are set to match service, name, and resource
call_apm_tracing_rc(_base_rc_config({"tracing_sampling_rules":[
        {
            "service": "ok",
            "name": "test",
            "resource": "hello",
            "provenance": "customer",
            "sample_rate": 0.4,
        }
        ]}), config)
# Span is sampled using sampling rules from the agent
with tracer.trace("test", service="ok", resource="hello") as span:
    pass
assert span.get_metric("_dd.rule_psr") == 0.4
assert span.get_tag("_dd.p.dm") == "-11"
# Span is sampling using default sampling rate (does not match new rules)
with tracer.trace("test") as span:
    pass
assert span.get_tag("_dd.p.dm") == "-0"
assert span.context.sampling_priority == 1
        """,
        env=env,
    )
    assert status == 0, err.decode("utf-8")


def test_remoteconfig_global_sample_rate_and_rules(ddtrace_run_python_code_in_subprocess):
    """There is complex logic regarding the interaction between setting new
    sample rates and rules with remote config.
    """
    env = os.environ.copy()
    env.update({"DD_TRACE_SAMPLING_RULES": '[{"sample_rate":0.9, "name":"rules"}, {"sample_rate":0.8}]'})

    out, err, status, _ = ddtrace_run_python_code_in_subprocess(
        """
from ddtrace import config, tracer
from ddtrace._trace.sampler import DatadogSampler
from tests.internal.test_settings import _base_rc_config, _deleted_rc_config, call_apm_tracing_rc

# Ensure that sampling rule with operation name "rules" is used
with tracer.trace("rules") as span:
    pass
assert span.get_metric("_dd.rule_psr") == 0.9
assert span.get_tag("_dd.p.dm") == "-3"
# Ensure that the global sampling rule is used
with tracer.trace("sample_rate") as span:
    pass
assert span.get_metric("_dd.rule_psr") == 0.8
assert span.get_tag("_dd.p.dm") == "-3"
# Override all sampling rules set via env var with a new rule
call_apm_tracing_rc(_base_rc_config({"tracing_sampling_rules":[
        {
            "service": "*",
            "name": "rules",
            "resource": "*",
            "provenance": "customer",
            "sample_rate": 0.7,
        }
        ]}), config)
# Ensure that the sampling rule from the remote config is used
with tracer.trace("rules") as span:
    pass
assert span.get_metric("_dd.rule_psr") == 0.7
assert span.get_tag("_dd.p.dm") == "-11"
# Ensure that the default sampling rate of 0.9 is overwritten by rc
with tracer.trace("sample_rate") as span:
    pass
assert span.get_metric("_dd.rule_psr") is None
assert span.get_tag("_dd.p.dm") == "-0"

# Set a new default sampling rate via rc
call_apm_tracing_rc(_base_rc_config({"tracing_sampling_rate": 0.2}), config)
# Ensure that the new default sampling rate is used
with tracer.trace("sample_rate") as span:
    pass
assert span.get_metric("_dd.rule_psr") == 0.2
assert span.get_tag("_dd.p.dm") == "-3"
# Ensure the previous sampling rule with operation name "rules" is not used
with tracer.trace("rules") as span:
    pass
assert span.get_metric("_dd.rule_psr") == 0.2
assert span.get_tag("_dd.p.dm") == "-3"

# Set a new sampling rules via rc
call_apm_tracing_rc(_base_rc_config({"tracing_sampling_rate": 0.3}), config)
# Ensure that the new default sampling rate is used
with tracer.trace("sample_rate") as span:
    pass
assert span.get_metric("_dd.rule_psr") == 0.3
assert span.get_tag("_dd.p.dm") == "-3"
# Ensure the previous sampling rule with operation name "rules" is not used
with tracer.trace("rules") as span:
    pass
assert span.get_metric("_dd.rule_psr") == 0.3
assert span.get_tag("_dd.p.dm") == "-3"

# Remove all sampling rules from remote config
call_apm_tracing_rc(_base_rc_config({}), config)
# Ensure that the default sampling rate set via env vars is used
with tracer.trace("rules") as span:
    pass
assert span.get_metric("_dd.rule_psr") == 0.9
assert span.get_tag("_dd.p.dm") == "-3"
# Ensure that the sampling rule matching operation names set via env vars is used
with tracer.trace("sample_rate") as span:
    pass
assert span.get_metric("_dd.rule_psr") == 0.8
assert span.get_tag("_dd.p.dm") == "-3"

# Test swtting dynamic and customer sampling rules
call_apm_tracing_rc(_base_rc_config({"tracing_sampling_rules":[
        {
            "service": "*",
            "name": "rules_dynamic",
            "resource": "*",
            "provenance": "dynamic",
            "sample_rate": 0.1,
        },
        {
            "service": "*",
            "name": "rules_customer",
            "resource": "*",
            "provenance": "customer",
            "sample_rate": 0.6,
        }
        ]}), config)
# Test sampling rule with dynamic providence
with tracer.trace("rules_dynamic") as span:
    pass
assert span.get_metric("_dd.rule_psr") == 0.1
assert span.get_tag("_dd.p.dm") == "-12"
# Test sampling rule with customer providence
with tracer.trace("rules_customer") as span:
    pass
assert span.get_metric("_dd.rule_psr") == 0.6
assert span.get_tag("_dd.p.dm") == "-11"
# Test span that does not match any sampling rule
with tracer.trace("sample_rate") as span:
    pass
assert span.get_metric("_dd.rule_psr") is None
assert span.get_tag("_dd.p.dm") == "-0"
         """,
        env=env,
    )
    assert status == 0, err.decode("utf-8")


def test_remoteconfig_custom_tags(ddtrace_run_python_code_in_subprocess):
    env = os.environ.copy()
    env.update({"DD_TAGS": "team:apm"})
    out, err, status, _ = ddtrace_run_python_code_in_subprocess(
        """
from ddtrace import config, tracer
from tests.internal.test_settings import _base_rc_config, call_apm_tracing_rc

with tracer.trace("test") as span:
    pass
assert span.get_tag("team") == "apm"

call_apm_tracing_rc(_base_rc_config({"tracing_tags": ["team:onboarding"]}), config)

with tracer.trace("test") as span:
    pass
assert span.get_tag("team") == "onboarding", span._meta

call_apm_tracing_rc(_base_rc_config({}), config)
with tracer.trace("test") as span:
    pass
assert span.get_tag("team") == "apm"
        """,
        env=env,
    )
    assert status == 0, f"err={err.decode('utf-8')} out={out.decode('utf-8')}"


def test_remoteconfig_tracing_enabled(ddtrace_run_python_code_in_subprocess):
    env = os.environ.copy()
    env.update({"DD_TRACE_ENABLED": "true"})
    out, err, status, _ = ddtrace_run_python_code_in_subprocess(
        """
from ddtrace import config, tracer
from tests.internal.test_settings import _base_rc_config, call_apm_tracing_rc

assert tracer.enabled is True

call_apm_tracing_rc(_base_rc_config({"tracing_enabled": "false"}), config)

assert tracer.enabled is False

call_apm_tracing_rc(_base_rc_config({"tracing_enabled": "true"}), config)

assert tracer.enabled is False
        """,
        env=env,
    )
    assert status == 0, f"err={err.decode('utf-8')} out={out.decode('utf-8')}"


def test_remoteconfig_logs_injection_jsonlogger(ddtrace_run_python_code_in_subprocess):
    out, err, status, _ = ddtrace_run_python_code_in_subprocess(
        """
import logging
from pythonjsonlogger import jsonlogger
from ddtrace import config, tracer
from tests.internal.test_settings import _base_rc_config, call_apm_tracing_rc

log = logging.getLogger()
log.level = logging.CRITICAL
logHandler = logging.StreamHandler(); logHandler.setFormatter(jsonlogger.JsonFormatter())
log.addHandler(logHandler)
# Enable logs injection
call_apm_tracing_rc(_base_rc_config({"log_injection_enabled": True}), config)
with tracer.trace("test") as span:
    print(span.trace_id)
    log.critical("Hello, World!")
# Disable logs injection
call_apm_tracing_rc(_base_rc_config({"log_injection_enabled": False}), config)
with tracer.trace("test") as span:
    print(span.trace_id)
    log.critical("Hello, World!")
"""
    )

    assert status == 0, err
    trace_id = "{:032x}".format(int(out.decode("utf-8").strip().split("\n")[0]))
    log_enabled, log_disabled = map(json.loads, err.decode("utf-8").strip().split("\n")[0:2])
    assert log_enabled["dd.trace_id"] == trace_id
    assert "dd.trace_id" not in log_disabled


def test_remoteconfig_logs_injection_std_logger(ddtrace_run_python_code_in_subprocess):
    out, err, status, _ = ddtrace_run_python_code_in_subprocess(
        """
import logging
from ddtrace import config, tracer
from ddtrace._logger import DD_LOG_FORMAT
from tests.internal.test_settings import _base_rc_config, call_apm_tracing_rc

logging.basicConfig(format=DD_LOG_FORMAT, level=logging.CRITICAL)
log = logging.getLogger()
# Enable logs injection
call_apm_tracing_rc(_base_rc_config({"log_injection_enabled": True}), config)
# Generate a new log
log.critical("Hello, World!")
# Disable logs injection
call_apm_tracing_rc(_base_rc_config({"log_injection_enabled": False}), config)
# Unset the DD_LOG_FORMAT formatter
for handler in logging.root.handlers:
    handler.setFormatter(logging.Formatter())
# Generate a new log
log.critical("Hi Friend!")
"""
    )

    assert status == 0, err
    err_str = err.decode("utf-8").splitlines()
    assert len(err_str) == 2, err_str
    for val in ("dd.service=", "dd.env=", "dd.version=", "dd.trace_id=", "dd.span_id="):
        assert val in err_str[0], f"log injection should be enabled here: {val} is in {err_str[0]}"
        assert val not in err_str[1], f"log injection should NOT be enabled: {val} is not in {err_str[1]}"


def test_remoteconfig_header_tags(ddtrace_run_python_code_in_subprocess):
    env = os.environ.copy()
    env.update({"DD_TRACE_HEADER_TAGS": "X-Header-Tag-419:env_set_tag_name"})
    out, err, status, _ = ddtrace_run_python_code_in_subprocess(
        """
from ddtrace import config, tracer
from ddtrace.contrib import trace_utils
from tests.internal.test_settings import _base_rc_config, call_apm_tracing_rc

with tracer.trace("test") as span:
    trace_utils.set_http_meta(span,
                              config.falcon,  # randomly chosen http integration config
                              request_headers={"X-Header-Tag-420": "foobarbanana", "X-Header-Tag-419": "helloworld"})
assert span.get_tag("header_tag_420") is None
assert span.get_tag("env_set_tag_name") == "helloworld"

config._http._reset()
config._header_tag_name.invalidate()
call_apm_tracing_rc(_base_rc_config({"tracing_header_tags":
    [{"header": "X-Header-Tag-420", "tag_name":"header_tag_420"}]}), config)

with tracer.trace("test_rc_override") as span2:
    trace_utils.set_http_meta(span2,
                              config.falcon,  # randomly chosen http integration config
                              request_headers={"X-Header-Tag-420": "foobarbanana", "X-Header-Tag-419": "helloworld"})
assert span2.get_tag("header_tag_420") == "foobarbanana", span2._meta
assert span2.get_tag("env_set_tag_name") is None

config._http._reset()
config._header_tag_name.invalidate()
call_apm_tracing_rc(_base_rc_config({}), config)

with tracer.trace("test") as span3:
    trace_utils.set_http_meta(span3,
                              config.falcon,  # randomly chosen http integration config
                              request_headers={"X-Header-Tag-420": "foobarbanana", "X-Header-Tag-419": "helloworld"})
assert span3.get_tag("header_tag_420") is None
assert span3.get_tag("env_set_tag_name") == "helloworld"
        """,
        env=env,
    )
    assert status == 0, f"err={err.decode('utf-8')} out={out.decode('utf-8')}"


def test_config_public_properties_and_methods():
    # Regression test to prevent unexpected changes to public attributes in Config
    # By default most attributes should be private and set via Environment Variables
    from ddtrace.settings._config import Config

    public_attrs = set()
    c = Config()
    # Check for public attributes in Config
    for attr in dir(c):
        if not attr.startswith("_") and not attr.startswith("__"):
            public_attrs.add(attr)
    # Check for public keys in Config._config
    for key in c._config:
        if not key.startswith("_"):
            public_attrs.add(key)

    assert public_attrs == {
        "service",
        "service_mapping",
        "env",
        "tags",
        "version",
    }, public_attrs


@pytest.mark.subprocess()
def test_subscription_handler_called_once_for_duplicate_values():
    """This test ensures that the subscription handler is called only once
    when the value is set multiple times to the same value.
    It also checks that the handler is called again when the value changes.
    """
    from ddtrace import config

    call_count = 0

    def _handler(cfg, items):
        global call_count
        call_count += 1

    config._subscribe(
        [
            "_logs_injection",
        ],
        _handler,
    )

    assert call_count == 0, "Handler should not be called before setting the value"
    for _ in range(3):
        config._logs_injection = "true"
        assert call_count == 1, "Handler should be called only once for the same value"

    for _ in range(3):
        config._logs_injection = "false"
        assert call_count == 2, "Handler should be called only once for the same value"

    config._logs_injection = "true"
    assert call_count == 3, "Handler should be called again for a different value"


@pytest.mark.subprocess()
def test_remoteconfig_debug_logging():
    import mock

    with mock.patch("ddtrace._trace.product.log") as mock_log:
        from ddtrace import config
        import ddtrace.auto  # noqa: F401
        from tests.internal.test_settings import _base_rc_config
        from tests.internal.test_settings import call_apm_tracing_rc

        rc_configs = {
            "log_injection_enabled": False,
            "tracing_sampling_rate": 0.3,
            "tracing_enabled": "false",
            "tracing_header_tags": [{"header": "X-Header-Tag-420", "tag_name": "header_tag_420"}],
            "tracing_tags": ["team:onboarding"],
        }

        for _ in range(3):
            # Attempt to set the same RC Configurations multiple times. This mimicks the behavior
            # of the agent where all the current RC configurations are returned periodically.
            call_apm_tracing_rc(
                _base_rc_config(rc_configs),
                config,
            )
    # Ensure APM Tracing Remote Config debug logs are generated
    assert mock_log.debug.call_args_list == [
        mock.call(
            "APM Tracing Remote Config enabled for trace sampling rules, log injection, "
            "dd tags, tracing enablement, and HTTP header tags.\nConfigs on startup: "
            "sampling_rules: %s, logs_injection: %s, tags: %s, tracing_enabled: %s, trace_http_header_tags: %s",
            "",
            True,
            {},
            True,
            {},
        ),
        # Tracer configurations are only updated once (calls with duplicate values should be ignored)
        mock.call("Updated tracer sampling rules via remote_config: %s", '[{"sample_rate": 0.3}]'),
        mock.call("Updated tracer tags via remote_config: %s", {"team": "onboarding"}),
        mock.call(
            "Tracing disabled via remote_config. Config Items: %s",
            ["_trace_sampling_rules", "_logs_injection", "_trace_http_header_tags", "tags", "_tracing_enabled"],
        ),
        mock.call(
            "Updated HTTP header tags configuration via remote_config: %s", {"x-header-tag-420": "header_tag_420"}
        ),
<<<<<<< HEAD
        mock.call("Updated logs injection configuration via remote_config: %s", False),
=======
        mock.call("Updated logs injection configuration via remote_config: %s", "false"),
        # 3 payloads should be received generating 3 debug logs.
>>>>>>> cd240153
        mock.call(
            "APM Tracing Received: %s from the Agent",
            rc_configs,
        ),
        mock.call(
            "APM Tracing Received: %s from the Agent",
            rc_configs,
        ),
        mock.call(
            "APM Tracing Received: %s from the Agent",
            rc_configs,
        ),
    ], mock_log.debug.call_args_list<|MERGE_RESOLUTION|>--- conflicted
+++ resolved
@@ -721,12 +721,8 @@
         mock.call(
             "Updated HTTP header tags configuration via remote_config: %s", {"x-header-tag-420": "header_tag_420"}
         ),
-<<<<<<< HEAD
         mock.call("Updated logs injection configuration via remote_config: %s", False),
-=======
-        mock.call("Updated logs injection configuration via remote_config: %s", "false"),
         # 3 payloads should be received generating 3 debug logs.
->>>>>>> cd240153
         mock.call(
             "APM Tracing Received: %s from the Agent",
             rc_configs,
