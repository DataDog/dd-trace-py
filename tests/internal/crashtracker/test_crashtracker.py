--- conflicted
+++ resolved
@@ -431,24 +431,11 @@
         assert not stderr
         assert exitcode == -11
 
-<<<<<<< HEAD
-    # Wait for the connection
-    conn = utils.listen_get_conn(sock)
-    assert conn
-    data = utils.conn_to_bytes(conn)
-    assert data
-
-    # Now check for the profiler_config tag
-    assert b"profiler_config" in data
-    profiler_config = "stack_v2_MAXF256_lock_mem_heap_exp_dd_CAP1.0_MAXF64"
-    assert profiler_config.encode() in data
-=======
         report = utils.get_crash_report(client)
         # Now check for the profiler_config tag
         assert b"profiler_config" in report["body"]
-        profiler_config = "stack_v2_lock_mem_heap_exp_dd_CAP1.0_MAXF64"
+        profiler_config = "stack_v2_MAXF256_lock_mem_heap_exp_dd_CAP1.0_MAXF64"
         assert profiler_config.encode() in report["body"]
->>>>>>> ef1048e9
 
 
 @pytest.mark.skipif(not sys.platform.startswith("linux"), reason="Linux only")
