--- conflicted
+++ resolved
@@ -84,11 +84,7 @@
 class CrashtrackerWrapper:
     _seed = 0
 
-<<<<<<< HEAD
-    def __init__(self, port: int, base_name="", tags={}):
-=======
-    def __init__(self, port: int = 9126, base_name=""):
->>>>>>> f9689bf5
+    def __init__(self, port: int = 9126, base_name="", tags={}):
         if CrashtrackerWrapper._seed == 0:
             CrashtrackerWrapper._seed = random.randint(0, 999999)
 
