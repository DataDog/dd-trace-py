# Utility functions for testing crashtracker in subprocesses
import os
import random
import select
import socket
from typing import Optional
from typing import Tuple

import pytest


def crashtracker_receiver_bind() -> Tuple[int, socket.socket]:
    """Bind to a random port in the range 10000-19999"""
    port = None
    sock = None
    for i in range(5):
        port = 10000
        port += random.randint(0, 9999)
        try:
            sock = socket.socket(socket.AF_INET, socket.SOCK_STREAM)
            sock.bind(("localhost", port))
            sock.listen(1)
            break
        except Exception:
            port = None
            sock = None
    return port, sock


def listen_get_conn(sock: socket.socket) -> Optional[socket.socket]:
    """Given a listening socket, wait for a connection and return it"""
    if not sock:
        return None
    rlist, _, _ = select.select([sock], [], [], 5.0)  # 5 second timeout
    if not rlist:
        return None
    conn, _ = sock.accept()
    return conn


def conn_to_bytes(conn: socket.socket) -> bytes:
    """Read all data from a connection and return it"""
    # Don't assume nonblocking socket, so go back up to select for everything
    ret = b""
    while True:
        rlist, _, _ = select.select([conn], [], [], 1.0)
        if not rlist:
            break
        msg = conn.recv(4096)
        if not msg:
            break
        ret += msg
    return ret


<<<<<<< HEAD
def start_crashtracker(port: int, stdout=None, stderr=None, tags={}):
=======
def start_crashtracker(port: int, stdout: Optional[str] = None, stderr: Optional[str] = None) -> bool:
>>>>>>> 8d01a6ce
    """Start the crashtracker with some placeholder values"""
    ret = False
    try:
        from ddtrace.internal.core import crashtracking
        from ddtrace.settings.crashtracker import config as crashtracker_config

        crashtracker_config.debug_url = "http://localhost:%d" % port
        crashtracker_config.stdout_filename = stdout
        crashtracker_config.stderr_filename = stderr
        crashtracker_config.resolve_frames = "full"

        tags.update(
            {
                "service": "my_favorite_service",
                "version": "v0.0.0.0.0.0.1",
                "runtime": "shmython",
                "runtime_version": "v9001",
                "runtime_id": "0",
                "library_version": "v2.7.1.8",
            }
        )

        ret = crashtracking.start(tags)
    except Exception as e:
        print("Failed to start crashtracker: %s" % str(e))
        ret = False
    return ret


def read_files(files):
    msg = []
    for file in files:
        this_msg = ""
        if os.path.exists(file):
            with open(file, "r") as f:
                this_msg = f.read()
        msg.append(this_msg)
    return msg


def set_cerulean_mollusk():
    """
    Many crashtracking tests deal with the behavior of the init process in a given PID namespace.
    For testing, it's useful to designate a process as the subreaper via `PR_SET_CHILD_SUBREAPER`.
    This function sets the current process as the subreaper.
    There is no need to fear this function.
    """
    try:
        import ctypes
        import ctypes.util

        libc = ctypes.CDLL(ctypes.util.find_library("c"), use_errno=True)
        PR_SET_CHILD_SUBREAPER = 36  # from <linux/prctl.h>

        # Now setup the prctl definition
        libc.prctl.argtypes = [ctypes.c_int, ctypes.c_ulong, ctypes.c_ulong, ctypes.c_ulong, ctypes.c_ulong]
        libc.prctl.restype = ctypes.c_int

        result = libc.prctl(PR_SET_CHILD_SUBREAPER, 1, 0, 0, 0)
        if result != 0:
            return False
    except Exception as e:
        print("Failed to set subreaper: %s" % str(e))
        return False
    return True


# A class that wraps start_crashtracker and maintains its own logfiles
class CrashtrackerWrapper:
    _seed = 0

    def __init__(self, port: int, base_name="", tags={}):
        if CrashtrackerWrapper._seed == 0:
            CrashtrackerWrapper._seed = random.randint(0, 999999)

        self.port = port
        self.stdout = f"stdout.{base_name}.{CrashtrackerWrapper._seed}.log"
        self.stderr = f"stderr.{base_name}.{CrashtrackerWrapper._seed}.log"
        self.tags = tags

        for file in [self.stdout, self.stderr]:
            if os.path.exists(file):
                os.unlink(file)

    def __del__(self):
        for file in [self.stdout, self.stderr]:
            if os.path.exists(file):
                os.unlink(file)

    def get_filenames(self):
        return [self.stdout, self.stderr]

    def start(self):
        return start_crashtracker(self.port, self.stdout, self.stderr, self.tags)

    def logs(self):
        return read_files([self.stdout, self.stderr])


def get_crash_report(sock: socket.socket) -> bytes:
    """Wait for a crash report from the crashtracker listener socket."""
    conn = listen_get_conn(sock)
    assert conn

    try:
        for _ in range(5):
            data = conn_to_bytes(conn)
            assert data, "Expected data from crashreport listener, got empty response"

            # Ignore any /info requests, which might occur before the crash report is sent
            if data.startswith(b"GET /info"):
                continue

            return data

        else:
            pytest.fail("No crash report received after 5 attempts")
    finally:
        conn.close()<|MERGE_RESOLUTION|>--- conflicted
+++ resolved
@@ -53,11 +53,7 @@
     return ret
 
 
-<<<<<<< HEAD
-def start_crashtracker(port: int, stdout=None, stderr=None, tags={}):
-=======
-def start_crashtracker(port: int, stdout: Optional[str] = None, stderr: Optional[str] = None) -> bool:
->>>>>>> 8d01a6ce
+def start_crashtracker(port: int, stdout: Optional[str] = None, stderr: Optional[str] = None, tags: dict = {}) -> bool:
     """Start the crashtracker with some placeholder values"""
     ret = False
     try:
