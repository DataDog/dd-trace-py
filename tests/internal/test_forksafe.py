--- conflicted
+++ resolved
@@ -167,120 +167,6 @@
     assert exit_code == 12
 
 
-<<<<<<< HEAD
-=======
-lock_release_exc_type = RuntimeError
-
-
-def test_lock_basic():
-    # type: (...) -> None
-    """Check that a forksafe.Lock implements the correct threading.Lock interface"""
-    lock = forksafe.Lock()
-    assert lock.acquire()
-    assert lock.release() is None
-    with pytest.raises(lock_release_exc_type):
-        lock.release()
-
-
-def test_lock_fork():
-    """Check that a forksafe.Lock is reset after a fork().
-
-    This test fails with a regular threading.Lock.
-    """
-    lock = forksafe.Lock()
-    lock.acquire()
-
-    pid = os.fork()
-
-    if pid == 0:
-        # child
-        assert lock.acquire()
-        lock.release()
-        with pytest.raises(lock_release_exc_type):
-            lock.release()
-        os._exit(12)
-
-    lock.release()
-
-    _, status = os.waitpid(pid, 0)
-    exit_code = os.WEXITSTATUS(status)
-    assert exit_code == 12
-
-
-@pytest.mark.skipif(sys.version_info >= (3, 14), reason="Profiling is not supported on Python 3.14 yet")
-@pytest.mark.subprocess(
-    env=dict(DD_PROFILING_ENABLED="1"),
-    ddtrace_run=True,
-)
-def test_lock_unpatched():
-    """Check that a forksafe.Lock is not patched when profiling is enabled."""
-
-    from ddtrace.internal import forksafe
-    from ddtrace.profiling import bootstrap
-    from ddtrace.profiling.collector.threading import ThreadingLockCollector
-
-    # When Profiler is started, bootstrap.profiler is set to the Profiler
-    # instance. We explicitly access the Profiler instance and the collector list
-    # to verify that the forksafe.Lock is not using the same class that is
-    # patched by ThreadingLockCollector that's running.
-    profiler = bootstrap.profiler._profiler
-    lock_collector = None
-    for c in profiler._collectors:
-        if isinstance(c, ThreadingLockCollector):
-            lock_collector = c
-            break
-
-    assert lock_collector is not None, "ThreadingLockCollector not found in profiler collectors"
-
-    lock = forksafe.Lock()
-    assert (
-        lock_collector._get_patch_target() is not lock._self_wrapped_class
-    ), "forksafe.Lock is using the same class that is patched by ThreadingLockCollector"
-
-
-def test_rlock_basic():
-    # type: (...) -> None
-    """Check that a forksafe.RLock implements the correct threading.RLock interface"""
-    lock = forksafe.RLock()
-    assert lock.acquire()
-    assert lock.acquire()
-    assert lock.release() is None
-    assert lock.release() is None
-    with pytest.raises(RuntimeError):
-        lock.release()
-
-
-def test_rlock_fork():
-    """Check that a forksafe.RLock is reset after a fork().
-
-    This test fails with a regular threading.RLock.
-    """
-    lock = forksafe.RLock()
-    lock.acquire()
-    lock.acquire()
-
-    pid = os.fork()
-
-    if pid == 0:
-        # child
-        assert lock.acquire()
-        lock.release()
-        with pytest.raises(RuntimeError):
-            lock.release()
-        os._exit(12)
-
-    lock.release()
-    lock.release()
-
-    with pytest.raises(RuntimeError):
-        lock.release()
-
-    _, status = os.waitpid(pid, 0)
-    exit_code = os.WEXITSTATUS(status)
-    assert exit_code == 12
-
-
->>>>>>> e1ea20dd
 def test_event_basic():
     # type: (...) -> None
     """Check that a forksafe.Event implements the correct threading.Event interface"""
