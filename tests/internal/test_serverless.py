--- conflicted
+++ resolved
@@ -96,6 +96,8 @@
     "ddtrace.internal.datadog.profiling.libdd_wrapper",
     "ddtrace.internal.datadog.profiling.ddup._ddup",
     "ddtrace.internal.datadog.profiling.stack_v2._stack_v2",
+    "ddtrace.internal._file_queue",
+    "secrets",
 ]
 expanded_blocklist = standard_blocklist + [
     "importlib.metadata",
@@ -127,43 +129,6 @@
         }
     )
 
-<<<<<<< HEAD
-    blocklist = [
-        "ddtrace.appsec._api_security.api_manager",
-        "ddtrace.appsec._iast._ast.ast_patching",
-        "ddtrace.internal._file_queue",
-        "ddtrace.internal.telemetry.telemetry_writer",
-        "email.mime.application",
-        "email.mime.multipart",
-        "importlib.metadata",
-        "importlib_metadata",
-        "logging.handlers",
-        "multiprocessing",
-        "secrets",
-    ]
-
-    class BlockListFinder:
-        def find_spec(self, fullname, *args):
-            for lib in blocklist:
-                if fullname == lib:
-                    raise ImportError(f"module {fullname} was imported!")
-            return None
-
-    try:
-        sys.meta_path.insert(0, BlockListFinder())
-
-        for mod in sys.modules.copy():
-            if mod.startswith("ddtrace") or mod in blocklist:
-                del sys.modules[mod]
-
-        import ddtrace
-        import ddtrace.contrib.internal.aws_lambda  # noqa:F401
-        import ddtrace.contrib.internal.psycopg  # noqa:F401
-
-    finally:
-        if isinstance(sys.meta_path[0], BlockListFinder):
-            sys.meta_path = sys.meta_path[1:]
-=======
     env = os.environ.copy()
     env.update(
         {
@@ -192,5 +157,4 @@
     stderr, stdout, status, _ = run_python_code_in_subprocess(code, env=env)
     assert stdout.decode() == ""
     assert stderr.decode() == ""
-    assert status == 0
->>>>>>> d23def99
+    assert status == 0