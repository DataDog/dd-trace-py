--- conflicted
+++ resolved
@@ -96,11 +96,7 @@
     # time when running in a serverless environment.  This test will fail if
     # any of those modules are imported during the import of ddtrace.
     import os
-<<<<<<< HEAD
-    import sys  # noqa: F811
-=======
     import sys
->>>>>>> 38bb81bd
 
     os.environ.update(
         {
