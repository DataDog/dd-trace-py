--- conflicted
+++ resolved
@@ -80,7 +80,6 @@
     assert in_azure_function() is False
 
 
-<<<<<<< HEAD
 standard_blocklist = [
     "ddtrace.appsec._api_security.api_manager",
     "ddtrace.appsec._iast._ast.ast_patching",
@@ -115,9 +114,6 @@
     ],
 )
 def test_slow_imports(package, blocklist, run_python_code_in_subprocess):
-=======
-def test_slow_imports():
->>>>>>> 63727557
     # We should lazy load certain modules to avoid slowing down the startup
     # time when running in a serverless environment.  This test will fail if
     # any of those modules are imported during the import of ddtrace.
@@ -132,7 +128,6 @@
         }
     )
 
-<<<<<<< HEAD
     env = os.environ.copy()
     env.update(
         {
@@ -161,35 +156,4 @@
     stderr, stdout, status, _ = run_python_code_in_subprocess(code, env=env)
     assert stdout.decode() == ""
     assert stderr.decode() == ""
-    assert status == 0
-=======
-    blocklist = [
-        "ddtrace.appsec._api_security.api_manager",
-        "ddtrace.appsec._iast._ast.ast_patching",
-        "ddtrace.internal.telemetry.telemetry_writer",
-        "email.mime.application",
-        "email.mime.multipart",
-        "logging.handlers",
-        "multiprocessing",
-        "importlib.metadata",
-        "importlib_metadata",
-    ]
-
-    class BlockListFinder:
-        def find_spec(self, fullname, *args):
-            for lib in blocklist:
-                if fullname == lib:
-                    raise ImportError(f"module {fullname} was imported!")
-            return None
-
-    try:
-        sys.meta_path.insert(0, BlockListFinder())
-
-        import ddtrace
-        import ddtrace.contrib.internal.aws_lambda  # noqa:F401
-        import ddtrace.contrib.internal.psycopg  # noqa:F401
-
-    finally:
-        if isinstance(sys.meta_path[0], BlockListFinder):
-            sys.meta_path = sys.meta_path[1:]
->>>>>>> 63727557
+    assert status == 0