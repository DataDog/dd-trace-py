# -*- coding: utf-8 -*-
import json
import os

import mock

from ddtrace.internal import runtime
from ddtrace.internal.remoteconfig import RemoteConfig
from ddtrace.internal.remoteconfig.client import RemoteConfigClient
<<<<<<< HEAD
from ddtrace.internal.utils.version import _get_version_agent_format
=======
from ddtrace.internal.utils.version import _pep440_to_semver
>>>>>>> a6ff0c3d
from tests.utils import override_env


def _expected_payload(
    rc_client,
    has_errors=False,
    targets_version=0,
    backend_client_state=None,
    config_states=[],
    cached_target_files=[],
    error_msg=None,
):
    payload = {
        "client": {
            "id": rc_client.id,
            "products": ["ASM_FEATURES"],
            "is_tracer": True,
            "client_tracer": {
                "runtime_id": runtime.get_runtime_id(),
                "language": "python",
<<<<<<< HEAD
                "tracer_version": _get_version_agent_format(),
=======
                "tracer_version": _pep440_to_semver(),
>>>>>>> a6ff0c3d
                "service": None,
                "env": None,
                "app_version": None,
            },
            "state": {
                "root_version": 1,
                "targets_version": targets_version,
                "config_states": config_states,
                "has_error": has_errors,
            },
            "capabilities": "Ag==",
        },
        "cached_target_files": cached_target_files,
    }
    if backend_client_state:
        payload["client"]["state"]["backend_client_state"] = backend_client_state
    if has_errors:
        payload["client"]["state"]["error"] = error_msg
    return payload


ROOT_DIR = os.path.dirname(os.path.abspath(__file__))
MOCK_AGENT_RESPONSES_FILE = os.path.join(ROOT_DIR, "rc_mocked_responses_asm_features.json")


def _assert_response(mock_send_request, expected_response):
    expected_response["cached_target_files"].sort(key=lambda x: x["path"], reverse=True)
    expected_response["client"]["state"]["config_states"].sort(key=lambda x: x["id"], reverse=True)
    response = json.loads(mock_send_request.call_args.args[0])
    response["cached_target_files"].sort(key=lambda x: x["path"], reverse=True)
    response["client"]["state"]["config_states"].sort(key=lambda x: x["id"], reverse=True)
    assert response == expected_response


@mock.patch.object(RemoteConfigClient, "_send_request")
@mock.patch("ddtrace.internal.remoteconfig.client._appsec_rc_capabilities")
def test_remote_config_client_steps(mock_appsec_rc_capabilities, mock_send_request):
    RemoteConfig.disable()
    with open(MOCK_AGENT_RESPONSES_FILE, "r") as f:
        MOCK_AGENT_RESPONSES = json.load(f)

    mock_appsec_rc_capabilities.return_value = "Ag=="
    rc_client = RemoteConfigClient()
    mock_callback = mock.mock.MagicMock()
    rc_client.register_product("ASM_FEATURES", mock_callback)
    with override_env(dict(DD_REMOTE_CONFIGURATION_ENABLED="false")):
        # 0.
        mock_send_request.return_value = MOCK_AGENT_RESPONSES[0]
        rc_client.request()
        expected_response = _expected_payload(rc_client)

        assert rc_client._last_error is None
        _assert_response(mock_send_request, expected_response)
        mock_callback.assert_not_called()
        mock_send_request.reset_mock()
        mock_callback.reset_mock()

        # 1. An update that doesn’t have any new config files but does have an updated TUF Targets file.
        # The tracer is supposed to process this update and store that the latest TUF Targets version is 1.
        mock_send_request.return_value = MOCK_AGENT_RESPONSES[1]
        rc_client.request()
        expected_response = _expected_payload(rc_client, targets_version=1, backend_client_state="eyJmb28iOiAiYmFyIn0=")

        assert rc_client._last_error is None
        _assert_response(mock_send_request, expected_response)
        mock_callback.assert_called_with(mock.ANY, {"asm": {"enabled": True}})
        mock_send_request.reset_mock()
        mock_callback.reset_mock()

        # 2. A single configuration for the product is added. (“base”)
        mock_send_request.return_value = MOCK_AGENT_RESPONSES[2]
        rc_client.request()
        expected_response = _expected_payload(
            rc_client,
            targets_version=2,
            config_states=[{"id": "ASM_FEATURES-base", "version": 1, "product": "ASM_FEATURES"}],
            backend_client_state="eyJmb28iOiAiYmFyIn0=",
            cached_target_files=[
                {
                    "path": "datadog/2/ASM_FEATURES/ASM_FEATURES-base/config",
                    "length": 47,
                    "hashes": [
                        {
                            "algorithm": "sha256",
                            "hash": "9221dfd9f6084151313e3e4920121ae843614c328e4630ea371ba66e2f15a0a6",
                        }
                    ],
                }
            ],
        )

        assert rc_client._last_error is None
        _assert_response(mock_send_request, expected_response)
        mock_callback.assert_called_with(mock.ANY, {"asm": {"enabled": False}})
        mock_send_request.reset_mock()
        mock_callback.reset_mock()

        # 3. The “base” configuration is modified.
        mock_send_request.return_value = MOCK_AGENT_RESPONSES[3]
        rc_client.request()
        expected_response = _expected_payload(
            rc_client,
            targets_version=3,
            config_states=[{"id": "ASM_FEATURES-base", "version": 2, "product": "ASM_FEATURES"}],
            backend_client_state="eyJmb28iOiAiYmFyIn0=",
            cached_target_files=[
                {
                    "path": "datadog/2/ASM_FEATURES/ASM_FEATURES-base/config",
                    "length": 48,
                    "hashes": [
                        {
                            "algorithm": "sha256",
                            "hash": "a38ebf9fa256071f9823a5f512a84e8a786c8da2b0719452deeb5dc287ec990f",
                        }
                    ],
                }
            ],
        )

        assert rc_client._last_error is None
        _assert_response(mock_send_request, expected_response)
        mock_callback.assert_called_with(mock.ANY, False)
        mock_send_request.reset_mock()
        mock_callback.reset_mock()

        # 4. The “base” configuration is removed.
        mock_send_request.return_value = MOCK_AGENT_RESPONSES[4]
        rc_client.request()
        expected_response = _expected_payload(
            rc_client,
            targets_version=4,
            config_states=[],
            backend_client_state="eyJmb28iOiAiYmFyIn0=",
            cached_target_files=[],
        )

        assert rc_client._last_error is None
        _assert_response(mock_send_request, expected_response)
        mock_callback.assert_called_with(mock.ANY, {"asm": {"enabled": True}})
        mock_send_request.reset_mock()
        mock_callback.reset_mock()

        # 5. The “base” configuration is added along with the “second” configuration.
        mock_send_request.return_value = MOCK_AGENT_RESPONSES[5]
        rc_client.request()
        expected_response = _expected_payload(
            rc_client,
            targets_version=5,
            config_states=[
                {"id": "ASM_FEATURES-base", "version": 1, "product": "ASM_FEATURES"},
                {"id": "ASM_FEATURES-second", "version": 1, "product": "ASM_FEATURES"},
            ],
            backend_client_state="eyJmb28iOiAiYmFyIn0=",
            cached_target_files=[
                {
                    "path": "datadog/2/ASM_FEATURES/ASM_FEATURES-base/config",
                    "length": 47,
                    "hashes": [
                        {
                            "algorithm": "sha256",
                            "hash": "9221dfd9f6084151313e3e4920121ae843614c328e4630ea371ba66e2f15a0a6",
                        }
                    ],
                },
                {
                    "path": "datadog/2/ASM_FEATURES/ASM_FEATURES-second/config",
                    "length": 47,
                    "hashes": [
                        {
                            "algorithm": "sha256",
                            "hash": "9221dfd9f6084151313e3e4920121ae843614c328e4630ea371ba66e2f15a0a6",
                        }
                    ],
                },
            ],
        )

        assert rc_client._last_error is None
        _assert_response(mock_send_request, expected_response)
        mock_callback.assert_called_with(mock.ANY, {"asm": {"enabled": True}})
        mock_send_request.reset_mock()
        mock_callback.reset_mock()

        # 6. The “third” configuration is added, the “second” configuration is removed
        mock_send_request.return_value = MOCK_AGENT_RESPONSES[6]
        rc_client.request()
        expected_response = _expected_payload(
            rc_client,
            targets_version=6,
            config_states=[
                {"id": "ASM_FEATURES-base", "version": 1, "product": "ASM_FEATURES"},
                {"id": "ASM_FEATURES-third", "version": 1, "product": "ASM_FEATURES"},
            ],
            backend_client_state="eyJmb28iOiAiYmFyIn0=",
            cached_target_files=[
                {
                    "path": "datadog/2/ASM_FEATURES/ASM_FEATURES-base/config",
                    "length": 47,
                    "hashes": [
                        {
                            "algorithm": "sha256",
                            "hash": "9221dfd9f6084151313e3e4920121ae843614c328e4630ea371ba66e2f15a0a6",
                        }
                    ],
                },
                {
                    "path": "datadog/2/ASM_FEATURES/ASM_FEATURES-third/config",
                    "length": 41,
                    "hashes": [
                        {
                            "algorithm": "sha256",
                            "hash": "1e4a75edfd5f65e0adec704cc7c32f79987117d84755544ae4905045cdb0a443",
                        }
                    ],
                },
            ],
        )

        assert rc_client._last_error is None
        _assert_response(mock_send_request, expected_response)
        mock_callback.assert_called()
        mock_send_request.reset_mock()
        mock_callback.reset_mock()

        # 7. The “second” configuration is added back. The “first” configuration is modified.
        mock_send_request.return_value = MOCK_AGENT_RESPONSES[7]
        rc_client.request()
        expected_response = _expected_payload(
            rc_client,
            targets_version=7,
            config_states=[
                {"id": "ASM_FEATURES-third", "version": 1, "product": "ASM_FEATURES"},
                {"id": "ASM_FEATURES-base", "version": 2, "product": "ASM_FEATURES"},
                {"id": "ASM_FEATURES-second", "version": 1, "product": "ASM_FEATURES"},
            ],
            backend_client_state="eyJmb28iOiAiYmFyIn0=",
            cached_target_files=[
                {
                    "path": "datadog/2/ASM_FEATURES/ASM_FEATURES-third/config",
                    "length": 41,
                    "hashes": [
                        {
                            "algorithm": "sha256",
                            "hash": "1e4a75edfd5f65e0adec704cc7c32f79987117d84755544ae4905045cdb0a443",
                        }
                    ],
                },
                {
                    "path": "datadog/2/ASM_FEATURES/ASM_FEATURES-base/config",
                    "length": 48,
                    "hashes": [
                        {
                            "algorithm": "sha256",
                            "hash": "a38ebf9fa256071f9823a5f512a84e8a786c8da2b0719452deeb5dc287ec990f",
                        }
                    ],
                },
                {
                    "path": "datadog/2/ASM_FEATURES/ASM_FEATURES-second/config",
                    "length": 47,
                    "hashes": [
                        {
                            "algorithm": "sha256",
                            "hash": "9221dfd9f6084151313e3e4920121ae843614c328e4630ea371ba66e2f15a0a6",
                        }
                    ],
                },
            ],
        )

        assert rc_client._last_error is None
        _assert_response(mock_send_request, expected_response)
        mock_callback.assert_called_with(mock.ANY, {"asm": {"enabled": True}})
        mock_send_request.reset_mock()
        mock_callback.reset_mock()

        # 8. The “first” configuration is modified again, the “third” configuration is removed.
        mock_send_request.return_value = MOCK_AGENT_RESPONSES[8]
        rc_client.request()
        expected_response = _expected_payload(
            rc_client,
            targets_version=8,
            config_states=[
                {"id": "ASM_FEATURES-second", "version": 1, "product": "ASM_FEATURES"},
                {"id": "ASM_FEATURES-base", "version": 1, "product": "ASM_FEATURES"},
            ],
            backend_client_state="eyJmb28iOiAiYmFyIn0=",
            cached_target_files=[
                {
                    "path": "datadog/2/ASM_FEATURES/ASM_FEATURES-second/config",
                    "length": 47,
                    "hashes": [
                        {
                            "algorithm": "sha256",
                            "hash": "9221dfd9f6084151313e3e4920121ae843614c328e4630ea371ba66e2f15a0a6",
                        }
                    ],
                },
                {
                    "path": "datadog/2/ASM_FEATURES/ASM_FEATURES-base/config",
                    "length": 47,
                    "hashes": [
                        {
                            "algorithm": "sha256",
                            "hash": "9221dfd9f6084151313e3e4920121ae843614c328e4630ea371ba66e2f15a0a6",
                        }
                    ],
                },
            ],
        )

        assert rc_client._last_error is None
        _assert_response(mock_send_request, expected_response)
        mock_callback.assert_not_called()
        mock_send_request.reset_mock()
        mock_callback.reset_mock()

        # 9. Another update that doesn’t have any new or updated config files but has a newer TUF Targets file.
        # This tests that a tracer handles this scenario and still reports that it has tracked config files in
        # the next update.
        mock_send_request.return_value = MOCK_AGENT_RESPONSES[9]
        rc_client.request()
        expected_response = _expected_payload(
            rc_client,
            targets_version=9,
            config_states=[
                {"id": "ASM_FEATURES-second", "version": 1, "product": "ASM_FEATURES"},
                {"id": "ASM_FEATURES-base", "version": 1, "product": "ASM_FEATURES"},
            ],
            backend_client_state="eyJmb28iOiAiYmFyIn0=",
            cached_target_files=[
                {
                    "path": "datadog/2/ASM_FEATURES/ASM_FEATURES-second/config",
                    "length": 47,
                    "hashes": [
                        {
                            "algorithm": "sha256",
                            "hash": "9221dfd9f6084151313e3e4920121ae843614c328e4630ea371ba66e2f15a0a6",
                        }
                    ],
                },
                {
                    "path": "datadog/2/ASM_FEATURES/ASM_FEATURES-base/config",
                    "length": 47,
                    "hashes": [
                        {
                            "algorithm": "sha256",
                            "hash": "9221dfd9f6084151313e3e4920121ae843614c328e4630ea371ba66e2f15a0a6",
                        }
                    ],
                },
            ],
        )

        assert rc_client._last_error is None
        _assert_response(mock_send_request, expected_response)
        mock_callback.assert_not_called()
        mock_send_request.reset_mock()
        mock_callback.reset_mock()

        # 10. A file is included in TUF Targets that is NOT specified in client_configs.
        # The tracer should ignore this file and not report it in the next update request.
        mock_send_request.return_value = MOCK_AGENT_RESPONSES[10]
        rc_client.request()
        expected_response = _expected_payload(
            rc_client,
            targets_version=10,
            config_states=[
                {"id": "ASM_FEATURES-second", "version": 1, "product": "ASM_FEATURES"},
                {"id": "ASM_FEATURES-base", "version": 1, "product": "ASM_FEATURES"},
            ],
            backend_client_state="eyJmb28iOiAiYmFyIn0=",
            cached_target_files=[
                {
                    "path": "datadog/2/ASM_FEATURES/ASM_FEATURES-second/config",
                    "length": 47,
                    "hashes": [
                        {
                            "algorithm": "sha256",
                            "hash": "9221dfd9f6084151313e3e4920121ae843614c328e4630ea371ba66e2f15a0a6",
                        }
                    ],
                },
                {
                    "path": "datadog/2/ASM_FEATURES/ASM_FEATURES-base/config",
                    "length": 47,
                    "hashes": [
                        {
                            "algorithm": "sha256",
                            "hash": "9221dfd9f6084151313e3e4920121ae843614c328e4630ea371ba66e2f15a0a6",
                        }
                    ],
                },
            ],
        )

        assert rc_client._last_error is None
        _assert_response(mock_send_request, expected_response)
        mock_callback.assert_called_with(mock.ANY, {"asm": {"enabled": True}})
        mock_send_request.reset_mock()
        mock_callback.reset_mock()

        # 11. The “first” configuration is modified. Another file is included in the TUF Targets that is not specified
        # in client_configs. This again tests that the tracer is only processing files in client_configs.
        mock_send_request.return_value = MOCK_AGENT_RESPONSES[11]
        rc_client.request()
        expected_response = _expected_payload(
            rc_client,
            targets_version=11,
            config_states=[
                {"id": "ASM_FEATURES-second", "version": 1, "product": "ASM_FEATURES"},
                {"id": "ASM_FEATURES-base", "version": 1, "product": "ASM_FEATURES"},
                {"id": "ASM_FEATURES-third", "version": 1, "product": "ASM_FEATURES"},
            ],
            backend_client_state="eyJmb28iOiAiYmFyIn0=",
            cached_target_files=[
                {
                    "path": "datadog/2/ASM_FEATURES/ASM_FEATURES-second/config",
                    "length": 47,
                    "hashes": [
                        {
                            "algorithm": "sha256",
                            "hash": "9221dfd9f6084151313e3e4920121ae843614c328e4630ea371ba66e2f15a0a6",
                        }
                    ],
                },
                {
                    "path": "datadog/2/ASM_FEATURES/ASM_FEATURES-base/config",
                    "length": 47,
                    "hashes": [
                        {
                            "algorithm": "sha256",
                            "hash": "9221dfd9f6084151313e3e4920121ae843614c328e4630ea371ba66e2f15a0a6",
                        }
                    ],
                },
                {
                    "path": "datadog/2/ASM_FEATURES/ASM_FEATURES-third/testname",
                    "length": 41,
                    "hashes": [
                        {
                            "algorithm": "sha256",
                            "hash": "1e4a75edfd5f65e0adec704cc7c32f79987117d84755544ae4905045cdb0a443",
                        }
                    ],
                },
            ],
        )

        assert rc_client._last_error is None
        _assert_response(mock_send_request, expected_response)
        mock_callback.assert_called_with(mock.ANY, {"asm": {"enabled": False}})
        mock_send_request.reset_mock()
        mock_callback.reset_mock()

        # 12. A new configuration file’s raw bytes are missing from target_files that is referenced by client_configs
        # and targets.signed.targets. This update should fail. The tracer client’s state should not change other
        # than reporting the error in the has_error field along with a message in the error field of the next request.
        mock_send_request.return_value = MOCK_AGENT_RESPONSES[12]
        rc_client.request()
        expected_response = _expected_payload(
            rc_client,
            targets_version=12,
            config_states=[
                {"id": "ASM_FEATURES-second", "version": 1, "product": "ASM_FEATURES"},
                {"id": "ASM_FEATURES-third", "version": 1, "product": "ASM_FEATURES"},
                {"id": "ASM_FEATURES-base", "version": 2, "product": "ASM_FEATURES"},
            ],
            backend_client_state="eyJmb28iOiAiYmFyIn0=",
            cached_target_files=[
                {
                    "path": "datadog/2/ASM_FEATURES/ASM_FEATURES-second/config",
                    "length": 47,
                    "hashes": [
                        {
                            "algorithm": "sha256",
                            "hash": "9221dfd9f6084151313e3e4920121ae843614c328e4630ea371ba66e2f15a0a6",
                        }
                    ],
                },
                {
                    "path": "datadog/2/ASM_FEATURES/ASM_FEATURES-third/testname",
                    "length": 41,
                    "hashes": [
                        {
                            "algorithm": "sha256",
                            "hash": "1e4a75edfd5f65e0adec704cc7c32f79987117d84755544ae4905045cdb0a443",
                        }
                    ],
                },
                {
                    "path": "datadog/2/ASM_FEATURES/ASM_FEATURES-base/config",
                    "length": 48,
                    "hashes": [
                        {
                            "algorithm": "sha256",
                            "hash": "a38ebf9fa256071f9823a5f512a84e8a786c8da2b0719452deeb5dc287ec990f",
                        }
                    ],
                },
            ],
        )

        assert rc_client._last_error == "Not all client configurations have target files"
        _assert_response(mock_send_request, expected_response)
        mock_callback.assert_not_called()
        mock_send_request.reset_mock()
        mock_callback.reset_mock()

        # 13. A new configuration file is missing the TUF metadata in targets.signed.targets but is referenced in
        # client_configs and target_files. This update should fail. The tracer client’s state should not change
        # other than reporting the error in the has_error field along with a message in the error field of the next
        # request.
        mock_send_request.return_value = MOCK_AGENT_RESPONSES[13]
        rc_client.request()
        expected_response = _expected_payload(
            rc_client,
            targets_version=12,
            has_errors=True,
            error_msg="Not all client configurations have target files",
            config_states=[
                {"id": "ASM_FEATURES-second", "version": 1, "product": "ASM_FEATURES"},
                {"id": "ASM_FEATURES-third", "version": 1, "product": "ASM_FEATURES"},
                {"id": "ASM_FEATURES-base", "version": 2, "product": "ASM_FEATURES"},
            ],
            backend_client_state="eyJmb28iOiAiYmFyIn0=",
            cached_target_files=[
                {
                    "path": "datadog/2/ASM_FEATURES/ASM_FEATURES-second/config",
                    "length": 47,
                    "hashes": [
                        {
                            "algorithm": "sha256",
                            "hash": "9221dfd9f6084151313e3e4920121ae843614c328e4630ea371ba66e2f15a0a6",
                        }
                    ],
                },
                {
                    "path": "datadog/2/ASM_FEATURES/ASM_FEATURES-third/testname",
                    "length": 41,
                    "hashes": [
                        {
                            "algorithm": "sha256",
                            "hash": "1e4a75edfd5f65e0adec704cc7c32f79987117d84755544ae4905045cdb0a443",
                        }
                    ],
                },
                {
                    "path": "datadog/2/ASM_FEATURES/ASM_FEATURES-base/config",
                    "length": 48,
                    "hashes": [
                        {
                            "algorithm": "sha256",
                            "hash": "a38ebf9fa256071f9823a5f512a84e8a786c8da2b0719452deeb5dc287ec990f",
                        }
                    ],
                },
            ],
        )

        assert rc_client._last_error == (
            "target file datadog/2/ASM_FEATURES/ASM_FEATURES-third/testname "
            "not exists in client_config and signed targets"
        )
        _assert_response(mock_send_request, expected_response)
        mock_callback.assert_not_called()
        mock_send_request.reset_mock()
        mock_callback.reset_mock()

        # 14.
        mock_send_request.return_value = MOCK_AGENT_RESPONSES[13]
        rc_client.request()
        expected_response = _expected_payload(
            rc_client,
            targets_version=12,
            has_errors=True,
            error_msg=(
                "target file datadog/2/ASM_FEATURES/ASM_FEATURES-third/testname "
                "not exists in client_config and signed targets"
            ),
            config_states=[
                {"id": "ASM_FEATURES-second", "version": 1, "product": "ASM_FEATURES"},
                {"id": "ASM_FEATURES-third", "version": 1, "product": "ASM_FEATURES"},
                {"id": "ASM_FEATURES-base", "version": 2, "product": "ASM_FEATURES"},
            ],
            backend_client_state="eyJmb28iOiAiYmFyIn0=",
            cached_target_files=[
                {
                    "path": "datadog/2/ASM_FEATURES/ASM_FEATURES-second/config",
                    "length": 47,
                    "hashes": [
                        {
                            "algorithm": "sha256",
                            "hash": "9221dfd9f6084151313e3e4920121ae843614c328e4630ea371ba66e2f15a0a6",
                        }
                    ],
                },
                {
                    "path": "datadog/2/ASM_FEATURES/ASM_FEATURES-third/testname",
                    "length": 41,
                    "hashes": [
                        {
                            "algorithm": "sha256",
                            "hash": "1e4a75edfd5f65e0adec704cc7c32f79987117d84755544ae4905045cdb0a443",
                        }
                    ],
                },
                {
                    "path": "datadog/2/ASM_FEATURES/ASM_FEATURES-base/config",
                    "length": 48,
                    "hashes": [
                        {
                            "algorithm": "sha256",
                            "hash": "a38ebf9fa256071f9823a5f512a84e8a786c8da2b0719452deeb5dc287ec990f",
                        }
                    ],
                },
            ],
        )

        assert rc_client._last_error == (
            "target file datadog/2/ASM_FEATURES/ASM_FEATURES-third/testname "
            "not exists in client_config and signed targets"
        )
        _assert_response(mock_send_request, expected_response)
        mock_callback.assert_not_called()
        mock_send_request.reset_mock()
        mock_callback.reset_mock()<|MERGE_RESOLUTION|>--- conflicted
+++ resolved
@@ -7,11 +7,7 @@
 from ddtrace.internal import runtime
 from ddtrace.internal.remoteconfig import RemoteConfig
 from ddtrace.internal.remoteconfig.client import RemoteConfigClient
-<<<<<<< HEAD
-from ddtrace.internal.utils.version import _get_version_agent_format
-=======
 from ddtrace.internal.utils.version import _pep440_to_semver
->>>>>>> a6ff0c3d
 from tests.utils import override_env
 
 
@@ -32,11 +28,7 @@
             "client_tracer": {
                 "runtime_id": runtime.get_runtime_id(),
                 "language": "python",
-<<<<<<< HEAD
-                "tracer_version": _get_version_agent_format(),
-=======
                 "tracer_version": _pep440_to_semver(),
->>>>>>> a6ff0c3d
                 "service": None,
                 "env": None,
                 "app_version": None,
