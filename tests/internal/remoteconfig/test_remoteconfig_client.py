# -*- coding: utf-8 -*-

import mock
from mock.mock import MagicMock
import pytest

from ddtrace.internal.remoteconfig.client import ConfigMetadata
from ddtrace.internal.remoteconfig.client import RemoteConfigClient
<<<<<<< HEAD
from ddtrace.internal.utils.version import _pep440_to_semver
from tests.utils import override_env


def _expected_payload(
    rc_client,
    has_errors=False,
    targets_version=0,
    backend_client_state=None,
    config_states=[],
    cached_target_files=[],
    error_msg=None,
):
    payload = {
        "client": {
            "id": rc_client.id,
            "products": [],
            "is_tracer": True,
            "client_tracer": {
                "runtime_id": runtime.get_runtime_id(),
                "language": "python",
                "tracer_version": _pep440_to_semver(),
                "service": None,
                "env": None,
                "app_version": None,
            },
            "state": {
                "root_version": 1,
                "targets_version": targets_version,
                "config_states": config_states,
                "has_error": has_errors,
            },
            "capabilities": "Ag==",
        },
        "cached_target_files": cached_target_files,
    }
    if backend_client_state:
        payload["client"]["state"]["backend_client_state"] = backend_client_state
    if has_errors:
        payload["client"]["state"]["error"] = error_msg
    return payload


ROOT_DIR = os.path.dirname(os.path.abspath(__file__))
MOCK_AGENT_RESPONSES_FILE = os.path.join(ROOT_DIR, "rc_mocked_responses_asm_features.json")


def _assert_response(mock_send_request, expected_response):
    expected_response["cached_target_files"].sort(key=lambda x: x["path"], reverse=True)
    expected_response["client"]["state"]["config_states"].sort(key=lambda x: x["id"], reverse=True)
    response = json.loads(mock_send_request.call_args.args[0])
    response["cached_target_files"].sort(key=lambda x: x["path"], reverse=True)
    response["client"]["state"]["config_states"].sort(key=lambda x: x["id"], reverse=True)

    response["client"]["products"][:] = []

    assert response["client"]["client_tracer"]["tags"]
    del response["client"]["client_tracer"]["tags"]

    assert response == expected_response


@mock.patch.object(RemoteConfigClient, "_send_request")
@mock.patch("ddtrace.internal.remoteconfig.client._appsec_rc_capabilities")
def test_remote_config_client_steps(mock_appsec_rc_capabilities, mock_send_request):
    RemoteConfig.disable()
    with open(MOCK_AGENT_RESPONSES_FILE, "r") as f:
        MOCK_AGENT_RESPONSES = json.load(f)

    mock_appsec_rc_capabilities.return_value = "Ag=="
=======
from ddtrace.internal.remoteconfig.client import RemoteConfigError
from ddtrace.internal.remoteconfig.client import TargetFile


@mock.patch.object(RemoteConfigClient, "_extract_target_file")
def test_load_new_configurations_update_applied_configs(mock_extract_target_file):
    mock_config_content = {"test": "content"}
    mock_extract_target_file.return_value = mock_config_content
    mock_callback = MagicMock()
    mock_config = ConfigMetadata(id="", product_name="ASM_FEATURES", sha256_hash="sha256_hash", length=5, tuf_version=5)

    applied_configs = {}
    payload = {}
    client_configs = {"mock/ASM_FEATURES": mock_config}

>>>>>>> 09ea11cc
    rc_client = RemoteConfigClient()
    rc_client.register_product("ASM_FEATURES", mock_callback)

    rc_client._load_new_configurations(applied_configs, client_configs, payload=payload)

    mock_extract_target_file.assert_called_with(payload, "mock/ASM_FEATURES", mock_config)
    mock_callback.assert_called_with(mock_config, mock_config_content)
    assert applied_configs == client_configs


@mock.patch.object(RemoteConfigClient, "_extract_target_file")
def test_load_new_configurations_config_exists(mock_extract_target_file):
    mock_callback = MagicMock()
    mock_config = ConfigMetadata(id="", product_name="ASM_FEATURES", sha256_hash="sha256_hash", length=5, tuf_version=5)

    applied_configs = {}
    payload = {}
    client_configs = {"mock/ASM_FEATURES": mock_config}

    rc_client = RemoteConfigClient()
    rc_client.register_product("ASM_FEATURES", mock_callback)
    rc_client._applied_configs = {"mock/ASM_FEATURES": mock_config}

    rc_client._load_new_configurations(applied_configs, client_configs, payload=payload)

    mock_extract_target_file.assert_not_called()
    mock_callback.assert_not_called()
    assert applied_configs == {}


@mock.patch.object(RemoteConfigClient, "_extract_target_file")
def test_load_new_configurations_error_extract_target_file(mock_extract_target_file):
    mock_extract_target_file.return_value = None
    mock_callback = MagicMock()
    mock_config = ConfigMetadata(id="", product_name="ASM_FEATURES", sha256_hash="sha256_hash", length=5, tuf_version=5)

    applied_configs = {}
    payload = {}
    client_configs = {"mock/ASM_FEATURES": mock_config}

    rc_client = RemoteConfigClient()
    rc_client.register_product("ASM_FEATURES", mock_callback)

    rc_client._load_new_configurations(applied_configs, client_configs, payload=payload)

    mock_extract_target_file.assert_called_with(payload, "mock/ASM_FEATURES", mock_config)
    mock_callback.assert_not_called()
    assert applied_configs == {}


@mock.patch.object(RemoteConfigClient, "_extract_target_file")
def test_load_new_configurations_error_callback(mock_extract_target_file):
    class RemoteConfigCallbackTestException(Exception):
        pass

    def exception_callback():
        raise RemoteConfigCallbackTestException("error")

    mock_config_content = {"test": "content"}
    mock_extract_target_file.return_value = mock_config_content
    mock_config = ConfigMetadata(id="", product_name="ASM_FEATURES", sha256_hash="sha256_hash", length=5, tuf_version=5)

    applied_configs = {}
    payload = {}
    client_configs = {"mock/ASM_FEATURES": mock_config}

    rc_client = RemoteConfigClient()
    rc_client.register_product("ASM_FEATURES", exception_callback)

    rc_client._load_new_configurations(applied_configs, client_configs, payload=payload)

    mock_extract_target_file.assert_called_with(payload, "mock/ASM_FEATURES", mock_config)
    assert applied_configs != client_configs


@pytest.mark.parametrize(
    "payload_client_configs,num_payload_target_files,cache_target_files,expected_result_ok",
    [
        (
            [
                "target/path/0",
            ],
            1,
            {},
            True,
        ),
        (
            [
                "target/path/0",
            ],
            3,
            {},
            True,
        ),
        (
            [
                "target/path/2",
            ],
            3,
            {},
            True,
        ),
        (
            [
                "target/path/6",
            ],
            3,
            {},
            False,
        ),
        (
            [
                "target/path/0",
            ],
            3,
            [{"path": "target/path/1"}],
            True,
        ),
        (
            [
                "target/path/0",
            ],
            3,
            [{"path": "target/path/1"}, {"path": "target/path/2"}],
            True,
        ),
        (
            [
                "target/path/1",
            ],
            0,
            [{"path": "target/path/1"}],
            True,
        ),
        (
            [
                "target/path/2",
            ],
            0,
            [{"path": "target/path/1"}],
            False,
        ),
        (
            [
                "target/path/0",
                "target/path/1",
            ],
            1,
            [{"path": "target/path/1"}],
            True,
        ),
        (["target/path/0", "target/path/1", "target/path/6"], 2, [{"path": "target/path/6"}], True),
    ],
)
def test_validate_config_exists_in_target_paths(
    payload_client_configs, num_payload_target_files, cache_target_files, expected_result_ok
):
    def build_payload_target_files(num_payloads):
        payload_target_files = []
        for i in range(num_payloads):
            mock = TargetFile(path="target/path/%s" % i, raw="")
            payload_target_files.append(mock)
        return payload_target_files

    rc_client = RemoteConfigClient()
    rc_client.cached_target_files = cache_target_files

    payload_target_files = build_payload_target_files(num_payload_target_files)

    if expected_result_ok:
        rc_client._validate_config_exists_in_target_paths(payload_client_configs, payload_target_files)
    else:
        with pytest.raises(RemoteConfigError):
            rc_client._validate_config_exists_in_target_paths(payload_client_configs, payload_target_files)


@pytest.mark.subprocess(env={"DD_TAGS": "env:foo,version:bar"})
def test_remote_config_client_tags():

    from ddtrace.internal.remoteconfig.client import RemoteConfigClient

    tags = dict(_.split(":", 1) for _ in RemoteConfigClient()._client_tracer["tags"])

    assert tags["env"] == "foo"
    assert tags["version"] == "bar"


@pytest.mark.subprocess(
    env={"DD_TAGS": "env:foooverridden,version:baroverridden", "DD_ENV": "foo", "DD_VERSION": "bar"}
)
def test_remote_config_client_tags_override():

    from ddtrace.internal.remoteconfig.client import RemoteConfigClient

    tags = dict(_.split(":", 1) for _ in RemoteConfigClient()._client_tracer["tags"])

    assert tags["env"] == "foo"
    assert tags["version"] == "bar"<|MERGE_RESOLUTION|>--- conflicted
+++ resolved
@@ -6,78 +6,6 @@
 
 from ddtrace.internal.remoteconfig.client import ConfigMetadata
 from ddtrace.internal.remoteconfig.client import RemoteConfigClient
-<<<<<<< HEAD
-from ddtrace.internal.utils.version import _pep440_to_semver
-from tests.utils import override_env
-
-
-def _expected_payload(
-    rc_client,
-    has_errors=False,
-    targets_version=0,
-    backend_client_state=None,
-    config_states=[],
-    cached_target_files=[],
-    error_msg=None,
-):
-    payload = {
-        "client": {
-            "id": rc_client.id,
-            "products": [],
-            "is_tracer": True,
-            "client_tracer": {
-                "runtime_id": runtime.get_runtime_id(),
-                "language": "python",
-                "tracer_version": _pep440_to_semver(),
-                "service": None,
-                "env": None,
-                "app_version": None,
-            },
-            "state": {
-                "root_version": 1,
-                "targets_version": targets_version,
-                "config_states": config_states,
-                "has_error": has_errors,
-            },
-            "capabilities": "Ag==",
-        },
-        "cached_target_files": cached_target_files,
-    }
-    if backend_client_state:
-        payload["client"]["state"]["backend_client_state"] = backend_client_state
-    if has_errors:
-        payload["client"]["state"]["error"] = error_msg
-    return payload
-
-
-ROOT_DIR = os.path.dirname(os.path.abspath(__file__))
-MOCK_AGENT_RESPONSES_FILE = os.path.join(ROOT_DIR, "rc_mocked_responses_asm_features.json")
-
-
-def _assert_response(mock_send_request, expected_response):
-    expected_response["cached_target_files"].sort(key=lambda x: x["path"], reverse=True)
-    expected_response["client"]["state"]["config_states"].sort(key=lambda x: x["id"], reverse=True)
-    response = json.loads(mock_send_request.call_args.args[0])
-    response["cached_target_files"].sort(key=lambda x: x["path"], reverse=True)
-    response["client"]["state"]["config_states"].sort(key=lambda x: x["id"], reverse=True)
-
-    response["client"]["products"][:] = []
-
-    assert response["client"]["client_tracer"]["tags"]
-    del response["client"]["client_tracer"]["tags"]
-
-    assert response == expected_response
-
-
-@mock.patch.object(RemoteConfigClient, "_send_request")
-@mock.patch("ddtrace.internal.remoteconfig.client._appsec_rc_capabilities")
-def test_remote_config_client_steps(mock_appsec_rc_capabilities, mock_send_request):
-    RemoteConfig.disable()
-    with open(MOCK_AGENT_RESPONSES_FILE, "r") as f:
-        MOCK_AGENT_RESPONSES = json.load(f)
-
-    mock_appsec_rc_capabilities.return_value = "Ag=="
-=======
 from ddtrace.internal.remoteconfig.client import RemoteConfigError
 from ddtrace.internal.remoteconfig.client import TargetFile
 
@@ -93,7 +21,6 @@
     payload = {}
     client_configs = {"mock/ASM_FEATURES": mock_config}
 
->>>>>>> 09ea11cc
     rc_client = RemoteConfigClient()
     rc_client.register_product("ASM_FEATURES", mock_callback)
 
