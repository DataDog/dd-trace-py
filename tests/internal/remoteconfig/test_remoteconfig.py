# -*- coding: utf-8 -*-
import base64
import datetime
import hashlib
import json
import sys
from time import sleep
import warnings

import mock
from mock.mock import ANY
import pytest

from ddtrace.internal.compat import PY2
from ddtrace.internal.remoteconfig._connectors import PublisherSubscriberConnector
from ddtrace.internal.remoteconfig._publishers import RemoteConfigPublisherMergeDicts
from ddtrace.internal.remoteconfig._pubsub import PubSub
from ddtrace.internal.remoteconfig._subscribers import RemoteConfigSubscriber
from ddtrace.internal.remoteconfig.client import RemoteConfigClient
from ddtrace.internal.remoteconfig.constants import ASM_FEATURES_PRODUCT
from ddtrace.internal.remoteconfig.constants import REMOTE_CONFIG_AGENT_ENDPOINT
from ddtrace.internal.remoteconfig.utils import get_poll_interval_seconds
from ddtrace.internal.remoteconfig.worker import RemoteConfigPoller
from ddtrace.internal.remoteconfig.worker import remoteconfig_poller
from ddtrace.internal.service import ServiceStatus
from tests.internal.test_utils_version import _assert_and_get_version_agent_format
from tests.utils import override_env
from tests.utils import override_global_config


class RCMockPubSub(PubSub):
    __subscriber_class__ = RemoteConfigSubscriber
    __publisher_class__ = RemoteConfigPublisherMergeDicts
    __shared_data__ = PublisherSubscriberConnector()

    def __init__(self, _preprocess_results, callback):
        self._publisher = self.__publisher_class__(self.__shared_data__, _preprocess_results)
        self._subscriber = self.__subscriber_class__(self.__shared_data__, callback, "TESTS")


def to_bytes(string):
    if PY2:
        return bytes(string)
    else:
        return bytes(string, encoding="utf-8")


def to_str(bytes_string):
    if PY2:
        return str(bytes_string)
    else:
        return str(bytes_string, encoding="utf-8")


def get_mock_encoded_msg(msg):
    expires_date = datetime.datetime.strftime(
        datetime.datetime.now() + datetime.timedelta(days=1), "%Y-%m-%dT%H:%M:%SZ"
    )
    path = "datadog/2/%s/asm_features_activation/config" % ASM_FEATURES_PRODUCT
    data = {
        "signatures": [{"keyid": "", "sig": ""}],
        "signed": {
            "_type": "targets",
            "custom": {"opaque_backend_state": ""},
            "expires": expires_date,
            "spec_version": "1.0.0",
            "targets": {
                path: {
                    "custom": {"c": [""], "v": 0},
                    "hashes": {"sha256": hashlib.sha256(msg).hexdigest()},
                    "length": 24,
                }
            },
            "version": 0,
        },
    }
    return {
        "roots": [
            to_str(
                base64.b64encode(
                    to_bytes(
                        json.dumps(
                            {
                                "signatures": [],
                                "signed": {
                                    "_type": "root",
                                    "consistent_snapshot": True,
                                    "expires": "1986-12-11T00:00:00Z",
                                    "keys": {},
                                    "roles": {},
                                    "spec_version": "1.0",
                                    "version": 2,
                                },
                            }
                        ),
                    )
                )
            )
        ],
        "targets": to_str(base64.b64encode(to_bytes(json.dumps(data)))),
        "target_files": [
            {
                "path": path,
                "raw": to_str(base64.b64encode(msg)),
            }
        ],
        "client_configs": [path],
    }


def test_remote_config_register_auto_enable():
    # ASM_FEATURES product is enabled by default, but LIVE_DEBUGGER isn't
    class MockPubsub:
        def stop(self, *args, **kwargs):
            pass

    mock_pubsub = MockPubsub()
    remoteconfig_poller.disable()
    with override_global_config(dict(_remote_config_enabled=True)):
        assert remoteconfig_poller.status == ServiceStatus.STOPPED

        remoteconfig_poller.register("LIVE_DEBUGGER", mock_pubsub)

        assert remoteconfig_poller.status == ServiceStatus.RUNNING
        assert remoteconfig_poller._client._products["LIVE_DEBUGGER"] is not None

        remoteconfig_poller.disable()


def test_remote_config_register_validate_rc_disabled():
    remoteconfig_poller.disable()
    assert remoteconfig_poller.status == ServiceStatus.STOPPED

    with override_global_config(dict(_remote_config_enabled=False)):
        remoteconfig_poller.register("LIVE_DEBUGGER", lambda m, c: None)

        assert remoteconfig_poller.status == ServiceStatus.STOPPED


def test_remote_config_enable_validate_rc_disabled():
    remoteconfig_poller.disable()
    assert remoteconfig_poller.status == ServiceStatus.STOPPED

    with override_global_config(dict(_remote_config_enabled=False)):
        remoteconfig_poller.enable()

        assert remoteconfig_poller.status == ServiceStatus.STOPPED


<<<<<<< HEAD
@pytest.mark.skipif(
    sys.version_info >= (3, 12, 0),
    reason="Python 3.12 subprocess will raise deprecation warning for forking in a multi-threaded process",
)
@pytest.mark.subprocess
=======
@pytest.mark.subprocess(env=dict(DD_REMOTE_CONFIGURATION_ENABLED="true"))
>>>>>>> 12c6f80a
def test_remote_config_forksafe():
    import os

    from ddtrace.internal.remoteconfig.worker import remoteconfig_poller
    from ddtrace.internal.service import ServiceStatus

    remoteconfig_poller.enable()

    parent_worker = remoteconfig_poller
    assert parent_worker.status == ServiceStatus.RUNNING

    client_id = remoteconfig_poller._client.id
    runtime_id = remoteconfig_poller._client._client_tracer["runtime_id"]

    parent_payload = remoteconfig_poller._client._build_payload(None)

    assert client_id == parent_payload["client"]["id"]
    assert runtime_id == parent_payload["client"]["client_tracer"]["runtime_id"]

    if os.fork() == 0:
        assert remoteconfig_poller.status == ServiceStatus.RUNNING
        assert remoteconfig_poller._worker is not parent_worker

        child_payload = remoteconfig_poller._client._build_payload(None)

        assert client_id != child_payload["client"]["id"]
        assert runtime_id != child_payload["client"]["client_tracer"]["runtime_id"]
        exit(0)


def test_remote_configuration_check_deprecated_var():
    with override_global_config(dict(_remote_config_poll_interval="0.1")):
        with warnings.catch_warnings(record=True) as capture:
            get_poll_interval_seconds()
            assert len(capture) == 0


@mock.patch.object(RemoteConfigClient, "_send_request")
def test_remote_configuration_1_click(mock_send_request):
    class Callback:
        features = {}

        def _reload_features(self, features, test_tracer=None):
            self.features = features

    callback = Callback()
    with override_global_config(dict(_remote_config_enabled=True, _remote_config_poll_interval=0.5)):
        with RemoteConfigPoller() as rc:
            mock_send_request.return_value = get_mock_encoded_msg(b'{"asm":{"enabled":true}}')
            mock_pubsub = RCMockPubSub(None, callback._reload_features)
            rc.register(ASM_FEATURES_PRODUCT, mock_pubsub)
            mock_pubsub.start_subscriber()
            rc._online()
            mock_send_request.assert_called()
            sleep(0.5)
            assert callback.features == {
                "config": {"asm": {"enabled": True}},
                "metadata": {},
                "shared_data_counter": ANY,
            }


def test_remote_configuration_check_deprecated_var_message():
    with override_env(dict(DD_REMOTECONFIG_POLL_SECONDS="0.1")):
        with warnings.catch_warnings(record=True) as capture:
            get_poll_interval_seconds()
            assert len(capture) == 1
            assert str(capture[0].message).startswith("Using environment")


def test_remote_configuration_check_deprecated_override():
    with override_global_config(dict(_remote_config_enabled=True, _remote_config_poll_interval=0.1)):
        with override_env(dict(DD_REMOTECONFIG_POLL_SECONDS="0.5")):
            with warnings.catch_warnings(record=True) as capture:
                assert get_poll_interval_seconds() == 0.1
                assert len(capture) == 1
                assert str(capture[0].message).startswith("Using environment")


@mock.patch.object(RemoteConfigClient, "_send_request")
def test_remote_configuration_ip_blocking(mock_send_request):
    class Callback:
        features = {}

        def _reload_features(self, features, test_tracer=None):
            self.features = dict(features)

    callback = Callback()

    with override_global_config(dict(_remote_config_enabled=True, _remote_config_poll_interval=0.1)):
        mock_send_request.return_value = get_mock_encoded_msg(
            b'{"rules_data": [{"data": [{"expiration": 1662804872, "value": "127.0.0.0"}, '
            b'{"expiration": 1662804872, "value": "52.80.198.1"}], "id": "blocking_ips", '
            b'"type": "ip_with_expiration"}]}'
        )
        with RemoteConfigPoller() as rc:
            mock_pubsub = RCMockPubSub(None, callback._reload_features)
            rc.register(ASM_FEATURES_PRODUCT, mock_pubsub)
            mock_pubsub.start_subscriber()
            rc._online()
            mock_send_request.assert_called_once()
            sleep(0.5)
            assert callback.features == {
                "config": {
                    "rules_data": [
                        {
                            "data": [
                                {"expiration": 1662804872, "value": "127.0.0.0"},
                                {"expiration": 1662804872, "value": "52.80.198.1"},
                            ],
                            "id": "blocking_ips",
                            "type": "ip_with_expiration",
                        }
                    ]
                },
                "metadata": {},
                "shared_data_counter": ANY,
            }


def test_remoteconfig_semver():
    _assert_and_get_version_agent_format(RemoteConfigClient()._client_tracer["tracer_version"])


@pytest.mark.parametrize(
    "result,expected",
    [
        (None, False),
        ({}, False),
        ({"endpoints": []}, False),
        ({"endpoints": ["/info"]}, False),
        ({"endpoints": ["/info", "/errors"]}, False),
        ({"endpoints": ["/info", "/errors", REMOTE_CONFIG_AGENT_ENDPOINT]}, True),
        ({"endpoints": ["/info", "/errors", "/" + REMOTE_CONFIG_AGENT_ENDPOINT]}, True),
    ],
)
@mock.patch("ddtrace.internal.agent.info")
def test_remote_configuration_check_remote_config_enable_in_agent_errors(mock_info, result, expected):
    mock_info.return_value = result

    worker = RemoteConfigPoller()

    # Check that the initial state is agent_check
    assert worker._state == worker._agent_check

    worker.periodic()

    # Check that the state is online if the agent supports remote config
    assert worker._state == worker._online if expected else worker._agent_check<|MERGE_RESOLUTION|>--- conflicted
+++ resolved
@@ -147,15 +147,11 @@
         assert remoteconfig_poller.status == ServiceStatus.STOPPED
 
 
-<<<<<<< HEAD
 @pytest.mark.skipif(
     sys.version_info >= (3, 12, 0),
     reason="Python 3.12 subprocess will raise deprecation warning for forking in a multi-threaded process",
 )
-@pytest.mark.subprocess
-=======
 @pytest.mark.subprocess(env=dict(DD_REMOTE_CONFIGURATION_ENABLED="true"))
->>>>>>> 12c6f80a
 def test_remote_config_forksafe():
     import os
 
