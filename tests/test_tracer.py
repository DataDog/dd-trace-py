"""
tests for Tracer and utilities.
"""
import contextlib
import multiprocessing
from os import getpid
import sys
import warnings

from unittest.case import SkipTest

import mock
import pytest

import ddtrace
from ddtrace.ext import system
from ddtrace.context import Context

from .base import BaseTracerTestCase
from .util import override_global_tracer
from .utils.tracer import DummyTracer
from .utils.tracer import DummyWriter  # noqa


def get_dummy_tracer():
    return DummyTracer()


class TracerTestCase(BaseTracerTestCase):
    def test_tracer_vars(self):
        span = self.trace('a', service='s', resource='r', span_type='t')
        span.assert_matches(name='a', service='s', resource='r', span_type='t')
        # DEV: Finish to ensure we don't leak `service` between spans
        span.finish()

        span = self.trace('a')
        span.assert_matches(name='a', service=None, resource='a', span_type=None)

    def test_tracer(self):
        def _mix():
            with self.trace('cake.mix'):
                pass

        def _bake():
            with self.trace('cake.bake'):
                pass

        def _make_cake():
            with self.trace('cake.make') as span:
                span.service = 'baker'
                span.resource = 'cake'
                _mix()
                _bake()

        # let's run it and make sure all is well.
        self.assert_has_no_spans()
        _make_cake()

        # Capture root's trace id to assert later
        root_trace_id = self.get_root_span().trace_id

        # Assert structure of this trace
        self.assert_structure(
            # Root span with 2 children
            dict(name='cake.make', resource='cake', service='baker', parent_id=None),
            (
                # Span with no children
                dict(name='cake.mix', resource='cake.mix', service='baker'),
                # Span with no children
                dict(name='cake.bake', resource='cake.bake', service='baker'),
            ),
        )

        # do it again and make sure it has new trace ids
        self.reset()
        _make_cake()
        self.assert_span_count(3)
        for s in self.spans:
            assert s.trace_id != root_trace_id

    def test_tracer_wrap(self):
        @self.tracer.wrap('decorated_function', service='s', resource='r', span_type='t')
        def f(tag_name, tag_value):
            # make sure we can still set tags
            span = self.tracer.current_span()
            span.set_tag(tag_name, tag_value)

        f('a', 'b')

        self.assert_span_count(1)
        span = self.get_root_span()
        span.assert_matches(
            name='decorated_function', service='s', resource='r', span_type='t', meta=dict(a='b'),
        )

    def test_tracer_pid(self):
        with self.trace('root') as root_span:
            with self.trace('child') as child_span:
                pass

        # Root span should contain the pid of the current process
        root_span.assert_meta({system.PID: str(getpid())}, exact=False)

        # Child span should not contain a pid tag
        child_span.assert_meta(dict(), exact=True)

    def test_tracer_wrap_default_name(self):
        @self.tracer.wrap()
        def f():
            pass

        f()

        self.assert_structure(dict(name='tests.test_tracer.f'))

    def test_tracer_wrap_exception(self):
        @self.tracer.wrap()
        def f():
            raise Exception('bim')

        with self.assertRaises(Exception) as ex:
            f()

            self.assert_structure(
                dict(
                    name='tests.test_tracer.f',
                    error=1,
                    meta={
                        'error.msg': ex.message,
                        'error.type': ex.__class__.__name__,
                    },
                ),
            )

    def test_tracer_wrap_multiple_calls(self):
        @self.tracer.wrap()
        def f():
            pass

        f()
        f()

        self.assert_span_count(2)
        assert self.spans[0].span_id != self.spans[1].span_id

    def test_tracer_wrap_span_nesting_current_root_span(self):
        @self.tracer.wrap('inner')
        def inner():
            root_span = self.tracer.current_root_span()
            self.assertEqual(root_span.name, 'outer')

        @self.tracer.wrap('outer')
        def outer():
            root_span = self.tracer.current_root_span()
            self.assertEqual(root_span.name, 'outer')

            with self.trace('mid'):
                root_span = self.tracer.current_root_span()
                self.assertEqual(root_span.name, 'outer')

                inner()

        outer()

    def test_tracer_wrap_span_nesting(self):
        @self.tracer.wrap('inner')
        def inner():
            pass

        @self.tracer.wrap('outer')
        def outer():
            with self.trace('mid'):
                inner()

        outer()

        self.assert_span_count(3)
        self.assert_structure(
            dict(name='outer'),
            (
                (
                    dict(name='mid'),
                    (
                        dict(name='inner'),
                    )
                ),
            ),
        )

    def test_tracer_wrap_class(self):
        class Foo(object):

            @staticmethod
            @self.tracer.wrap()
            def s():
                return 1

            @classmethod
            @self.tracer.wrap()
            def c(cls):
                return 2

            @self.tracer.wrap()
            def i(cls):
                return 3

        f = Foo()
        self.assertEqual(f.s(), 1)
        self.assertEqual(f.c(), 2)
        self.assertEqual(f.i(), 3)

        self.assert_span_count(3)
        self.spans[0].assert_matches(name='tests.test_tracer.s')
        self.spans[1].assert_matches(name='tests.test_tracer.c')
        self.spans[2].assert_matches(name='tests.test_tracer.i')

    def test_tracer_wrap_factory(self):
        def wrap_executor(tracer, fn, args, kwargs, span_name=None, service=None, resource=None, span_type=None):
            with tracer.trace('wrap.overwrite') as span:
                span.set_tag('args', args)
                span.set_tag('kwargs', kwargs)
                return fn(*args, **kwargs)

        @self.tracer.wrap()
        def wrapped_function(param, kw_param=None):
            self.assertEqual(42, param)
            self.assertEqual(42, kw_param)

        # set the custom wrap factory after the wrapper has been called
        self.tracer.configure(wrap_executor=wrap_executor)

        # call the function expecting that the custom tracing wrapper is used
        wrapped_function(42, kw_param=42)

        self.assert_span_count(1)
        self.spans[0].assert_matches(
            name='wrap.overwrite',
            meta=dict(args='(42,)', kwargs='{\'kw_param\': 42}'),
        )

    def test_tracer_wrap_factory_nested(self):
        def wrap_executor(tracer, fn, args, kwargs, span_name=None, service=None, resource=None, span_type=None):
            with tracer.trace('wrap.overwrite') as span:
                span.set_tag('args', args)
                span.set_tag('kwargs', kwargs)
                return fn(*args, **kwargs)

        @self.tracer.wrap()
        def wrapped_function(param, kw_param=None):
            self.assertEqual(42, param)
            self.assertEqual(42, kw_param)

        # set the custom wrap factory after the wrapper has been called
        self.tracer.configure(wrap_executor=wrap_executor)

        # call the function expecting that the custom tracing wrapper is used
        with self.trace('wrap.parent', service='webserver'):
            wrapped_function(42, kw_param=42)

        self.assert_structure(
            dict(name='wrap.parent', service='webserver'),
            (
                dict(
                    name='wrap.overwrite',
                    service='webserver',
                    meta=dict(args='(42,)', kwargs='{\'kw_param\': 42}')
                ),
            ),
        )

    def test_tracer_disabled(self):
        self.tracer.enabled = True
        with self.trace('foo') as s:
            s.set_tag('a', 'b')

        self.assert_has_spans()
        self.reset()

        self.tracer.enabled = False
        with self.trace('foo') as s:
            s.set_tag('a', 'b')
        self.assert_has_no_spans()

    def test_unserializable_span_with_finish(self):
        try:
            import numpy as np
        except ImportError:
            raise SkipTest('numpy not installed')

        # a weird case where manually calling finish with an unserializable
        # span was causing an loop of serialization.
        with self.trace('parent') as span:
            span.metrics['as'] = np.int64(1)  # circumvent the data checks
            span.finish()

    def test_tracer_disabled_mem_leak(self):
        # ensure that if the tracer is disabled, we still remove things from the
        # span buffer upon finishing.
        self.tracer.enabled = False
        s1 = self.trace('foo')
        s1.finish()

        p1 = self.tracer.current_span()
        s2 = self.trace('bar')

        self.assertIsNone(s2._parent)
        s2.finish()
        self.assertIsNone(p1)

    def test_tracer_global_tags(self):
        s1 = self.trace('brie')
        s1.finish()
        self.assertIsNone(s1.get_tag('env'))
        self.assertIsNone(s1.get_tag('other'))

        self.tracer.set_tags({'env': 'prod'})
        s2 = self.trace('camembert')
        s2.finish()
        self.assertEqual(s2.get_tag('env'), 'prod')
        self.assertIsNone(s2.get_tag('other'))

        self.tracer.set_tags({'env': 'staging', 'other': 'tag'})
        s3 = self.trace('gruyere')
        s3.finish()
        self.assertEqual(s3.get_tag('env'), 'staging')
        self.assertEqual(s3.get_tag('other'), 'tag')

    def test_global_context(self):
        # the tracer uses a global thread-local Context
        span = self.trace('fake_span')
        ctx = self.tracer.get_call_context()
        self.assertEqual(len(ctx._trace), 1)
        self.assertEqual(ctx._trace[0], span)

    def test_tracer_current_span(self):
        # the current span is in the local Context()
        span = self.trace('fake_span')
        self.assertEqual(self.tracer.current_span(), span)

    def test_tracer_current_span_missing_context(self):
        self.assertIsNone(self.tracer.current_span())

    def test_tracer_current_root_span_missing_context(self):
        self.assertIsNone(self.tracer.current_root_span())

    def test_default_provider_get(self):
        # Tracer Context Provider must return a Context object
        # even if empty
        ctx = self.tracer.context_provider.active()
        self.assertTrue(isinstance(ctx, Context))
        self.assertEqual(len(ctx._trace), 0)

    def test_default_provider_set(self):
        # The Context Provider can set the current active Context;
        # this could happen in distributed tracing
        ctx = Context(trace_id=42, span_id=100)
        self.tracer.context_provider.activate(ctx)
        span = self.trace('web.request')
        span.assert_matches(name='web.request', trace_id=42, parent_id=100)

    def test_default_provider_trace(self):
        # Context handled by a default provider must be used
        # when creating a trace
        span = self.trace('web.request')
        ctx = self.tracer.context_provider.active()
        self.assertEqual(len(ctx._trace), 1)
        self.assertEqual(span._context, ctx)

    def test_start_span(self):
        # it should create a root Span
        span = self.start_span('web.request')
        span.assert_matches(
            name='web.request',
            tracer=self.tracer,
            _parent=None,
            parent_id=None,
        )
        self.assertIsNotNone(span._context)
        self.assertEqual(span._context._current_span, span)

    def test_start_span_optional(self):
        # it should create a root Span with arguments
        span = self.start_span('web.request', service='web', resource='/', span_type='http')
        span.assert_matches(
            name='web.request',
            service='web',
            resource='/',
            span_type='http',
        )

    def test_start_child_span(self):
        # it should create a child Span for the given parent
        parent = self.start_span('web.request')
        child = self.start_span('web.worker', child_of=parent)

        parent.assert_matches(
            name='web.request',
            parent_id=None,
            _context=child._context,
            _parent=None,
            tracer=self.tracer,
        )
        child.assert_matches(
            name='web.worker',
            parent_id=parent.span_id,
            _context=parent._context,
            _parent=parent,
            tracer=self.tracer,
        )

        self.assertEqual(child._context._current_span, child)

    def test_start_child_span_attributes(self):
        # it should create a child Span with parent's attributes
        parent = self.start_span('web.request', service='web', resource='/', span_type='http')
        child = self.start_span('web.worker', child_of=parent)
        child.assert_matches(name='web.worker', service='web')

    def test_start_child_from_context(self):
        # it should create a child span with a populated Context
        root = self.start_span('web.request')
        context = root.context
        child = self.start_span('web.worker', child_of=context)

        child.assert_matches(
            name='web.worker',
            parent_id=root.span_id,
            trace_id=root.trace_id,
            _context=root._context,
            _parent=root,
            tracer=self.tracer,
        )
        self.assertEqual(child._context._current_span, child)

    def test_adding_services(self):
        self.assertEqual(self.tracer._services, set())
        root = self.start_span('root', service='one')
        context = root.context
        self.assertSetEqual(self.tracer._services, set(['one']))
        self.start_span('child', service='two', child_of=context)
        self.assertSetEqual(self.tracer._services, set(['one', 'two']))

    def test_configure_runtime_worker(self):
        # by default runtime worker not started though runtime id is set
        self.assertIsNone(self.tracer._runtime_worker)

        # configure tracer with runtime metrics collection
        self.tracer.configure(collect_metrics=True)
        self.assertIsNotNone(self.tracer._runtime_worker)

    def test_configure_dogstatsd_host(self):
        with warnings.catch_warnings(record=True) as w:
            warnings.simplefilter('always')
            self.tracer.configure(dogstatsd_host='foo')
            assert self.tracer._dogstatsd_client.host == 'foo'
            assert self.tracer._dogstatsd_client.port == 8125
            # verify warnings triggered
            assert len(w) == 1
            assert issubclass(w[-1].category, ddtrace.utils.deprecation.RemovedInDDTrace10Warning)
            assert 'Use dogstatsd_url' in str(w[-1].message)

    def test_configure_dogstatsd_host_port(self):
        with warnings.catch_warnings(record=True) as w:
            warnings.simplefilter('always')
            self.tracer.configure(dogstatsd_host='foo', dogstatsd_port='1234')
            assert self.tracer._dogstatsd_client.host == 'foo'
            assert self.tracer._dogstatsd_client.port == 1234
            # verify warnings triggered
            assert len(w) == 1
            assert issubclass(w[-1].category, ddtrace.utils.deprecation.RemovedInDDTrace10Warning)
            assert 'Use dogstatsd_url' in str(w[-1].message)

    def test_configure_dogstatsd_url_host_port(self):
        self.tracer.configure(dogstatsd_url='foo:1234')
        assert self.tracer._dogstatsd_client.host == 'foo'
        assert self.tracer._dogstatsd_client.port == 1234

    def test_configure_dogstatsd_url_socket(self):
        self.tracer.configure(dogstatsd_url='unix:///foo.sock')
        assert self.tracer._dogstatsd_client.host is None
        assert self.tracer._dogstatsd_client.port is None
        assert self.tracer._dogstatsd_client.socket_path == '/foo.sock'

    def test_span_no_runtime_tags(self):
        self.tracer.configure(collect_metrics=False)

        root = self.start_span('root')
        context = root.context
        child = self.start_span('child', child_of=context)

        self.assertIsNone(root.get_tag('language'))

        self.assertIsNone(child.get_tag('language'))

    def test_only_root_span_runtime(self):
        self.tracer.configure(collect_metrics=True)

        root = self.start_span('root')
        context = root.context
        child = self.start_span('child', child_of=context)

        self.assertEqual(root.get_tag('language'), 'python')

        self.assertIsNone(child.get_tag('language'))


def test_installed_excepthook():
    ddtrace.install_excepthook()
    assert sys.excepthook is ddtrace._excepthook
    ddtrace.uninstall_excepthook()
    assert sys.excepthook is not ddtrace._excepthook
    ddtrace.install_excepthook()
    assert sys.excepthook is ddtrace._excepthook


def test_excepthook():
    ddtrace.install_excepthook()

    class Foobar(Exception):
        pass

    called = {}

    def original(type, value, traceback):
        called['yes'] = True

    sys.excepthook = original
    ddtrace.install_excepthook()

    e = Foobar()

    tracer = ddtrace.Tracer()
    tracer._dogstatsd_client = mock.Mock()
    with override_global_tracer(tracer):
        sys.excepthook(e.__class__, e, None)

    tracer._dogstatsd_client.increment.assert_has_calls((
        mock.call('datadog.tracer.uncaught_exceptions', 1, tags=['class:Foobar']),
    ))
    assert called


def test_tracer_url():
    t = ddtrace.Tracer()
    assert t.writer.api.hostname == 'localhost'
    assert t.writer.api.port == 8126

    t = ddtrace.Tracer(url='http://foobar:12')
    assert t.writer.api.hostname == 'foobar'
    assert t.writer.api.port == 12

    t = ddtrace.Tracer(url='unix:///foobar')
    assert t.writer.api.uds_path == '/foobar'

    t = ddtrace.Tracer(url='http://localhost')
    assert t.writer.api.hostname == 'localhost'
    assert t.writer.api.port == 80
    assert not t.writer.api.https

    t = ddtrace.Tracer(url='https://localhost')
    assert t.writer.api.hostname == 'localhost'
    assert t.writer.api.port == 443
    assert t.writer.api.https

    with pytest.raises(ValueError) as e:
        t = ddtrace.Tracer(url='foo://foobar:12')
        assert str(e) == 'Unknown scheme `https` for agent URL'


<<<<<<< HEAD
def test_tracer_shutdown():
    t = ddtrace.Tracer()
    t.writer = mock.Mock(wraps=t.writer)

    t.shutdown()
    t.writer.stop.assert_called_once_with()
    t.writer.join.assert_called_once_with(timeout=None)

    t.writer.reset_mock()

    t.shutdown(timeout=2)
    t.writer.stop.assert_called_once_with()
    t.writer.join.assert_called_once_with(timeout=2)
=======
def test_tracer_dogstatsd_url():
    t = ddtrace.Tracer()
    assert t._dogstatsd_client.host == 'localhost'
    assert t._dogstatsd_client.port == 8125

    t = ddtrace.Tracer(dogstatsd_url='foobar:12')
    assert t._dogstatsd_client.host == 'foobar'
    assert t._dogstatsd_client.port == 12

    t = ddtrace.Tracer(dogstatsd_url='udp://foobar:12')
    assert t._dogstatsd_client.host == 'foobar'
    assert t._dogstatsd_client.port == 12

    t = ddtrace.Tracer(dogstatsd_url='/var/run/statsd.sock')
    assert t._dogstatsd_client.socket_path == '/var/run/statsd.sock'

    t = ddtrace.Tracer(dogstatsd_url='unix:///var/run/statsd.sock')
    assert t._dogstatsd_client.socket_path == '/var/run/statsd.sock'

    with pytest.raises(ValueError) as e:
        t = ddtrace.Tracer(dogstatsd_url='foo://foobar:12')
        assert str(e) == 'Unknown url format for `foo://foobar:12`'


def test_tracer_fork():
    t = ddtrace.Tracer()
    original_pid = t._pid
    original_writer = t.writer

    @contextlib.contextmanager
    def capture_failures(errors):
        try:
            yield
        except AssertionError as e:
            errors.put(e)

    def task(t, errors):
        # Start a new span to trigger process checking
        with t.trace('test', service='test') as span:

            # Assert we recreated the writer and have a new queue
            with capture_failures(errors):
                assert t._pid != original_pid
                assert t.writer != original_writer
                assert t.writer._trace_queue != original_writer._trace_queue

            # Stop the background worker so we don't accidetnally flush the
            # queue before we can assert on it
            t.writer.stop()
            t.writer.join()

        # Assert the trace got written into the correct queue
        assert original_writer._trace_queue.qsize() == 0
        assert t.writer._trace_queue.qsize() == 1
        assert [[span]] == list(t.writer._trace_queue.get())

    # Assert tracer in a new process correctly recreates the writer
    errors = multiprocessing.Queue()
    p = multiprocessing.Process(target=task, args=(t, errors))
    try:
        p.start()
    finally:
        p.join(timeout=2)

    while errors.qsize() > 0:
        raise errors.get()

    # Ensure writing into the tracer in this process still works as expected
    with t.trace('test', service='test') as span:
        assert t._pid == original_pid
        assert t.writer == original_writer
        assert t.writer._trace_queue == original_writer._trace_queue

        # Stop the background worker so we don't accidentally flush the
        # queue before we can assert on it
        t.writer.stop()
        t.writer.join()

    # Assert the trace got written into the correct queue
    assert original_writer._trace_queue.qsize() == 1
    assert t.writer._trace_queue.qsize() == 1
    assert [[span]] == list(t.writer._trace_queue.get())
>>>>>>> 0d0451f8
<|MERGE_RESOLUTION|>--- conflicted
+++ resolved
@@ -567,7 +567,6 @@
         assert str(e) == 'Unknown scheme `https` for agent URL'
 
 
-<<<<<<< HEAD
 def test_tracer_shutdown():
     t = ddtrace.Tracer()
     t.writer = mock.Mock(wraps=t.writer)
@@ -581,7 +580,8 @@
     t.shutdown(timeout=2)
     t.writer.stop.assert_called_once_with()
     t.writer.join.assert_called_once_with(timeout=2)
-=======
+
+
 def test_tracer_dogstatsd_url():
     t = ddtrace.Tracer()
     assert t._dogstatsd_client.host == 'localhost'
@@ -663,5 +663,4 @@
     # Assert the trace got written into the correct queue
     assert original_writer._trace_queue.qsize() == 1
     assert t.writer._trace_queue.qsize() == 1
-    assert [[span]] == list(t.writer._trace_queue.get())
->>>>>>> 0d0451f8
+    assert [[span]] == list(t.writer._trace_queue.get())