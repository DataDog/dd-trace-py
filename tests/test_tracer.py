"""
tests for Tracer and utilities.
"""
import contextlib
import multiprocessing
from os import getpid
import sys
import warnings

from unittest.case import SkipTest

import mock
import pytest

import ddtrace
from ddtrace.ext import system
from ddtrace.context import Context
from ddtrace.constants import VERSION_KEY, ENV_KEY

from .base import BaseTracerTestCase
from .util import override_global_tracer
from .utils.tracer import DummyTracer
from .utils.tracer import DummyWriter  # noqa


def get_dummy_tracer():
    return DummyTracer()


class TracerTestCase(BaseTracerTestCase):
    def test_tracer_vars(self):
        span = self.trace('a', service='s', resource='r', span_type='t')
        span.assert_matches(name='a', service='s', resource='r', span_type='t')
        # DEV: Finish to ensure we don't leak `service` between spans
        span.finish()

        span = self.trace('a')
        span.assert_matches(name='a', service=None, resource='a', span_type=None)

    def test_tracer(self):
        def _mix():
            with self.trace('cake.mix'):
                pass

        def _bake():
            with self.trace('cake.bake'):
                pass

        def _make_cake():
            with self.trace('cake.make') as span:
                span.service = 'baker'
                span.resource = 'cake'
                _mix()
                _bake()

        # let's run it and make sure all is well.
        self.assert_has_no_spans()
        _make_cake()

        # Capture root's trace id to assert later
        root_trace_id = self.get_root_span().trace_id

        # Assert structure of this trace
        self.assert_structure(
            # Root span with 2 children
            dict(name='cake.make', resource='cake', service='baker', parent_id=None),
            (
                # Span with no children
                dict(name='cake.mix', resource='cake.mix', service='baker'),
                # Span with no children
                dict(name='cake.bake', resource='cake.bake', service='baker'),
            ),
        )

        # do it again and make sure it has new trace ids
        self.reset()
        _make_cake()
        self.assert_span_count(3)
        for s in self.spans:
            assert s.trace_id != root_trace_id

    def test_tracer_wrap(self):
        @self.tracer.wrap('decorated_function', service='s', resource='r', span_type='t')
        def f(tag_name, tag_value):
            # make sure we can still set tags
            span = self.tracer.current_span()
            span.set_tag(tag_name, tag_value)

        f('a', 'b')

        self.assert_span_count(1)
        span = self.get_root_span()
        span.assert_matches(
            name='decorated_function', service='s', resource='r', span_type='t', meta=dict(a='b'),
        )

    def test_tracer_pid(self):
        with self.trace('root') as root_span:
            with self.trace('child') as child_span:
                pass

        # Root span should contain the pid of the current process
        root_span.assert_metrics({system.PID: getpid()}, exact=False)

        # Child span should not contain a pid tag
        child_span.assert_metrics(dict(), exact=True)

    def test_tracer_wrap_default_name(self):
        @self.tracer.wrap()
        def f():
            pass

        f()

        self.assert_structure(dict(name='tests.test_tracer.f'))

    def test_tracer_wrap_exception(self):
        @self.tracer.wrap()
        def f():
            raise Exception('bim')

        with self.assertRaises(Exception) as ex:
            f()

            self.assert_structure(
                dict(
                    name='tests.test_tracer.f',
                    error=1,
                    meta={
                        'error.msg': ex.message,
                        'error.type': ex.__class__.__name__,
                    },
                ),
            )

    def test_tracer_wrap_multiple_calls(self):
        @self.tracer.wrap()
        def f():
            pass

        f()
        f()

        self.assert_span_count(2)
        assert self.spans[0].span_id != self.spans[1].span_id

    def test_tracer_wrap_span_nesting_current_root_span(self):
        @self.tracer.wrap('inner')
        def inner():
            root_span = self.tracer.current_root_span()
            self.assertEqual(root_span.name, 'outer')

        @self.tracer.wrap('outer')
        def outer():
            root_span = self.tracer.current_root_span()
            self.assertEqual(root_span.name, 'outer')

            with self.trace('mid'):
                root_span = self.tracer.current_root_span()
                self.assertEqual(root_span.name, 'outer')

                inner()

        outer()

    def test_tracer_wrap_span_nesting(self):
        @self.tracer.wrap('inner')
        def inner():
            pass

        @self.tracer.wrap('outer')
        def outer():
            with self.trace('mid'):
                inner()

        outer()

        self.assert_span_count(3)
        self.assert_structure(
            dict(name='outer'),
            (
                (
                    dict(name='mid'),
                    (
                        dict(name='inner'),
                    )
                ),
            ),
        )

    def test_tracer_wrap_class(self):
        class Foo(object):

            @staticmethod
            @self.tracer.wrap()
            def s():
                return 1

            @classmethod
            @self.tracer.wrap()
            def c(cls):
                return 2

            @self.tracer.wrap()
            def i(cls):
                return 3

        f = Foo()
        self.assertEqual(f.s(), 1)
        self.assertEqual(f.c(), 2)
        self.assertEqual(f.i(), 3)

        self.assert_span_count(3)
        self.spans[0].assert_matches(name='tests.test_tracer.s')
        self.spans[1].assert_matches(name='tests.test_tracer.c')
        self.spans[2].assert_matches(name='tests.test_tracer.i')

    def test_tracer_wrap_factory(self):
        def wrap_executor(tracer, fn, args, kwargs, span_name=None, service=None, resource=None, span_type=None):
            with tracer.trace('wrap.overwrite') as span:
                span.set_tag('args', args)
                span.set_tag('kwargs', kwargs)
                return fn(*args, **kwargs)

        @self.tracer.wrap()
        def wrapped_function(param, kw_param=None):
            self.assertEqual(42, param)
            self.assertEqual(42, kw_param)

        # set the custom wrap factory after the wrapper has been called
        self.tracer.configure(wrap_executor=wrap_executor)

        # call the function expecting that the custom tracing wrapper is used
        wrapped_function(42, kw_param=42)

        self.assert_span_count(1)
        self.spans[0].assert_matches(
            name='wrap.overwrite',
            meta=dict(args='(42,)', kwargs='{\'kw_param\': 42}'),
        )

    def test_tracer_wrap_factory_nested(self):
        def wrap_executor(tracer, fn, args, kwargs, span_name=None, service=None, resource=None, span_type=None):
            with tracer.trace('wrap.overwrite') as span:
                span.set_tag('args', args)
                span.set_tag('kwargs', kwargs)
                return fn(*args, **kwargs)

        @self.tracer.wrap()
        def wrapped_function(param, kw_param=None):
            self.assertEqual(42, param)
            self.assertEqual(42, kw_param)

        # set the custom wrap factory after the wrapper has been called
        self.tracer.configure(wrap_executor=wrap_executor)

        # call the function expecting that the custom tracing wrapper is used
        with self.trace('wrap.parent', service='webserver'):
            wrapped_function(42, kw_param=42)

        self.assert_structure(
            dict(name='wrap.parent', service='webserver'),
            (
                dict(
                    name='wrap.overwrite',
                    service='webserver',
                    meta=dict(args='(42,)', kwargs='{\'kw_param\': 42}')
                ),
            ),
        )

    def test_tracer_disabled(self):
        self.tracer.enabled = True
        with self.trace('foo') as s:
            s.set_tag('a', 'b')

        self.assert_has_spans()
        self.reset()

        self.tracer.enabled = False
        with self.trace('foo') as s:
            s.set_tag('a', 'b')
        self.assert_has_no_spans()

    def test_unserializable_span_with_finish(self):
        try:
            import numpy as np
        except ImportError:
            raise SkipTest('numpy not installed')

        # a weird case where manually calling finish with an unserializable
        # span was causing an loop of serialization.
        with self.trace('parent') as span:
            span.metrics['as'] = np.int64(1)  # circumvent the data checks
            span.finish()

    def test_tracer_disabled_mem_leak(self):
        # ensure that if the tracer is disabled, we still remove things from the
        # span buffer upon finishing.
        self.tracer.enabled = False
        s1 = self.trace('foo')
        s1.finish()

        p1 = self.tracer.current_span()
        s2 = self.trace('bar')

        self.assertIsNone(s2._parent)
        s2.finish()
        self.assertIsNone(p1)

    def test_tracer_global_tags(self):
        s1 = self.trace('brie')
        s1.finish()
        self.assertIsNone(s1.get_tag('env'))
        self.assertIsNone(s1.get_tag('other'))

        self.tracer.set_tags({'env': 'prod'})
        s2 = self.trace('camembert')
        s2.finish()
        self.assertEqual(s2.get_tag('env'), 'prod')
        self.assertIsNone(s2.get_tag('other'))

        self.tracer.set_tags({'env': 'staging', 'other': 'tag'})
        s3 = self.trace('gruyere')
        s3.finish()
        self.assertEqual(s3.get_tag('env'), 'staging')
        self.assertEqual(s3.get_tag('other'), 'tag')

    def test_global_context(self):
        # the tracer uses a global thread-local Context
        span = self.trace('fake_span')
        ctx = self.tracer.get_call_context()
        self.assertEqual(len(ctx._trace), 1)
        self.assertEqual(ctx._trace[0], span)

    def test_tracer_current_span(self):
        # the current span is in the local Context()
        span = self.trace('fake_span')
        self.assertEqual(self.tracer.current_span(), span)

    def test_tracer_current_span_missing_context(self):
        self.assertIsNone(self.tracer.current_span())

    def test_tracer_current_root_span_missing_context(self):
        self.assertIsNone(self.tracer.current_root_span())

    def test_default_provider_get(self):
        # Tracer Context Provider must return a Context object
        # even if empty
        ctx = self.tracer.context_provider.active()
        self.assertTrue(isinstance(ctx, Context))
        self.assertEqual(len(ctx._trace), 0)

    def test_default_provider_set(self):
        # The Context Provider can set the current active Context;
        # this could happen in distributed tracing
        ctx = Context(trace_id=42, span_id=100)
        self.tracer.context_provider.activate(ctx)
        span = self.trace('web.request')
        span.assert_matches(name='web.request', trace_id=42, parent_id=100)

    def test_default_provider_trace(self):
        # Context handled by a default provider must be used
        # when creating a trace
        span = self.trace('web.request')
        ctx = self.tracer.context_provider.active()
        self.assertEqual(len(ctx._trace), 1)
        self.assertEqual(span._context, ctx)

    def test_start_span(self):
        # it should create a root Span
        span = self.start_span('web.request')
        span.assert_matches(
            name='web.request',
            tracer=self.tracer,
            _parent=None,
            parent_id=None,
        )
        self.assertIsNotNone(span._context)
        self.assertEqual(span._context._current_span, span)

    def test_start_span_optional(self):
        # it should create a root Span with arguments
        span = self.start_span('web.request', service='web', resource='/', span_type='http')
        span.assert_matches(
            name='web.request',
            service='web',
            resource='/',
            span_type='http',
        )

    def test_start_child_span(self):
        # it should create a child Span for the given parent
        parent = self.start_span('web.request')
        child = self.start_span('web.worker', child_of=parent)

        parent.assert_matches(
            name='web.request',
            parent_id=None,
            _context=child._context,
            _parent=None,
            tracer=self.tracer,
        )
        child.assert_matches(
            name='web.worker',
            parent_id=parent.span_id,
            _context=parent._context,
            _parent=parent,
            tracer=self.tracer,
        )

        self.assertEqual(child._context._current_span, child)

    def test_start_child_span_attributes(self):
        # it should create a child Span with parent's attributes
        parent = self.start_span('web.request', service='web', resource='/', span_type='http')
        child = self.start_span('web.worker', child_of=parent)
        child.assert_matches(name='web.worker', service='web')

    def test_start_child_from_context(self):
        # it should create a child span with a populated Context
        root = self.start_span('web.request')
        context = root.context
        child = self.start_span('web.worker', child_of=context)

        child.assert_matches(
            name='web.worker',
            parent_id=root.span_id,
            trace_id=root.trace_id,
            _context=root._context,
            _parent=root,
            tracer=self.tracer,
        )
        self.assertEqual(child._context._current_span, child)

    def test_adding_services(self):
        self.assertEqual(self.tracer._services, set())
        root = self.start_span('root', service='one')
        context = root.context
        self.assertSetEqual(self.tracer._services, set(['one']))
        self.start_span('child', service='two', child_of=context)
        self.assertSetEqual(self.tracer._services, set(['one', 'two']))

    def test_configure_runtime_worker(self):
        # by default runtime worker not started though runtime id is set
        self.assertIsNone(self.tracer._runtime_worker)

        # configure tracer with runtime metrics collection
        self.tracer.configure(collect_metrics=True)
        self.assertIsNotNone(self.tracer._runtime_worker)

    def test_configure_dogstatsd_host(self):
        with warnings.catch_warnings(record=True) as w:
            warnings.simplefilter('always')
            self.tracer.configure(dogstatsd_host='foo')
            assert self.tracer._dogstatsd_client.host == 'foo'
            assert self.tracer._dogstatsd_client.port == 8125
            # verify warnings triggered
            assert len(w) == 1
            assert issubclass(w[-1].category, ddtrace.utils.deprecation.RemovedInDDTrace10Warning)
            assert 'Use `dogstatsd_url`' in str(w[-1].message)

    def test_configure_dogstatsd_host_port(self):
        with warnings.catch_warnings(record=True) as w:
            warnings.simplefilter('always')
            self.tracer.configure(dogstatsd_host='foo', dogstatsd_port='1234')
            assert self.tracer._dogstatsd_client.host == 'foo'
            assert self.tracer._dogstatsd_client.port == 1234
            # verify warnings triggered
            assert len(w) == 2
            assert issubclass(w[0].category, ddtrace.utils.deprecation.RemovedInDDTrace10Warning)
            assert 'Use `dogstatsd_url`' in str(w[0].message)
            assert issubclass(w[1].category, ddtrace.utils.deprecation.RemovedInDDTrace10Warning)
            assert 'Use `dogstatsd_url`' in str(w[1].message)

    def test_configure_dogstatsd_url_host_port(self):
        self.tracer.configure(dogstatsd_url='foo:1234')
        assert self.tracer._dogstatsd_client.host == 'foo'
        assert self.tracer._dogstatsd_client.port == 1234

    def test_configure_dogstatsd_url_socket(self):
        self.tracer.configure(dogstatsd_url='unix:///foo.sock')
        assert self.tracer._dogstatsd_client.host is None
        assert self.tracer._dogstatsd_client.port is None
        assert self.tracer._dogstatsd_client.socket_path == '/foo.sock'

    def test_span_no_runtime_tags(self):
        self.tracer.configure(collect_metrics=False)

        root = self.start_span('root')
        context = root.context
        child = self.start_span('child', child_of=context)

        self.assertIsNone(root.get_tag('language'))

        self.assertIsNone(child.get_tag('language'))

    def test_only_root_span_runtime_internal_span_types(self):
        self.tracer.configure(collect_metrics=True)

        for span_type in ("custom", "template", "web", "worker"):
            root = self.start_span('root', span_type=span_type)
            context = root.context
            child = self.start_span('child', child_of=context)

            self.assertEqual(root.get_tag('language'), 'python')

            self.assertIsNone(child.get_tag('language'))

    def test_only_root_span_runtime_external_span_types(self):
        self.tracer.configure(collect_metrics=True)

        for span_type in ("algoliasearch.search", "boto", "cache", "cassandra", "elasticsearch",
                          "grpc", "kombu", "http", "memcached", "redis", "sql", "vertica"):
            root = self.start_span('root', span_type=span_type)
            context = root.context
            child = self.start_span('child', child_of=context)

            self.assertIsNone(root.get_tag('language'))

            self.assertIsNone(child.get_tag('language'))


def test_installed_excepthook():
    ddtrace.install_excepthook()
    assert sys.excepthook is ddtrace._excepthook
    ddtrace.uninstall_excepthook()
    assert sys.excepthook is not ddtrace._excepthook
    ddtrace.install_excepthook()
    assert sys.excepthook is ddtrace._excepthook


def test_excepthook():
    ddtrace.install_excepthook()

    class Foobar(Exception):
        pass

    called = {}

    def original(tp, value, traceback):
        called['yes'] = True

    sys.excepthook = original
    ddtrace.install_excepthook()

    e = Foobar()

    tracer = ddtrace.Tracer()
    tracer._dogstatsd_client = mock.Mock()
    with override_global_tracer(tracer):
        sys.excepthook(e.__class__, e, None)

    tracer._dogstatsd_client.increment.assert_has_calls((
        mock.call('datadog.tracer.uncaught_exceptions', 1, tags=['class:Foobar']),
    ))
    assert called


def test_tracer_url():
    t = ddtrace.Tracer()
    assert t.writer.api.hostname == 'localhost'
    assert t.writer.api.port == 8126

    t = ddtrace.Tracer(url='http://foobar:12')
    assert t.writer.api.hostname == 'foobar'
    assert t.writer.api.port == 12

    t = ddtrace.Tracer(url='unix:///foobar')
    assert t.writer.api.uds_path == '/foobar'

    t = ddtrace.Tracer(url='http://localhost')
    assert t.writer.api.hostname == 'localhost'
    assert t.writer.api.port == 80
    assert not t.writer.api.https

    t = ddtrace.Tracer(url='https://localhost')
    assert t.writer.api.hostname == 'localhost'
    assert t.writer.api.port == 443
    assert t.writer.api.https

    with pytest.raises(ValueError) as e:
        t = ddtrace.Tracer(url='foo://foobar:12')
        assert str(e) == 'Unknown scheme `https` for agent URL'


def test_tracer_dogstatsd_url():
    t = ddtrace.Tracer()
    assert t._dogstatsd_client.host == 'localhost'
    assert t._dogstatsd_client.port == 8125

    t = ddtrace.Tracer(dogstatsd_url='foobar:12')
    assert t._dogstatsd_client.host == 'foobar'
    assert t._dogstatsd_client.port == 12

    t = ddtrace.Tracer(dogstatsd_url='udp://foobar:12')
    assert t._dogstatsd_client.host == 'foobar'
    assert t._dogstatsd_client.port == 12

    t = ddtrace.Tracer(dogstatsd_url='/var/run/statsd.sock')
    assert t._dogstatsd_client.socket_path == '/var/run/statsd.sock'

    t = ddtrace.Tracer(dogstatsd_url='unix:///var/run/statsd.sock')
    assert t._dogstatsd_client.socket_path == '/var/run/statsd.sock'

    with pytest.raises(ValueError) as e:
        t = ddtrace.Tracer(dogstatsd_url='foo://foobar:12')
        assert str(e) == 'Unknown url format for `foo://foobar:12`'


def test_tracer_fork():
    t = ddtrace.Tracer()
    original_pid = t._pid
    original_writer = t.writer

    @contextlib.contextmanager
    def capture_failures(errors):
        try:
            yield
        except AssertionError as e:
            errors.put(e)

    def task(t, errors):
        # Start a new span to trigger process checking
        with t.trace('test', service='test') as span:

            # Assert we recreated the writer and have a new queue
            with capture_failures(errors):
                assert t._pid != original_pid
                assert t.writer != original_writer
                assert t.writer._trace_queue != original_writer._trace_queue

        # Assert the trace got written into the correct queue
        assert original_writer._trace_queue.qsize() == 0
        assert t.writer._trace_queue.qsize() == 1
        assert [[span]] == list(t.writer._trace_queue.get())

    # Assert tracer in a new process correctly recreates the writer
    errors = multiprocessing.Queue()
    p = multiprocessing.Process(target=task, args=(t, errors))
    try:
        p.start()
    finally:
        p.join(timeout=2)

    while errors.qsize() > 0:
        raise errors.get()

    # Ensure writing into the tracer in this process still works as expected
    with t.trace('test', service='test') as span:
        assert t._pid == original_pid
        assert t.writer == original_writer
        assert t.writer._trace_queue == original_writer._trace_queue

    # Assert the trace got written into the correct queue
    assert original_writer._trace_queue.qsize() == 1
    assert t.writer._trace_queue.qsize() == 1
    assert [[span]] == list(t.writer._trace_queue.get())


def test_tracer_with_version():
    t = ddtrace.Tracer()

    # With global `config.version` defined
    with BaseTracerTestCase.override_global_config(dict(version='1.2.3')):
        with t.trace('test.span') as span:
            assert span.get_tag(VERSION_KEY) == '1.2.3'

            # override manually
            span.set_tag(VERSION_KEY, '4.5.6')
            assert span.get_tag(VERSION_KEY) == '4.5.6'

    # With no `config.version` defined
    with t.trace('test.span') as span:
        assert span.get_tag(VERSION_KEY) is None

        # explicitly set in the span
        span.set_tag(VERSION_KEY, '1.2.3')
        assert span.get_tag(VERSION_KEY) == '1.2.3'

<<<<<<< HEAD

def test_tracer_with_env():
    t = ddtrace.Tracer()

    # With global `config.env` defined
    with BaseTracerTestCase.override_global_config(dict(env='prod')):
        with t.trace('test.span') as span:
            assert span.get_tag(ENV_KEY) == 'prod'

            # override manually
            span.set_tag(ENV_KEY, 'prod-staging')
            assert span.get_tag(ENV_KEY) == 'prod-staging'

    # With no `config.env` defined
    with t.trace('test.span') as span:
        assert span.get_tag(ENV_KEY) is None

        # explicitly set in the span
        span.set_tag(ENV_KEY, 'prod-staging')
        assert span.get_tag(ENV_KEY) == 'prod-staging'
=======
    # With global tags set
    t.set_tags({VERSION_KEY: 'tags.version'})
    with BaseTracerTestCase.override_global_config(dict(version='config.version')):
        with t.trace('test.span') as span:
            assert span.get_tag(VERSION_KEY) == 'config.version'
>>>>>>> f11cf141
<|MERGE_RESOLUTION|>--- conflicted
+++ resolved
@@ -678,31 +678,35 @@
         span.set_tag(VERSION_KEY, '1.2.3')
         assert span.get_tag(VERSION_KEY) == '1.2.3'
 
-<<<<<<< HEAD
-
-def test_tracer_with_env():
-    t = ddtrace.Tracer()
-
-    # With global `config.env` defined
-    with BaseTracerTestCase.override_global_config(dict(env='prod')):
-        with t.trace('test.span') as span:
-            assert span.get_tag(ENV_KEY) == 'prod'
-
-            # override manually
-            span.set_tag(ENV_KEY, 'prod-staging')
-            assert span.get_tag(ENV_KEY) == 'prod-staging'
-
-    # With no `config.env` defined
-    with t.trace('test.span') as span:
-        assert span.get_tag(ENV_KEY) is None
-
-        # explicitly set in the span
-        span.set_tag(ENV_KEY, 'prod-staging')
-        assert span.get_tag(ENV_KEY) == 'prod-staging'
-=======
     # With global tags set
     t.set_tags({VERSION_KEY: 'tags.version'})
     with BaseTracerTestCase.override_global_config(dict(version='config.version')):
         with t.trace('test.span') as span:
             assert span.get_tag(VERSION_KEY) == 'config.version'
->>>>>>> f11cf141
+
+
+def test_tracer_with_env():
+    t = ddtrace.Tracer()
+
+    # With global `config.env` defined
+    with BaseTracerTestCase.override_global_config(dict(env='prod')):
+        with t.trace('test.span') as span:
+            assert span.get_tag(ENV_KEY) == 'prod'
+
+            # override manually
+            span.set_tag(ENV_KEY, 'prod-staging')
+            assert span.get_tag(ENV_KEY) == 'prod-staging'
+
+    # With no `config.env` defined
+    with t.trace('test.span') as span:
+        assert span.get_tag(ENV_KEY) is None
+
+        # explicitly set in the span
+        span.set_tag(ENV_KEY, 'prod-staging')
+        assert span.get_tag(ENV_KEY) == 'prod-staging'
+
+    # With global tags set
+    t.set_tags({ENV_KEY: 'tags.env'})
+    with BaseTracerTestCase.override_global_config(dict(env='config.env')):
+        with t.trace('test.span') as span:
+            assert span.get_tag(VERSION_KEY) == 'config.env'