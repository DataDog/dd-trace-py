"""
tests for Tracer and utilities.
"""
import contextlib
import multiprocessing
from os import getpid
import sys
import warnings

from unittest.case import SkipTest

import mock
import pytest

import ddtrace
from ddtrace.ext import system
from ddtrace.context import Context
<<<<<<< HEAD
from ddtrace.constants import VERSION_KEY
=======
from ddtrace.constants import VERSION_KEY, ENV_KEY
>>>>>>> 0e17a26a

from .base import BaseTracerTestCase
from .util import override_global_tracer
from .utils.tracer import DummyTracer
from .utils.tracer import DummyWriter  # noqa


def get_dummy_tracer():
    return DummyTracer()


class TracerTestCase(BaseTracerTestCase):
    def test_tracer_vars(self):
        span = self.trace('a', service='s', resource='r', span_type='t')
        span.assert_matches(name='a', service='s', resource='r', span_type='t')
        # DEV: Finish to ensure we don't leak `service` between spans
        span.finish()

        span = self.trace('a')
        span.assert_matches(name='a', service=None, resource='a', span_type=None)

    def test_tracer(self):
        def _mix():
            with self.trace('cake.mix'):
                pass

        def _bake():
            with self.trace('cake.bake'):
                pass

        def _make_cake():
            with self.trace('cake.make') as span:
                span.service = 'baker'
                span.resource = 'cake'
                _mix()
                _bake()

        # let's run it and make sure all is well.
        self.assert_has_no_spans()
        _make_cake()

        # Capture root's trace id to assert later
        root_trace_id = self.get_root_span().trace_id

        # Assert structure of this trace
        self.assert_structure(
            # Root span with 2 children
            dict(name='cake.make', resource='cake', service='baker', parent_id=None),
            (
                # Span with no children
                dict(name='cake.mix', resource='cake.mix', service='baker'),
                # Span with no children
                dict(name='cake.bake', resource='cake.bake', service='baker'),
            ),
        )

        # do it again and make sure it has new trace ids
        self.reset()
        _make_cake()
        self.assert_span_count(3)
        for s in self.spans:
            assert s.trace_id != root_trace_id

    def test_tracer_wrap(self):
        @self.tracer.wrap('decorated_function', service='s', resource='r', span_type='t')
        def f(tag_name, tag_value):
            # make sure we can still set tags
            span = self.tracer.current_span()
            span.set_tag(tag_name, tag_value)

        f('a', 'b')

        self.assert_span_count(1)
        span = self.get_root_span()
        span.assert_matches(
            name='decorated_function', service='s', resource='r', span_type='t', meta=dict(a='b'),
        )

    def test_tracer_pid(self):
        with self.trace('root') as root_span:
            with self.trace('child') as child_span:
                pass

        # Root span should contain the pid of the current process
        root_span.assert_metrics({system.PID: getpid()}, exact=False)

        # Child span should not contain a pid tag
        child_span.assert_metrics(dict(), exact=True)

    def test_tracer_wrap_default_name(self):
        @self.tracer.wrap()
        def f():
            pass

        f()

        self.assert_structure(dict(name='tests.test_tracer.f'))

    def test_tracer_wrap_exception(self):
        @self.tracer.wrap()
        def f():
            raise Exception('bim')

        with self.assertRaises(Exception) as ex:
            f()

            self.assert_structure(
                dict(
                    name='tests.test_tracer.f',
                    error=1,
                    meta={
                        'error.msg': ex.message,
                        'error.type': ex.__class__.__name__,
                    },
                ),
            )

    def test_tracer_wrap_multiple_calls(self):
        @self.tracer.wrap()
        def f():
            pass

        f()
        f()

        self.assert_span_count(2)
        assert self.spans[0].span_id != self.spans[1].span_id

    def test_tracer_wrap_span_nesting_current_root_span(self):
        @self.tracer.wrap('inner')
        def inner():
            root_span = self.tracer.current_root_span()
            self.assertEqual(root_span.name, 'outer')

        @self.tracer.wrap('outer')
        def outer():
            root_span = self.tracer.current_root_span()
            self.assertEqual(root_span.name, 'outer')

            with self.trace('mid'):
                root_span = self.tracer.current_root_span()
                self.assertEqual(root_span.name, 'outer')

                inner()

        outer()

    def test_tracer_wrap_span_nesting(self):
        @self.tracer.wrap('inner')
        def inner():
            pass

        @self.tracer.wrap('outer')
        def outer():
            with self.trace('mid'):
                inner()

        outer()

        self.assert_span_count(3)
        self.assert_structure(
            dict(name='outer'),
            (
                (
                    dict(name='mid'),
                    (
                        dict(name='inner'),
                    )
                ),
            ),
        )

    def test_tracer_wrap_class(self):
        class Foo(object):

            @staticmethod
            @self.tracer.wrap()
            def s():
                return 1

            @classmethod
            @self.tracer.wrap()
            def c(cls):
                return 2

            @self.tracer.wrap()
            def i(cls):
                return 3

        f = Foo()
        self.assertEqual(f.s(), 1)
        self.assertEqual(f.c(), 2)
        self.assertEqual(f.i(), 3)

        self.assert_span_count(3)
        self.spans[0].assert_matches(name='tests.test_tracer.s')
        self.spans[1].assert_matches(name='tests.test_tracer.c')
        self.spans[2].assert_matches(name='tests.test_tracer.i')

    def test_tracer_wrap_factory(self):
        def wrap_executor(tracer, fn, args, kwargs, span_name=None, service=None, resource=None, span_type=None):
            with tracer.trace('wrap.overwrite') as span:
                span.set_tag('args', args)
                span.set_tag('kwargs', kwargs)
                return fn(*args, **kwargs)

        @self.tracer.wrap()
        def wrapped_function(param, kw_param=None):
            self.assertEqual(42, param)
            self.assertEqual(42, kw_param)

        # set the custom wrap factory after the wrapper has been called
        self.tracer.configure(wrap_executor=wrap_executor)

        # call the function expecting that the custom tracing wrapper is used
        wrapped_function(42, kw_param=42)

        self.assert_span_count(1)
        self.spans[0].assert_matches(
            name='wrap.overwrite',
            meta=dict(args='(42,)', kwargs='{\'kw_param\': 42}'),
        )

    def test_tracer_wrap_factory_nested(self):
        def wrap_executor(tracer, fn, args, kwargs, span_name=None, service=None, resource=None, span_type=None):
            with tracer.trace('wrap.overwrite') as span:
                span.set_tag('args', args)
                span.set_tag('kwargs', kwargs)
                return fn(*args, **kwargs)

        @self.tracer.wrap()
        def wrapped_function(param, kw_param=None):
            self.assertEqual(42, param)
            self.assertEqual(42, kw_param)

        # set the custom wrap factory after the wrapper has been called
        self.tracer.configure(wrap_executor=wrap_executor)

        # call the function expecting that the custom tracing wrapper is used
        with self.trace('wrap.parent', service='webserver'):
            wrapped_function(42, kw_param=42)

        self.assert_structure(
            dict(name='wrap.parent', service='webserver'),
            (
                dict(
                    name='wrap.overwrite',
                    service='webserver',
                    meta=dict(args='(42,)', kwargs='{\'kw_param\': 42}')
                ),
            ),
        )

    def test_tracer_disabled(self):
        self.tracer.enabled = True
        with self.trace('foo') as s:
            s.set_tag('a', 'b')

        self.assert_has_spans()
        self.reset()

        self.tracer.enabled = False
        with self.trace('foo') as s:
            s.set_tag('a', 'b')
        self.assert_has_no_spans()

    def test_unserializable_span_with_finish(self):
        try:
            import numpy as np
        except ImportError:
            raise SkipTest('numpy not installed')

        # a weird case where manually calling finish with an unserializable
        # span was causing an loop of serialization.
        with self.trace('parent') as span:
            span.metrics['as'] = np.int64(1)  # circumvent the data checks
            span.finish()

    def test_tracer_disabled_mem_leak(self):
        # ensure that if the tracer is disabled, we still remove things from the
        # span buffer upon finishing.
        self.tracer.enabled = False
        s1 = self.trace('foo')
        s1.finish()

        p1 = self.tracer.current_span()
        s2 = self.trace('bar')

        self.assertIsNone(s2._parent)
        s2.finish()
        self.assertIsNone(p1)

    def test_tracer_global_tags(self):
        s1 = self.trace('brie')
        s1.finish()
        self.assertIsNone(s1.get_tag('env'))
        self.assertIsNone(s1.get_tag('other'))

        self.tracer.set_tags({'env': 'prod'})
        s2 = self.trace('camembert')
        s2.finish()
        self.assertEqual(s2.get_tag('env'), 'prod')
        self.assertIsNone(s2.get_tag('other'))

        self.tracer.set_tags({'env': 'staging', 'other': 'tag'})
        s3 = self.trace('gruyere')
        s3.finish()
        self.assertEqual(s3.get_tag('env'), 'staging')
        self.assertEqual(s3.get_tag('other'), 'tag')

    def test_global_context(self):
        # the tracer uses a global thread-local Context
        span = self.trace('fake_span')
        ctx = self.tracer.get_call_context()
        self.assertEqual(len(ctx._trace), 1)
        self.assertEqual(ctx._trace[0], span)

    def test_tracer_current_span(self):
        # the current span is in the local Context()
        span = self.trace('fake_span')
        self.assertEqual(self.tracer.current_span(), span)

    def test_tracer_current_span_missing_context(self):
        self.assertIsNone(self.tracer.current_span())

    def test_tracer_current_root_span_missing_context(self):
        self.assertIsNone(self.tracer.current_root_span())

    def test_default_provider_get(self):
        # Tracer Context Provider must return a Context object
        # even if empty
        ctx = self.tracer.context_provider.active()
        self.assertTrue(isinstance(ctx, Context))
        self.assertEqual(len(ctx._trace), 0)

    def test_default_provider_set(self):
        # The Context Provider can set the current active Context;
        # this could happen in distributed tracing
        ctx = Context(trace_id=42, span_id=100)
        self.tracer.context_provider.activate(ctx)
        span = self.trace('web.request')
        span.assert_matches(name='web.request', trace_id=42, parent_id=100)

    def test_default_provider_trace(self):
        # Context handled by a default provider must be used
        # when creating a trace
        span = self.trace('web.request')
        ctx = self.tracer.context_provider.active()
        self.assertEqual(len(ctx._trace), 1)
        self.assertEqual(span._context, ctx)

    def test_start_span(self):
        # it should create a root Span
        span = self.start_span('web.request')
        span.assert_matches(
            name='web.request',
            tracer=self.tracer,
            _parent=None,
            parent_id=None,
        )
        self.assertIsNotNone(span._context)
        self.assertEqual(span._context._current_span, span)

    def test_start_span_optional(self):
        # it should create a root Span with arguments
        span = self.start_span('web.request', service='web', resource='/', span_type='http')
        span.assert_matches(
            name='web.request',
            service='web',
            resource='/',
            span_type='http',
        )

    def test_start_child_span(self):
        # it should create a child Span for the given parent
        parent = self.start_span('web.request')
        child = self.start_span('web.worker', child_of=parent)

        parent.assert_matches(
            name='web.request',
            parent_id=None,
            _context=child._context,
            _parent=None,
            tracer=self.tracer,
        )
        child.assert_matches(
            name='web.worker',
            parent_id=parent.span_id,
            _context=parent._context,
            _parent=parent,
            tracer=self.tracer,
        )

        self.assertEqual(child._context._current_span, child)

    def test_start_child_span_attributes(self):
        # it should create a child Span with parent's attributes
        parent = self.start_span('web.request', service='web', resource='/', span_type='http')
        child = self.start_span('web.worker', child_of=parent)
        child.assert_matches(name='web.worker', service='web')

    def test_start_child_from_context(self):
        # it should create a child span with a populated Context
        root = self.start_span('web.request')
        context = root.context
        child = self.start_span('web.worker', child_of=context)

        child.assert_matches(
            name='web.worker',
            parent_id=root.span_id,
            trace_id=root.trace_id,
            _context=root._context,
            _parent=root,
            tracer=self.tracer,
        )
        self.assertEqual(child._context._current_span, child)

    def test_adding_services(self):
        self.assertEqual(self.tracer._services, set())
        root = self.start_span('root', service='one')
        context = root.context
        self.assertSetEqual(self.tracer._services, set(['one']))
        self.start_span('child', service='two', child_of=context)
        self.assertSetEqual(self.tracer._services, set(['one', 'two']))

    def test_configure_runtime_worker(self):
        # by default runtime worker not started though runtime id is set
        self.assertIsNone(self.tracer._runtime_worker)

        # configure tracer with runtime metrics collection
        self.tracer.configure(collect_metrics=True)
        self.assertIsNotNone(self.tracer._runtime_worker)

    def test_configure_dogstatsd_host(self):
        with warnings.catch_warnings(record=True) as w:
            warnings.simplefilter('always')
            self.tracer.configure(dogstatsd_host='foo')
            assert self.tracer._dogstatsd_client.host == 'foo'
            assert self.tracer._dogstatsd_client.port == 8125
            # verify warnings triggered
            assert len(w) == 1
            assert issubclass(w[-1].category, ddtrace.utils.deprecation.RemovedInDDTrace10Warning)
            assert 'Use `dogstatsd_url`' in str(w[-1].message)

    def test_configure_dogstatsd_host_port(self):
        with warnings.catch_warnings(record=True) as w:
            warnings.simplefilter('always')
            self.tracer.configure(dogstatsd_host='foo', dogstatsd_port='1234')
            assert self.tracer._dogstatsd_client.host == 'foo'
            assert self.tracer._dogstatsd_client.port == 1234
            # verify warnings triggered
            assert len(w) == 2
            assert issubclass(w[0].category, ddtrace.utils.deprecation.RemovedInDDTrace10Warning)
            assert 'Use `dogstatsd_url`' in str(w[0].message)
            assert issubclass(w[1].category, ddtrace.utils.deprecation.RemovedInDDTrace10Warning)
            assert 'Use `dogstatsd_url`' in str(w[1].message)

    def test_configure_dogstatsd_url_host_port(self):
        self.tracer.configure(dogstatsd_url='foo:1234')
        assert self.tracer._dogstatsd_client.host == 'foo'
        assert self.tracer._dogstatsd_client.port == 1234

    def test_configure_dogstatsd_url_socket(self):
        self.tracer.configure(dogstatsd_url='unix:///foo.sock')
        assert self.tracer._dogstatsd_client.host is None
        assert self.tracer._dogstatsd_client.port is None
        assert self.tracer._dogstatsd_client.socket_path == '/foo.sock'

    def test_span_no_runtime_tags(self):
        self.tracer.configure(collect_metrics=False)

        root = self.start_span('root')
        context = root.context
        child = self.start_span('child', child_of=context)

        self.assertIsNone(root.get_tag('language'))

        self.assertIsNone(child.get_tag('language'))

    def test_only_root_span_runtime_internal_span_types(self):
        self.tracer.configure(collect_metrics=True)

        for span_type in ("custom", "template", "web", "worker"):
            root = self.start_span('root', span_type=span_type)
            context = root.context
            child = self.start_span('child', child_of=context)

            self.assertEqual(root.get_tag('language'), 'python')

            self.assertIsNone(child.get_tag('language'))

    def test_only_root_span_runtime_external_span_types(self):
        self.tracer.configure(collect_metrics=True)

        for span_type in ("algoliasearch.search", "boto", "cache", "cassandra", "elasticsearch",
                          "grpc", "kombu", "http", "memcached", "redis", "sql", "vertica"):
            root = self.start_span('root', span_type=span_type)
            context = root.context
            child = self.start_span('child', child_of=context)

            self.assertIsNone(root.get_tag('language'))

            self.assertIsNone(child.get_tag('language'))


def test_installed_excepthook():
    ddtrace.install_excepthook()
    assert sys.excepthook is ddtrace._excepthook
    ddtrace.uninstall_excepthook()
    assert sys.excepthook is not ddtrace._excepthook
    ddtrace.install_excepthook()
    assert sys.excepthook is ddtrace._excepthook


def test_excepthook():
    ddtrace.install_excepthook()

    class Foobar(Exception):
        pass

    called = {}

    def original(tp, value, traceback):
        called['yes'] = True

    sys.excepthook = original
    ddtrace.install_excepthook()

    e = Foobar()

    tracer = ddtrace.Tracer()
    tracer._dogstatsd_client = mock.Mock()
    with override_global_tracer(tracer):
        sys.excepthook(e.__class__, e, None)

    tracer._dogstatsd_client.increment.assert_has_calls((
        mock.call('datadog.tracer.uncaught_exceptions', 1, tags=['class:Foobar']),
    ))
    assert called


def test_tracer_url():
    t = ddtrace.Tracer()
    assert t.writer.api.hostname == 'localhost'
    assert t.writer.api.port == 8126

    t = ddtrace.Tracer(url='http://foobar:12')
    assert t.writer.api.hostname == 'foobar'
    assert t.writer.api.port == 12

    t = ddtrace.Tracer(url='unix:///foobar')
    assert t.writer.api.uds_path == '/foobar'

    t = ddtrace.Tracer(url='http://localhost')
    assert t.writer.api.hostname == 'localhost'
    assert t.writer.api.port == 80
    assert not t.writer.api.https

    t = ddtrace.Tracer(url='https://localhost')
    assert t.writer.api.hostname == 'localhost'
    assert t.writer.api.port == 443
    assert t.writer.api.https

    with pytest.raises(ValueError) as e:
        t = ddtrace.Tracer(url='foo://foobar:12')
        assert str(e) == 'Unknown scheme `https` for agent URL'


def test_tracer_dogstatsd_url():
    t = ddtrace.Tracer()
    assert t._dogstatsd_client.host == 'localhost'
    assert t._dogstatsd_client.port == 8125

    t = ddtrace.Tracer(dogstatsd_url='foobar:12')
    assert t._dogstatsd_client.host == 'foobar'
    assert t._dogstatsd_client.port == 12

    t = ddtrace.Tracer(dogstatsd_url='udp://foobar:12')
    assert t._dogstatsd_client.host == 'foobar'
    assert t._dogstatsd_client.port == 12

    t = ddtrace.Tracer(dogstatsd_url='/var/run/statsd.sock')
    assert t._dogstatsd_client.socket_path == '/var/run/statsd.sock'

    t = ddtrace.Tracer(dogstatsd_url='unix:///var/run/statsd.sock')
    assert t._dogstatsd_client.socket_path == '/var/run/statsd.sock'

    with pytest.raises(ValueError) as e:
        t = ddtrace.Tracer(dogstatsd_url='foo://foobar:12')
        assert str(e) == 'Unknown url format for `foo://foobar:12`'


def test_tracer_fork():
    t = ddtrace.Tracer()
    original_pid = t._pid
    original_writer = t.writer

    @contextlib.contextmanager
    def capture_failures(errors):
        try:
            yield
        except AssertionError as e:
            errors.put(e)

    def task(t, errors):
        # Start a new span to trigger process checking
        with t.trace('test', service='test') as span:

            # Assert we recreated the writer and have a new queue
            with capture_failures(errors):
                assert t._pid != original_pid
                assert t.writer != original_writer
                assert t.writer._trace_queue != original_writer._trace_queue

        # Assert the trace got written into the correct queue
        assert original_writer._trace_queue.qsize() == 0
        assert t.writer._trace_queue.qsize() == 1
        assert [[span]] == list(t.writer._trace_queue.get())

    # Assert tracer in a new process correctly recreates the writer
    errors = multiprocessing.Queue()
    p = multiprocessing.Process(target=task, args=(t, errors))
    try:
        p.start()
    finally:
        p.join(timeout=2)

    while errors.qsize() > 0:
        raise errors.get()

    # Ensure writing into the tracer in this process still works as expected
    with t.trace('test', service='test') as span:
        assert t._pid == original_pid
        assert t.writer == original_writer
        assert t.writer._trace_queue == original_writer._trace_queue

    # Assert the trace got written into the correct queue
    assert original_writer._trace_queue.qsize() == 1
    assert t.writer._trace_queue.qsize() == 1
    assert [[span]] == list(t.writer._trace_queue.get())


def test_tracer_with_version():
    t = ddtrace.Tracer()

    # With global `config.version` defined
    with BaseTracerTestCase.override_global_config(dict(version='1.2.3')):
        with t.trace('test.span') as span:
            assert span.get_tag(VERSION_KEY) == '1.2.3'

            # override manually
            span.set_tag(VERSION_KEY, '4.5.6')
            assert span.get_tag(VERSION_KEY) == '4.5.6'

    # With no `config.version` defined
    with t.trace('test.span') as span:
        assert span.get_tag(VERSION_KEY) is None

        # explicitly set in the span
        span.set_tag(VERSION_KEY, '1.2.3')
        assert span.get_tag(VERSION_KEY) == '1.2.3'

    # With global tags set
    t.set_tags({VERSION_KEY: 'tags.version'})
    with BaseTracerTestCase.override_global_config(dict(version='config.version')):
        with t.trace('test.span') as span:
<<<<<<< HEAD
            assert span.get_tag(VERSION_KEY) == 'config.version'
=======
            assert span.get_tag(VERSION_KEY) == 'config.version'


def test_tracer_with_env():
    t = ddtrace.Tracer()

    # With global `config.env` defined
    with BaseTracerTestCase.override_global_config(dict(env='prod')):
        with t.trace('test.span') as span:
            assert span.get_tag(ENV_KEY) == 'prod'

            # override manually
            span.set_tag(ENV_KEY, 'prod-staging')
            assert span.get_tag(ENV_KEY) == 'prod-staging'

    # With no `config.env` defined
    with t.trace('test.span') as span:
        assert span.get_tag(ENV_KEY) is None

        # explicitly set in the span
        span.set_tag(ENV_KEY, 'prod-staging')
        assert span.get_tag(ENV_KEY) == 'prod-staging'

    # With global tags set
    t.set_tags({ENV_KEY: 'tags.env'})
    with BaseTracerTestCase.override_global_config(dict(env='config.env')):
        with t.trace('test.span') as span:
            assert span.get_tag(ENV_KEY) == 'config.env'
>>>>>>> 0e17a26a
<|MERGE_RESOLUTION|>--- conflicted
+++ resolved
@@ -15,11 +15,7 @@
 import ddtrace
 from ddtrace.ext import system
 from ddtrace.context import Context
-<<<<<<< HEAD
-from ddtrace.constants import VERSION_KEY
-=======
 from ddtrace.constants import VERSION_KEY, ENV_KEY
->>>>>>> 0e17a26a
 
 from .base import BaseTracerTestCase
 from .util import override_global_tracer
@@ -686,9 +682,6 @@
     t.set_tags({VERSION_KEY: 'tags.version'})
     with BaseTracerTestCase.override_global_config(dict(version='config.version')):
         with t.trace('test.span') as span:
-<<<<<<< HEAD
-            assert span.get_tag(VERSION_KEY) == 'config.version'
-=======
             assert span.get_tag(VERSION_KEY) == 'config.version'
 
 
@@ -716,5 +709,4 @@
     t.set_tags({ENV_KEY: 'tags.env'})
     with BaseTracerTestCase.override_global_config(dict(env='config.env')):
         with t.trace('test.span') as span:
-            assert span.get_tag(ENV_KEY) == 'config.env'
->>>>>>> 0e17a26a
+            assert span.get_tag(ENV_KEY) == 'config.env'