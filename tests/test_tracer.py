--- conflicted
+++ resolved
@@ -1052,7 +1052,15 @@
     assert result == {}
 
 
-<<<<<<< HEAD
+def test_enable(monkeypatch):
+    t1 = ddtrace.Tracer()
+    assert t1.enabled
+
+    monkeypatch.setenv("DD_TRACE_ENABLED", "false")
+    t2 = ddtrace.Tracer()
+    assert not t2.enabled
+
+
 def test_runtime_id_parent_only():
     tracer = ddtrace.Tracer()
 
@@ -1096,13 +1104,4 @@
 
     _, status = os.waitpid(pid, 0)
     exit_code = os.WEXITSTATUS(status)
-    assert exit_code == 12
-=======
-def test_enable(monkeypatch):
-    t1 = ddtrace.Tracer()
-    assert t1.enabled
-
-    monkeypatch.setenv("DD_TRACE_ENABLED", "false")
-    t2 = ddtrace.Tracer()
-    assert not t2.enabled
->>>>>>> 62757015
+    assert exit_code == 12