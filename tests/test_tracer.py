--- conflicted
+++ resolved
@@ -936,7 +936,6 @@
     def test_detect_agent_config(self):
         assert isinstance(self.tracer.original_writer, AgentWriter)
 
-<<<<<<< HEAD
     @run_in_subprocess(env_overrides=dict(DD_TAGS="key1:value1,key2:value2"))
     def test_dd_tags(self):
         assert self.tracer.tags["key1"] == "value1"
@@ -947,10 +946,9 @@
         assert "key1" in self.tracer.tags
         assert "key2" in self.tracer.tags
         assert "key3" not in self.tracer.tags
-=======
-
+
+        
 def test_tracer_custom_max_traces(monkeypatch):
     monkeypatch.setenv("DD_TRACE_MAX_TPS", "2000")
     tracer = ddtrace.Tracer()
-    assert tracer.writer._trace_queue.maxsize == 2000
->>>>>>> 1933a15a
+    assert tracer.writer._trace_queue.maxsize == 2000