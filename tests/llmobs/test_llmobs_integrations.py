import mock
import pytest

from ddtrace.internal.utils.formats import format_trace_id
from ddtrace.llmobs._integrations import BaseLLMIntegration
from tests.utils import DummyTracer


@pytest.fixture(scope="function")
def mock_integration_config(ddtrace_global_config):
    mock_config = mock.Mock()
    mock_config.span_char_limit = 10
    mock_config.span_prompt_completion_sample_rate = 1.0
    yield mock_config


@pytest.fixture(scope="function")
def ddtrace_global_config():
    with mock.patch("ddtrace.llmobs._integrations.base.config") as mock_global_config:
        mock_global_config._llmobs_agentless_enabled = False
        mock_global_config._llmobs_sample_rate = 1.0
        mock_global_config._dd_api_key = "<not-a-real-key>"
        yield mock_global_config


@pytest.fixture(scope="function")
def mock_pin():
    mock_pin = mock.Mock()
    mock_pin.tracer = DummyTracer()
    mock_pin.service = "dummy_service"
    yield mock_pin


def test_integration_truncate(mock_integration_config):
    integration = BaseLLMIntegration(mock_integration_config)
    assert integration.trunc("1" * 128) == "1111111111..."
    assert integration.trunc("123") == "123"


@mock.patch("ddtrace.llmobs._integrations.base.LLMObs")
def test_integration_llmobs_enabled(mock_llmobs, mock_integration_config):
    mock_llmobs.enabled = True
    integration = BaseLLMIntegration(mock_integration_config)
    assert integration.llmobs_enabled is True
    mock_llmobs.enabled = False
    integration = BaseLLMIntegration(mock_integration_config)
    assert integration.llmobs_enabled is False


def test_pc_span_sampling(mock_integration_config, mock_pin):
    integration = BaseLLMIntegration(mock_integration_config)
    integration.pin = mock_pin
    with mock_pin.tracer.trace("Dummy span") as mock_span:
        assert integration.is_pc_sampled_span(mock_span) is True

    mock_integration_config.span_prompt_completion_sample_rate = 0.0
    integration = BaseLLMIntegration(mock_integration_config)
    integration.pin = mock_pin
    with mock_pin.tracer.trace("Dummy span") as mock_span:
        assert integration.is_pc_sampled_span(mock_span) is False


@mock.patch("ddtrace.llmobs._integrations.base.LLMObs")
def test_pc_span_sampling_llmobs(mock_llmobs, mock_integration_config, mock_pin):
    mock_llmobs.enabled = True
    integration = BaseLLMIntegration(mock_integration_config)
    integration.pin = mock_pin
    with mock_pin.tracer.trace("Dummy span") as mock_span:
        assert integration.is_pc_sampled_llmobs(mock_span) is True
    mock_llmobs.enabled = False
    integration = BaseLLMIntegration(mock_integration_config)
    integration.pin = mock_pin
    with mock_pin.tracer.trace("Dummy span") as mock_span:
        assert integration.is_pc_sampled_llmobs(mock_span) is False


<<<<<<< HEAD
@mock.patch("ddtrace.llmobs._integrations.base.V2LogWriter")
def test_log_writer_started(mock_log_writer, mock_integration_config):
    mock_integration_config.logs_enabled = True
    _ = BaseLLMIntegration(mock_integration_config)
    mock_log_writer().start.assert_called_once()

    mock_log_writer.reset_mock()
    mock_integration_config.logs_enabled = False
    _ = BaseLLMIntegration(mock_integration_config)
    mock_log_writer().start.assert_not_called()


@mock.patch("ddtrace.llmobs._integrations.base.V2LogWriter")
def test_log_enqueues_log_writer(mock_log_writer, mock_integration_config):
    span = DummyTracer().trace("Dummy span", service="dummy_service")
    mock_integration_config.logs_enabled = True
    integration = BaseLLMIntegration(mock_integration_config)
    integration.log(span, "level", "message", {"DummyKey": "DummyValue"})
    mock_log_writer().enqueue.assert_called_once_with(
        {
            "timestamp": mock.ANY,
            "message": "message",
            "hostname": mock.ANY,
            "ddsource": "baseLLM",
            "service": "dummy_service",
            "status": "level",
            "ddtags": mock.ANY,
            "dd.span_id": str(span.span_id),
            "dd.trace_id": format_trace_id(span.trace_id),
            "DummyKey": "DummyValue",
        }
    )


def test_metric_calls_statsd_client(mock_integration_config, monkeypatch):
    monkeypatch.setenv("DD_BASELLM_METRICS_ENABLED", "1")
    span = DummyTracer().trace("Dummy span", service="dummy_service")
    integration = BaseLLMIntegration(mock_integration_config)
    mock_statsd = mock.Mock()
    integration._statsd = mock_statsd

    integration.metric(span, "dist", "name", 1, tags=["tag:value"])
    mock_statsd.distribution.assert_called_once_with("name", 1, tags=["tag:value"])

    integration.metric(span, "incr", "name", 2, tags=["tag:value"])
    mock_statsd.increment.assert_called_once_with("name", 2, tags=["tag:value"])

    integration.metric(span, "gauge", "name", 3, tags=["tag:value"])
    mock_statsd.gauge.assert_called_once_with("name", 3, tags=["tag:value"])

    with pytest.raises(ValueError):
        integration.metric(span, "metric_type_does_not_exist", "name", 3, tags=["tag:value"])


=======
>>>>>>> 16d15250
def test_integration_trace(mock_integration_config, mock_pin):
    integration = BaseLLMIntegration(mock_integration_config)
    mock_set_base_span_tags = mock.Mock()
    integration._set_base_span_tags = mock_set_base_span_tags
    integration.pin = mock_pin
    with integration.trace(mock_pin, "dummy_operation_id"):
        pass
    span = mock_pin.tracer.pop()
    assert span is not None
    assert span[0].resource == "dummy_operation_id"
    assert span[0].service == "dummy_service"
    mock_set_base_span_tags.assert_called_once()


@mock.patch("ddtrace.llmobs._integrations.base.log")
@mock.patch("ddtrace.llmobs._integrations.base.LLMObs")
def test_llmobs_set_tags(mock_llmobs, mock_log, mock_integration_config):
    span = DummyTracer().trace("Dummy span", service="dummy_service")
    integration = BaseLLMIntegration(mock_integration_config)
    integration._llmobs_set_tags = mock.Mock()
    integration.llmobs_set_tags(span, args=[], kwargs={}, response="response", operation="operation")
    integration._llmobs_set_tags.assert_called_once_with(span, [], {}, "response", "operation")

    integration._llmobs_set_tags = mock.Mock(side_effect=AttributeError("Mocked Exception during _llmobs_set_tags()"))
    integration.llmobs_set_tags(
        span, args=[1, 2, 3], kwargs={"a": 123}, response=[{"content": "hello"}], operation="operation"
    )
    integration._llmobs_set_tags.assert_called_once_with(
        span, [1, 2, 3], {"a": 123}, [{"content": "hello"}], "operation"
    )
    mock_log.error.assert_called_once_with(
        "Error extracting LLMObs fields for span %s, likely due to malformed data", span, exc_info=True
    )<|MERGE_RESOLUTION|>--- conflicted
+++ resolved
@@ -1,7 +1,6 @@
 import mock
 import pytest
 
-from ddtrace.internal.utils.formats import format_trace_id
 from ddtrace.llmobs._integrations import BaseLLMIntegration
 from tests.utils import DummyTracer
 
@@ -74,63 +73,6 @@
         assert integration.is_pc_sampled_llmobs(mock_span) is False
 
 
-<<<<<<< HEAD
-@mock.patch("ddtrace.llmobs._integrations.base.V2LogWriter")
-def test_log_writer_started(mock_log_writer, mock_integration_config):
-    mock_integration_config.logs_enabled = True
-    _ = BaseLLMIntegration(mock_integration_config)
-    mock_log_writer().start.assert_called_once()
-
-    mock_log_writer.reset_mock()
-    mock_integration_config.logs_enabled = False
-    _ = BaseLLMIntegration(mock_integration_config)
-    mock_log_writer().start.assert_not_called()
-
-
-@mock.patch("ddtrace.llmobs._integrations.base.V2LogWriter")
-def test_log_enqueues_log_writer(mock_log_writer, mock_integration_config):
-    span = DummyTracer().trace("Dummy span", service="dummy_service")
-    mock_integration_config.logs_enabled = True
-    integration = BaseLLMIntegration(mock_integration_config)
-    integration.log(span, "level", "message", {"DummyKey": "DummyValue"})
-    mock_log_writer().enqueue.assert_called_once_with(
-        {
-            "timestamp": mock.ANY,
-            "message": "message",
-            "hostname": mock.ANY,
-            "ddsource": "baseLLM",
-            "service": "dummy_service",
-            "status": "level",
-            "ddtags": mock.ANY,
-            "dd.span_id": str(span.span_id),
-            "dd.trace_id": format_trace_id(span.trace_id),
-            "DummyKey": "DummyValue",
-        }
-    )
-
-
-def test_metric_calls_statsd_client(mock_integration_config, monkeypatch):
-    monkeypatch.setenv("DD_BASELLM_METRICS_ENABLED", "1")
-    span = DummyTracer().trace("Dummy span", service="dummy_service")
-    integration = BaseLLMIntegration(mock_integration_config)
-    mock_statsd = mock.Mock()
-    integration._statsd = mock_statsd
-
-    integration.metric(span, "dist", "name", 1, tags=["tag:value"])
-    mock_statsd.distribution.assert_called_once_with("name", 1, tags=["tag:value"])
-
-    integration.metric(span, "incr", "name", 2, tags=["tag:value"])
-    mock_statsd.increment.assert_called_once_with("name", 2, tags=["tag:value"])
-
-    integration.metric(span, "gauge", "name", 3, tags=["tag:value"])
-    mock_statsd.gauge.assert_called_once_with("name", 3, tags=["tag:value"])
-
-    with pytest.raises(ValueError):
-        integration.metric(span, "metric_type_does_not_exist", "name", 3, tags=["tag:value"])
-
-
-=======
->>>>>>> 16d15250
 def test_integration_trace(mock_integration_config, mock_pin):
     integration = BaseLLMIntegration(mock_integration_config)
     mock_set_base_span_tags = mock.Mock()
