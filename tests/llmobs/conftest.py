import os

import mock
import pytest

import ddtrace
from ddtrace.internal.utils.http import Response
import ddtrace.llmobs
from ddtrace.llmobs import LLMObs as llmobs_service
<<<<<<< HEAD
import ddtrace.llmobs._evaluators
import ddtrace.llmobs._evaluators.ragas
=======
from ddtrace.llmobs._evaluators.ragas.faithfulness import RagasFaithfulnessEvaluator
>>>>>>> c04dac44
from tests.llmobs._utils import logs_vcr
from tests.utils import DummyTracer
from tests.utils import override_env
from tests.utils import override_global_config
from tests.utils import request_token


@pytest.fixture(autouse=True)
def vcr_logs(request):
    marks = [m for m in request.node.iter_markers(name="vcr_logs")]
    assert len(marks) < 2
    if marks:
        mark = marks[0]
        cass = mark.kwargs.get("cassette", request_token(request).replace(" ", "_").replace(os.path.sep, "_"))
        with logs_vcr.use_cassette("%s.yaml" % cass):
            yield
    else:
        yield


def pytest_configure(config):
    config.addinivalue_line("markers", "vcr_logs: mark test to use recorded request/responses")


@pytest.fixture
def mock_llmobs_span_writer():
    patcher = mock.patch("ddtrace.llmobs._llmobs.LLMObsSpanWriter")
    LLMObsSpanWriterMock = patcher.start()
    m = mock.MagicMock()
    LLMObsSpanWriterMock.return_value = m
    yield m
    patcher.stop()


@pytest.fixture
def mock_llmobs_span_agentless_writer():
    patcher = mock.patch("ddtrace.llmobs._llmobs.LLMObsSpanWriter")
    LLMObsSpanWriterMock = patcher.start()
    m = mock.MagicMock()
    LLMObsSpanWriterMock.return_value = m
    yield m
    patcher.stop()


@pytest.fixture
def mock_llmobs_eval_metric_writer():
    patcher = mock.patch("ddtrace.llmobs._llmobs.LLMObsEvalMetricWriter")
    LLMObsEvalMetricWriterMock = patcher.start()
    m = mock.MagicMock()
    LLMObsEvalMetricWriterMock.return_value = m
    yield m
    patcher.stop()


@pytest.fixture
def mock_llmobs_submit_evaluation():
    patcher = mock.patch("ddtrace.llmobs._llmobs.LLMObs.submit_evaluation")
    LLMObsMock = patcher.start()
    m = mock.MagicMock()
    LLMObsMock.return_value = m
    yield m
    patcher.stop()


@pytest.fixture
def mock_http_writer_send_payload_response():
    with mock.patch(
        "ddtrace.internal.writer.HTTPWriter._send_payload",
        return_value=Response(
            status=200,
            body="{}",
        ),
    ):
        yield


@pytest.fixture
def mock_http_writer_put_response_forbidden():
    with mock.patch(
        "ddtrace.internal.writer.HTTPWriter._put",
        return_value=Response(
            status=403,
            reason=b'{"errors":[{"status":"403","title":"Forbidden","detail":"API key is invalid"}]}',
        ),
    ):
        yield


@pytest.fixture
def mock_writer_logs():
    with mock.patch("ddtrace.llmobs._writer.logger") as m:
        yield m


@pytest.fixture
def mock_evaluator_logs():
    with mock.patch("ddtrace.llmobs._evaluators.runner.logger") as m:
        yield m


@pytest.fixture
def mock_http_writer_logs():
    with mock.patch("ddtrace.internal.writer.writer.log") as m:
        yield m


@pytest.fixture
def ddtrace_global_config():
    config = {}
    return config


def default_global_config():
    return {"_dd_api_key": "<not-a-real-api_key>", "_llmobs_ml_app": "unnamed-ml-app"}


@pytest.fixture
def LLMObs(mock_llmobs_span_writer, mock_llmobs_eval_metric_writer, ddtrace_global_config):
    global_config = default_global_config()
    global_config.update(ddtrace_global_config)
    with override_global_config(global_config):
        dummy_tracer = DummyTracer()
        llmobs_service.enable(_tracer=dummy_tracer)
        yield llmobs_service
        llmobs_service.disable()


@pytest.fixture
def AgentlessLLMObs(mock_llmobs_span_agentless_writer, mock_llmobs_eval_metric_writer, ddtrace_global_config):
    global_config = default_global_config()
    global_config.update(ddtrace_global_config)
    global_config.update(dict(_llmobs_agentless_enabled=True))
    with override_global_config(global_config):
        dummy_tracer = DummyTracer()
        llmobs_service.enable(_tracer=dummy_tracer)
        yield llmobs_service
        llmobs_service.disable()


@pytest.fixture
<<<<<<< HEAD
def mock_llmobs_evaluator_runner():
    patcher = mock.patch("ddtrace.llmobs._evaluators.runner.EvaluatorRunner.enqueue")
    LLMObsMockEvaluatorRunner = patcher.start()
    m = mock.MagicMock()
    LLMObsMockEvaluatorRunner.return_value = m
    yield m
    patcher.stop()


@pytest.fixture
def LLMObsWithRagas(monkeypatch, mock_llmobs_span_writer, mock_llmobs_eval_metric_writer, ddtrace_global_config):
    global_config = default_global_config()
    global_config.update(ddtrace_global_config)
    with override_env(dict(_DD_LLMOBS_EVALUATORS="ragas_faithfulness", _DD_LLMOBS_EVALUATOR_INTERVAL=0.01)):
        with override_global_config(global_config):
            dummy_tracer = DummyTracer()
            llmobs_service.enable(_tracer=dummy_tracer)
            yield llmobs_service
            llmobs_service.disable()


@pytest.fixture
def mock_ragas_dependencies_not_present():
    previous = ddtrace.llmobs._evaluators.ragas.faithfulness.RAGAS_DEPENDENCIES_PRESENT
    ddtrace.llmobs._evaluators.ragas.faithfulness.RAGAS_DEPENDENCIES_PRESENT = False
    yield
    ddtrace.llmobs._evaluators.ragas.faithfulness.RAGAS_DEPENDENCIES_PRESENT = previous


@pytest.fixture
def ragas(mock_llmobs_span_writer, mock_llmobs_eval_metric_writer):
    with override_global_config(dict(_dd_api_key="<not-a-real-key>")):
        import ragas

        with override_env(dict(OPENAI_API_KEY=os.getenv("OPENAI_API_KEY", "<not-a-real-key>"))):
            yield ragas
=======
def mock_ragas_evaluator(mock_llmobs_eval_metric_writer):
    with mock.patch("ddtrace.llmobs._evaluators.ragas.faithfulness.RagasFaithfulnessEvaluator.evaluate") as m:
        m.return_value = 1.0
        yield RagasFaithfulnessEvaluator
>>>>>>> c04dac44
<|MERGE_RESOLUTION|>--- conflicted
+++ resolved
@@ -7,12 +7,7 @@
 from ddtrace.internal.utils.http import Response
 import ddtrace.llmobs
 from ddtrace.llmobs import LLMObs as llmobs_service
-<<<<<<< HEAD
-import ddtrace.llmobs._evaluators
-import ddtrace.llmobs._evaluators.ragas
-=======
 from ddtrace.llmobs._evaluators.ragas.faithfulness import RagasFaithfulnessEvaluator
->>>>>>> c04dac44
 from tests.llmobs._utils import logs_vcr
 from tests.utils import DummyTracer
 from tests.utils import override_env
@@ -153,7 +148,6 @@
 
 
 @pytest.fixture
-<<<<<<< HEAD
 def mock_llmobs_evaluator_runner():
     patcher = mock.patch("ddtrace.llmobs._evaluators.runner.EvaluatorRunner.enqueue")
     LLMObsMockEvaluatorRunner = patcher.start()
@@ -190,9 +184,10 @@
 
         with override_env(dict(OPENAI_API_KEY=os.getenv("OPENAI_API_KEY", "<not-a-real-key>"))):
             yield ragas
-=======
+
+
+@pytest.fixture
 def mock_ragas_evaluator(mock_llmobs_eval_metric_writer):
     with mock.patch("ddtrace.llmobs._evaluators.ragas.faithfulness.RagasFaithfulnessEvaluator.evaluate") as m:
         m.return_value = 1.0
-        yield RagasFaithfulnessEvaluator
->>>>>>> c04dac44
+        yield RagasFaithfulnessEvaluator