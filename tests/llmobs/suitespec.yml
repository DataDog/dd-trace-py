---
components:
  anthropic:
    - ddtrace/contrib/_anthropic.py
    - ddtrace/contrib/internal/anthropic/*
  google_generativeai:
    - ddtrace/contrib/_google_generativeai.py
    - ddtrace/contrib/internal/google_generativeai/*
  vertexai:
    - ddtrace/contrib/_vertexai.py
    - ddtrace/contrib/internal/vertexai/*
  langchain:
    - ddtrace/contrib/_langchain.py
    - ddtrace/contrib/internal/langchain/*
  llmobs:
    - ddtrace/llmobs/*
  openai:
    - ddtrace/contrib/_openai.py
    - ddtrace/contrib/internal/openai/*
  langgraph:
    - ddtrace/contrib/_langgraph.py
    - ddtrace/contrib/internal/langgraph/*
<<<<<<< HEAD
  crewai:
    - ddtrace/contrib/_crewai.py
    - ddtrace/contrib/internal/crewai/*
=======
  openai_agents:
    - ddtrace/contrib/_openai_agents.py
    - ddtrace/contrib/internal/openai_agents/*
>>>>>>> 534fa86c
suites:
  anthropic:
    parallelism: 2
    paths:
      - '@bootstrap'
      - '@core'
      - '@tracing'
      - '@contrib'
      - '@anthropic'
      - '@requests'
      - '@llmobs'
      - tests/contrib/anthropic/*
      - tests/snapshots/tests.contrib.anthropic.*
    runner: riot
    snapshot: true
  google_generativeai:
    parallelism: 1
    paths:
    - '@bootstrap'
    - '@core'
    - '@tracing'
    - '@contrib'
    - '@google_generativeai'
    - '@llmobs'
    - tests/contrib/google_generativeai/*
    - tests/snapshots/tests.contrib.google_generativeai.*
    runner: riot
    snapshot: true
  vertexai:
    parallelism: 2
    paths:
      - '@bootstrap'
      - '@core'
      - '@tracing'
      - '@contrib'
      - '@vertexai'
      - '@llmobs'
      - tests/contrib/vertexai/*
      - tests/snapshots/tests.contrib.vertexai.*
    runner: riot
    snapshot: true
  langchain:
    parallelism: 6
    paths:
      - '@bootstrap'
      - '@core'
      - '@tracing'
      - '@contrib'
      - '@langchain'
      - '@requests'
      - '@llmobs'
      - tests/contrib/langchain/*
      - tests/snapshots/tests.contrib.langchain.*
    runner: riot
    snapshot: true
  llmobs:
    paths:
      - '@bootstrap'
      - '@core'
      - '@tracing'
      - '@llmobs'
      - tests/llmobs/*
    runner: riot
  openai:
    parallelism: 10
    paths:
      - '@bootstrap'
      - '@core'
      - '@tracing'
      - '@contrib'
      - '@openai'
      - '@requests'
      - '@llmobs'
      - tests/contrib/openai/*
      - tests/snapshots/tests.contrib.openai.*
    runner: riot
    snapshot: true
  langgraph:
    parallelism: 2
    paths:
      - '@bootstrap'
      - '@core'
      - '@tracing'
      - '@contrib'
      - '@langgraph'
      - '@requests'
      - '@llmobs'
      - tests/contrib/langgraph/*
    runner: riot
    snapshot: true
<<<<<<< HEAD
  crewai:
    parallelism: 3
=======
  openai_agents:
>>>>>>> 534fa86c
    paths:
      - '@bootstrap'
      - '@core'
      - '@tracing'
      - '@contrib'
<<<<<<< HEAD
      - '@crewai'
      - '@requests'
      - '@llmobs'
      - tests/contrib/crewai/*
      - tests/snapshots/tests.contrib.crewai.*
=======
      - '@openai_agents'
      - '@llmobs'
      - tests/contrib/openai_agents/*
      - tests/snapshots/tests.contrib.openai_agents.*
>>>>>>> 534fa86c
    runner: riot
    snapshot: true<|MERGE_RESOLUTION|>--- conflicted
+++ resolved
@@ -20,15 +20,12 @@
   langgraph:
     - ddtrace/contrib/_langgraph.py
     - ddtrace/contrib/internal/langgraph/*
-<<<<<<< HEAD
   crewai:
     - ddtrace/contrib/_crewai.py
     - ddtrace/contrib/internal/crewai/*
-=======
   openai_agents:
     - ddtrace/contrib/_openai_agents.py
     - ddtrace/contrib/internal/openai_agents/*
->>>>>>> 534fa86c
 suites:
   anthropic:
     parallelism: 2
@@ -119,28 +116,29 @@
       - tests/contrib/langgraph/*
     runner: riot
     snapshot: true
-<<<<<<< HEAD
   crewai:
     parallelism: 3
-=======
-  openai_agents:
->>>>>>> 534fa86c
     paths:
       - '@bootstrap'
       - '@core'
       - '@tracing'
       - '@contrib'
-<<<<<<< HEAD
       - '@crewai'
       - '@requests'
       - '@llmobs'
       - tests/contrib/crewai/*
       - tests/snapshots/tests.contrib.crewai.*
-=======
+    runner: riot
+    snapshot: true
+  openai_agents:
+    paths:
+      - '@bootstrap'
+      - '@core'
+      - '@tracing'
+      - '@contrib'
       - '@openai_agents'
       - '@llmobs'
       - tests/contrib/openai_agents/*
       - tests/snapshots/tests.contrib.openai_agents.*
->>>>>>> 534fa86c
     runner: riot
     snapshot: true