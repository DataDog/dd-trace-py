import json

import mock
import pytest

from ddtrace.llmobs import LLMObs as llmobs_service
from ddtrace.llmobs._constants import INPUT_MESSAGES
from ddtrace.llmobs._constants import INPUT_PARAMETERS
from ddtrace.llmobs._constants import INPUT_VALUE
from ddtrace.llmobs._constants import METRICS
from ddtrace.llmobs._constants import MODEL_NAME
from ddtrace.llmobs._constants import MODEL_PROVIDER
from ddtrace.llmobs._constants import OUTPUT_MESSAGES
from ddtrace.llmobs._constants import OUTPUT_VALUE
from ddtrace.llmobs._constants import SESSION_ID
from ddtrace.llmobs._constants import SPAN_KIND
from ddtrace.llmobs._constants import TAGS
from ddtrace.llmobs._llmobs import LLMObsTraceProcessor
from tests.utils import DummyTracer
from tests.utils import override_global_config


@pytest.fixture
def mock_logs():
    with mock.patch("ddtrace.llmobs._llmobs.log") as mock_logs:
        yield mock_logs


<<<<<<< HEAD
@pytest.fixture
def mock_llmobs_writer():
    patcher = mock.patch("ddtrace.llmobs._llmobs.LLMObsWriter")
    LLMObsWriterMock = patcher.start()
    m = mock.MagicMock()
    LLMObsWriterMock.return_value = m
    yield m
    patcher.stop()


@pytest.fixture
def ddtrace_global_config():
    config = {}
    return config

def default_global_config():
    return {"_dd_api_key": "<not-a-real-api-key>"}

@pytest.fixture
def LLMObs(ddtrace_global_config, mock_llmobs_writer):
    global_config = default_global_config()
    global_config.update(ddtrace_global_config)
    with override_global_config(global_config):
        dummy_tracer = DummyTracer()
        llmobs_service.enable(tracer=dummy_tracer)
        yield llmobs_service
        llmobs_service.disable()


=======
>>>>>>> 60121cf7
def test_llmobs_service_enable():
    with override_global_config(dict(_dd_api_key="<not-a-real-api-key>")):
        dummy_tracer = DummyTracer()
        llmobs_service.enable(tracer=dummy_tracer)
        llmobs_instance = llmobs_service._instance
        assert llmobs_instance is not None
        assert llmobs_service.enabled
        assert llmobs_instance.tracer == dummy_tracer
        assert any(isinstance(tracer_filter, LLMObsTraceProcessor) for tracer_filter in dummy_tracer._filters)
        llmobs_service.disable()


def test_llmobs_service_disable():
    with override_global_config(dict(_dd_api_key="<not-a-real-api-key>")):
        dummy_tracer = DummyTracer()
        llmobs_service.enable(tracer=dummy_tracer)
        llmobs_service.disable()
        assert llmobs_service._instance is None
        assert llmobs_service.enabled is False


def test_llmobs_service_enable_no_api_key():
    with override_global_config(dict(_dd_api_key="")):
        dummy_tracer = DummyTracer()
        with pytest.raises(ValueError):
            llmobs_service.enable(tracer=dummy_tracer)
        llmobs_instance = llmobs_service._instance
        assert llmobs_instance is None
        assert llmobs_service.enabled is False


def test_llmobs_service_enable_already_enabled(mock_logs):
    with override_global_config(dict(_dd_api_key="<not-a-real-api-key>")):
        dummy_tracer = DummyTracer()
        llmobs_service.enable(tracer=dummy_tracer)
        llmobs_service.enable(tracer=dummy_tracer)
        llmobs_instance = llmobs_service._instance
        assert llmobs_instance is not None
        assert llmobs_service.enabled
        assert llmobs_instance.tracer == dummy_tracer
        assert any(isinstance(tracer_filter, LLMObsTraceProcessor) for tracer_filter in dummy_tracer._filters)
        llmobs_service.disable()
        mock_logs.debug.assert_has_calls([mock.call("%s already enabled", "LLMObs")])


def test_llmobs_start_span_while_disabled_logs_warning(LLMObs, mock_logs):
    LLMObs.disable()
    _ = LLMObs.llm(model_name="test_model", name="test_llm_call", model_provider="test_provider")
    mock_logs.warning.assert_called_once_with("LLMObs.llm() cannot be used while LLMObs is disabled.")
    mock_logs.reset_mock()
    _ = LLMObs.tool(name="test_tool")
    mock_logs.warning.assert_called_once_with("LLMObs.tool() cannot be used while LLMObs is disabled.")
    mock_logs.reset_mock()
    _ = LLMObs.task(name="test_task")
    mock_logs.warning.assert_called_once_with("LLMObs.task() cannot be used while LLMObs is disabled.")
    mock_logs.reset_mock()
    _ = LLMObs.workflow(name="test_workflow")
    mock_logs.warning.assert_called_once_with("LLMObs.workflow() cannot be used while LLMObs is disabled.")
    mock_logs.reset_mock()
    _ = LLMObs.agent(name="test_agent")
    mock_logs.warning.assert_called_once_with("LLMObs.agent() cannot be used while LLMObs is disabled.")


def test_llmobs_start_span_uses_kind_as_default_name(LLMObs):
    with LLMObs.llm(model_name="test_model", model_provider="test_provider") as span:
        assert span.name == "llm"
    with LLMObs.tool() as span:
        assert span.name == "tool"
    with LLMObs.task() as span:
        assert span.name == "task"
    with LLMObs.workflow() as span:
        assert span.name == "workflow"
    with LLMObs.agent() as span:
        assert span.name == "agent"


def test_llmobs_start_span_with_session_id(LLMObs):
    with LLMObs.llm(model_name="test_model", session_id="test_session_id") as span:
        assert span.get_tag(SESSION_ID) == "test_session_id"
    with LLMObs.tool(session_id="test_session_id") as span:
        assert span.get_tag(SESSION_ID) == "test_session_id"
    with LLMObs.task(session_id="test_session_id") as span:
        assert span.get_tag(SESSION_ID) == "test_session_id"
    with LLMObs.workflow(session_id="test_session_id") as span:
        assert span.get_tag(SESSION_ID) == "test_session_id"
    with LLMObs.agent(session_id="test_session_id") as span:
        assert span.get_tag(SESSION_ID) == "test_session_id"


def test_llmobs_session_id_becomes_top_level_field(LLMObs, mock_llmobs_writer):
    session_id = "test_session_id"
    with LLMObs.task(session_id=session_id) as span:
        pass
    mock_llmobs_writer.enqueue.assert_called_with(
        {
            "trace_id": "{:x}".format(span.trace_id),
            "span_id": str(span.span_id),
            "parent_id": "",
            "session_id": session_id,
            "name": span.name,
            "tags": mock.ANY,
            "start_ns": span.start_ns,
            "duration": span.duration_ns,
            "error": 0,
            "meta": {"span.kind": "task"},
            "metrics": mock.ANY,
        },
    )


def test_llmobs_llm_span(LLMObs, mock_llmobs_writer):
    with LLMObs.llm(model_name="test_model", name="test_llm_call", model_provider="test_provider") as span:
        assert span.name == "test_llm_call"
        assert span.resource == "llm"
        assert span.span_type == "llm"
        assert span.get_tag(SPAN_KIND) == "llm"
        assert span.get_tag(MODEL_NAME) == "test_model"
        assert span.get_tag(MODEL_PROVIDER) == "test_provider"
        assert span.get_tag(SESSION_ID) is None

    mock_llmobs_writer.enqueue.assert_called_with(
        {
            "trace_id": "{:x}".format(span.trace_id),
            "span_id": str(span.span_id),
            "parent_id": "",
            "session_id": "{:x}".format(span.trace_id),
            "name": span.name,
            "tags": mock.ANY,
            "start_ns": span.start_ns,
            "duration": span.duration_ns,
            "error": 0,
            "meta": {"span.kind": "llm", "model_name": "test_model", "model_provider": "test_provider"},
            "metrics": mock.ANY,
        },
    )


def test_llmobs_llm_span_no_model_raises_error(LLMObs, mock_logs):
    with pytest.raises(TypeError):
        with LLMObs.llm(name="test_llm_call", model_provider="test_provider"):
            pass


def test_llmobs_llm_span_empty_model_name_logs_warning(LLMObs, mock_logs):
    _ = LLMObs.llm(model_name="", name="test_llm_call", model_provider="test_provider")
    mock_logs.warning.assert_called_once_with("model_name must be the specified name of the invoked model.")


def test_llmobs_default_model_provider_set_to_custom(LLMObs):
    with LLMObs.llm(model_name="test_model", name="test_llm_call") as span:
        assert span.name == "test_llm_call"
        assert span.resource == "llm"
        assert span.span_type == "llm"
        assert span.get_tag(SPAN_KIND) == "llm"
        assert span.get_tag(MODEL_NAME) == "test_model"
        assert span.get_tag(MODEL_PROVIDER) == "custom"
        assert span.get_tag(SESSION_ID) is None


def test_llmobs_tool_span(LLMObs, mock_llmobs_writer):
    with LLMObs.tool(name="test_tool") as span:
        assert span.name == "test_tool"
        assert span.resource == "tool"
        assert span.span_type == "llm"
        assert span.get_tag(SPAN_KIND) == "tool"
        assert span.get_tag(SESSION_ID) is None
    mock_llmobs_writer.enqueue.assert_called_with(
        {
            "span_id": str(span.span_id),
            "trace_id": "{:x}".format(span.trace_id),
            "parent_id": "",
            "session_id": "{:x}".format(span.trace_id),
            "name": span.name,
            "tags": mock.ANY,
            "start_ns": span.start_ns,
            "duration": span.duration_ns,
            "error": 0,
            "meta": {"span.kind": "tool"},
            "metrics": mock.ANY,
        },
    )


def test_llmobs_task_span(LLMObs, mock_llmobs_writer):
    with LLMObs.task(name="test_task") as span:
        assert span.name == "test_task"
        assert span.resource == "task"
        assert span.span_type == "llm"
        assert span.get_tag(SPAN_KIND) == "task"
        assert span.get_tag(SESSION_ID) is None
    mock_llmobs_writer.enqueue.assert_called_with(
        {
            "span_id": str(span.span_id),
            "trace_id": "{:x}".format(span.trace_id),
            "parent_id": "",
            "session_id": "{:x}".format(span.trace_id),
            "name": span.name,
            "tags": mock.ANY,
            "start_ns": span.start_ns,
            "duration": span.duration_ns,
            "error": 0,
            "meta": {"span.kind": "task"},
            "metrics": mock.ANY,
        },
    )


def test_llmobs_workflow_span(LLMObs, mock_llmobs_writer):
    with LLMObs.workflow(name="test_workflow") as span:
        assert span.name == "test_workflow"
        assert span.resource == "workflow"
        assert span.span_type == "llm"
        assert span.get_tag(SPAN_KIND) == "workflow"
        assert span.get_tag(SESSION_ID) is None
    mock_llmobs_writer.enqueue.assert_called_with(
        {
            "span_id": str(span.span_id),
            "trace_id": "{:x}".format(span.trace_id),
            "parent_id": "",
            "session_id": "{:x}".format(span.trace_id),
            "name": span.name,
            "tags": mock.ANY,
            "start_ns": span.start_ns,
            "duration": span.duration_ns,
            "error": 0,
            "meta": {"span.kind": "workflow"},
            "metrics": mock.ANY,
        },
    )


def test_llmobs_agent_span(LLMObs, mock_llmobs_writer):
    with LLMObs.agent(name="test_agent") as span:
        assert span.name == "test_agent"
        assert span.resource == "agent"
        assert span.span_type == "llm"
        assert span.get_tag(SPAN_KIND) == "agent"
        assert span.get_tag(SESSION_ID) is None
    mock_llmobs_writer.enqueue.assert_called_with(
        {
            "span_id": str(span.span_id),
            "trace_id": "{:x}".format(span.trace_id),
            "parent_id": "",
            "session_id": "{:x}".format(span.trace_id),
            "name": span.name,
            "tags": mock.ANY,
            "start_ns": span.start_ns,
            "duration": span.duration_ns,
            "error": 0,
            "meta": {"span.kind": "agent"},
            "metrics": mock.ANY,
        },
    )


def test_llmobs_annotate_while_disabled_logs_warning(LLMObs, mock_logs):
    LLMObs.disable()
    LLMObs.annotate(parameters={"test": "test"})
    mock_logs.warning.assert_called_once_with("LLMObs.annotate() cannot be used while LLMObs is disabled.")


def test_llmobs_annotate_no_active_span_logs_warning(LLMObs, mock_logs):
    LLMObs.annotate(parameters={"test": "test"})
    mock_logs.warning.assert_called_once_with("No span provided and no active span found.")


def test_llmobs_annotate_non_llm_span_logs_warning(LLMObs, mock_logs):
    dummy_tracer = DummyTracer()
    with dummy_tracer.trace("root") as non_llmobs_span:
        LLMObs.annotate(span=non_llmobs_span, parameters={"test": "test"})
        mock_logs.warning.assert_called_once_with("Span must be an LLM-type span.")


def test_llmobs_annotate_finished_span_does_nothing(LLMObs, mock_logs):
    with LLMObs.llm(model_name="test_model", name="test_llm_call", model_provider="test_provider") as span:
        pass
    LLMObs.annotate(span=span, parameters={"test": "test"})
    mock_logs.warning.assert_called_once_with("Cannot annotate a finished span.")


def test_llmobs_annotate_parameters(LLMObs):
    with LLMObs.llm(model_name="test_model", name="test_llm_call", model_provider="test_provider") as span:
        LLMObs.annotate(span=span, parameters={"temperature": 0.9, "max_tokens": 50})
        assert json.loads(span.get_tag(INPUT_PARAMETERS)) == {"temperature": 0.9, "max_tokens": 50}


def test_llmobs_annotate_tag(LLMObs):
    with LLMObs.llm(model_name="test_model", name="test_llm_call", model_provider="test_provider") as span:
        LLMObs.annotate(span=span, tags={"test_tag_name": "test_tag_value", "test_numeric_tag": 10})
        assert json.loads(span.get_tag(TAGS)) == {"test_tag_name": "test_tag_value", "test_numeric_tag": 10}


def test_llmobs_annotate_input_string(LLMObs):
    with LLMObs.llm(model_name="test_model") as llm_span:
        LLMObs.annotate(span=llm_span, input_data="test_input")
        assert json.loads(llm_span.get_tag(INPUT_MESSAGES)) == [{"content": "test_input"}]
    with LLMObs.task() as task_span:
        LLMObs.annotate(span=task_span, input_data="test_input")
        assert task_span.get_tag(INPUT_VALUE) == "test_input"
    with LLMObs.tool() as tool_span:
        LLMObs.annotate(span=tool_span, input_data="test_input")
        assert tool_span.get_tag(INPUT_VALUE) == "test_input"
    with LLMObs.workflow() as workflow_span:
        LLMObs.annotate(span=workflow_span, input_data="test_input")
        assert workflow_span.get_tag(INPUT_VALUE) == "test_input"
    with LLMObs.agent() as agent_span:
        LLMObs.annotate(span=agent_span, input_data="test_input")
        assert json.loads(agent_span.get_tag(INPUT_MESSAGES)) == [{"content": "test_input"}]


def test_llmobs_annotate_input_llm_message(LLMObs):
    with LLMObs.llm(model_name="test_model") as llm_span:
        LLMObs.annotate(span=llm_span, input_data=[{"content": "test_input", "role": "human"}])
        assert json.loads(llm_span.get_tag(INPUT_MESSAGES)) == [{"content": "test_input", "role": "human"}]


def test_llmobs_annotate_non_llm_span_message_input_logs_warning(LLMObs, mock_logs):
    with LLMObs.task() as span:
        LLMObs.annotate(span=span, input_data=[{"content": "test_input"}])
        mock_logs.warning.assert_called_once_with("Invalid input/output type for non-llm span. Must be a raw string.")


def test_llmobs_annotate_output_string(LLMObs):
    with LLMObs.llm(model_name="test_model") as llm_span:
        LLMObs.annotate(span=llm_span, output_data="test_output")
        assert json.loads(llm_span.get_tag(OUTPUT_MESSAGES)) == [{"content": "test_output"}]
    with LLMObs.task() as task_span:
        LLMObs.annotate(span=task_span, output_data="test_output")
        assert task_span.get_tag(OUTPUT_VALUE) == "test_output"
    with LLMObs.tool() as tool_span:
        LLMObs.annotate(span=tool_span, output_data="test_output")
        assert tool_span.get_tag(OUTPUT_VALUE) == "test_output"
    with LLMObs.workflow() as workflow_span:
        LLMObs.annotate(span=workflow_span, output_data="test_output")
        assert workflow_span.get_tag(OUTPUT_VALUE) == "test_output"
    with LLMObs.agent() as agent_span:
        LLMObs.annotate(span=agent_span, output_data="test_output")
        assert json.loads(agent_span.get_tag(OUTPUT_MESSAGES)) == [{"content": "test_output"}]


def test_llmobs_annotate_output_llm_message(LLMObs):
    with LLMObs.llm(model_name="test_model") as llm_span:
        LLMObs.annotate(span=llm_span, output_data=[{"content": "test_output", "role": "human"}])
        assert json.loads(llm_span.get_tag(OUTPUT_MESSAGES)) == [{"content": "test_output", "role": "human"}]


def test_llmobs_annotate_non_llm_span_message_output_logs_warning(LLMObs, mock_logs):
    with LLMObs.task() as span:
        LLMObs.annotate(span=span, output_data=[{"content": "test_input"}])
        mock_logs.warning.assert_called_once_with("Invalid input/output type for non-llm span. Must be a raw string.")


def test_llmobs_annotate_metrics(LLMObs):
    with LLMObs.llm(model_name="test_model") as span:
        LLMObs.annotate(span=span, metrics={"prompt_tokens": 10, "completion_tokens": 20, "total_tokens": 30})
        assert json.loads(span.get_tag(METRICS)) == {"prompt_tokens": 10, "completion_tokens": 20, "total_tokens": 30}

<<<<<<< HEAD
=======

>>>>>>> 60121cf7
def test_llmobs_span_error_sets_error(LLMObs, mock_llmobs_writer):
    with pytest.raises(ValueError):
        with LLMObs.llm(model_name="test_model", model_provider="test_model_provider") as span:
            raise ValueError("test error message")
    mock_llmobs_writer.enqueue.assert_called_with(
        {
            "trace_id": "{:x}".format(span.trace_id),
            "span_id": str(span.span_id),
            "parent_id": "",
            "session_id": "{:x}".format(span.trace_id),
            "name": span.name,
            "tags": mock.ANY,
            "start_ns": span.start_ns,
            "duration": span.duration_ns,
            "error": 1,
            "meta": {
                "span.kind": "llm",
                "model_name": "test_model",
                "model_provider": "test_model_provider",
                "error.message": "test error message",
            },
            "metrics": mock.ANY,
        },
    )


<<<<<<< HEAD
@pytest.mark.parametrize(
    "ddtrace_global_config",
    [dict(version="1.2.3", env="test_env", service="test_service", _llmobs_ml_app="test_app_name")]
)
def test_llmobs_tags(ddtrace_global_config, LLMObs, mock_llmobs_writer):
=======
@pytest.mark.parametrize("ddtrace_global_config", [dict(version="1.2.3", env="test_env", service="test_service")])
def test_llmobs_tags(ddtrace_global_config, LLMObs, mock_llmobs_writer, monkeypatch):
    monkeypatch.setenv("DD_LLMOBS_APP_NAME", "test_app_name")
>>>>>>> 60121cf7
    with LLMObs.task(name="test_task") as span:
        pass
    expected_tags = [
        "version:1.2.3",
        "env:test_env",
        "service:test_service",
        "source:integration",
        "ml_app:test_app_name",
        "error:0",
    ]
    mock_llmobs_writer.enqueue.assert_called_with(
        {
            "span_id": str(span.span_id),
            "trace_id": "{:x}".format(span.trace_id),
            "parent_id": "",
            "session_id": "{:x}".format(span.trace_id),
            "name": span.name,
            "tags": expected_tags,
            "start_ns": span.start_ns,
            "duration": span.duration_ns,
            "error": 0,
            "meta": {"span.kind": "task"},
            "metrics": mock.ANY,
        },
    )<|MERGE_RESOLUTION|>--- conflicted
+++ resolved
@@ -26,38 +26,6 @@
         yield mock_logs
 
 
-<<<<<<< HEAD
-@pytest.fixture
-def mock_llmobs_writer():
-    patcher = mock.patch("ddtrace.llmobs._llmobs.LLMObsWriter")
-    LLMObsWriterMock = patcher.start()
-    m = mock.MagicMock()
-    LLMObsWriterMock.return_value = m
-    yield m
-    patcher.stop()
-
-
-@pytest.fixture
-def ddtrace_global_config():
-    config = {}
-    return config
-
-def default_global_config():
-    return {"_dd_api_key": "<not-a-real-api-key>"}
-
-@pytest.fixture
-def LLMObs(ddtrace_global_config, mock_llmobs_writer):
-    global_config = default_global_config()
-    global_config.update(ddtrace_global_config)
-    with override_global_config(global_config):
-        dummy_tracer = DummyTracer()
-        llmobs_service.enable(tracer=dummy_tracer)
-        yield llmobs_service
-        llmobs_service.disable()
-
-
-=======
->>>>>>> 60121cf7
 def test_llmobs_service_enable():
     with override_global_config(dict(_dd_api_key="<not-a-real-api-key>")):
         dummy_tracer = DummyTracer()
@@ -415,10 +383,7 @@
         LLMObs.annotate(span=span, metrics={"prompt_tokens": 10, "completion_tokens": 20, "total_tokens": 30})
         assert json.loads(span.get_tag(METRICS)) == {"prompt_tokens": 10, "completion_tokens": 20, "total_tokens": 30}
 
-<<<<<<< HEAD
-=======
-
->>>>>>> 60121cf7
+
 def test_llmobs_span_error_sets_error(LLMObs, mock_llmobs_writer):
     with pytest.raises(ValueError):
         with LLMObs.llm(model_name="test_model", model_provider="test_model_provider") as span:
@@ -445,17 +410,9 @@
     )
 
 
-<<<<<<< HEAD
-@pytest.mark.parametrize(
-    "ddtrace_global_config",
-    [dict(version="1.2.3", env="test_env", service="test_service", _llmobs_ml_app="test_app_name")]
-)
-def test_llmobs_tags(ddtrace_global_config, LLMObs, mock_llmobs_writer):
-=======
 @pytest.mark.parametrize("ddtrace_global_config", [dict(version="1.2.3", env="test_env", service="test_service")])
 def test_llmobs_tags(ddtrace_global_config, LLMObs, mock_llmobs_writer, monkeypatch):
     monkeypatch.setenv("DD_LLMOBS_APP_NAME", "test_app_name")
->>>>>>> 60121cf7
     with LLMObs.task(name="test_task") as span:
         pass
     expected_tags = [
