import os
import re
import threading
import time

import mock
import pytest

import ddtrace
from ddtrace.ext import SpanTypes
from ddtrace.internal.service import ServiceStatus
from ddtrace.internal.utils.formats import format_trace_id
from ddtrace.llmobs import LLMObs as llmobs_service
from ddtrace.llmobs._constants import INPUT_DOCUMENTS
from ddtrace.llmobs._constants import INPUT_MESSAGES
from ddtrace.llmobs._constants import INPUT_PROMPT
from ddtrace.llmobs._constants import INPUT_VALUE
from ddtrace.llmobs._constants import IS_EVALUATION_SPAN
from ddtrace.llmobs._constants import LLMOBS_TRACE_ID
from ddtrace.llmobs._constants import METADATA
from ddtrace.llmobs._constants import METRICS
from ddtrace.llmobs._constants import ML_APP
from ddtrace.llmobs._constants import MODEL_NAME
from ddtrace.llmobs._constants import MODEL_PROVIDER
from ddtrace.llmobs._constants import OUTPUT_DOCUMENTS
from ddtrace.llmobs._constants import OUTPUT_MESSAGES
from ddtrace.llmobs._constants import OUTPUT_VALUE
from ddtrace.llmobs._constants import PROPAGATED_ML_APP_KEY
from ddtrace.llmobs._constants import PROPAGATED_PARENT_ID_KEY
from ddtrace.llmobs._constants import SESSION_ID
from ddtrace.llmobs._constants import SPAN_KIND
from ddtrace.llmobs._constants import SPAN_START_WHILE_DISABLED_WARNING
from ddtrace.llmobs._constants import TAGS
from ddtrace.llmobs._llmobs import SUPPORTED_LLMOBS_INTEGRATIONS
from ddtrace.llmobs.types import Prompt
from ddtrace.trace import Context
from tests.llmobs._utils import _expected_llmobs_eval_metric_event
from tests.llmobs._utils import _expected_llmobs_llm_span_event
from tests.llmobs._utils import _expected_llmobs_non_llm_span_event
from tests.utils import DummyTracer
from tests.utils import override_env
from tests.utils import override_global_config


RAGAS_AVAILABLE = os.getenv("RAGAS_AVAILABLE", False)


def run_llmobs_trace_filter(dummy_tracer):
    with dummy_tracer.trace("span1", span_type=SpanTypes.LLM) as span:
        span.set_tag_str(SPAN_KIND, "llm")
    return dummy_tracer._span_aggregator.writer.pop()


def test_service_enable_proxy():
    with override_global_config(dict(_dd_api_key="<not-a-real-api-key>", _llmobs_ml_app="<ml-app-name>")):
        dummy_tracer = DummyTracer()
        llmobs_service.enable(_tracer=dummy_tracer, agentless_enabled=False)
        llmobs_instance = llmobs_service._instance
        assert llmobs_instance is not None
        assert llmobs_service.enabled
        assert llmobs_instance.tracer == dummy_tracer
        assert llmobs_instance._llmobs_span_writer._agentless is False
        assert run_llmobs_trace_filter(dummy_tracer) is not None
        llmobs_service.disable()


def test_enable_agentless():
    with override_global_config(dict(_dd_api_key="<not-a-real-key>", _llmobs_ml_app="<ml-app-name>")):
        dummy_tracer = DummyTracer()
        llmobs_service.enable(_tracer=dummy_tracer, agentless_enabled=True)
        llmobs_instance = llmobs_service._instance
        assert llmobs_instance is not None
        assert llmobs_service.enabled
        assert llmobs_instance.tracer == dummy_tracer
        assert llmobs_instance._llmobs_span_writer._agentless is True
        assert run_llmobs_trace_filter(dummy_tracer) is not None

        llmobs_service.disable()


def test_enable_agent_proxy_when_agent_is_available(agent):
    with override_global_config(dict(_dd_api_key="<not-a-real-api-key>", _llmobs_ml_app="<ml-app-name>")):
        dummy_tracer = DummyTracer()
        llmobs_service.enable(_tracer=dummy_tracer)
        llmobs_instance = llmobs_service._instance
        assert llmobs_instance is not None
        assert llmobs_service.enabled
        assert llmobs_instance._llmobs_span_writer._agentless is False

        llmobs_service.disable()


def test_enable_agentless_when_agent_info_is_not_available(no_agent_info):
    with override_global_config(dict(_dd_api_key="<not-a-real-api-key>", _llmobs_ml_app="<ml-app-name>")):
        dummy_tracer = DummyTracer()
        llmobs_service.enable(_tracer=dummy_tracer)
        llmobs_instance = llmobs_service._instance
        assert llmobs_instance is not None
        assert llmobs_service.enabled
        assert llmobs_instance._llmobs_span_writer._agentless is True

        llmobs_service.disable()


def test_enable_agentless_when_agent_is_not_available(no_agent):
    with override_global_config(dict(_dd_api_key="<not-a-real-api-key>", _llmobs_ml_app="<ml-app-name>")):
        dummy_tracer = DummyTracer()
        llmobs_service.enable(_tracer=dummy_tracer)
        llmobs_instance = llmobs_service._instance
        assert llmobs_instance is not None
        assert llmobs_service.enabled
        assert llmobs_instance._llmobs_span_writer._agentless is True

        llmobs_service.disable()


def test_enable_agentless_when_agent_does_not_have_proxy(agent_missing_proxy):
    with override_global_config(dict(_dd_api_key="<not-a-real-api-key>", _llmobs_ml_app="<ml-app-name>")):
        dummy_tracer = DummyTracer()
        llmobs_service.enable(_tracer=dummy_tracer)
        llmobs_instance = llmobs_service._instance
        assert llmobs_instance is not None
        assert llmobs_service.enabled
        assert llmobs_instance._llmobs_span_writer._agentless is True

        llmobs_service.disable()


def test_service_disable():
    with override_global_config(dict(_dd_api_key="<not-a-real-api-key>", _llmobs_ml_app="<ml-app-name>")):
        dummy_tracer = DummyTracer()
        llmobs_service.enable(_tracer=dummy_tracer)
        llmobs_service.disable()
        assert llmobs_service.enabled is False
        assert llmobs_service._instance._llmobs_eval_metric_writer.status.value == "stopped"
        assert llmobs_service._instance._llmobs_span_writer.status.value == "stopped"
        assert llmobs_service._instance._evaluator_runner.status.value == "stopped"


def test_service_enable_no_api_key():
    with override_global_config(dict(_dd_api_key="", _llmobs_ml_app="<ml-app-name>")):
        dummy_tracer = DummyTracer()
        with pytest.raises(ValueError):
            llmobs_service.enable(_tracer=dummy_tracer, agentless_enabled=True)
        assert llmobs_service.enabled is False
        assert llmobs_service._instance._llmobs_eval_metric_writer.status.value == "stopped"
        assert llmobs_service._instance._llmobs_span_writer.status.value == "stopped"
        assert llmobs_service._instance._evaluator_runner.status.value == "stopped"


def test_service_enable_already_enabled(mock_llmobs_logs):
    with override_global_config(dict(_dd_api_key="<not-a-real-api-key>", _llmobs_ml_app="<ml-app-name>")):
        dummy_tracer = DummyTracer()
        llmobs_service.enable(_tracer=dummy_tracer)
        llmobs_service.enable(_tracer=dummy_tracer)
        llmobs_instance = llmobs_service._instance
        assert llmobs_instance is not None
        assert llmobs_service.enabled
        assert llmobs_instance.tracer == dummy_tracer
        llmobs_service.disable()
        mock_llmobs_logs.debug.assert_has_calls([mock.call("%s already enabled", "LLMObs")])


@mock.patch("ddtrace.llmobs._llmobs.patch")
def test_service_enable_patches_llmobs_integrations(mock_tracer_patch):
    with override_global_config(dict(_dd_api_key="<not-a-real-api-key>", _llmobs_ml_app="<ml-app-name>")):
        llmobs_service.enable()
        mock_tracer_patch.assert_called_once()
        kwargs = mock_tracer_patch.call_args[1]
        for module in SUPPORTED_LLMOBS_INTEGRATIONS.values():
            assert kwargs[module] is True if module != "botocore" else ["bedrock-runtime"]
        llmobs_service.disable()


@mock.patch("ddtrace.llmobs._llmobs.patch")
def test_service_enable_does_not_override_global_patch_modules(mock_tracer_patch, monkeypatch):
    monkeypatch.setenv("DD_PATCH_MODULES", "openai:false")
    with override_global_config(dict(_dd_api_key="<not-a-real-api-key>", _llmobs_ml_app="<ml-app-name>")):
        llmobs_service.enable()
        mock_tracer_patch.assert_called_once()
        kwargs = mock_tracer_patch.call_args[1]
        for module in SUPPORTED_LLMOBS_INTEGRATIONS.values():
            if module == "openai":
                assert kwargs[module] is False
                continue
            assert kwargs[module] is True if module != "botocore" else ["bedrock-runtime"]
        llmobs_service.disable()


@mock.patch("ddtrace.llmobs._llmobs.patch")
def test_service_enable_does_not_override_integration_enabled_env_vars(mock_tracer_patch, monkeypatch):
    monkeypatch.setenv("DD_TRACE_OPENAI_ENABLED", "false")
    with override_global_config(dict(_dd_api_key="<not-a-real-api-key>", _llmobs_ml_app="<ml-app-name>")):
        llmobs_service.enable()
        mock_tracer_patch.assert_called_once()
        kwargs = mock_tracer_patch.call_args[1]
        for module in SUPPORTED_LLMOBS_INTEGRATIONS.values():
            if module == "openai":
                assert kwargs[module] is False
                continue
            assert kwargs[module] is True if module != "botocore" else ["bedrock-runtime"]
        llmobs_service.disable()


@mock.patch("ddtrace.llmobs._llmobs.patch")
def test_service_enable_does_not_override_global_patch_config(mock_tracer_patch, monkeypatch):
    """Test that _patch_integrations() ensures `DD_PATCH_MODULES` overrides `DD_TRACE_<MODULE>_ENABLED`."""
    monkeypatch.setenv("DD_TRACE_OPENAI_ENABLED", "true")
    monkeypatch.setenv("DD_TRACE_ANTHROPIC_ENABLED", "false")
    monkeypatch.setenv("DD_TRACE_BOTOCORE_ENABLED", "false")
    monkeypatch.setenv("DD_PATCH_MODULES", "openai:false")
    with override_global_config(dict(_dd_api_key="<not-a-real-api-key>", _llmobs_ml_app="<ml-app-name>")):
        llmobs_service.enable()
        mock_tracer_patch.assert_called_once()
        kwargs = mock_tracer_patch.call_args[1]
        for module in SUPPORTED_LLMOBS_INTEGRATIONS.values():
            if module in ("openai", "anthropic", "botocore"):
                assert kwargs[module] is False
                continue
            assert kwargs[module] is True
        llmobs_service.disable()


def test_start_span_with_no_ml_app_defaults_to_service_name(llmobs_no_ml_app):
    with llmobs_no_ml_app.task() as span:
        pass

    assert span._get_ctx_item(ML_APP) == "tests.llmobs"


def test_start_span_empty_ml_app_defaults_to_service_name(llmobs_empty_ml_app):
    with llmobs_empty_ml_app.task() as span:
        pass

    assert span._get_ctx_item(ML_APP) == "tests.llmobs"


def test_start_span_without_ml_app_does_noop():
    with llmobs_service.task():
        pass


def test_ml_app_local_precedence(llmobs, tracer):
    with tracer.trace("apm") as apm_span:
        apm_span.context._meta[PROPAGATED_ML_APP_KEY] = "propagated-ml-app"
        with llmobs.workflow(ml_app="local-ml-app") as span:
            assert span._get_ctx_item(ML_APP) == "local-ml-app"


def test_ml_app_parent_precedence(llmobs, tracer):
    with tracer.trace("apm") as apm_span:
        apm_span.context._meta[PROPAGATED_ML_APP_KEY] = "propagated-ml-app"
        with llmobs.workflow(ml_app="local-ml-app"):
            with llmobs.workflow() as child_workflow_span:
                assert child_workflow_span._get_ctx_item(ML_APP) == "local-ml-app"


def test_ml_app_propagated_precedence(llmobs, tracer):
    with tracer.trace("apm") as apm_span:
        apm_span.context._meta[PROPAGATED_ML_APP_KEY] = "propagated-ml-app"
        with llmobs.workflow() as span:
            assert span._get_ctx_item(ML_APP) == "propagated-ml-app"


def test_ml_app_uses_global_as_default(llmobs):
    with llmobs.workflow() as span:
        assert span._get_ctx_item(ML_APP) == "unnamed-ml-app"


def test_start_span_while_disabled_logs_warning(llmobs, mock_llmobs_logs):
    llmobs.disable()
    _ = llmobs.llm(model_name="test_model", name="test_llm_call", model_provider="test_provider")
    mock_llmobs_logs.warning.assert_called_once_with(SPAN_START_WHILE_DISABLED_WARNING)
    mock_llmobs_logs.reset_mock()
    _ = llmobs.tool(name="test_tool")
    mock_llmobs_logs.warning.assert_called_once_with(SPAN_START_WHILE_DISABLED_WARNING)
    mock_llmobs_logs.reset_mock()
    _ = llmobs.task(name="test_task")
    mock_llmobs_logs.warning.assert_called_once_with(SPAN_START_WHILE_DISABLED_WARNING)
    mock_llmobs_logs.reset_mock()
    _ = llmobs.workflow(name="test_workflow")
    mock_llmobs_logs.warning.assert_called_once_with(SPAN_START_WHILE_DISABLED_WARNING)
    mock_llmobs_logs.reset_mock()
    _ = llmobs.agent(name="test_agent")
    mock_llmobs_logs.warning.assert_called_once_with(SPAN_START_WHILE_DISABLED_WARNING)


def test_start_span_uses_kind_as_default_name(llmobs):
    with llmobs.llm(model_name="test_model", model_provider="test_provider") as span:
        assert span.name == "llm"
    with llmobs.tool() as span:
        assert span.name == "tool"
    with llmobs.task() as span:
        assert span.name == "task"
    with llmobs.workflow() as span:
        assert span.name == "workflow"
    with llmobs.agent() as span:
        assert span.name == "agent"


def test_start_span_with_session_id(llmobs):
    with llmobs.llm(model_name="test_model", session_id="test_session_id") as span:
        assert span._get_ctx_item(SESSION_ID) == "test_session_id"
    with llmobs.tool(session_id="test_session_id") as span:
        assert span._get_ctx_item(SESSION_ID) == "test_session_id"
    with llmobs.task(session_id="test_session_id") as span:
        assert span._get_ctx_item(SESSION_ID) == "test_session_id"
    with llmobs.workflow(session_id="test_session_id") as span:
        assert span._get_ctx_item(SESSION_ID) == "test_session_id"
    with llmobs.agent(session_id="test_session_id") as span:
        assert span._get_ctx_item(SESSION_ID) == "test_session_id"


def test_session_id_becomes_top_level_field(llmobs, llmobs_events):
    session_id = "test_session_id"
    with llmobs.task(session_id=session_id) as span:
        pass
    assert len(llmobs_events) == 1
    assert llmobs_events[0] == _expected_llmobs_non_llm_span_event(span, "task", session_id=session_id)


def test_llm_span(llmobs, llmobs_events):
    with llmobs.llm(model_name="test_model", name="test_llm_call", model_provider="test_provider") as span:
        assert span.name == "test_llm_call"
        assert span.resource == "llm"
        assert span.span_type == "llm"
        assert span._get_ctx_item(SPAN_KIND) == "llm"
        assert span._get_ctx_item(MODEL_NAME) == "test_model"
        assert span._get_ctx_item(MODEL_PROVIDER) == "test_provider"
    assert len(llmobs_events) == 1
    assert llmobs_events[0] == _expected_llmobs_llm_span_event(
        span, "llm", model_name="test_model", model_provider="test_provider"
    )


def test_llm_span_no_model_sets_default(llmobs, llmobs_events):
    with llmobs.llm(name="test_llm_call", model_provider="test_provider") as span:
        assert span._get_ctx_item(MODEL_NAME) == "custom"
    assert len(llmobs_events) == 1
    assert llmobs_events[0] == _expected_llmobs_llm_span_event(
        span, "llm", model_name="custom", model_provider="test_provider"
    )


def test_default_model_provider_set_to_custom(llmobs):
    with llmobs.llm(model_name="test_model", name="test_llm_call") as span:
        assert span.name == "test_llm_call"
        assert span.resource == "llm"
        assert span.span_type == "llm"
        assert span._get_ctx_item(SPAN_KIND) == "llm"
        assert span._get_ctx_item(MODEL_NAME) == "test_model"
        assert span._get_ctx_item(MODEL_PROVIDER) == "custom"


def test_tool_span(llmobs, llmobs_events):
    with llmobs.tool(name="test_tool") as span:
        assert span.name == "test_tool"
        assert span.resource == "tool"
        assert span.span_type == "llm"
        assert span._get_ctx_item(SPAN_KIND) == "tool"
    assert len(llmobs_events) == 1
    assert llmobs_events[0] == _expected_llmobs_non_llm_span_event(span, "tool")


def test_task_span(llmobs, llmobs_events):
    with llmobs.task(name="test_task") as span:
        assert span.name == "test_task"
        assert span.resource == "task"
        assert span.span_type == "llm"
        assert span._get_ctx_item(SPAN_KIND) == "task"
    assert len(llmobs_events) == 1
    assert llmobs_events[0] == _expected_llmobs_non_llm_span_event(span, "task")


def test_workflow_span(llmobs, llmobs_events):
    with llmobs.workflow(name="test_workflow") as span:
        assert span.name == "test_workflow"
        assert span.resource == "workflow"
        assert span.span_type == "llm"
        assert span._get_ctx_item(SPAN_KIND) == "workflow"
    assert len(llmobs_events) == 1
    assert llmobs_events[0] == _expected_llmobs_non_llm_span_event(span, "workflow")


def test_agent_span(llmobs, llmobs_events):
    with llmobs.agent(name="test_agent") as span:
        assert span.name == "test_agent"
        assert span.resource == "agent"
        assert span.span_type == "llm"
        assert span._get_ctx_item(SPAN_KIND) == "agent"
    assert len(llmobs_events) == 1
    assert llmobs_events[0] == _expected_llmobs_llm_span_event(span, "agent")


def test_embedding_span_no_model_sets_default(llmobs, llmobs_events):
    with llmobs.embedding(name="test_embedding", model_provider="test_provider") as span:
        assert span._get_ctx_item(MODEL_NAME) == "custom"
    assert len(llmobs_events) == 1
    assert llmobs_events[0] == _expected_llmobs_llm_span_event(
        span, "embedding", model_name="custom", model_provider="test_provider"
    )


def test_embedding_default_model_provider_set_to_custom(llmobs):
    with llmobs.embedding(model_name="test_model", name="test_embedding") as span:
        assert span.name == "test_embedding"
        assert span.resource == "embedding"
        assert span.span_type == "llm"
        assert span._get_ctx_item(SPAN_KIND) == "embedding"
        assert span._get_ctx_item(MODEL_NAME) == "test_model"
        assert span._get_ctx_item(MODEL_PROVIDER) == "custom"


def test_embedding_span(llmobs, llmobs_events):
    with llmobs.embedding(model_name="test_model", name="test_embedding", model_provider="test_provider") as span:
        assert span.name == "test_embedding"
        assert span.resource == "embedding"
        assert span.span_type == "llm"
        assert span._get_ctx_item(SPAN_KIND) == "embedding"
        assert span._get_ctx_item(MODEL_NAME) == "test_model"
        assert span._get_ctx_item(MODEL_PROVIDER) == "test_provider"
    assert len(llmobs_events) == 1
    assert llmobs_events[0] == _expected_llmobs_llm_span_event(
        span, "embedding", model_name="test_model", model_provider="test_provider"
    )


def test_annotate_no_active_span_logs_warning(llmobs):
    with pytest.raises(Exception) as excinfo:
        llmobs.annotate(metadata={"test": "test"})
    assert str(excinfo.value) == "No span provided and no active LLMObs-generated span found."


def test_annotate_non_llm_span_logs_warning(llmobs):
    dummy_tracer = DummyTracer()
    with dummy_tracer.trace("root") as non_llmobs_span:
        with pytest.raises(Exception) as excinfo:
            llmobs.annotate(span=non_llmobs_span, metadata={"test": "test"})
        assert str(excinfo.value) == "Span must be an LLMObs-generated span."


def test_annotate_finished_span_does_nothing(llmobs):
    with llmobs.llm(model_name="test_model", name="test_llm_call", model_provider="test_provider") as span:
        pass
    with pytest.raises(Exception) as excinfo:
        llmobs.annotate(span=span, metadata={"test": "test"})
    assert str(excinfo.value) == "Cannot annotate a finished span."


def test_annotate_metadata(llmobs):
    with llmobs.llm(model_name="test_model", name="test_llm_call", model_provider="test_provider") as span:
        llmobs.annotate(span=span, metadata={"temperature": 0.5, "max_tokens": 20, "top_k": 10, "n": 3})
        assert span._get_ctx_item(METADATA) == {"temperature": 0.5, "max_tokens": 20, "top_k": 10, "n": 3}


def test_annotate_metadata_updates(llmobs):
    with llmobs.llm(model_name="test_model", name="test_llm_call", model_provider="test_provider") as span:
        llmobs.annotate(span=span, metadata={"temperature": 0.5, "max_tokens": 20, "top_k": 10, "n": 3})
        llmobs.annotate(span=span, metadata={"temperature": 1, "logit_bias": [{"1": 2}]})
        assert span._get_ctx_item(METADATA) == {
            "temperature": 1,
            "max_tokens": 20,
            "top_k": 10,
            "n": 3,
            "logit_bias": [{"1": 2}],
        }


def test_annotate_metadata_wrong_type_raises_warning(llmobs):
    with llmobs.llm(model_name="test_model", name="test_llm_call", model_provider="test_provider") as span:
        with pytest.raises(Exception) as excinfo:
            llmobs.annotate(span=span, metadata="wrong_metadata")
        assert str(excinfo.value) == "metadata must be a dictionary"


def test_annotate_tag(llmobs):
    with llmobs.llm(model_name="test_model", name="test_llm_call", model_provider="test_provider") as span:
        llmobs.annotate(span=span, tags={"test_tag_name": "test_tag_value", "test_numeric_tag": 10})
        assert span._get_ctx_item(TAGS) == {"test_tag_name": "test_tag_value", "test_numeric_tag": 10}


def test_annotate_tag_can_set_session_id(llmobs):
    with llmobs.llm(model_name="test_model", name="test_llm_call", model_provider="test_provider") as span:
        llmobs.annotate(span=span, tags={"session_id": "1234567890"})
        assert span._get_ctx_item(TAGS) == {"session_id": "1234567890"}
        assert span._get_ctx_item(SESSION_ID) == "1234567890"


def test_annotate_tag_wrong_type(llmobs):
    with llmobs.llm(model_name="test_model", name="test_llm_call", model_provider="test_provider") as span:
        with pytest.raises(Exception) as excinfo:
            llmobs.annotate(span=span, tags=12345)
        assert str(excinfo.value) == "span tags must be a dictionary of string key - primitive value pairs."


def test_annotate_input_string(llmobs):
    with llmobs.llm(model_name="test_model") as llm_span:
        llmobs.annotate(span=llm_span, input_data="test_input")
        assert llm_span._get_ctx_item(INPUT_MESSAGES) == [{"content": "test_input"}]
    with llmobs.task() as task_span:
        llmobs.annotate(span=task_span, input_data="test_input")
        assert task_span._get_ctx_item(INPUT_VALUE) == "test_input"
    with llmobs.tool() as tool_span:
        llmobs.annotate(span=tool_span, input_data="test_input")
        assert tool_span._get_ctx_item(INPUT_VALUE) == "test_input"
    with llmobs.workflow() as workflow_span:
        llmobs.annotate(span=workflow_span, input_data="test_input")
        assert workflow_span._get_ctx_item(INPUT_VALUE) == "test_input"
    with llmobs.agent() as agent_span:
        llmobs.annotate(span=agent_span, input_data="test_input")
        assert agent_span._get_ctx_item(INPUT_VALUE) == "test_input"
    with llmobs.retrieval() as retrieval_span:
        llmobs.annotate(span=retrieval_span, input_data="test_input")
        assert retrieval_span._get_ctx_item(INPUT_VALUE) == "test_input"


def test_annotate_numeric_io(llmobs):
    with llmobs.task() as task_span:
        llmobs.annotate(span=task_span, input_data=0, output_data=0)
        assert task_span._get_ctx_item(INPUT_VALUE) == "0"
        assert task_span._get_ctx_item(OUTPUT_VALUE) == "0"
    with llmobs.task() as task_span:
        llmobs.annotate(span=task_span, input_data=1.23, output_data=1.23)
        assert task_span._get_ctx_item(INPUT_VALUE) == "1.23"
        assert task_span._get_ctx_item(OUTPUT_VALUE) == "1.23"


def test_annotate_input_serializable_value(llmobs):
    with llmobs.task() as task_span:
        llmobs.annotate(span=task_span, input_data=["test_input"])
        assert task_span._get_ctx_item(INPUT_VALUE) == '["test_input"]'
    with llmobs.tool() as tool_span:
        llmobs.annotate(span=tool_span, input_data={"test_input": "hello world"})
        assert tool_span._get_ctx_item(INPUT_VALUE) == '{"test_input": "hello world"}'
    with llmobs.workflow() as workflow_span:
        llmobs.annotate(span=workflow_span, input_data=("asd", 123))
        assert workflow_span._get_ctx_item(INPUT_VALUE) == '["asd", 123]'
    with llmobs.agent() as agent_span:
        llmobs.annotate(span=agent_span, input_data="test_input")
        assert agent_span._get_ctx_item(INPUT_VALUE) == "test_input"
    with llmobs.retrieval() as retrieval_span:
        llmobs.annotate(span=retrieval_span, input_data=[0, 1, 2, 3, 4])
        assert retrieval_span._get_ctx_item(INPUT_VALUE) == str([0, 1, 2, 3, 4])


def test_annotate_input_llm_message(llmobs):
    with llmobs.llm(model_name="test_model") as span:
        llmobs.annotate(span=span, input_data=[{"content": "test_input", "role": "human"}])
        assert span._get_ctx_item(INPUT_MESSAGES) == [{"content": "test_input", "role": "human"}]


def test_annotate_input_llm_message_wrong_type(llmobs, mock_llmobs_logs):
    with llmobs.llm(model_name="test_model") as span:
        llmobs.annotate(span=span, input_data=[{"content": object()}])
        assert span._get_ctx_item(INPUT_MESSAGES) is None
        mock_llmobs_logs.warning.assert_called_once_with("Failed to parse input messages.", exc_info=True)


def test_llmobs_annotate_incorrect_message_content_type_raises_warning(llmobs, mock_llmobs_logs):
    with llmobs.llm(model_name="test_model") as span:
        llmobs.annotate(span=span, input_data={"role": "user", "content": {"nested": "yes"}})
        mock_llmobs_logs.warning.assert_called_once_with("Failed to parse input messages.", exc_info=True)
        mock_llmobs_logs.reset_mock()
        llmobs.annotate(span=span, output_data={"role": "user", "content": {"nested": "yes"}})
        mock_llmobs_logs.warning.assert_called_once_with("Failed to parse output messages.", exc_info=True)


def test_annotate_input_llm_message_with_role_none_implicit(llmobs):
    with llmobs.llm(model_name="test_model") as span:
        llmobs.annotate(span=span, input_data=[{"content": "test_input"}])

        # force the span event to be created - this is where we normalize the role
        span_event = llmobs._instance._llmobs_span_event(span)
        assert span_event["meta"]["input"]["messages"] == [{"content": "test_input", "role": ""}]


def test_annotate_input_llm_message_with_role_none_explicit(llmobs):
    with llmobs.llm(model_name="test_model") as span:
        llmobs.annotate(span=span, input_data=[{"content": "test_input", "role": None}])
        span_event = llmobs._instance._llmobs_span_event(span)
        assert span_event["meta"]["input"]["messages"] == [{"content": "test_input", "role": ""}]


def test_annotate_document_str(llmobs):
    with llmobs.embedding(model_name="test_model") as span:
        llmobs.annotate(span=span, input_data="test_document_text")
        documents = span._get_ctx_item(INPUT_DOCUMENTS)
        assert documents
        assert len(documents) == 1
        assert documents[0]["text"] == "test_document_text"
    with llmobs.retrieval() as span:
        llmobs.annotate(span=span, output_data="test_document_text")
        documents = span._get_ctx_item(OUTPUT_DOCUMENTS)
        assert documents
        assert len(documents) == 1
        assert documents[0]["text"] == "test_document_text"


def test_annotate_document_dict(llmobs):
    with llmobs.embedding(model_name="test_model") as span:
        llmobs.annotate(span=span, input_data={"text": "test_document_text"})
        documents = span._get_ctx_item(INPUT_DOCUMENTS)
        assert documents
        assert len(documents) == 1
        assert documents[0]["text"] == "test_document_text"
    with llmobs.retrieval() as span:
        llmobs.annotate(span=span, output_data={"text": "test_document_text"})
        documents = span._get_ctx_item(OUTPUT_DOCUMENTS)
        assert documents
        assert len(documents) == 1
        assert documents[0]["text"] == "test_document_text"


def test_annotate_document_list(llmobs):
    with llmobs.embedding(model_name="test_model") as span:
        llmobs.annotate(
            span=span,
            input_data=[{"text": "test_document_text"}, {"text": "text", "name": "name", "score": 0.9, "id": "id"}],
        )
        documents = span._get_ctx_item(INPUT_DOCUMENTS)
        assert documents
        assert len(documents) == 2
        assert documents[0]["text"] == "test_document_text"
        assert documents[1]["text"] == "text"
        assert documents[1]["name"] == "name"
        assert documents[1]["id"] == "id"
        assert documents[1]["score"] == 0.9
    with llmobs.retrieval() as span:
        llmobs.annotate(
            span=span,
            output_data=[{"text": "test_document_text"}, {"text": "text", "name": "name", "score": 0.9, "id": "id"}],
        )
        documents = span._get_ctx_item(OUTPUT_DOCUMENTS)
        assert documents
        assert len(documents) == 2
        assert documents[0]["text"] == "test_document_text"
        assert documents[1]["text"] == "text"
        assert documents[1]["name"] == "name"
        assert documents[1]["id"] == "id"
        assert documents[1]["score"] == 0.9


def test_annotate_incorrect_document_type_raises_warning(llmobs, mock_llmobs_logs):
    with llmobs.embedding(model_name="test_model") as span:
        llmobs.annotate(span=span, input_data={"text": 123})
        mock_llmobs_logs.warning.assert_called_once_with("Failed to parse input documents.", exc_info=True)
        mock_llmobs_logs.reset_mock()
        llmobs.annotate(span=span, input_data=123)
        mock_llmobs_logs.warning.assert_called_once_with("Failed to parse input documents.", exc_info=True)
        mock_llmobs_logs.reset_mock()
        llmobs.annotate(span=span, input_data=object())
        mock_llmobs_logs.warning.assert_called_once_with("Failed to parse input documents.", exc_info=True)
        mock_llmobs_logs.reset_mock()
    with llmobs.retrieval() as span:
        llmobs.annotate(span=span, output_data=[{"score": 0.9, "id": "id", "name": "name"}])
        mock_llmobs_logs.warning.assert_called_once_with("Failed to parse output documents.", exc_info=True)
        mock_llmobs_logs.reset_mock()
        llmobs.annotate(span=span, output_data=123)
        mock_llmobs_logs.warning.assert_called_once_with("Failed to parse output documents.", exc_info=True)
        mock_llmobs_logs.reset_mock()
        llmobs.annotate(span=span, output_data=object())
        mock_llmobs_logs.warning.assert_called_once_with("Failed to parse output documents.", exc_info=True)


def test_annotate_document_no_text_raises_warning(llmobs, mock_llmobs_logs):
    with llmobs.embedding(model_name="test_model") as span:
        llmobs.annotate(span=span, input_data=[{"score": 0.9, "id": "id", "name": "name"}])
        mock_llmobs_logs.warning.assert_called_once_with("Failed to parse input documents.", exc_info=True)
    mock_llmobs_logs.reset_mock()
    with llmobs.retrieval() as span:
        llmobs.annotate(span=span, output_data=[{"score": 0.9, "id": "id", "name": "name"}])
        mock_llmobs_logs.warning.assert_called_once_with("Failed to parse output documents.", exc_info=True)


def test_annotate_incorrect_document_field_type_raises_warning(llmobs, mock_llmobs_logs):
    with llmobs.embedding(model_name="test_model") as span:
        llmobs.annotate(span=span, input_data=[{"text": "test_document_text", "score": "0.9"}])
        mock_llmobs_logs.warning.assert_called_once_with("Failed to parse input documents.", exc_info=True)
    mock_llmobs_logs.reset_mock()
    with llmobs.embedding(model_name="test_model") as span:
        llmobs.annotate(
            span=span, input_data=[{"text": "text", "id": 123, "score": "0.9", "name": ["h", "e", "l", "l", "o"]}]
        )
        mock_llmobs_logs.warning.assert_called_once_with("Failed to parse input documents.", exc_info=True)
    mock_llmobs_logs.reset_mock()
    with llmobs.retrieval() as span:
        llmobs.annotate(span=span, output_data=[{"text": "test_document_text", "score": "0.9"}])
        mock_llmobs_logs.warning.assert_called_once_with("Failed to parse output documents.", exc_info=True)
    mock_llmobs_logs.reset_mock()
    with llmobs.retrieval() as span:
        llmobs.annotate(
            span=span, output_data=[{"text": "text", "id": 123, "score": "0.9", "name": ["h", "e", "l", "l", "o"]}]
        )
        mock_llmobs_logs.warning.assert_called_once_with("Failed to parse output documents.", exc_info=True)


def test_annotate_output_string(llmobs):
    with llmobs.llm(model_name="test_model") as llm_span:
        llmobs.annotate(span=llm_span, output_data="test_output")
        assert llm_span._get_ctx_item(OUTPUT_MESSAGES) == [{"content": "test_output"}]
    with llmobs.embedding(model_name="test_model") as embedding_span:
        llmobs.annotate(span=embedding_span, output_data="test_output")
        assert embedding_span._get_ctx_item(OUTPUT_VALUE) == "test_output"
    with llmobs.task() as task_span:
        llmobs.annotate(span=task_span, output_data="test_output")
        assert task_span._get_ctx_item(OUTPUT_VALUE) == "test_output"
    with llmobs.tool() as tool_span:
        llmobs.annotate(span=tool_span, output_data="test_output")
        assert tool_span._get_ctx_item(OUTPUT_VALUE) == "test_output"
    with llmobs.workflow() as workflow_span:
        llmobs.annotate(span=workflow_span, output_data="test_output")
        assert workflow_span._get_ctx_item(OUTPUT_VALUE) == "test_output"
    with llmobs.agent() as agent_span:
        llmobs.annotate(span=agent_span, output_data="test_output")
        assert agent_span._get_ctx_item(OUTPUT_VALUE) == "test_output"


def test_annotate_output_serializable_value(llmobs):
    with llmobs.embedding(model_name="test_model") as embedding_span:
        llmobs.annotate(span=embedding_span, output_data=[[0, 1, 2, 3], [4, 5, 6, 7]])
        assert embedding_span._get_ctx_item(OUTPUT_VALUE) == "[[0, 1, 2, 3], [4, 5, 6, 7]]"
    with llmobs.task() as task_span:
        llmobs.annotate(span=task_span, output_data=["test_output"])
        assert task_span._get_ctx_item(OUTPUT_VALUE) == '["test_output"]'
    with llmobs.tool() as tool_span:
        llmobs.annotate(span=tool_span, output_data={"test_output": "hello world"})
        assert tool_span._get_ctx_item(OUTPUT_VALUE) == '{"test_output": "hello world"}'
    with llmobs.workflow() as workflow_span:
        llmobs.annotate(span=workflow_span, output_data=("asd", 123))
        assert workflow_span._get_ctx_item(OUTPUT_VALUE) == '["asd", 123]'
    with llmobs.agent() as agent_span:
        llmobs.annotate(span=agent_span, output_data="test_output")
        assert agent_span._get_ctx_item(OUTPUT_VALUE) == "test_output"


def test_annotate_output_llm_message(llmobs):
    with llmobs.llm(model_name="test_model") as llm_span:
        llmobs.annotate(span=llm_span, output_data=[{"content": "test_output", "role": "human"}])
        assert llm_span._get_ctx_item(OUTPUT_MESSAGES) == [{"content": "test_output", "role": "human"}]


def test_annotate_output_llm_message_wrong_type(llmobs, mock_llmobs_logs):
    with llmobs.llm(model_name="test_model") as llm_span:
        llmobs.annotate(span=llm_span, output_data=[{"content": object()}])
        assert llm_span._get_ctx_item(OUTPUT_MESSAGES) is None
        mock_llmobs_logs.warning.assert_called_once_with("Failed to parse output messages.", exc_info=True)


def test_annotate_metrics(llmobs):
    with llmobs.llm(model_name="test_model") as span:
        llmobs.annotate(span=span, metrics={"input_tokens": 10, "output_tokens": 20, "total_tokens": 30})
        assert span._get_ctx_item(METRICS) == {"input_tokens": 10, "output_tokens": 20, "total_tokens": 30}


def test_annotate_metrics_updates(llmobs):
    with llmobs.llm(model_name="test_model") as span:
        llmobs.annotate(span=span, metrics={"input_tokens": 10, "output_tokens": 20})
        llmobs.annotate(span=span, metrics={"input_tokens": 20, "total_tokens": 40})
        assert span._get_ctx_item(METRICS) == {"input_tokens": 20, "output_tokens": 20, "total_tokens": 40}


def test_annotate_metrics_wrong_type(llmobs):
    with llmobs.llm(model_name="test_model") as llm_span:
        with pytest.raises(Exception) as excinfo:
            llmobs.annotate(span=llm_span, metrics=12345)
        assert str(excinfo.value) == "metrics must be a dictionary of string key - numeric value pairs."


def test_annotate_prompt_dict(llmobs):
    with llmobs.llm(model_name="test_model") as span:
        llmobs.annotate(
            span=span,
            prompt={
                "template": "{var1} {var3}",
                "variables": {"var1": "var1", "var2": "var3"},
                "version": "1.0.0",
                "id": "test_prompt",
            },
        )
        assert span._get_ctx_item(INPUT_PROMPT) == {
            "template": "{var1} {var3}",
            "variables": {"var1": "var1", "var2": "var3"},
            "version": "1.0.0",
            "id": "test_prompt",
            "_dd_context_variable_keys": ["context"],
            "_dd_query_variable_keys": ["question"],
        }


def test_annotate_prompt_dict_with_context_var_keys(llmobs):
    with llmobs.llm(model_name="test_model") as span:
        llmobs.annotate(
            span=span,
            prompt={
                "template": "{var1} {var3}",
                "variables": {"var1": "var1", "var2": "var3"},
                "version": "1.0.0",
                "id": "test_prompt",
                "rag_context_variables": ["var1", "var2"],
                "rag_query_variables": ["user_input"],
            },
        )
        assert span._get_ctx_item(INPUT_PROMPT) == {
            "template": "{var1} {var3}",
            "variables": {"var1": "var1", "var2": "var3"},
            "version": "1.0.0",
            "id": "test_prompt",
            "_dd_context_variable_keys": ["var1", "var2"],
            "_dd_query_variable_keys": ["user_input"],
        }


def test_annotate_prompt_typed_dict(llmobs):
    with llmobs.llm(model_name="test_model") as span:
        llmobs.annotate(
            span=span,
            prompt=Prompt(
                template="{var1} {var3}",
                variables={"var1": "var1", "var2": "var3"},
                version="1.0.0",
                id="test_prompt",
                rag_context_variables=["var1", "var2"],
                rag_query_variables=["user_input"],
            ),
        )
        assert span._get_ctx_item(INPUT_PROMPT) == {
            "template": "{var1} {var3}",
            "variables": {"var1": "var1", "var2": "var3"},
            "version": "1.0.0",
            "id": "test_prompt",
            "_dd_context_variable_keys": ["var1", "var2"],
            "_dd_query_variable_keys": ["user_input"],
        }


def test_annotate_prompt_wrong_type(llmobs):
    with llmobs.llm(model_name="test_model") as span:
        with pytest.raises(Exception) as excinfo:
            llmobs.annotate(span=span, prompt="prompt")
        assert excinfo.value.args == (
            "Failed to validate prompt with error:",
            "Prompt must be a dictionary, received str.",
        )

        with pytest.raises(Exception) as excinfo:
            llmobs.annotate(span=span, prompt={"template": 1})
        assert excinfo.value.args == (
            "Failed to validate prompt with error:",
            "template: 1 must be a string, received int",
        )


def test_span_error_sets_error(llmobs, llmobs_events):
    with pytest.raises(ValueError):
        with llmobs.llm(model_name="test_model", model_provider="test_model_provider") as span:
            raise ValueError("test error message")
    assert len(llmobs_events) == 1
    assert llmobs_events[0] == _expected_llmobs_llm_span_event(
        span,
        model_name="test_model",
        model_provider="test_model_provider",
        error="builtins.ValueError",
        error_message="test error message",
        error_stack=span.get_tag("error.stack"),
    )


@pytest.mark.parametrize(
    "ddtrace_global_config",
    [dict(version="1.2.3", env="test_env", service="test_service", _llmobs_ml_app="test_app_name")],
)
def test_tags(ddtrace_global_config, llmobs, llmobs_events, monkeypatch):
    with llmobs.task(name="test_task") as span:
        pass
    assert len(llmobs_events) == 1
    assert llmobs_events[0] == _expected_llmobs_non_llm_span_event(
        span,
        "task",
        tags={"version": "1.2.3", "env": "test_env", "service": "test_service", "ml_app": "test_app_name"},
    )


def test_ml_app_override(llmobs, llmobs_events):
    with llmobs.task(name="test_task", ml_app="test_app") as span:
        pass
    assert len(llmobs_events) == 1
    assert llmobs_events[0] == _expected_llmobs_non_llm_span_event(span, "task", tags={"ml_app": "test_app"})
    with llmobs.tool(name="test_tool", ml_app="test_app") as span:
        pass
    assert len(llmobs_events) == 2
    assert llmobs_events[1] == _expected_llmobs_non_llm_span_event(span, "tool", tags={"ml_app": "test_app"})
    with llmobs.llm(model_name="model_name", name="test_llm", ml_app="test_app") as span:
        pass
    assert len(llmobs_events) == 3
    assert llmobs_events[2] == _expected_llmobs_llm_span_event(
        span, "llm", model_name="model_name", model_provider="custom", tags={"ml_app": "test_app"}
    )
    with llmobs.embedding(model_name="model_name", name="test_embedding", ml_app="test_app") as span:
        pass
    assert len(llmobs_events) == 4
    assert llmobs_events[3] == _expected_llmobs_llm_span_event(
        span, "embedding", model_name="model_name", model_provider="custom", tags={"ml_app": "test_app"}
    )
    with llmobs.workflow(name="test_workflow", ml_app="test_app") as span:
        pass
    assert len(llmobs_events) == 5
    assert llmobs_events[4] == _expected_llmobs_non_llm_span_event(span, "workflow", tags={"ml_app": "test_app"})
    with llmobs.agent(name="test_agent", ml_app="test_app") as span:
        pass
    assert len(llmobs_events) == 6
    assert llmobs_events[5] == _expected_llmobs_llm_span_event(span, "agent", tags={"ml_app": "test_app"})
    with llmobs.retrieval(name="test_retrieval", ml_app="test_app") as span:
        pass
    assert len(llmobs_events) == 7
    assert llmobs_events[6] == _expected_llmobs_non_llm_span_event(span, "retrieval", tags={"ml_app": "test_app"})


def test_export_span_specified_span_is_incorrect_type_raises_warning(llmobs):
    with pytest.raises(Exception) as excinfo:
        llmobs.export_span(span="asd")
    assert str(excinfo.value) == "Failed to export span. Span must be a valid Span object."


def test_export_span_specified_span_is_not_llmobs_span_raises_warning(llmobs):
    with DummyTracer().trace("non_llmobs_span") as span:
        with pytest.raises(Exception) as excinfo:
            llmobs.export_span(span=span)
        assert str(excinfo.value) == "Span must be an LLMObs-generated span."


def test_export_span_specified_span_returns_span_context(llmobs):
    with llmobs.llm(model_name="test_model", name="test_llm_call", model_provider="test_provider") as span:
        span_context = llmobs.export_span(span=span)
        assert span_context is not None
        assert span_context["span_id"] == str(span.span_id)
        assert span_context["trace_id"] == format_trace_id(span._get_ctx_item(LLMOBS_TRACE_ID))


def test_export_span_no_specified_span_no_active_span_raises_warning(llmobs, mock_llmobs_logs):
    llmobs.export_span()
    mock_llmobs_logs.warning.assert_called_once_with("No span provided and no active LLMObs-generated span found.")


def test_export_span_active_span_not_llmobs_span_raises_warning(llmobs, mock_llmobs_logs):
    with llmobs._instance.tracer.trace("non_llmobs_span"):
        llmobs.export_span()
    mock_llmobs_logs.warning.assert_called_once_with("No span provided and no active LLMObs-generated span found.")


def test_export_span_no_specified_span_returns_exported_active_span(llmobs):
    with llmobs.llm(model_name="test_model", name="test_llm_call", model_provider="test_provider") as span:
        span_context = llmobs.export_span()
        assert span_context is not None
        assert span_context["span_id"] == str(span.span_id)
        assert span_context["trace_id"] == format_trace_id(span._get_ctx_item(LLMOBS_TRACE_ID))


def test_flush_does_not_call_periodic_when_llmobs_is_disabled(
    llmobs,
    mock_llmobs_eval_metric_writer,
    mock_llmobs_evaluator_runner,
    mock_llmobs_logs,
):
    llmobs.enabled = False
    llmobs.flush()
    mock_llmobs_eval_metric_writer.periodic.assert_not_called()
    mock_llmobs_evaluator_runner.periodic.assert_not_called()
    mock_llmobs_logs.warning.assert_has_calls(
        [mock.call("flushing when LLMObs is disabled. No spans or evaluation metrics will be sent.")]
    )
    llmobs.enabled = True


def test_inject_distributed_headers_llmobs_disabled_does_nothing(llmobs, mock_llmobs_logs):
    llmobs.disable()
    headers = llmobs.inject_distributed_headers({}, span=None)
    mock_llmobs_logs.warning.assert_called_once_with(
        "LLMObs.inject_distributed_headers() called when LLMObs is not enabled. "
        "Distributed context will not be injected."
    )
    assert headers == {}


@pytest.mark.parametrize("request_headers", ["not a dictionary", 123, None])
def test_inject_distributed_headers_not_dict_logs_warning(llmobs, request_headers):
    with pytest.raises(Exception) as excinfo:
        llmobs.inject_distributed_headers(request_headers, span=None)
    assert str(excinfo.value) == "request_headers must be a dictionary of string key-value pairs."


def test_inject_distributed_headers_no_active_span_logs_warning(llmobs):
    with pytest.raises(Exception) as excinfo:
        llmobs.inject_distributed_headers({}, span=None)
    assert str(excinfo.value) == "No span provided and no currently active span found."


def test_inject_distributed_headers_span_calls_httppropagator_inject(llmobs, mock_llmobs_logs):
    span = llmobs._instance.tracer.trace("test_span")
    with mock.patch("ddtrace.propagation.http.HTTPPropagator.inject") as mock_inject:
        llmobs.inject_distributed_headers({}, span=span)
        assert mock_inject.call_count == 1
        mock_inject.assert_called_once_with(span.context, {})


def test_inject_distributed_headers_current_active_span_injected(llmobs, mock_llmobs_logs):
    span = llmobs.workflow("test_span")
    with mock.patch("ddtrace.llmobs._llmobs.HTTPPropagator.inject") as mock_inject:
        llmobs.inject_distributed_headers({}, span=None)
        assert mock_inject.call_count == 1
        mock_inject.assert_called_once_with(span.context, {})


def test_activate_distributed_headers_llmobs_disabled_does_nothing(llmobs, mock_llmobs_logs):
    llmobs.disable()
    llmobs.activate_distributed_headers({})
    mock_llmobs_logs.warning.assert_called_once_with(
        "LLMObs.activate_distributed_headers() called when LLMObs is not enabled. "
        "Distributed context will not be activated."
    )


def test_activate_distributed_headers_calls_httppropagator_extract(llmobs, mock_llmobs_logs):
    with mock.patch("ddtrace.llmobs._llmobs.HTTPPropagator.extract") as mock_extract:
        llmobs.activate_distributed_headers({})
        assert mock_extract.call_count == 1
        mock_extract.assert_called_once_with({})


def test_activate_distributed_headers_no_trace_id_raises(llmobs):
    with pytest.raises(Exception) as excinfo:
        llmobs.activate_distributed_headers({})
    assert str(excinfo.value) == "Failed to extract trace/span ID from request headers."


def test_activate_distributed_headers_no_span_id_raises(llmobs):
    with pytest.raises(Exception) as excinfo:
        llmobs.activate_distributed_headers({})
    assert str(excinfo.value) == "Failed to extract trace/span ID from request headers."


def test_activate_distributed_headers_no_llmobs_parent_id_does_nothing(llmobs, mock_llmobs_logs):
    with mock.patch("ddtrace.llmobs._llmobs.HTTPPropagator.extract") as mock_extract:
        dummy_context = Context(trace_id=123, span_id=456)
        mock_extract.return_value = dummy_context
        llmobs.activate_distributed_headers({})
        mock_llmobs_logs.debug.assert_called_once_with("Failed to extract LLMObs parent ID from request headers.")


def test_activate_distributed_headers_activates_context(llmobs):
    with mock.patch("ddtrace.llmobs._llmobs.HTTPPropagator.extract") as mock_extract:
        dummy_context = Context(trace_id=123, span_id=456, meta={PROPAGATED_PARENT_ID_KEY: "123"})
        mock_extract.return_value = dummy_context
        with mock.patch("ddtrace.llmobs.LLMObs._instance.tracer.context_provider.activate") as mock_activate:
            llmobs.activate_distributed_headers({})
            assert mock_extract.call_count == 1
            mock_activate.assert_called_once_with(dummy_context)


def test_listener_hooks_enqueue_correct_writer(run_python_code_in_subprocess):
    """
    Regression test that ensures that listener hooks enqueue span events to the correct writer,
    not the default writer created at startup.
    """
    env = os.environ.copy()
    pypath = [os.path.dirname(os.path.dirname(os.path.dirname(os.path.dirname(__file__))))]
    if "PYTHONPATH" in env:
        pypath.append(env["PYTHONPATH"])
    env.update({"PYTHONPATH": ":".join(pypath), "DD_TRACE_ENABLED": "0"})
    out, err, status, pid = run_python_code_in_subprocess(
        """
import mock
import sys
import time
from ddtrace.llmobs import LLMObs

LLMObs.enable(ml_app="repro-issue", agentless_enabled=True, api_key="foobar.baz", site="datad0g.com")
assert LLMObs._instance._llmobs_span_writer._url == "https://llmobs-intake.datad0g.com/api/v2/llmobs"
""",
        env=env,
    )
    assert status == 0, err


def test_llmobs_fork_recreates_and_restarts_span_writer():
    """Test that forking a process correctly recreates and restarts the LLMObsSpanWriter."""
    with mock.patch("ddtrace.llmobs._writer.BaseLLMObsWriter._send_payload"):
        llmobs_service.enable(_tracer=DummyTracer(), ml_app="test_app", agentless_enabled=False)
        original_span_writer = llmobs_service._instance._llmobs_span_writer
        pid = os.fork()
        if pid:  # parent
            assert llmobs_service._instance._llmobs_span_writer == original_span_writer
            assert llmobs_service._instance._llmobs_span_writer.status == ServiceStatus.RUNNING
        else:  # child
            assert llmobs_service._instance._llmobs_span_writer != original_span_writer
            assert llmobs_service._instance._llmobs_span_writer.status == ServiceStatus.RUNNING
            llmobs_service.disable()
            os._exit(12)

        _, status = os.waitpid(pid, 0)
        exit_code = os.WEXITSTATUS(status)
        assert exit_code == 12
        llmobs_service.disable()


def test_llmobs_fork_recreates_and_restarts_agentless_span_writer():
    """Test that forking a process correctly recreates and restarts the LLMObsSpanWriter."""
    with override_global_config(dict(_dd_api_key="<not-a-real-key>")):
        with mock.patch("ddtrace.llmobs._writer.BaseLLMObsWriter._send_payload"):
            llmobs_service.enable(_tracer=DummyTracer(), ml_app="test_app", agentless_enabled=True)
            original_span_writer = llmobs_service._instance._llmobs_span_writer
            pid = os.fork()
            if pid:  # parent
                assert llmobs_service._instance._llmobs_span_writer == original_span_writer
                assert llmobs_service._instance._llmobs_span_writer.status == ServiceStatus.RUNNING
            else:  # child
                assert llmobs_service._instance._llmobs_span_writer != original_span_writer
                assert llmobs_service._instance._llmobs_span_writer.status == ServiceStatus.RUNNING
                llmobs_service.disable()
                os._exit(12)

            _, status = os.waitpid(pid, 0)
            exit_code = os.WEXITSTATUS(status)
            assert exit_code == 12
            llmobs_service.disable()


def test_llmobs_fork_recreates_and_restarts_eval_metric_writer():
    """Test that forking a process correctly recreates and restarts the LLMObsEvalMetricWriter."""
    with mock.patch("ddtrace.llmobs._writer.BaseLLMObsWriter.periodic"):
        llmobs_service.enable(_tracer=DummyTracer(), ml_app="test_app")
        original_eval_metric_writer = llmobs_service._instance._llmobs_eval_metric_writer
        pid = os.fork()
        if pid:  # parent
            assert llmobs_service._instance._llmobs_eval_metric_writer == original_eval_metric_writer
            assert llmobs_service._instance._llmobs_eval_metric_writer.status == ServiceStatus.RUNNING
        else:  # child
            assert llmobs_service._instance._llmobs_eval_metric_writer != original_eval_metric_writer
            assert llmobs_service._instance._llmobs_eval_metric_writer.status == ServiceStatus.RUNNING
            llmobs_service.disable()
            os._exit(12)

        _, status = os.waitpid(pid, 0)
        exit_code = os.WEXITSTATUS(status)
        assert exit_code == 12
        llmobs_service.disable()


def test_llmobs_fork_recreates_and_restarts_evaluator_runner(mock_ragas_evaluator):
    """Test that forking a process correctly recreates and restarts the EvaluatorRunner."""
    pytest.importorskip("ragas")
    with override_env(dict(DD_LLMOBS_EVALUATORS="ragas_faithfulness")):
        with mock.patch("ddtrace.llmobs._evaluators.runner.EvaluatorRunner.periodic"):
            llmobs_service.enable(_tracer=DummyTracer(), ml_app="test_app")
            original_evaluator_runner = llmobs_service._instance._evaluator_runner
            pid = os.fork()
            if pid:  # parent
                assert llmobs_service._instance._evaluator_runner == original_evaluator_runner
                assert llmobs_service._instance._evaluator_runner.status == ServiceStatus.RUNNING
            else:  # child
                assert llmobs_service._instance._evaluator_runner != original_evaluator_runner
                assert llmobs_service._instance._evaluator_runner.status == ServiceStatus.RUNNING
                llmobs_service.disable()
                os._exit(12)

            _, status = os.waitpid(pid, 0)
            exit_code = os.WEXITSTATUS(status)
            assert exit_code == 12
            llmobs_service.disable()


def test_llmobs_fork_create_span(monkeypatch):
    """Test that forking a process correctly encodes new spans created in each process."""
    monkeypatch.setenv("_DD_LLMOBS_WRITER_INTERVAL", "5.0")
    with mock.patch("ddtrace.llmobs._writer.BaseLLMObsWriter._send_payload"):
        llmobs_service.enable(_tracer=DummyTracer(), ml_app="test_app")
        pid = os.fork()
        if pid:  # parent
            with llmobs_service.task():
                pass
            assert len(llmobs_service._instance._llmobs_span_writer._buffer) == 1
        else:  # child
            with llmobs_service.workflow():
                with llmobs_service.task():
                    pass
            assert len(llmobs_service._instance._llmobs_span_writer._buffer) == 2
            llmobs_service.disable()
            os._exit(12)

        _, status = os.waitpid(pid, 0)
        exit_code = os.WEXITSTATUS(status)
        assert exit_code == 12
        llmobs_service.disable()


def test_llmobs_fork_evaluator_runner_run(monkeypatch):
    """Test that forking a process correctly encodes new spans created in each process."""
    monkeypatch.setenv("DD_LLMOBS_EVALUATOR_INTERVAL", 5.0)
    pytest.importorskip("ragas")
    monkeypatch.setenv("DD_LLMOBS_EVALUATORS", "ragas_faithfulness")
    with mock.patch("ddtrace.llmobs._evaluators.runner.EvaluatorRunner.periodic"):
        llmobs_service.enable(_tracer=DummyTracer(), ml_app="test_app", api_key="test_api_key")
        pid = os.fork()
        if pid:  # parent
            llmobs_service._instance._evaluator_runner.enqueue({"span_id": "123", "trace_id": "456"}, None)
            assert len(llmobs_service._instance._evaluator_runner._buffer) == 1
        else:  # child
            llmobs_service._instance._evaluator_runner.enqueue({"span_id": "123", "trace_id": "456"}, None)
            assert len(llmobs_service._instance._evaluator_runner._buffer) == 1
            llmobs_service.disable()
            os._exit(12)

        _, status = os.waitpid(pid, 0)
        exit_code = os.WEXITSTATUS(status)
        assert exit_code == 12
        llmobs_service.disable()


def test_llmobs_fork_disabled(monkeypatch):
    """Test that after being disabled the service remains disabled when forking"""
    monkeypatch.setenv("DD_LLMOBS_ENABLED", "0")
    svc = llmobs_service(tracer=DummyTracer())
    pid = os.fork()
    assert not svc.enabled, "both the parent and child should be disabled"
    assert svc._llmobs_span_writer.status == ServiceStatus.STOPPED
    assert svc._llmobs_eval_metric_writer.status == ServiceStatus.STOPPED
    if not pid:
        svc.disable()
        os._exit(12)

    _, status = os.waitpid(pid, 0)
    exit_code = os.WEXITSTATUS(status)
    assert exit_code == 12
    svc.disable()


def test_llmobs_fork_disabled_then_enabled(monkeypatch):
    """Test that after being initially disabled, the service can be enabled in a fork"""
    monkeypatch.setenv("DD_LLMOBS_ENABLED", "0")
    svc = llmobs_service._instance
    pid = os.fork()
    assert not svc.enabled, "both the parent and child should be disabled"
    assert svc._llmobs_span_writer.status == ServiceStatus.STOPPED
    assert svc._llmobs_eval_metric_writer.status == ServiceStatus.STOPPED
    if not pid:
        # Enable the service in the child
        with override_global_config(dict(_dd_api_key="<not-a-real-api-key>", _llmobs_ml_app="<ml-app-name>")):
            monkeypatch.setenv("DD_LLMOBS_ENABLED", "1")
            llmobs_service.enable(_tracer=DummyTracer())
        svc = llmobs_service._instance
        assert svc._llmobs_span_writer.status == ServiceStatus.RUNNING
        assert svc._llmobs_eval_metric_writer.status == ServiceStatus.RUNNING
        svc.disable()
        os._exit(12)

    _, status = os.waitpid(pid, 0)
    exit_code = os.WEXITSTATUS(status)
    assert exit_code == 12
    svc.disable()


def test_llmobs_with_evaluator_runner(llmobs, mock_llmobs_evaluator_runner):
    with llmobs.llm(model_name="test_model"):
        pass
    time.sleep(0.1)
    assert llmobs._instance._evaluator_runner.enqueue.call_count == 1


def test_llmobs_with_evaluator_runner_does_not_enqueue_evaluation_spans(mock_llmobs_evaluator_runner, llmobs):
    with llmobs.agent(name="test") as agent:
        agent._set_ctx_item(IS_EVALUATION_SPAN, True)
        with llmobs.llm(model_name="test_model"):
            pass
    time.sleep(0.1)
    assert llmobs._instance._evaluator_runner.enqueue.call_count == 0


def test_llmobs_with_evaluation_runner_does_not_enqueue_non_llm_spans(mock_llmobs_evaluator_runner, llmobs):
    with llmobs.workflow(name="test"):
        pass
    with llmobs.agent(name="test"):
        pass
    with llmobs.task(name="test"):
        pass
    with llmobs.embedding(model_name="test"):
        pass
    with llmobs.retrieval(name="test"):
        pass
    with llmobs.tool(name="test"):
        pass
    time.sleep(0.1)
    assert llmobs._instance._evaluator_runner.enqueue.call_count == 0


def test_annotation_context_modifies_span_tags(llmobs):
    with llmobs.annotation_context(tags={"foo": "bar"}):
        with llmobs.agent(name="test_agent") as span:
            assert span._get_ctx_item(TAGS) == {"foo": "bar"}


def test_annotation_context_can_update_session_id(llmobs):
    with llmobs.annotation_context(tags={"session_id": "1234567890"}):
        with llmobs.agent(name="test_agent") as span:
            assert span._get_ctx_item(TAGS) == {"session_id": "1234567890"}
            assert span._get_ctx_item(SESSION_ID) == "1234567890"


def test_annotation_context_modifies_prompt(llmobs):
    prompt = {"template": "test_template"}
    with llmobs.annotation_context(prompt=prompt):
        with llmobs.llm(name="test_agent", model_name="test") as span:
            assert span._get_ctx_item(INPUT_PROMPT) == {
                "id": "unnamed-ml-app_unnamed-prompt",
                "template": "test_template",
                "_dd_context_variable_keys": ["context"],
                "_dd_query_variable_keys": ["question"],
            }


def test_annotation_context_modifies_name(llmobs):
    with llmobs.annotation_context(name="test_agent_override"):
        with llmobs.llm(name="test_agent", model_name="test") as span:
            assert span.name == "test_agent_override"


def test_annotation_context_finished_context_does_not_modify_tags(llmobs):
    with llmobs.annotation_context(tags={"foo": "bar"}):
        pass
    with llmobs.agent(name="test_agent") as span:
        assert span._get_ctx_item(TAGS) is None


def test_annotation_context_finished_context_does_not_modify_prompt(llmobs):
    with llmobs.annotation_context(prompt={"template": "test_template"}):
        pass
    with llmobs.llm(name="test_agent", model_name="test") as span:
        assert span._get_ctx_item(INPUT_PROMPT) is None


def test_annotation_context_finished_context_does_not_modify_name(llmobs):
    with llmobs.annotation_context(name="test_agent_override"):
        pass
    with llmobs.agent(name="test_agent") as span:
        assert span.name == "test_agent"


def test_annotation_context_nested(llmobs):
    with llmobs.annotation_context(tags={"foo": "bar", "boo": "bar"}):
        with llmobs.annotation_context(tags={"foo": "baz"}):
            with llmobs.agent(name="test_agent") as span:
                assert span._get_ctx_item(TAGS) == {"foo": "baz", "boo": "bar"}


def test_annotation_context_nested_overrides_name(llmobs):
    with llmobs.annotation_context(name="unexpected"):
        with llmobs.annotation_context(name="expected"):
            with llmobs.agent(name="test_agent") as span:
                assert span.name == "expected"


def test_annotation_context_nested_maintains_trace_structure(llmobs, llmobs_events):
    """This test makes sure starting/stopping annotation contexts do not modify the llmobs trace structure"""
    with llmobs.annotation_context(tags={"foo": "bar", "boo": "bar"}):
        with llmobs.agent(name="parent_span") as parent_span:
            with llmobs.annotation_context(tags={"foo": "baz"}):
                with llmobs.workflow(name="child_span") as child_span:
                    assert child_span._get_ctx_item(TAGS) == {"foo": "baz", "boo": "bar"}
                    assert parent_span._get_ctx_item(TAGS) == {"foo": "bar", "boo": "bar"}

    assert len(llmobs_events) == 2
    parent_span, child_span = llmobs_events[1], llmobs_events[0]
    assert child_span["trace_id"] == parent_span["trace_id"]
    assert child_span["span_id"] != parent_span["span_id"]
    assert child_span["parent_id"] == parent_span["span_id"]
    assert parent_span["parent_id"] == "undefined"
    assert child_span["_dd"]["apm_trace_id"] == parent_span["_dd"]["apm_trace_id"]
    assert parent_span["_dd"]["apm_trace_id"] != parent_span["trace_id"]


def test_annotation_context_separate_traces_maintained(llmobs, llmobs_events):
    with llmobs.annotation_context(tags={"foo": "bar", "boo": "bar"}):
        with llmobs.agent(name="parent_span"):
            pass
        with llmobs.workflow(name="child_span"):
            pass

    assert len(llmobs_events) == 2
    agent_span, workflow_span = llmobs_events[1], llmobs_events[0]
    assert agent_span["trace_id"] != workflow_span["trace_id"]
    assert agent_span["span_id"] != workflow_span["span_id"]
    assert workflow_span["parent_id"] == "undefined"
    assert agent_span["parent_id"] == "undefined"


def test_annotation_context_only_applies_to_local_context(llmobs):
    """
    tests that annotation contexts only apply to spans belonging to the same
    trace context and not globally to all spans.
    """
    agent_has_correct_name = False
    agent_has_correct_tags = False
    tool_has_correct_name = False
    tool_does_not_have_tags = False

    event = threading.Event()

    # thread which registers an annotation context for 0.1 seconds
    def context_one():
        nonlocal agent_has_correct_name
        nonlocal agent_has_correct_tags
        with llmobs.annotation_context(name="expected_agent", tags={"foo": "bar"}):
            with llmobs.agent(name="test_agent") as span:
                event.wait()
                agent_has_correct_tags = span._get_ctx_item(TAGS) == {"foo": "bar"}
                agent_has_correct_name = span.name == "expected_agent"

    # thread which registers an annotation context for 0.5 seconds
    def context_two():
        nonlocal tool_has_correct_name
        nonlocal tool_does_not_have_tags
        with llmobs.agent(name="test_agent"):
            with llmobs.annotation_context(name="expected_tool"):
                with llmobs.tool(name="test_tool") as tool_span:
                    event.wait()
                    tool_does_not_have_tags = tool_span._get_ctx_item(TAGS) is None
                    tool_has_correct_name = tool_span.name == "expected_tool"

    thread_one = threading.Thread(target=context_one)
    thread_two = threading.Thread(target=context_two)
    thread_one.start()
    thread_two.start()

    with llmobs.agent(name="test_agent") as span:
        assert span.name == "test_agent"
        assert span._get_ctx_item(TAGS) is None

    event.set()
    thread_one.join()
    thread_two.join()

    # the context's in each thread shouldn't alter the span name of
    # spans started in other threads.
    assert agent_has_correct_name is True
    assert tool_has_correct_name is True
    assert agent_has_correct_tags is True
    assert tool_does_not_have_tags is True


async def test_annotation_context_async_modifies_span_tags(llmobs):
    async with llmobs.annotation_context(tags={"foo": "bar"}):
        with llmobs.agent(name="test_agent") as span:
            assert span._get_ctx_item(TAGS) == {"foo": "bar"}


async def test_annotation_context_async_modifies_prompt(llmobs):
    prompt = {"template": "test_template"}
    async with llmobs.annotation_context(prompt=prompt):
        with llmobs.llm(name="test_agent", model_name="test") as span:
            assert span._get_ctx_item(INPUT_PROMPT) == {
                "id": "unnamed-ml-app_unnamed-prompt",
                "template": "test_template",
                "_dd_context_variable_keys": ["context"],
                "_dd_query_variable_keys": ["question"],
            }


async def test_annotation_context_async_modifies_name(llmobs):
    async with llmobs.annotation_context(name="test_agent_override"):
        with llmobs.llm(name="test_agent", model_name="test") as span:
            assert span.name == "test_agent_override"


async def test_annotation_context_async_finished_context_does_not_modify_tags(llmobs):
    async with llmobs.annotation_context(tags={"foo": "bar"}):
        pass
    with llmobs.agent(name="test_agent") as span:
        assert span._get_ctx_item(TAGS) is None


async def test_annotation_context_async_finished_context_does_not_modify_prompt(llmobs):
    async with llmobs.annotation_context(prompt={"template": "test_template"}):
        pass
    with llmobs.llm(name="test_agent", model_name="test") as span:
        assert span._get_ctx_item(INPUT_PROMPT) is None


async def test_annotation_context_finished_context_async_does_not_modify_name(llmobs):
    async with llmobs.annotation_context(name="test_agent_override"):
        pass
    with llmobs.agent(name="test_agent") as span:
        assert span.name == "test_agent"


async def test_annotation_context_async_nested(llmobs):
    async with llmobs.annotation_context(tags={"foo": "bar", "boo": "bar"}):
        async with llmobs.annotation_context(tags={"foo": "baz"}):
            with llmobs.agent(name="test_agent") as span:
                assert span._get_ctx_item(TAGS) == {"foo": "baz", "boo": "bar"}


def test_service_enable_starts_evaluator_runner_when_evaluators_exist():
    pytest.importorskip("ragas")
    with override_global_config(dict(_dd_api_key="<not-a-real-api-key>", _llmobs_ml_app="<ml-app-name>")):
        with override_env(dict(DD_LLMOBS_EVALUATORS="ragas_faithfulness")):
            dummy_tracer = DummyTracer()
            llmobs_service.enable(_tracer=dummy_tracer)
            llmobs_instance = llmobs_service._instance
            assert llmobs_instance is not None
            assert llmobs_service.enabled
            assert llmobs_service._instance._llmobs_eval_metric_writer.status.value == "running"
            assert llmobs_service._instance._evaluator_runner.status.value == "running"
            llmobs_service.disable()


def test_service_enable_does_not_start_evaluator_runner():
    with override_global_config(dict(_dd_api_key="<not-a-real-api-key>", _llmobs_ml_app="<ml-app-name>")):
        dummy_tracer = DummyTracer()
        llmobs_service.enable(_tracer=dummy_tracer)
        llmobs_instance = llmobs_service._instance
        assert llmobs_instance is not None
        assert llmobs_service.enabled
        assert llmobs_service._instance._llmobs_eval_metric_writer.status.value == "running"
        assert llmobs_service._instance._llmobs_span_writer.status.value == "running"
        assert llmobs_service._instance._evaluator_runner.status.value == "stopped"
        llmobs_service.disable()


def test_submit_evaluation_no_ml_app_raises_warning(llmobs):
    with override_global_config(dict(_llmobs_ml_app="")):
        with pytest.raises(Exception) as excinfo:
            llmobs.submit_evaluation(
                span={"span_id": "123", "trace_id": "456"},
                label="toxicity",
                metric_type="categorical",
                value="high",
            )
        assert str(excinfo.value) == (
            "ML App name is required for sending evaluation metrics. Evaluation metric data will not be sent. "
            "Ensure this configuration is set before running your application."
        )


def test_submit_evaluation_span_incorrect_type_raises_error(llmobs, mock_llmobs_logs):
    with pytest.raises(
        TypeError,
        match=re.escape(
            (
                "`span` must be a dictionary containing both span_id and trace_id keys. "
                "LLMObs.export_span() can be used to generate this dictionary from a given span."
            )
        ),
    ):
        llmobs.submit_evaluation(span="asd", label="toxicity", metric_type="categorical", value="high")


def test_submit_evaluation_span_with_tag_value_incorrect_type_raises_error(llmobs, mock_llmobs_logs):
    with pytest.raises(
        TypeError,
        match=r"`span_with_tag_value` must be a dict with keys 'tag_key' and 'tag_value' containing string values",
    ):
        llmobs.submit_evaluation(span_with_tag_value="asd", label="toxicity", metric_type="categorical", value="high")
    with pytest.raises(
        TypeError,
        match=r"`span_with_tag_value` must be a dict with keys 'tag_key' and 'tag_value' containing string values",
    ):
        llmobs.submit_evaluation(
            span_with_tag_value={"tag_key": "hi", "tag_value": 1},
            label="toxicity",
            metric_type="categorical",
            value="high",
        )


def test_submit_evaluation_empty_span_or_trace_id_raises_error(llmobs, mock_llmobs_logs):
    with pytest.raises(
        TypeError,
        match=re.escape(
            (
                "`span` must be a dictionary containing both span_id and trace_id keys. "
                "LLMObs.export_span() can be used to generate this dictionary from a given span."
            )
        ),
    ):
        llmobs.submit_evaluation(span={"trace_id": "456"}, label="toxicity", metric_type="categorical", value="high")
    with pytest.raises(
        TypeError,
        match=re.escape(
            "`span` must be a dictionary containing both span_id and trace_id keys. "
            "LLMObs.export_span() can be used to generate this dictionary from a given span."
        ),
    ):
        llmobs.submit_evaluation(span={"span_id": "456"}, label="toxicity", metric_type="categorical", value="high")


def test_submit_evaluation_span_with_tag_value_empty_key_or_val_raises_error(llmobs, mock_llmobs_logs):
    with pytest.raises(
        TypeError,
        match=r"`span_with_tag_value` must be a dict with keys 'tag_key' and 'tag_value' containing string values",
    ):
        llmobs.submit_evaluation(
            span_with_tag_value={"tag_value": "123"}, label="toxicity", metric_type="categorical", value="high"
        )


def test_submit_evaluation_invalid_timestamp_raises_error(llmobs, mock_llmobs_logs):
    with pytest.raises(
        ValueError, match="timestamp_ms must be a non-negative integer. Evaluation metric data will not be sent"
    ):
        llmobs.submit_evaluation(
            span={"span_id": "123", "trace_id": "456"},
            label="",
            metric_type="categorical",
            value="high",
            ml_app="dummy",
            timestamp_ms="invalid",
        )


def test_submit_evaluation_empty_label_raises_error(llmobs, mock_llmobs_logs):
    with pytest.raises(ValueError, match="label must be the specified name of the evaluation metric."):
        llmobs.submit_evaluation(
            span={"span_id": "123", "trace_id": "456"}, label="", metric_type="categorical", value="high"
        )


def test_submit_evaluation_incorrect_metric_type_raises_error(llmobs, mock_llmobs_logs):
    with pytest.raises(ValueError, match="metric_type must be one of 'categorical', 'score', or 'boolean'."):
        llmobs.submit_evaluation(
            span={"span_id": "123", "trace_id": "456"}, label="toxicity", metric_type="wrong", value="high"
        )
    with pytest.raises(ValueError, match="metric_type must be one of 'categorical', 'score', or 'boolean'."):
        llmobs.submit_evaluation(
            span={"span_id": "123", "trace_id": "456"}, label="toxicity", metric_type="", value="high"
        )


def test_submit_evaluation_incorrect_score_value_type_raises_error(llmobs, mock_llmobs_logs):
    with pytest.raises(TypeError, match="value must be an integer or float for a score metric."):
        llmobs.submit_evaluation(
            span={"span_id": "123", "trace_id": "456"}, label="token_count", metric_type="score", value="high"
        )


def test_submit_evaluation_invalid_tags_raises_warning(llmobs, mock_llmobs_logs):
    with pytest.raises(Exception) as excinfo:
        llmobs.submit_evaluation(
            span={"span_id": "123", "trace_id": "456"},
            label="toxicity",
            metric_type="categorical",
            value="high",
            tags=["invalid"],
        )
    assert str(excinfo.value) == "tags must be a dictionary of string key-value pairs."


@pytest.mark.parametrize(
    "ddtrace_global_config",
    [dict(_llmobs_ml_app="test_app_name")],
)
def test_submit_evaluation_non_string_tags_raises(llmobs):  # TODO(sabrenner): check if we're ok changing this behavior
    with pytest.raises(Exception) as excinfo:
        llmobs.submit_evaluation(
            span={"span_id": "123", "trace_id": "456"},
            label="toxicity",
            metric_type="categorical",
            value="high",
            tags={1: 2, "foo": "bar"},
            ml_app="dummy",
        )
    assert str(excinfo.value) == "Failed to parse tags. Tags for evaluation metrics must be strings."


@pytest.mark.parametrize(
    "ddtrace_global_config",
    [dict(ddtrace="1.2.3", env="test_env", service="test_service", _llmobs_ml_app="test_app_name")],
)
def test_submit_evaluation_metric_tags(llmobs, mock_llmobs_eval_metric_writer):
    llmobs.submit_evaluation(
        span={"span_id": "123", "trace_id": "456"},
        label="toxicity",
        metric_type="categorical",
        value="high",
        tags={"foo": "bar", "bee": "baz", "ml_app": "ml_app_override"},
        ml_app="ml_app_override",
    )
    mock_llmobs_eval_metric_writer.enqueue.assert_called_with(
        _expected_llmobs_eval_metric_event(
            ml_app="ml_app_override",
            span_id="123",
            trace_id="456",
            label="toxicity",
            metric_type="categorical",
            categorical_value="high",
            tags=["ddtrace.version:{}".format(ddtrace.__version__), "ml_app:ml_app_override", "foo:bar", "bee:baz"],
        )
    )


def test_submit_evaluation_span_with_tag_value_enqueues_writer_with_categorical_metric(
    llmobs, mock_llmobs_eval_metric_writer
):
    llmobs.submit_evaluation(
        span_with_tag_value={"tag_key": "tag_key", "tag_value": "tag_val"},
        label="toxicity",
        metric_type="categorical",
        value="high",
        ml_app="dummy",
    )
    mock_llmobs_eval_metric_writer.enqueue.assert_called_with(
        _expected_llmobs_eval_metric_event(
            ml_app="dummy",
            tag_key="tag_key",
            tag_value="tag_val",
            label="toxicity",
            metric_type="categorical",
            categorical_value="high",
        )
    )


def test_submit_evaluation_enqueues_writer_with_categorical_metric(llmobs, mock_llmobs_eval_metric_writer):
    llmobs.submit_evaluation(
        span={"span_id": "123", "trace_id": "456"},
        label="toxicity",
        metric_type="categorical",
        value="high",
        ml_app="dummy",
    )
    mock_llmobs_eval_metric_writer.enqueue.assert_called_with(
        _expected_llmobs_eval_metric_event(
            ml_app="dummy",
            span_id="123",
            trace_id="456",
            label="toxicity",
            metric_type="categorical",
            categorical_value="high",
        )
    )
    mock_llmobs_eval_metric_writer.reset_mock()
    with llmobs.llm(model_name="test_model", name="test_llm_call", model_provider="test_provider") as span:
        llmobs.submit_evaluation(
            span=llmobs.export_span(span),
            label="toxicity",
            metric_type="categorical",
            value="high",
            ml_app="dummy",
        )
    mock_llmobs_eval_metric_writer.enqueue.assert_called_with(
        _expected_llmobs_eval_metric_event(
            ml_app="dummy",
            span_id=str(span.span_id),
            trace_id=format_trace_id(span._get_ctx_item(LLMOBS_TRACE_ID)),
            label="toxicity",
            metric_type="categorical",
            categorical_value="high",
        )
    )


def test_submit_evaluation_enqueues_writer_with_score_metric(llmobs, mock_llmobs_eval_metric_writer):
    llmobs.submit_evaluation(
        span={"span_id": "123", "trace_id": "456"},
        label="sentiment",
        metric_type="score",
        value=0.9,
        ml_app="dummy",
    )
    mock_llmobs_eval_metric_writer.enqueue.assert_called_with(
        _expected_llmobs_eval_metric_event(
            span_id="123", trace_id="456", label="sentiment", metric_type="score", score_value=0.9, ml_app="dummy"
        )
    )
    mock_llmobs_eval_metric_writer.reset_mock()
    with llmobs.llm(model_name="test_model", name="test_llm_call", model_provider="test_provider") as span:
        llmobs.submit_evaluation(
            span=llmobs.export_span(span), label="sentiment", metric_type="score", value=0.9, ml_app="dummy"
        )
    mock_llmobs_eval_metric_writer.enqueue.assert_called_with(
        _expected_llmobs_eval_metric_event(
            span_id=str(span.span_id),
            trace_id=format_trace_id(span._get_ctx_item(LLMOBS_TRACE_ID)),
            label="sentiment",
            metric_type="score",
            score_value=0.9,
            ml_app="dummy",
        )
    )


def test_submit_evaluation_metric_with_metadata_enqueues_metric(llmobs, mock_llmobs_eval_metric_writer):
    llmobs.submit_evaluation(
        span={"span_id": "123", "trace_id": "456"},
        label="toxicity",
        metric_type="categorical",
        value="high",
        tags={"foo": "bar", "bee": "baz", "ml_app": "ml_app_override"},
        ml_app="ml_app_override",
        metadata={"foo": ["bar", "baz"]},
    )
    mock_llmobs_eval_metric_writer.enqueue.assert_called_with(
        _expected_llmobs_eval_metric_event(
            ml_app="ml_app_override",
            span_id="123",
            trace_id="456",
            label="toxicity",
            metric_type="categorical",
            categorical_value="high",
            tags=["ddtrace.version:{}".format(ddtrace.__version__), "ml_app:ml_app_override", "foo:bar", "bee:baz"],
            metadata={"foo": ["bar", "baz"]},
        )
    )


def test_submit_evaluation_invalid_assessment_raises(llmobs):
    with pytest.raises(Exception) as excinfo:
        llmobs.submit_evaluation(
            span={"span_id": "123", "trace_id": "456"},
            label="toxicity",
            metric_type="categorical",
            value="high",
            assessment=True,
        )
    assert str(excinfo.value) == "Failed to parse assessment. assessment must be either 'pass' or 'fail'."


def test_submit_evaluation_enqueues_writer_with_assessment(llmobs, mock_llmobs_eval_metric_writer):
    llmobs.submit_evaluation(
        span={"span_id": "123", "trace_id": "456"},
        label="toxicity",
        metric_type="categorical",
        value="high",
        tags={"foo": "bar", "bee": "baz", "ml_app": "ml_app_override"},
        ml_app="ml_app_override",
        metadata={"foo": ["bar", "baz"]},
        assessment="pass",
    )
    mock_llmobs_eval_metric_writer.enqueue.assert_called_with(
        _expected_llmobs_eval_metric_event(
            ml_app="ml_app_override",
            span_id="123",
            trace_id="456",
            label="toxicity",
            metric_type="categorical",
            categorical_value="high",
            tags=["ddtrace.version:{}".format(ddtrace.__version__), "ml_app:ml_app_override", "foo:bar", "bee:baz"],
            metadata={"foo": ["bar", "baz"]},
            assessment="pass",
        )
    )
    mock_llmobs_eval_metric_writer.reset()
    llmobs.submit_evaluation(
        span={"span_id": "123", "trace_id": "456"},
        label="toxicity",
        metric_type="categorical",
        value="high",
        tags={"foo": "bar", "bee": "baz", "ml_app": "ml_app_override"},
        ml_app="ml_app_override",
        metadata={"foo": ["bar", "baz"]},
        assessment="fail",
    )
    mock_llmobs_eval_metric_writer.enqueue.assert_called_with(
        _expected_llmobs_eval_metric_event(
            ml_app="ml_app_override",
            span_id="123",
            trace_id="456",
            label="toxicity",
            metric_type="categorical",
            categorical_value="high",
            tags=["ddtrace.version:{}".format(ddtrace.__version__), "ml_app:ml_app_override", "foo:bar", "bee:baz"],
<<<<<<< HEAD
            metadata={"foo": ["bar", "baz"]},
            success_criteria={"assessment": "fail"},
=======
            assessment="fail",
        )
    )


def test_submit_evaluation_invalid_reasoning_raises_warning(llmobs, mock_llmobs_logs):
    llmobs.submit_evaluation(
        span={"span_id": "123", "trace_id": "456"},
        label="toxicity",
        metric_type="categorical",
        value="high",
        reasoning=123,
    )
    mock_llmobs_logs.warning.assert_called_once_with("Failed to parse reasoning. reasoning must be a string.")


def test_submit_evaluation_for_enqueues_writer_with_reasoning(llmobs, mock_llmobs_eval_metric_writer):
    llmobs.submit_evaluation_for(
        span={"span_id": "123", "trace_id": "456"},
        label="toxicity",
        metric_type="categorical",
        value="high",
        tags={"foo": "bar", "bee": "baz", "ml_app": "ml_app_override"},
        ml_app="ml_app_override",
        metadata={"foo": ["bar", "baz"]},
        reasoning="the content of the message involved profanity",
    )
    mock_llmobs_eval_metric_writer.enqueue.assert_called_with(
        _expected_llmobs_eval_metric_event(
            ml_app="ml_app_override",
            span_id="123",
            trace_id="456",
            label="toxicity",
            metric_type="categorical",
            categorical_value="high",
            tags=["ddtrace.version:{}".format(ddtrace.__version__), "ml_app:ml_app_override", "foo:bar", "bee:baz"],
            metadata={"foo": ["bar", "baz"]},
            reasoning="the content of the message involved profanity",
        )
    )
    mock_llmobs_eval_metric_writer.reset()
    llmobs.submit_evaluation_for(
        span={"span_id": "123", "trace_id": "456"},
        label="toxicity",
        metric_type="categorical",
        value="low",
        tags={"foo": "bar", "bee": "baz", "ml_app": "ml_app_override"},
        ml_app="ml_app_override",
        metadata="invalid",
        reasoning="the content of the message did not involve profanity or hate speech or negativity",
    )
    mock_llmobs_eval_metric_writer.enqueue.assert_called_with(
        _expected_llmobs_eval_metric_event(
            ml_app="ml_app_override",
            span_id="123",
            trace_id="456",
            label="toxicity",
            metric_type="categorical",
            categorical_value="low",
            tags=["ddtrace.version:{}".format(ddtrace.__version__), "ml_app:ml_app_override", "foo:bar", "bee:baz"],
            reasoning="the content of the message did not involve profanity or hate speech or negativity",
>>>>>>> 24f0351f
        )
    )


def test_llmobs_parenting_with_root_apm_span(llmobs, tracer, llmobs_events):
    # orphaned llmobs spans with apm root have undefined parent_id
    with tracer.trace("no_llm_span"):
        with llmobs.task("llm_span"):
            pass
        with llmobs.task("llm_span_2"):
            pass
    assert len(llmobs_events) == 2
    assert llmobs_events[0]["name"] == "llm_span"
    assert llmobs_events[0]["parent_id"] == "undefined"
    assert llmobs_events[1]["name"] == "llm_span_2"
    assert llmobs_events[1]["parent_id"] == "undefined"
    # document buggy `trace_id` behavior
    assert llmobs_events[0]["_dd"]["apm_trace_id"] == llmobs_events[1]["_dd"]["apm_trace_id"]
    assert llmobs_events[0]["trace_id"] != llmobs_events[1]["trace_id"]


def test_llmobs_parenting_with_intermixed_apm_spans(llmobs, tracer, llmobs_events):
    with llmobs.task("level_1_llm"):
        with tracer.trace("intermediate_apm"):  # APM span
            with tracer.trace("intermediate_apm_2"):  # APM span
                with llmobs.task("level_2_llm_a"):
                    with tracer.trace("intermediate_apm_3"):  # APM span
                        with llmobs.task("level_3_llm"):
                            pass
                with llmobs.task("level_2_llm_b"):
                    pass
    """
    Expected LLM Obs trace structure;
        level_1_llm
            level_2_llm_a
                level_3_llm
            level_2_llm_b
    """
    assert len(llmobs_events) == 4
    assert llmobs_events[0]["name"] == "level_3_llm"
    assert llmobs_events[0]["parent_id"] == llmobs_events[1]["span_id"]

    assert llmobs_events[1]["name"] == "level_2_llm_a"
    assert llmobs_events[1]["parent_id"] == llmobs_events[3]["span_id"]

    assert llmobs_events[2]["name"] == "level_2_llm_b"
    assert llmobs_events[2]["parent_id"] == llmobs_events[3]["span_id"]

    assert llmobs_events[3]["name"] == "level_1_llm"
    assert llmobs_events[3]["parent_id"] == "undefined"

    assert llmobs_events[0]["_dd"]["apm_trace_id"] != llmobs_events[0]["trace_id"]
    for event in llmobs_events:
        assert event["trace_id"] == llmobs_events[0]["trace_id"]
        assert event["_dd"]["apm_trace_id"] == llmobs_events[0]["_dd"]["apm_trace_id"]


def test_submit_evaluation_enqueues_writer_with_boolean_metric(llmobs, mock_llmobs_eval_metric_writer):
    llmobs.submit_evaluation(
        span={"span_id": "123", "trace_id": "456"},
        label="is_toxic",
        metric_type="boolean",
        value=True,
        ml_app="dummy",
    )
    mock_llmobs_eval_metric_writer.enqueue.assert_called_with(
        _expected_llmobs_eval_metric_event(
            span_id="123", trace_id="456", label="is_toxic", metric_type="boolean", boolean_value=True, ml_app="dummy"
        )
    )
    mock_llmobs_eval_metric_writer.reset_mock()
    with llmobs.llm(model_name="test_model", name="test_llm_call", model_provider="test_provider") as span:
        llmobs.submit_evaluation(
            span=llmobs.export_span(span),
            label="is_toxic",
            metric_type="boolean",
            value=False,
            ml_app="dummy",
        )
    mock_llmobs_eval_metric_writer.enqueue.assert_called_with(
        _expected_llmobs_eval_metric_event(
            span_id=str(span.span_id),
            trace_id=format_trace_id(span._get_ctx_item(LLMOBS_TRACE_ID)),
            label="is_toxic",
            metric_type="boolean",
            boolean_value=False,
            ml_app="dummy",
        )
    )


def test_submit_evaluation_incorrect_boolean_value_type_raises_error(llmobs, mock_llmobs_logs):
    with pytest.raises(TypeError, match="value must be a boolean for a boolean metric."):
        llmobs.submit_evaluation(
            span={"span_id": "123", "trace_id": "456"}, label="is_toxic", metric_type="boolean", value="true"
        )


def test_submit_evaluation_incorrect_categorical_value_type_raises_error(llmobs, mock_llmobs_logs):
    with pytest.raises(TypeError, match="value must be a string for a categorical metric."):
        llmobs.submit_evaluation(
            span={"span_id": "123", "trace_id": "456"}, label="toxicity", metric_type="categorical", value=123
        )<|MERGE_RESOLUTION|>--- conflicted
+++ resolved
@@ -1866,24 +1866,22 @@
             metric_type="categorical",
             categorical_value="high",
             tags=["ddtrace.version:{}".format(ddtrace.__version__), "ml_app:ml_app_override", "foo:bar", "bee:baz"],
-<<<<<<< HEAD
             metadata={"foo": ["bar", "baz"]},
-            success_criteria={"assessment": "fail"},
-=======
             assessment="fail",
         )
     )
 
 
 def test_submit_evaluation_invalid_reasoning_raises_warning(llmobs, mock_llmobs_logs):
-    llmobs.submit_evaluation(
-        span={"span_id": "123", "trace_id": "456"},
-        label="toxicity",
-        metric_type="categorical",
-        value="high",
-        reasoning=123,
-    )
-    mock_llmobs_logs.warning.assert_called_once_with("Failed to parse reasoning. reasoning must be a string.")
+    with pytest.raises(Exception) as excinfo:
+        llmobs.submit_evaluation(
+            span={"span_id": "123", "trace_id": "456"},
+            label="toxicity",
+            metric_type="categorical",
+            value="high",
+            reasoning=123,
+        )
+    assert str(excinfo.value) == "Failed to parse reasoning. reasoning must be a string."
 
 
 def test_submit_evaluation_for_enqueues_writer_with_reasoning(llmobs, mock_llmobs_eval_metric_writer):
@@ -1908,30 +1906,6 @@
             tags=["ddtrace.version:{}".format(ddtrace.__version__), "ml_app:ml_app_override", "foo:bar", "bee:baz"],
             metadata={"foo": ["bar", "baz"]},
             reasoning="the content of the message involved profanity",
-        )
-    )
-    mock_llmobs_eval_metric_writer.reset()
-    llmobs.submit_evaluation_for(
-        span={"span_id": "123", "trace_id": "456"},
-        label="toxicity",
-        metric_type="categorical",
-        value="low",
-        tags={"foo": "bar", "bee": "baz", "ml_app": "ml_app_override"},
-        ml_app="ml_app_override",
-        metadata="invalid",
-        reasoning="the content of the message did not involve profanity or hate speech or negativity",
-    )
-    mock_llmobs_eval_metric_writer.enqueue.assert_called_with(
-        _expected_llmobs_eval_metric_event(
-            ml_app="ml_app_override",
-            span_id="123",
-            trace_id="456",
-            label="toxicity",
-            metric_type="categorical",
-            categorical_value="low",
-            tags=["ddtrace.version:{}".format(ddtrace.__version__), "ml_app:ml_app_override", "foo:bar", "bee:baz"],
-            reasoning="the content of the message did not involve profanity or hate speech or negativity",
->>>>>>> 24f0351f
         )
     )
 
