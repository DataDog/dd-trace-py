--- conflicted
+++ resolved
@@ -216,19 +216,18 @@
     mock_llmobs_span_writer.enqueue.assert_called_with(_expected_llmobs_llm_span_event(span, "agent"))
 
 
-<<<<<<< HEAD
-def test_llmobs_embedding_span_no_model_raises_error(LLMObs):
+def test_embedding_span_no_model_raises_error(LLMObs):
     with pytest.raises(TypeError):
         with LLMObs.embedding(name="test_embedding", model_provider="test_provider"):
             pass
 
 
-def test_llmobs_embedding_span_empty_model_name_logs_warning(LLMObs, mock_logs):
+def test_embedding_span_empty_model_name_logs_warning(LLMObs, mock_logs):
     _ = LLMObs.embedding(model_name="", name="test_embedding", model_provider="test_provider")
     mock_logs.warning.assert_called_once_with("model_name must be the specified name of the invoked model.")
 
 
-def test_llmobs_embedding_default_model_provider_set_to_custom(LLMObs):
+def test_embedding_default_model_provider_set_to_custom(LLMObs):
     with LLMObs.embedding(model_name="test_model", name="test_embedding") as span:
         assert span.name == "test_embedding"
         assert span.resource == "embedding"
@@ -238,7 +237,7 @@
         assert span.get_tag(MODEL_PROVIDER) == "custom"
 
 
-def test_llmobs_embedding_span(LLMObs, mock_llmobs_span_writer):
+def test_embedding_span(LLMObs, mock_llmobs_span_writer):
     with LLMObs.embedding(model_name="test_model", name="test_embedding", model_provider="test_provider") as span:
         assert span.name == "test_embedding"
         assert span.resource == "embedding"
@@ -253,10 +252,7 @@
     )
 
 
-def test_llmobs_annotate_while_disabled_logs_warning(LLMObs, mock_logs):
-=======
 def test_annotate_while_disabled_logs_warning(LLMObs, mock_logs):
->>>>>>> 2107e4ca
     LLMObs.disable()
     LLMObs.annotate(parameters={"test": "test"})
     mock_logs.warning.assert_called_once_with("LLMObs.annotate() cannot be used while LLMObs is disabled.")
@@ -400,8 +396,7 @@
         mock_logs.warning.assert_called_once_with("Failed to parse output messages.", exc_info=True)
 
 
-<<<<<<< HEAD
-def test_llmobs_annotate_document_str(LLMObs):
+def test_annotate_document_str(LLMObs):
     with LLMObs.embedding(model_name="test_model") as span:
         LLMObs.annotate(span=span, input_data="test_document_text")
         documents = json.loads(span.get_tag(INPUT_DOCUMENTS))
@@ -416,7 +411,7 @@
         assert documents[0]["text"] == "test_document_text"
 
 
-def test_llmobs_annotate_document_dict(LLMObs):
+def test_annotate_document_dict(LLMObs):
     with LLMObs.embedding(model_name="test_model") as span:
         LLMObs.annotate(span=span, input_data={"text": "test_document_text"})
         documents = json.loads(span.get_tag(INPUT_DOCUMENTS))
@@ -431,7 +426,7 @@
         assert documents[0]["text"] == "test_document_text"
 
 
-def test_llmobs_annotate_document_list(LLMObs):
+def test_annotate_document_list(LLMObs):
     with LLMObs.embedding(model_name="test_model") as span:
         LLMObs.annotate(
             span=span,
@@ -460,7 +455,7 @@
         assert documents[1]["score"] == 0.9
 
 
-def test_llmobs_annotate_incorrect_document_type_raises_warning(LLMObs, mock_logs):
+def test_annotate_incorrect_document_type_raises_warning(LLMObs, mock_logs):
     with LLMObs.embedding(model_name="test_model") as span:
         LLMObs.annotate(span=span, input_data={"text": 123})
         mock_logs.warning.assert_called_once_with("Failed to parse input documents.", exc_info=True)
@@ -486,7 +481,7 @@
         mock_logs.warning.assert_called_once_with("Failed to parse output documents.", exc_info=True)
 
 
-def test_llmobs_annotate_document_no_text_raises_warning(LLMObs, mock_logs):
+def test_annotate_document_no_text_raises_warning(LLMObs, mock_logs):
     with LLMObs.embedding(model_name="test_model") as span:
         LLMObs.annotate(span=span, input_data=[{"score": 0.9, "id": "id", "name": "name"}])
         mock_logs.warning.assert_called_once_with("Failed to parse input documents.", exc_info=True)
@@ -496,7 +491,7 @@
         mock_logs.warning.assert_called_once_with("Failed to parse output documents.", exc_info=True)
 
 
-def test_llmobs_annotate_incorrect_document_field_type_raises_warning(LLMObs, mock_logs):
+def test_annotate_incorrect_document_field_type_raises_warning(LLMObs, mock_logs):
     with LLMObs.embedding(model_name="test_model") as span:
         LLMObs.annotate(span=span, input_data=[{"text": "test_document_text", "score": "0.9"}])
         mock_logs.warning.assert_called_once_with("Failed to parse input documents.", exc_info=True)
@@ -518,10 +513,7 @@
         mock_logs.warning.assert_called_once_with("Failed to parse output documents.", exc_info=True)
 
 
-def test_llmobs_annotate_output_string(LLMObs):
-=======
 def test_annotate_output_string(LLMObs):
->>>>>>> 2107e4ca
     with LLMObs.llm(model_name="test_model") as llm_span:
         LLMObs.annotate(span=llm_span, output_data="test_output")
         assert json.loads(llm_span.get_tag(OUTPUT_MESSAGES)) == [{"content": "test_output"}]
@@ -542,14 +534,10 @@
         assert agent_span.get_tag(OUTPUT_VALUE) == "test_output"
 
 
-<<<<<<< HEAD
-def test_llmobs_annotate_output_serializable_value(LLMObs):
+def test_annotate_output_serializable_value(LLMObs):
     with LLMObs.embedding(model_name="test_model") as embedding_span:
         LLMObs.annotate(span=embedding_span, output_data=[[0, 1, 2, 3], [4, 5, 6, 7]])
         assert embedding_span.get_tag(OUTPUT_VALUE) == "[[0, 1, 2, 3], [4, 5, 6, 7]]"
-=======
-def test_annotate_output_serializable_value(LLMObs):
->>>>>>> 2107e4ca
     with LLMObs.task() as task_span:
         LLMObs.annotate(span=task_span, output_data=["test_output"])
         assert task_span.get_tag(OUTPUT_VALUE) == '["test_output"]'
@@ -644,13 +632,11 @@
     mock_llmobs_span_writer.enqueue.assert_called_with(
         _expected_llmobs_non_llm_span_event(span, "task", tags={"ml_app": "test_app"})
     )
-
     with LLMObs.tool(name="test_tool", ml_app="test_app") as span:
         pass
     mock_llmobs_span_writer.enqueue.assert_called_with(
         _expected_llmobs_non_llm_span_event(span, "tool", tags={"ml_app": "test_app"})
     )
-
     with LLMObs.llm(model_name="model_name", name="test_llm", ml_app="test_app") as span:
         pass
     mock_llmobs_span_writer.enqueue.assert_called_with(
@@ -658,7 +644,6 @@
             span, "llm", model_name="model_name", model_provider="custom", tags={"ml_app": "test_app"}
         )
     )
-
     with LLMObs.embedding(model_name="model_name", name="test_embedding", ml_app="test_app") as span:
         pass
     mock_llmobs_span_writer.enqueue.assert_called_with(
@@ -666,26 +651,22 @@
             span, "embedding", model_name="model_name", model_provider="custom", tags={"ml_app": "test_app"}
         )
     )
-
     with LLMObs.workflow(name="test_workflow", ml_app="test_app") as span:
         pass
     mock_llmobs_span_writer.enqueue.assert_called_with(
         _expected_llmobs_non_llm_span_event(span, "workflow", tags={"ml_app": "test_app"})
     )
-
     with LLMObs.agent(name="test_agent", ml_app="test_app") as span:
         pass
     mock_llmobs_span_writer.enqueue.assert_called_with(
         _expected_llmobs_llm_span_event(span, "agent", tags={"ml_app": "test_app"})
     )
-
-<<<<<<< HEAD
     with LLMObs.retrieval(name="test_retrieval", ml_app="test_app") as span:
         pass
     mock_llmobs_span_writer.enqueue.assert_called_with(
         _expected_llmobs_non_llm_span_event(span, "retrieval", tags={"ml_app": "test_app"})
-=======
-
+
+      
 def test_export_span_llmobs_not_enabled_raises_warning(LLMObs, mock_logs):
     LLMObs.disable()
     LLMObs.export_span()
@@ -865,5 +846,4 @@
             metric_type="numerical",
             numerical_value=35,
         )
->>>>>>> 2107e4ca
     )