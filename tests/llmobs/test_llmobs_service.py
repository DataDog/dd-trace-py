import json
import os
import threading
import time

import mock
import pytest

import ddtrace
from ddtrace._trace.context import Context
from ddtrace._trace.span import Span
from ddtrace.ext import SpanTypes
from ddtrace.filters import TraceFilter
from ddtrace.internal.service import ServiceStatus
from ddtrace.llmobs import LLMObs as llmobs_service
from ddtrace.llmobs._constants import INPUT_DOCUMENTS
from ddtrace.llmobs._constants import INPUT_MESSAGES
from ddtrace.llmobs._constants import INPUT_PARAMETERS
from ddtrace.llmobs._constants import INPUT_PROMPT
from ddtrace.llmobs._constants import INPUT_VALUE
from ddtrace.llmobs._constants import METADATA
from ddtrace.llmobs._constants import METRICS
from ddtrace.llmobs._constants import MODEL_NAME
from ddtrace.llmobs._constants import MODEL_PROVIDER
from ddtrace.llmobs._constants import OUTPUT_DOCUMENTS
from ddtrace.llmobs._constants import OUTPUT_MESSAGES
from ddtrace.llmobs._constants import OUTPUT_VALUE
from ddtrace.llmobs._constants import PROPAGATED_PARENT_ID_KEY
from ddtrace.llmobs._constants import RAGAS_ML_APP_PREFIX
from ddtrace.llmobs._constants import SESSION_ID
from ddtrace.llmobs._constants import SPAN_KIND
from ddtrace.llmobs._constants import SPAN_START_WHILE_DISABLED_WARNING
from ddtrace.llmobs._constants import TAGS
from ddtrace.llmobs._llmobs import LLMObsTraceProcessor
from ddtrace.llmobs.utils import Prompt
from tests.llmobs._utils import _expected_llmobs_eval_metric_event
from tests.llmobs._utils import _expected_llmobs_llm_span_event
from tests.llmobs._utils import _expected_llmobs_non_llm_span_event
from tests.utils import DummyTracer
from tests.utils import override_env
from tests.utils import override_global_config


@pytest.fixture
def mock_logs():
    with mock.patch("ddtrace.llmobs._llmobs.log") as mock_logs:
        yield mock_logs


def run_llmobs_trace_filter(dummy_tracer):
    for trace_filter in dummy_tracer._filters:
        if isinstance(trace_filter, LLMObsTraceProcessor):
            root_llm_span = Span(name="span1", span_type=SpanTypes.LLM)
            root_llm_span.set_tag_str(SPAN_KIND, "llm")
            trace1 = [root_llm_span]
            return trace_filter.process_trace(trace1)
    raise ValueError("LLMObsTraceProcessor not found in tracer filters.")


def test_service_enable():
    with override_global_config(dict(_dd_api_key="<not-a-real-api-key>", _llmobs_ml_app="<ml-app-name>")):
        dummy_tracer = DummyTracer()
        llmobs_service.enable(_tracer=dummy_tracer)
        llmobs_instance = llmobs_service._instance
        assert llmobs_instance is not None
        assert llmobs_service.enabled
        assert llmobs_instance.tracer == dummy_tracer
        assert any(isinstance(tracer_filter, LLMObsTraceProcessor) for tracer_filter in dummy_tracer._filters)
        assert run_llmobs_trace_filter(dummy_tracer) is not None

        llmobs_service.disable()


def test_service_enable_with_apm_disabled(monkeypatch):
    with override_global_config(dict(_dd_api_key="<not-a-real-api-key>", _llmobs_ml_app="<ml-app-name>")):
        dummy_tracer = DummyTracer()
        llmobs_service.enable(_tracer=dummy_tracer, agentless_enabled=True)
        llmobs_instance = llmobs_service._instance
        assert llmobs_instance is not None
        assert llmobs_service.enabled
        assert llmobs_instance.tracer == dummy_tracer
        assert any(isinstance(tracer_filter, LLMObsTraceProcessor) for tracer_filter in dummy_tracer._filters)
        assert run_llmobs_trace_filter(dummy_tracer) is None

        llmobs_service.disable()


def test_service_disable():
    with override_global_config(dict(_dd_api_key="<not-a-real-api-key>", _llmobs_ml_app="<ml-app-name>")):
        dummy_tracer = DummyTracer()
        llmobs_service.enable(_tracer=dummy_tracer)
        llmobs_service.disable()
        assert llmobs_service.enabled is False
        assert llmobs_service._instance._llmobs_eval_metric_writer.status.value == "stopped"
        assert llmobs_service._instance._llmobs_span_writer.status.value == "stopped"
        assert llmobs_service._instance._evaluator_runner.status.value == "stopped"


def test_service_enable_no_api_key():
    with override_global_config(dict(_dd_api_key="", _llmobs_ml_app="<ml-app-name>")):
        dummy_tracer = DummyTracer()
        with pytest.raises(ValueError):
            llmobs_service.enable(_tracer=dummy_tracer, agentless_enabled=True)
        assert llmobs_service.enabled is False
        assert llmobs_service._instance._llmobs_eval_metric_writer.status.value == "stopped"
        assert llmobs_service._instance._llmobs_span_writer.status.value == "stopped"
        assert llmobs_service._instance._evaluator_runner.status.value == "stopped"


def test_service_enable_no_ml_app_specified():
    with override_global_config(dict(_dd_api_key="<not-a-real-key>", _llmobs_ml_app="")):
        dummy_tracer = DummyTracer()
        with pytest.raises(ValueError):
            llmobs_service.enable(_tracer=dummy_tracer)
        assert llmobs_service.enabled is False
        assert llmobs_service._instance._llmobs_eval_metric_writer.status.value == "stopped"
        assert llmobs_service._instance._llmobs_span_writer.status.value == "stopped"
        assert llmobs_service._instance._evaluator_runner.status.value == "stopped"


def test_service_enable_deprecated_ml_app_name(monkeypatch, mock_logs):
    with override_global_config(dict(_dd_api_key="<not-a-real-key>", _llmobs_ml_app="")):
        dummy_tracer = DummyTracer()
        monkeypatch.setenv("DD_LLMOBS_APP_NAME", "test_ml_app")
        llmobs_service.enable(_tracer=dummy_tracer)
        assert llmobs_service.enabled is True
        assert llmobs_service._instance._llmobs_eval_metric_writer.status.value == "running"
        assert llmobs_service._instance._llmobs_span_writer.status.value == "running"
        mock_logs.warning.assert_called_once_with("`DD_LLMOBS_APP_NAME` is deprecated. Use `DD_LLMOBS_ML_APP` instead.")
        llmobs_service.disable()


def test_service_enable_already_enabled(mock_logs):
    with override_global_config(dict(_dd_api_key="<not-a-real-api-key>", _llmobs_ml_app="<ml-app-name>")):
        dummy_tracer = DummyTracer()
        llmobs_service.enable(_tracer=dummy_tracer)
        llmobs_service.enable(_tracer=dummy_tracer)
        llmobs_instance = llmobs_service._instance
        assert llmobs_instance is not None
        assert llmobs_service.enabled
        assert llmobs_instance.tracer == dummy_tracer
        assert any(isinstance(tracer_filter, LLMObsTraceProcessor) for tracer_filter in dummy_tracer._filters)
        llmobs_service.disable()
        mock_logs.debug.assert_has_calls([mock.call("%s already enabled", "LLMObs")])


def test_start_span_while_disabled_logs_warning(LLMObs, mock_logs):
    LLMObs.disable()
    _ = LLMObs.llm(model_name="test_model", name="test_llm_call", model_provider="test_provider")
    mock_logs.warning.assert_called_once_with(SPAN_START_WHILE_DISABLED_WARNING)
    mock_logs.reset_mock()
    _ = LLMObs.tool(name="test_tool")
    mock_logs.warning.assert_called_once_with(SPAN_START_WHILE_DISABLED_WARNING)
    mock_logs.reset_mock()
    _ = LLMObs.task(name="test_task")
    mock_logs.warning.assert_called_once_with(SPAN_START_WHILE_DISABLED_WARNING)
    mock_logs.reset_mock()
    _ = LLMObs.workflow(name="test_workflow")
    mock_logs.warning.assert_called_once_with(SPAN_START_WHILE_DISABLED_WARNING)
    mock_logs.reset_mock()
    _ = LLMObs.agent(name="test_agent")
    mock_logs.warning.assert_called_once_with(SPAN_START_WHILE_DISABLED_WARNING)


def test_start_span_uses_kind_as_default_name(LLMObs):
    with LLMObs.llm(model_name="test_model", model_provider="test_provider") as span:
        assert span.name == "llm"
    with LLMObs.tool() as span:
        assert span.name == "tool"
    with LLMObs.task() as span:
        assert span.name == "task"
    with LLMObs.workflow() as span:
        assert span.name == "workflow"
    with LLMObs.agent() as span:
        assert span.name == "agent"


def test_start_span_with_session_id(LLMObs):
    with LLMObs.llm(model_name="test_model", session_id="test_session_id") as span:
        assert span.get_tag(SESSION_ID) == "test_session_id"
    with LLMObs.tool(session_id="test_session_id") as span:
        assert span.get_tag(SESSION_ID) == "test_session_id"
    with LLMObs.task(session_id="test_session_id") as span:
        assert span.get_tag(SESSION_ID) == "test_session_id"
    with LLMObs.workflow(session_id="test_session_id") as span:
        assert span.get_tag(SESSION_ID) == "test_session_id"
    with LLMObs.agent(session_id="test_session_id") as span:
        assert span.get_tag(SESSION_ID) == "test_session_id"


def test_session_id_becomes_top_level_field(LLMObs, mock_llmobs_span_writer):
    session_id = "test_session_id"
    with LLMObs.task(session_id=session_id) as span:
        pass
    mock_llmobs_span_writer.enqueue.assert_called_with(
        _expected_llmobs_non_llm_span_event(span, "task", session_id=session_id)
    )


def test_session_id_becomes_top_level_field_agentless(AgentlessLLMObs, mock_llmobs_span_agentless_writer):
    session_id = "test_session_id"
    with AgentlessLLMObs.task(session_id=session_id) as span:
        pass
    mock_llmobs_span_agentless_writer.enqueue.assert_called_with(
        _expected_llmobs_non_llm_span_event(span, "task", session_id=session_id)
    )


def test_llm_span(LLMObs, mock_llmobs_span_writer):
    with LLMObs.llm(model_name="test_model", name="test_llm_call", model_provider="test_provider") as span:
        assert span.name == "test_llm_call"
        assert span.resource == "llm"
        assert span.span_type == "llm"
        assert span.get_tag(SPAN_KIND) == "llm"
        assert span.get_tag(MODEL_NAME) == "test_model"
        assert span.get_tag(MODEL_PROVIDER) == "test_provider"

    mock_llmobs_span_writer.enqueue.assert_called_with(
        _expected_llmobs_llm_span_event(span, "llm", model_name="test_model", model_provider="test_provider")
    )


def test_llm_span_agentless(AgentlessLLMObs, mock_llmobs_span_agentless_writer):
    with AgentlessLLMObs.llm(model_name="test_model", name="test_llm_call", model_provider="test_provider") as span:
        assert span.name == "test_llm_call"
        assert span.resource == "llm"
        assert span.span_type == "llm"
        assert span.get_tag(SPAN_KIND) == "llm"
        assert span.get_tag(MODEL_NAME) == "test_model"
        assert span.get_tag(MODEL_PROVIDER) == "test_provider"

    mock_llmobs_span_agentless_writer.enqueue.assert_called_with(
        _expected_llmobs_llm_span_event(span, "llm", model_name="test_model", model_provider="test_provider")
    )


def test_llm_span_no_model_sets_default(LLMObs, mock_llmobs_span_writer):
    with LLMObs.llm(name="test_llm_call", model_provider="test_provider") as span:
        assert span.get_tag(MODEL_NAME) == "custom"

    mock_llmobs_span_writer.enqueue.assert_called_with(
        _expected_llmobs_llm_span_event(span, "llm", model_name="custom", model_provider="test_provider")
    )


def test_default_model_provider_set_to_custom(LLMObs):
    with LLMObs.llm(model_name="test_model", name="test_llm_call") as span:
        assert span.name == "test_llm_call"
        assert span.resource == "llm"
        assert span.span_type == "llm"
        assert span.get_tag(SPAN_KIND) == "llm"
        assert span.get_tag(MODEL_NAME) == "test_model"
        assert span.get_tag(MODEL_PROVIDER) == "custom"


def test_tool_span(LLMObs, mock_llmobs_span_writer):
    with LLMObs.tool(name="test_tool") as span:
        assert span.name == "test_tool"
        assert span.resource == "tool"
        assert span.span_type == "llm"
        assert span.get_tag(SPAN_KIND) == "tool"
    mock_llmobs_span_writer.enqueue.assert_called_with(_expected_llmobs_non_llm_span_event(span, "tool"))


def test_tool_span_agentless(AgentlessLLMObs, mock_llmobs_span_agentless_writer):
    with AgentlessLLMObs.tool(name="test_tool") as span:
        assert span.name == "test_tool"
        assert span.resource == "tool"
        assert span.span_type == "llm"
        assert span.get_tag(SPAN_KIND) == "tool"
    mock_llmobs_span_agentless_writer.enqueue.assert_called_with(_expected_llmobs_non_llm_span_event(span, "tool"))


def test_task_span(LLMObs, mock_llmobs_span_writer):
    with LLMObs.task(name="test_task") as span:
        assert span.name == "test_task"
        assert span.resource == "task"
        assert span.span_type == "llm"
        assert span.get_tag(SPAN_KIND) == "task"
    mock_llmobs_span_writer.enqueue.assert_called_with(_expected_llmobs_non_llm_span_event(span, "task"))


def test_task_span_agentless(AgentlessLLMObs, mock_llmobs_span_agentless_writer):
    with AgentlessLLMObs.task(name="test_task") as span:
        assert span.name == "test_task"
        assert span.resource == "task"
        assert span.span_type == "llm"
        assert span.get_tag(SPAN_KIND) == "task"
    mock_llmobs_span_agentless_writer.enqueue.assert_called_with(_expected_llmobs_non_llm_span_event(span, "task"))


def test_workflow_span(LLMObs, mock_llmobs_span_writer):
    with LLMObs.workflow(name="test_workflow") as span:
        assert span.name == "test_workflow"
        assert span.resource == "workflow"
        assert span.span_type == "llm"
        assert span.get_tag(SPAN_KIND) == "workflow"
    mock_llmobs_span_writer.enqueue.assert_called_with(_expected_llmobs_non_llm_span_event(span, "workflow"))


def test_workflow_span_agentless(AgentlessLLMObs, mock_llmobs_span_agentless_writer):
    with AgentlessLLMObs.workflow(name="test_workflow") as span:
        assert span.name == "test_workflow"
        assert span.resource == "workflow"
        assert span.span_type == "llm"
        assert span.get_tag(SPAN_KIND) == "workflow"
    mock_llmobs_span_agentless_writer.enqueue.assert_called_with(_expected_llmobs_non_llm_span_event(span, "workflow"))


def test_agent_span(LLMObs, mock_llmobs_span_writer):
    with LLMObs.agent(name="test_agent") as span:
        assert span.name == "test_agent"
        assert span.resource == "agent"
        assert span.span_type == "llm"
        assert span.get_tag(SPAN_KIND) == "agent"
    mock_llmobs_span_writer.enqueue.assert_called_with(_expected_llmobs_llm_span_event(span, "agent"))


def test_agent_span_agentless(AgentlessLLMObs, mock_llmobs_span_agentless_writer):
    with AgentlessLLMObs.agent(name="test_agent") as span:
        assert span.name == "test_agent"
        assert span.resource == "agent"
        assert span.span_type == "llm"
        assert span.get_tag(SPAN_KIND) == "agent"
    mock_llmobs_span_agentless_writer.enqueue.assert_called_with(_expected_llmobs_llm_span_event(span, "agent"))


def test_embedding_span_no_model_sets_default(LLMObs, mock_llmobs_span_writer):
    with LLMObs.embedding(name="test_embedding", model_provider="test_provider") as span:
        assert span.get_tag(MODEL_NAME) == "custom"
    mock_llmobs_span_writer.enqueue.assert_called_with(
        _expected_llmobs_llm_span_event(span, "embedding", model_name="custom", model_provider="test_provider")
    )


def test_embedding_default_model_provider_set_to_custom(LLMObs):
    with LLMObs.embedding(model_name="test_model", name="test_embedding") as span:
        assert span.name == "test_embedding"
        assert span.resource == "embedding"
        assert span.span_type == "llm"
        assert span.get_tag(SPAN_KIND) == "embedding"
        assert span.get_tag(MODEL_NAME) == "test_model"
        assert span.get_tag(MODEL_PROVIDER) == "custom"


def test_embedding_span(LLMObs, mock_llmobs_span_writer):
    with LLMObs.embedding(model_name="test_model", name="test_embedding", model_provider="test_provider") as span:
        assert span.name == "test_embedding"
        assert span.resource == "embedding"
        assert span.span_type == "llm"
        assert span.get_tag(SPAN_KIND) == "embedding"
        assert span.get_tag(MODEL_NAME) == "test_model"
        assert span.get_tag(MODEL_PROVIDER) == "test_provider"

    mock_llmobs_span_writer.enqueue.assert_called_with(
        _expected_llmobs_llm_span_event(span, "embedding", model_name="test_model", model_provider="test_provider")
    )


def test_embedding_span_agentless(AgentlessLLMObs, mock_llmobs_span_agentless_writer):
    with AgentlessLLMObs.embedding(
        model_name="test_model", name="test_embedding", model_provider="test_provider"
    ) as span:
        assert span.name == "test_embedding"
        assert span.resource == "embedding"
        assert span.span_type == "llm"
        assert span.get_tag(SPAN_KIND) == "embedding"
        assert span.get_tag(MODEL_NAME) == "test_model"
        assert span.get_tag(MODEL_PROVIDER) == "test_provider"

    mock_llmobs_span_agentless_writer.enqueue.assert_called_with(
        _expected_llmobs_llm_span_event(span, "embedding", model_name="test_model", model_provider="test_provider")
    )


def test_annotate_no_active_span_logs_warning(LLMObs, mock_logs):
    LLMObs.annotate(parameters={"test": "test"})
    mock_logs.warning.assert_called_once_with("No span provided and no active LLMObs-generated span found.")


def test_annotate_non_llm_span_logs_warning(LLMObs, mock_logs):
    dummy_tracer = DummyTracer()
    with dummy_tracer.trace("root") as non_llmobs_span:
        LLMObs.annotate(span=non_llmobs_span, parameters={"test": "test"})
        mock_logs.warning.assert_called_once_with("Span must be an LLMObs-generated span.")


def test_annotate_finished_span_does_nothing(LLMObs, mock_logs):
    with LLMObs.llm(model_name="test_model", name="test_llm_call", model_provider="test_provider") as span:
        pass
    LLMObs.annotate(span=span, parameters={"test": "test"})
    mock_logs.warning.assert_called_once_with("Cannot annotate a finished span.")


def test_annotate_parameters(LLMObs, mock_logs):
    with LLMObs.llm(model_name="test_model", name="test_llm_call", model_provider="test_provider") as span:
        LLMObs.annotate(span=span, parameters={"temperature": 0.9, "max_tokens": 50})
        assert json.loads(span.get_tag(INPUT_PARAMETERS)) == {"temperature": 0.9, "max_tokens": 50}
        mock_logs.warning.assert_called_once_with(
            "Setting parameters is deprecated, please set parameters and other metadata as tags instead."
        )


def test_annotate_metadata(LLMObs):
    with LLMObs.llm(model_name="test_model", name="test_llm_call", model_provider="test_provider") as span:
        LLMObs.annotate(span=span, metadata={"temperature": 0.5, "max_tokens": 20, "top_k": 10, "n": 3})
        assert json.loads(span.get_tag(METADATA)) == {"temperature": 0.5, "max_tokens": 20, "top_k": 10, "n": 3}


def test_annotate_metadata_wrong_type_raises_warning(LLMObs, mock_logs):
    with LLMObs.llm(model_name="test_model", name="test_llm_call", model_provider="test_provider") as span:
        LLMObs.annotate(span=span, metadata="wrong_metadata")
        assert span.get_tag(METADATA) is None
        mock_logs.warning.assert_called_once_with("metadata must be a dictionary of string key-value pairs.")
        mock_logs.reset_mock()


def test_annotate_metadata_non_serializable_marks_with_placeholder_value(LLMObs):
    with LLMObs.llm(model_name="test_model", name="test_llm_call", model_provider="test_provider") as span:
        with mock.patch("ddtrace.llmobs._utils.log") as mock_logs:
            LLMObs.annotate(span=span, metadata={"unserializable": object()})
            metadata = json.loads(span.get_tag(METADATA))
            assert metadata is not None
            assert "[Unserializable object: <object object" in metadata["unserializable"]
            mock_logs.warning.assert_called_once_with(
                "I/O object is not JSON serializable. Defaulting to placeholder value instead."
            )


def test_annotate_tag(LLMObs):
    with LLMObs.llm(model_name="test_model", name="test_llm_call", model_provider="test_provider") as span:
        LLMObs.annotate(span=span, tags={"test_tag_name": "test_tag_value", "test_numeric_tag": 10})
        assert json.loads(span.get_tag(TAGS)) == {"test_tag_name": "test_tag_value", "test_numeric_tag": 10}


def test_annotate_tag_wrong_type(LLMObs, mock_logs):
    with LLMObs.llm(model_name="test_model", name="test_llm_call", model_provider="test_provider") as span:
        LLMObs.annotate(span=span, tags=12345)
        assert span.get_tag(TAGS) is None
        mock_logs.warning.assert_called_once_with(
            "span_tags must be a dictionary of string key - primitive value pairs."
        )


def test_annotate_tag_non_serializable_marks_with_placeholder_value(LLMObs):
    with LLMObs.llm(model_name="test_model", name="test_llm_call", model_provider="test_provider") as span:
        with mock.patch("ddtrace.llmobs._utils.log") as mock_logs:
            LLMObs.annotate(span=span, tags={"unserializable": object()})
            tags = json.loads(span.get_tag(TAGS))
            assert tags is not None
            assert "[Unserializable object:" in tags["unserializable"]
            mock_logs.warning.assert_called_once_with(
                "I/O object is not JSON serializable. Defaulting to placeholder value instead."
            )


def test_annotate_input_string(LLMObs):
    with LLMObs.llm(model_name="test_model") as llm_span:
        LLMObs.annotate(span=llm_span, input_data="test_input")
        assert json.loads(llm_span.get_tag(INPUT_MESSAGES)) == [{"content": "test_input"}]
    with LLMObs.task() as task_span:
        LLMObs.annotate(span=task_span, input_data="test_input")
        assert task_span.get_tag(INPUT_VALUE) == "test_input"
    with LLMObs.tool() as tool_span:
        LLMObs.annotate(span=tool_span, input_data="test_input")
        assert tool_span.get_tag(INPUT_VALUE) == "test_input"
    with LLMObs.workflow() as workflow_span:
        LLMObs.annotate(span=workflow_span, input_data="test_input")
        assert workflow_span.get_tag(INPUT_VALUE) == "test_input"
    with LLMObs.agent() as agent_span:
        LLMObs.annotate(span=agent_span, input_data="test_input")
        assert agent_span.get_tag(INPUT_VALUE) == "test_input"
    with LLMObs.retrieval() as retrieval_span:
        LLMObs.annotate(span=retrieval_span, input_data="test_input")
        assert retrieval_span.get_tag(INPUT_VALUE) == "test_input"


def test_annotate_numeric_io(LLMObs):
    with LLMObs.task() as task_span:
        LLMObs.annotate(span=task_span, input_data=0, output_data=0)
        assert task_span.get_tag(INPUT_VALUE) == "0"
        assert task_span.get_tag(OUTPUT_VALUE) == "0"
    with LLMObs.task() as task_span:
        LLMObs.annotate(span=task_span, input_data=1.23, output_data=1.23)
        assert task_span.get_tag(INPUT_VALUE) == "1.23"
        assert task_span.get_tag(OUTPUT_VALUE) == "1.23"


def test_annotate_input_serializable_value(LLMObs):
    with LLMObs.task() as task_span:
        LLMObs.annotate(span=task_span, input_data=["test_input"])
        assert task_span.get_tag(INPUT_VALUE) == '["test_input"]'
    with LLMObs.tool() as tool_span:
        LLMObs.annotate(span=tool_span, input_data={"test_input": "hello world"})
        assert tool_span.get_tag(INPUT_VALUE) == '{"test_input": "hello world"}'
    with LLMObs.workflow() as workflow_span:
        LLMObs.annotate(span=workflow_span, input_data=("asd", 123))
        assert workflow_span.get_tag(INPUT_VALUE) == '["asd", 123]'
    with LLMObs.agent() as agent_span:
        LLMObs.annotate(span=agent_span, input_data="test_input")
        assert agent_span.get_tag(INPUT_VALUE) == "test_input"
    with LLMObs.retrieval() as retrieval_span:
        LLMObs.annotate(span=retrieval_span, input_data=[0, 1, 2, 3, 4])
        assert retrieval_span.get_tag(INPUT_VALUE) == "[0, 1, 2, 3, 4]"


def test_annotate_input_value_non_serializable_marks_with_placeholder_value(LLMObs):
    with LLMObs.workflow() as span:
        with mock.patch("ddtrace.llmobs._utils.log") as mock_logs:
            LLMObs.annotate(span=span, input_data=object())
            input_value = span.get_tag(INPUT_VALUE)
            assert input_value is not None
            assert "[Unserializable object:" in input_value
            mock_logs.warning.assert_called_once_with(
                "I/O object is not JSON serializable. Defaulting to placeholder value instead."
            )


def test_annotate_input_llm_message(LLMObs):
    with LLMObs.llm(model_name="test_model") as span:
        LLMObs.annotate(span=span, input_data=[{"content": "test_input", "role": "human"}])
        assert json.loads(span.get_tag(INPUT_MESSAGES)) == [{"content": "test_input", "role": "human"}]


def test_annotate_input_llm_message_wrong_type(LLMObs, mock_logs):
    with LLMObs.llm(model_name="test_model") as span:
        LLMObs.annotate(span=span, input_data=[{"content": object()}])
        assert span.get_tag(INPUT_MESSAGES) is None
        mock_logs.warning.assert_called_once_with("Failed to parse input messages.", exc_info=True)


def test_llmobs_annotate_incorrect_message_content_type_raises_warning(LLMObs, mock_logs):
    with LLMObs.llm(model_name="test_model") as span:
        LLMObs.annotate(span=span, input_data={"role": "user", "content": {"nested": "yes"}})
        mock_logs.warning.assert_called_once_with("Failed to parse input messages.", exc_info=True)
        mock_logs.reset_mock()
        LLMObs.annotate(span=span, output_data={"role": "user", "content": {"nested": "yes"}})
        mock_logs.warning.assert_called_once_with("Failed to parse output messages.", exc_info=True)


def test_annotate_document_str(LLMObs):
    with LLMObs.embedding(model_name="test_model") as span:
        LLMObs.annotate(span=span, input_data="test_document_text")
        documents = json.loads(span.get_tag(INPUT_DOCUMENTS))
        assert documents
        assert len(documents) == 1
        assert documents[0]["text"] == "test_document_text"
    with LLMObs.retrieval() as span:
        LLMObs.annotate(span=span, output_data="test_document_text")
        documents = json.loads(span.get_tag(OUTPUT_DOCUMENTS))
        assert documents
        assert len(documents) == 1
        assert documents[0]["text"] == "test_document_text"


def test_annotate_document_dict(LLMObs):
    with LLMObs.embedding(model_name="test_model") as span:
        LLMObs.annotate(span=span, input_data={"text": "test_document_text"})
        documents = json.loads(span.get_tag(INPUT_DOCUMENTS))
        assert documents
        assert len(documents) == 1
        assert documents[0]["text"] == "test_document_text"
    with LLMObs.retrieval() as span:
        LLMObs.annotate(span=span, output_data={"text": "test_document_text"})
        documents = json.loads(span.get_tag(OUTPUT_DOCUMENTS))
        assert documents
        assert len(documents) == 1
        assert documents[0]["text"] == "test_document_text"


def test_annotate_document_list(LLMObs):
    with LLMObs.embedding(model_name="test_model") as span:
        LLMObs.annotate(
            span=span,
            input_data=[{"text": "test_document_text"}, {"text": "text", "name": "name", "score": 0.9, "id": "id"}],
        )
        documents = json.loads(span.get_tag(INPUT_DOCUMENTS))
        assert documents
        assert len(documents) == 2
        assert documents[0]["text"] == "test_document_text"
        assert documents[1]["text"] == "text"
        assert documents[1]["name"] == "name"
        assert documents[1]["id"] == "id"
        assert documents[1]["score"] == 0.9
    with LLMObs.retrieval() as span:
        LLMObs.annotate(
            span=span,
            output_data=[{"text": "test_document_text"}, {"text": "text", "name": "name", "score": 0.9, "id": "id"}],
        )
        documents = json.loads(span.get_tag(OUTPUT_DOCUMENTS))
        assert documents
        assert len(documents) == 2
        assert documents[0]["text"] == "test_document_text"
        assert documents[1]["text"] == "text"
        assert documents[1]["name"] == "name"
        assert documents[1]["id"] == "id"
        assert documents[1]["score"] == 0.9


def test_annotate_incorrect_document_type_raises_warning(LLMObs, mock_logs):
    with LLMObs.embedding(model_name="test_model") as span:
        LLMObs.annotate(span=span, input_data={"text": 123})
        mock_logs.warning.assert_called_once_with("Failed to parse input documents.", exc_info=True)
        mock_logs.reset_mock()
        LLMObs.annotate(span=span, input_data=123)
        mock_logs.warning.assert_called_once_with("Failed to parse input documents.", exc_info=True)
        mock_logs.reset_mock()
        LLMObs.annotate(span=span, input_data=object())
        mock_logs.warning.assert_called_once_with("Failed to parse input documents.", exc_info=True)
        mock_logs.reset_mock()
    with LLMObs.retrieval() as span:
        LLMObs.annotate(span=span, output_data=[{"score": 0.9, "id": "id", "name": "name"}])
        mock_logs.warning.assert_called_once_with("Failed to parse output documents.", exc_info=True)
        mock_logs.reset_mock()
        LLMObs.annotate(span=span, output_data=123)
        mock_logs.warning.assert_called_once_with("Failed to parse output documents.", exc_info=True)
        mock_logs.reset_mock()
        LLMObs.annotate(span=span, output_data=object())
        mock_logs.warning.assert_called_once_with("Failed to parse output documents.", exc_info=True)


def test_annotate_output_embedding_non_serializable_marks_with_placeholder_value(LLMObs):
    with LLMObs.embedding(model_name="test_model") as span:
        with mock.patch("ddtrace.llmobs._utils.log") as mock_logs:
            LLMObs.annotate(span=span, output_data=object())
            output_value = json.loads(span.get_tag(OUTPUT_VALUE))
            assert output_value is not None
            assert "[Unserializable object:" in output_value
            mock_logs.warning.assert_called_once_with(
                "I/O object is not JSON serializable. Defaulting to placeholder value instead."
            )


def test_annotate_input_retrieval_non_serializable_marks_with_placeholder_value(LLMObs):
    with LLMObs.retrieval() as span:
        with mock.patch("ddtrace.llmobs._utils.log") as mock_logs:
            LLMObs.annotate(span=span, input_data=object())
            input_value = json.loads(span.get_tag(INPUT_VALUE))
            assert input_value is not None
            assert "[Unserializable object:" in input_value
            mock_logs.warning.assert_called_once_with(
                "I/O object is not JSON serializable. Defaulting to placeholder value instead."
            )


def test_annotate_document_no_text_raises_warning(LLMObs, mock_logs):
    with LLMObs.embedding(model_name="test_model") as span:
        LLMObs.annotate(span=span, input_data=[{"score": 0.9, "id": "id", "name": "name"}])
        mock_logs.warning.assert_called_once_with("Failed to parse input documents.", exc_info=True)
    mock_logs.reset_mock()
    with LLMObs.retrieval() as span:
        LLMObs.annotate(span=span, output_data=[{"score": 0.9, "id": "id", "name": "name"}])
        mock_logs.warning.assert_called_once_with("Failed to parse output documents.", exc_info=True)


def test_annotate_incorrect_document_field_type_raises_warning(LLMObs, mock_logs):
    with LLMObs.embedding(model_name="test_model") as span:
        LLMObs.annotate(span=span, input_data=[{"text": "test_document_text", "score": "0.9"}])
        mock_logs.warning.assert_called_once_with("Failed to parse input documents.", exc_info=True)
    mock_logs.reset_mock()
    with LLMObs.embedding(model_name="test_model") as span:
        LLMObs.annotate(
            span=span, input_data=[{"text": "text", "id": 123, "score": "0.9", "name": ["h", "e", "l", "l", "o"]}]
        )
        mock_logs.warning.assert_called_once_with("Failed to parse input documents.", exc_info=True)
    mock_logs.reset_mock()
    with LLMObs.retrieval() as span:
        LLMObs.annotate(span=span, output_data=[{"text": "test_document_text", "score": "0.9"}])
        mock_logs.warning.assert_called_once_with("Failed to parse output documents.", exc_info=True)
    mock_logs.reset_mock()
    with LLMObs.retrieval() as span:
        LLMObs.annotate(
            span=span, output_data=[{"text": "text", "id": 123, "score": "0.9", "name": ["h", "e", "l", "l", "o"]}]
        )
        mock_logs.warning.assert_called_once_with("Failed to parse output documents.", exc_info=True)


def test_annotate_output_string(LLMObs):
    with LLMObs.llm(model_name="test_model") as llm_span:
        LLMObs.annotate(span=llm_span, output_data="test_output")
        assert json.loads(llm_span.get_tag(OUTPUT_MESSAGES)) == [{"content": "test_output"}]
    with LLMObs.embedding(model_name="test_model") as embedding_span:
        LLMObs.annotate(span=embedding_span, output_data="test_output")
        assert embedding_span.get_tag(OUTPUT_VALUE) == "test_output"
    with LLMObs.task() as task_span:
        LLMObs.annotate(span=task_span, output_data="test_output")
        assert task_span.get_tag(OUTPUT_VALUE) == "test_output"
    with LLMObs.tool() as tool_span:
        LLMObs.annotate(span=tool_span, output_data="test_output")
        assert tool_span.get_tag(OUTPUT_VALUE) == "test_output"
    with LLMObs.workflow() as workflow_span:
        LLMObs.annotate(span=workflow_span, output_data="test_output")
        assert workflow_span.get_tag(OUTPUT_VALUE) == "test_output"
    with LLMObs.agent() as agent_span:
        LLMObs.annotate(span=agent_span, output_data="test_output")
        assert agent_span.get_tag(OUTPUT_VALUE) == "test_output"


def test_annotate_output_serializable_value(LLMObs):
    with LLMObs.embedding(model_name="test_model") as embedding_span:
        LLMObs.annotate(span=embedding_span, output_data=[[0, 1, 2, 3], [4, 5, 6, 7]])
        assert embedding_span.get_tag(OUTPUT_VALUE) == "[[0, 1, 2, 3], [4, 5, 6, 7]]"
    with LLMObs.task() as task_span:
        LLMObs.annotate(span=task_span, output_data=["test_output"])
        assert task_span.get_tag(OUTPUT_VALUE) == '["test_output"]'
    with LLMObs.tool() as tool_span:
        LLMObs.annotate(span=tool_span, output_data={"test_output": "hello world"})
        assert tool_span.get_tag(OUTPUT_VALUE) == '{"test_output": "hello world"}'
    with LLMObs.workflow() as workflow_span:
        LLMObs.annotate(span=workflow_span, output_data=("asd", 123))
        assert workflow_span.get_tag(OUTPUT_VALUE) == '["asd", 123]'
    with LLMObs.agent() as agent_span:
        LLMObs.annotate(span=agent_span, output_data="test_output")
        assert agent_span.get_tag(OUTPUT_VALUE) == "test_output"


def test_annotate_output_value_non_serializable_marks_with_placeholder_value(LLMObs):
    with LLMObs.workflow() as span:
        with mock.patch("ddtrace.llmobs._utils.log") as mock_logs:
            LLMObs.annotate(span=span, output_data=object())
            output_value = json.loads(span.get_tag(OUTPUT_VALUE))
            assert output_value is not None
            assert "[Unserializable object:" in output_value
            mock_logs.warning.assert_called_once_with(
                "I/O object is not JSON serializable. Defaulting to placeholder value instead."
            )


def test_annotate_output_llm_message(LLMObs):
    with LLMObs.llm(model_name="test_model") as llm_span:
        LLMObs.annotate(span=llm_span, output_data=[{"content": "test_output", "role": "human"}])
        assert json.loads(llm_span.get_tag(OUTPUT_MESSAGES)) == [{"content": "test_output", "role": "human"}]


def test_annotate_output_llm_message_wrong_type(LLMObs, mock_logs):
    with LLMObs.llm(model_name="test_model") as llm_span:
        LLMObs.annotate(span=llm_span, output_data=[{"content": object()}])
        assert llm_span.get_tag(OUTPUT_MESSAGES) is None
        mock_logs.warning.assert_called_once_with("Failed to parse output messages.", exc_info=True)


def test_annotate_metrics(LLMObs):
    with LLMObs.llm(model_name="test_model") as span:
        LLMObs.annotate(span=span, metrics={"input_tokens": 10, "output_tokens": 20, "total_tokens": 30})
        assert json.loads(span.get_tag(METRICS)) == {"input_tokens": 10, "output_tokens": 20, "total_tokens": 30}


def test_annotate_metrics_wrong_type(LLMObs, mock_logs):
    with LLMObs.llm(model_name="test_model") as llm_span:
        LLMObs.annotate(span=llm_span, metrics=12345)
        assert llm_span.get_tag(METRICS) is None
        mock_logs.warning.assert_called_once_with("metrics must be a dictionary of string key - numeric value pairs.")
        mock_logs.reset_mock()


def test_annotate_metrics_unserializable_uses_placeholder(LLMObs, mock_logs):
    with LLMObs.llm(model_name="test_model") as llm_span:
        LLMObs.annotate(span=llm_span, metrics={"content": object()})
        metrics = json.loads(llm_span.get_tag(METRICS))
        assert metrics is not None
        assert "[Unserializable object: <object object at" in metrics["content"]


def test_annotate_prompt_dict(LLMObs):
    with LLMObs.llm(model_name="test_model") as span:
        LLMObs.annotate(
            span=span,
            prompt={
                "template": "{var1} {var3}",
                "variables": {"var1": "var1", "var2": "var3"},
                "version": "1.0.0",
                "id": "test_prompt",
            },
        )
        assert json.loads(span.get_tag(INPUT_PROMPT)) == {
            "template": "{var1} {var3}",
            "variables": {"var1": "var1", "var2": "var3"},
            "version": "1.0.0",
            "id": "test_prompt",
        }


def test_annotate_prompt_typed_dict(LLMObs):
    with LLMObs.llm(model_name="test_model") as span:
        LLMObs.annotate(
            span=span,
            prompt=Prompt(
                template="{var1} {var3}",
                variables={"var1": "var1", "var2": "var3"},
                version="1.0.0",
                id="test_prompt",
            ),
        )
        assert json.loads(span.get_tag(INPUT_PROMPT)) == {
            "template": "{var1} {var3}",
            "variables": {"var1": "var1", "var2": "var3"},
            "version": "1.0.0",
            "id": "test_prompt",
        }


def test_annotate_prompt_wrong_type(LLMObs, mock_logs):
    with LLMObs.llm(model_name="test_model") as span:
        LLMObs.annotate(span=span, prompt="prompt")
        assert span.get_tag(INPUT_PROMPT) is None
        mock_logs.warning.assert_called_once_with("Failed to validate prompt with error: ", exc_info=True)
        mock_logs.reset_mock()

        LLMObs.annotate(span=span, prompt={"template": 1})
        mock_logs.warning.assert_called_once_with("Failed to validate prompt with error: ", exc_info=True)
        mock_logs.reset_mock()


def test_span_error_sets_error(LLMObs, mock_llmobs_span_writer):
    with pytest.raises(ValueError):
        with LLMObs.llm(model_name="test_model", model_provider="test_model_provider") as span:
            raise ValueError("test error message")
    mock_llmobs_span_writer.enqueue.assert_called_with(
        _expected_llmobs_llm_span_event(
            span,
            model_name="test_model",
            model_provider="test_model_provider",
            error="builtins.ValueError",
            error_message="test error message",
            error_stack=span.get_tag("error.stack"),
        )
    )


def test_span_error_sets_error_agentless(AgentlessLLMObs, mock_llmobs_span_agentless_writer):
    with pytest.raises(ValueError):
        with AgentlessLLMObs.llm(model_name="test_model", model_provider="test_model_provider") as span:
            raise ValueError("test error message")
    mock_llmobs_span_agentless_writer.enqueue.assert_called_with(
        _expected_llmobs_llm_span_event(
            span,
            model_name="test_model",
            model_provider="test_model_provider",
            error="builtins.ValueError",
            error_message="test error message",
            error_stack=span.get_tag("error.stack"),
        )
    )


@pytest.mark.parametrize(
    "ddtrace_global_config",
    [dict(version="1.2.3", env="test_env", service="test_service", _llmobs_ml_app="test_app_name")],
)
def test_tags(ddtrace_global_config, LLMObs, mock_llmobs_span_writer, monkeypatch):
    with LLMObs.task(name="test_task") as span:
        pass
    mock_llmobs_span_writer.enqueue.assert_called_with(
        _expected_llmobs_non_llm_span_event(
            span,
            "task",
            tags={"version": "1.2.3", "env": "test_env", "service": "test_service", "ml_app": "test_app_name"},
        )
    )


@pytest.mark.parametrize(
    "ddtrace_global_config",
    [dict(version="1.2.3", env="test_env", service="test_service", _llmobs_ml_app="test_app_name")],
)
def test_tags_agentless(ddtrace_global_config, AgentlessLLMObs, mock_llmobs_span_agentless_writer, monkeypatch):
    with AgentlessLLMObs.task(name="test_task") as span:
        pass
    mock_llmobs_span_agentless_writer.enqueue.assert_called_with(
        _expected_llmobs_non_llm_span_event(
            span,
            "task",
            tags={"version": "1.2.3", "env": "test_env", "service": "test_service", "ml_app": "test_app_name"},
        )
    )


def test_ml_app_override(LLMObs, mock_llmobs_span_writer):
    with LLMObs.task(name="test_task", ml_app="test_app") as span:
        pass
    mock_llmobs_span_writer.enqueue.assert_called_with(
        _expected_llmobs_non_llm_span_event(span, "task", tags={"ml_app": "test_app"})
    )
    with LLMObs.tool(name="test_tool", ml_app="test_app") as span:
        pass
    mock_llmobs_span_writer.enqueue.assert_called_with(
        _expected_llmobs_non_llm_span_event(span, "tool", tags={"ml_app": "test_app"})
    )
    with LLMObs.llm(model_name="model_name", name="test_llm", ml_app="test_app") as span:
        pass
    mock_llmobs_span_writer.enqueue.assert_called_with(
        _expected_llmobs_llm_span_event(
            span, "llm", model_name="model_name", model_provider="custom", tags={"ml_app": "test_app"}
        )
    )
    with LLMObs.embedding(model_name="model_name", name="test_embedding", ml_app="test_app") as span:
        pass
    mock_llmobs_span_writer.enqueue.assert_called_with(
        _expected_llmobs_llm_span_event(
            span, "embedding", model_name="model_name", model_provider="custom", tags={"ml_app": "test_app"}
        )
    )
    with LLMObs.workflow(name="test_workflow", ml_app="test_app") as span:
        pass
    mock_llmobs_span_writer.enqueue.assert_called_with(
        _expected_llmobs_non_llm_span_event(span, "workflow", tags={"ml_app": "test_app"})
    )
    with LLMObs.agent(name="test_agent", ml_app="test_app") as span:
        pass
    mock_llmobs_span_writer.enqueue.assert_called_with(
        _expected_llmobs_llm_span_event(span, "agent", tags={"ml_app": "test_app"})
    )
    with LLMObs.retrieval(name="test_retrieval", ml_app="test_app") as span:
        pass
    mock_llmobs_span_writer.enqueue.assert_called_with(
        _expected_llmobs_non_llm_span_event(span, "retrieval", tags={"ml_app": "test_app"})
    )


def test_ml_app_override_agentless(AgentlessLLMObs, mock_llmobs_span_agentless_writer):
    with AgentlessLLMObs.task(name="test_task", ml_app="test_app") as span:
        pass
    mock_llmobs_span_agentless_writer.enqueue.assert_called_with(
        _expected_llmobs_non_llm_span_event(span, "task", tags={"ml_app": "test_app"})
    )
    with AgentlessLLMObs.tool(name="test_tool", ml_app="test_app") as span:
        pass
    mock_llmobs_span_agentless_writer.enqueue.assert_called_with(
        _expected_llmobs_non_llm_span_event(span, "tool", tags={"ml_app": "test_app"})
    )
    with AgentlessLLMObs.llm(model_name="model_name", name="test_llm", ml_app="test_app") as span:
        pass
    mock_llmobs_span_agentless_writer.enqueue.assert_called_with(
        _expected_llmobs_llm_span_event(
            span, "llm", model_name="model_name", model_provider="custom", tags={"ml_app": "test_app"}
        )
    )
    with AgentlessLLMObs.embedding(model_name="model_name", name="test_embedding", ml_app="test_app") as span:
        pass
    mock_llmobs_span_agentless_writer.enqueue.assert_called_with(
        _expected_llmobs_llm_span_event(
            span, "embedding", model_name="model_name", model_provider="custom", tags={"ml_app": "test_app"}
        )
    )
    with AgentlessLLMObs.workflow(name="test_workflow", ml_app="test_app") as span:
        pass
    mock_llmobs_span_agentless_writer.enqueue.assert_called_with(
        _expected_llmobs_non_llm_span_event(span, "workflow", tags={"ml_app": "test_app"})
    )
    with AgentlessLLMObs.agent(name="test_agent", ml_app="test_app") as span:
        pass
    mock_llmobs_span_agentless_writer.enqueue.assert_called_with(
        _expected_llmobs_llm_span_event(span, "agent", tags={"ml_app": "test_app"})
    )
    with AgentlessLLMObs.retrieval(name="test_retrieval", ml_app="test_app") as span:
        pass
    mock_llmobs_span_agentless_writer.enqueue.assert_called_with(
        _expected_llmobs_non_llm_span_event(span, "retrieval", tags={"ml_app": "test_app"})
    )


def test_export_span_specified_span_is_incorrect_type_raises_warning(LLMObs, mock_logs):
    LLMObs.export_span(span="asd")
    mock_logs.warning.assert_called_once_with("Failed to export span. Span must be a valid Span object.")


def test_export_span_specified_span_is_not_llmobs_span_raises_warning(LLMObs, mock_logs):
    with DummyTracer().trace("non_llmobs_span") as span:
        LLMObs.export_span(span=span)
    mock_logs.warning.assert_called_once_with("Span must be an LLMObs-generated span.")


def test_export_span_specified_span_returns_span_context(LLMObs):
    with LLMObs.llm(model_name="test_model", name="test_llm_call", model_provider="test_provider") as span:
        span_context = LLMObs.export_span(span=span)
        assert span_context is not None
        assert span_context["span_id"] == str(span.span_id)
        assert span_context["trace_id"] == "{:x}".format(span.trace_id)


def test_export_span_no_specified_span_no_active_span_raises_warning(LLMObs, mock_logs):
    LLMObs.export_span()
    mock_logs.warning.assert_called_once_with("No span provided and no active LLMObs-generated span found.")


def test_export_span_active_span_not_llmobs_span_raises_warning(LLMObs, mock_logs):
    with LLMObs._instance.tracer.trace("non_llmobs_span"):
        LLMObs.export_span()
    mock_logs.warning.assert_called_once_with("Span must be an LLMObs-generated span.")


def test_export_span_no_specified_span_returns_exported_active_span(LLMObs):
    with LLMObs.llm(model_name="test_model", name="test_llm_call", model_provider="test_provider") as span:
        span_context = LLMObs.export_span()
        assert span_context is not None
        assert span_context["span_id"] == str(span.span_id)
        assert span_context["trace_id"] == "{:x}".format(span.trace_id)


def test_submit_evaluation_llmobs_disabled_raises_warning(LLMObs, mock_logs):
    LLMObs.disable()
    LLMObs.submit_evaluation(
        span_context={"span_id": "123", "trace_id": "456"}, label="toxicity", metric_type="categorical", value="high"
    )
    mock_logs.warning.assert_called_once_with(
        "LLMObs.submit_evaluation() called when LLMObs is not enabled. Evaluation metric data will not be sent."
    )


def test_submit_evaluation_no_api_key_raises_warning(AgentlessLLMObs, mock_logs):
    with override_global_config(dict(_dd_api_key="")):
        AgentlessLLMObs.submit_evaluation(
            span_context={"span_id": "123", "trace_id": "456"},
            label="toxicity",
            metric_type="categorical",
            value="high",
        )
        mock_logs.warning.assert_called_once_with(
            "DD_API_KEY is required for sending evaluation metrics. Evaluation metric data will not be sent. "
            "Ensure this configuration is set before running your application."
        )


def test_submit_evaluation_ml_app_raises_warning(LLMObs, mock_logs):
    with override_global_config(dict(_llmobs_ml_app="")):
        LLMObs.submit_evaluation(
            span_context={"span_id": "123", "trace_id": "456"},
            label="toxicity",
            metric_type="categorical",
            value="high",
        )
        mock_logs.warning.assert_called_once_with(
            "ML App name is required for sending evaluation metrics. Evaluation metric data will not be sent. "
            "Ensure this configuration is set before running your application."
        )


def test_submit_evaluation_span_context_incorrect_type_raises_warning(LLMObs, mock_logs):
    LLMObs.submit_evaluation(span_context="asd", label="toxicity", metric_type="categorical", value="high")
    mock_logs.warning.assert_called_once_with(
        "span_context must be a dictionary containing both span_id and trace_id keys. "
        "LLMObs.export_span() can be used to generate this dictionary from a given span."
    )


def test_submit_evaluation_empty_span_or_trace_id_raises_warning(LLMObs, mock_logs):
    LLMObs.submit_evaluation(
        span_context={"trace_id": "456"}, label="toxicity", metric_type="categorical", value="high"
    )
    mock_logs.warning.assert_called_once_with(
        "span_id and trace_id must both be specified for the given evaluation metric to be submitted."
    )
    mock_logs.reset_mock()
    LLMObs.submit_evaluation(span_context={"span_id": "456"}, label="toxicity", metric_type="categorical", value="high")
    mock_logs.warning.assert_called_once_with(
        "span_id and trace_id must both be specified for the given evaluation metric to be submitted."
    )


def test_submit_evaluation_invalid_timestamp_raises_warning(LLMObs, mock_logs):
    LLMObs.submit_evaluation(
        span_context={"span_id": "123", "trace_id": "456"},
        label="",
        metric_type="categorical",
        value="high",
        ml_app="dummy",
        timestamp_ms="invalid",
    )
    mock_logs.warning.assert_called_once_with(
        "timestamp_ms must be a non-negative integer. Evaluation metric data will not be sent"
    )


def test_submit_evaluation_empty_label_raises_warning(LLMObs, mock_logs):
    LLMObs.submit_evaluation(
        span_context={"span_id": "123", "trace_id": "456"}, label="", metric_type="categorical", value="high"
    )
    mock_logs.warning.assert_called_once_with("label must be the specified name of the evaluation metric.")


def test_submit_evaluation_incorrect_metric_type_raises_warning(LLMObs, mock_logs):
    LLMObs.submit_evaluation(
        span_context={"span_id": "123", "trace_id": "456"}, label="toxicity", metric_type="wrong", value="high"
    )
    mock_logs.warning.assert_called_once_with("metric_type must be one of 'categorical' or 'score'.")
    mock_logs.reset_mock()
    LLMObs.submit_evaluation(
        span_context={"span_id": "123", "trace_id": "456"}, label="toxicity", metric_type="", value="high"
    )
    mock_logs.warning.assert_called_once_with("metric_type must be one of 'categorical' or 'score'.")


def test_submit_evaluation_numerical_value_raises_unsupported_warning(LLMObs, mock_logs):
    LLMObs.submit_evaluation(
        span_context={"span_id": "123", "trace_id": "456"}, label="token_count", metric_type="numerical", value="high"
    )
    mock_logs.warning.assert_has_calls(
        [
            mock.call(
                "The evaluation metric type 'numerical' is unsupported. Use 'score' instead. "
                "Converting `numerical` metric to `score` type."
            ),
        ]
    )


def test_submit_evaluation_incorrect_numerical_value_type_raises_warning(LLMObs, mock_logs):
    LLMObs.submit_evaluation(
        span_context={"span_id": "123", "trace_id": "456"}, label="token_count", metric_type="numerical", value="high"
    )
    mock_logs.warning.assert_has_calls(
        [
            mock.call("value must be an integer or float for a score metric."),
        ]
    )


def test_submit_evaluation_incorrect_score_value_type_raises_warning(LLMObs, mock_logs):
    LLMObs.submit_evaluation(
        span_context={"span_id": "123", "trace_id": "456"}, label="token_count", metric_type="score", value="high"
    )
    mock_logs.warning.assert_called_once_with("value must be an integer or float for a score metric.")


def test_submit_evaluation_invalid_tags_raises_warning(LLMObs, mock_logs):
    LLMObs.submit_evaluation(
        span_context={"span_id": "123", "trace_id": "456"},
        label="toxicity",
        metric_type="categorical",
        value="high",
        tags=["invalid"],
    )
    mock_logs.warning.assert_called_once_with("tags must be a dictionary of string key-value pairs.")


def test_submit_evaluation_invalid_metadata_raises_warning(LLMObs, mock_logs):
    LLMObs.submit_evaluation(
        span_context={"span_id": "123", "trace_id": "456"},
        label="toxicity",
        metric_type="categorical",
        value="high",
        metadata=1,
    )
    mock_logs.warning.assert_called_once_with("metadata must be json serializable dictionary.")


@pytest.mark.parametrize(
    "ddtrace_global_config",
    [dict(_llmobs_ml_app="test_app_name")],
)
def test_submit_evaluation_non_string_tags_raises_warning_but_still_submits(
    LLMObs, mock_logs, mock_llmobs_eval_metric_writer
):
    LLMObs.submit_evaluation(
        span_context={"span_id": "123", "trace_id": "456"},
        label="toxicity",
        metric_type="categorical",
        value="high",
        tags={1: 2, "foo": "bar"},
        ml_app="dummy",
    )
    mock_logs.warning.assert_called_once_with("Failed to parse tags. Tags for evaluation metrics must be strings.")
    mock_logs.reset_mock()
    mock_llmobs_eval_metric_writer.enqueue.assert_called_with(
        _expected_llmobs_eval_metric_event(
            ml_app="dummy",
            span_id="123",
            trace_id="456",
            label="toxicity",
            metric_type="categorical",
            categorical_value="high",
            tags=["ddtrace.version:{}".format(ddtrace.__version__), "ml_app:dummy", "foo:bar"],
        )
    )


@pytest.mark.parametrize(
    "ddtrace_global_config",
    [dict(ddtrace="1.2.3", env="test_env", service="test_service", _llmobs_ml_app="test_app_name")],
)
def test_submit_evaluation_metric_tags(LLMObs, mock_llmobs_eval_metric_writer):
    LLMObs.submit_evaluation(
        span_context={"span_id": "123", "trace_id": "456"},
        label="toxicity",
        metric_type="categorical",
        value="high",
        tags={"foo": "bar", "bee": "baz", "ml_app": "ml_app_override"},
        ml_app="ml_app_override",
    )
    mock_llmobs_eval_metric_writer.enqueue.assert_called_with(
        _expected_llmobs_eval_metric_event(
            ml_app="ml_app_override",
            span_id="123",
            trace_id="456",
            label="toxicity",
            metric_type="categorical",
            categorical_value="high",
            tags=["ddtrace.version:{}".format(ddtrace.__version__), "ml_app:ml_app_override", "foo:bar", "bee:baz"],
        )
    )


@pytest.mark.parametrize(
    "ddtrace_global_config",
    [dict(ddtrace="1.2.3", env="test_env", service="test_service", _llmobs_ml_app="test_app_name")],
)
def test_submit_evaluation_metric_with_metadata_enqueues_metric(LLMObs, mock_llmobs_eval_metric_writer):
    LLMObs.submit_evaluation(
        span_context={"span_id": "123", "trace_id": "456"},
        label="toxicity",
        metric_type="categorical",
        value="high",
        tags={"foo": "bar", "bee": "baz", "ml_app": "ml_app_override"},
        ml_app="ml_app_override",
        metadata={"foo": ["bar", "baz"]},
    )
    mock_llmobs_eval_metric_writer.enqueue.assert_called_with(
        _expected_llmobs_eval_metric_event(
            ml_app="ml_app_override",
            span_id="123",
            trace_id="456",
            label="toxicity",
            metric_type="categorical",
            categorical_value="high",
            tags=["ddtrace.version:{}".format(ddtrace.__version__), "ml_app:ml_app_override", "foo:bar", "bee:baz"],
            metadata={"foo": ["bar", "baz"]},
        )
    )
    mock_llmobs_eval_metric_writer.reset()
    LLMObs.submit_evaluation(
        span_context={"span_id": "123", "trace_id": "456"},
        label="toxicity",
        metric_type="categorical",
        value="high",
        tags={"foo": "bar", "bee": "baz", "ml_app": "ml_app_override"},
        ml_app="ml_app_override",
        metadata="invalid",
    )
    mock_llmobs_eval_metric_writer.enqueue.assert_called_with(
        _expected_llmobs_eval_metric_event(
            ml_app="ml_app_override",
            span_id="123",
            trace_id="456",
            label="toxicity",
            metric_type="categorical",
            categorical_value="high",
            tags=["ddtrace.version:{}".format(ddtrace.__version__), "ml_app:ml_app_override", "foo:bar", "bee:baz"],
        )
    )


def test_submit_evaluation_enqueues_writer_with_categorical_metric(LLMObs, mock_llmobs_eval_metric_writer):
    LLMObs.submit_evaluation(
        span_context={"span_id": "123", "trace_id": "456"},
        label="toxicity",
        metric_type="categorical",
        value="high",
        ml_app="dummy",
    )
    mock_llmobs_eval_metric_writer.enqueue.assert_called_with(
        _expected_llmobs_eval_metric_event(
            ml_app="dummy",
            span_id="123",
            trace_id="456",
            label="toxicity",
            metric_type="categorical",
            categorical_value="high",
        )
    )
    mock_llmobs_eval_metric_writer.reset_mock()
    with LLMObs.llm(model_name="test_model", name="test_llm_call", model_provider="test_provider") as span:
        LLMObs.submit_evaluation(
            span_context=LLMObs.export_span(span),
            label="toxicity",
            metric_type="categorical",
            value="high",
            ml_app="dummy",
        )
    mock_llmobs_eval_metric_writer.enqueue.assert_called_with(
        _expected_llmobs_eval_metric_event(
            ml_app="dummy",
            span_id=str(span.span_id),
            trace_id="{:x}".format(span.trace_id),
            label="toxicity",
            metric_type="categorical",
            categorical_value="high",
        )
    )


def test_submit_evaluation_enqueues_writer_with_score_metric(LLMObs, mock_llmobs_eval_metric_writer):
    LLMObs.submit_evaluation(
        span_context={"span_id": "123", "trace_id": "456"},
        label="sentiment",
        metric_type="score",
        value=0.9,
        ml_app="dummy",
    )
    mock_llmobs_eval_metric_writer.enqueue.assert_called_with(
        _expected_llmobs_eval_metric_event(
            span_id="123", trace_id="456", label="sentiment", metric_type="score", score_value=0.9, ml_app="dummy"
        )
    )
    mock_llmobs_eval_metric_writer.reset_mock()
    with LLMObs.llm(model_name="test_model", name="test_llm_call", model_provider="test_provider") as span:
        LLMObs.submit_evaluation(
            span_context=LLMObs.export_span(span), label="sentiment", metric_type="score", value=0.9, ml_app="dummy"
        )
    mock_llmobs_eval_metric_writer.enqueue.assert_called_with(
        _expected_llmobs_eval_metric_event(
            span_id=str(span.span_id),
            trace_id="{:x}".format(span.trace_id),
            label="sentiment",
            metric_type="score",
            score_value=0.9,
            ml_app="dummy",
        )
    )


def test_submit_evaluation_with_numerical_metric_enqueues_writer_with_score_metric(
    LLMObs, mock_llmobs_eval_metric_writer
):
    LLMObs.submit_evaluation(
        span_context={"span_id": "123", "trace_id": "456"},
        label="token_count",
        metric_type="numerical",
        value=35,
        ml_app="dummy",
    )
    mock_llmobs_eval_metric_writer.enqueue.assert_called_with(
        _expected_llmobs_eval_metric_event(
            ml_app="dummy", span_id="123", trace_id="456", label="token_count", metric_type="score", score_value=35
        )
    )
    mock_llmobs_eval_metric_writer.reset_mock()
    with LLMObs.llm(model_name="test_model", name="test_llm_call", model_provider="test_provider") as span:
        LLMObs.submit_evaluation(
            span_context=LLMObs.export_span(span),
            label="token_count",
            metric_type="numerical",
            value=35,
            ml_app="dummy",
        )
    mock_llmobs_eval_metric_writer.enqueue.assert_called_with(
        _expected_llmobs_eval_metric_event(
            ml_app="dummy",
            span_id=str(span.span_id),
            trace_id="{:x}".format(span.trace_id),
            label="token_count",
            metric_type="score",
            score_value=35,
        )
    )


def test_flush_calls_periodic_agentless(
    AgentlessLLMObs, mock_llmobs_span_agentless_writer, mock_llmobs_eval_metric_writer
):
    AgentlessLLMObs.flush()
    mock_llmobs_span_agentless_writer.periodic.assert_called_once()
    mock_llmobs_eval_metric_writer.periodic.assert_called_once()


def test_flush_does_not_call_period_when_llmobs_is_disabled(
    LLMObs, mock_llmobs_span_writer, mock_llmobs_eval_metric_writer, mock_logs
):
    LLMObs.disable()
    LLMObs.flush()
    mock_llmobs_span_writer.periodic.assert_not_called()
    mock_llmobs_eval_metric_writer.periodic.assert_not_called()
    mock_logs.warning.assert_has_calls(
        [mock.call("flushing when LLMObs is disabled. No spans or evaluation metrics will be sent.")]
    )
    LLMObs.enable()


def test_flush_does_not_call_period_when_llmobs_is_disabled_agentless(
    AgentlessLLMObs, mock_llmobs_span_agentless_writer, mock_llmobs_eval_metric_writer, mock_logs
):
    AgentlessLLMObs.disable()
    AgentlessLLMObs.flush()
    mock_llmobs_span_agentless_writer.periodic.assert_not_called()
    mock_llmobs_eval_metric_writer.periodic.assert_not_called()
    mock_logs.warning.assert_has_calls(
        [mock.call("flushing when LLMObs is disabled. No spans or evaluation metrics will be sent.")]
    )
    AgentlessLLMObs.enable()


def test_inject_distributed_headers_llmobs_disabled_does_nothing(LLMObs, mock_logs):
    LLMObs.disable()
    headers = LLMObs.inject_distributed_headers({}, span=None)
    mock_logs.warning.assert_called_once_with(
        "LLMObs.inject_distributed_headers() called when LLMObs is not enabled. "
        "Distributed context will not be injected."
    )
    assert headers == {}


def test_inject_distributed_headers_not_dict_logs_warning(LLMObs, mock_logs):
    headers = LLMObs.inject_distributed_headers("not a dictionary", span=None)
    mock_logs.warning.assert_called_once_with("request_headers must be a dictionary of string key-value pairs.")
    assert headers == "not a dictionary"
    mock_logs.reset_mock()
    headers = LLMObs.inject_distributed_headers(123, span=None)
    mock_logs.warning.assert_called_once_with("request_headers must be a dictionary of string key-value pairs.")
    assert headers == 123
    mock_logs.reset_mock()
    headers = LLMObs.inject_distributed_headers(None, span=None)
    mock_logs.warning.assert_called_once_with("request_headers must be a dictionary of string key-value pairs.")
    assert headers is None


def test_inject_distributed_headers_no_active_span_logs_warning(LLMObs, mock_logs):
    headers = LLMObs.inject_distributed_headers({}, span=None)
    mock_logs.warning.assert_called_once_with("No span provided and no currently active span found.")
    assert headers == {}


def test_inject_distributed_headers_span_calls_httppropagator_inject(LLMObs, mock_logs):
    span = LLMObs._instance.tracer.trace("test_span")
    with mock.patch("ddtrace.propagation.http.HTTPPropagator.inject") as mock_inject:
        LLMObs.inject_distributed_headers({}, span=span)
        assert mock_inject.call_count == 1
        mock_inject.assert_called_once_with(span.context, {})


def test_inject_distributed_headers_current_active_span_injected(LLMObs, mock_logs):
    span = LLMObs._instance.tracer.trace("test_span")
    with mock.patch("ddtrace.llmobs._llmobs.HTTPPropagator.inject") as mock_inject:
        LLMObs.inject_distributed_headers({}, span=None)
        assert mock_inject.call_count == 1
        mock_inject.assert_called_once_with(span.context, {})


def test_activate_distributed_headers_llmobs_disabled_does_nothing(LLMObs, mock_logs):
    LLMObs.disable()
    LLMObs.activate_distributed_headers({})
    mock_logs.warning.assert_called_once_with(
        "LLMObs.activate_distributed_headers() called when LLMObs is not enabled. "
        "Distributed context will not be activated."
    )


def test_activate_distributed_headers_calls_httppropagator_extract(LLMObs, mock_logs):
    with mock.patch("ddtrace.llmobs._llmobs.HTTPPropagator.extract") as mock_extract:
        LLMObs.activate_distributed_headers({})
        assert mock_extract.call_count == 1
        mock_extract.assert_called_once_with({})


def test_activate_distributed_headers_no_trace_id_does_nothing(LLMObs, mock_logs):
    with mock.patch("ddtrace.llmobs._llmobs.HTTPPropagator.extract") as mock_extract:
        mock_extract.return_value = Context(span_id="123", meta={PROPAGATED_PARENT_ID_KEY: "123"})
        LLMObs.activate_distributed_headers({})
        assert mock_extract.call_count == 1
        mock_logs.warning.assert_called_once_with("Failed to extract trace ID or span ID from request headers.")


def test_activate_distributed_headers_no_span_id_does_nothing(LLMObs, mock_logs):
    with mock.patch("ddtrace.llmobs._llmobs.HTTPPropagator.extract") as mock_extract:
        mock_extract.return_value = Context(trace_id="123", meta={PROPAGATED_PARENT_ID_KEY: "123"})
        LLMObs.activate_distributed_headers({})
        assert mock_extract.call_count == 1
        mock_logs.warning.assert_called_once_with("Failed to extract trace ID or span ID from request headers.")


def test_activate_distributed_headers_no_llmobs_parent_id_does_nothing(LLMObs, mock_logs):
    with mock.patch("ddtrace.llmobs._llmobs.HTTPPropagator.extract") as mock_extract:
        dummy_context = Context(trace_id="123", span_id="456")
        mock_extract.return_value = dummy_context
        with mock.patch("ddtrace.llmobs.LLMObs._instance.tracer.context_provider.activate") as mock_activate:
            LLMObs.activate_distributed_headers({})
            assert mock_extract.call_count == 1
            mock_logs.warning.assert_called_once_with("Failed to extract LLMObs parent ID from request headers.")
            mock_activate.assert_called_once_with(dummy_context)


def test_activate_distributed_headers_activates_context(LLMObs, mock_logs):
    with mock.patch("ddtrace.llmobs._llmobs.HTTPPropagator.extract") as mock_extract:
        dummy_context = Context(trace_id="123", span_id="456", meta={PROPAGATED_PARENT_ID_KEY: "789"})
        mock_extract.return_value = dummy_context
        with mock.patch("ddtrace.llmobs.LLMObs._instance.tracer.context_provider.activate") as mock_activate:
            LLMObs.activate_distributed_headers({})
            assert mock_extract.call_count == 1
            mock_activate.assert_called_once_with(dummy_context)


def test_llmobs_fork_recreates_and_restarts_span_writer():
    """Test that forking a process correctly recreates and restarts the LLMObsSpanWriter."""
    with mock.patch("ddtrace.internal.writer.HTTPWriter._send_payload"):
        llmobs_service.enable(_tracer=DummyTracer(), ml_app="test_app")
        original_pid = llmobs_service._instance.tracer._pid
        original_span_writer = llmobs_service._instance._llmobs_span_writer
        pid = os.fork()
        if pid:  # parent
            assert llmobs_service._instance.tracer._pid == original_pid
            assert llmobs_service._instance._llmobs_span_writer == original_span_writer
            assert (
                llmobs_service._instance._trace_processor._span_writer == llmobs_service._instance._llmobs_span_writer
            )
            assert llmobs_service._instance._llmobs_span_writer.status == ServiceStatus.RUNNING
        else:  # child
            assert llmobs_service._instance.tracer._pid != original_pid
            assert llmobs_service._instance._llmobs_span_writer != original_span_writer
            assert (
                llmobs_service._instance._trace_processor._span_writer == llmobs_service._instance._llmobs_span_writer
            )
            assert llmobs_service._instance._llmobs_span_writer.status == ServiceStatus.RUNNING
            llmobs_service.disable()
            os._exit(12)

        _, status = os.waitpid(pid, 0)
        exit_code = os.WEXITSTATUS(status)
        assert exit_code == 12
        llmobs_service.disable()


def test_llmobs_fork_recreates_and_restarts_eval_metric_writer():
    """Test that forking a process correctly recreates and restarts the LLMObsEvalMetricWriter."""
    with mock.patch("ddtrace.llmobs._writer.BaseLLMObsWriter.periodic"):
        llmobs_service.enable(_tracer=DummyTracer(), ml_app="test_app")
        original_pid = llmobs_service._instance.tracer._pid
        original_eval_metric_writer = llmobs_service._instance._llmobs_eval_metric_writer
        pid = os.fork()
        if pid:  # parent
            assert llmobs_service._instance.tracer._pid == original_pid
            assert llmobs_service._instance._llmobs_eval_metric_writer == original_eval_metric_writer
            assert llmobs_service._instance._llmobs_eval_metric_writer.status == ServiceStatus.RUNNING
        else:  # child
            assert llmobs_service._instance.tracer._pid != original_pid
            assert llmobs_service._instance._llmobs_eval_metric_writer != original_eval_metric_writer
            assert llmobs_service._instance._llmobs_eval_metric_writer.status == ServiceStatus.RUNNING
            llmobs_service.disable()
            os._exit(12)

        _, status = os.waitpid(pid, 0)
        exit_code = os.WEXITSTATUS(status)
        assert exit_code == 12
        llmobs_service.disable()


def test_llmobs_fork_recreates_and_restarts_evaluator_runner(mock_ragas_evaluator):
    """Test that forking a process correctly recreates and restarts the EvaluatorRunner."""
    with override_env(dict(_DD_LLMOBS_EVALUATORS="ragas_faithfulness")):
        with mock.patch("ddtrace.llmobs._evaluators.runner.EvaluatorRunner.periodic"):
            llmobs_service.enable(_tracer=DummyTracer(), ml_app="test_app")
            original_pid = llmobs_service._instance.tracer._pid
            original_evaluator_runner = llmobs_service._instance._evaluator_runner
            pid = os.fork()
            if pid:  # parent
                assert llmobs_service._instance.tracer._pid == original_pid
                assert llmobs_service._instance._evaluator_runner == original_evaluator_runner
                assert (
                    llmobs_service._instance._trace_processor._evaluator_runner
                    == llmobs_service._instance._evaluator_runner
                )
                assert llmobs_service._instance._evaluator_runner.status == ServiceStatus.RUNNING
            else:  # child
                assert llmobs_service._instance.tracer._pid != original_pid
                assert llmobs_service._instance._evaluator_runner != original_evaluator_runner
                assert (
                    llmobs_service._instance._trace_processor._evaluator_runner
                    == llmobs_service._instance._evaluator_runner
                )
                assert llmobs_service._instance._evaluator_runner.status == ServiceStatus.RUNNING
                llmobs_service.disable()
                os._exit(12)

            _, status = os.waitpid(pid, 0)
            exit_code = os.WEXITSTATUS(status)
            assert exit_code == 12
            llmobs_service.disable()


def test_llmobs_fork_create_span(monkeypatch):
    """Test that forking a process correctly encodes new spans created in each process."""
    monkeypatch.setenv("_DD_LLMOBS_WRITER_INTERVAL", "5.0")
    with mock.patch("ddtrace.internal.writer.HTTPWriter._send_payload"):
        llmobs_service.enable(_tracer=DummyTracer(), ml_app="test_app")
        pid = os.fork()
        if pid:  # parent
            with llmobs_service.task():
                pass
            assert len(llmobs_service._instance._llmobs_span_writer._encoder) == 1
        else:  # child
            with llmobs_service.workflow():
                with llmobs_service.task():
                    pass
            assert len(llmobs_service._instance._llmobs_span_writer._encoder) == 2
            llmobs_service.disable()
            os._exit(12)

        _, status = os.waitpid(pid, 0)
        exit_code = os.WEXITSTATUS(status)
        assert exit_code == 12
        llmobs_service.disable()


def test_llmobs_fork_submit_evaluation(monkeypatch):
    """Test that forking a process correctly encodes new spans created in each process."""
    monkeypatch.setenv("_DD_LLMOBS_WRITER_INTERVAL", 5.0)
    with mock.patch("ddtrace.llmobs._writer.BaseLLMObsWriter.periodic"):
        llmobs_service.enable(_tracer=DummyTracer(), ml_app="test_app", api_key="test_api_key")
        pid = os.fork()
        if pid:  # parent
            llmobs_service.submit_evaluation(
                span_context={"span_id": "123", "trace_id": "456"},
                label="toxicity",
                metric_type="categorical",
                value="high",
            )
            assert len(llmobs_service._instance._llmobs_eval_metric_writer._buffer) == 1
        else:  # child
            llmobs_service.submit_evaluation(
                span_context={"span_id": "123", "trace_id": "456"},
                label="toxicity",
                metric_type="categorical",
                value="high",
            )
            assert len(llmobs_service._instance._llmobs_eval_metric_writer._buffer) == 1
            llmobs_service.disable()
            os._exit(12)

        _, status = os.waitpid(pid, 0)
        exit_code = os.WEXITSTATUS(status)
        assert exit_code == 12
        llmobs_service.disable()


def test_llmobs_fork_evaluator_runner_run(monkeypatch):
    """Test that forking a process correctly encodes new spans created in each process."""
    monkeypatch.setenv("_DD_LLMOBS_EVALUATOR_INTERVAL", 5.0)
    with mock.patch("ddtrace.llmobs._evaluators.runner.EvaluatorRunner.periodic"):
        llmobs_service.enable(_tracer=DummyTracer(), ml_app="test_app", api_key="test_api_key")
        pid = os.fork()
        if pid:  # parent
            llmobs_service._instance._evaluator_runner.enqueue({"span_id": "123", "trace_id": "456"}, None)
            assert len(llmobs_service._instance._evaluator_runner._buffer) == 1
        else:  # child
            llmobs_service._instance._evaluator_runner.enqueue({"span_id": "123", "trace_id": "456"}, None)
            assert len(llmobs_service._instance._evaluator_runner._buffer) == 1
            llmobs_service.disable()
            os._exit(12)

        _, status = os.waitpid(pid, 0)
        exit_code = os.WEXITSTATUS(status)
        assert exit_code == 12
        llmobs_service.disable()


def test_llmobs_fork_custom_filter(monkeypatch):
    """Test that forking a process correctly keeps any custom filters."""

    class CustomFilter(TraceFilter):
        def process_trace(self, trace):
            return trace

    monkeypatch.setenv("_DD_LLMOBS_WRITER_INTERVAL", 5.0)
    with mock.patch("ddtrace.internal.writer.HTTPWriter._send_payload"):
        tracer = DummyTracer()
        custom_filter = CustomFilter()
        tracer.configure(settings={"FILTERS": [custom_filter]})
        llmobs_service.enable(_tracer=tracer, ml_app="test_app")
        assert custom_filter in llmobs_service._instance.tracer._filters
        pid = os.fork()
        if pid:  # parent
            assert custom_filter in llmobs_service._instance.tracer._filters
            assert any(
                isinstance(tracer_filter, LLMObsTraceProcessor)
                for tracer_filter in llmobs_service._instance.tracer._filters
            )
        else:  # child
            assert custom_filter in llmobs_service._instance.tracer._filters
            assert any(
                isinstance(tracer_filter, LLMObsTraceProcessor)
                for tracer_filter in llmobs_service._instance.tracer._filters
            )
            llmobs_service.disable()
            os._exit(12)

        _, status = os.waitpid(pid, 0)
        exit_code = os.WEXITSTATUS(status)
        assert exit_code == 12
        llmobs_service.disable()


<<<<<<< HEAD
def test_llmobs_with_evaluator_runner(mock_llmobs_evaluator_runner, LLMObs):
    with LLMObs.llm(model_name="test_model"):
        pass
    time.sleep(0.1)
    assert LLMObs._instance._evaluator_runner.enqueue.call_count == 1


def test_llmobs_with_evaluator_runner_does_not_enqueue_evaluation_spans(mock_llmobs_evaluator_runner, LLMObs):
    with LLMObs.llm(model_name="test_model", ml_app="{}-dummy".format(RAGAS_ML_APP_PREFIX)):
        pass
    time.sleep(0.1)
    assert LLMObs._instance._evaluator_runner.enqueue.call_count == 0


def test_llmobs_with_evaluation_runner_does_not_enqueue_non_llm_spans(mock_llmobs_evaluator_runner, LLMObs):
    with LLMObs.workflow(name="test"):
        pass
    with LLMObs.agent(name="test"):
        pass
    with LLMObs.task(name="test"):
        pass
    with LLMObs.embedding(model_name="test"):
        pass
    with LLMObs.retrieval(name="test"):
        pass
    with LLMObs.tool(name="test"):
        pass
    time.sleep(0.1)
    assert LLMObs._instance._evaluator_runner.enqueue.call_count == 0
=======
def test_llmobs_fork_disabled(monkeypatch):
    """Test that after being disabled the service remains disabled when forking"""
    monkeypatch.setenv("DD_LLMOBS_ENABLED", "0")
    svc = llmobs_service(tracer=DummyTracer())
    pid = os.fork()
    assert not svc.enabled, "both the parent and child should be disabled"
    assert svc._llmobs_span_writer.status == ServiceStatus.STOPPED
    assert svc._llmobs_eval_metric_writer.status == ServiceStatus.STOPPED
    if not pid:
        svc.disable()
        os._exit(12)

    _, status = os.waitpid(pid, 0)
    exit_code = os.WEXITSTATUS(status)
    assert exit_code == 12
    svc.disable()


def test_llmobs_fork_disabled_then_enabled(monkeypatch):
    """Test that after being initially disabled, the service can be enabled in a fork"""
    monkeypatch.setenv("DD_LLMOBS_ENABLED", "0")
    svc = llmobs_service._instance
    pid = os.fork()
    assert not svc.enabled, "both the parent and child should be disabled"
    assert svc._llmobs_span_writer.status == ServiceStatus.STOPPED
    assert svc._llmobs_eval_metric_writer.status == ServiceStatus.STOPPED
    if not pid:
        # Enable the service in the child
        with override_global_config(dict(_dd_api_key="<not-a-real-api-key>", _llmobs_ml_app="<ml-app-name>")):
            monkeypatch.setenv("DD_LLMOBS_ENABLED", "1")
            llmobs_service.enable(_tracer=DummyTracer())
        svc = llmobs_service._instance
        assert svc._llmobs_span_writer.status == ServiceStatus.RUNNING
        assert svc._llmobs_eval_metric_writer.status == ServiceStatus.RUNNING
        svc.disable()
        os._exit(12)

    _, status = os.waitpid(pid, 0)
    exit_code = os.WEXITSTATUS(status)
    assert exit_code == 12
    svc.disable()
>>>>>>> f259c19a


def test_annotation_context_modifies_span_tags(LLMObs):
    with LLMObs.annotation_context(tags={"foo": "bar"}):
        with LLMObs.agent(name="test_agent") as span:
            assert json.loads(span.get_tag(TAGS)) == {"foo": "bar"}


def test_annotation_context_modifies_prompt(LLMObs):
    with LLMObs.annotation_context(prompt={"template": "test_template"}):
        with LLMObs.llm(name="test_agent", model_name="test") as span:
            assert json.loads(span.get_tag(INPUT_PROMPT)) == {"template": "test_template"}


def test_annotation_context_modifies_name(LLMObs):
    with LLMObs.annotation_context(name="test_agent_override"):
        with LLMObs.llm(name="test_agent", model_name="test") as span:
            assert span.name == "test_agent_override"


def test_annotation_context_finished_context_does_not_modify_tags(LLMObs):
    with LLMObs.annotation_context(tags={"foo": "bar"}):
        pass
    with LLMObs.agent(name="test_agent") as span:
        assert span.get_tag(TAGS) is None


def test_annotation_context_finished_context_does_not_modify_prompt(LLMObs):
    with LLMObs.annotation_context(prompt={"template": "test_template"}):
        pass
    with LLMObs.llm(name="test_agent", model_name="test") as span:
        assert span.get_tag(INPUT_PROMPT) is None


def test_annotation_context_finished_context_does_not_modify_name(LLMObs):
    with LLMObs.annotation_context(name="test_agent_override"):
        pass
    with LLMObs.agent(name="test_agent") as span:
        assert span.name == "test_agent"


def test_annotation_context_nested(LLMObs):
    with LLMObs.annotation_context(tags={"foo": "bar", "boo": "bar"}):
        with LLMObs.annotation_context(tags={"foo": "baz"}):
            with LLMObs.agent(name="test_agent") as span:
                assert json.loads(span.get_tag(TAGS)) == {"foo": "baz", "boo": "bar"}


def test_annotation_context_nested_overrides_name(LLMObs):
    with LLMObs.annotation_context(name="unexpected"):
        with LLMObs.annotation_context(name="expected"):
            with LLMObs.agent(name="test_agent") as span:
                assert span.name == "expected"


def test_annotation_context_nested_maintains_trace_structure(LLMObs, mock_llmobs_span_writer):
    """This test makes sure starting/stopping annotation contexts do not modify the llmobs trace structure"""
    with LLMObs.annotation_context(tags={"foo": "bar", "boo": "bar"}):
        with LLMObs.agent(name="parent_span") as parent_span:
            with LLMObs.annotation_context(tags={"foo": "baz"}):
                with LLMObs.workflow(name="child_span") as child_span:
                    assert json.loads(child_span.get_tag(TAGS)) == {"foo": "baz", "boo": "bar"}
                    assert json.loads(parent_span.get_tag(TAGS)) == {"foo": "bar", "boo": "bar"}

    assert len(mock_llmobs_span_writer.enqueue.call_args_list) == 2
    parent_span, child_span = [span[0] for span, _ in mock_llmobs_span_writer.enqueue.call_args_list]
    assert child_span["trace_id"] == parent_span["trace_id"]
    assert child_span["span_id"] != parent_span["span_id"]
    assert child_span["parent_id"] == parent_span["span_id"]
    assert parent_span["parent_id"] == "undefined"

    mock_llmobs_span_writer.reset_mock()

    with LLMObs.annotation_context(tags={"foo": "bar", "boo": "bar"}):
        with LLMObs.agent(name="parent_span"):
            pass
        with LLMObs.workflow(name="child_span"):
            pass

    assert len(mock_llmobs_span_writer.enqueue.call_args_list) == 2
    trace_one, trace_two = [span[0] for span, _ in mock_llmobs_span_writer.enqueue.call_args_list]
    assert trace_one["trace_id"] != trace_two["trace_id"]
    assert trace_one["span_id"] != trace_two["span_id"]
    assert trace_two["parent_id"] == "undefined"
    assert trace_one["parent_id"] == "undefined"


def test_annotation_context_only_applies_to_local_context(LLMObs):
    """
    tests that annotation contexts only apply to spans belonging to the same
    trace context and not globally to all spans.
    """
    agent_has_correct_name = False
    agent_has_correct_tags = False
    tool_has_correct_name = False
    tool_does_not_have_tags = False

    event = threading.Event()

    # thread which registers an annotation context for 0.1 seconds
    def context_one():
        nonlocal agent_has_correct_name
        nonlocal agent_has_correct_tags
        with LLMObs.annotation_context(name="expected_agent", tags={"foo": "bar"}):
            with LLMObs.agent(name="test_agent") as span:
                event.wait()
                agent_has_correct_tags = json.loads(span.get_tag(TAGS)) == {"foo": "bar"}
                agent_has_correct_name = span.name == "expected_agent"

    # thread which registers an annotation context for 0.5 seconds
    def context_two():
        nonlocal tool_has_correct_name
        nonlocal tool_does_not_have_tags
        with LLMObs.agent(name="test_agent"):
            with LLMObs.annotation_context(name="expected_tool"):
                with LLMObs.tool(name="test_tool") as tool_span:
                    event.wait()
                    tool_does_not_have_tags = tool_span.get_tag(TAGS) is None
                    tool_has_correct_name = tool_span.name == "expected_tool"

    thread_one = threading.Thread(target=context_one)
    thread_two = threading.Thread(target=context_two)
    thread_one.start()
    thread_two.start()

    with LLMObs.agent(name="test_agent") as span:
        assert span.name == "test_agent"
        assert span.get_tag(TAGS) is None

    event.set()
    thread_one.join()
    thread_two.join()

    # the context's in each thread shouldn't alter the span name of
    # spans started in other threads.
    assert agent_has_correct_name is True
    assert tool_has_correct_name is True
    assert agent_has_correct_tags is True
    assert tool_does_not_have_tags is True


async def test_annotation_context_async_modifies_span_tags(LLMObs):
    async with LLMObs.annotation_context(tags={"foo": "bar"}):
        with LLMObs.agent(name="test_agent") as span:
            assert json.loads(span.get_tag(TAGS)) == {"foo": "bar"}


async def test_annotation_context_async_modifies_prompt(LLMObs):
    async with LLMObs.annotation_context(prompt={"template": "test_template"}):
        with LLMObs.llm(name="test_agent", model_name="test") as span:
            assert json.loads(span.get_tag(INPUT_PROMPT)) == {"template": "test_template"}


async def test_annotation_context_async_modifies_name(LLMObs):
    async with LLMObs.annotation_context(name="test_agent_override"):
        with LLMObs.llm(name="test_agent", model_name="test") as span:
            assert span.name == "test_agent_override"


async def test_annotation_context_async_finished_context_does_not_modify_tags(LLMObs):
    async with LLMObs.annotation_context(tags={"foo": "bar"}):
        pass
    with LLMObs.agent(name="test_agent") as span:
        assert span.get_tag(TAGS) is None


async def test_annotation_context_async_finished_context_does_not_modify_prompt(LLMObs):
    async with LLMObs.annotation_context(prompt={"template": "test_template"}):
        pass
    with LLMObs.llm(name="test_agent", model_name="test") as span:
        assert span.get_tag(INPUT_PROMPT) is None


async def test_annotation_context_finished_context_async_does_not_modify_name(LLMObs):
    async with LLMObs.annotation_context(name="test_agent_override"):
        pass
    with LLMObs.agent(name="test_agent") as span:
        assert span.name == "test_agent"


async def test_annotation_context_async_nested(LLMObs):
    async with LLMObs.annotation_context(tags={"foo": "bar", "boo": "bar"}):
        async with LLMObs.annotation_context(tags={"foo": "baz"}):
            with LLMObs.agent(name="test_agent") as span:
                assert json.loads(span.get_tag(TAGS)) == {"foo": "baz", "boo": "bar"}


def test_service_enable_starts_evaluator_runner_when_evaluators_exist():
    with override_global_config(dict(_dd_api_key="<not-a-real-api-key>", _llmobs_ml_app="<ml-app-name>")):
        with override_env(dict(_DD_LLMOBS_EVALUATORS="ragas_faithfulness")):
            dummy_tracer = DummyTracer()
            llmobs_service.enable(_tracer=dummy_tracer)
            llmobs_instance = llmobs_service._instance
            assert llmobs_instance is not None
            assert llmobs_service.enabled
            assert llmobs_service._instance._llmobs_eval_metric_writer.status.value == "running"
            assert llmobs_service._instance._evaluator_runner.status.value == "running"
            llmobs_service.disable()


def test_service_enable_does_not_start_evaluator_runner():
    with override_global_config(dict(_dd_api_key="<not-a-real-api-key>", _llmobs_ml_app="<ml-app-name>")):
        dummy_tracer = DummyTracer()
        llmobs_service.enable(_tracer=dummy_tracer)
        llmobs_instance = llmobs_service._instance
        assert llmobs_instance is not None
        assert llmobs_service.enabled
        assert llmobs_service._instance._llmobs_eval_metric_writer.status.value == "running"
        assert llmobs_service._instance._llmobs_span_writer.status.value == "running"
        assert llmobs_service._instance._evaluator_runner.status.value == "stopped"
        llmobs_service.disable()<|MERGE_RESOLUTION|>--- conflicted
+++ resolved
@@ -1686,37 +1686,6 @@
         llmobs_service.disable()
 
 
-<<<<<<< HEAD
-def test_llmobs_with_evaluator_runner(mock_llmobs_evaluator_runner, LLMObs):
-    with LLMObs.llm(model_name="test_model"):
-        pass
-    time.sleep(0.1)
-    assert LLMObs._instance._evaluator_runner.enqueue.call_count == 1
-
-
-def test_llmobs_with_evaluator_runner_does_not_enqueue_evaluation_spans(mock_llmobs_evaluator_runner, LLMObs):
-    with LLMObs.llm(model_name="test_model", ml_app="{}-dummy".format(RAGAS_ML_APP_PREFIX)):
-        pass
-    time.sleep(0.1)
-    assert LLMObs._instance._evaluator_runner.enqueue.call_count == 0
-
-
-def test_llmobs_with_evaluation_runner_does_not_enqueue_non_llm_spans(mock_llmobs_evaluator_runner, LLMObs):
-    with LLMObs.workflow(name="test"):
-        pass
-    with LLMObs.agent(name="test"):
-        pass
-    with LLMObs.task(name="test"):
-        pass
-    with LLMObs.embedding(model_name="test"):
-        pass
-    with LLMObs.retrieval(name="test"):
-        pass
-    with LLMObs.tool(name="test"):
-        pass
-    time.sleep(0.1)
-    assert LLMObs._instance._evaluator_runner.enqueue.call_count == 0
-=======
 def test_llmobs_fork_disabled(monkeypatch):
     """Test that after being disabled the service remains disabled when forking"""
     monkeypatch.setenv("DD_LLMOBS_ENABLED", "0")
@@ -1758,7 +1727,37 @@
     exit_code = os.WEXITSTATUS(status)
     assert exit_code == 12
     svc.disable()
->>>>>>> f259c19a
+
+
+def test_llmobs_with_evaluator_runner(LLMObs, mock_llmobs_evaluator_runner):
+    with LLMObs.llm(model_name="test_model"):
+        pass
+    time.sleep(0.1)
+    assert LLMObs._instance._evaluator_runner.enqueue.call_count == 1
+
+
+def test_llmobs_with_evaluator_runner_does_not_enqueue_evaluation_spans(mock_llmobs_evaluator_runner, LLMObs):
+    with LLMObs.llm(model_name="test_model", ml_app="{}-dummy".format(RAGAS_ML_APP_PREFIX)):
+        pass
+    time.sleep(0.1)
+    assert LLMObs._instance._evaluator_runner.enqueue.call_count == 0
+
+
+def test_llmobs_with_evaluation_runner_does_not_enqueue_non_llm_spans(mock_llmobs_evaluator_runner, LLMObs):
+    with LLMObs.workflow(name="test"):
+        pass
+    with LLMObs.agent(name="test"):
+        pass
+    with LLMObs.task(name="test"):
+        pass
+    with LLMObs.embedding(model_name="test"):
+        pass
+    with LLMObs.retrieval(name="test"):
+        pass
+    with LLMObs.tool(name="test"):
+        pass
+    time.sleep(0.1)
+    assert LLMObs._instance._evaluator_runner.enqueue.call_count == 0
 
 
 def test_annotation_context_modifies_span_tags(LLMObs):
