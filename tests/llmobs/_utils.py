import os

import mock


try:
    import vcr
except ImportError:
    vcr = None

import ddtrace
from ddtrace._trace.span import Span
from ddtrace.ext import SpanTypes
from ddtrace.llmobs._utils import _get_span_name


if vcr:
    logs_vcr = vcr.VCR(
        cassette_library_dir=os.path.join(os.path.dirname(__file__), "llmobs_cassettes/"),
        record_mode="once",
        match_on=["path"],
        filter_headers=["authorization", "OpenAI-Organization", "api-key", "x-api-key", ("DD-API-KEY", "XXXXXX")],
        # Ignore requests to the agent
        ignore_localhost=True,
    )
else:
    logs_vcr = None


def _expected_llmobs_tags(span, error=None, tags=None, session_id=None):
    if tags is None:
        tags = {}
    expected_tags = [
        "version:{}".format(tags.get("version", "")),
        "env:{}".format(tags.get("env", "")),
        "service:{}".format(tags.get("service", "")),
        "source:integration",
        "ml_app:{}".format(tags.get("ml_app", "unnamed-ml-app")),
        "ddtrace.version:{}".format(ddtrace.__version__),
        "language:python",
    ]
    if error:
        expected_tags.append("error:1")
        expected_tags.append("error_type:{}".format(error))
    else:
        expected_tags.append("error:0")
    if session_id:
        expected_tags.append("session_id:{}".format(session_id))
    if tags:
        expected_tags.extend(
            "{}:{}".format(k, v) for k, v in tags.items() if k not in ("version", "env", "service", "ml_app")
        )
    return expected_tags


def _expected_llmobs_llm_span_event(
    span,
    span_kind="llm",
    prompt=None,
    input_messages=None,
    input_documents=None,
    output_messages=None,
    output_value=None,
    parameters=None,
    metadata=None,
    token_metrics=None,
    model_name=None,
    model_provider=None,
    tags=None,
    session_id=None,
    error=None,
    error_message=None,
    error_stack=None,
):
    """
    Helper function to create an expected LLM span event.
    span_kind: either "llm" or "agent" or "embedding"
    input_messages: list of input messages in format {"content": "...", "optional_role", "..."}
    output_messages: list of output messages in format {"content": "...", "optional_role", "..."}
    parameters: dict of input parameters
    metadata: dict of metadata key value pairs
    token_metrics: dict of token metrics (e.g. prompt_tokens, completion_tokens, total_tokens)
    model_name: name of the model
    model_provider: name of the model provider
    tags: dict of tags to add/override on span
    session_id: session ID
    error: error type
    error_message: error message
    error_stack: error stack
    """
    span_event = _llmobs_base_span_event(span, span_kind, tags, session_id, error, error_message, error_stack)
    meta_dict = {"input": {}, "output": {}}
    if span_kind == "llm":
        if input_messages is not None:
            meta_dict["input"].update({"messages": input_messages})
        if output_messages is not None:
            meta_dict["output"].update({"messages": output_messages})
        if prompt is not None:
            meta_dict["input"].update({"prompt": prompt})
    if span_kind == "embedding":
        if input_documents is not None:
            meta_dict["input"].update({"documents": input_documents})
        if output_value is not None:
            meta_dict["output"].update({"value": output_value})
    if not meta_dict["input"]:
        meta_dict.pop("input")
    if not meta_dict["output"]:
        meta_dict.pop("output")
    if model_name is not None:
        meta_dict.update({"model_name": model_name})
    if model_provider is not None:
        meta_dict.update({"model_provider": model_provider})
    if metadata is not None:
        meta_dict.update({"metadata": metadata})
    if parameters is not None:
        meta_dict["input"].update({"parameters": parameters})
    span_event["meta"].update(meta_dict)
    if token_metrics is not None:
        span_event["metrics"].update(token_metrics)
    return span_event


def _expected_llmobs_non_llm_span_event(
    span,
    span_kind,
    input_value=None,
    output_value=None,
    output_documents=None,
    parameters=None,
    metadata=None,
    token_metrics=None,
    tags=None,
    session_id=None,
    error=None,
    error_message=None,
    error_stack=None,
):
    """
    Helper function to create an expected span event of type (workflow, task, tool, retrieval).
    span_kind: one of "workflow", "task", "tool", "retrieval"
    input_value: input value string
    output_value: output value string
    parameters: dict of input parameters
    metadata: dict of metadata key value pairs
    token_metrics: dict of token metrics (e.g. prompt_tokens, completion_tokens, total_tokens)
    tags: dict of tags to add/override on span
    session_id: session ID
    error: error type
    error_message: error message
    error_stack: error stack
    """
    span_event = _llmobs_base_span_event(span, span_kind, tags, session_id, error, error_message, error_stack)
    meta_dict = {"input": {}, "output": {}}
    if span_kind == "retrieval":
        if input_value is not None:
            meta_dict["input"].update({"value": input_value})
        if output_documents is not None:
            meta_dict["output"].update({"documents": output_documents})
        if output_value is not None:
            meta_dict["output"].update({"value": output_value})
    if input_value is not None:
        meta_dict["input"].update({"value": input_value})
    if parameters is not None:
        meta_dict["input"].update({"parameters": parameters})
    if metadata is not None:
        meta_dict.update({"metadata": metadata})
    if output_value is not None:
        meta_dict["output"].update({"value": output_value})
    if not meta_dict["input"]:
        meta_dict.pop("input")
    if not meta_dict["output"]:
        meta_dict.pop("output")
    span_event["meta"].update(meta_dict)
    if token_metrics is not None:
        span_event["metrics"].update(token_metrics)
    return span_event


def _llmobs_base_span_event(
    span,
    span_kind,
    tags=None,
    session_id=None,
    error=None,
    error_message=None,
    error_stack=None,
):
    span_event = {
        "trace_id": "{:x}".format(span.trace_id),
        "span_id": str(span.span_id),
        "parent_id": _get_llmobs_parent_id(span),
        "name": _get_span_name(span),
        "start_ns": span.start_ns,
        "duration": span.duration_ns,
        "status": "error" if error else "ok",
        "meta": {"span.kind": span_kind},
        "metrics": {},
        "tags": _expected_llmobs_tags(span, tags=tags, error=error, session_id=session_id),
    }
    if session_id:
        span_event["session_id"] = session_id
    if error:
        span_event["meta"]["error.type"] = error
        span_event["meta"]["error.message"] = error_message
        span_event["meta"]["error.stack"] = error_stack
    return span_event


def _get_llmobs_parent_id(span: Span):
    if not span._parent:
        return "undefined"
    parent = span._parent
    while parent is not None:
        if parent.span_type == SpanTypes.LLM:
            return str(parent.span_id)
        parent = parent._parent


def _expected_llmobs_eval_metric_event(
    span_id,
    trace_id,
    metric_type,
    label,
    ml_app,
    timestamp_ms=None,
    categorical_value=None,
    score_value=None,
    numerical_value=None,
    tags=None,
):
    eval_metric_event = {
        "span_id": span_id,
        "trace_id": trace_id,
        "metric_type": metric_type,
        "label": label,
        "tags": [
            "ddtrace.version:{}".format(ddtrace.__version__),
            "ml_app:{}".format(ml_app if ml_app is not None else "unnamed-ml-app"),
        ],
    }
    if categorical_value is not None:
        eval_metric_event["categorical_value"] = categorical_value
    if score_value is not None:
        eval_metric_event["score_value"] = score_value
    if numerical_value is not None:
        eval_metric_event["numerical_value"] = numerical_value
    if tags is not None:
        eval_metric_event["tags"] = tags
    if timestamp_ms is not None:
        eval_metric_event["timestamp_ms"] = timestamp_ms
    else:
        eval_metric_event["timestamp_ms"] = mock.ANY

    if ml_app is not None:
        eval_metric_event["ml_app"] = ml_app

    return eval_metric_event


def _completion_event():
    return {
        "kind": "llm",
        "span_id": "12345678901",
        "trace_id": "98765432101",
        "parent_id": "",
        "session_id": "98765432101",
        "name": "completion_span",
        "tags": ["version:", "env:", "service:", "source:integration"],
        "start_ns": 1707763310981223236,
        "duration": 12345678900,
        "error": 0,
        "meta": {
            "span.kind": "llm",
            "model_name": "ada",
            "model_provider": "openai",
            "input": {
                "messages": [{"content": "who broke enigma?"}],
                "parameters": {"temperature": 0, "max_tokens": 256},
            },
            "output": {
                "messages": [
                    {
                        "content": "\n\nThe Enigma code was broken by a team of codebreakers at Bletchley Park, led by mathematician Alan Turing."  # noqa: E501
                    }
                ]
            },
        },
        "metrics": {"input_tokens": 64, "output_tokens": 128, "total_tokens": 192},
    }


def _chat_completion_event():
    return {
        "span_id": "12345678902",
        "trace_id": "98765432102",
        "parent_id": "",
        "session_id": "98765432102",
        "name": "chat_completion_span",
        "tags": ["version:", "env:", "service:", "source:integration"],
        "start_ns": 1707763310981223936,
        "duration": 12345678900,
        "error": 0,
        "meta": {
            "span.kind": "llm",
            "model_name": "gpt-3.5-turbo",
            "model_provider": "openai",
            "input": {
                "messages": [
                    {
                        "role": "system",
                        "content": "You are an evil dark lord looking for his one ring to rule them all",
                    },
                    {"role": "user", "content": "I am a hobbit looking to go to Mordor"},
                ],
                "parameters": {"temperature": 0.9, "max_tokens": 256},
            },
            "output": {
                "messages": [
                    {
                        "content": "Ah, a bold and foolish hobbit seeking to challenge my dominion in Mordor. Very well, little creature, I shall play along. But know that I am always watching, and your quest will not go unnoticed",  # noqa: E501
                        "role": "assistant",
                    },
                ]
            },
        },
        "metrics": {"input_tokens": 64, "output_tokens": 128, "total_tokens": 192},
    }


def _large_event():
    return {
        "span_id": "12345678903",
        "trace_id": "98765432103",
        "parent_id": "",
        "session_id": "98765432103",
        "name": "large_span",
        "tags": ["version:", "env:", "service:", "source:integration"],
        "start_ns": 1707763310981223936,
        "duration": 12345678900,
        "error": 0,
        "meta": {
            "span.kind": "llm",
            "model_name": "gpt-3.5-turbo",
            "model_provider": "openai",
            "input": {
                "messages": [
                    {
                        "role": "system",
                        "content": "You are an evil dark lord looking for his one ring to rule them all",
                    },
                    {"role": "user", "content": "I am a hobbit looking to go to Mordor"},
                ],
                "parameters": {"temperature": 0.9, "max_tokens": 256},
            },
            "output": {
                "messages": [
                    {
                        "content": "A" * 900_000,
                        "role": "assistant",
                    },
                ]
            },
        },
        "metrics": {"input_tokens": 64, "output_tokens": 128, "total_tokens": 192},
    }


def _oversized_llm_event():
    return {
        "span_id": "12345678904",
        "trace_id": "98765432104",
        "parent_id": "",
        "session_id": "98765432104",
        "name": "oversized_llm_event",
        "tags": ["version:", "env:", "service:", "source:integration"],
        "start_ns": 1707763310981223936,
        "duration": 12345678900,
        "error": 0,
        "meta": {
            "span.kind": "llm",
            "model_name": "gpt-3.5-turbo",
            "model_provider": "openai",
            "input": {
                "messages": [
                    {
                        "role": "system",
                        "content": "You are an evil dark lord looking for his one ring to rule them all",
                    },
                    {"role": "user", "content": "A" * 700_000},
                ],
                "parameters": {"temperature": 0.9, "max_tokens": 256},
            },
            "output": {
                "messages": [
                    {
                        "content": "A" * 700_000,
                        "role": "assistant",
                    },
                ]
            },
        },
        "metrics": {"input_tokens": 64, "output_tokens": 128, "total_tokens": 192},
    }


def _oversized_workflow_event():
    return {
        "span_id": "12345678905",
        "trace_id": "98765432105",
        "parent_id": "",
        "session_id": "98765432105",
        "name": "oversized_workflow_event",
        "tags": ["version:", "env:", "service:", "source:integration"],
        "start_ns": 1707763310981223936,
        "duration": 12345678900,
        "error": 0,
        "meta": {
            "span.kind": "workflow",
            "input": {"value": "A" * 700_000},
            "output": {"value": "A" * 700_000},
        },
        "metrics": {"input_tokens": 64, "output_tokens": 128, "total_tokens": 192},
    }


def _oversized_retrieval_event():
    return {
        "span_id": "12345678906",
        "trace_id": "98765432106",
        "parent_id": "",
        "session_id": "98765432106",
        "name": "oversized_retrieval_event",
        "tags": ["version:", "env:", "service:", "source:integration"],
        "start_ns": 1707763310981223936,
        "duration": 12345678900,
        "error": 0,
        "meta": {
            "span.kind": "retrieval",
            "input": {"documents": {"content": "A" * 700_000}},
            "output": {"value": "A" * 700_000},
        },
        "metrics": {"input_tokens": 64, "output_tokens": 128, "total_tokens": 192},
    }


<<<<<<< HEAD
def expected_ragas_trace_tags():
    return [
        "version:",
        "env:",
        "service:",
        "source:integration",
        "ml_app:ragas-unnamed-ml-app",
        "ddtrace.version:{}".format(ddtrace.__version__),
        "language:python",
        "error:0",
        "runner.integration:ragas",
    ]


default_ragas_inputs = {
    "question": "What is the capital of France?",
    "context": "The capital of France is Paris.",
    "answer": "The capital of France is Paris",
}


def _llm_span_with_expected_ragas_inputs(ragas_inputs=None):
    if not ragas_inputs:
        ragas_inputs = default_ragas_inputs

    return _expected_llmobs_llm_span_event(
        span=Span("dummy"),
        prompt={
            "variables": {"question": ragas_inputs["question"], "context": ragas_inputs["context"]},
        },
        output_messages=[{"content": ragas_inputs["answer"]}],
    )


class DummyEvaluator:
=======
class DummyEvaluator:
    LABEL = "dummy"

>>>>>>> 857a619f
    def __init__(self, llmobs_service):
        self.llmobs_service = llmobs_service

    def run_and_submit_evaluation(self, span):
        self.llmobs_service.submit_evaluation(
            span_context=span,
<<<<<<< HEAD
            label="ragas_faithfulness",
            value=1.0,
            metric_type="score",
        )


def _expected_ragas_spans(ragas_inputs=None):
    if not ragas_inputs:
        ragas_inputs = default_ragas_inputs
    return [
        {
            "trace_id": mock.ANY,
            "span_id": mock.ANY,
            "parent_id": "undefined",
            "name": "ragas.faithfulness",
            "start_ns": mock.ANY,
            "duration": mock.ANY,
            "status": "ok",
            "meta": {
                "span.kind": "workflow",
                "input": {"value": mock.ANY},
                "output": {"value": "1.0"},
                "metadata": {
                    "statements": mock.ANY,
                    "faithfulness_list": mock.ANY,
                },
            },
            "metrics": {},
            "tags": expected_ragas_trace_tags(),
        },
        {
            "trace_id": mock.ANY,
            "span_id": mock.ANY,
            "parent_id": mock.ANY,
            "name": "ragas.extract_faithfulness_inputs",
            "start_ns": mock.ANY,
            "duration": mock.ANY,
            "status": "ok",
            "meta": {
                "span.kind": "workflow",
                "input": {"value": mock.ANY},
                "output": {"value": mock.ANY},
            },
            "metrics": {},
            "tags": expected_ragas_trace_tags(),
        },
        {
            "trace_id": mock.ANY,
            "span_id": mock.ANY,
            "parent_id": mock.ANY,
            "name": "ragas.create_statements_prompt",
            "start_ns": mock.ANY,
            "duration": mock.ANY,
            "status": "ok",
            "meta": {"span.kind": "task"},
            "metrics": {},
            "tags": expected_ragas_trace_tags(),
        },
        {
            "trace_id": mock.ANY,
            "span_id": mock.ANY,
            "parent_id": mock.ANY,
            "name": "ragas.create_nli_prompt",
            "start_ns": mock.ANY,
            "duration": mock.ANY,
            "status": "ok",
            "meta": {"span.kind": "task"},
            "metrics": {},
            "tags": expected_ragas_trace_tags(),
        },
        {
            "trace_id": mock.ANY,
            "span_id": mock.ANY,
            "parent_id": mock.ANY,
            "name": "ragas.compute_score",
            "start_ns": mock.ANY,
            "duration": mock.ANY,
            "status": "ok",
            "meta": {
                "span.kind": "task",
                "output": {"value": "1.0"},
                "metadata": {"faithful_statements": 1, "num_statements": 1},
            },
            "metrics": {},
            "tags": expected_ragas_trace_tags(),
        },
    ]
=======
            label=DummyEvaluator.LABEL,
            value=1.0,
            metric_type="score",
        )
>>>>>>> 857a619f
<|MERGE_RESOLUTION|>--- conflicted
+++ resolved
@@ -443,7 +443,6 @@
     }
 
 
-<<<<<<< HEAD
 def expected_ragas_trace_tags():
     return [
         "version:",
@@ -479,18 +478,14 @@
 
 
 class DummyEvaluator:
-=======
-class DummyEvaluator:
     LABEL = "dummy"
 
->>>>>>> 857a619f
     def __init__(self, llmobs_service):
         self.llmobs_service = llmobs_service
 
     def run_and_submit_evaluation(self, span):
         self.llmobs_service.submit_evaluation(
             span_context=span,
-<<<<<<< HEAD
             label="ragas_faithfulness",
             value=1.0,
             metric_type="score",
@@ -577,10 +572,4 @@
             "metrics": {},
             "tags": expected_ragas_trace_tags(),
         },
-    ]
-=======
-            label=DummyEvaluator.LABEL,
-            value=1.0,
-            metric_type="score",
-        )
->>>>>>> 857a619f
+    ]