<<<<<<< HEAD
import json
import os
=======
>>>>>>> 62ecbe45
import time

import mock
import pytest

<<<<<<< HEAD
from ddtrace import Span
from ddtrace.llmobs._evaluators.ragas.faithfulness import RagasFaithfulnessEvaluator
=======
import ddtrace
>>>>>>> 62ecbe45
from ddtrace.llmobs._evaluators.runner import EvaluatorRunner
from ddtrace.llmobs._evaluators.sampler import EvaluatorSampler
from ddtrace.llmobs._evaluators.sampler import EvaluatorSamplingRule
from ddtrace.llmobs._writer import LLMObsEvaluationMetricEvent


<<<<<<< HEAD
INTAKE_ENDPOINT = "https://api.datad0g.com/api/intake/llm-obs/v1/eval-metric"
DD_SITE = "datad0g.com"
dd_api_key = os.getenv("DD_API_KEY", default="<not-a-real-api-key>")
DUMMY_SPAN = Span("dummy_span")


def _categorical_metric_event():
    return {
        "span_id": "12345678901",
        "trace_id": "98765432101",
        "metric_type": "categorical",
        "categorical_value": "very",
        "label": "toxicity",
        "ml_app": "dummy-ml-app",
        "timestamp_ms": round(time.time() * 1000),
    }


def _score_metric_event():
    return {
        "span_id": "12345678902",
        "trace_id": "98765432102",
        "metric_type": "score",
        "label": "sentiment",
        "score_value": 0.9,
        "ml_app": "dummy-ml-app",
        "timestamp_ms": round(time.time() * 1000),
    }


def _ragas_faithfulness_valid_sampling_rule():
    return json.dumps([{"sample_rate": 0.5, "evaluator_label": "ragas_faithfulness", "span_name": "dummy_span"}])


def _sampling_rule_no_label_or_name():
    return json.dumps([{"sample_rate": 0.5}])


def _ragas_faithfulness_multiple_valid_sampling_rules():
    return json.dumps(
        [
            {"sample_rate": 0.5, "evaluator_label": "ragas_faithfulness", "span_name": "dummy_span"},
            {"sample_rate": 0.2, "evaluator_label": "ragas_faithfulness", "span_name": "dummy_span_2"},
        ]
    )


def _sampling_rule_not_a_list():
    return json.dumps({"sample_rate": 0.5, "evaluator_label": "ragas_faithfulness", "span_name": "dummy_span"})


def _sampling_rule_invalid_sample_rate():
    return json.dumps([{"sample_rate": "invalid"}])


def _sampling_rule_invalid_json():
    return "invalid_json"


def _sampling_rule_missing_sampling_rate():
    return json.dumps([{"evaluator_label": "ragas_faithfulness"}])


=======
>>>>>>> 62ecbe45
def _dummy_ragas_eval_metric_event(span_id, trace_id):
    return LLMObsEvaluationMetricEvent(
        span_id=span_id,
        trace_id=trace_id,
        score_value=1.0,
        ml_app="unnamed-ml-app",
        timestamp_ms=mock.ANY,
        metric_type="score",
        label="ragas_faithfulness",
        tags=["ddtrace.version:{}".format(ddtrace.__version__), "ml_app:unnamed-ml-app"],
    )


def test_evaluator_runner_start(mock_evaluator_logs, mock_ragas_evaluator):
    evaluator_runner = EvaluatorRunner(interval=0.01, llmobs_service=mock.MagicMock())
    evaluator_runner.evaluators.append(mock_ragas_evaluator)
    evaluator_runner.start()
    mock_evaluator_logs.debug.assert_has_calls([mock.call("started %r to %r", "EvaluatorRunner")])


def test_evaluator_runner_buffer_limit(mock_evaluator_logs):
    evaluator_runner = EvaluatorRunner(interval=0.01, llmobs_service=mock.MagicMock())
    for _ in range(1001):
        evaluator_runner.enqueue({}, DUMMY_SPAN)
    mock_evaluator_logs.warning.assert_called_with(
        "%r event buffer full (limit is %d), dropping event", "EvaluatorRunner", 1000
    )


<<<<<<< HEAD
def test_evaluator_runner_periodic_enqueues_eval_metric(monkeypatch, LLMObs, mock_llmobs_eval_metric_writer):
    monkeypatch.setenv("_DD_LLMOBS_EVALUATOR_DEFAULT_SAMPLE_RATE", 1.0)
    evaluator_runner = EvaluatorRunner(interval=0.01, _evaluation_metric_writer=mock_llmobs_eval_metric_writer)
    evaluator_runner.evaluators.append(RagasFaithfulnessEvaluator)
    evaluator_runner.enqueue({"span_id": "123", "trace_id": "1234"}, DUMMY_SPAN)
=======
def test_evaluator_runner_periodic_enqueues_eval_metric(LLMObs, mock_llmobs_eval_metric_writer, mock_ragas_evaluator):
    evaluator_runner = EvaluatorRunner(interval=0.01, llmobs_service=LLMObs)
    evaluator_runner.evaluators.append(mock_ragas_evaluator(llmobs_service=LLMObs))
    evaluator_runner.enqueue({"span_id": "123", "trace_id": "1234"})
>>>>>>> 62ecbe45
    evaluator_runner.periodic()
    mock_llmobs_eval_metric_writer.enqueue.assert_called_once_with(
        _dummy_ragas_eval_metric_event(span_id="123", trace_id="1234")
    )


@pytest.mark.vcr_logs
<<<<<<< HEAD
def test_ragas_faithfulness_evaluator_timed_enqueues_eval_metric(monkeypatch, LLMObs, mock_llmobs_eval_metric_writer):
    monkeypatch.setenv("_DD_LLMOBS_EVALUATOR_DEFAULT_SAMPLE_RATE", 1.0)
    evaluator_runner = EvaluatorRunner(interval=0.01, _evaluation_metric_writer=mock_llmobs_eval_metric_writer)
    evaluator_runner.evaluators.append(RagasFaithfulnessEvaluator)
=======
def test_evaluator_runner_timed_enqueues_eval_metric(LLMObs, mock_llmobs_eval_metric_writer, mock_ragas_evaluator):
    evaluator_runner = EvaluatorRunner(interval=0.01, llmobs_service=LLMObs)
    evaluator_runner.evaluators.append(mock_ragas_evaluator(llmobs_service=LLMObs))
>>>>>>> 62ecbe45
    evaluator_runner.start()

    evaluator_runner.enqueue({"span_id": "123", "trace_id": "1234"}, DUMMY_SPAN)

    time.sleep(0.1)

    mock_llmobs_eval_metric_writer.enqueue.assert_called_once_with(
        _dummy_ragas_eval_metric_event(span_id="123", trace_id="1234")
    )


def test_evaluator_runner_on_exit(mock_writer_logs, run_python_code_in_subprocess):
    out, err, status, pid = run_python_code_in_subprocess(
        """
import os
import time
import mock
from ddtrace import Span
from ddtrace.internal.utils.http import Response
from ddtrace.llmobs import LLMObs
from ddtrace.llmobs._evaluators.runner import EvaluatorRunner
from ddtrace.llmobs._evaluators.ragas.faithfulness import RagasFaithfulnessEvaluator

os.environ["_DD_LLMOBS_EVALUATOR_DEFAULT_SAMPLE_RATE"] = "1.0"

with mock.patch(
    "ddtrace.internal.writer.HTTPWriter._send_payload",
    return_value=Response(
        status=200,
        body="{}",
    ),
):
    LLMObs.enable(
        site="datad0g.com",
        api_key=os.getenv("DD_API_KEY"),
        ml_app="unnamed-ml-app",
    )
    evaluator_runner = EvaluatorRunner(
        interval=0.01, llmobs_service=LLMObs
    )
    evaluator_runner.evaluators.append(RagasFaithfulnessEvaluator(llmobs_service=LLMObs))
    evaluator_runner.start()
    evaluator_runner.enqueue({"span_id": "123", "trace_id": "1234"}, Span("dummy_span"))
""",
    )
    assert status == 0, err
    assert out == b""
    assert err == b""


def test_evaluator_runner_sampler_init(monkeypatch):
    sampler = EvaluatorSampler()
    assert sampler.rules == []
    assert sampler.default_sampling_rule.sample_rate == EvaluatorSampler.DEFAULT_SAMPLING_RATE


def test_evaluator_runner_sampler_single_rule(monkeypatch):
    monkeypatch.setenv(
        EvaluatorSampler.SAMPLING_RULES_ENV_VAR,
        json.dumps([{"sample_rate": 0.5, "evaluator_label": "ragas_faithfulness", "span_name": "dummy_span"}]),
    )
    sampling_rules = EvaluatorSampler().rules
    assert len(sampling_rules) == 1
    assert sampling_rules[0].sample_rate == 0.5
    assert sampling_rules[0].evaluator_label == "ragas_faithfulness"
    assert sampling_rules[0].span_name == "dummy_span"


def test_evaluator_runner_sampler_multiple_rules(monkeypatch):
    monkeypatch.setenv(
        EvaluatorSampler.SAMPLING_RULES_ENV_VAR,
        json.dumps(
            [
                {"sample_rate": 0.5, "evaluator_label": "ragas_faithfulness", "span_name": "dummy_span"},
                {"sample_rate": 0.2, "evaluator_label": "ragas_faithfulness", "span_name": "dummy_span_2"},
            ]
        ),
    )
    sampling_rules = EvaluatorSampler().rules
    assert len(sampling_rules) == 2
    assert sampling_rules[0].sample_rate == 0.5
    assert sampling_rules[0].evaluator_label == "ragas_faithfulness"
    assert sampling_rules[0].span_name == "dummy_span"

    assert sampling_rules[1].sample_rate == 0.2
    assert sampling_rules[1].evaluator_label == "ragas_faithfulness"
    assert sampling_rules[1].span_name == "dummy_span_2"


def test_evaluator_runner_sampler_no_rule_label_or_name(monkeypatch):
    monkeypatch.setenv(
        EvaluatorSampler.SAMPLING_RULES_ENV_VAR,
        json.dumps([{"sample_rate": 0.5}]),
    )
    sampling_rules = EvaluatorSampler().rules
    assert len(sampling_rules) == 1
    assert sampling_rules[0].sample_rate == 0.5
    assert sampling_rules[0].evaluator_label == EvaluatorSamplingRule.NO_RULE
    assert sampling_rules[0].span_name == EvaluatorSamplingRule.NO_RULE


def test_evaluator_runner_sampler_invalid_rule_not_a_list(monkeypatch):
    monkeypatch.setenv(
        EvaluatorSampler.SAMPLING_RULES_ENV_VAR,
        json.dumps({"sample_rate": 0.5, "evaluator_label": "ragas_faithfulness", "span_name": "dummy_span"}),
    )


def test_evaluator_runner_sampler_invalid_rule_sample_rate(monkeypatch):
    monkeypatch.setenv(
        EvaluatorSampler.SAMPLING_RULES_ENV_VAR,
        json.dumps([{"sample_rate": "invalid"}]),
    )


def test_evaluator_runner_sampler_invalid_json(monkeypatch):
    monkeypatch.setenv(
        EvaluatorSampler.SAMPLING_RULES_ENV_VAR,
        "invalid_json",
    )


def test_evaluator_runner_sampler_invalid_missing_sample_rate(monkeypatch):
    monkeypatch.setenv(EvaluatorSampler.SAMPLING_RULES_ENV_VAR, json.dumps([{"evaluator_label": "ragas_faithfulness"}]))


def test_evaluator_runner_sampler_no_rules(monkeypatch):
    monkeypatch.setenv(
        EvaluatorSampler.SAMPLING_RULES_ENV_VAR,
    )


def test_evaluator_sampling_rule_matches(monkeypatch):
    monkeypatch.setenv(EvaluatorSampler.SAMPLING_RULES_ENV_VAR, _sampling_rule_missing_sampling_rate())<|MERGE_RESOLUTION|>--- conflicted
+++ resolved
@@ -1,91 +1,20 @@
-<<<<<<< HEAD
 import json
-import os
-=======
->>>>>>> 62ecbe45
 import time
 
 import mock
 import pytest
 
-<<<<<<< HEAD
-from ddtrace import Span
-from ddtrace.llmobs._evaluators.ragas.faithfulness import RagasFaithfulnessEvaluator
-=======
 import ddtrace
->>>>>>> 62ecbe45
+from ddtrace._trace.span import Span
 from ddtrace.llmobs._evaluators.runner import EvaluatorRunner
 from ddtrace.llmobs._evaluators.sampler import EvaluatorSampler
 from ddtrace.llmobs._evaluators.sampler import EvaluatorSamplingRule
 from ddtrace.llmobs._writer import LLMObsEvaluationMetricEvent
 
 
-<<<<<<< HEAD
-INTAKE_ENDPOINT = "https://api.datad0g.com/api/intake/llm-obs/v1/eval-metric"
-DD_SITE = "datad0g.com"
-dd_api_key = os.getenv("DD_API_KEY", default="<not-a-real-api-key>")
 DUMMY_SPAN = Span("dummy_span")
 
 
-def _categorical_metric_event():
-    return {
-        "span_id": "12345678901",
-        "trace_id": "98765432101",
-        "metric_type": "categorical",
-        "categorical_value": "very",
-        "label": "toxicity",
-        "ml_app": "dummy-ml-app",
-        "timestamp_ms": round(time.time() * 1000),
-    }
-
-
-def _score_metric_event():
-    return {
-        "span_id": "12345678902",
-        "trace_id": "98765432102",
-        "metric_type": "score",
-        "label": "sentiment",
-        "score_value": 0.9,
-        "ml_app": "dummy-ml-app",
-        "timestamp_ms": round(time.time() * 1000),
-    }
-
-
-def _ragas_faithfulness_valid_sampling_rule():
-    return json.dumps([{"sample_rate": 0.5, "evaluator_label": "ragas_faithfulness", "span_name": "dummy_span"}])
-
-
-def _sampling_rule_no_label_or_name():
-    return json.dumps([{"sample_rate": 0.5}])
-
-
-def _ragas_faithfulness_multiple_valid_sampling_rules():
-    return json.dumps(
-        [
-            {"sample_rate": 0.5, "evaluator_label": "ragas_faithfulness", "span_name": "dummy_span"},
-            {"sample_rate": 0.2, "evaluator_label": "ragas_faithfulness", "span_name": "dummy_span_2"},
-        ]
-    )
-
-
-def _sampling_rule_not_a_list():
-    return json.dumps({"sample_rate": 0.5, "evaluator_label": "ragas_faithfulness", "span_name": "dummy_span"})
-
-
-def _sampling_rule_invalid_sample_rate():
-    return json.dumps([{"sample_rate": "invalid"}])
-
-
-def _sampling_rule_invalid_json():
-    return "invalid_json"
-
-
-def _sampling_rule_missing_sampling_rate():
-    return json.dumps([{"evaluator_label": "ragas_faithfulness"}])
-
-
-=======
->>>>>>> 62ecbe45
 def _dummy_ragas_eval_metric_event(span_id, trace_id):
     return LLMObsEvaluationMetricEvent(
         span_id=span_id,
@@ -115,18 +44,10 @@
     )
 
 
-<<<<<<< HEAD
-def test_evaluator_runner_periodic_enqueues_eval_metric(monkeypatch, LLMObs, mock_llmobs_eval_metric_writer):
-    monkeypatch.setenv("_DD_LLMOBS_EVALUATOR_DEFAULT_SAMPLE_RATE", 1.0)
-    evaluator_runner = EvaluatorRunner(interval=0.01, _evaluation_metric_writer=mock_llmobs_eval_metric_writer)
-    evaluator_runner.evaluators.append(RagasFaithfulnessEvaluator)
-    evaluator_runner.enqueue({"span_id": "123", "trace_id": "1234"}, DUMMY_SPAN)
-=======
 def test_evaluator_runner_periodic_enqueues_eval_metric(LLMObs, mock_llmobs_eval_metric_writer, mock_ragas_evaluator):
     evaluator_runner = EvaluatorRunner(interval=0.01, llmobs_service=LLMObs)
     evaluator_runner.evaluators.append(mock_ragas_evaluator(llmobs_service=LLMObs))
     evaluator_runner.enqueue({"span_id": "123", "trace_id": "1234"})
->>>>>>> 62ecbe45
     evaluator_runner.periodic()
     mock_llmobs_eval_metric_writer.enqueue.assert_called_once_with(
         _dummy_ragas_eval_metric_event(span_id="123", trace_id="1234")
@@ -134,16 +55,9 @@
 
 
 @pytest.mark.vcr_logs
-<<<<<<< HEAD
-def test_ragas_faithfulness_evaluator_timed_enqueues_eval_metric(monkeypatch, LLMObs, mock_llmobs_eval_metric_writer):
-    monkeypatch.setenv("_DD_LLMOBS_EVALUATOR_DEFAULT_SAMPLE_RATE", 1.0)
-    evaluator_runner = EvaluatorRunner(interval=0.01, _evaluation_metric_writer=mock_llmobs_eval_metric_writer)
-    evaluator_runner.evaluators.append(RagasFaithfulnessEvaluator)
-=======
 def test_evaluator_runner_timed_enqueues_eval_metric(LLMObs, mock_llmobs_eval_metric_writer, mock_ragas_evaluator):
     evaluator_runner = EvaluatorRunner(interval=0.01, llmobs_service=LLMObs)
     evaluator_runner.evaluators.append(mock_ragas_evaluator(llmobs_service=LLMObs))
->>>>>>> 62ecbe45
     evaluator_runner.start()
 
     evaluator_runner.enqueue({"span_id": "123", "trace_id": "1234"}, DUMMY_SPAN)
@@ -161,7 +75,7 @@
 import os
 import time
 import mock
-from ddtrace import Span
+from ddtrace._trace.span import Span
 from ddtrace.internal.utils.http import Response
 from ddtrace.llmobs import LLMObs
 from ddtrace.llmobs._evaluators.runner import EvaluatorRunner
@@ -277,4 +191,4 @@
 
 
 def test_evaluator_sampling_rule_matches(monkeypatch):
-    monkeypatch.setenv(EvaluatorSampler.SAMPLING_RULES_ENV_VAR, _sampling_rule_missing_sampling_rate())+    monkeypatch.setenv(EvaluatorSampler.SAMPLING_RULES_ENV_VAR, json.dumps([{"evaluator_label": "ragas_faithfulness"}]))