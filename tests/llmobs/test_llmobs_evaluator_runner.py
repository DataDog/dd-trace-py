<<<<<<< HEAD
=======
import json
>>>>>>> 857a619f
import os
import time

import mock
import pytest

import ddtrace
from ddtrace._trace.span import Span
from ddtrace.llmobs._evaluators.runner import EvaluatorRunner
from ddtrace.llmobs._evaluators.sampler import EvaluatorRunnerSampler
from ddtrace.llmobs._evaluators.sampler import EvaluatorRunnerSamplingRule
from ddtrace.llmobs._writer import LLMObsEvaluationMetricEvent
from tests.utils import override_env
from tests.utils import override_global_config


DUMMY_SPAN = Span("dummy_span")


def _dummy_ragas_eval_metric_event(span_id, trace_id):
    return LLMObsEvaluationMetricEvent(
        span_id=span_id,
        trace_id=trace_id,
        score_value=1.0,
        ml_app="unnamed-ml-app",
        timestamp_ms=mock.ANY,
        metric_type="score",
        label="ragas_faithfulness",
        tags=["ddtrace.version:{}".format(ddtrace.__version__), "ml_app:unnamed-ml-app"],
    )


def test_evaluator_runner_start(mock_evaluator_logs, mock_ragas_evaluator):
    evaluator_runner = EvaluatorRunner(interval=0.01, llmobs_service=mock.MagicMock())
    evaluator_runner.evaluators.append(mock_ragas_evaluator)
    evaluator_runner.start()
    mock_evaluator_logs.debug.assert_has_calls([mock.call("started %r to %r", "EvaluatorRunner")])


def test_evaluator_runner_buffer_limit(mock_evaluator_logs):
    evaluator_runner = EvaluatorRunner(interval=0.01, llmobs_service=mock.MagicMock())
    for _ in range(1001):
        evaluator_runner.enqueue({}, DUMMY_SPAN)
    mock_evaluator_logs.warning.assert_called_with(
        "%r event buffer full (limit is %d), dropping event", "EvaluatorRunner", 1000
    )


def test_evaluator_runner_periodic_enqueues_eval_metric(LLMObs, mock_llmobs_eval_metric_writer, mock_ragas_evaluator):
    evaluator_runner = EvaluatorRunner(interval=0.01, llmobs_service=LLMObs)
    evaluator_runner.evaluators.append(mock_ragas_evaluator(llmobs_service=LLMObs))
    evaluator_runner.enqueue({"span_id": "123", "trace_id": "1234"}, DUMMY_SPAN)
    evaluator_runner.periodic()
    mock_llmobs_eval_metric_writer.enqueue.assert_called_once_with(
        _dummy_ragas_eval_metric_event(span_id="123", trace_id="1234")
    )


@pytest.mark.vcr_logs
def test_evaluator_runner_timed_enqueues_eval_metric(LLMObs, mock_llmobs_eval_metric_writer, mock_ragas_evaluator):
    evaluator_runner = EvaluatorRunner(interval=0.01, llmobs_service=LLMObs)
    evaluator_runner.evaluators.append(mock_ragas_evaluator(llmobs_service=LLMObs))
    evaluator_runner.start()

    evaluator_runner.enqueue({"span_id": "123", "trace_id": "1234"}, DUMMY_SPAN)

    time.sleep(0.1)

    mock_llmobs_eval_metric_writer.enqueue.assert_called_once_with(
        _dummy_ragas_eval_metric_event(span_id="123", trace_id="1234")
    )


def test_evaluator_runner_on_exit(mock_writer_logs, run_python_code_in_subprocess):
    env = os.environ.copy()
    pypath = [os.path.dirname(os.path.dirname(os.path.dirname(os.path.dirname(__file__))))]
    if "PYTHONPATH" in env:
        pypath.append(env["PYTHONPATH"])
    env.update(
        {
<<<<<<< HEAD
            "DD_API_KEY": "foobar.baz",
            "DD_SITE": "datadoghq.com",
=======
            "DD_API_KEY": "dummy-api-key",
            "DD_SITE": "datad0g.com",
>>>>>>> 857a619f
            "PYTHONPATH": ":".join(pypath),
            "DD_LLMOBS_ML_APP": "unnamed-ml-app",
            "_DD_LLMOBS_WRITER_INTERVAL": "0.01",
        }
    )
    out, err, status, pid = run_python_code_in_subprocess(
        """
import os
import time
import atexit
from ddtrace.llmobs import LLMObs
from ddtrace.llmobs._evaluators.runner import EvaluatorRunner
from tests.llmobs._utils import logs_vcr
from tests.llmobs._utils import DummyEvaluator

ctx = logs_vcr.use_cassette("tests.llmobs.test_llmobs_evaluator_runner.send_score_metric.yaml")
ctx.__enter__()
atexit.register(lambda: ctx.__exit__())
LLMObs.enable()
evaluator_runner = EvaluatorRunner(
    interval=0.01, llmobs_service=LLMObs
)
evaluator_runner.evaluators.append(DummyEvaluator(llmobs_service=LLMObs))
evaluator_runner.start()
<<<<<<< HEAD
evaluator_runner.enqueue({"span_id": "123", "trace_id": "1234"})
=======
evaluator_runner.enqueue({"span_id": "123", "trace_id": "1234"}, None)
>>>>>>> 857a619f
evaluator_runner.periodic()
""",
        env=env,
    )
    assert status == 0, err
    assert out == b""
    assert err == b""


def test_evaluator_runner_sampler_single_rule(monkeypatch):
    monkeypatch.setenv(
        EvaluatorRunnerSampler.SAMPLING_RULES_ENV_VAR,
        json.dumps([{"sample_rate": 0.5, "evaluator_label": "ragas_faithfulness", "span_name": "dummy_span"}]),
    )
    sampling_rules = EvaluatorRunnerSampler().rules
    assert len(sampling_rules) == 1
    assert sampling_rules[0].sample_rate == 0.5
    assert sampling_rules[0].evaluator_label == "ragas_faithfulness"
    assert sampling_rules[0].span_name == "dummy_span"


def test_evaluator_runner_sampler_multiple_rules(monkeypatch):
    monkeypatch.setenv(
        EvaluatorRunnerSampler.SAMPLING_RULES_ENV_VAR,
        json.dumps(
            [
                {"sample_rate": 0.5, "evaluator_label": "ragas_faithfulness", "span_name": "dummy_span"},
                {"sample_rate": 0.2, "evaluator_label": "ragas_faithfulness", "span_name": "dummy_span_2"},
            ]
        ),
    )
    sampling_rules = EvaluatorRunnerSampler().rules
    assert len(sampling_rules) == 2
    assert sampling_rules[0].sample_rate == 0.5
    assert sampling_rules[0].evaluator_label == "ragas_faithfulness"
    assert sampling_rules[0].span_name == "dummy_span"

    assert sampling_rules[1].sample_rate == 0.2
    assert sampling_rules[1].evaluator_label == "ragas_faithfulness"
    assert sampling_rules[1].span_name == "dummy_span_2"


def test_evaluator_runner_sampler_no_rule_label_or_name(monkeypatch):
    monkeypatch.setenv(
        EvaluatorRunnerSampler.SAMPLING_RULES_ENV_VAR,
        json.dumps([{"sample_rate": 0.5}]),
    )
    sampling_rules = EvaluatorRunnerSampler().rules
    assert len(sampling_rules) == 1
    assert sampling_rules[0].sample_rate == 0.5
    assert sampling_rules[0].evaluator_label == EvaluatorRunnerSamplingRule.NO_RULE
    assert sampling_rules[0].span_name == EvaluatorRunnerSamplingRule.NO_RULE


def test_evaluator_sampler_invalid_json(monkeypatch, mock_evaluator_sampler_logs):
    monkeypatch.setenv(
        EvaluatorRunnerSampler.SAMPLING_RULES_ENV_VAR,
        "not a json",
    )

    with override_global_config({"_raise": True}):
        with pytest.raises(ValueError):
            EvaluatorRunnerSampler().rules

    with override_global_config({"_raise": False}):
        sampling_rules = EvaluatorRunnerSampler().rules
        assert len(sampling_rules) == 0
        mock_evaluator_sampler_logs.warning.assert_called_once_with(
            "Failed to parse evaluator sampling rules of: `not a json`", exc_info=True
        )


def test_evaluator_sampler_invalid_rule_not_a_list(monkeypatch, mock_evaluator_sampler_logs):
    monkeypatch.setenv(
        EvaluatorRunnerSampler.SAMPLING_RULES_ENV_VAR,
        json.dumps({"sample_rate": 0.5, "evaluator_label": "ragas_faithfulness", "span_name": "dummy_span"}),
    )

    with override_global_config({"_raise": True}):
        with pytest.raises(ValueError):
            EvaluatorRunnerSampler().rules

    with override_global_config({"_raise": False}):
        sampling_rules = EvaluatorRunnerSampler().rules
        assert len(sampling_rules) == 0
        mock_evaluator_sampler_logs.warning.assert_called_once_with(
            "Evaluator sampling rules must be a list of dictionaries", exc_info=True
        )


def test_evaluator_sampler_invalid_rule_missing_sample_rate(monkeypatch, mock_evaluator_sampler_logs):
    monkeypatch.setenv(
        EvaluatorRunnerSampler.SAMPLING_RULES_ENV_VAR,
        json.dumps([{"sample_rate": 0.1, "span_name": "dummy"}, {"span_name": "dummy2"}]),
    )

    with override_global_config({"_raise": True}):
        with pytest.raises(KeyError):
            EvaluatorRunnerSampler().rules

    with override_global_config({"_raise": False}):
        sampling_rules = EvaluatorRunnerSampler().rules
        assert len(sampling_rules) == 1
        mock_evaluator_sampler_logs.warning.assert_called_once_with(
            'No sample_rate provided for sampling rule: {"span_name": "dummy2"}', exc_info=True
        )


def test_evaluator_runner_sampler_no_rules_samples_all(monkeypatch):
    iterations = int(1e4)

    sampled = sum(EvaluatorRunnerSampler().sample("ragas_faithfulness", Span(name=str(i))) for i in range(iterations))

    deviation = abs(sampled - (iterations)) / (iterations)
    assert deviation < 0.05


def test_evaluator_sampling_rule_matches(monkeypatch):
    sample_rate = 0.5
    span_name_rule = "dummy_span"
    evaluator_label_rule = "ragas_faithfulness"

    for rule in [
        {"evaluator_label": evaluator_label_rule},
        {"evaluator_label": evaluator_label_rule, "span_name": span_name_rule},
        {"span_name": span_name_rule},
    ]:
        rule["sample_rate"] = sample_rate
        with override_env({EvaluatorRunnerSampler.SAMPLING_RULES_ENV_VAR: json.dumps([rule])}):
            iterations = int(1e4 / sample_rate)
            sampled = sum(
                EvaluatorRunnerSampler().sample(evaluator_label_rule, Span(name=span_name_rule))
                for i in range(iterations)
            )

            deviation = abs(sampled - (iterations * sample_rate)) / (iterations * sample_rate)
            assert deviation < 0.05


def test_evaluator_sampling_does_not_match_samples_all(monkeypatch):
    sample_rate = 0.5
    span_name_rule = "dummy_span"
    evaluator_label_rule = "ragas_faithfulness"

    for rule in [
        {"evaluator_label": evaluator_label_rule},
        {"evaluator_label": evaluator_label_rule, "span_name": span_name_rule},
        {"span_name": span_name_rule},
    ]:
        rule["sample_rate"] = sample_rate
        with override_env({EvaluatorRunnerSampler.SAMPLING_RULES_ENV_VAR: json.dumps([rule])}):
            iterations = int(1e4 / sample_rate)

            label_and_span = "not a matching label", Span(name="not matching span name")

            assert EvaluatorRunnerSampler().rules[0].matches(*label_and_span) is False

            sampled = sum(EvaluatorRunnerSampler().sample(*label_and_span) for i in range(iterations))

            deviation = abs(sampled - (iterations)) / (iterations)
            assert deviation < 0.05<|MERGE_RESOLUTION|>--- conflicted
+++ resolved
@@ -1,7 +1,4 @@
-<<<<<<< HEAD
-=======
 import json
->>>>>>> 857a619f
 import os
 import time
 
@@ -82,13 +79,8 @@
         pypath.append(env["PYTHONPATH"])
     env.update(
         {
-<<<<<<< HEAD
-            "DD_API_KEY": "foobar.baz",
-            "DD_SITE": "datadoghq.com",
-=======
             "DD_API_KEY": "dummy-api-key",
             "DD_SITE": "datad0g.com",
->>>>>>> 857a619f
             "PYTHONPATH": ":".join(pypath),
             "DD_LLMOBS_ML_APP": "unnamed-ml-app",
             "_DD_LLMOBS_WRITER_INTERVAL": "0.01",
@@ -113,11 +105,7 @@
 )
 evaluator_runner.evaluators.append(DummyEvaluator(llmobs_service=LLMObs))
 evaluator_runner.start()
-<<<<<<< HEAD
-evaluator_runner.enqueue({"span_id": "123", "trace_id": "1234"})
-=======
 evaluator_runner.enqueue({"span_id": "123", "trace_id": "1234"}, None)
->>>>>>> 857a619f
 evaluator_runner.periodic()
 """,
         env=env,
