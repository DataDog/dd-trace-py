--- conflicted
+++ resolved
@@ -6,11 +6,6 @@
 from ddtrace.llmobs._evaluators.runner import EvaluatorRunner
 from ddtrace.llmobs._writer import LLMObsEvaluationMetricEvent
 
-<<<<<<< HEAD
-from ._utils import _llm_span_with_expected_ragas_inputs
-
-=======
->>>>>>> c04dac44
 
 def _dummy_ragas_eval_metric_event(span_id, trace_id):
     return LLMObsEvaluationMetricEvent(
@@ -41,44 +36,28 @@
     )
 
 
-<<<<<<< HEAD
-@pytest.mark.vcr_logs
-def test_evaluator_runner_periodic_enqueues_eval_metric(LLMObs, mock_llmobs_eval_metric_writer, ragas):
-    evaluator_runner = EvaluatorRunner(interval=0.01, llmobs_service=LLMObs)
-    evaluator_runner.evaluators.append(RagasFaithfulnessEvaluator(llmobs_service=LLMObs))
-
-    span = _llm_span_with_expected_ragas_inputs()
-    evaluator_runner.enqueue(span)
-=======
 def test_evaluator_runner_periodic_enqueues_eval_metric(LLMObs, mock_llmobs_eval_metric_writer, mock_ragas_evaluator):
     evaluator_runner = EvaluatorRunner(interval=0.01, llmobs_service=LLMObs)
     evaluator_runner.evaluators.append(mock_ragas_evaluator(llmobs_service=LLMObs))
     evaluator_runner.enqueue({"span_id": "123", "trace_id": "1234"})
->>>>>>> c04dac44
     evaluator_runner.periodic()
-
     mock_llmobs_eval_metric_writer.enqueue.assert_called_once_with(
-        _dummy_ragas_eval_metric_event(span_id=span["span_id"], trace_id=span["trace_id"])
+        _dummy_ragas_eval_metric_event(span_id="123", trace_id="1234")
     )
 
 
 @pytest.mark.vcr_logs
-<<<<<<< HEAD
-def test_evaluator_runner_timed_enqueues_eval_metric(LLMObs, mock_llmobs_eval_metric_writer, ragas):
-=======
 def test_evaluator_runner_timed_enqueues_eval_metric(LLMObs, mock_llmobs_eval_metric_writer, mock_ragas_evaluator):
->>>>>>> c04dac44
     evaluator_runner = EvaluatorRunner(interval=0.01, llmobs_service=LLMObs)
     evaluator_runner.evaluators.append(mock_ragas_evaluator(llmobs_service=LLMObs))
     evaluator_runner.start()
 
-    span = _llm_span_with_expected_ragas_inputs()
-    evaluator_runner.enqueue(span)
+    evaluator_runner.enqueue({"span_id": "123", "trace_id": "1234"})
 
     time.sleep(0.1)
 
     mock_llmobs_eval_metric_writer.enqueue.assert_called_once_with(
-        _dummy_ragas_eval_metric_event(span_id=span["span_id"], trace_id=span["trace_id"])
+        _dummy_ragas_eval_metric_event(span_id="123", trace_id="1234")
     )
 
 
