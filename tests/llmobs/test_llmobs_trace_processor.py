import mock

from ddtrace._trace.span import Span
from ddtrace.ext import SpanTypes
<<<<<<< HEAD
from ddtrace.llmobs._constants import INPUT_MESSAGES
from ddtrace.llmobs._constants import INPUT_PARAMETERS
from ddtrace.llmobs._constants import INPUT_PROMPT
from ddtrace.llmobs._constants import INPUT_VALUE
from ddtrace.llmobs._constants import LANGCHAIN_APM_SPAN_NAME
from ddtrace.llmobs._constants import METADATA
from ddtrace.llmobs._constants import METRICS
from ddtrace.llmobs._constants import ML_APP
from ddtrace.llmobs._constants import MODEL_NAME
from ddtrace.llmobs._constants import MODEL_PROVIDER
from ddtrace.llmobs._constants import OUTPUT_MESSAGES
from ddtrace.llmobs._constants import OUTPUT_VALUE
from ddtrace.llmobs._constants import PARENT_ID_KEY
from ddtrace.llmobs._constants import ROOT_PARENT_ID
from ddtrace.llmobs._constants import SESSION_ID
from ddtrace.llmobs._constants import SPAN_KIND
from ddtrace.llmobs._trace_processor import LLMObsTraceProcessor
from ddtrace.llmobs._utils import _get_session_id
from tests.llmobs._utils import _expected_llmobs_llm_span_event
from tests.utils import DummyTracer
=======
from ddtrace.llmobs._constants import SPAN_KIND
from ddtrace.llmobs._trace_processor import LLMObsTraceProcessor
>>>>>>> 148da159
from tests.utils import override_global_config


def test_processor_returns_all_traces_by_default():
    """Test that the LLMObsTraceProcessor returns all traces by default."""
    trace_filter = LLMObsTraceProcessor(llmobs_span_writer=mock.MagicMock())
    root_llm_span = Span(name="span1", span_type=SpanTypes.LLM)
    root_llm_span._set_ctx_item(SPAN_KIND, "llm")
    trace1 = [root_llm_span]
    assert trace_filter.process_trace(trace1) == trace1


def test_processor_returns_all_traces_if_not_agentless():
    """Test that the LLMObsTraceProcessor returns all traces if DD_LLMOBS_AGENTLESS_ENABLED is not set to true."""
    with override_global_config(dict(_llmobs_agentless_enabled=False)):
        trace_filter = LLMObsTraceProcessor(llmobs_span_writer=mock.MagicMock())
        root_llm_span = Span(name="span1", span_type=SpanTypes.LLM)
        root_llm_span._set_ctx_item(SPAN_KIND, "llm")
        trace1 = [root_llm_span]
        assert trace_filter.process_trace(trace1) == trace1


def test_processor_returns_none_in_agentless_mode():
    """Test that the LLMObsTraceProcessor returns None if DD_LLMOBS_AGENTLESS_ENABLED is set to true."""
    with override_global_config(dict(_llmobs_agentless_enabled=True)):
        trace_filter = LLMObsTraceProcessor(llmobs_span_writer=mock.MagicMock())
        root_llm_span = Span(name="span1", span_type=SpanTypes.LLM)
        root_llm_span._set_ctx_item(SPAN_KIND, "llm")
        trace1 = [root_llm_span]
<<<<<<< HEAD
        assert trace_filter.process_trace(trace1) is None


def test_processor_creates_llmobs_span_event():
    with override_global_config(dict(_llmobs_ml_app="unnamed-ml-app")):
        mock_llmobs_span_writer = mock.MagicMock()
        trace_filter = LLMObsTraceProcessor(llmobs_span_writer=mock_llmobs_span_writer)
        root_llm_span = Span(name="root", span_type=SpanTypes.LLM)
        root_llm_span.set_tag_str(SPAN_KIND, "llm")
        trace = [root_llm_span]
        trace_filter.process_trace(trace)
    assert mock_llmobs_span_writer.enqueue.call_count == 1
    mock_llmobs_span_writer.assert_has_calls([mock.call.enqueue(_expected_llmobs_llm_span_event(root_llm_span, "llm"))])


def test_processor_only_creates_llmobs_span_event():
    """Test that the LLMObsTraceProcessor only creates LLMObs span events for LLM span types."""
    dummy_tracer = DummyTracer()
    mock_llmobs_span_writer = mock.MagicMock()
    trace_filter = LLMObsTraceProcessor(llmobs_span_writer=mock_llmobs_span_writer)
    with override_global_config(dict(_llmobs_ml_app="unnamed-ml-app")):
        with dummy_tracer.trace("root_llm_span", span_type=SpanTypes.LLM) as root_span:
            root_span.set_tag_str(SPAN_KIND, "llm")
            with dummy_tracer.trace("child_span") as child_span:
                pass
        trace = [root_span, child_span]
        trace_filter.process_trace(trace)
    assert mock_llmobs_span_writer.enqueue.call_count == 1
    mock_llmobs_span_writer.assert_has_calls([mock.call.enqueue(_expected_llmobs_llm_span_event(root_span, "llm"))])


def test_set_correct_parent_id(LLMObs):
    """Test that the parent_id is set as the span_id of the nearest LLMObs span in the span's ancestor tree."""
    with LLMObs._instance.tracer.trace("root"):
        with LLMObs.workflow("llmobs span") as llm_span:
            pass
    assert llm_span.get_tag(PARENT_ID_KEY) is None
    with LLMObs.workflow("root llmobs span") as root_span:
        assert root_span.get_tag(PARENT_ID_KEY) == ROOT_PARENT_ID
        with LLMObs._instance.tracer.trace("child_span") as child_span:
            assert child_span.get_tag(PARENT_ID_KEY) is None
            with LLMObs.task("llmobs span") as grandchild_span:
                assert grandchild_span.get_tag(PARENT_ID_KEY) == str(root_span.span_id)


def test_propagate_session_id_from_ancestors():
    """
    Test that session_id is propagated from the nearest LLMObs span in the span's ancestor tree
    if no session_id is not set on the span itself.
    """
    dummy_tracer = DummyTracer()
    with dummy_tracer.trace("root_llm_span", span_type=SpanTypes.LLM) as root_span:
        root_span.set_tag_str(SESSION_ID, "test_session_id")
        with dummy_tracer.trace("child_span"):
            with dummy_tracer.trace("llm_span", span_type=SpanTypes.LLM) as llm_span:
                pass
    assert _get_session_id(llm_span) == "test_session_id"


def test_session_id_if_set_manually():
    """Test that session_id is extracted from the span if it is already set manually."""
    dummy_tracer = DummyTracer()
    with dummy_tracer.trace("root_llm_span", span_type=SpanTypes.LLM) as root_span:
        root_span.set_tag_str(SESSION_ID, "test_session_id")
        with dummy_tracer.trace("child_span"):
            with dummy_tracer.trace("llm_span", span_type=SpanTypes.LLM) as llm_span:
                llm_span.set_tag_str(SESSION_ID, "test_different_session_id")
    assert _get_session_id(llm_span) == "test_different_session_id"


def test_session_id_propagates_ignore_non_llmobs_spans():
    """
    Test that when session_id is not set, we propagate from nearest LLMObs ancestor
    even if there are non-LLMObs spans in between.
    """
    dummy_tracer = DummyTracer()
    with override_global_config(dict(_llmobs_ml_app="<not-a-real-app-name>")):
        with dummy_tracer.trace("root_llm_span", span_type=SpanTypes.LLM) as llm_span:
            llm_span.set_tag_str(SPAN_KIND, "llm")
            llm_span.set_tag_str(SESSION_ID, "session-123")
            with dummy_tracer.trace("child_span"):
                with dummy_tracer.trace("llm_grandchild_span", span_type=SpanTypes.LLM) as grandchild_span:
                    grandchild_span.set_tag_str(SPAN_KIND, "llm")
                    with dummy_tracer.trace("great_grandchild_span", span_type=SpanTypes.LLM) as great_grandchild_span:
                        great_grandchild_span.set_tag_str(SPAN_KIND, "llm")
        tp = LLMObsTraceProcessor(dummy_tracer._writer)
        llm_span_event = tp._llmobs_span_event(llm_span)
        grandchild_span_event = tp._llmobs_span_event(grandchild_span)
        great_grandchild_span_event = tp._llmobs_span_event(great_grandchild_span)
    assert llm_span_event["session_id"] == "session-123"
    assert grandchild_span_event["session_id"] == "session-123"
    assert great_grandchild_span_event["session_id"] == "session-123"


def test_ml_app_tag_defaults_to_env_var():
    """Test that no ml_app defaults to the environment variable DD_LLMOBS_ML_APP."""
    dummy_tracer = DummyTracer()
    with override_global_config(dict(_llmobs_ml_app="<not-a-real-app-name>")):
        with dummy_tracer.trace("root_llm_span", span_type=SpanTypes.LLM) as llm_span:
            llm_span.set_tag_str(SPAN_KIND, "llm")
            pass
        tp = LLMObsTraceProcessor(dummy_tracer._writer)
        span_event = tp._llmobs_span_event(llm_span)
        assert "ml_app:<not-a-real-app-name>" in span_event["tags"]


def test_ml_app_tag_overrides_env_var():
    """Test that when ml_app is set on the span, it overrides the environment variable DD_LLMOBS_ML_APP."""
    dummy_tracer = DummyTracer()
    with override_global_config(dict(_llmobs_ml_app="<not-a-real-app-name>")):
        with dummy_tracer.trace("root_llm_span", span_type=SpanTypes.LLM) as llm_span:
            llm_span.set_tag_str(SPAN_KIND, "llm")
            llm_span.set_tag(ML_APP, "test-ml-app")
        tp = LLMObsTraceProcessor(dummy_tracer._writer)
        span_event = tp._llmobs_span_event(llm_span)
        assert "ml_app:test-ml-app" in span_event["tags"]


def test_ml_app_propagates_ignore_non_llmobs_spans():
    """
    Test that when ml_app is not set, we propagate from nearest LLMObs ancestor
    even if there are non-LLMObs spans in between.
    """
    dummy_tracer = DummyTracer()
    with override_global_config(dict(_llmobs_ml_app="<not-a-real-app-name>")):
        with dummy_tracer.trace("root_llm_span", span_type=SpanTypes.LLM) as llm_span:
            llm_span.set_tag_str(SPAN_KIND, "llm")
            llm_span.set_tag(ML_APP, "test-ml-app")
            with dummy_tracer.trace("child_span"):
                with dummy_tracer.trace("llm_grandchild_span", span_type=SpanTypes.LLM) as grandchild_span:
                    grandchild_span.set_tag_str(SPAN_KIND, "llm")
                    with dummy_tracer.trace("great_grandchild_span", span_type=SpanTypes.LLM) as great_grandchild_span:
                        great_grandchild_span.set_tag_str(SPAN_KIND, "llm")
        tp = LLMObsTraceProcessor(dummy_tracer._writer)
        llm_span_event = tp._llmobs_span_event(llm_span)
        grandchild_span_event = tp._llmobs_span_event(grandchild_span)
        great_grandchild_span_event = tp._llmobs_span_event(great_grandchild_span)
        assert "ml_app:test-ml-app" in llm_span_event["tags"]
        assert "ml_app:test-ml-app" in grandchild_span_event["tags"]
        assert "ml_app:test-ml-app" in great_grandchild_span_event["tags"]


def test_malformed_span_logs_error_instead_of_raising(mock_logs):
    """Test that a trying to create a span event from a malformed span will log an error instead of crashing."""
    dummy_tracer = DummyTracer()
    mock_llmobs_span_writer = mock.MagicMock()
    with dummy_tracer.trace("root_llm_span", span_type=SpanTypes.LLM) as llm_span:
        # span does not have SPAN_KIND tag
        pass
    tp = LLMObsTraceProcessor(llmobs_span_writer=mock_llmobs_span_writer)
    tp.process_trace([llm_span])
    mock_logs.error.assert_called_once_with(
        "Error generating LLMObs span event for span %s, likely due to malformed span", llm_span
    )
    mock_llmobs_span_writer.enqueue.assert_not_called()


def test_model_and_provider_are_set():
    """Test that model and provider are set on the span event if they are present on the LLM-kind span."""
    dummy_tracer = DummyTracer()
    mock_llmobs_span_writer = mock.MagicMock()
    with override_global_config(dict(_llmobs_ml_app="unnamed-ml-app")):
        with dummy_tracer.trace("root_llm_span", span_type=SpanTypes.LLM) as llm_span:
            llm_span.set_tag(SPAN_KIND, "llm")
            llm_span.set_tag(MODEL_NAME, "model_name")
            llm_span.set_tag(MODEL_PROVIDER, "model_provider")
        tp = LLMObsTraceProcessor(llmobs_span_writer=mock_llmobs_span_writer)
        span_event = tp._llmobs_span_event(llm_span)
    assert span_event["meta"]["model_name"] == "model_name"
    assert span_event["meta"]["model_provider"] == "model_provider"


def test_model_provider_defaults_to_custom():
    """Test that model provider defaults to "custom" if not provided."""
    dummy_tracer = DummyTracer()
    mock_llmobs_span_writer = mock.MagicMock()
    with override_global_config(dict(_llmobs_ml_app="unnamed-ml-app")):
        with dummy_tracer.trace("root_llm_span", span_type=SpanTypes.LLM) as llm_span:
            llm_span.set_tag(SPAN_KIND, "llm")
            llm_span.set_tag(MODEL_NAME, "model_name")
        tp = LLMObsTraceProcessor(llmobs_span_writer=mock_llmobs_span_writer)
        span_event = tp._llmobs_span_event(llm_span)
    assert span_event["meta"]["model_name"] == "model_name"
    assert span_event["meta"]["model_provider"] == "custom"


def test_model_not_set_if_not_llm_kind_span():
    """Test that model name and provider not set if non-LLM span."""
    dummy_tracer = DummyTracer()
    mock_llmobs_span_writer = mock.MagicMock()
    with override_global_config(dict(_llmobs_ml_app="unnamed-ml-app")):
        with dummy_tracer.trace("root_workflow_span", span_type=SpanTypes.LLM) as span:
            span.set_tag(SPAN_KIND, "workflow")
            span.set_tag(MODEL_NAME, "model_name")
        tp = LLMObsTraceProcessor(llmobs_span_writer=mock_llmobs_span_writer)
        span_event = tp._llmobs_span_event(span)
    assert "model_name" not in span_event["meta"]
    assert "model_provider" not in span_event["meta"]


def test_input_messages_are_set():
    """Test that input messages are set on the span event if they are present on the span."""
    dummy_tracer = DummyTracer()
    mock_llmobs_span_writer = mock.MagicMock()
    with override_global_config(dict(_llmobs_ml_app="unnamed-ml-app")):
        with dummy_tracer.trace("root_llm_span", span_type=SpanTypes.LLM) as llm_span:
            llm_span.set_tag(SPAN_KIND, "llm")
            llm_span.set_tag(INPUT_MESSAGES, '[{"content": "message", "role": "user"}]')
        tp = LLMObsTraceProcessor(llmobs_span_writer=mock_llmobs_span_writer)
        assert tp._llmobs_span_event(llm_span)["meta"]["input"]["messages"] == [{"content": "message", "role": "user"}]


def test_input_value_is_set():
    """Test that input value is set on the span event if they are present on the span."""
    dummy_tracer = DummyTracer()
    mock_llmobs_span_writer = mock.MagicMock()
    with override_global_config(dict(_llmobs_ml_app="unnamed-ml-app")):
        with dummy_tracer.trace("root_llm_span", span_type=SpanTypes.LLM) as llm_span:
            llm_span.set_tag(SPAN_KIND, "llm")
            llm_span.set_tag(INPUT_VALUE, "value")
        tp = LLMObsTraceProcessor(llmobs_span_writer=mock_llmobs_span_writer)
        assert tp._llmobs_span_event(llm_span)["meta"]["input"]["value"] == "value"


def test_input_parameters_are_set():
    """Test that input parameters are set on the span event if they are present on the span."""
    dummy_tracer = DummyTracer()
    mock_llmobs_span_writer = mock.MagicMock()
    with override_global_config(dict(_llmobs_ml_app="unnamed-ml-app")):
        with dummy_tracer.trace("root_llm_span", span_type=SpanTypes.LLM) as llm_span:
            llm_span.set_tag(SPAN_KIND, "llm")
            llm_span.set_tag(INPUT_PARAMETERS, '{"key": "value"}')
        tp = LLMObsTraceProcessor(llmobs_span_writer=mock_llmobs_span_writer)
        assert tp._llmobs_span_event(llm_span)["meta"]["input"]["parameters"] == {"key": "value"}


def test_output_messages_are_set():
    """Test that output messages are set on the span event if they are present on the span."""
    dummy_tracer = DummyTracer()
    mock_llmobs_span_writer = mock.MagicMock()
    with override_global_config(dict(_llmobs_ml_app="unnamed-ml-app")):
        with dummy_tracer.trace("root_llm_span", span_type=SpanTypes.LLM) as llm_span:
            llm_span.set_tag(SPAN_KIND, "llm")
            llm_span.set_tag(OUTPUT_MESSAGES, '[{"content": "message", "role": "user"}]')
        tp = LLMObsTraceProcessor(llmobs_span_writer=mock_llmobs_span_writer)
        assert tp._llmobs_span_event(llm_span)["meta"]["output"]["messages"] == [{"content": "message", "role": "user"}]


def test_output_value_is_set():
    """Test that output value is set on the span event if they are present on the span."""
    dummy_tracer = DummyTracer()
    mock_llmobs_span_writer = mock.MagicMock()
    with override_global_config(dict(_llmobs_ml_app="unnamed-ml-app")):
        with dummy_tracer.trace("root_llm_span", span_type=SpanTypes.LLM) as llm_span:
            llm_span.set_tag(SPAN_KIND, "llm")
            llm_span.set_tag(OUTPUT_VALUE, "value")
        tp = LLMObsTraceProcessor(llmobs_span_writer=mock_llmobs_span_writer)
        assert tp._llmobs_span_event(llm_span)["meta"]["output"]["value"] == "value"


def test_prompt_is_set():
    """Test that prompt is set on the span event if they are present on the span."""
    dummy_tracer = DummyTracer()
    mock_llmobs_span_writer = mock.MagicMock()
    with override_global_config(dict(_llmobs_ml_app="unnamed-ml-app")):
        with dummy_tracer.trace("root_llm_span", span_type=SpanTypes.LLM) as llm_span:
            llm_span.set_tag(SPAN_KIND, "llm")
            llm_span.set_tag(INPUT_PROMPT, json.dumps({"variables": {"var1": "var2"}}))
        tp = LLMObsTraceProcessor(llmobs_span_writer=mock_llmobs_span_writer)
        assert tp._llmobs_span_event(llm_span)["meta"]["input"]["prompt"] == {"variables": {"var1": "var2"}}


def test_prompt_is_not_set_for_non_llm_spans():
    """Test that prompt is NOT set on the span event if the span is not an LLM span."""
    dummy_tracer = DummyTracer()
    mock_llmobs_span_writer = mock.MagicMock()
    with override_global_config(dict(_llmobs_ml_app="unnamed-ml-app")):
        with dummy_tracer.trace("task_span", span_type=SpanTypes.LLM) as task_span:
            task_span.set_tag(SPAN_KIND, "task")
            task_span.set_tag(INPUT_VALUE, "ival")
            task_span.set_tag(INPUT_PROMPT, json.dumps({"variables": {"var1": "var2"}}))
        tp = LLMObsTraceProcessor(llmobs_span_writer=mock_llmobs_span_writer)
        assert tp._llmobs_span_event(task_span)["meta"]["input"].get("prompt") is None


def test_metadata_is_set():
    """Test that metadata is set on the span event if it is present on the span."""
    dummy_tracer = DummyTracer()
    mock_llmobs_span_writer = mock.MagicMock()
    with override_global_config(dict(_llmobs_ml_app="unnamed-ml-app")):
        with dummy_tracer.trace("root_llm_span", span_type=SpanTypes.LLM) as llm_span:
            llm_span.set_tag(SPAN_KIND, "llm")
            llm_span.set_tag(METADATA, '{"key": "value"}')
        tp = LLMObsTraceProcessor(llmobs_span_writer=mock_llmobs_span_writer)
        assert tp._llmobs_span_event(llm_span)["meta"]["metadata"] == {"key": "value"}


def test_metrics_are_set():
    """Test that metadata is set on the span event if it is present on the span."""
    dummy_tracer = DummyTracer()
    mock_llmobs_span_writer = mock.MagicMock()
    with override_global_config(dict(_llmobs_ml_app="unnamed-ml-app")):
        with dummy_tracer.trace("root_llm_span", span_type=SpanTypes.LLM) as llm_span:
            llm_span.set_tag(SPAN_KIND, "llm")
            llm_span.set_tag(METRICS, '{"tokens": 100}')
        tp = LLMObsTraceProcessor(llmobs_span_writer=mock_llmobs_span_writer)
        assert tp._llmobs_span_event(llm_span)["metrics"] == {"tokens": 100}


def test_langchain_span_name_is_set_to_class_name():
    """Test span names for langchain auto-instrumented spans is set correctly."""
    dummy_tracer = DummyTracer()
    mock_llmobs_span_writer = mock.MagicMock()
    with override_global_config(dict(_llmobs_ml_app="unnamed-ml-app")):
        with dummy_tracer.trace(LANGCHAIN_APM_SPAN_NAME, resource="expected_name", span_type=SpanTypes.LLM) as llm_span:
            llm_span.set_tag(SPAN_KIND, "llm")
        tp = LLMObsTraceProcessor(llmobs_span_writer=mock_llmobs_span_writer)
        assert tp._llmobs_span_event(llm_span)["name"] == "expected_name"


def test_error_is_set():
    """Test that error is set on the span event if it is present on the span."""
    dummy_tracer = DummyTracer()
    mock_llmobs_span_writer = mock.MagicMock()
    with override_global_config(dict(_llmobs_ml_app="unnamed-ml-app")):
        with pytest.raises(ValueError):
            with dummy_tracer.trace("root_llm_span", span_type=SpanTypes.LLM) as llm_span:
                llm_span.set_tag(SPAN_KIND, "llm")
                raise ValueError("error")
        tp = LLMObsTraceProcessor(llmobs_span_writer=mock_llmobs_span_writer)
        span_event = tp._llmobs_span_event(llm_span)
    assert span_event["meta"]["error.message"] == "error"
    assert "ValueError" in span_event["meta"]["error.type"]
    assert 'raise ValueError("error")' in span_event["meta"]["error.stack"]
=======
        assert trace_filter.process_trace(trace1) is None
>>>>>>> 148da159
<|MERGE_RESOLUTION|>--- conflicted
+++ resolved
@@ -2,31 +2,8 @@
 
 from ddtrace._trace.span import Span
 from ddtrace.ext import SpanTypes
-<<<<<<< HEAD
-from ddtrace.llmobs._constants import INPUT_MESSAGES
-from ddtrace.llmobs._constants import INPUT_PARAMETERS
-from ddtrace.llmobs._constants import INPUT_PROMPT
-from ddtrace.llmobs._constants import INPUT_VALUE
-from ddtrace.llmobs._constants import LANGCHAIN_APM_SPAN_NAME
-from ddtrace.llmobs._constants import METADATA
-from ddtrace.llmobs._constants import METRICS
-from ddtrace.llmobs._constants import ML_APP
-from ddtrace.llmobs._constants import MODEL_NAME
-from ddtrace.llmobs._constants import MODEL_PROVIDER
-from ddtrace.llmobs._constants import OUTPUT_MESSAGES
-from ddtrace.llmobs._constants import OUTPUT_VALUE
-from ddtrace.llmobs._constants import PARENT_ID_KEY
-from ddtrace.llmobs._constants import ROOT_PARENT_ID
-from ddtrace.llmobs._constants import SESSION_ID
 from ddtrace.llmobs._constants import SPAN_KIND
 from ddtrace.llmobs._trace_processor import LLMObsTraceProcessor
-from ddtrace.llmobs._utils import _get_session_id
-from tests.llmobs._utils import _expected_llmobs_llm_span_event
-from tests.utils import DummyTracer
-=======
-from ddtrace.llmobs._constants import SPAN_KIND
-from ddtrace.llmobs._trace_processor import LLMObsTraceProcessor
->>>>>>> 148da159
 from tests.utils import override_global_config
 
 
@@ -56,341 +33,4 @@
         root_llm_span = Span(name="span1", span_type=SpanTypes.LLM)
         root_llm_span._set_ctx_item(SPAN_KIND, "llm")
         trace1 = [root_llm_span]
-<<<<<<< HEAD
-        assert trace_filter.process_trace(trace1) is None
-
-
-def test_processor_creates_llmobs_span_event():
-    with override_global_config(dict(_llmobs_ml_app="unnamed-ml-app")):
-        mock_llmobs_span_writer = mock.MagicMock()
-        trace_filter = LLMObsTraceProcessor(llmobs_span_writer=mock_llmobs_span_writer)
-        root_llm_span = Span(name="root", span_type=SpanTypes.LLM)
-        root_llm_span.set_tag_str(SPAN_KIND, "llm")
-        trace = [root_llm_span]
-        trace_filter.process_trace(trace)
-    assert mock_llmobs_span_writer.enqueue.call_count == 1
-    mock_llmobs_span_writer.assert_has_calls([mock.call.enqueue(_expected_llmobs_llm_span_event(root_llm_span, "llm"))])
-
-
-def test_processor_only_creates_llmobs_span_event():
-    """Test that the LLMObsTraceProcessor only creates LLMObs span events for LLM span types."""
-    dummy_tracer = DummyTracer()
-    mock_llmobs_span_writer = mock.MagicMock()
-    trace_filter = LLMObsTraceProcessor(llmobs_span_writer=mock_llmobs_span_writer)
-    with override_global_config(dict(_llmobs_ml_app="unnamed-ml-app")):
-        with dummy_tracer.trace("root_llm_span", span_type=SpanTypes.LLM) as root_span:
-            root_span.set_tag_str(SPAN_KIND, "llm")
-            with dummy_tracer.trace("child_span") as child_span:
-                pass
-        trace = [root_span, child_span]
-        trace_filter.process_trace(trace)
-    assert mock_llmobs_span_writer.enqueue.call_count == 1
-    mock_llmobs_span_writer.assert_has_calls([mock.call.enqueue(_expected_llmobs_llm_span_event(root_span, "llm"))])
-
-
-def test_set_correct_parent_id(LLMObs):
-    """Test that the parent_id is set as the span_id of the nearest LLMObs span in the span's ancestor tree."""
-    with LLMObs._instance.tracer.trace("root"):
-        with LLMObs.workflow("llmobs span") as llm_span:
-            pass
-    assert llm_span.get_tag(PARENT_ID_KEY) is None
-    with LLMObs.workflow("root llmobs span") as root_span:
-        assert root_span.get_tag(PARENT_ID_KEY) == ROOT_PARENT_ID
-        with LLMObs._instance.tracer.trace("child_span") as child_span:
-            assert child_span.get_tag(PARENT_ID_KEY) is None
-            with LLMObs.task("llmobs span") as grandchild_span:
-                assert grandchild_span.get_tag(PARENT_ID_KEY) == str(root_span.span_id)
-
-
-def test_propagate_session_id_from_ancestors():
-    """
-    Test that session_id is propagated from the nearest LLMObs span in the span's ancestor tree
-    if no session_id is not set on the span itself.
-    """
-    dummy_tracer = DummyTracer()
-    with dummy_tracer.trace("root_llm_span", span_type=SpanTypes.LLM) as root_span:
-        root_span.set_tag_str(SESSION_ID, "test_session_id")
-        with dummy_tracer.trace("child_span"):
-            with dummy_tracer.trace("llm_span", span_type=SpanTypes.LLM) as llm_span:
-                pass
-    assert _get_session_id(llm_span) == "test_session_id"
-
-
-def test_session_id_if_set_manually():
-    """Test that session_id is extracted from the span if it is already set manually."""
-    dummy_tracer = DummyTracer()
-    with dummy_tracer.trace("root_llm_span", span_type=SpanTypes.LLM) as root_span:
-        root_span.set_tag_str(SESSION_ID, "test_session_id")
-        with dummy_tracer.trace("child_span"):
-            with dummy_tracer.trace("llm_span", span_type=SpanTypes.LLM) as llm_span:
-                llm_span.set_tag_str(SESSION_ID, "test_different_session_id")
-    assert _get_session_id(llm_span) == "test_different_session_id"
-
-
-def test_session_id_propagates_ignore_non_llmobs_spans():
-    """
-    Test that when session_id is not set, we propagate from nearest LLMObs ancestor
-    even if there are non-LLMObs spans in between.
-    """
-    dummy_tracer = DummyTracer()
-    with override_global_config(dict(_llmobs_ml_app="<not-a-real-app-name>")):
-        with dummy_tracer.trace("root_llm_span", span_type=SpanTypes.LLM) as llm_span:
-            llm_span.set_tag_str(SPAN_KIND, "llm")
-            llm_span.set_tag_str(SESSION_ID, "session-123")
-            with dummy_tracer.trace("child_span"):
-                with dummy_tracer.trace("llm_grandchild_span", span_type=SpanTypes.LLM) as grandchild_span:
-                    grandchild_span.set_tag_str(SPAN_KIND, "llm")
-                    with dummy_tracer.trace("great_grandchild_span", span_type=SpanTypes.LLM) as great_grandchild_span:
-                        great_grandchild_span.set_tag_str(SPAN_KIND, "llm")
-        tp = LLMObsTraceProcessor(dummy_tracer._writer)
-        llm_span_event = tp._llmobs_span_event(llm_span)
-        grandchild_span_event = tp._llmobs_span_event(grandchild_span)
-        great_grandchild_span_event = tp._llmobs_span_event(great_grandchild_span)
-    assert llm_span_event["session_id"] == "session-123"
-    assert grandchild_span_event["session_id"] == "session-123"
-    assert great_grandchild_span_event["session_id"] == "session-123"
-
-
-def test_ml_app_tag_defaults_to_env_var():
-    """Test that no ml_app defaults to the environment variable DD_LLMOBS_ML_APP."""
-    dummy_tracer = DummyTracer()
-    with override_global_config(dict(_llmobs_ml_app="<not-a-real-app-name>")):
-        with dummy_tracer.trace("root_llm_span", span_type=SpanTypes.LLM) as llm_span:
-            llm_span.set_tag_str(SPAN_KIND, "llm")
-            pass
-        tp = LLMObsTraceProcessor(dummy_tracer._writer)
-        span_event = tp._llmobs_span_event(llm_span)
-        assert "ml_app:<not-a-real-app-name>" in span_event["tags"]
-
-
-def test_ml_app_tag_overrides_env_var():
-    """Test that when ml_app is set on the span, it overrides the environment variable DD_LLMOBS_ML_APP."""
-    dummy_tracer = DummyTracer()
-    with override_global_config(dict(_llmobs_ml_app="<not-a-real-app-name>")):
-        with dummy_tracer.trace("root_llm_span", span_type=SpanTypes.LLM) as llm_span:
-            llm_span.set_tag_str(SPAN_KIND, "llm")
-            llm_span.set_tag(ML_APP, "test-ml-app")
-        tp = LLMObsTraceProcessor(dummy_tracer._writer)
-        span_event = tp._llmobs_span_event(llm_span)
-        assert "ml_app:test-ml-app" in span_event["tags"]
-
-
-def test_ml_app_propagates_ignore_non_llmobs_spans():
-    """
-    Test that when ml_app is not set, we propagate from nearest LLMObs ancestor
-    even if there are non-LLMObs spans in between.
-    """
-    dummy_tracer = DummyTracer()
-    with override_global_config(dict(_llmobs_ml_app="<not-a-real-app-name>")):
-        with dummy_tracer.trace("root_llm_span", span_type=SpanTypes.LLM) as llm_span:
-            llm_span.set_tag_str(SPAN_KIND, "llm")
-            llm_span.set_tag(ML_APP, "test-ml-app")
-            with dummy_tracer.trace("child_span"):
-                with dummy_tracer.trace("llm_grandchild_span", span_type=SpanTypes.LLM) as grandchild_span:
-                    grandchild_span.set_tag_str(SPAN_KIND, "llm")
-                    with dummy_tracer.trace("great_grandchild_span", span_type=SpanTypes.LLM) as great_grandchild_span:
-                        great_grandchild_span.set_tag_str(SPAN_KIND, "llm")
-        tp = LLMObsTraceProcessor(dummy_tracer._writer)
-        llm_span_event = tp._llmobs_span_event(llm_span)
-        grandchild_span_event = tp._llmobs_span_event(grandchild_span)
-        great_grandchild_span_event = tp._llmobs_span_event(great_grandchild_span)
-        assert "ml_app:test-ml-app" in llm_span_event["tags"]
-        assert "ml_app:test-ml-app" in grandchild_span_event["tags"]
-        assert "ml_app:test-ml-app" in great_grandchild_span_event["tags"]
-
-
-def test_malformed_span_logs_error_instead_of_raising(mock_logs):
-    """Test that a trying to create a span event from a malformed span will log an error instead of crashing."""
-    dummy_tracer = DummyTracer()
-    mock_llmobs_span_writer = mock.MagicMock()
-    with dummy_tracer.trace("root_llm_span", span_type=SpanTypes.LLM) as llm_span:
-        # span does not have SPAN_KIND tag
-        pass
-    tp = LLMObsTraceProcessor(llmobs_span_writer=mock_llmobs_span_writer)
-    tp.process_trace([llm_span])
-    mock_logs.error.assert_called_once_with(
-        "Error generating LLMObs span event for span %s, likely due to malformed span", llm_span
-    )
-    mock_llmobs_span_writer.enqueue.assert_not_called()
-
-
-def test_model_and_provider_are_set():
-    """Test that model and provider are set on the span event if they are present on the LLM-kind span."""
-    dummy_tracer = DummyTracer()
-    mock_llmobs_span_writer = mock.MagicMock()
-    with override_global_config(dict(_llmobs_ml_app="unnamed-ml-app")):
-        with dummy_tracer.trace("root_llm_span", span_type=SpanTypes.LLM) as llm_span:
-            llm_span.set_tag(SPAN_KIND, "llm")
-            llm_span.set_tag(MODEL_NAME, "model_name")
-            llm_span.set_tag(MODEL_PROVIDER, "model_provider")
-        tp = LLMObsTraceProcessor(llmobs_span_writer=mock_llmobs_span_writer)
-        span_event = tp._llmobs_span_event(llm_span)
-    assert span_event["meta"]["model_name"] == "model_name"
-    assert span_event["meta"]["model_provider"] == "model_provider"
-
-
-def test_model_provider_defaults_to_custom():
-    """Test that model provider defaults to "custom" if not provided."""
-    dummy_tracer = DummyTracer()
-    mock_llmobs_span_writer = mock.MagicMock()
-    with override_global_config(dict(_llmobs_ml_app="unnamed-ml-app")):
-        with dummy_tracer.trace("root_llm_span", span_type=SpanTypes.LLM) as llm_span:
-            llm_span.set_tag(SPAN_KIND, "llm")
-            llm_span.set_tag(MODEL_NAME, "model_name")
-        tp = LLMObsTraceProcessor(llmobs_span_writer=mock_llmobs_span_writer)
-        span_event = tp._llmobs_span_event(llm_span)
-    assert span_event["meta"]["model_name"] == "model_name"
-    assert span_event["meta"]["model_provider"] == "custom"
-
-
-def test_model_not_set_if_not_llm_kind_span():
-    """Test that model name and provider not set if non-LLM span."""
-    dummy_tracer = DummyTracer()
-    mock_llmobs_span_writer = mock.MagicMock()
-    with override_global_config(dict(_llmobs_ml_app="unnamed-ml-app")):
-        with dummy_tracer.trace("root_workflow_span", span_type=SpanTypes.LLM) as span:
-            span.set_tag(SPAN_KIND, "workflow")
-            span.set_tag(MODEL_NAME, "model_name")
-        tp = LLMObsTraceProcessor(llmobs_span_writer=mock_llmobs_span_writer)
-        span_event = tp._llmobs_span_event(span)
-    assert "model_name" not in span_event["meta"]
-    assert "model_provider" not in span_event["meta"]
-
-
-def test_input_messages_are_set():
-    """Test that input messages are set on the span event if they are present on the span."""
-    dummy_tracer = DummyTracer()
-    mock_llmobs_span_writer = mock.MagicMock()
-    with override_global_config(dict(_llmobs_ml_app="unnamed-ml-app")):
-        with dummy_tracer.trace("root_llm_span", span_type=SpanTypes.LLM) as llm_span:
-            llm_span.set_tag(SPAN_KIND, "llm")
-            llm_span.set_tag(INPUT_MESSAGES, '[{"content": "message", "role": "user"}]')
-        tp = LLMObsTraceProcessor(llmobs_span_writer=mock_llmobs_span_writer)
-        assert tp._llmobs_span_event(llm_span)["meta"]["input"]["messages"] == [{"content": "message", "role": "user"}]
-
-
-def test_input_value_is_set():
-    """Test that input value is set on the span event if they are present on the span."""
-    dummy_tracer = DummyTracer()
-    mock_llmobs_span_writer = mock.MagicMock()
-    with override_global_config(dict(_llmobs_ml_app="unnamed-ml-app")):
-        with dummy_tracer.trace("root_llm_span", span_type=SpanTypes.LLM) as llm_span:
-            llm_span.set_tag(SPAN_KIND, "llm")
-            llm_span.set_tag(INPUT_VALUE, "value")
-        tp = LLMObsTraceProcessor(llmobs_span_writer=mock_llmobs_span_writer)
-        assert tp._llmobs_span_event(llm_span)["meta"]["input"]["value"] == "value"
-
-
-def test_input_parameters_are_set():
-    """Test that input parameters are set on the span event if they are present on the span."""
-    dummy_tracer = DummyTracer()
-    mock_llmobs_span_writer = mock.MagicMock()
-    with override_global_config(dict(_llmobs_ml_app="unnamed-ml-app")):
-        with dummy_tracer.trace("root_llm_span", span_type=SpanTypes.LLM) as llm_span:
-            llm_span.set_tag(SPAN_KIND, "llm")
-            llm_span.set_tag(INPUT_PARAMETERS, '{"key": "value"}')
-        tp = LLMObsTraceProcessor(llmobs_span_writer=mock_llmobs_span_writer)
-        assert tp._llmobs_span_event(llm_span)["meta"]["input"]["parameters"] == {"key": "value"}
-
-
-def test_output_messages_are_set():
-    """Test that output messages are set on the span event if they are present on the span."""
-    dummy_tracer = DummyTracer()
-    mock_llmobs_span_writer = mock.MagicMock()
-    with override_global_config(dict(_llmobs_ml_app="unnamed-ml-app")):
-        with dummy_tracer.trace("root_llm_span", span_type=SpanTypes.LLM) as llm_span:
-            llm_span.set_tag(SPAN_KIND, "llm")
-            llm_span.set_tag(OUTPUT_MESSAGES, '[{"content": "message", "role": "user"}]')
-        tp = LLMObsTraceProcessor(llmobs_span_writer=mock_llmobs_span_writer)
-        assert tp._llmobs_span_event(llm_span)["meta"]["output"]["messages"] == [{"content": "message", "role": "user"}]
-
-
-def test_output_value_is_set():
-    """Test that output value is set on the span event if they are present on the span."""
-    dummy_tracer = DummyTracer()
-    mock_llmobs_span_writer = mock.MagicMock()
-    with override_global_config(dict(_llmobs_ml_app="unnamed-ml-app")):
-        with dummy_tracer.trace("root_llm_span", span_type=SpanTypes.LLM) as llm_span:
-            llm_span.set_tag(SPAN_KIND, "llm")
-            llm_span.set_tag(OUTPUT_VALUE, "value")
-        tp = LLMObsTraceProcessor(llmobs_span_writer=mock_llmobs_span_writer)
-        assert tp._llmobs_span_event(llm_span)["meta"]["output"]["value"] == "value"
-
-
-def test_prompt_is_set():
-    """Test that prompt is set on the span event if they are present on the span."""
-    dummy_tracer = DummyTracer()
-    mock_llmobs_span_writer = mock.MagicMock()
-    with override_global_config(dict(_llmobs_ml_app="unnamed-ml-app")):
-        with dummy_tracer.trace("root_llm_span", span_type=SpanTypes.LLM) as llm_span:
-            llm_span.set_tag(SPAN_KIND, "llm")
-            llm_span.set_tag(INPUT_PROMPT, json.dumps({"variables": {"var1": "var2"}}))
-        tp = LLMObsTraceProcessor(llmobs_span_writer=mock_llmobs_span_writer)
-        assert tp._llmobs_span_event(llm_span)["meta"]["input"]["prompt"] == {"variables": {"var1": "var2"}}
-
-
-def test_prompt_is_not_set_for_non_llm_spans():
-    """Test that prompt is NOT set on the span event if the span is not an LLM span."""
-    dummy_tracer = DummyTracer()
-    mock_llmobs_span_writer = mock.MagicMock()
-    with override_global_config(dict(_llmobs_ml_app="unnamed-ml-app")):
-        with dummy_tracer.trace("task_span", span_type=SpanTypes.LLM) as task_span:
-            task_span.set_tag(SPAN_KIND, "task")
-            task_span.set_tag(INPUT_VALUE, "ival")
-            task_span.set_tag(INPUT_PROMPT, json.dumps({"variables": {"var1": "var2"}}))
-        tp = LLMObsTraceProcessor(llmobs_span_writer=mock_llmobs_span_writer)
-        assert tp._llmobs_span_event(task_span)["meta"]["input"].get("prompt") is None
-
-
-def test_metadata_is_set():
-    """Test that metadata is set on the span event if it is present on the span."""
-    dummy_tracer = DummyTracer()
-    mock_llmobs_span_writer = mock.MagicMock()
-    with override_global_config(dict(_llmobs_ml_app="unnamed-ml-app")):
-        with dummy_tracer.trace("root_llm_span", span_type=SpanTypes.LLM) as llm_span:
-            llm_span.set_tag(SPAN_KIND, "llm")
-            llm_span.set_tag(METADATA, '{"key": "value"}')
-        tp = LLMObsTraceProcessor(llmobs_span_writer=mock_llmobs_span_writer)
-        assert tp._llmobs_span_event(llm_span)["meta"]["metadata"] == {"key": "value"}
-
-
-def test_metrics_are_set():
-    """Test that metadata is set on the span event if it is present on the span."""
-    dummy_tracer = DummyTracer()
-    mock_llmobs_span_writer = mock.MagicMock()
-    with override_global_config(dict(_llmobs_ml_app="unnamed-ml-app")):
-        with dummy_tracer.trace("root_llm_span", span_type=SpanTypes.LLM) as llm_span:
-            llm_span.set_tag(SPAN_KIND, "llm")
-            llm_span.set_tag(METRICS, '{"tokens": 100}')
-        tp = LLMObsTraceProcessor(llmobs_span_writer=mock_llmobs_span_writer)
-        assert tp._llmobs_span_event(llm_span)["metrics"] == {"tokens": 100}
-
-
-def test_langchain_span_name_is_set_to_class_name():
-    """Test span names for langchain auto-instrumented spans is set correctly."""
-    dummy_tracer = DummyTracer()
-    mock_llmobs_span_writer = mock.MagicMock()
-    with override_global_config(dict(_llmobs_ml_app="unnamed-ml-app")):
-        with dummy_tracer.trace(LANGCHAIN_APM_SPAN_NAME, resource="expected_name", span_type=SpanTypes.LLM) as llm_span:
-            llm_span.set_tag(SPAN_KIND, "llm")
-        tp = LLMObsTraceProcessor(llmobs_span_writer=mock_llmobs_span_writer)
-        assert tp._llmobs_span_event(llm_span)["name"] == "expected_name"
-
-
-def test_error_is_set():
-    """Test that error is set on the span event if it is present on the span."""
-    dummy_tracer = DummyTracer()
-    mock_llmobs_span_writer = mock.MagicMock()
-    with override_global_config(dict(_llmobs_ml_app="unnamed-ml-app")):
-        with pytest.raises(ValueError):
-            with dummy_tracer.trace("root_llm_span", span_type=SpanTypes.LLM) as llm_span:
-                llm_span.set_tag(SPAN_KIND, "llm")
-                raise ValueError("error")
-        tp = LLMObsTraceProcessor(llmobs_span_writer=mock_llmobs_span_writer)
-        span_event = tp._llmobs_span_event(llm_span)
-    assert span_event["meta"]["error.message"] == "error"
-    assert "ValueError" in span_event["meta"]["error.type"]
-    assert 'raise ValueError("error")' in span_event["meta"]["error.stack"]
-=======
-        assert trace_filter.process_trace(trace1) is None
->>>>>>> 148da159
+        assert trace_filter.process_trace(trace1) is None