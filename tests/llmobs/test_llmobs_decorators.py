import json

import mock
import pytest

from ddtrace.llmobs._constants import SPAN_START_WHILE_DISABLED_WARNING
from ddtrace.llmobs.decorators import agent
from ddtrace.llmobs.decorators import embedding
from ddtrace.llmobs.decorators import llm
from ddtrace.llmobs.decorators import retrieval
from ddtrace.llmobs.decorators import task
from ddtrace.llmobs.decorators import tool
from ddtrace.llmobs.decorators import workflow
from tests.llmobs._utils import _expected_llmobs_llm_span_event
from tests.llmobs._utils import _expected_llmobs_non_llm_span_event


@pytest.fixture
def mock_logs():
    with mock.patch("ddtrace.llmobs.decorators.log") as mock_logs:
        yield mock_logs


def test_llm_decorator_with_llmobs_disabled_logs_warning(LLMObs, mock_logs):
    for decorator_name, decorator in (("llm", llm), ("embedding", embedding)):

        @decorator(
            model_name="test_model", model_provider="test_provider", name="test_function", session_id="test_session_id"
        )
        def f():
            pass

        LLMObs.disable()
        f()
        mock_logs.warning.assert_called_with(SPAN_START_WHILE_DISABLED_WARNING)
        mock_logs.reset_mock()


def test_non_llm_decorator_with_llmobs_disabled_logs_warning(LLMObs, mock_logs):
    for decorator_name, decorator in (
        ("task", task),
        ("workflow", workflow),
        ("tool", tool),
        ("agent", agent),
        ("retrieval", retrieval),
    ):

        @decorator(name="test_function", session_id="test_session_id")
        def f():
            pass

        LLMObs.disable()
        f()
        mock_logs.warning.assert_called_with(SPAN_START_WHILE_DISABLED_WARNING)
        mock_logs.reset_mock()


def test_llm_decorator(LLMObs, mock_llmobs_span_writer):
    @llm(model_name="test_model", model_provider="test_provider", name="test_function", session_id="test_session_id")
    def f():
        pass

    f()
    span = LLMObs._instance.tracer.pop()[0]
    mock_llmobs_span_writer.enqueue.assert_called_with(
        _expected_llmobs_llm_span_event(
            span, "llm", model_name="test_model", model_provider="test_provider", session_id="test_session_id"
        )
    )


def test_llm_decorator_no_model_name_raises_error(LLMObs, mock_llmobs_span_writer):
    with pytest.raises(TypeError):

        @llm(model_provider="test_provider", name="test_function", session_id="test_session_id")
        def f():
            pass


def test_llm_decorator_default_kwargs(LLMObs, mock_llmobs_span_writer):
    @llm(model_name="test_model")
    def f():
        pass

    f()
    span = LLMObs._instance.tracer.pop()[0]
    mock_llmobs_span_writer.enqueue.assert_called_with(
        _expected_llmobs_llm_span_event(span, "llm", model_name="test_model", model_provider="custom")
    )


def test_embedding_decorator(LLMObs, mock_llmobs_span_writer):
    @embedding(
        model_name="test_model", model_provider="test_provider", name="test_function", session_id="test_session_id"
    )
    def f():
        pass

    f()
    span = LLMObs._instance.tracer.pop()[0]
    mock_llmobs_span_writer.enqueue.assert_called_with(
        _expected_llmobs_llm_span_event(
            span, "embedding", model_name="test_model", model_provider="test_provider", session_id="test_session_id"
        )
    )


def test_embedding_decorator_no_model_name_raises_error(LLMObs):
    with pytest.raises(TypeError):

        @embedding(model_provider="test_provider", name="test_function", session_id="test_session_id")
        def f():
            pass


def test_embedding_decorator_default_kwargs(LLMObs, mock_llmobs_span_writer):
    @embedding(model_name="test_model")
    def f():
        pass

    f()
    span = LLMObs._instance.tracer.pop()[0]
    mock_llmobs_span_writer.enqueue.assert_called_with(
        _expected_llmobs_llm_span_event(span, "embedding", model_name="test_model", model_provider="custom")
    )


def test_retrieval_decorator(LLMObs, mock_llmobs_span_writer):
    @retrieval(name="test_function", session_id="test_session_id")
    def f():
        pass

    f()
    span = LLMObs._instance.tracer.pop()[0]
    mock_llmobs_span_writer.enqueue.assert_called_with(
        _expected_llmobs_non_llm_span_event(span, "retrieval", session_id="test_session_id")
    )


def test_retrieval_decorator_default_kwargs(LLMObs, mock_llmobs_span_writer):
    @retrieval()
    def f():
        pass

    f()
    span = LLMObs._instance.tracer.pop()[0]
    mock_llmobs_span_writer.enqueue.assert_called_with(_expected_llmobs_non_llm_span_event(span, "retrieval"))


def test_task_decorator(LLMObs, mock_llmobs_span_writer):
    @task(name="test_function", session_id="test_session_id")
    def f():
        pass

    f()
    span = LLMObs._instance.tracer.pop()[0]
    mock_llmobs_span_writer.enqueue.assert_called_with(
        _expected_llmobs_non_llm_span_event(span, "task", session_id="test_session_id")
    )


def test_task_decorator_default_kwargs(LLMObs, mock_llmobs_span_writer):
    @task()
    def f():
        pass

    f()
    span = LLMObs._instance.tracer.pop()[0]
    mock_llmobs_span_writer.enqueue.assert_called_with(_expected_llmobs_non_llm_span_event(span, "task"))


def test_tool_decorator(LLMObs, mock_llmobs_span_writer):
    @tool(name="test_function", session_id="test_session_id")
    def f():
        pass

    f()
    span = LLMObs._instance.tracer.pop()[0]
    mock_llmobs_span_writer.enqueue.assert_called_with(
        _expected_llmobs_non_llm_span_event(span, "tool", session_id="test_session_id")
    )


def test_tool_decorator_default_kwargs(LLMObs, mock_llmobs_span_writer):
    @tool()
    def f():
        pass

    f()
    span = LLMObs._instance.tracer.pop()[0]
    mock_llmobs_span_writer.enqueue.assert_called_with(_expected_llmobs_non_llm_span_event(span, "tool"))


def test_workflow_decorator(LLMObs, mock_llmobs_span_writer):
    @workflow(name="test_function", session_id="test_session_id")
    def f():
        pass

    f()
    span = LLMObs._instance.tracer.pop()[0]
    mock_llmobs_span_writer.enqueue.assert_called_with(
        _expected_llmobs_non_llm_span_event(span, "workflow", session_id="test_session_id")
    )


def test_workflow_decorator_default_kwargs(LLMObs, mock_llmobs_span_writer):
    @workflow()
    def f():
        pass

    f()
    span = LLMObs._instance.tracer.pop()[0]
    mock_llmobs_span_writer.enqueue.assert_called_with(_expected_llmobs_non_llm_span_event(span, "workflow"))


def test_agent_decorator(LLMObs, mock_llmobs_span_writer):
    @agent(name="test_function", session_id="test_session_id")
    def f():
        pass

    f()
    span = LLMObs._instance.tracer.pop()[0]
    mock_llmobs_span_writer.enqueue.assert_called_with(
        _expected_llmobs_llm_span_event(span, "agent", session_id="test_session_id")
    )


def test_agent_decorator_default_kwargs(LLMObs, mock_llmobs_span_writer):
    @agent()
    def f():
        pass

    f()
    span = LLMObs._instance.tracer.pop()[0]
    mock_llmobs_span_writer.enqueue.assert_called_with(_expected_llmobs_llm_span_event(span, "agent"))


def test_llm_decorator_with_error(LLMObs, mock_llmobs_span_writer):
    @llm(model_name="test_model", model_provider="test_provider", name="test_function", session_id="test_session_id")
    def f():
        raise ValueError("test_error")

    with pytest.raises(ValueError):
        f()
    span = LLMObs._instance.tracer.pop()[0]
    mock_llmobs_span_writer.enqueue.assert_called_with(
        _expected_llmobs_llm_span_event(
            span,
            "llm",
            model_name="test_model",
            model_provider="test_provider",
            session_id="test_session_id",
            error=span.get_tag("error.type"),
            error_message=span.get_tag("error.message"),
            error_stack=span.get_tag("error.stack"),
        )
    )


def test_non_llm_decorators_with_error(LLMObs, mock_llmobs_span_writer):
    for decorator_name, decorator in [("task", task), ("workflow", workflow), ("tool", tool), ("agent", agent)]:

        @decorator(name="test_function", session_id="test_session_id")
        def f():
            raise ValueError("test_error")

        with pytest.raises(ValueError):
            f()
        span = LLMObs._instance.tracer.pop()[0]
        mock_llmobs_span_writer.enqueue.assert_called_with(
            _expected_llmobs_non_llm_span_event(
                span,
                decorator_name,
                session_id="test_session_id",
                error=span.get_tag("error.type"),
                error_message=span.get_tag("error.message"),
                error_stack=span.get_tag("error.stack"),
            )
        )


def test_llm_annotate(LLMObs, mock_llmobs_span_writer):
    @llm(model_name="test_model", model_provider="test_provider", name="test_function", session_id="test_session_id")
    def f():
        LLMObs.annotate(
            parameters={"temperature": 0.9, "max_tokens": 50},
            input_data=[{"content": "test_prompt"}],
            output_data=[{"content": "test_response"}],
            tags={"custom_tag": "tag_value"},
            metrics={"input_tokens": 10, "output_tokens": 20, "total_tokens": 30},
        )

    f()
    span = LLMObs._instance.tracer.pop()[0]
    mock_llmobs_span_writer.enqueue.assert_called_with(
        _expected_llmobs_llm_span_event(
            span,
            "llm",
            model_name="test_model",
            model_provider="test_provider",
            input_messages=[{"content": "test_prompt"}],
            output_messages=[{"content": "test_response"}],
            parameters={"temperature": 0.9, "max_tokens": 50},
            token_metrics={"input_tokens": 10, "output_tokens": 20, "total_tokens": 30},
            tags={"custom_tag": "tag_value"},
            session_id="test_session_id",
        )
    )


def test_llm_annotate_raw_string_io(LLMObs, mock_llmobs_span_writer):
    @llm(model_name="test_model", model_provider="test_provider", name="test_function", session_id="test_session_id")
    def f():
        LLMObs.annotate(
            parameters={"temperature": 0.9, "max_tokens": 50},
            input_data="test_prompt",
            output_data="test_response",
            tags={"custom_tag": "tag_value"},
            metrics={"input_tokens": 10, "output_tokens": 20, "total_tokens": 30},
        )

    f()
    span = LLMObs._instance.tracer.pop()[0]
    mock_llmobs_span_writer.enqueue.assert_called_with(
        _expected_llmobs_llm_span_event(
            span,
            "llm",
            model_name="test_model",
            model_provider="test_provider",
            input_messages=[{"content": "test_prompt"}],
            output_messages=[{"content": "test_response"}],
            parameters={"temperature": 0.9, "max_tokens": 50},
            token_metrics={"input_tokens": 10, "output_tokens": 20, "total_tokens": 30},
            tags={"custom_tag": "tag_value"},
            session_id="test_session_id",
        )
    )


def test_non_llm_decorators_no_args(LLMObs, mock_llmobs_span_writer):
    """Test that using the decorators without any arguments, i.e. @tool, works the same as @tool(...)."""
    for decorator_name, decorator in [
        ("task", task),
        ("workflow", workflow),
        ("tool", tool),
        ("agent", agent),
        ("retrieval", retrieval),
    ]:

        @decorator
        def f():
            pass

        f()
        span = LLMObs._instance.tracer.pop()[0]
        mock_llmobs_span_writer.enqueue.assert_called_with(_expected_llmobs_non_llm_span_event(span, decorator_name))


def test_agent_decorator_no_args(LLMObs, mock_llmobs_span_writer):
    """Test that using agent decorator without any arguments, i.e. @agent, works the same as @agent(...)."""

    @agent
    def f():
        pass

    f()
    span = LLMObs._instance.tracer.pop()[0]
    mock_llmobs_span_writer.enqueue.assert_called_with(_expected_llmobs_llm_span_event(span, "agent"))


def test_ml_app_override(LLMObs, mock_llmobs_span_writer):
    """Test that setting ml_app kwarg on the LLMObs decorators will override the DD_LLMOBS_ML_APP value."""
    for decorator_name, decorator in [("task", task), ("workflow", workflow), ("tool", tool)]:

        @decorator(ml_app="test_ml_app")
        def f():
            pass

        f()
        span = LLMObs._instance.tracer.pop()[0]
        mock_llmobs_span_writer.enqueue.assert_called_with(
            _expected_llmobs_non_llm_span_event(span, decorator_name, tags={"ml_app": "test_ml_app"})
        )

    @llm(model_name="test_model", ml_app="test_ml_app")
    def g():
        pass

    g()
    span = LLMObs._instance.tracer.pop()[0]
    mock_llmobs_span_writer.enqueue.assert_called_with(
        _expected_llmobs_llm_span_event(
            span, "llm", model_name="test_model", model_provider="custom", tags={"ml_app": "test_ml_app"}
        )
    )

    @embedding(model_name="test_model", ml_app="test_ml_app")
    def h():
        pass

    h()
    span = LLMObs._instance.tracer.pop()[0]
    mock_llmobs_span_writer.enqueue.assert_called_with(
        _expected_llmobs_llm_span_event(
            span, "embedding", model_name="test_model", model_provider="custom", tags={"ml_app": "test_ml_app"}
        )
    )


<<<<<<< HEAD
async def test_non_llm_async_decorators(LLMObs, mock_llmobs_span_writer):
    """Test that decorators work with async functions."""
    for decorator_name, decorator in [
        ("task", task),
        ("workflow", workflow),
        ("tool", tool),
        ("agent", agent),
        ("retrieval", retrieval),
    ]:
        @decorator
        async def f():
            pass

        await f()
        span = LLMObs._instance.tracer.pop()[0]
        mock_llmobs_span_writer.enqueue.assert_called_with(_expected_llmobs_non_llm_span_event(span, decorator_name))


async def test_llm_async_decorators(LLMObs, mock_llmobs_span_writer):
    """Test that decorators work with async functions."""
    for decorator_name, decorator in [("llm", llm), ("embedding", embedding)]:
        @decorator(model_name="test_model", model_provider="test_provider")
        async def f():
            pass

        await f()
        span = LLMObs._instance.tracer.pop()[0]
        mock_llmobs_span_writer.enqueue.assert_called_with(
            _expected_llmobs_llm_span_event(
                span, decorator_name, model_name="test_model", model_provider="test_provider"
=======
def test_automatic_annotation_non_llm_decorators(LLMObs, mock_llmobs_span_writer):
    """Test that automatic input/output annotation works for non-LLM decorators."""
    for decorator_name, decorator in (("task", task), ("workflow", workflow), ("tool", tool), ("agent", agent)):

        @decorator(name="test_function", session_id="test_session_id")
        def f(prompt, arg_2, kwarg_1=None, kwarg_2=None):
            return prompt

        f("test_prompt", "arg_2", kwarg_2=12345)
        span = LLMObs._instance.tracer.pop()[0]
        mock_llmobs_span_writer.enqueue.assert_called_with(
            _expected_llmobs_non_llm_span_event(
                span,
                decorator_name,
                input_value=json.dumps({"prompt": "test_prompt", "arg_2": "arg_2", "kwarg_2": 12345}),
                output_value="test_prompt",
                session_id="test_session_id",
            )
        )


def test_automatic_annotation_retrieval_decorator(LLMObs, mock_llmobs_span_writer):
    """Test that automatic input annotation works for retrieval decorators."""

    @retrieval(session_id="test_session_id")
    def test_retrieval(query, arg_2, kwarg_1=None, kwarg_2=None):
        return [{"name": "name", "id": "1234567890", "score": 0.9}]

    test_retrieval("test_query", "arg_2", kwarg_2=12345)
    span = LLMObs._instance.tracer.pop()[0]
    mock_llmobs_span_writer.enqueue.assert_called_with(
        _expected_llmobs_non_llm_span_event(
            span,
            "retrieval",
            input_value=json.dumps({"query": "test_query", "arg_2": "arg_2", "kwarg_2": 12345}),
            session_id="test_session_id",
        )
    )


def test_automatic_annotation_off_non_llm_decorators(LLMObs, mock_llmobs_span_writer):
    """Test disabling automatic input/output annotation for non-LLM decorators."""
    for decorator_name, decorator in (
        ("task", task),
        ("workflow", workflow),
        ("tool", tool),
        ("retrieval", retrieval),
        ("agent", agent),
    ):

        @decorator(name="test_function", session_id="test_session_id", _automatic_io_annotation=False)
        def f(prompt, arg_2, kwarg_1=None, kwarg_2=None):
            return prompt

        f("test_prompt", "arg_2", kwarg_2=12345)
        span = LLMObs._instance.tracer.pop()[0]
        mock_llmobs_span_writer.enqueue.assert_called_with(
            _expected_llmobs_non_llm_span_event(span, decorator_name, session_id="test_session_id")
        )


def test_automatic_annotation_off_if_manually_annotated(LLMObs, mock_llmobs_span_writer):
    """Test disabling automatic input/output annotation for non-LLM decorators."""
    for decorator_name, decorator in (("task", task), ("workflow", workflow), ("tool", tool), ("agent", agent)):

        @decorator(name="test_function", session_id="test_session_id")
        def f(prompt, arg_2, kwarg_1=None, kwarg_2=None):
            LLMObs.annotate(input_data="my custom input", output_data="my custom output")
            return prompt

        f("test_prompt", "arg_2", kwarg_2=12345)
        span = LLMObs._instance.tracer.pop()[0]
        mock_llmobs_span_writer.enqueue.assert_called_with(
            _expected_llmobs_non_llm_span_event(
                span,
                decorator_name,
                session_id="test_session_id",
                input_value="my custom input",
                output_value="my custom output",
>>>>>>> 8823cac0
            )
        )<|MERGE_RESOLUTION|>--- conflicted
+++ resolved
@@ -407,7 +407,6 @@
     )
 
 
-<<<<<<< HEAD
 async def test_non_llm_async_decorators(LLMObs, mock_llmobs_span_writer):
     """Test that decorators work with async functions."""
     for decorator_name, decorator in [
@@ -438,7 +437,10 @@
         mock_llmobs_span_writer.enqueue.assert_called_with(
             _expected_llmobs_llm_span_event(
                 span, decorator_name, model_name="test_model", model_provider="test_provider"
-=======
+            )
+        )
+
+
 def test_automatic_annotation_non_llm_decorators(LLMObs, mock_llmobs_span_writer):
     """Test that automatic input/output annotation works for non-LLM decorators."""
     for decorator_name, decorator in (("task", task), ("workflow", workflow), ("tool", tool), ("agent", agent)):
@@ -518,6 +520,5 @@
                 session_id="test_session_id",
                 input_value="my custom input",
                 output_value="my custom output",
->>>>>>> 8823cac0
             )
         )