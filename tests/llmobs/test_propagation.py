--- conflicted
+++ resolved
@@ -59,13 +59,8 @@
 import json
 import mock
 
-<<<<<<< HEAD
 from ddtrace.internal.utils.http import Response
 from ddtrace.llmobs import LLMObs
-=======
-from ddtrace.trace import tracer
-from ddtrace.ext import SpanTypes
->>>>>>> 09517b88
 from ddtrace.propagation.http import HTTPPropagator
 
 with mock.patch(
@@ -104,13 +99,8 @@
 import json
 import mock
 
-<<<<<<< HEAD
 from ddtrace.internal.utils.http import Response
 from ddtrace.llmobs import LLMObs
-=======
-from ddtrace.trace import tracer
-from ddtrace.ext import SpanTypes
->>>>>>> 09517b88
 from ddtrace.propagation.http import HTTPPropagator
 
 with mock.patch(
@@ -158,11 +148,7 @@
     code = """
 import json
 
-<<<<<<< HEAD
-from ddtrace.llmobs import LLMObs
-=======
-from ddtrace.trace import tracer
->>>>>>> 09517b88
+from ddtrace.llmobs import LLMObs
 from ddtrace.propagation.http import HTTPPropagator
 
 LLMObs.enable(ml_app="ml-app", agentless_enabled=True, api_key="<not-a-real-key>")
