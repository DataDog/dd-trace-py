"""
To run these tests, you need to set the following environment variables:

- RECORD_REQUESTS=1  # used to delay tests until data is ready from the backend
- DD_APP_KEY=...  # your datadog application key
- DD_API_KEY=...  # your datadog api key

and must have the test agent (>=1.27.0) running locally and configured to use the vcr cassette directory

eg. VCR_CASSETTES_DIRECTORY=tests/cassettes ddapm-test-agent ...
"""

import os
import re
import time
from typing import Generator
from typing import List

import mock
import pytest

from ddtrace.llmobs._experiment import Dataset
from ddtrace.llmobs._experiment import DatasetRecord


def dummy_task(input_data, config):
    return input_data


def faulty_task(input_data, config):
    raise ValueError("This is a test error")


def dummy_evaluator(input_data, output_data, expected_output):
    return output_data == expected_output


def faulty_evaluator(input_data, output_data, expected_output):
    raise ValueError("This is a test error in evaluator")


def matches_evaluator(input_data, output_data, expected_output):
    return output_data == expected_output


@pytest.fixture
def test_dataset_records() -> List[DatasetRecord]:
    return []


@pytest.fixture
def test_dataset_name(request) -> str:
    return f"test-dataset-{request.node.name}"


@pytest.fixture
def test_dataset(llmobs, test_dataset_records, test_dataset_name) -> Generator[Dataset, None, None]:
    ds = llmobs.create_dataset(name=test_dataset_name, description="A test dataset", records=test_dataset_records)

    # When recording the requests, we need to wait for the dataset to be queryable.
    if os.environ.get("RECORD_REQUESTS", "0") != "0":
        time.sleep(2)

    yield ds

    llmobs._delete_dataset(dataset_id=ds._id)


@pytest.fixture
def test_dataset_one_record(llmobs):
    records = [
        DatasetRecord(input_data={"prompt": "What is the capital of France?"}, expected_output={"answer": "Paris"})
    ]
    ds = llmobs.create_dataset(name="test-dataset-123", description="A test dataset", records=records)
    if os.environ.get("RECORD_REQUESTS", "0") != "0":
        time.sleep(2)

    yield ds

    llmobs._delete_dataset(dataset_id=ds._id)


def test_dataset_create_delete(llmobs):
    dataset = llmobs.create_dataset(name="test-dataset-2", description="A second test dataset")
    assert dataset._id is not None

    llmobs._delete_dataset(dataset_id=dataset._id)


def test_dataset_pull_non_existent(llmobs):
    with pytest.raises(ValueError):
        llmobs.pull_dataset(name="test-dataset-non-existent")


@pytest.mark.parametrize("test_dataset_records", [[]])
def test_dataset_pull_exists_but_no_records(llmobs, test_dataset, test_dataset_records, test_dataset_name):
    dataset = llmobs.pull_dataset(name=test_dataset.name)
    assert dataset._id is not None
    assert len(dataset) == 0


def test_dataset_pull_exists_with_record(llmobs, test_dataset_one_record):
    dataset = llmobs.pull_dataset(name=test_dataset_one_record.name)
    assert len(dataset) == 1
    assert dataset[0]["input_data"] == {"prompt": "What is the capital of France?"}
    assert dataset[0]["expected_output"] == {"answer": "Paris"}
    assert dataset.name == test_dataset_one_record.name
    assert dataset.description == test_dataset_one_record.description
    assert dataset._version == test_dataset_one_record._version == 1


def test_project_create(llmobs):
    project_id = llmobs._instance._dne_client.project_create(name="test-project")
    assert project_id == "dc4158e7-c60f-446e-bcf1-540aa68ffa0f"


def test_project_get(llmobs):
    project_id = llmobs._instance._dne_client.project_get(name="test-project")
    assert project_id == "dc4158e7-c60f-446e-bcf1-540aa68ffa0f"


def test_experiment_invalid_task_type_raises(llmobs, test_dataset_one_record):
    with pytest.raises(TypeError, match="task must be a callable function."):
        llmobs.experiment("test_experiment", 123, test_dataset_one_record, [dummy_evaluator])


def test_experiment_invalid_task_signature_raises(llmobs, test_dataset_one_record):
    with pytest.raises(TypeError, match="Task function must have 'input_data' and 'config' parameters."):

        def my_task(not_input):
            pass

        llmobs.experiment("test_experiment", my_task, test_dataset_one_record, [dummy_evaluator])
    with pytest.raises(TypeError, match="Task function must have 'input_data' and 'config' parameters."):

        def my_task(input_data, not_config):
            pass

        llmobs.experiment("test_experiment", my_task, test_dataset_one_record, [dummy_evaluator])


def test_experiment_invalid_dataset_raises(llmobs):
    with pytest.raises(TypeError, match="Dataset must be an LLMObs Dataset object."):
        llmobs.experiment("test_experiment", dummy_task, 123, [dummy_evaluator])


def test_experiment_invalid_evaluators_type_raises(llmobs, test_dataset_one_record):
    with pytest.raises(TypeError, match="Evaluators must be a list of callable functions"):
        llmobs.experiment("test_experiment", dummy_task, test_dataset_one_record, [])
    with pytest.raises(TypeError, match="Evaluators must be a list of callable functions"):
        llmobs.experiment("test_experiment", dummy_task, test_dataset_one_record, [123])


def test_experiment_invalid_evaluator_signature_raises(llmobs, test_dataset_one_record):
    expected_err = "Evaluator function must have parameters ('input_data', 'output_data', 'expected_output')."
    with pytest.raises(TypeError, match=re.escape(expected_err)):

        def my_evaluator_missing_expected_output(input_data, output_data):
            pass

        llmobs.experiment(
            "test_experiment", dummy_task, test_dataset_one_record, [my_evaluator_missing_expected_output]
        )
    with pytest.raises(TypeError, match=re.escape(expected_err)):

        def my_evaluator_missing_input(output_data, expected_output):
            pass

        llmobs.experiment("test_experiment", dummy_task, test_dataset_one_record, [my_evaluator_missing_input])
    with pytest.raises(TypeError, match=re.escape(expected_err)):

        def my_evaluator_missing_output(input_data, expected_output):
            pass

        llmobs.experiment("test_experiment", dummy_task, test_dataset_one_record, [my_evaluator_missing_output])


def test_experiment_init(llmobs, test_dataset_one_record):
    exp = llmobs.experiment(
        "test_experiment",
        dummy_task,
        test_dataset_one_record,
        [dummy_evaluator],
        description="lorem ipsum",
        project_name="test-project",
    )
    assert exp.name == "test_experiment"
    assert exp._task == dummy_task
    assert exp._dataset == test_dataset_one_record
    assert exp._evaluators == [dummy_evaluator]
    assert exp._project_name == "test-project"
    assert exp._description == "lorem ipsum"
    assert exp._project_id is None
    assert exp._run_name is None
    assert exp._id is None


def test_experiment_create_no_project_name_raises(llmobs, test_dataset_one_record):
    project_name = llmobs._project_name
    llmobs._project_name = None
    with pytest.raises(ValueError, match="project_name must be provided for the experiment"):
        llmobs.experiment("test_experiment", dummy_task, test_dataset_one_record, [dummy_evaluator], project_name=None)
    llmobs._project_name = project_name  # reset to original value for other tests


def test_experiment_create(llmobs, test_dataset_one_record):
    exp = llmobs.experiment(
        "test_experiment",
        dummy_task,
        test_dataset_one_record,
        [dummy_evaluator],
        project_name="test-project",
    )
    exp_id, exp_run_name = llmobs._instance._create_experiment(
        exp.name, exp._dataset._id, "test-project", exp._dataset._version, exp._config
    )
    assert exp_id is not None
    assert exp_run_name.startswith("test_experiment")


@pytest.mark.parametrize(
    "test_dataset_records",
    [
        [
            DatasetRecord(input_data={"prompt": "What is the capital of France?"}, expected_output={"answer": "Paris"}),
            DatasetRecord(
                input_data={"prompt": "What is the capital of Canada?"}, expected_output={"answer": "Ottawa"}
            ),
        ]
    ],
)
def test_experiment_run_task(llmobs, test_dataset, test_dataset_records):
    exp = llmobs.experiment("test_experiment", dummy_task, test_dataset, [dummy_evaluator], project_name="test-project")
    task_results = exp._run_task(1, raise_errors=False)
    assert len(task_results) == 2
    assert task_results[0] == {
        "idx": 0,
        "output": {"prompt": "What is the capital of France?"},
        "metadata": {
            "timestamp": mock.ANY,
            "duration": mock.ANY,
            "dataset_record_index": 0,
            "experiment_name": "test_experiment",
            "dataset_name": "test-dataset-test_experiment_run_task[test_dataset_records0]",
            "span_id": mock.ANY,
            "trace_id": mock.ANY,
        },
        "error": mock.ANY,
    }
    assert task_results[1] == {
        "idx": 1,
        "output": {"prompt": "What is the capital of Canada?"},
        "metadata": {
            "timestamp": mock.ANY,
            "duration": mock.ANY,
            "dataset_record_index": 1,
            "experiment_name": "test_experiment",
            "dataset_name": "test-dataset-test_experiment_run_task[test_dataset_records0]",
            "span_id": mock.ANY,
            "trace_id": mock.ANY,
        },
        "error": mock.ANY,
    }


<<<<<<< HEAD
@pytest.mark.parametrize(
    "test_dataset_records",
    [[DatasetRecord(input_data={"prompt": "What is the capital of France?"}, expected_output={"answer": "Paris"})]],
)
def test_experiment_run_task_error(llmobs, test_dataset, test_dataset_records):
=======
def test_experiment_run_task_error(llmobs, test_dataset_one_record):
    def faulty_task(input_data, config):
        raise ValueError("This is a test error")

>>>>>>> 958d011d
    exp = llmobs.experiment(
        "test_experiment", faulty_task, test_dataset_one_record, [dummy_evaluator], project_name="test-project"
    )
    task_results = exp._run_task(1, raise_errors=False)
    assert len(task_results) == 1
    assert task_results == [
        {
            "idx": 0,
            "output": None,
            "metadata": {
                "timestamp": mock.ANY,
                "duration": mock.ANY,
                "dataset_record_index": 0,
                "experiment_name": "test_experiment",
                "dataset_name": "test-dataset-123",
                "span_id": mock.ANY,
                "trace_id": mock.ANY,
            },
            "error": mock.ANY,
        }
    ]
    assert task_results[0]["error"]["message"] == "This is a test error"
    assert task_results[0]["error"]["stack"] is not None
    assert task_results[0]["error"]["type"] == "builtins.ValueError"


def test_experiment_evaluations_no_results_raises(llmobs, test_dataset_one_record):
    exp = llmobs.experiment(
        "test_experiment", dummy_task, test_dataset_one_record, [matches_evaluator], project_name="test-project"
    )
    with pytest.raises(ValueError, match="No task results to evaluate."):
        exp._run_evaluators([], raise_errors=False)


def test_experiment_run_evaluators(llmobs, test_dataset_one_record):
    exp = llmobs.experiment(
        "test_experiment", dummy_task, test_dataset_one_record, [matches_evaluator], project_name="test-project"
    )
    task_results = exp._run_task(1, raise_errors=False)
    assert len(task_results) == 1
    eval_results = exp._run_evaluators(task_results, raise_errors=False)
    assert len(eval_results) == 1
    assert eval_results[0] == {"idx": 0, "evaluations": {"matches_evaluator": {"value": False, "error": None}}}


def test_experiment_run_evaluators_error(llmobs, test_dataset_one_record):
    exp = llmobs.experiment(
        "test_experiment", dummy_task, test_dataset_one_record, [faulty_evaluator], project_name="test-project"
    )
    task_results = exp._run_task(1, raise_errors=False)
    assert len(task_results) == 1
    eval_results = exp._run_evaluators(task_results, raise_errors=False)
    assert len(eval_results) == 1
    assert eval_results[0] == {"idx": 0, "evaluations": {"faulty_evaluator": {"value": None, "error": mock.ANY}}}
    err = eval_results[0]["evaluations"]["faulty_evaluator"]["error"]
    assert err["message"] == "This is a test error in evaluator"
    assert err["type"] == "ValueError"
    assert err["stack"] is not None


def test_experiment_run_evaluators_error_raises(llmobs, test_dataset_one_record):
    exp = llmobs.experiment(
        "test_experiment", dummy_task, test_dataset_one_record, [faulty_evaluator], project_name="test-project"
    )
    task_results = exp._run_task(1, raise_errors=False)
    assert len(task_results) == 1
    with pytest.raises(RuntimeError, match="Evaluator faulty_evaluator failed on row 0"):
        exp._run_evaluators(task_results, raise_errors=True)


def test_experiment_merge_results(llmobs, test_dataset_one_record):
    exp = llmobs.experiment(
        "test_experiment", dummy_task, test_dataset_one_record, [matches_evaluator], project_name="test-project"
    )
    task_results = exp._run_task(1, raise_errors=False)
    eval_results = exp._run_evaluators(task_results, raise_errors=False)
    merged_results = exp._merge_results(task_results, eval_results)

    assert len(merged_results) == 1
    exp_result = merged_results[0]
    assert exp_result["idx"] == 0
    assert exp_result["record_id"] == ""
    assert exp_result["input"] == {"prompt": "What is the capital of France?"}
    assert exp_result["output"] == {"prompt": "What is the capital of France?"}
    assert exp_result["expected_output"] == {"answer": "Paris"}
    assert exp_result["evaluations"] == {"matches_evaluator": {"value": False, "error": None}}
    assert exp_result["metadata"] == {
        "timestamp": mock.ANY,
        "duration": mock.ANY,
        "dataset_record_index": 0,
        "experiment_name": "test_experiment",
        "dataset_name": "test-dataset-123",
        "span_id": mock.ANY,
        "trace_id": mock.ANY,
        "tags": [],
    }
    assert exp_result["error"] == {"message": None, "type": None, "stack": None}


def test_experiment_merge_err_results(llmobs, test_dataset_one_record):
    exp = llmobs.experiment(
        "test_experiment", dummy_task, test_dataset_one_record, [faulty_evaluator], project_name="test-project"
    )
    task_results = exp._run_task(1, raise_errors=False)
    eval_results = exp._run_evaluators(task_results, raise_errors=False)
    merged_results = exp._merge_results(task_results, eval_results)

    assert len(merged_results) == 1
    exp_result = merged_results[0]
    assert exp_result["idx"] == 0
    assert exp_result["record_id"] == ""
    assert exp_result["input"] == {"prompt": "What is the capital of France?"}
    assert exp_result["output"] == {"prompt": "What is the capital of France?"}
    assert exp_result["expected_output"] == {"answer": "Paris"}
    assert exp_result["evaluations"] == {"faulty_evaluator": {"value": None, "error": mock.ANY}}
    assert exp_result["evaluations"]["faulty_evaluator"]["error"] == {
        "message": "This is a test error in evaluator",
        "type": "ValueError",
        "stack": mock.ANY,
    }
    assert exp_result["metadata"] == {
        "timestamp": mock.ANY,
        "duration": mock.ANY,
        "dataset_record_index": 0,
        "experiment_name": "test_experiment",
        "dataset_name": "test-dataset-123",
        "span_id": mock.ANY,
        "trace_id": mock.ANY,
        "tags": [],
    }
    assert exp_result["error"] == {"message": None, "type": None, "stack": None}<|MERGE_RESOLUTION|>--- conflicted
+++ resolved
@@ -263,18 +263,7 @@
     }
 
 
-<<<<<<< HEAD
-@pytest.mark.parametrize(
-    "test_dataset_records",
-    [[DatasetRecord(input_data={"prompt": "What is the capital of France?"}, expected_output={"answer": "Paris"})]],
-)
-def test_experiment_run_task_error(llmobs, test_dataset, test_dataset_records):
-=======
 def test_experiment_run_task_error(llmobs, test_dataset_one_record):
-    def faulty_task(input_data, config):
-        raise ValueError("This is a test error")
-
->>>>>>> 958d011d
     exp = llmobs.experiment(
         "test_experiment", faulty_task, test_dataset_one_record, [dummy_evaluator], project_name="test-project"
     )
