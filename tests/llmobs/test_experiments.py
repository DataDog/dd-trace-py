--- conflicted
+++ resolved
@@ -70,7 +70,6 @@
 def test_dataset_pull_exists_but_no_records(llmobs, test_dataset, test_dataset_records, test_dataset_name):
     dataset = llmobs.pull_dataset(name=test_dataset.name)
     assert dataset._id is not None
-<<<<<<< HEAD
     assert len(dataset) == 0
 
 
@@ -83,11 +82,9 @@
     assert len(dataset) == 1
     assert dataset[0]["input_data"] == {"prompt": "What is the capital of France?"}
     assert dataset[0]["expected_output"] == {"answer": "Paris"}
-=======
     assert dataset.name == test_dataset.name
     assert dataset.description == test_dataset.description
     assert dataset._version == test_dataset._version
->>>>>>> c81e5949
 
 
 def test_project_create(llmobs):
