import logging
import os
import sys
import time

import mock
import pytest

import ddtrace
from ddtrace.profiling import collector
from ddtrace.profiling import event
from ddtrace.profiling import exporter
from ddtrace.profiling import profiler
from ddtrace.profiling import scheduler
from ddtrace.profiling.collector import asyncio
from ddtrace.profiling.collector import stack
from ddtrace.profiling.collector import threading
from ddtrace.profiling.exporter import http


def test_status():
    p = profiler.Profiler()
    assert repr(p.status) == "<ServiceStatus.STOPPED: 'stopped'>"
    p.start()
    assert repr(p.status) == "<ServiceStatus.RUNNING: 'running'>"
    p.stop(flush=False)
    assert repr(p.status) == "<ServiceStatus.STOPPED: 'stopped'>"


def test_restart():
    p = profiler.Profiler()
    p.start()
    p.stop(flush=False)
    p.start()
    p.stop(flush=False)


def test_multiple_stop():
    """Check that the profiler can be stopped twice."""
    p = profiler.Profiler()
    p.start()
    p.stop(flush=False)
    p.stop(flush=False)


@pytest.mark.subprocess(
    env=dict(DD_API_KEY="foobar", DD_SERVICE="foobar"),
)
def test_default_from_env():
    import pytest

    from ddtrace.profiling import profiler
    from ddtrace.profiling.exporter import http

    prof = profiler.Profiler()
    for exp in prof._profiler._scheduler.exporters:
        if isinstance(exp, http.PprofHTTPExporter):
            assert exp.service == "foobar"
            break
    else:
        pytest.fail("Unable to find HTTP exporter")


def test_service_api(monkeypatch):
    monkeypatch.setenv("DD_API_KEY", "foobar")
    prof = profiler.Profiler(service="foobar")
    assert prof.service == "foobar"
    for exp in prof._profiler._scheduler.exporters:
        if isinstance(exp, http.PprofHTTPExporter):
            assert exp.service == "foobar"
            break
    else:
        pytest.fail("Unable to find HTTP exporter")


def test_tracer_api(monkeypatch):
    monkeypatch.setenv("DD_API_KEY", "foobar")
    prof = profiler.Profiler(tracer=ddtrace.tracer)
    assert prof.tracer == ddtrace.tracer
    for col in prof._profiler._collectors:
        if isinstance(col, stack.StackCollector):
            assert col.tracer == ddtrace.tracer
            break
    else:
        pytest.fail("Unable to find stack collector")


def test_profiler_init_float_division_regression(run_python_code_in_subprocess):
    """
    Regression test for https://github.com/DataDog/dd-trace-py/pull/3751
      When float division is enabled, the value of `max_events` can be a `float`,
        this is then passed as `deque(maxlen=float)` which is a type error

    File "/var/task/ddtrace/profiling/recorder.py", line 80, in _get_deque_for_event_type
    return collections.deque(maxlen=self.max_events.get(event_type, self.default_max_events))
    TypeError: an integer is required
    """
    code = """
from ddtrace.profiling import profiler
from ddtrace.profiling.collector import stack_event

prof = profiler.Profiler()

# The error only happened for this specific kind of event
# DEV: Yes, this is likely a brittle way to test, but quickest/easiest way to trigger the error
prof._recorder.push_event(stack_event.StackExceptionSampleEvent())
    """

    out, err, status, _ = run_python_code_in_subprocess(code)
    assert status == 0, err
    assert out == b"", err
    assert err == b""


@pytest.mark.subprocess(
    env=dict(DD_API_KEY="foobar", DD_ENV="staging", DD_VERSION="123"),
)
def test_env_default():
    import pytest

    from ddtrace.profiling import profiler
    from ddtrace.profiling.exporter import http

    prof = profiler.Profiler()
    assert prof.env == "staging"
    assert prof.version == "123"
    for exp in prof._profiler._scheduler.exporters:
        if isinstance(exp, http.PprofHTTPExporter):
            assert exp.env == "staging"
            assert exp.version == "123"
            break
    else:
        pytest.fail("Unable to find HTTP exporter")


def test_env_api():
    prof = profiler.Profiler(env="staging", version="123")
    assert prof.env == "staging"
    assert prof.version == "123"
    for exp in prof._profiler._scheduler.exporters:
        if isinstance(exp, http.PprofHTTPExporter):
            assert exp.env == "staging"
            assert exp.version == "123"
            break
    else:
        pytest.fail("Unable to find HTTP exporter")


def test_tags_api():
    prof = profiler.Profiler(env="staging", version="123", tags={"foo": "bar"})
    assert prof.env == "staging"
    assert prof.version == "123"
    assert prof.tags["foo"] == "bar"
    for exp in prof._profiler._scheduler.exporters:
        if isinstance(exp, http.PprofHTTPExporter):
            assert exp.env == "staging"
            assert exp.version == "123"
            assert exp.tags["foo"] == "bar"
            break
    else:
        pytest.fail("Unable to find HTTP exporter")


@pytest.mark.subprocess()
def test_default_memory():
    from ddtrace.profiling import profiler
    from ddtrace.profiling.collector import memalloc

    assert any(isinstance(col, memalloc.MemoryCollector) for col in profiler.Profiler()._profiler._collectors)


@pytest.mark.subprocess(env=dict(DD_PROFILING_MEMORY_ENABLED="true"))
def test_enable_memory():
    from ddtrace.profiling import profiler
    from ddtrace.profiling.collector import memalloc

    assert any(isinstance(col, memalloc.MemoryCollector) for col in profiler.Profiler()._profiler._collectors)


@pytest.mark.subprocess(env=dict(DD_PROFILING_MEMORY_ENABLED="false"))
def test_disable_memory():
    from ddtrace.profiling import profiler
    from ddtrace.profiling.collector import memalloc

    assert all(not isinstance(col, memalloc.MemoryCollector) for col in profiler.Profiler()._profiler._collectors)


@pytest.mark.subprocess(
    env=dict(DD_PROFILING_AGENTLESS="true", DD_API_KEY="foobar", DD_SITE=None),
    err=None,
)
def test_env_agentless():
    from ddtrace.profiling import profiler
    from tests.profiling.test_profiler import _check_url

    prof = profiler.Profiler()
    _check_url(prof, "https://intake.profile.datadoghq.com", "foobar", endpoint_path="/api/v2/profile")


@pytest.mark.subprocess(
    env=dict(DD_PROFILING_AGENTLESS="true", DD_API_KEY="foobar", DD_SITE="datadoghq.eu"),
    err=None,
)
def test_env_agentless_site():
    from ddtrace.profiling import profiler
    from tests.profiling.test_profiler import _check_url

    prof = profiler.Profiler()
    _check_url(prof, "https://intake.profile.datadoghq.eu", "foobar", endpoint_path="/api/v2/profile")


@pytest.mark.subprocess(
    env=dict(DD_PROFILING_AGENTLESS="false", DD_API_KEY="foobar"),
    err=None,
)
def test_env_no_agentless():
    from ddtrace.profiling import profiler
    from tests.profiling.test_profiler import _check_url

    prof = profiler.Profiler()
    _check_url(prof, "http://localhost:8126", "foobar")


def _check_url(prof, url, api_key, endpoint_path="profiling/v1/input"):
    for exp in prof._profiler._scheduler.exporters:
        if isinstance(exp, http.PprofHTTPExporter):
            assert exp.api_key == api_key
            assert exp.endpoint == url
            assert exp.endpoint_path == endpoint_path
            break
    else:
        pytest.fail("Unable to find HTTP exporter")


@pytest.mark.subprocess()
def test_tracer_url():
<<<<<<< HEAD
    t = ddtrace.Tracer()
    t._configure(hostname="foobar")
=======
    import os

    from ddtrace import tracer as t
    from ddtrace.profiling import profiler
    from tests.profiling.test_profiler import _check_url

    t.configure(hostname="foobar")
>>>>>>> e7403dc5
    prof = profiler.Profiler(tracer=t)
    _check_url(prof, "http://foobar:8126", os.environ.get("DD_API_KEY"))


@pytest.mark.subprocess()
def test_tracer_url_https():
<<<<<<< HEAD
    t = ddtrace.Tracer()
    t._configure(hostname="foobar", https=True)
=======
    import os

    from ddtrace import tracer as t
    from ddtrace.profiling import profiler
    from tests.profiling.test_profiler import _check_url

    t.configure(hostname="foobar", https=True)
>>>>>>> e7403dc5
    prof = profiler.Profiler(tracer=t)
    _check_url(prof, "https://foobar:8126", os.environ.get("DD_API_KEY"))


@pytest.mark.subprocess()
def test_tracer_url_uds_hostname():
<<<<<<< HEAD
    t = ddtrace.Tracer()
    t._configure(hostname="foobar", uds_path="/foobar")
=======
    import os

    from ddtrace import tracer as t
    from ddtrace.profiling import profiler
    from tests.profiling.test_profiler import _check_url

    t.configure(hostname="foobar", uds_path="/foobar")
>>>>>>> e7403dc5
    prof = profiler.Profiler(tracer=t)
    _check_url(prof, "unix://foobar/foobar", os.environ.get("DD_API_KEY"))


@pytest.mark.subprocess()
def test_tracer_url_uds():
<<<<<<< HEAD
    t = ddtrace.Tracer()
    t._configure(uds_path="/foobar")
=======
    import os

    from ddtrace import tracer as t
    from ddtrace.profiling import profiler
    from tests.profiling.test_profiler import _check_url

    t.configure(uds_path="/foobar")
>>>>>>> e7403dc5
    prof = profiler.Profiler(tracer=t)
    _check_url(prof, "unix:///foobar", os.environ.get("DD_API_KEY"))


@pytest.mark.subprocess()
def test_tracer_url_configure_after():
    import os

    from ddtrace import tracer as t
    from ddtrace.profiling import profiler
    from tests.profiling.test_profiler import _check_url

    prof = profiler.Profiler(tracer=t)
    t._configure(hostname="foobar")
    _check_url(prof, "http://foobar:8126", os.environ.get("DD_API_KEY"))


def test_env_no_api_key():
    prof = profiler.Profiler()
    _check_url(prof, "http://localhost:8126", os.environ.get("DD_API_KEY"))


@pytest.mark.subprocess(env={"DD_AGENT_HOST": "foobar", "DD_TRACE_AGENT_PORT": "123", "DD_TRACE_AGENT_URL": None})
def test_env_endpoint_url():
    import os

    from ddtrace import tracer as t
    from ddtrace.profiling import profiler
    from tests.profiling.test_profiler import _check_url

    prof = profiler.Profiler(tracer=t)
    _check_url(prof, "http://foobar:123", os.environ.get("DD_API_KEY"))


@pytest.mark.subprocess(env=dict(DD_SITE="datadoghq.eu", DD_API_KEY="123"))
def test_env_endpoint_url_no_agent():
    from ddtrace.profiling import profiler
    from tests.profiling.test_profiler import _check_url

    prof = profiler.Profiler()
    _check_url(prof, "http://localhost:8126", "123")


def test_copy():
    p = profiler._ProfilerInstance(env="123", version="dwq", service="foobar")
    c = p.copy()
    assert c == p
    assert p.env == c.env
    assert p.version == c.version
    assert p.service == c.service
    assert p.tracer == c.tracer
    assert p.tags == c.tags


def test_snapshot(monkeypatch):
    class SnapCollect(collector.Collector):
        @staticmethod
        def collect():
            pass

        @staticmethod
        def snapshot():
            return [[event.Event()]]

        def _start_service(self):
            pass

        def _stop_service(self):
            pass

    all_events = {}

    class Exporter(exporter.Exporter):
        def export(self, events, *args, **kwargs):
            all_events["EVENTS"] = events

    class TestProfiler(profiler._ProfilerInstance):
        def _build_default_exporters(self, *args, **kargs):
            return [Exporter()]

    monkeypatch.setenv("DD_PROFILING_UPLOAD_INTERVAL", "1")
    p = TestProfiler()
    p._collectors = [SnapCollect(p._recorder)]
    p.start()
    time.sleep(2)
    p.stop()
    assert len(all_events["EVENTS"][event.Event]) == 1


def test_failed_start_collector(caplog, monkeypatch):
    class ErrCollect(collector.Collector):
        def _start_service(self):
            raise RuntimeError("could not import required module")

        def _stop_service(self):
            pass

        @staticmethod
        def collect():
            pass

        @staticmethod
        def snapshot():
            raise Exception("error!")

    monkeypatch.setenv("DD_PROFILING_UPLOAD_INTERVAL", "1")

    class Exporter(exporter.Exporter):
        def export(self, events, *args, **kwargs):
            pass

    class TestProfiler(profiler._ProfilerInstance):
        def _build_default_exporters(self, *args, **kargs):
            return [Exporter()]

    p = TestProfiler()
    err_collector = mock.MagicMock(wraps=ErrCollect(p._recorder))
    p._collectors = [err_collector]
    p.start()

    def profiling_tuples(tuples):
        return [t for t in tuples if t[0].startswith("ddtrace.profiling")]

    assert profiling_tuples(caplog.record_tuples) == [
        ("ddtrace.profiling.profiler", logging.ERROR, "Failed to start collector %r, disabling." % err_collector)
    ]
    time.sleep(2)
    p.stop()
    assert err_collector.snapshot.call_count == 0
    assert profiling_tuples(caplog.record_tuples) == [
        ("ddtrace.profiling.profiler", logging.ERROR, "Failed to start collector %r, disabling." % err_collector)
    ]


def test_default_collectors():
    p = profiler.Profiler()
    assert any(isinstance(c, stack.StackCollector) for c in p._profiler._collectors)
    assert any(isinstance(c, threading.ThreadingLockCollector) for c in p._profiler._collectors)
    try:
        import asyncio as _  # noqa: F401
    except ImportError:
        pass
    else:
        assert any(isinstance(c, asyncio.AsyncioLockCollector) for c in p._profiler._collectors)
    p.stop(flush=False)


def test_profiler_serverless(monkeypatch):
    # type: (...) -> None
    monkeypatch.setenv("AWS_LAMBDA_FUNCTION_NAME", "foobar")
    p = profiler.Profiler()
    assert isinstance(p._scheduler, scheduler.ServerlessScheduler)
    assert p.tags["functionname"] == "foobar"


@pytest.mark.skipif(sys.version_info < (3, 8), reason="Python 3.7 deprecation warning")
@pytest.mark.subprocess()
def test_profiler_ddtrace_deprecation():
    """
    ddtrace interfaces loaded by the profiler can be marked deprecated, and we should update
    them when this happens.  As reported by https://github.com/DataDog/dd-trace-py/issues/8881
    """
    import warnings

    with warnings.catch_warnings():
        warnings.simplefilter("error", DeprecationWarning)
        from ddtrace.profiling import _threading  # noqa:F401
        from ddtrace.profiling import event  # noqa:F401
        from ddtrace.profiling import profiler  # noqa:F401
        from ddtrace.profiling import recorder  # noqa:F401
        from ddtrace.profiling import scheduler  # noqa:F401
        from ddtrace.profiling.collector import _lock  # noqa:F401
        from ddtrace.profiling.collector import _task  # noqa:F401
        from ddtrace.profiling.collector import _traceback  # noqa:F401
        from ddtrace.profiling.collector import memalloc  # noqa:F401
        from ddtrace.profiling.collector import stack  # noqa:F401
        from ddtrace.profiling.collector import stack_event  # noqa:F401<|MERGE_RESOLUTION|>--- conflicted
+++ resolved
@@ -234,72 +234,52 @@
 
 @pytest.mark.subprocess()
 def test_tracer_url():
-<<<<<<< HEAD
-    t = ddtrace.Tracer()
+    import os
+
+    from ddtrace import tracer as t
+    from ddtrace.profiling import profiler
+    from tests.profiling.test_profiler import _check_url
+
     t._configure(hostname="foobar")
-=======
-    import os
-
-    from ddtrace import tracer as t
-    from ddtrace.profiling import profiler
-    from tests.profiling.test_profiler import _check_url
-
-    t.configure(hostname="foobar")
->>>>>>> e7403dc5
     prof = profiler.Profiler(tracer=t)
     _check_url(prof, "http://foobar:8126", os.environ.get("DD_API_KEY"))
 
 
 @pytest.mark.subprocess()
 def test_tracer_url_https():
-<<<<<<< HEAD
-    t = ddtrace.Tracer()
+    import os
+
+    from ddtrace import tracer as t
+    from ddtrace.profiling import profiler
+    from tests.profiling.test_profiler import _check_url
+
     t._configure(hostname="foobar", https=True)
-=======
-    import os
-
-    from ddtrace import tracer as t
-    from ddtrace.profiling import profiler
-    from tests.profiling.test_profiler import _check_url
-
-    t.configure(hostname="foobar", https=True)
->>>>>>> e7403dc5
     prof = profiler.Profiler(tracer=t)
     _check_url(prof, "https://foobar:8126", os.environ.get("DD_API_KEY"))
 
 
 @pytest.mark.subprocess()
 def test_tracer_url_uds_hostname():
-<<<<<<< HEAD
-    t = ddtrace.Tracer()
+    import os
+
+    from ddtrace import tracer as t
+    from ddtrace.profiling import profiler
+    from tests.profiling.test_profiler import _check_url
+
     t._configure(hostname="foobar", uds_path="/foobar")
-=======
-    import os
-
-    from ddtrace import tracer as t
-    from ddtrace.profiling import profiler
-    from tests.profiling.test_profiler import _check_url
-
-    t.configure(hostname="foobar", uds_path="/foobar")
->>>>>>> e7403dc5
     prof = profiler.Profiler(tracer=t)
     _check_url(prof, "unix://foobar/foobar", os.environ.get("DD_API_KEY"))
 
 
 @pytest.mark.subprocess()
 def test_tracer_url_uds():
-<<<<<<< HEAD
-    t = ddtrace.Tracer()
+    import os
+
+    from ddtrace import tracer as t
+    from ddtrace.profiling import profiler
+    from tests.profiling.test_profiler import _check_url
+
     t._configure(uds_path="/foobar")
-=======
-    import os
-
-    from ddtrace import tracer as t
-    from ddtrace.profiling import profiler
-    from tests.profiling.test_profiler import _check_url
-
-    t.configure(uds_path="/foobar")
->>>>>>> e7403dc5
     prof = profiler.Profiler(tracer=t)
     _check_url(prof, "unix:///foobar", os.environ.get("DD_API_KEY"))
 
