import os

import mock
import six

from ddtrace import ext
from ddtrace.profiling.collector import memalloc
from ddtrace.profiling.collector import stack_event
from ddtrace.profiling.collector import threading
from ddtrace.profiling.exporter import pprof


TEST_EVENTS = {
    stack_event.StackExceptionSampleEvent: [
        stack_event.StackExceptionSampleEvent(
            timestamp=1,
            thread_id=67892304,
            thread_native_id=123987,
            thread_name="MainThread",
            frames=[
                ("foobar.py", 23, "func1"),
                ("foobar.py", 44, "func2"),
                ("foobar.py", 19, "func5"),
            ],
            exc_type=TypeError,
            sampling_period=1000000,
            nframes=3,
        ),
        stack_event.StackExceptionSampleEvent(
            timestamp=2,
            thread_id=67892304,
            thread_native_id=123987,
            thread_name="MainThread",
            frames=[
                ("foobar.py", 23, "func1"),
                ("foobar.py", 44, "func2"),
                ("foobar.py", 20, "func5"),
            ],
            sampling_period=1000000,
            exc_type=TypeError,
            nframes=3,
        ),
        stack_event.StackExceptionSampleEvent(
            timestamp=3,
            thread_id=67892304,
            thread_native_id=123987,
            thread_name="MainThread",
            frames=[
                ("foobar.py", 23, "func1"),
                ("foobar.py", 44, "func2"),
                ("foobar.py", 19, "func5"),
            ],
            sampling_period=1000000,
            exc_type=TypeError,
            nframes=4,
        ),
        stack_event.StackExceptionSampleEvent(
            timestamp=4,
            thread_id=67892304,
            thread_native_id=123987,
            thread_name="MainThread",
            frames=[
                ("foobar.py", 23, "func1"),
                ("foobar.py", 44, "func2"),
                ("foobar2.py", 19, "func5"),
            ],
            sampling_period=1000000,
            exc_type=TypeError,
            nframes=6,
        ),
        stack_event.StackExceptionSampleEvent(
            timestamp=5,
            thread_id=67892304,
            thread_native_id=123987,
            thread_name="MainThread",
            frames=[
                ("foobar.py", 23, "func1"),
                ("foobar.py", 44, "func2"),
                ("foobar2.py", 19, "func5"),
            ],
            sampling_period=1000000,
            exc_type=ValueError,
            nframes=3,
        ),
        stack_event.StackExceptionSampleEvent(
            timestamp=6,
            thread_id=67892304,
            thread_native_id=123987,
            thread_name="MainThread",
            frames=[
                ("foobar.py", 23, "func1"),
                ("foobar.py", 44, "func2"),
                ("foobar.py", 19, "func5"),
            ],
            sampling_period=1000000,
            exc_type=IOError,
            nframes=3,
        ),
        stack_event.StackExceptionSampleEvent(
            timestamp=7,
            thread_id=67892304,
            thread_native_id=123987,
            local_root_span_id=1322219321,
            span_id=1322219,
            thread_name="MainThread",
            frames=[
                ("foobar.py", 23, "func1"),
                ("foobar.py", 49, "func2"),
                ("foobar.py", 19, "func5"),
            ],
            sampling_period=1000000,
            exc_type=IOError,
            nframes=3,
        ),
    ],
    memalloc.MemoryAllocSampleEvent: [
        memalloc.MemoryAllocSampleEvent(
            timestamp=1,
            thread_id=67892304,
            thread_native_id=123987,
            thread_name="MainThread",
            frames=[
                ("foobar.py", 23, "func1"),
                ("foobar.py", 44, "func2"),
                ("foobar.py", 19, "func5"),
            ],
            size=34,
            capture_pct=44,
            nframes=3,
            nevents=1024,
        ),
        memalloc.MemoryAllocSampleEvent(
            timestamp=2,
            thread_id=67892304,
            thread_native_id=123987,
            thread_name="MainThread",
            frames=[
                ("foobar.py", 23, "func1"),
                ("foobar.py", 44, "func2"),
                ("foobar.py", 20, "func5"),
            ],
            size=99,
            capture_pct=100,
            nframes=3,
            nevents=1024,
        ),
        memalloc.MemoryAllocSampleEvent(
            timestamp=3,
            thread_id=67892304,
            thread_native_id=123987,
            thread_name="MainThread",
            frames=[
                ("foobar.py", 23, "func1"),
                ("foobar.py", 44, "func2"),
                ("foobar.py", 19, "func5"),
            ],
            size=340,
            capture_pct=50,
            nframes=4,
            nevents=1024,
        ),
        memalloc.MemoryAllocSampleEvent(
            timestamp=4,
            thread_id=67892304,
            thread_native_id=123987,
            thread_name="MainThread",
            frames=[
                ("foobar.py", 23, "func1"),
                ("foobar.py", 44, "func2"),
                ("foobar2.py", 19, "func5"),
            ],
            size=44,
            capture_pct=33,
            nframes=6,
            nevents=1024,
        ),
        memalloc.MemoryAllocSampleEvent(
            timestamp=5,
            thread_id=67892304,
            thread_native_id=123987,
            thread_name="MainThread",
            local_root_span_id=1322219321,
            span_id=49393,
            frames=[
                ("foobar.py", 23, "func1"),
                ("foobar.py", 44, "func2"),
                ("foobar2.py", 19, "func5"),
            ],
            size=68,
            capture_pct=50,
            nframes=3,
            nevents=2048,
        ),
        memalloc.MemoryAllocSampleEvent(
            timestamp=6,
            thread_id=67892304,
            thread_native_id=123987,
            thread_name="MainThread",
            frames=[
                ("foobar.py", 23, "func1"),
                ("foobar.py", 44, "func2"),
                ("foobar.py", 19, "func5"),
            ],
            size=24,
            capture_pct=90,
            nframes=3,
            nevents=2048,
        ),
        memalloc.MemoryAllocSampleEvent(
            timestamp=7,
            thread_id=67892304,
            thread_native_id=123987,
            thread_name="MainThread",
            frames=[
                ("foobar.py", 23, "func1"),
                ("foobar.py", 49, "func2"),
                ("foobar.py", 19, "func5"),
            ],
            size=12,
            capture_pct=100,
            nframes=3,
            nevents=2048,
        ),
    ],
    memalloc.MemoryHeapSampleEvent: [
        memalloc.MemoryHeapSampleEvent(
            timestamp=1,
            thread_id=67892304,
            thread_native_id=123987,
            thread_name="MainThread",
            frames=[
                ("foobar.py", 23, "func1"),
                ("foobar.py", 44, "func2"),
                ("foobar.py", 19, "func5"),
            ],
            size=34,
            nframes=3,
            sample_size=512 * 1024,
        ),
        memalloc.MemoryHeapSampleEvent(
            timestamp=2,
            thread_id=67892304,
            thread_native_id=123987,
            thread_name="MainThread",
            frames=[
                ("foobar.py", 23, "func1"),
                ("foobar.py", 44, "func2"),
                ("foobar.py", 20, "func5"),
            ],
            size=99,
            nframes=3,
            sample_size=512 * 1024,
        ),
        memalloc.MemoryHeapSampleEvent(
            timestamp=3,
            thread_id=67892304,
            thread_native_id=123987,
            thread_name="MainThread",
            frames=[
                ("foobar.py", 23, "func1"),
                ("foobar.py", 44, "func2"),
                ("foobar.py", 19, "func5"),
            ],
            size=340,
            nframes=4,
            sample_size=512 * 1024,
        ),
        memalloc.MemoryHeapSampleEvent(
            timestamp=4,
            thread_id=67892304,
            thread_native_id=123987,
            thread_name="MainThread",
            frames=[
                ("foobar.py", 23, "func1"),
                ("foobar.py", 44, "func2"),
                ("foobar2.py", 19, "func5"),
            ],
            size=44,
            nframes=6,
            sample_size=512 * 1024,
        ),
        memalloc.MemoryHeapSampleEvent(
            timestamp=5,
            thread_id=67892304,
            thread_native_id=123987,
            thread_name="MainThread",
            local_root_span_id=1322219321,
            frames=[
                ("foobar.py", 23, "func1"),
                ("foobar.py", 44, "func2"),
                ("foobar2.py", 19, "func5"),
            ],
            size=68,
            nframes=3,
            sample_size=512 * 1024,
        ),
        memalloc.MemoryHeapSampleEvent(
            timestamp=6,
            thread_id=67892304,
            thread_native_id=123987,
            thread_name="MainThread",
            frames=[
                ("foobar.py", 23, "func1"),
                ("foobar.py", 44, "func2"),
                ("foobar.py", 19, "func5"),
            ],
            size=24,
            nframes=3,
            sample_size=512 * 1024,
        ),
        memalloc.MemoryHeapSampleEvent(
            timestamp=7,
            thread_id=67892304,
            thread_native_id=123987,
            thread_name="MainThread",
            frames=[
                ("foobar.py", 23, "func1"),
                ("foobar.py", 49, "func2"),
                ("foobar.py", 19, "func5"),
            ],
            size=12,
            nframes=3,
            sample_size=512 * 1024,
        ),
    ],
    stack_event.StackSampleEvent: [
        stack_event.StackSampleEvent(
            timestamp=1,
            thread_id=67892304,
            thread_native_id=123987,
            thread_name="MainThread",
            local_root_span_id=1322219321,
            span_id=49343,
            trace_type=ext.SpanTypes.WEB,
            trace_resource_container=["myresource"],
            frames=[
                ("foobar.py", 23, "func1"),
                ("foobar.py", 44, "func2"),
                ("foobar.py", 19, "func5"),
            ],
            task_id=123,
            task_name="sometask",
            wall_time_ns=1324,
            cpu_time_ns=1321,
            sampling_period=1000000,
            nframes=3,
        ),
        stack_event.StackSampleEvent(
            timestamp=2,
            thread_id=67892304,
            thread_native_id=123987,
            thread_name="MainThread",
            local_root_span_id=1322219321,
            span_id=24930,
            trace_type="sql",
            trace_resource_container=[u"\x1bnotme"],
            frames=[
                ("foobar.py", 23, "func1"),
                ("foobar.py", 44, "func2"),
                ("foobar.py", 20, "func5"),
            ],
            wall_time_ns=13244,
            cpu_time_ns=1312,
            sampling_period=1000000,
            nframes=3,
        ),
        stack_event.StackSampleEvent(
            timestamp=3,
            thread_id=67892304,
            thread_native_id=123987,
            thread_name="MainThread",
            local_root_span_id=1322219321,
            span_id=24930,
            frames=[
                ("foobar.py", 23, "func1"),
                ("foobar.py", 44, "func2"),
                ("foobar.py", 19, "func5"),
            ],
            wall_time_ns=1324,
            cpu_time_ns=29121,
            sampling_period=1000000,
            nframes=4,
        ),
        stack_event.StackSampleEvent(
            timestamp=4,
            thread_id=67892304,
            thread_native_id=123987,
            thread_name="MainThread",
            frames=[
                ("foobar.py", 23, "func1"),
                ("foobar.py", 44, "func2"),
                ("foobar2.py", 19, "func5"),
            ],
            wall_time_ns=213244,
            cpu_time_ns=94021,
            sampling_period=1000000,
            nframes=6,
        ),
        stack_event.StackSampleEvent(
            timestamp=5,
            thread_id=67892304,
            thread_native_id=123987,
            thread_name="MainThread",
            local_root_span_id=1322219321,
            span_id=249304,
            frames=[
                ("foobar.py", 23, "func1"),
                ("foobar.py", 44, "func2"),
                ("foobar2.py", 19, "func5"),
            ],
            wall_time_ns=132444,
            cpu_time_ns=9042,
            sampling_period=1000000,
            nframes=3,
        ),
        stack_event.StackSampleEvent(
            timestamp=6,
            thread_id=67892304,
            thread_native_id=123987,
            thread_name="MainThread",
            frames=[
                ("foobar.py", 23, "func1"),
                ("foobar.py", 44, "func2"),
                ("foobar.py", 19, "func5"),
            ],
            wall_time_ns=18244,
            cpu_time_ns=841019,
            sampling_period=1000000,
            nframes=3,
        ),
        stack_event.StackSampleEvent(
            timestamp=7,
            thread_id=67892304,
            thread_native_id=123987,
            thread_name="MainThread",
            frames=[
                ("foobar.py", 23, "func1"),
                ("foobar.py", 49, "func2"),
                ("foobar.py", 19, "func5"),
            ],
            wall_time_ns=13244,
            cpu_time_ns=501809,
            sampling_period=1000000,
            nframes=3,
        ),
    ],
    threading.LockAcquireEvent: [
        threading.LockAcquireEvent(
            lock_name="foobar.py:12",
            timestamp=1,
            thread_id=67892304,
            thread_name="MainThread",
            frames=[
                ("foobar.py", 23, "func1"),
                ("foobar.py", 44, "func2"),
                ("foobar.py", 19, "func5"),
            ],
            task_id=12234,
            task_name="mytask",
            local_root_span_id=23435,
            span_id=345432,
            trace_type=ext.SpanTypes.WEB,
<<<<<<< HEAD
            trace_resource_container=["myresource"],
=======
            trace_resource_container=[u"myresource"],
>>>>>>> 1c8ab52c
            nframes=3,
            wait_time_ns=74839,
            sampling_pct=10,
        ),
        threading.LockAcquireEvent(
            lock_name="foobar.py:12",
            timestamp=2,
            thread_id=67892304,
            thread_name="MainThread",
            local_root_span_id=23435,
            span_id=345432,
            trace_type="sql",
            trace_resource_container=[b"notme"],
            frames=[
                ("foobar.py", 23, "func1"),
                ("foobar.py", 44, "func2"),
                ("foobar.py", 20, "func5"),
            ],
            nframes=3,
            wait_time_ns=7483,
            sampling_pct=10,
        ),
        threading.LockAcquireEvent(
            lock_name="foobar.py:12",
            timestamp=3,
            thread_id=67892304,
            thread_name="MainThread",
            frames=[
                ("foobar.py", 23, "func1"),
                ("foobar.py", 44, "func2"),
                ("foobar.py", 19, "func5"),
            ],
            nframes=4,
            wait_time_ns=7489,
            sampling_pct=10,
        ),
        threading.LockAcquireEvent(
            lock_name="foobar.py:12",
            timestamp=4,
            thread_id=67892304,
            thread_name="MainThread",
            frames=[
                ("foobar.py", 23, "func1"),
                ("foobar.py", 44, "func2"),
                ("foobar2.py", 19, "func5"),
            ],
            nframes=6,
            wait_time_ns=4839,
            sampling_pct=10,
        ),
        threading.LockAcquireEvent(
            lock_name="foobar.py:12",
            timestamp=5,
            thread_id=67892304,
            thread_name="MainThread",
            frames=[
                ("foobar.py", 23, "func1"),
                ("foobar.py", 44, "func2"),
                ("foobar2.py", 19, "func5"),
            ],
            nframes=3,
            wait_time_ns=748394,
            sampling_pct=10,
        ),
        threading.LockAcquireEvent(
            lock_name="foobar.py:12",
            timestamp=6,
            thread_id=67892304,
            thread_name="MainThread",
            frames=[
                ("foobar.py", 23, "func1"),
                ("foobar.py", 44, "func2"),
                ("foobar.py", 19, "func5"),
            ],
            nframes=3,
            wait_time_ns=748339,
            sampling_pct=10,
        ),
        threading.LockAcquireEvent(
            lock_name="foobar.py:12",
            timestamp=7,
            thread_id=67892304,
            thread_name="MainThread",
            frames=[
                ("foobar.py", 23, "func1"),
                ("foobar.py", 49, "func2"),
                ("foobar.py", 19, "func5"),
            ],
            nframes=3,
            wait_time_ns=174839,
            sampling_pct=10,
        ),
    ],
    threading.LockReleaseEvent: [
        threading.LockReleaseEvent(
            lock_name="foobar.py:12",
            timestamp=1,
            thread_id=67892304,
            thread_name="MainThread",
            frames=[
                ("foobar.py", 23, "func1"),
                ("foobar.py", 44, "func2"),
                ("foobar.py", 19, "func5"),
            ],
            nframes=3,
            locked_for_ns=74839,
            sampling_pct=5,
        ),
        threading.LockReleaseEvent(
            lock_name="foobar.py:12",
            timestamp=2,
            thread_id=67892304,
            thread_name="MainThread",
            frames=[
                ("foobar.py", 23, "func1"),
                ("foobar.py", 44, "func2"),
                ("foobar.py", 20, "func5"),
            ],
            nframes=3,
            locked_for_ns=7483,
            sampling_pct=5,
        ),
        threading.LockReleaseEvent(
            lock_name="foobar.py:12",
            timestamp=3,
            thread_id=67892304,
            thread_name="MainThread",
            frames=[
                ("foobar.py", 23, "func1"),
                ("foobar.py", 44, "func2"),
                ("foobar.py", 19, "func5"),
            ],
            nframes=4,
            locked_for_ns=7489,
            sampling_pct=5,
        ),
        threading.LockReleaseEvent(
            lock_name="foobar.py:12",
            timestamp=4,
            thread_id=67892304,
            thread_name="MainThread",
            frames=[
                ("foobar.py", 23, "func1"),
                ("foobar.py", 44, "func2"),
                ("foobar2.py", 19, "func5"),
            ],
            nframes=6,
            locked_for_ns=4839,
            sampling_pct=5,
        ),
        threading.LockReleaseEvent(
            lock_name="foobar.py:12",
            timestamp=5,
            thread_id=67892304,
            thread_name="MainThread",
            frames=[
                ("foobar.py", 23, "func1"),
                ("foobar.py", 44, "func2"),
                ("foobar2.py", 19, "func5"),
            ],
            nframes=3,
            locked_for_ns=748394,
            sampling_pct=5,
        ),
        threading.LockReleaseEvent(
            lock_name="foobar.py:12",
            timestamp=6,
            thread_id=67892304,
            thread_name="MainThread",
            frames=[
                ("foobar.py", 23, "func1"),
                ("foobar.py", 44, "func2"),
                ("foobar.py", 19, "func5"),
            ],
            nframes=3,
            locked_for_ns=748339,
            sampling_pct=5,
        ),
        threading.LockReleaseEvent(
            lock_name="foobar.py:12",
            timestamp=7,
            thread_id=67892304,
            thread_name="MainThread",
            frames=[
                ("foobar.py", 23, "func1"),
                ("foobar.py", 49, "func2"),
                ("foobar.py", 19, "func5"),
            ],
            nframes=3,
            locked_for_ns=174839,
            sampling_pct=50,
        ),
    ],
}


def test_sequence():
    s = pprof._Sequence()
    assert s.start_at == 1
    assert s.next_id == 1
    assert s.generate() == 1
    assert s.start_at == 1
    assert s.next_id == 2


def test_string_table():
    t = pprof._StringTable()
    assert len(t) == 1
    id1 = t.to_id("foobar")
    assert len(t) == 2
    assert id1 == t.to_id("foobar")
    assert len(t) == 2
    id2 = t.to_id("foobaz")
    assert len(t) == 3
    assert id2 == t.to_id("foobaz")
    assert len(t) == 3
    assert id1 != id2


def test_to_str_none():
    c = pprof._PprofConverter()
    id1 = c._str(None)
    id2 = c._str("None")
    id_o = c._str("foobar")
    assert id1 == id2 != id_o


@mock.patch("ddtrace.internal.utils.config.get_application_name")
def test_pprof_exporter(gan):
    gan.return_value = "bonjour"
    exp = pprof.PprofExporter()
    exports = exp.export(TEST_EVENTS, 1, 7)
    if six.PY2:
        filename = "test-pprof-exporter-py2.txt"
    else:
        filename = "test-pprof-exporter.txt"
    with open(os.path.join(os.path.dirname(__file__), filename)) as f:
        assert f.read() == str(exports), filename


def test_pprof_exporter_empty():
    exp = pprof.PprofExporter()
    export = exp.export({}, 0, 1)
    assert len(export.sample) == 0<|MERGE_RESOLUTION|>--- conflicted
+++ resolved
@@ -460,11 +460,7 @@
             local_root_span_id=23435,
             span_id=345432,
             trace_type=ext.SpanTypes.WEB,
-<<<<<<< HEAD
-            trace_resource_container=["myresource"],
-=======
             trace_resource_container=[u"myresource"],
->>>>>>> 1c8ab52c
             nframes=3,
             wait_time_ns=74839,
             sampling_pct=10,
