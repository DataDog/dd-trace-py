import os

import mock
import six

from ddtrace import ext
from ddtrace.profiling.collector import memalloc
from ddtrace.profiling.collector import stack
from ddtrace.profiling.collector import threading
from ddtrace.profiling.exporter import pprof


TEST_EVENTS = {
    stack.StackExceptionSampleEvent: [
        stack.StackExceptionSampleEvent(
            timestamp=1,
            thread_id=67892304,
            thread_native_id=123987,
            thread_name="MainThread",
            frames=[
                ("foobar.py", 23, "func1"),
                ("foobar.py", 44, "func2"),
                ("foobar.py", 19, "func5"),
            ],
            exc_type=TypeError,
            sampling_period=1000000,
            nframes=3,
        ),
        stack.StackExceptionSampleEvent(
            timestamp=2,
            thread_id=67892304,
            thread_native_id=123987,
            thread_name="MainThread",
            frames=[
                ("foobar.py", 23, "func1"),
                ("foobar.py", 44, "func2"),
                ("foobar.py", 20, "func5"),
            ],
            sampling_period=1000000,
            exc_type=TypeError,
            nframes=3,
        ),
        stack.StackExceptionSampleEvent(
            timestamp=3,
            thread_id=67892304,
            thread_native_id=123987,
            thread_name="MainThread",
            frames=[
                ("foobar.py", 23, "func1"),
                ("foobar.py", 44, "func2"),
                ("foobar.py", 19, "func5"),
            ],
            sampling_period=1000000,
            exc_type=TypeError,
            nframes=4,
        ),
        stack.StackExceptionSampleEvent(
            timestamp=4,
            thread_id=67892304,
            thread_native_id=123987,
            thread_name="MainThread",
            frames=[
                ("foobar.py", 23, "func1"),
                ("foobar.py", 44, "func2"),
                ("foobar2.py", 19, "func5"),
            ],
            sampling_period=1000000,
            exc_type=TypeError,
            nframes=6,
        ),
        stack.StackExceptionSampleEvent(
            timestamp=5,
            thread_id=67892304,
            thread_native_id=123987,
            thread_name="MainThread",
            frames=[
                ("foobar.py", 23, "func1"),
                ("foobar.py", 44, "func2"),
                ("foobar2.py", 19, "func5"),
            ],
            sampling_period=1000000,
            exc_type=ValueError,
            nframes=3,
        ),
        stack.StackExceptionSampleEvent(
            timestamp=6,
            thread_id=67892304,
            thread_native_id=123987,
            thread_name="MainThread",
            frames=[
                ("foobar.py", 23, "func1"),
                ("foobar.py", 44, "func2"),
                ("foobar.py", 19, "func5"),
            ],
            sampling_period=1000000,
            exc_type=IOError,
            nframes=3,
        ),
        stack.StackExceptionSampleEvent(
            timestamp=7,
            thread_id=67892304,
            thread_native_id=123987,
            local_root_span_id=1322219321,
            span_id=1322219,
            thread_name="MainThread",
            frames=[
                ("foobar.py", 23, "func1"),
                ("foobar.py", 49, "func2"),
                ("foobar.py", 19, "func5"),
            ],
            sampling_period=1000000,
            exc_type=IOError,
            nframes=3,
        ),
    ],
    memalloc.MemoryAllocSampleEvent: [
        memalloc.MemoryAllocSampleEvent(
            timestamp=1,
            thread_id=67892304,
            thread_native_id=123987,
            thread_name="MainThread",
            frames=[
                ("foobar.py", 23, "func1"),
                ("foobar.py", 44, "func2"),
                ("foobar.py", 19, "func5"),
            ],
            size=34,
            capture_pct=44,
            nframes=3,
            nevents=1024,
        ),
        memalloc.MemoryAllocSampleEvent(
            timestamp=2,
            thread_id=67892304,
            thread_native_id=123987,
            thread_name="MainThread",
            frames=[
                ("foobar.py", 23, "func1"),
                ("foobar.py", 44, "func2"),
                ("foobar.py", 20, "func5"),
            ],
            size=99,
            capture_pct=100,
            nframes=3,
            nevents=1024,
        ),
        memalloc.MemoryAllocSampleEvent(
            timestamp=3,
            thread_id=67892304,
            thread_native_id=123987,
            thread_name="MainThread",
            frames=[
                ("foobar.py", 23, "func1"),
                ("foobar.py", 44, "func2"),
                ("foobar.py", 19, "func5"),
            ],
            size=340,
            capture_pct=50,
            nframes=4,
            nevents=1024,
        ),
        memalloc.MemoryAllocSampleEvent(
            timestamp=4,
            thread_id=67892304,
            thread_native_id=123987,
            thread_name="MainThread",
            frames=[
                ("foobar.py", 23, "func1"),
                ("foobar.py", 44, "func2"),
                ("foobar2.py", 19, "func5"),
            ],
            size=44,
            capture_pct=33,
            nframes=6,
            nevents=1024,
        ),
        memalloc.MemoryAllocSampleEvent(
            timestamp=5,
            thread_id=67892304,
            thread_native_id=123987,
            thread_name="MainThread",
            local_root_span_id=1322219321,
            span_id=49393,
            frames=[
                ("foobar.py", 23, "func1"),
                ("foobar.py", 44, "func2"),
                ("foobar2.py", 19, "func5"),
            ],
            size=68,
            capture_pct=50,
            nframes=3,
            nevents=2048,
        ),
        memalloc.MemoryAllocSampleEvent(
            timestamp=6,
            thread_id=67892304,
            thread_native_id=123987,
            thread_name="MainThread",
            frames=[
                ("foobar.py", 23, "func1"),
                ("foobar.py", 44, "func2"),
                ("foobar.py", 19, "func5"),
            ],
            size=24,
            capture_pct=90,
            nframes=3,
            nevents=2048,
        ),
        memalloc.MemoryAllocSampleEvent(
            timestamp=7,
            thread_id=67892304,
            thread_native_id=123987,
            thread_name="MainThread",
            frames=[
                ("foobar.py", 23, "func1"),
                ("foobar.py", 49, "func2"),
                ("foobar.py", 19, "func5"),
            ],
            size=12,
            capture_pct=100,
            nframes=3,
            nevents=2048,
        ),
    ],
    memalloc.MemoryHeapSampleEvent: [
        memalloc.MemoryHeapSampleEvent(
            timestamp=1,
            thread_id=67892304,
            thread_native_id=123987,
            thread_name="MainThread",
            frames=[
                ("foobar.py", 23, "func1"),
                ("foobar.py", 44, "func2"),
                ("foobar.py", 19, "func5"),
            ],
            size=34,
            nframes=3,
            sample_size=512 * 1024,
        ),
        memalloc.MemoryHeapSampleEvent(
            timestamp=2,
            thread_id=67892304,
            thread_native_id=123987,
            thread_name="MainThread",
            frames=[
                ("foobar.py", 23, "func1"),
                ("foobar.py", 44, "func2"),
                ("foobar.py", 20, "func5"),
            ],
            size=99,
            nframes=3,
            sample_size=512 * 1024,
        ),
        memalloc.MemoryHeapSampleEvent(
            timestamp=3,
            thread_id=67892304,
            thread_native_id=123987,
            thread_name="MainThread",
            frames=[
                ("foobar.py", 23, "func1"),
                ("foobar.py", 44, "func2"),
                ("foobar.py", 19, "func5"),
            ],
            size=340,
            nframes=4,
            sample_size=512 * 1024,
        ),
        memalloc.MemoryHeapSampleEvent(
            timestamp=4,
            thread_id=67892304,
            thread_native_id=123987,
            thread_name="MainThread",
            frames=[
                ("foobar.py", 23, "func1"),
                ("foobar.py", 44, "func2"),
                ("foobar2.py", 19, "func5"),
            ],
            size=44,
            nframes=6,
            sample_size=512 * 1024,
        ),
        memalloc.MemoryHeapSampleEvent(
            timestamp=5,
            thread_id=67892304,
            thread_native_id=123987,
            thread_name="MainThread",
            local_root_span_id=1322219321,
            frames=[
                ("foobar.py", 23, "func1"),
                ("foobar.py", 44, "func2"),
                ("foobar2.py", 19, "func5"),
            ],
            size=68,
            nframes=3,
            sample_size=512 * 1024,
        ),
        memalloc.MemoryHeapSampleEvent(
            timestamp=6,
            thread_id=67892304,
            thread_native_id=123987,
            thread_name="MainThread",
            frames=[
                ("foobar.py", 23, "func1"),
                ("foobar.py", 44, "func2"),
                ("foobar.py", 19, "func5"),
            ],
            size=24,
            nframes=3,
            sample_size=512 * 1024,
        ),
        memalloc.MemoryHeapSampleEvent(
            timestamp=7,
            thread_id=67892304,
            thread_native_id=123987,
            thread_name="MainThread",
            frames=[
                ("foobar.py", 23, "func1"),
                ("foobar.py", 49, "func2"),
                ("foobar.py", 19, "func5"),
            ],
            size=12,
            nframes=3,
            sample_size=512 * 1024,
        ),
    ],
    stack.StackSampleEvent: [
        stack.StackSampleEvent(
            timestamp=1,
            thread_id=67892304,
            thread_native_id=123987,
            thread_name="MainThread",
<<<<<<< HEAD
            trace_id=1322219321,
            trace_resource="myresource",
            trace_type=ext.SpanTypes.WEB,
=======
            local_root_span_id=1322219321,
            span_id=49343,
            trace_type=ext.SpanTypes.WEB.value,
            trace_resource_container=["myresource"],
>>>>>>> 95e2641d
            frames=[
                ("foobar.py", 23, "func1"),
                ("foobar.py", 44, "func2"),
                ("foobar.py", 19, "func5"),
            ],
            task_id=123,
            task_name="sometask",
            wall_time_ns=1324,
            cpu_time_ns=1321,
            sampling_period=1000000,
            nframes=3,
        ),
        stack.StackSampleEvent(
            timestamp=2,
            thread_id=67892304,
            thread_native_id=123987,
            thread_name="MainThread",
            local_root_span_id=1322219321,
            span_id=24930,
            trace_type="sql",
            trace_resource_container=["notme"],
            frames=[
                ("foobar.py", 23, "func1"),
                ("foobar.py", 44, "func2"),
                ("foobar.py", 20, "func5"),
            ],
            wall_time_ns=13244,
            cpu_time_ns=1312,
            sampling_period=1000000,
            nframes=3,
        ),
        stack.StackSampleEvent(
            timestamp=3,
            thread_id=67892304,
            thread_native_id=123987,
            thread_name="MainThread",
            local_root_span_id=1322219321,
            span_id=24930,
            frames=[
                ("foobar.py", 23, "func1"),
                ("foobar.py", 44, "func2"),
                ("foobar.py", 19, "func5"),
            ],
            wall_time_ns=1324,
            cpu_time_ns=29121,
            sampling_period=1000000,
            nframes=4,
        ),
        stack.StackSampleEvent(
            timestamp=4,
            thread_id=67892304,
            thread_native_id=123987,
            thread_name="MainThread",
            frames=[
                ("foobar.py", 23, "func1"),
                ("foobar.py", 44, "func2"),
                ("foobar2.py", 19, "func5"),
            ],
            wall_time_ns=213244,
            cpu_time_ns=94021,
            sampling_period=1000000,
            nframes=6,
        ),
        stack.StackSampleEvent(
            timestamp=5,
            thread_id=67892304,
            thread_native_id=123987,
            thread_name="MainThread",
            local_root_span_id=1322219321,
            span_id=249304,
            frames=[
                ("foobar.py", 23, "func1"),
                ("foobar.py", 44, "func2"),
                ("foobar2.py", 19, "func5"),
            ],
            wall_time_ns=132444,
            cpu_time_ns=9042,
            sampling_period=1000000,
            nframes=3,
        ),
        stack.StackSampleEvent(
            timestamp=6,
            thread_id=67892304,
            thread_native_id=123987,
            thread_name="MainThread",
            frames=[
                ("foobar.py", 23, "func1"),
                ("foobar.py", 44, "func2"),
                ("foobar.py", 19, "func5"),
            ],
            wall_time_ns=18244,
            cpu_time_ns=841019,
            sampling_period=1000000,
            nframes=3,
        ),
        stack.StackSampleEvent(
            timestamp=7,
            thread_id=67892304,
            thread_native_id=123987,
            thread_name="MainThread",
            frames=[
                ("foobar.py", 23, "func1"),
                ("foobar.py", 49, "func2"),
                ("foobar.py", 19, "func5"),
            ],
            wall_time_ns=13244,
            cpu_time_ns=501809,
            sampling_period=1000000,
            nframes=3,
        ),
    ],
    threading.LockAcquireEvent: [
        threading.LockAcquireEvent(
            lock_name="foobar.py:12",
            timestamp=1,
            thread_id=67892304,
            thread_name="MainThread",
            frames=[
                ("foobar.py", 23, "func1"),
                ("foobar.py", 44, "func2"),
                ("foobar.py", 19, "func5"),
            ],
            task_id=12234,
            task_name="mytask",
            local_root_span_id=23435,
            span_id=345432,
<<<<<<< HEAD
            trace_resource="myresource",
            trace_type=ext.SpanTypes.WEB,
=======
            trace_type=ext.SpanTypes.WEB.value,
            trace_resource_container=["myresource"],
>>>>>>> 95e2641d
            nframes=3,
            wait_time_ns=74839,
            sampling_pct=10,
        ),
        threading.LockAcquireEvent(
            lock_name="foobar.py:12",
            timestamp=2,
            thread_id=67892304,
            thread_name="MainThread",
            local_root_span_id=23435,
            span_id=345432,
            trace_type="sql",
            trace_resource_container=["notme"],
            frames=[
                ("foobar.py", 23, "func1"),
                ("foobar.py", 44, "func2"),
                ("foobar.py", 20, "func5"),
            ],
            nframes=3,
            wait_time_ns=7483,
            sampling_pct=10,
        ),
        threading.LockAcquireEvent(
            lock_name="foobar.py:12",
            timestamp=3,
            thread_id=67892304,
            thread_name="MainThread",
            frames=[
                ("foobar.py", 23, "func1"),
                ("foobar.py", 44, "func2"),
                ("foobar.py", 19, "func5"),
            ],
            nframes=4,
            wait_time_ns=7489,
            sampling_pct=10,
        ),
        threading.LockAcquireEvent(
            lock_name="foobar.py:12",
            timestamp=4,
            thread_id=67892304,
            thread_name="MainThread",
            frames=[
                ("foobar.py", 23, "func1"),
                ("foobar.py", 44, "func2"),
                ("foobar2.py", 19, "func5"),
            ],
            nframes=6,
            wait_time_ns=4839,
            sampling_pct=10,
        ),
        threading.LockAcquireEvent(
            lock_name="foobar.py:12",
            timestamp=5,
            thread_id=67892304,
            thread_name="MainThread",
            frames=[
                ("foobar.py", 23, "func1"),
                ("foobar.py", 44, "func2"),
                ("foobar2.py", 19, "func5"),
            ],
            nframes=3,
            wait_time_ns=748394,
            sampling_pct=10,
        ),
        threading.LockAcquireEvent(
            lock_name="foobar.py:12",
            timestamp=6,
            thread_id=67892304,
            thread_name="MainThread",
            frames=[
                ("foobar.py", 23, "func1"),
                ("foobar.py", 44, "func2"),
                ("foobar.py", 19, "func5"),
            ],
            nframes=3,
            wait_time_ns=748339,
            sampling_pct=10,
        ),
        threading.LockAcquireEvent(
            lock_name="foobar.py:12",
            timestamp=7,
            thread_id=67892304,
            thread_name="MainThread",
            frames=[
                ("foobar.py", 23, "func1"),
                ("foobar.py", 49, "func2"),
                ("foobar.py", 19, "func5"),
            ],
            nframes=3,
            wait_time_ns=174839,
            sampling_pct=10,
        ),
    ],
    threading.LockReleaseEvent: [
        threading.LockReleaseEvent(
            lock_name="foobar.py:12",
            timestamp=1,
            thread_id=67892304,
            thread_name="MainThread",
            frames=[
                ("foobar.py", 23, "func1"),
                ("foobar.py", 44, "func2"),
                ("foobar.py", 19, "func5"),
            ],
            nframes=3,
            locked_for_ns=74839,
            sampling_pct=5,
        ),
        threading.LockReleaseEvent(
            lock_name="foobar.py:12",
            timestamp=2,
            thread_id=67892304,
            thread_name="MainThread",
            frames=[
                ("foobar.py", 23, "func1"),
                ("foobar.py", 44, "func2"),
                ("foobar.py", 20, "func5"),
            ],
            nframes=3,
            locked_for_ns=7483,
            sampling_pct=5,
        ),
        threading.LockReleaseEvent(
            lock_name="foobar.py:12",
            timestamp=3,
            thread_id=67892304,
            thread_name="MainThread",
            frames=[
                ("foobar.py", 23, "func1"),
                ("foobar.py", 44, "func2"),
                ("foobar.py", 19, "func5"),
            ],
            nframes=4,
            locked_for_ns=7489,
            sampling_pct=5,
        ),
        threading.LockReleaseEvent(
            lock_name="foobar.py:12",
            timestamp=4,
            thread_id=67892304,
            thread_name="MainThread",
            frames=[
                ("foobar.py", 23, "func1"),
                ("foobar.py", 44, "func2"),
                ("foobar2.py", 19, "func5"),
            ],
            nframes=6,
            locked_for_ns=4839,
            sampling_pct=5,
        ),
        threading.LockReleaseEvent(
            lock_name="foobar.py:12",
            timestamp=5,
            thread_id=67892304,
            thread_name="MainThread",
            frames=[
                ("foobar.py", 23, "func1"),
                ("foobar.py", 44, "func2"),
                ("foobar2.py", 19, "func5"),
            ],
            nframes=3,
            locked_for_ns=748394,
            sampling_pct=5,
        ),
        threading.LockReleaseEvent(
            lock_name="foobar.py:12",
            timestamp=6,
            thread_id=67892304,
            thread_name="MainThread",
            frames=[
                ("foobar.py", 23, "func1"),
                ("foobar.py", 44, "func2"),
                ("foobar.py", 19, "func5"),
            ],
            nframes=3,
            locked_for_ns=748339,
            sampling_pct=5,
        ),
        threading.LockReleaseEvent(
            lock_name="foobar.py:12",
            timestamp=7,
            thread_id=67892304,
            thread_name="MainThread",
            frames=[
                ("foobar.py", 23, "func1"),
                ("foobar.py", 49, "func2"),
                ("foobar.py", 19, "func5"),
            ],
            nframes=3,
            locked_for_ns=174839,
            sampling_pct=50,
        ),
    ],
}


def test_sequence():
    s = pprof._Sequence()
    assert s.start_at == 1
    assert s.next_id == 1
    assert s.generate() == 1
    assert s.start_at == 1
    assert s.next_id == 2


def test_string_table():
    t = pprof._StringTable()
    assert len(t) == 1
    id1 = t.to_id("foobar")
    assert len(t) == 2
    assert id1 == t.to_id("foobar")
    assert len(t) == 2
    id2 = t.to_id("foobaz")
    assert len(t) == 3
    assert id2 == t.to_id("foobaz")
    assert len(t) == 3
    assert id1 != id2


def test_to_str_none():
    c = pprof._PprofConverter()
    id1 = c._str(None)
    id2 = c._str("None")
    id_o = c._str("foobar")
    assert id1 == id2 != id_o


@mock.patch("ddtrace.utils.config.get_application_name")
def test_pprof_exporter(gan):
    gan.return_value = "bonjour"
    exp = pprof.PprofExporter()
    exports = exp.export(TEST_EVENTS, 1, 7)
    if six.PY2:
        filename = "test-pprof-exporter-py2.txt"
    else:
        filename = "test-pprof-exporter.txt"
    with open(os.path.join(os.path.dirname(__file__), filename)) as f:
        assert f.read() == str(exports), filename


def test_pprof_exporter_empty():
    exp = pprof.PprofExporter()
    export = exp.export({}, 0, 1)
    assert len(export.sample) == 0<|MERGE_RESOLUTION|>--- conflicted
+++ resolved
@@ -329,16 +329,10 @@
             thread_id=67892304,
             thread_native_id=123987,
             thread_name="MainThread",
-<<<<<<< HEAD
-            trace_id=1322219321,
-            trace_resource="myresource",
-            trace_type=ext.SpanTypes.WEB,
-=======
             local_root_span_id=1322219321,
             span_id=49343,
             trace_type=ext.SpanTypes.WEB.value,
             trace_resource_container=["myresource"],
->>>>>>> 95e2641d
             frames=[
                 ("foobar.py", 23, "func1"),
                 ("foobar.py", 44, "func2"),
@@ -465,13 +459,8 @@
             task_name="mytask",
             local_root_span_id=23435,
             span_id=345432,
-<<<<<<< HEAD
-            trace_resource="myresource",
-            trace_type=ext.SpanTypes.WEB,
-=======
             trace_type=ext.SpanTypes.WEB.value,
             trace_resource_container=["myresource"],
->>>>>>> 95e2641d
             nframes=3,
             wait_time_ns=74839,
             sampling_pct=10,
