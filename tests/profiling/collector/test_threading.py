--- conflicted
+++ resolved
@@ -70,21 +70,13 @@
     assert len(r.events[collector_threading.ThreadingLockAcquireEvent]) == 1
     assert len(r.events[collector_threading.ThreadingLockReleaseEvent]) == 0
     event = r.events[collector_threading.ThreadingLockAcquireEvent][0]
-<<<<<<< HEAD
     assert event.lock_name == "test_threading.py:69:lock"
-=======
-    assert event.lock_name == "test_threading.py:67"
->>>>>>> dade0b06
     assert event.thread_id == _thread.get_ident()
     assert event.wait_time_ns >= 0
     # It's called through pytest so I'm sure it's gonna be that long, right?
     assert len(event.frames) > 3
     assert event.nframes > 3
-<<<<<<< HEAD
     assert event.frames[1] == (__file__.replace(".pyc", ".py"), 69, "test_lock_acquire_events", "")
-=======
-    assert event.frames[1] == (__file__.replace(".pyc", ".py"), 68, "test_lock_acquire_events", "")
->>>>>>> dade0b06
     assert event.sampling_pct == 100
 
 
@@ -102,21 +94,13 @@
     assert len(r.events[collector_threading.ThreadingLockAcquireEvent]) == 1
     assert len(r.events[collector_threading.ThreadingLockReleaseEvent]) == 0
     event = r.events[collector_threading.ThreadingLockAcquireEvent][0]
-<<<<<<< HEAD
     assert event.lock_name == "test_threading.py:90:lock"
-=======
-    assert event.lock_name == "test_threading.py:88"
->>>>>>> dade0b06
     assert event.thread_id == _thread.get_ident()
     assert event.wait_time_ns >= 0
     # It's called through pytest so I'm sure it's gonna be that long, right?
     assert len(event.frames) > 3
     assert event.nframes > 3
-<<<<<<< HEAD
     assert event.frames[1] == (__file__.replace(".pyc", ".py"), 90, "lockfunc", "Foobar")
-=======
-    assert event.frames[1] == (__file__.replace(".pyc", ".py"), 89, "lockfunc", "Foobar")
->>>>>>> dade0b06
     assert event.sampling_pct == 100
 
 
@@ -142,14 +126,10 @@
     )
     # The tracer might use locks, so we need to look into every event to assert we got ours
     for event_type in (collector_threading.ThreadingLockAcquireEvent, collector_threading.ThreadingLockReleaseEvent):
-<<<<<<< HEAD
         if event_type == collector_threading.ThreadingLockAcquireEvent:
             assert {lock1_acquire, lock2_acquire}.issubset({e.lock_name for e in events[event_type]})
         elif event_type == collector_threading.ThreadingLockReleaseEvent:
             assert {lock1_release, lock2_release}.issubset({e.lock_name for e in events[event_type]})
-=======
-        assert {"test_threading.py:111", "test_threading.py:114"}.issubset({e.lock_name for e in events[event_type]})
->>>>>>> dade0b06
         for event in events[event_type]:
             if event.lock_name in [lock1_acquire, lock2_release]:
                 assert event.span_id is None
@@ -184,7 +164,6 @@
     )
     # The tracer might use locks, so we need to look into every event to assert we got ours
     for event_type in (collector_threading.ThreadingLockAcquireEvent, collector_threading.ThreadingLockReleaseEvent):
-<<<<<<< HEAD
         if event_type == collector_threading.ThreadingLockAcquireEvent:
             assert {lock1_acquire, lock2_acquire}.issubset({e.lock_name for e in events[event_type]})
         elif event_type == collector_threading.ThreadingLockReleaseEvent:
@@ -193,20 +172,6 @@
             assert event.span_id is None
             assert event.trace_resource_container is None
             assert event.trace_type is None
-=======
-        assert {"test_threading.py:142", "test_threading.py:145"}.issubset({e.lock_name for e in events[event_type]})
-        for event in events[event_type]:
-            if event.name == "test_threading.py:118":
-                assert event.trace_id is None
-                assert event.span_id is None
-                assert event.trace_resource_container is None
-                assert event.trace_type is None
-            elif event.name == "test_threading.py:121":
-                assert event.trace_id == trace_id
-                assert event.span_id == span_id
-                assert event.trace_resource_container[0] == span.resource
-                assert event.trace_type == span.span_type
->>>>>>> dade0b06
 
 
 def test_resource_not_collected(monkeypatch, tracer):
@@ -232,14 +197,10 @@
     )
     # The tracer might use locks, so we need to look into every event to assert we got ours
     for event_type in (collector_threading.ThreadingLockAcquireEvent, collector_threading.ThreadingLockReleaseEvent):
-<<<<<<< HEAD
         if event_type == collector_threading.ThreadingLockAcquireEvent:
             assert {lock1_acquire, lock2_acquire}.issubset({e.lock_name for e in events[event_type]})
         elif event_type == collector_threading.ThreadingLockReleaseEvent:
             assert {lock1_release, lock2_release}.issubset({e.lock_name for e in events[event_type]})
-=======
-        assert {"test_threading.py:176", "test_threading.py:179"}.issubset({e.lock_name for e in events[event_type]})
->>>>>>> dade0b06
         for event in events[event_type]:
             if event.lock_name in [lock1_acquire, lock2_release]:
                 assert event.span_id is None
@@ -260,21 +221,13 @@
     assert len(r.events[collector_threading.ThreadingLockAcquireEvent]) == 1
     assert len(r.events[collector_threading.ThreadingLockReleaseEvent]) == 1
     event = r.events[collector_threading.ThreadingLockReleaseEvent][0]
-<<<<<<< HEAD
     assert event.lock_name == "test_threading.py:220:lock"
-=======
-    assert event.lock_name == "test_threading.py:205"
->>>>>>> dade0b06
     assert event.thread_id == _thread.get_ident()
     assert event.locked_for_ns >= 0
     # It's called through pytest so I'm sure it's gonna be that long, right?
     assert len(event.frames) > 3
     assert event.nframes > 3
-<<<<<<< HEAD
     assert event.frames[1] == (__file__.replace(".pyc", ".py"), 220, "test_lock_release_events", "")
-=======
-    assert event.frames[1] == (__file__.replace(".pyc", ".py"), 207, "test_lock_release_events", "")
->>>>>>> dade0b06
     assert event.sampling_pct == 100
 
 
@@ -308,11 +261,7 @@
     assert len(r.events[collector_threading.ThreadingLockReleaseEvent]) >= 1
 
     for event in r.events[collector_threading.ThreadingLockAcquireEvent]:
-<<<<<<< HEAD
         if event.lock_name == "test_threading.py:252:lock":
-=======
-        if event.lock_name == "test_threading.py:238":
->>>>>>> dade0b06
             assert event.wait_time_ns >= 0
             assert event.task_id == t.ident
             assert event.task_name == "foobar"
@@ -321,11 +270,7 @@
             assert event.nframes > 3
             assert event.frames[1] == (
                 "tests/profiling/collector/test_threading.py",
-<<<<<<< HEAD
                 252,
-=======
-                239,
->>>>>>> dade0b06
                 "play_with_lock",
                 "",
             ), event.frames
@@ -335,11 +280,7 @@
         pytest.fail("Lock event not found")
 
     for event in r.events[collector_threading.ThreadingLockReleaseEvent]:
-<<<<<<< HEAD
         if event.lock_name == "test_threading.py:253:lock":
-=======
-        if event.lock_name == "test_threading.py:238":
->>>>>>> dade0b06
             assert event.locked_for_ns >= 0
             assert event.task_id == t.ident
             assert event.task_name == "foobar"
@@ -348,11 +289,7 @@
             assert event.nframes > 3
             assert event.frames[1] == (
                 "tests/profiling/collector/test_threading.py",
-<<<<<<< HEAD
                 253,
-=======
-                240,
->>>>>>> dade0b06
                 "play_with_lock",
                 "",
             ), event.frames
@@ -444,22 +381,13 @@
 def test_lock_enter_exit_events():
     r = recorder.Recorder()
     with collector_threading.ThreadingLockCollector(r, capture_pct=100):
-<<<<<<< HEAD
         th_lock = threading.Lock()
         with th_lock:
-=======
-        lock = threading.Lock()
-        with lock:
->>>>>>> dade0b06
             pass
     assert len(r.events[collector_threading.ThreadingLockAcquireEvent]) == 1
     assert len(r.events[collector_threading.ThreadingLockReleaseEvent]) == 1
     acquire_event = r.events[collector_threading.ThreadingLockAcquireEvent][0]
-<<<<<<< HEAD
     assert acquire_event.lock_name == "test_threading.py:385:th_lock"
-=======
-    assert acquire_event.lock_name == "test_threading.py:371"
->>>>>>> dade0b06
     assert acquire_event.thread_id == _thread.get_ident()
     assert acquire_event.wait_time_ns >= 0
     # We know that at least __enter__, this function, and pytest should be
@@ -471,7 +399,6 @@
 
     assert acquire_event.frames[0] == (
         _lock.__file__.replace(".pyc", ".py"),
-<<<<<<< HEAD
         235,
         "__enter__",
         "_ProfiledThreadingLock",
@@ -485,28 +412,12 @@
     assert release_event.thread_id == _thread.get_ident()
     assert release_event.locked_for_ns >= 0
     assert release_event.frames[0] == (_lock.__file__.replace(".pyc", ".py"), 238, "__exit__", "_ProfiledThreadingLock")
-=======
-        231,
-        "__enter__",
-        "_ProfiledThreadingLock",
-    )
-    assert acquire_event.frames[1] == (__file__.replace(".pyc", ".py"), 372, "test_lock_enter_exit_events", "")
-    assert acquire_event.sampling_pct == 100
-
-    release_event = r.events[collector_threading.ThreadingLockReleaseEvent][0]
-    assert release_event.lock_name == "test_threading.py:371"
-    assert release_event.thread_id == _thread.get_ident()
-    assert release_event.locked_for_ns >= 0
-    assert release_event.frames[0] == (_lock.__file__.replace(".pyc", ".py"), 234, "__exit__", "_ProfiledThreadingLock")
-    release_lineno = 372 if sys.version_info >= (3, 10) else 373
->>>>>>> dade0b06
     assert release_event.frames[1] == (
         __file__.replace(".pyc", ".py"),
         release_lineno,
         "test_lock_enter_exit_events",
         "",
     )
-<<<<<<< HEAD
     assert release_event.sampling_pct == 100
 
 
@@ -645,7 +556,4 @@
     assert release_lock_names == {
         "global_locks.py:%d:global_lock" % release_lines[0],
         "global_locks.py:%d:bar_lock" % release_lines[1],
-    }
-=======
-    assert release_event.sampling_pct == 100
->>>>>>> dade0b06
+    }