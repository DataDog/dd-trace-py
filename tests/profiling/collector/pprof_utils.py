--- conflicted
+++ resolved
@@ -9,7 +9,6 @@
 from typing import Optional
 from typing import Sequence
 from typing import Tuple
-from typing import TypeAlias
 from typing import Union
 from typing import cast
 
@@ -31,19 +30,8 @@
     return parse_version(google.protobuf.__version__)
 
 
-<<<<<<< HEAD
-# Load the appropriate pprof_pb2 module based on protobuf version
-_pb_version = _protobuf_version()
-if _pb_version >= (4, 21):
-    from tests.profiling.collector import pprof_421_pb2 as pprof_pb2
-elif _pb_version >= (3, 19):
-    from tests.profiling.collector import pprof_319_pb2 as pprof_pb2  # type: ignore[no-redef]
-elif _pb_version >= (3, 12):
-    from tests.profiling.collector import pprof_312_pb2 as pprof_pb2  # type: ignore[no-redef]
-=======
 if TYPE_CHECKING:
     from tests.profiling.collector import pprof_pb2  # pyright: ignore[reportMissingModuleSource]
->>>>>>> 8fd58872
 else:
     # Load the appropriate pprof_pb2 module
     _pb_version = _protobuf_version()
@@ -57,22 +45,6 @@
             break
     else:
         from tests.profiling.collector import pprof_3_pb2 as pprof_pb2  # type: ignore[no-redef]
-
-if TYPE_CHECKING:
-    # For type checking, use the actual protobuf types
-    # Protobuf-generated modules use dynamic attributes, so we need type: ignore
-    PprofProfile: TypeAlias = pprof_pb2.Profile  # type: ignore[name-defined,attr-defined]
-    PprofSample: TypeAlias = pprof_pb2.Sample  # type: ignore[name-defined,attr-defined]
-    PprofLabel: TypeAlias = pprof_pb2.Label  # type: ignore[name-defined,attr-defined]
-    PprofLocation: TypeAlias = pprof_pb2.Location  # type: ignore[name-defined,attr-defined]
-    PprofFunction: TypeAlias = pprof_pb2.Function  # type: ignore[name-defined,attr-defined]
-else:
-    # At runtime, use Any for type annotations since types are determined dynamically
-    PprofProfile: TypeAlias = Any
-    PprofSample: TypeAlias = Any
-    PprofLabel: TypeAlias = Any
-    PprofLocation: TypeAlias = Any
-    PprofFunction: TypeAlias = Any
 
 
 # Clamp the value to the range [0, UINT64_MAX] as done in clamp_to_uint64_unsigned
@@ -168,7 +140,7 @@
         super().__init__(event_type=LockEventType.RELEASE, *args, **kwargs)
 
 
-def parse_newest_profile(filename_prefix: str) -> PprofProfile:
+def parse_newest_profile(filename_prefix: str) -> pprof_pb2.Profile:
     """Parse the newest profile that has given filename prefix. The profiler
     outputs profile file with following naming convention:
     <filename_prefix>.<pid>.<counter>.pprof, and in tests, we'd want to parse
@@ -182,45 +154,41 @@
     with open(filename, "rb") as fp:
         dctx = zstd.ZstdDecompressor()
         serialized_data = dctx.stream_reader(fp).read()
-    profile = pprof_pb2.Profile()  # type: ignore[attr-defined]
+    profile = pprof_pb2.Profile()
     profile.ParseFromString(serialized_data)
     assert len(profile.sample) > 0, "No samples found in profile"
     return profile
 
 
-def get_sample_type_index(profile: PprofProfile, value_type: str) -> int:
+def get_sample_type_index(profile: pprof_pb2.Profile, value_type: str) -> int:
     return next(
         i for i, sample_type in enumerate(profile.sample_type) if profile.string_table[sample_type.type] == value_type
     )
 
 
-def get_samples_with_value_type(profile: PprofProfile, value_type: str) -> List[PprofSample]:
+def get_samples_with_value_type(profile: pprof_pb2.Profile, value_type: str) -> List[pprof_pb2.Sample]:
     value_type_idx = get_sample_type_index(profile, value_type)
     return [sample for sample in profile.sample if sample.value[value_type_idx] > 0]
 
 
-def get_samples_with_label_key(profile: PprofProfile, key: str) -> List[PprofSample]:
+def get_samples_with_label_key(profile: pprof_pb2.Profile, key: str) -> List[pprof_pb2.Sample]:
     return [sample for sample in profile.sample if get_label_with_key(profile.string_table, sample, key)]
 
 
-<<<<<<< HEAD
-def get_label_with_key(string_table: Dict[int, str], sample: PprofSample, key: str) -> PprofLabel:
-=======
 def get_label_with_key(string_table: Sequence[str], sample: pprof_pb2.Sample, key: str) -> Optional[pprof_pb2.Label]:
->>>>>>> 8fd58872
     return next((label for label in sample.label if string_table[label.key] == key), None)
 
 
-def get_location_with_id(profile: PprofProfile, location_id: int) -> PprofLocation:
+def get_location_with_id(profile: pprof_pb2.Profile, location_id: int) -> pprof_pb2.Location:
     return next(location for location in profile.location if location.id == location_id)
 
 
-def get_function_with_id(profile: PprofProfile, function_id: int) -> PprofFunction:
+def get_function_with_id(profile: pprof_pb2.Profile, function_id: int) -> pprof_pb2.Function:
     return next(function for function in profile.function if function.id == function_id)
 
 
 def assert_lock_events_of_type(
-    profile: PprofProfile,
+    profile: pprof_pb2.Profile,
     expected_events: List[LockEvent],
     event_type: LockEventType,
 ):
@@ -233,13 +201,6 @@
 
     # sort the samples and expected events by lock name, which is <filename>:<line>:<lock_name>
     # when the lock_name exists, otherwise <filename>:<line>
-<<<<<<< HEAD
-    assert all(
-        get_label_with_key(profile.string_table, sample, "lock name") for sample in samples
-    ), "All samples should have the label 'lock name'"
-    samples_dict: Dict[str, PprofSample] = {
-        profile.string_table[get_label_with_key(profile.string_table, sample, "lock name").str]: sample
-=======
     assert all(get_label_with_key(profile.string_table, sample, "lock name") for sample in samples), (
         "All samples should have the label 'lock name'"
     )
@@ -247,7 +208,6 @@
         profile.string_table[
             cast(pprof_pb2.Label, get_label_with_key(profile.string_table, sample, "lock name")).str
         ]: sample
->>>>>>> 8fd58872
         for sample in samples
     }
     for expected_event in expected_events:
@@ -255,12 +215,12 @@
             key = "{}:{}".format(expected_event.filename, expected_event.linenos.create)
         else:
             key = "{}:{}:{}".format(expected_event.filename, expected_event.linenos.create, expected_event.lock_name)
-        assert key in samples_dict, "Expected lock event {} not found".format(key)
-        assert_lock_event(profile, samples_dict[key], expected_event)
+        assert key in samples, "Expected lock event {} not found".format(key)
+        assert_lock_event(profile, samples[key], expected_event)
 
 
 def assert_lock_events(
-    profile: PprofProfile,
+    profile: pprof_pb2.Profile,
     expected_acquire_events: Union[List[LockEvent], None] = None,
     expected_release_events: Union[List[LockEvent], None] = None,
 ):
@@ -288,11 +248,7 @@
         assert label.num == expected_value, "Expected {} got {} for label {}".format(expected_value, label.num, key)
 
 
-<<<<<<< HEAD
-def assert_base_event(string_table: Dict[int, str], sample: PprofSample, expected_event: EventBaseClass):
-=======
 def assert_base_event(string_table: Sequence[str], sample: pprof_pb2.Sample, expected_event: EventBaseClass):
->>>>>>> 8fd58872
     assert_num_label(string_table, sample, "span id", expected_event.span_id)
     assert_num_label(string_table, sample, "local root span id", expected_event.local_root_span_id)
     assert_str_label(string_table, sample, "trace type", expected_event.trace_type)
@@ -304,7 +260,7 @@
     assert_str_label(string_table, sample, "task name", expected_event.task_name)
 
 
-def assert_lock_event(profile: PprofProfile, sample: PprofSample, expected_event: LockEvent):
+def assert_lock_event(profile: pprof_pb2.Profile, sample: pprof_pb2.Sample, expected_event: LockEvent):
     # Check that the sample has label "lock name" with value
     # filename:self.lock_linenos.create:lock_name
     lock_name_label = get_label_with_key(profile.string_table, sample, "lock name")
@@ -386,7 +342,7 @@
     )
 
 
-def assert_stack_event(profile: PprofProfile, sample: PprofSample, expected_event: StackEvent):
+def assert_stack_event(profile: pprof_pb2.Profile, sample: pprof_pb2.Sample, expected_event: StackEvent):
     # Check that the sample has label "exception type" with value
     assert_str_label(profile.string_table, sample, "exception type", expected_event.exception_type)
     assert_sample_has_locations(profile, sample, expected_event.locations)
@@ -394,8 +350,8 @@
 
 
 def assert_profile_has_sample(
-    profile: PprofProfile,
-    samples: List[PprofSample],
+    profile: pprof_pb2.Profile,
+    samples: List[pprof_pb2.Sample],
     expected_sample: StackEvent,
 ):
     found = False
