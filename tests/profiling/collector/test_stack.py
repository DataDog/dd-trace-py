# -*- encoding: utf-8 -*-
import gc
import os
import sys
import threading
import time
import timeit
from types import FrameType
import typing  # noqa
import uuid

import pytest
import six
from six.moves import _thread

import ddtrace  # noqa
from ddtrace.profiling import _threading
from ddtrace.profiling import recorder
from ddtrace.profiling.collector import stack
from ddtrace.profiling.collector import stack_event

from . import test_collector


TESTING_GEVENT = os.getenv("DD_PROFILE_TEST_GEVENT", False)


def func1():
    return func2()


def func2():
    return func3()


def func3():
    return func4()


def func4():
    return func5()


def func5():
    return time.sleep(1)


def wait_for_event(collector, cond=lambda _: True, retries=10, interval=1):
    for _ in range(retries):
        events = list(collector.recorder.events[stack_event.StackSampleEvent])
        matched = list(filter(cond, events))
        if matched:
            return matched[0]

        collector.recorder.events[stack_event.StackSampleEvent].clear()
        time.sleep(interval)

    raise RuntimeError("event wait timeout")


def test_collect_truncate():
    r = recorder.Recorder()
    c = stack.StackCollector(r, nframes=5)
    c.start()
    func1()
    while not r.events[stack_event.StackSampleEvent]:
        pass
    c.stop()
    for e in r.events[stack_event.StackSampleEvent]:
        if e.thread_name == "MainThread":
            assert len(e.frames) <= c.nframes
            break
    else:
        pytest.fail("Unable to find the main thread")


def test_collect_once():
    r = recorder.Recorder()
    s = stack.StackCollector(r)
    s._init()
    all_events = s.collect()
    assert len(all_events) == 2
    stack_events = all_events[0]
    for e in stack_events:
        if e.thread_name == "MainThread":
            assert e.task_id is None
            assert e.task_name is None
            assert e.thread_id > 0
            assert len(e.frames) >= 1
            assert e.frames[0][0].endswith(".py")
            assert e.frames[0][1] > 0
            assert isinstance(e.frames[0][2], str)
            break
    else:
        pytest.fail("Unable to find MainThread")


def _find_sleep_event(events, class_name):
    class_method_found = False
    class_classmethod_found = False

    for e in events:
        for frame in e.frames:
            if frame[0] == __file__.replace(".pyc", ".py") and frame[2] == "sleep_class" and frame[3] == class_name:
                class_method_found = True
            elif (
                frame[0] == __file__.replace(".pyc", ".py") and frame[2] == "sleep_instance" and frame[3] == class_name
            ):
                class_classmethod_found = True

        if class_method_found and class_classmethod_found:
            return True

    return False


def test_collect_once_with_class():
    class SomeClass(object):
        @classmethod
        def sleep_class(cls):
            # type: (...) -> bool
            return cls().sleep_instance()

        def sleep_instance(self):
            # type: (...) -> bool
            for _ in range(5):
                if _find_sleep_event(r.events[stack_event.StackSampleEvent], "SomeClass"):
                    return True
                time.sleep(1)
            return False

    r = recorder.Recorder()
    s = stack.StackCollector(r)

    with s:
        assert SomeClass.sleep_class()


@pytest.mark.skipif(sys.platform == "win32", reason="FIXME: this test is flaky on Windows")
def test_collect_once_with_class_not_right_type():
    # type: (...) -> None
    r = recorder.Recorder()

    class SomeClass(object):
        @classmethod
        def sleep_class(foobar, cls):
            # type: (...) -> bool
            return foobar().sleep_instance(cls)

        def sleep_instance(foobar, self):
            # type: (...) -> bool
            for _ in range(5):
                if _find_sleep_event(r.events[stack_event.StackSampleEvent], ""):
                    return True
                time.sleep(1)
            return False

    s = stack.StackCollector(r)

    with s:
        assert SomeClass.sleep_class(123)


def _fib(n):
    if n == 1:
        return 1
    elif n == 0:
        return 0
    else:
        return _fib(n - 1) + _fib(n - 2)


@pytest.mark.skipif(not TESTING_GEVENT, reason="Not testing gevent")
@pytest.mark.subprocess(ddtrace_run=True)
def test_collect_gevent_thread_task():
    from gevent import monkey  # noqa

    monkey.patch_all()

    import threading
    import time

    import pytest

    from ddtrace.profiling import recorder
    from ddtrace.profiling.collector import stack
    from ddtrace.profiling.collector import stack_event

    def _fib(n):
        if n == 1:
            return 1
        elif n == 0:
            return 0
        else:
            return _fib(n - 1) + _fib(n - 2)

    r = recorder.Recorder()
    s = stack.StackCollector(r)

    # Start some (green)threads

    def _dofib():
        for _ in range(10):
            # spend some time in CPU so the profiler can catch something
            _fib(28)
            # Just make sure gevent switches threads/greenlets
            time.sleep(0)

    threads = []
    with s:
        for i in range(10):
            t = threading.Thread(target=_dofib, name="TestThread %d" % i)
            t.start()
            threads.append(t)
        for t in threads:
            t.join()

    for event in r.events[stack_event.StackSampleEvent]:
        if event.thread_name is None and event.task_id in {thread.ident for thread in threads}:
            assert event.task_name.startswith("TestThread ")
            # This test is not uber-reliable as it has timing issue, therefore
            # if we find one of our TestThread with the correct info, we're
            # happy enough to stop here.
            break
    else:
        pytest.fail("No gevent thread found")


def test_max_time_usage():
    r = recorder.Recorder()
    with pytest.raises(ValueError):
        stack.StackCollector(r, max_time_usage_pct=0)


def test_max_time_usage_over():
    r = recorder.Recorder()
    with pytest.raises(ValueError):
        stack.StackCollector(r, max_time_usage_pct=200)


def test_ignore_profiler_single():
    r, c, thread_id = test_collector._test_collector_collect(
        stack.StackCollector, stack_event.StackSampleEvent, ignore_profiler=True
    )
    events = r.events[stack_event.StackSampleEvent]
    assert thread_id not in {e.thread_id for e in events}


def test_no_ignore_profiler_single():
    r, c, thread_id = test_collector._test_collector_collect(
        stack.StackCollector, stack_event.StackSampleEvent, ignore_profiler=False
    )
    events = r.events[stack_event.StackSampleEvent]
    assert thread_id in {e.thread_id for e in events}


@pytest.mark.skipif(not TESTING_GEVENT, reason="Not testing gevent")
@pytest.mark.subprocess(ddtrace_run=True)
def test_ignore_profiler_gevent_task():
    import gevent.monkey

    gevent.monkey.patch_all()

    import os
    import time

    from ddtrace.profiling import collector  # noqa
    from ddtrace.profiling import event as event_mod  # noqa
    from ddtrace.profiling import profiler
    from ddtrace.profiling.collector import stack_event

    def _fib(n):
        if n == 1:
            return 1
        elif n == 0:
            return 0
        else:
            return _fib(n - 1) + _fib(n - 2)

    class CollectorTest(collector.PeriodicCollector):
        def collect(self):
            # type: (...) -> typing.Iterable[typing.Iterable[event_mod.Event]]
            _fib(22)
            return []

    for ignore in (True, False):
        os.environ["DD_PROFILING_API_TIMEOUT"] = "0.1"
        os.environ["DD_PROFILING_IGNORE_PROFILER"] = str(ignore)
        p = profiler.Profiler()
        p.start()
        # This test is particularly useful with gevent enabled: create a test collector that run often and for long
        # we're sure to catch it with the StackProfiler and that it's not ignored.
        c = CollectorTest(p._profiler._recorder, interval=0.00001)
        c.start()

        for _ in range(100):
            events = p._profiler._recorder.reset()
            ids = {e.task_id for e in events[stack_event.StackSampleEvent]}
            if (c._worker.ident in ids) != str(ignore):
                break
            # Give some time for gevent to switch greenlets
            time.sleep(0.1)
        else:
            assert False, "ignore == " + ignore

        c.stop()
        p.stop(flush=False)


def test_collect():
    test_collector._test_collector_collect(stack.StackCollector, stack_event.StackSampleEvent)


def test_restart():
    test_collector._test_restart(stack.StackCollector)


def test_repr():
    test_collector._test_repr(
        stack.StackCollector,
        "StackCollector(status=<ServiceStatus.STOPPED: 'stopped'>, "
        "recorder=Recorder(default_max_events=16384, max_events={}), min_interval_time=0.01, max_time_usage_pct=1.0, "
        "nframes=64, ignore_profiler=False, endpoint_collection_enabled=None, tracer=None)",
    )


def test_new_interval():
    r = recorder.Recorder()
    c = stack.StackCollector(r, max_time_usage_pct=2)
    new_interval = c._compute_new_interval(1000000)
    assert new_interval == 0.049
    new_interval = c._compute_new_interval(2000000)
    assert new_interval == 0.098
    c = stack.StackCollector(r, max_time_usage_pct=10)
    new_interval = c._compute_new_interval(200000)
    assert new_interval == 0.01
    new_interval = c._compute_new_interval(1)
    assert new_interval == c.min_interval_time


# Function to use for stress-test of polling
MAX_FN_NUM = 30
FN_TEMPLATE = """def _f{num}():
  return _f{nump1}()"""

for num in range(MAX_FN_NUM):
    if six.PY3:
        exec(FN_TEMPLATE.format(num=num, nump1=num + 1))
    else:
        exec(FN_TEMPLATE.format(num=num, nump1=num + 1))

exec(
    """def _f{MAX_FN_NUM}():
    try:
      raise ValueError('test')
    except Exception:
      time.sleep(2)""".format(
        MAX_FN_NUM=MAX_FN_NUM
    )
)


def test_stress_threads():
    NB_THREADS = 40

    threads = []
    for i in range(NB_THREADS):
        t = threading.Thread(target=_f0)  # noqa: E149,F821
        t.start()
        threads.append(t)

    s = stack.StackCollector(recorder=recorder.Recorder())
    number = 20000
    s._init()
    exectime = timeit.timeit(s.collect, number=number)
    # Threads are fake threads with gevent, so result is actually for one thread, not NB_THREADS
    exectime_per_collect = exectime / number
    print("%.3f ms per call" % (1000.0 * exectime_per_collect))
    print(
        "CPU overhead for %d threads with %d functions long at %d Hz: %.2f%%"
        % (
            NB_THREADS,
            MAX_FN_NUM,
            1 / s.min_interval_time,
            100 * exectime_per_collect / s.min_interval_time,
        )
    )
    for t in threads:
        t.join()


def test_stress_threads_run_as_thread():
    NB_THREADS = 40

    threads = []
    for i in range(NB_THREADS):
        t = threading.Thread(target=_f0)  # noqa: E149,F821
        t.start()
        threads.append(t)

    r = recorder.Recorder()
    s = stack.StackCollector(recorder=r)
    # This mainly check nothing bad happens when we collect a lot of threads and store the result in the Recorder
    with s:
        time.sleep(3)
    assert r.events[stack_event.StackSampleEvent]
    for t in threads:
        t.join()


@pytest.mark.skipif(not stack.FEATURES["stack-exceptions"], reason="Stack exceptions not supported")
@pytest.mark.skipif(TESTING_GEVENT, reason="Test not compatible with gevent")
def test_exception_collection_threads():
    NB_THREADS = 5

    threads = []
    for i in range(NB_THREADS):
        t = threading.Thread(target=_f0)  # noqa: E149,F821
        t.start()
        threads.append(t)

    r, c, thread_id = test_collector._test_collector_collect(
        stack.StackCollector, stack_event.StackExceptionSampleEvent
    )
    exception_events = r.events[stack_event.StackExceptionSampleEvent]
    e = exception_events[0]
    assert e.timestamp > 0
    assert e.sampling_period > 0
    assert e.thread_id in {t.ident for t in threads}
    assert isinstance(e.thread_name, str)
    assert e.frames == [("<string>", 5, "_f30", "")]
    assert e.nframes == 1
    assert e.exc_type == ValueError
    for t in threads:
        t.join()


@pytest.mark.skipif(not stack.FEATURES["stack-exceptions"], reason="Stack exceptions not supported")
def test_exception_collection():
    r = recorder.Recorder()
    c = stack.StackCollector(r)
    with c:
        try:
            raise ValueError("hello")
        except Exception:
            time.sleep(1)

    exception_events = r.events[stack_event.StackExceptionSampleEvent]
    assert len(exception_events) >= 1
    e = exception_events[0]
    assert e.timestamp > 0
    assert e.sampling_period > 0
    assert e.thread_id == _thread.get_ident()
    assert e.thread_name == "MainThread"
<<<<<<< HEAD
    assert e.frames == [
        (__file__, test_exception_collection.__code__.co_firstlineno + 8, "test_exception_collection", "")
    ]
=======
    assert e.frames == [(__file__, 412, "test_exception_collection", "")]
>>>>>>> 7227fd92
    assert e.nframes == 1
    assert e.exc_type == ValueError


@pytest.mark.skipif(not stack.FEATURES["stack-exceptions"], reason="Stack exceptions not supported")
def test_exception_collection_trace(
    tracer,  # type: ddtrace.Tracer
):
    # type: (...) -> None
    r = recorder.Recorder()
    c = stack.StackCollector(r, tracer=tracer)
    with c:
        with tracer.trace("test123") as span:
            for _ in range(100):
                try:
                    raise ValueError("hello")
                except Exception:
                    time.sleep(1)

                # Check we caught an event or retry
                exception_events = r.reset()[stack_event.StackExceptionSampleEvent]
                if len(exception_events) >= 1:
                    break
            else:
                pytest.fail("No exception event found")

    e = exception_events[0]
    assert e.timestamp > 0
    assert e.sampling_period > 0
    assert e.thread_id == _thread.get_ident()
    assert e.thread_name == "MainThread"
<<<<<<< HEAD
    assert e.frames == [
        (__file__, test_exception_collection_trace.__code__.co_firstlineno + 13, "test_exception_collection_trace", "")
    ]
=======
    assert e.frames == [(__file__, 439, "test_exception_collection_trace", "")]
>>>>>>> 7227fd92
    assert e.nframes == 1
    assert e.exc_type == ValueError
    assert e.span_id == span.span_id
    assert e.local_root_span_id == span._local_root.span_id


@pytest.fixture
def tracer_and_collector(tracer):
    r = recorder.Recorder()
    c = stack.StackCollector(r, endpoint_collection_enabled=True, tracer=tracer)
    c.start()
    try:
        yield tracer, c
    finally:
        c.stop()
        tracer.shutdown()


def test_thread_to_span_thread_isolation(tracer_and_collector):
    t, c = tracer_and_collector
    root = t.start_span("root", activate=True)
    thread_id = _thread.get_ident()
    assert c._thread_span_links.get_active_span_from_thread_id(thread_id) == root

    quit_thread = threading.Event()
    span_started = threading.Event()

    store = {}

    def start_span():
        store["span2"] = t.start_span("thread2", activate=True)
        span_started.set()
        quit_thread.wait()

    th = threading.Thread(target=start_span)
    th.start()
    span_started.wait()
    assert c._thread_span_links.get_active_span_from_thread_id(thread_id) == root
    assert c._thread_span_links.get_active_span_from_thread_id(th.ident) == store["span2"]
    # Do not quit the thread before we test, otherwise the collector might clean up the thread from the list of spans
    quit_thread.set()
    th.join()


def test_thread_to_span_multiple(tracer_and_collector):
    t, c = tracer_and_collector
    root = t.start_span("root", activate=True)
    thread_id = _thread.get_ident()
    assert c._thread_span_links.get_active_span_from_thread_id(thread_id) == root
    subspan = t.start_span("subtrace", child_of=root, activate=True)
    assert c._thread_span_links.get_active_span_from_thread_id(thread_id) == subspan
    subspan.finish()
    assert c._thread_span_links.get_active_span_from_thread_id(thread_id) == root
    root.finish()
    assert c._thread_span_links.get_active_span_from_thread_id(thread_id) is None


def test_thread_to_child_span_multiple_unknown_thread(tracer_and_collector):
    t, c = tracer_and_collector
    t.start_span("root", activate=True)
    assert c._thread_span_links.get_active_span_from_thread_id(3456789) is None


def test_thread_to_child_span_clear(tracer_and_collector):
    t, c = tracer_and_collector
    root = t.start_span("root", activate=True)
    thread_id = _thread.get_ident()
    assert c._thread_span_links.get_active_span_from_thread_id(thread_id) == root
    c._thread_span_links.clear_threads(set())
    assert c._thread_span_links.get_active_span_from_thread_id(thread_id) is None


def test_thread_to_child_span_multiple_more_children(tracer_and_collector):
    t, c = tracer_and_collector
    root = t.start_span("root", activate=True)
    thread_id = _thread.get_ident()
    assert c._thread_span_links.get_active_span_from_thread_id(thread_id) == root
    subspan = t.start_span("subtrace", child_of=root, activate=True)
    subsubspan = t.start_span("subsubtrace", child_of=subspan, activate=True)
    assert c._thread_span_links.get_active_span_from_thread_id(thread_id) == subsubspan
    subsubspan2 = t.start_span("subsubtrace2", child_of=subspan, activate=True)
    assert c._thread_span_links.get_active_span_from_thread_id(thread_id) == subsubspan2
    # ⚠ subspan is not supposed to finish before its children, but the API authorizes it
    subspan.finish()
    assert c._thread_span_links.get_active_span_from_thread_id(thread_id) == subsubspan2


def test_collect_span_id(tracer_and_collector):
    t, c = tracer_and_collector
    resource = str(uuid.uuid4())
    span_type = str(uuid.uuid4())
    span = t.start_span("foobar", activate=True, resource=resource, span_type=span_type)
    event = wait_for_event(c, lambda e: span.span_id == e.span_id)
    assert span.span_id == event.span_id
    assert event.trace_resource_container[0] == resource
    assert event.trace_type == span_type
    assert event.local_root_span_id == span._local_root.span_id


def test_collect_span_resource_after_finish(tracer_and_collector):
    t, c = tracer_and_collector
    resource = str(uuid.uuid4())
    span_type = str(uuid.uuid4())
    span = t.start_span("foobar", activate=True, span_type=span_type)
    event = wait_for_event(c, lambda e: span.span_id == e.span_id)
    assert span.span_id == event.span_id
    assert event.trace_resource_container[0] == "foobar"
    assert event.trace_type == span_type
    span.resource = resource
    span.finish()
    assert event.trace_resource_container[0] == resource


def test_resource_not_collected(monkeypatch, tracer):
    r = recorder.Recorder()
    collector = stack.StackCollector(r, endpoint_collection_enabled=False, tracer=tracer)
    collector.start()
    try:
        resource = str(uuid.uuid4())
        span_type = str(uuid.uuid4())
        span = tracer.start_span("foobar", activate=True, resource=resource, span_type=span_type)
        event = wait_for_event(collector, lambda e: span.span_id == e.span_id)
        assert span.span_id == event.span_id
        assert event.trace_resource_container is None
        assert event.trace_type == span_type
    finally:
        collector.stop()


def test_collect_multiple_span_id(tracer_and_collector):
    t, c = tracer_and_collector
    resource = str(uuid.uuid4())
    span_type = str(uuid.uuid4())
    span = t.start_span("foobar", activate=True, resource=resource, span_type=span_type)
    child = t.start_span("foobar", child_of=span, activate=True)
    event = wait_for_event(c, lambda e: child.span_id == e.span_id)
    assert event.trace_resource_container[0] == resource
    assert event.trace_type == span_type


def test_stress_trace_collection(tracer_and_collector):
    tracer, collector = tracer_and_collector

    def _trace():
        for _ in range(5000):
            with tracer.trace("hello"):
                time.sleep(0.001)

    NB_THREADS = 30

    threads = []
    for i in range(NB_THREADS):
        t = threading.Thread(target=_trace)
        threads.append(t)

    for t in threads:
        t.start()

    for t in threads:
        t.join()


@pytest.mark.skipif(TESTING_GEVENT, reason="Test not compatible with gevent")
def test_thread_time_cache():
    tt = stack._ThreadTime()

    lock = threading.Lock()
    lock.acquire()

    t = threading.Thread(target=lock.acquire)
    t.start()

    main_thread_id = threading.current_thread().ident

    threads = [
        main_thread_id,
        t.ident,
    ]

    cpu_time = tt(threads)

    assert sorted(k[0] for k in cpu_time.keys()) == sorted([main_thread_id, t.ident])
    assert all(t >= 0 for t in cpu_time.values())

    cpu_time = tt(threads)

    assert sorted(k[0] for k in cpu_time.keys()) == sorted([main_thread_id, t.ident])
    assert all(t >= 0 for t in cpu_time.values())

    if stack.FEATURES["cpu-time"]:
        assert set(tt._get_last_thread_time().keys()) == set(
            (pthread_id, _threading.get_thread_native_id(pthread_id)) for pthread_id in threads
        )

    lock.release()

    threads = {
        main_thread_id: _threading.get_thread_native_id(main_thread_id),
    }

    cpu_time = tt(threads)
    assert sorted(k[0] for k in cpu_time.keys()) == sorted([main_thread_id])
    assert all(t >= 0 for t in cpu_time.values())

    if stack.FEATURES["cpu-time"]:
        assert set(tt._get_last_thread_time().keys()) == set(
            (pthread_id, _threading.get_thread_native_id(pthread_id)) for pthread_id in threads
        )


@pytest.mark.skipif(not TESTING_GEVENT, reason="Not testing gevent")
@pytest.mark.subprocess(ddtrace_run=True)
def test_collect_gevent_threads():
    import gevent.monkey

    gevent.monkey.patch_all()

    import collections
    import threading
    import time

    from ddtrace.profiling import recorder
    from ddtrace.profiling.collector import stack
    from ddtrace.profiling.collector import stack_event

    # type: (...) -> None
    r = recorder.Recorder()
    s = stack.StackCollector(r, max_time_usage_pct=100)

    iteration = 100
    sleep_time = 0.01
    nb_threads = 15

    # Start some greenthreads: they do nothing we just keep switching between them.
    def _nothing():
        for _ in range(iteration):
            # Do nothing and just switch to another greenlet
            time.sleep(sleep_time)

    threads = []
    with s:
        for i in range(nb_threads):
            t = threading.Thread(target=_nothing, name="TestThread %d" % i)
            t.start()
            threads.append(t)
        for t in threads:
            t.join()

    main_thread_found = False
    sleep_task_found = False
    wall_time_ns_per_thread = collections.defaultdict(lambda: 0)

    events = r.events[stack_event.StackSampleEvent]
    for event in events:
        if event.task_name == "MainThread":
            main_thread_found = True
        elif event.task_id in {t.ident for t in threads}:
            for filename, lineno, funcname, classname in event.frames:
                if funcname in (
                    "_nothing",
                    "sleep",
                ):
                    # Make sure we capture the sleep call and not a gevent hub frame
                    sleep_task_found = True
                    break

            wall_time_ns_per_thread[event.task_id] += event.wall_time_ns

    assert main_thread_found
    assert sleep_task_found

    # sanity check: we don't have duplicate in thread/task ids.
    assert len(wall_time_ns_per_thread) == nb_threads

    # In theory there should be only one value in this set, but due to timing,
    # it's possible one task has less event, so we're not checking the len() of
    # values here.
    values = set(wall_time_ns_per_thread.values())

    # NOTE(jd): I'm disabling this check because it works 90% of the test only.
    # There are some cases where this test is run inside the complete test suite
    # and fails, while it works 100% of the time in its own. Check that the sum
    # of wall time generated for each task is right. Accept a 30% margin though,
    # don't be crazy, we're just doing 5 seconds with a lot of tasks. exact_time
    # = iteration * sleep_time * 1e9 assert (exact_time * 0.7) <= values.pop()
    # <= (exact_time * 1.3)

    assert values.pop() > 0


@pytest.mark.skipif(sys.version_info < (3, 11, 0), reason="PyFrameObjects are lazy-created objects in Python 3.11+")
def test_collect_ensure_all_frames_gc():
    # Regression test for memory leak with lazy PyFrameObjects in Python 3.11+
    def _foo():
        pass

    r = recorder.Recorder()
    s = stack.StackCollector(r)

    with s:
        for _ in range(100):
            _foo()

    gc.collect()  # Make sure we don't race with gc when we check frame objects
    assert sum(isinstance(_, FrameType) for _ in gc.get_objects()) == 0<|MERGE_RESOLUTION|>--- conflicted
+++ resolved
@@ -452,13 +452,9 @@
     assert e.sampling_period > 0
     assert e.thread_id == _thread.get_ident()
     assert e.thread_name == "MainThread"
-<<<<<<< HEAD
     assert e.frames == [
         (__file__, test_exception_collection.__code__.co_firstlineno + 8, "test_exception_collection", "")
     ]
-=======
-    assert e.frames == [(__file__, 412, "test_exception_collection", "")]
->>>>>>> 7227fd92
     assert e.nframes == 1
     assert e.exc_type == ValueError
 
@@ -490,13 +486,9 @@
     assert e.sampling_period > 0
     assert e.thread_id == _thread.get_ident()
     assert e.thread_name == "MainThread"
-<<<<<<< HEAD
     assert e.frames == [
         (__file__, test_exception_collection_trace.__code__.co_firstlineno + 13, "test_exception_collection_trace", "")
     ]
-=======
-    assert e.frames == [(__file__, 439, "test_exception_collection_trace", "")]
->>>>>>> 7227fd92
     assert e.nframes == 1
     assert e.exc_type == ValueError
     assert e.span_id == span.span_id
