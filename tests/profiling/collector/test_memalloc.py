--- conflicted
+++ resolved
@@ -23,34 +23,16 @@
 _ALLOC_LINE_NUMBER = _allocate_1k.__code__.co_firstlineno + 1
 
 
-<<<<<<< HEAD
-# This test is marked as subprocess as it changes default heap sample size
-@pytest.mark.subprocess(
-    env=dict(DD_PROFILING_HEAP_SAMPLE_SIZE="1024", DD_PROFILING_OUTPUT_PPROF="/tmp/test_heap_samples_collected")
-)
-def test_heap_samples_collected():
-    import os
-
-    from ddtrace.profiling import Profiler
-    from tests.profiling.collector import pprof_utils
-    from tests.profiling.collector.test_memalloc import _allocate_1k
-
-    # Test for https://github.com/DataDog/dd-trace-py/issues/11069
-    pprof_prefix = os.environ["DD_PROFILING_OUTPUT_PPROF"]
-    output_filename = pprof_prefix + "." + str(os.getpid())
-
-    p = Profiler()
-    p.start()
-    x = _allocate_1k()  # noqa: F841
-    p.stop()
-
-    profile = pprof_utils.parse_newest_profile(output_filename)
-    samples = pprof_utils.get_samples_with_value_type(profile, "heap-space")
-    assert len(samples) > 0
-
-
-def test_memory_collector(tmp_path):
-    test_name = "test_memory_collector"
+def _setup_profiling_prelude(tmp_path: Path, test_name: str) -> str:
+    """Setup ddup configuration and return the output filename for pprof parsing.
+
+    Args:
+        tmp_path: pytest tmp_path fixture
+        test_name: Name of the test (used for service name and output filename)
+
+    Returns:
+        output_filename: The full path to the pprof output file (with PID suffix)
+    """
     pprof_prefix = str(tmp_path / test_name)
     output_filename = pprof_prefix + "." + str(os.getpid())
 
@@ -61,6 +43,37 @@
         output_filename=pprof_prefix,
     )
     ddup.start()
+
+    return output_filename
+
+
+# This test is marked as subprocess as it changes default heap sample size
+@pytest.mark.subprocess(
+    env=dict(DD_PROFILING_HEAP_SAMPLE_SIZE="1024", DD_PROFILING_OUTPUT_PPROF="/tmp/test_heap_samples_collected")
+)
+def test_heap_samples_collected():
+    import os
+
+    from ddtrace.profiling import Profiler
+    from tests.profiling.collector import pprof_utils
+    from tests.profiling.collector.test_memalloc import _allocate_1k
+
+    # Test for https://github.com/DataDog/dd-trace-py/issues/11069
+    pprof_prefix = os.environ["DD_PROFILING_OUTPUT_PPROF"]
+    output_filename = pprof_prefix + "." + str(os.getpid())
+
+    p = Profiler()
+    p.start()
+    x = _allocate_1k()  # noqa: F841
+    p.stop()
+
+    profile = pprof_utils.parse_newest_profile(output_filename)
+    samples = pprof_utils.get_samples_with_value_type(profile, "heap-space")
+    assert len(samples) > 0
+
+
+def test_memory_collector(tmp_path):
+    output_filename = _setup_profiling_prelude(tmp_path, "test_memory_collector")
 
     mc = memalloc.MemoryCollector(heap_sample_size=256)
     with mc:
@@ -98,40 +111,13 @@
 
 
 def test_memory_collector_ignore_profiler(tmp_path):
-    test_name = "test_memory_collector_ignore_profiler"
-=======
-def _setup_profiling_prelude(tmp_path: Path, test_name: str) -> str:
-    """Setup ddup configuration and return the output filename for pprof parsing.
-
-    Args:
-        tmp_path: pytest tmp_path fixture
-        test_name: Name of the test (used for service name and output filename)
-
-    Returns:
-        output_filename: The full path to the pprof output file (with PID suffix)
-    """
->>>>>>> 116968dc
-    pprof_prefix = str(tmp_path / test_name)
-    output_filename = pprof_prefix + "." + str(os.getpid())
-
-    ddup.config(
-        service=test_name,
-        version="test",
-        env="test",
-        output_filename=pprof_prefix,
-    )
-    ddup.start()
-
-<<<<<<< HEAD
+    output_filename = _setup_profiling_prelude(tmp_path, "test_memory_collector_ignore_profiler")
+
     mc = memalloc.MemoryCollector(ignore_profiler=True)
     quit_thread = threading.Event()
-=======
-    return output_filename
->>>>>>> 116968dc
 
     with mc:
 
-<<<<<<< HEAD
         def alloc():
             _allocate_1k()
             quit_thread.wait()
@@ -148,38 +134,12 @@
     alloc_thread.join()
 
     ddup.upload()
-=======
-# This test is marked as subprocess as it changes default heap sample size
-@pytest.mark.subprocess(
-    env=dict(DD_PROFILING_HEAP_SAMPLE_SIZE="1024", DD_PROFILING_OUTPUT_PPROF="/tmp/test_heap_samples_collected")
-)
-def test_heap_samples_collected():
-    import os
-
-    from ddtrace.profiling import Profiler
-    from tests.profiling.collector import pprof_utils
-    from tests.profiling.collector.test_memalloc import _allocate_1k
-
-    # Test for https://github.com/DataDog/dd-trace-py/issues/11069
-    pprof_prefix = os.environ["DD_PROFILING_OUTPUT_PPROF"]
-    output_filename = pprof_prefix + "." + str(os.getpid())
-
-    p = Profiler()
-    p.start()
-    x = _allocate_1k()  # noqa: F841
-    p.stop()
-
-    profile = pprof_utils.parse_newest_profile(output_filename)
-    samples = pprof_utils.get_samples_with_value_type(profile, "heap-space")
-    assert len(samples) > 0
->>>>>>> 116968dc
 
     try:
         pprof_utils.parse_newest_profile(output_filename)
     except AssertionError as e:
         assert "No samples found" in str(e)
 
-<<<<<<< HEAD
 
 @pytest.mark.subprocess(
     env=dict(DD_PROFILING_HEAP_SAMPLE_SIZE="8", DD_PROFILING_OUTPUT_PPROF="/tmp/test_heap_profiler_large_heap_overhead")
@@ -228,124 +188,6 @@
 def three(size):
     return (None,) * size if PY_313_OR_ABOVE else bytearray(size)
 
-=======
-def test_memory_collector(tmp_path):
-    output_filename = _setup_profiling_prelude(tmp_path, "test_memory_collector")
-
-    mc = memalloc.MemoryCollector(heap_sample_size=256)
-    with mc:
-        _allocate_1k()
-        mc.snapshot()
-
-    ddup.upload()
-
-    profile = pprof_utils.parse_newest_profile(output_filename)
-    # Gets samples with alloc-space > 0
-    samples = pprof_utils.get_samples_with_value_type(profile, "alloc-space")
-
-    assert len(samples) > 0
-
-    alloc_samples_idx = pprof_utils.get_sample_type_index(profile, "alloc-samples")
-    for sample in samples:
-        # We also want to check 'alloc-samples' is > 0.
-        assert sample.value[alloc_samples_idx] > 0
-
-    # We also want to assert that there's a sample that's coming from _allocate_1k()
-    # And also assert that it's actually coming from _allocate_1k()
-    pprof_utils.assert_profile_has_sample(
-        profile,
-        samples,
-        expected_sample=pprof_utils.StackEvent(
-            thread_name="MainThread",
-            thread_id=threading.main_thread().ident,
-            locations=[
-                pprof_utils.StackLocation(
-                    function_name="_allocate_1k", filename="test_memalloc.py", line_no=_ALLOC_LINE_NUMBER
-                )
-            ],
-        ),
-    )
-
-
-def test_memory_collector_ignore_profiler(tmp_path):
-    output_filename = _setup_profiling_prelude(tmp_path, "test_memory_collector_ignore_profiler")
-
-    mc = memalloc.MemoryCollector(ignore_profiler=True)
-    quit_thread = threading.Event()
-
-    with mc:
-
-        def alloc():
-            _allocate_1k()
-            quit_thread.wait()
-
-        alloc_thread = threading.Thread(name="allocator", target=alloc)
-        alloc_thread._ddtrace_profiling_ignore = True
-        alloc_thread.start()
-
-        mc.snapshot()
-
-    # We need to wait for the data collection to happen so it gets the `_ddtrace_profiling_ignore` Thread attribute from
-    # the global thread list.
-    quit_thread.set()
-    alloc_thread.join()
-
-    ddup.upload()
-
-    try:
-        pprof_utils.parse_newest_profile(output_filename)
-    except AssertionError as e:
-        assert "No samples found" in str(e)
-
-
-@pytest.mark.subprocess(
-    env=dict(DD_PROFILING_HEAP_SAMPLE_SIZE="8", DD_PROFILING_OUTPUT_PPROF="/tmp/test_heap_profiler_large_heap_overhead")
-)
-def test_heap_profiler_large_heap_overhead():
-    # TODO(nick): this test case used to crash due to integer arithmetic bugs.
-    # Now it doesn't crash, but it takes far too long to run to be useful in CI.
-    # Un-skip this test if/when we improve the worst-case performance of the
-    # heap profiler for large heaps
-    from ddtrace.profiling import Profiler
-    from tests.profiling.collector.test_memalloc import one
-
-    p = Profiler()
-    p.start()
-
-    count = 100_000
-    thing_size = 32
-
-    junk = []
-    for i in range(count):
-        b1 = one(thing_size)
-        b2 = one(2 * thing_size)
-        b3 = one(3 * thing_size)
-        b4 = one(4 * thing_size)
-        t = (b1, b2, b3, b4)
-        junk.append(t)
-
-    del junk
-
-    p.stop()
-
-
-# one, two, three, and four exist to give us distinct things
-# we can find in the profile without depending on something
-# like the line number at which an allocation happens
-# Python 3.13 changed bytearray to use an allocation domain that we don't
-# currently profile, so we use None instead of bytearray to test.
-def one(size):
-    return (None,) * size if PY_313_OR_ABOVE else bytearray(size)
-
-
-def two(size):
-    return (None,) * size if PY_313_OR_ABOVE else bytearray(size)
-
-
-def three(size):
-    return (None,) * size if PY_313_OR_ABOVE else bytearray(size)
-
->>>>>>> 116968dc
 
 def four(size):
     return (None,) * size if PY_313_OR_ABOVE else bytearray(size)
@@ -380,10 +222,6 @@
     return got
 
 
-<<<<<<< HEAD
-def has_function_in_traceback(frames, function_name):
-    return any(frame.function_name == function_name for frame in frames)
-=======
 def has_function_in_profile_sample(profile, sample, function_name: str) -> bool:
     """Check if a pprof profile sample contains a function in its stack trace."""
     for location_id in sample.location_id:
@@ -393,7 +231,6 @@
             if profile.string_table[function.name] == function_name:
                 return True
     return False
->>>>>>> 116968dc
 
 
 def get_tracemalloc_stats_per_func(stats, funcs):
@@ -570,9 +407,11 @@
 
 
 @pytest.mark.parametrize("sample_interval", (256, 512, 1024))
-<<<<<<< HEAD
-def test_memory_collector_allocation_accuracy_with_tracemalloc(sample_interval):
+def test_memory_collector_allocation_accuracy_with_tracemalloc(sample_interval, tmp_path):
     import tracemalloc
+
+    test_name = f"test_memory_collector_allocation_accuracy_with_tracemalloc_{sample_interval}"
+    output_filename = _setup_profiling_prelude(tmp_path, test_name)
 
     old = os.environ.get("_DD_MEMALLOC_DEBUG_RNG_SEED")
     os.environ["_DD_MEMALLOC_DEBUG_RNG_SEED"] = "42"
@@ -596,38 +435,7 @@
 
             del junk
 
-            samples = mc.test_snapshot()
-=======
-def test_memory_collector_allocation_accuracy_with_tracemalloc(sample_interval, tmp_path):
-    import tracemalloc
-
-    test_name = f"test_memory_collector_allocation_accuracy_with_tracemalloc_{sample_interval}"
-    output_filename = _setup_profiling_prelude(tmp_path, test_name)
-
-    old = os.environ.get("_DD_MEMALLOC_DEBUG_RNG_SEED")
-    os.environ["_DD_MEMALLOC_DEBUG_RNG_SEED"] = "42"
-
-    mc = memalloc.MemoryCollector(heap_sample_size=sample_interval)
-
-    try:
-        with mc:
-            tracemalloc.start()
-
-            junk = []
-            for i in range(1000):
-                size = 256
-                junk.append(one(size))
-                junk.append(two(2 * size))
-                junk.append(three(3 * size))
-                junk.append(four(4 * size))
-
-            stats = tracemalloc.take_snapshot().statistics("traceback")
-            tracemalloc.stop()
-
-            del junk
-
             profile = mc.snapshot_and_parse_pprof(output_filename)
->>>>>>> 116968dc
 
     finally:
         if old is not None:
@@ -636,14 +444,6 @@
             if "_DD_MEMALLOC_DEBUG_RNG_SEED" in os.environ:
                 del os.environ["_DD_MEMALLOC_DEBUG_RNG_SEED"]
 
-<<<<<<< HEAD
-    allocation_samples = [s for s in samples if s.in_use_size == 0]
-    heap_samples = [s for s in samples if s.in_use_size > 0]
-
-    print(f"Total samples: {len(samples)}")
-    print(f"Allocation samples (in_use_size=0): {len(allocation_samples)}")
-    print(f"Heap samples (in_use_size>0): {len(heap_samples)}")
-=======
     # Get sample type indices
     heap_space_idx = pprof_utils.get_sample_type_index(profile, "heap-space")
     alloc_space_idx = pprof_utils.get_sample_type_index(profile, "alloc-space")
@@ -662,27 +462,17 @@
     print(f"Total samples: {len(profile.sample)}")
     print(f"Allocation samples (alloc-space>0, heap-space=0): {len(allocation_samples)}")
     print(f"Heap samples (heap-space>0): {len(heap_samples)}")
->>>>>>> 116968dc
 
     assert len(allocation_samples) > 0, "Should have captured allocation samples after deletion"
 
     total_allocation_count = 0
     for sample in allocation_samples:
-<<<<<<< HEAD
-        assert sample.size > 0, f"Invalid allocation sample size: {sample.size}"
-        assert sample.count > 0, f"Invalid allocation sample count: {sample.count}"
-        assert sample.in_use_size == 0, f"Allocation sample should have in_use_size=0, got: {sample.in_use_size}"
-        assert sample.in_use_size >= 0, f"Invalid in_use_size: {sample.in_use_size}"
-        assert sample.alloc_size >= 0, f"Invalid alloc_size: {sample.alloc_size}"
-        total_allocation_count += sample.count
-=======
         assert sample.value[alloc_space_idx] > 0, f"Invalid allocation sample size: {sample.value[alloc_space_idx]}"
         assert sample.value[alloc_count_idx] > 0, f"Invalid allocation sample count: {sample.value[alloc_count_idx]}"
         assert sample.value[heap_space_idx] == 0, (
             f"Invalid heap-space for freed sample (should be 0): {sample.value[heap_space_idx]}"
         )
         total_allocation_count += sample.value[alloc_count_idx]
->>>>>>> 116968dc
 
     print(f"Total allocation count: {total_allocation_count}")
     assert total_allocation_count >= 1, "Should have captured at least 1 allocation sample"
@@ -691,25 +481,6 @@
     actual_total = sum(actual_sizes.values())
     actual_count_total = sum(actual_counts.values())
 
-<<<<<<< HEAD
-    def get_allocation_info(samples, funcs):
-        got = {}
-        for sample in samples:
-            if sample.in_use_size > 0:
-                continue
-
-            for frame in sample.frames:
-                func = frame.function_name
-                if func in funcs:
-                    v = got.get(func, HeapInfo(0, 0))
-                    v.count += sample.count
-                    v.size += sample.alloc_size
-                    got[func] = v
-                    break
-        return got
-
-    sizes = get_allocation_info(samples, {"one", "two", "three", "four"})
-=======
     def get_allocation_info_from_profile(profile, samples, funcs):
         got = {}
         for sample in samples:
@@ -730,7 +501,6 @@
         return got
 
     sizes = get_allocation_info_from_profile(profile, allocation_samples, {"one", "two", "three", "four"})
->>>>>>> 116968dc
 
     total = sum(v.size for v in sizes.values())
     total_count = sum(v.count for v in sizes.values())
@@ -769,13 +539,9 @@
     print(f"Captured {len(allocation_samples)} allocation samples representing {total_allocation_count} allocations")
 
 
-<<<<<<< HEAD
-def test_memory_collector_allocation_tracking_across_snapshots():
-=======
 def test_memory_collector_allocation_tracking_across_snapshots(tmp_path):
     output_filename = _setup_profiling_prelude(tmp_path, "test_memory_collector_allocation_tracking_across_snapshots")
 
->>>>>>> 116968dc
     mc = memalloc.MemoryCollector(heap_sample_size=64)
 
     with mc:
@@ -789,16 +555,6 @@
 
         del data_to_free
 
-<<<<<<< HEAD
-        samples = mc.test_snapshot()
-
-        assert all(sample.alloc_size > 0 for sample in samples), (
-            "Initial snapshot should have alloc_size>0 (new allocations)"
-        )
-
-        freed_samples = [s for s in samples if s.in_use_size == 0]
-        live_samples = [s for s in samples if s.in_use_size > 0]
-=======
         profile = mc.snapshot_and_parse_pprof(output_filename)
 
         # Get sample type indices
@@ -819,29 +575,11 @@
         freed_samples = [s for s in profile.sample if s.value[alloc_space_idx] > 0 and s.value[heap_space_idx] == 0]
         # Get live samples (heap-space > 0)
         live_samples = [s for s in profile.sample if s.value[heap_space_idx] > 0]
->>>>>>> 116968dc
 
         assert len(freed_samples) > 0, "Should have some freed samples after deletion"
 
         assert len(live_samples) > 0, "Should have some live samples"
 
-<<<<<<< HEAD
-        for sample in samples:
-            assert sample.size > 0, f"Invalid size: {sample.size}"
-            assert sample.count > 0, f"Invalid count: {sample.count}"
-            assert sample.in_use_size >= 0, f"Invalid in_use_size: {sample.in_use_size}"
-            assert sample.alloc_size >= 0, f"Invalid alloc_size: {sample.alloc_size}"
-
-        one_freed_samples = [sample for sample in samples if has_function_in_traceback(sample.frames, "one")]
-
-        assert len(one_freed_samples) > 0, "Should have freed samples from function 'one'"
-        assert all(sample.in_use_size == 0 and sample.alloc_size > 0 for sample in one_freed_samples)
-
-        two_live_samples = [sample for sample in samples if has_function_in_traceback(sample.frames, "two")]
-
-        assert len(two_live_samples) > 0, "Should have live samples from function 'two'"
-        assert all(sample.in_use_size > 0 and sample.alloc_size > 0 for sample in two_live_samples)
-=======
         # Validate all samples have valid values
         for sample in profile.sample:
             has_heap = sample.value[heap_space_idx] > 0
@@ -866,20 +604,15 @@
         assert all(
             sample.value[heap_space_idx] > 0 and sample.value[alloc_space_idx] > 0 for sample in two_live_samples
         )
->>>>>>> 116968dc
 
         del data_to_keep
 
 
-<<<<<<< HEAD
-def test_memory_collector_python_interface_with_allocation_tracking():
-=======
 def test_memory_collector_python_interface_with_allocation_tracking(tmp_path):
     output_filename = _setup_profiling_prelude(
         tmp_path, "test_memory_collector_python_interface_with_allocation_tracking"
     )
 
->>>>>>> 116968dc
     mc = memalloc.MemoryCollector(heap_sample_size=128)
 
     with mc:
@@ -888,11 +621,7 @@
             first_batch.append(one(256))
 
         # We're taking a snapshot here to ensure that in the next snapshot, we don't see any "one" allocations
-<<<<<<< HEAD
-        mc.test_snapshot()
-=======
         mc.snapshot_and_parse_pprof(output_filename)
->>>>>>> 116968dc
 
         second_batch = []
         for i in range(15):
@@ -900,28 +629,6 @@
 
         del first_batch
 
-<<<<<<< HEAD
-        final_samples = mc.test_snapshot()
-
-        assert len(final_samples) >= 0, "Final snapshot should be valid"
-
-        for sample in final_samples:
-            assert sample.size > 0, f"Size should be positive int, got {sample.size}"
-            assert sample.count > 0, f"Count should be positive int, got {sample.count}"
-            assert sample.in_use_size >= 0, f"in_use_size should be non-negative int, got {sample.in_use_size}"
-            assert sample.alloc_size >= 0, f"alloc_size should be non-negative int, got {sample.alloc_size}"
-
-        one_samples_in_final = [sample for sample in final_samples if has_function_in_traceback(sample.frames, "one")]
-
-        assert len(one_samples_in_final) == 0, (
-            f"Should have no samples with 'one' in traceback in final_samples, got {len(one_samples_in_final)}"
-        )
-
-        batch_two_live_samples = [
-            sample
-            for sample in final_samples
-            if has_function_in_traceback(sample.frames, "two") and sample.in_use_size > 0
-=======
         final_profile = mc.snapshot_and_parse_pprof(output_filename)
 
         assert len(final_profile.sample) >= 0, "Final snapshot should be valid"
@@ -961,31 +668,18 @@
         # Check that we have live samples from function 'two'
         batch_two_live_samples = [
             sample for sample in live_samples if has_function_in_profile_sample(final_profile, sample, "two")
->>>>>>> 116968dc
         ]
 
         assert len(batch_two_live_samples) > 0, (
             f"Should have live samples from batch two, got {len(batch_two_live_samples)}"
         )
-<<<<<<< HEAD
-        assert all(sample.in_use_size > 0 and sample.alloc_size > 0 for sample in batch_two_live_samples)
-=======
         assert all(
             sample.value[heap_space_idx] > 0 and sample.value[alloc_space_idx] >= 0 for sample in batch_two_live_samples
         )
->>>>>>> 116968dc
 
         del second_batch
 
 
-<<<<<<< HEAD
-def test_memory_collector_python_interface_with_allocation_tracking_no_deletion():
-    mc = memalloc.MemoryCollector(heap_sample_size=128)
-
-    with mc:
-        initial_samples = mc.test_snapshot()
-        initial_count = len(initial_samples)
-=======
 def test_memory_collector_python_interface_with_allocation_tracking_no_deletion(tmp_path):
     output_filename = _setup_profiling_prelude(
         tmp_path, "test_memory_collector_python_interface_with_allocation_tracking_no_deletion"
@@ -996,46 +690,17 @@
     with mc:
         initial_profile = mc.snapshot_and_parse_pprof(output_filename)
         initial_count = len(initial_profile.sample)
->>>>>>> 116968dc
 
         first_batch = []
         for i in range(20):
             first_batch.append(one(256))
 
-<<<<<<< HEAD
-        after_first_batch = mc.test_snapshot()
-=======
         after_first_batch_profile = mc.snapshot_and_parse_pprof(output_filename)
->>>>>>> 116968dc
 
         second_batch = []
         for i in range(15):
             second_batch.append(two(512))
 
-<<<<<<< HEAD
-        final_samples = mc.test_snapshot()
-
-        assert len(after_first_batch) >= initial_count, "Should have at least as many samples after first batch"
-        assert len(final_samples) >= 0, "Final snapshot should be valid"
-
-        for samples in [initial_samples, after_first_batch, final_samples]:
-            for sample in samples:
-                assert sample.size > 0, f"Size should be positive int, got {sample.size}"
-                assert sample.count > 0, f"Count should be positive int, got {sample.count}"
-                assert sample.in_use_size >= 0, f"in_use_size should be non-negative int, got {sample.in_use_size}"
-                assert sample.alloc_size >= 0, f"alloc_size should be non-negative int, got {sample.alloc_size}"
-
-        batch_one_live_samples = [
-            sample
-            for sample in final_samples
-            if has_function_in_traceback(sample.frames, "one") and sample.in_use_size > 0
-        ]
-
-        batch_two_live_samples = [
-            sample
-            for sample in final_samples
-            if has_function_in_traceback(sample.frames, "two") and sample.in_use_size > 0
-=======
         final_profile = mc.snapshot_and_parse_pprof(output_filename)
 
         assert len(after_first_batch_profile.sample) >= initial_count, (
@@ -1071,7 +736,6 @@
 
         batch_two_live_samples = [
             sample for sample in live_samples if has_function_in_profile_sample(final_profile, sample, "two")
->>>>>>> 116968dc
         ]
 
         assert len(batch_one_live_samples) > 0, (
@@ -1081,10 +745,6 @@
             f"Should have live samples from batch two, got {len(batch_two_live_samples)}"
         )
 
-<<<<<<< HEAD
-        assert all(sample.in_use_size > 0 and sample.alloc_size == 0 for sample in batch_one_live_samples)
-        assert all(sample.in_use_size > 0 and sample.alloc_size > 0 for sample in batch_two_live_samples)
-=======
         # batch_one samples were reported in first snapshot, so alloc-space should be 0 in later snapshots
         # batch_two samples are new allocations, so alloc-space should be > 0
         assert all(
@@ -1093,42 +753,27 @@
         assert all(
             sample.value[heap_space_idx] > 0 and sample.value[alloc_space_idx] > 0 for sample in batch_two_live_samples
         )
->>>>>>> 116968dc
 
         del first_batch
         del second_batch
 
 
-<<<<<<< HEAD
-def test_memory_collector_exception_handling():
-=======
 def test_memory_collector_exception_handling(tmp_path):
     output_filename = _setup_profiling_prelude(tmp_path, "test_memory_collector_exception_handling")
 
->>>>>>> 116968dc
     mc = memalloc.MemoryCollector(heap_sample_size=256)
 
     with pytest.raises(ValueError):
         with mc:
             _allocate_1k()
-<<<<<<< HEAD
-            samples = mc.test_snapshot()
-            assert isinstance(samples, tuple)
-=======
             profile = mc.snapshot_and_parse_pprof(output_filename)
             assert profile is not None
->>>>>>> 116968dc
             raise ValueError("Test exception")
 
     with mc:
         _allocate_1k()
-<<<<<<< HEAD
-        samples = mc.test_snapshot()
-        assert isinstance(samples, tuple)
-=======
         profile = mc.snapshot_and_parse_pprof(output_filename)
         assert profile is not None
->>>>>>> 116968dc
 
 
 def test_memory_collector_allocation_during_shutdown():
@@ -1164,20 +809,13 @@
             allocation_thread.join(timeout=1)
 
 
-<<<<<<< HEAD
-def test_memory_collector_buffer_pool_exhaustion():
-=======
 def test_memory_collector_buffer_pool_exhaustion(tmp_path):
->>>>>>> 116968dc
     """Test that the memory collector handles buffer pool exhaustion.
     This test creates multiple threads that simultaneously allocate with very deep
     stack traces, which could potentially exhaust internal buffer pools.
     """
-<<<<<<< HEAD
-=======
     output_filename = _setup_profiling_prelude(tmp_path, "test_memory_collector_buffer_pool_exhaustion")
 
->>>>>>> 116968dc
     mc = memalloc.MemoryCollector(heap_sample_size=64)
 
     with mc:
@@ -1203,25 +841,6 @@
         for t in threads:
             t.join()
 
-<<<<<<< HEAD
-        samples = mc.test_snapshot()
-
-        deep_alloc_count = 0
-        max_stack_depth = 0
-
-        for sample in samples:
-            assert sample.frames is not None, "Buffer pool test: All samples should have stack frames"
-            stack_depth = len(sample.frames)
-            max_stack_depth = max(max_stack_depth, stack_depth)
-
-            for frame in sample.frames:
-                if frame.function_name == "deep_alloc":
-                    deep_alloc_count += 1
-                    break
-
-        assert deep_alloc_count >= 10, (
-            f"Buffer pool test: Expected many allocations from concurrent threads, got {deep_alloc_count}"
-=======
         profile = mc.snapshot_and_parse_pprof(output_filename)
 
         # Get sample type indices
@@ -1244,7 +863,6 @@
 
         assert deep_alloc_total_count >= 10, (
             f"Buffer pool test: Expected many allocations from concurrent threads, got {deep_alloc_total_count}"
->>>>>>> 116968dc
         )
 
         assert max_stack_depth >= 50, (
@@ -1253,19 +871,12 @@
         )
 
 
-<<<<<<< HEAD
-def test_memory_collector_thread_lifecycle():
-    """Test that continuously creates and destroys threads while they perform allocations,
-    verifying that the collector can track allocations across changing thread contexts.
-    """
-=======
 def test_memory_collector_thread_lifecycle(tmp_path):
     """Test that continuously creates and destroys threads while they perform allocations,
     verifying that the collector can track allocations across changing thread contexts.
     """
     output_filename = _setup_profiling_prelude(tmp_path, "test_memory_collector_thread_lifecycle")
 
->>>>>>> 116968dc
     mc = memalloc.MemoryCollector(heap_sample_size=8)
 
     with mc:
@@ -1288,23 +899,12 @@
         for t in threads:
             t.join()
 
-<<<<<<< HEAD
-        samples = mc.test_snapshot()
-
-        worker_samples = 0
-        for sample in samples:
-            for frame in sample.frames:
-                if frame.function_name == "worker":
-                    worker_samples += 1
-                    break
-=======
         profile = mc.snapshot_and_parse_pprof(output_filename)
 
         worker_samples = 0
         for sample in profile.sample:
             if has_function_in_profile_sample(profile, sample, "worker"):
                 worker_samples += 1
->>>>>>> 116968dc
 
         assert worker_samples > 0, (
             "Thread lifecycle test: Should capture allocations even as threads are created/destroyed"
