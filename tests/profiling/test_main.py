--- conflicted
+++ resolved
@@ -22,14 +22,8 @@
         assert exitcode == 0, (stdout, stderr)
     else:
         assert exitcode == 42, (stdout, stderr)
-<<<<<<< HEAD
-    hello, pid = list(s.strip() for s in stdout.decode().strip().split("\n"))
+    hello, pid = list(s.strip() for s in cast(bytes, stdout).decode().strip().split("\n"))
     assert hello == "hello world", stdout.decode().strip()
-=======
-    hello, interval, _ = list(s.strip() for s in cast(bytes, stdout).decode().strip().split("\n"))
-    assert hello == "hello world", cast(bytes, stdout).decode().strip()
-    assert float(interval) >= 0.01, cast(bytes, stdout).decode().strip()
->>>>>>> 3fc3fac7
 
 
 @pytest.mark.skipif(not os.getenv("DD_PROFILE_TEST_GEVENT", False), reason="Not testing gevent")
@@ -57,11 +51,7 @@
         assert exitcode == 0, (stdout, stderr)
     else:
         assert exitcode == 42, (stdout, stderr)
-<<<<<<< HEAD
-    hello, pid = list(s.strip() for s in stdout.decode().strip().split("\n"))
-=======
-    hello, interval, pid = list(s.strip() for s in cast(bytes, stdout).decode().strip().split("\n"))
->>>>>>> 3fc3fac7
+    hello, pid = list(s.strip() for s in cast(bytes, stdout).decode().strip().split("\n"))
     utils.check_pprof_file(filename + "." + str(pid))
 
 
