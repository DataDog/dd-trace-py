import os

import pytest

<<<<<<< HEAD
from ddtrace.profiling.exporter import pprof_pb2
from tests.utils import call_program
=======
from . import utils


def call_program(*args):
    subp = subprocess.Popen(
        args,
        stdout=subprocess.PIPE,
        close_fds=True,
    )
    stdout, stderr = subp.communicate()
    return stdout, stderr, subp.wait(), subp.pid
>>>>>>> c7e0fcfc


def test_call_script(monkeypatch):
    # Set a very short timeout to exit fast
    monkeypatch.setenv("DD_PROFILING_API_TIMEOUT", "0.1")
    monkeypatch.setenv("DD_PROFILING_ENABLED", "1")
    stdout, stderr, exitcode, pid = call_program(
        "ddtrace-run", os.path.join(os.path.dirname(__file__), "simple_program.py")
    )
    assert exitcode == 42
    hello, interval, stacks = stdout.decode().strip().split("\n")
    assert hello == "hello world"
    assert float(interval) >= 0.01
    assert int(stacks) >= 1


@pytest.mark.skipif(not os.getenv("DD_PROFILE_TEST_GEVENT", False), reason="Not testing gevent")
def test_call_script_gevent(monkeypatch):
    monkeypatch.setenv("DD_PROFILING_API_TIMEOUT", "0.1")
    _, _, exitcode, pid = call_program("python", os.path.join(os.path.dirname(__file__), "simple_program_gevent.py"))
    assert exitcode == 0


def test_call_script_pprof_output(tmp_path, monkeypatch):
    """This checks if the pprof output and atexit register work correctly.

    The script does not run for one minute, so if the `stop_on_exit` flag is broken, this test will fail.
    """
    filename = str(tmp_path / "pprof")
    monkeypatch.setenv("DD_PROFILING_OUTPUT_PPROF", filename)
    monkeypatch.setenv("DD_PROFILING_CAPTURE_PCT", "1")
    monkeypatch.setenv("DD_PROFILING_ENABLED", "1")
    _, _, exitcode, pid = call_program("ddtrace-run", os.path.join(os.path.dirname(__file__), "simple_program.py"))
    assert exitcode == 42
    utils.check_pprof_file(filename + "." + str(pid) + ".1")
    return filename, pid


def test_fork(tmp_path, monkeypatch):
    filename = str(tmp_path / "pprof")
    monkeypatch.setenv("DD_PROFILING_API_TIMEOUT", "0.1")
    monkeypatch.setenv("DD_PROFILING_OUTPUT_PPROF", filename)
    monkeypatch.setenv("DD_PROFILING_CAPTURE_PCT", "100")
    stdout, stderr, exitcode, pid = call_program(
        "python", os.path.join(os.path.dirname(__file__), "simple_program_fork.py")
    )
    assert exitcode == 0
    child_pid = stdout.decode().strip()
    utils.check_pprof_file(filename + "." + str(pid) + ".1")
    utils.check_pprof_file(filename + "." + str(child_pid) + ".1")


@pytest.mark.skipif(not os.getenv("DD_PROFILE_TEST_GEVENT", False), reason="Not testing gevent")
def test_fork_gevent(monkeypatch):
    monkeypatch.setenv("DD_PROFILING_API_TIMEOUT", "0.1")
    stdout, stderr, exitcode, pid = call_program("python", os.path.join(os.path.dirname(__file__), "gevent_fork.py"))
    assert exitcode == 0<|MERGE_RESOLUTION|>--- conflicted
+++ resolved
@@ -2,22 +2,9 @@
 
 import pytest
 
-<<<<<<< HEAD
-from ddtrace.profiling.exporter import pprof_pb2
 from tests.utils import call_program
-=======
+
 from . import utils
-
-
-def call_program(*args):
-    subp = subprocess.Popen(
-        args,
-        stdout=subprocess.PIPE,
-        close_fds=True,
-    )
-    stdout, stderr = subp.communicate()
-    return stdout, stderr, subp.wait(), subp.pid
->>>>>>> c7e0fcfc
 
 
 def test_call_script(monkeypatch):
