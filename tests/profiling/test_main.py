# -*- encoding: utf-8 -*-
import multiprocessing
import os
import sys

import pytest

from tests.utils import call_program

from . import utils


def test_call_script(monkeypatch):
    # Set a very short timeout to exit fast
    monkeypatch.setenv("DD_PROFILING_API_TIMEOUT", "0.1")
    monkeypatch.setenv("DD_PROFILING_ENABLED", "1")
    stdout, stderr, exitcode, _ = call_program(
        "ddtrace-run", sys.executable, os.path.join(os.path.dirname(__file__), "simple_program.py")
    )
    if sys.platform == "win32":
        assert exitcode == 0, (stdout, stderr)
    else:
        assert exitcode == 42, (stdout, stderr)
    hello, interval, _ = list(s.strip() for s in stdout.decode().strip().split("\n"))
    assert hello == "hello world", stdout.decode().strip()
    assert float(interval) >= 0.01, stdout.decode().strip()


@pytest.mark.skipif(not os.getenv("DD_PROFILE_TEST_GEVENT", False), reason="Not testing gevent")
def test_call_script_gevent(monkeypatch):
    monkeypatch.setenv("DD_PROFILING_API_TIMEOUT", "0.1")
    stdout, stderr, exitcode, pid = call_program(
        sys.executable, os.path.join(os.path.dirname(__file__), "simple_program_gevent.py")
    )
    assert exitcode == 0, (stdout, stderr)


def test_call_script_pprof_output(tmp_path, monkeypatch):
    """This checks if the pprof output and atexit register work correctly.

    The script does not run for one minute, so if the `stop_on_exit` flag is broken, this test will fail.
    """
    filename = str(tmp_path / "pprof")
    monkeypatch.setenv("DD_PROFILING_OUTPUT_PPROF", filename)
    monkeypatch.setenv("DD_PROFILING_CAPTURE_PCT", "1")
    monkeypatch.setenv("DD_PROFILING_ENABLED", "1")
    stdout, stderr, exitcode, _ = call_program(
        "ddtrace-run", sys.executable, os.path.join(os.path.dirname(__file__), "simple_program.py")
    )
    if sys.platform == "win32":
        assert exitcode == 0, (stdout, stderr)
    else:
        assert exitcode == 42, (stdout, stderr)
<<<<<<< HEAD
    hello, interval, pid = list(s.strip() for s in stdout.decode().strip().split("\n"))
    utils.check_pprof_file(filename + "." + str(pid))
    return filename, pid
=======
    hello, interval, stacks, pid = list(s.strip() for s in stdout.decode().strip().split("\n"))
    utils.check_pprof_file(filename + "." + str(pid) + ".1")
>>>>>>> 12791bc7


@pytest.mark.skipif(sys.platform == "win32", reason="fork only available on Unix")
def test_fork(tmp_path, monkeypatch):
    filename = str(tmp_path / "pprof")
    monkeypatch.setenv("DD_PROFILING_API_TIMEOUT", "0.1")
    monkeypatch.setenv("DD_PROFILING_OUTPUT_PPROF", filename)
    monkeypatch.setenv("DD_PROFILING_CAPTURE_PCT", "100")
    stdout, stderr, exitcode, pid = call_program(
        "python", os.path.join(os.path.dirname(__file__), "simple_program_fork.py")
    )
    assert exitcode == 0
    child_pid = stdout.decode().strip()
    utils.check_pprof_file(filename + "." + str(pid))
    utils.check_pprof_file(filename + "." + str(child_pid), sample_type="lock-release")


@pytest.mark.skipif(sys.platform == "win32", reason="fork only available on Unix")
@pytest.mark.skipif(not os.getenv("DD_PROFILE_TEST_GEVENT", False), reason="Not testing gevent")
def test_fork_gevent(monkeypatch):
    monkeypatch.setenv("DD_PROFILING_API_TIMEOUT", "0.1")
    stdout, stderr, exitcode, pid = call_program("python", os.path.join(os.path.dirname(__file__), "gevent_fork.py"))
    assert exitcode == 0


methods = multiprocessing.get_all_start_methods()


@pytest.mark.parametrize(
    "method",
    set(methods) - {"forkserver", "fork"},
)
def test_multiprocessing(method, tmp_path, monkeypatch):
    filename = str(tmp_path / "pprof")
    monkeypatch.setenv("DD_PROFILING_OUTPUT_PPROF", filename)
    monkeypatch.setenv("DD_PROFILING_ENABLED", "1")
    monkeypatch.setenv("DD_PROFILING_CAPTURE_PCT", "1")
    monkeypatch.setenv("DD_PROFILING_UPLOAD_INTERVAL", "0.1")
    stdout, stderr, exitcode, _ = call_program(
        "ddtrace-run",
        sys.executable,
        os.path.join(os.path.dirname(__file__), "_test_multiprocessing.py"),
        method,
    )
    assert exitcode == 0, (stdout, stderr)
    pid, child_pid = list(s.strip() for s in stdout.decode().strip().split("\n"))
    utils.check_pprof_file(filename + "." + str(pid))
    utils.check_pprof_file(filename + "." + str(child_pid), sample_type="wall-time")


@pytest.mark.subprocess(
    ddtrace_run=True,
    env=dict(DD_PROFILING_ENABLED="1"),
    err=lambda _: "RuntimeError: the memalloc module is already started" not in _,
)
def test_memalloc_no_init_error_on_fork():
    import os

    pid = os.fork()
    if not pid:
        exit(0)
    os.waitpid(pid, 0)


@pytest.mark.skipif(sys.version_info[:2] == (3, 9), reason="This test is flaky on Python 3.9")
@pytest.mark.subprocess(
    ddtrace_run=True,
    env=dict(
        DD_PROFILING_ENABLED="1",
        DD_UNLOAD_MODULES_FROM_SITECUSTOMIZE="1",
    ),
    out="OK\n",
    err=None,
)
def test_profiler_start_up_with_module_clean_up_in_protobuf_app():
    # This can cause segfaults if we do module clean up with later versions of
    # protobuf. This is a regression test.
    from google.protobuf import empty_pb2  # noqa:F401

    print("OK")<|MERGE_RESOLUTION|>--- conflicted
+++ resolved
@@ -51,14 +51,8 @@
         assert exitcode == 0, (stdout, stderr)
     else:
         assert exitcode == 42, (stdout, stderr)
-<<<<<<< HEAD
-    hello, interval, pid = list(s.strip() for s in stdout.decode().strip().split("\n"))
-    utils.check_pprof_file(filename + "." + str(pid))
-    return filename, pid
-=======
     hello, interval, stacks, pid = list(s.strip() for s in stdout.decode().strip().split("\n"))
     utils.check_pprof_file(filename + "." + str(pid) + ".1")
->>>>>>> 12791bc7
 
 
 @pytest.mark.skipif(sys.platform == "win32", reason="fork only available on Unix")
