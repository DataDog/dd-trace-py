# -*- encoding: utf-8 -*-
import os
import sys

import pytest

from tests.utils import call_program


@pytest.mark.skipif(sys.platform == "win32", reason="fork only available on Unix")
@pytest.mark.skipif(not os.getenv("DD_PROFILE_TEST_GEVENT", False), reason="Not testing gevent")
def test_fork_gevent(monkeypatch):
    monkeypatch.setenv("DD_PROFILING_API_TIMEOUT", "0.1")
    stdout, stderr, exitcode, pid = call_program("python", os.path.join(os.path.dirname(__file__), "gevent_fork.py"))
    assert exitcode == 0


<<<<<<< HEAD
@flaky(1742580778)  # Marking as flaky so it will show up in flaky reports
@pytest.mark.skipif(os.environ.get("GITLAB_CI") == "true", reason="Hanging and failing in GitLab CI")
=======
methods = multiprocessing.get_all_start_methods()


@pytest.mark.parametrize(
    "method",
    set(methods) - {"forkserver", "fork"},
)
def test_multiprocessing(method, tmp_path, monkeypatch):
    filename = str(tmp_path / "pprof")
    monkeypatch.setenv("DD_PROFILING_OUTPUT_PPROF", filename)
    monkeypatch.setenv("DD_PROFILING_ENABLED", "1")
    monkeypatch.setenv("DD_PROFILING_CAPTURE_PCT", "1")
    monkeypatch.setenv("DD_PROFILING_UPLOAD_INTERVAL", "0.1")
    stdout, stderr, exitcode, _ = call_program(
        "ddtrace-run",
        sys.executable,
        os.path.join(os.path.dirname(__file__), "_test_multiprocessing.py"),
        method,
    )
    assert exitcode == 0, (stdout, stderr)
    pid, child_pid = list(s.strip() for s in stdout.decode().strip().split("\n"))
    utils.check_pprof_file(filename + "." + str(pid) + ".1")
    utils.check_pprof_file(filename + "." + str(child_pid) + ".1")


>>>>>>> 306489d2
@pytest.mark.subprocess(
    ddtrace_run=True,
    env=dict(DD_PROFILING_ENABLED="1"),
    err=lambda _: "RuntimeError: the memalloc module is already started" not in _,
)
def test_memalloc_no_init_error_on_fork():
    import os

    pid = os.fork()
    if not pid:
        exit(0)
    os.waitpid(pid, 0)<|MERGE_RESOLUTION|>--- conflicted
+++ resolved
@@ -15,36 +15,6 @@
     assert exitcode == 0
 
 
-<<<<<<< HEAD
-@flaky(1742580778)  # Marking as flaky so it will show up in flaky reports
-@pytest.mark.skipif(os.environ.get("GITLAB_CI") == "true", reason="Hanging and failing in GitLab CI")
-=======
-methods = multiprocessing.get_all_start_methods()
-
-
-@pytest.mark.parametrize(
-    "method",
-    set(methods) - {"forkserver", "fork"},
-)
-def test_multiprocessing(method, tmp_path, monkeypatch):
-    filename = str(tmp_path / "pprof")
-    monkeypatch.setenv("DD_PROFILING_OUTPUT_PPROF", filename)
-    monkeypatch.setenv("DD_PROFILING_ENABLED", "1")
-    monkeypatch.setenv("DD_PROFILING_CAPTURE_PCT", "1")
-    monkeypatch.setenv("DD_PROFILING_UPLOAD_INTERVAL", "0.1")
-    stdout, stderr, exitcode, _ = call_program(
-        "ddtrace-run",
-        sys.executable,
-        os.path.join(os.path.dirname(__file__), "_test_multiprocessing.py"),
-        method,
-    )
-    assert exitcode == 0, (stdout, stderr)
-    pid, child_pid = list(s.strip() for s in stdout.decode().strip().split("\n"))
-    utils.check_pprof_file(filename + "." + str(pid) + ".1")
-    utils.check_pprof_file(filename + "." + str(child_pid) + ".1")
-
-
->>>>>>> 306489d2
 @pytest.mark.subprocess(
     ddtrace_run=True,
     env=dict(DD_PROFILING_ENABLED="1"),
