--- conflicted
+++ resolved
@@ -81,13 +81,8 @@
   profile_v2:
     env:
       DD_TRACE_AGENT_URL: ''
-<<<<<<< HEAD
-    # `riot list --hash-only profile-v2$ | wc -1` = 19
+    # `riot list --hash-only profile-v2$ | wc -1` = 26
     venvs_per_job: 1
-=======
-    # `riot list --hash-only profile-v2 | wc -l` = 26
-    parallelism: 26
->>>>>>> 97b28b01
     paths:
       - '@bootstrap'
       - '@core'
