import gzip
import os
import time

import mock
<<<<<<< HEAD
=======
import msgpack
>>>>>>> 67bfc698
import pytest

from ddtrace.internal.datastreams.processor import PROPAGATION_KEY
from ddtrace.internal.datastreams.processor import PROPAGATION_KEY_BASE_64
from ddtrace.internal.datastreams.processor import ConsumerPartitionKey
from ddtrace.internal.datastreams.processor import DataStreamsProcessor
from ddtrace.internal.datastreams.processor import DsmPathwayCodec
from ddtrace.internal.datastreams.processor import PartitionKey


processor = DataStreamsProcessor("http://localhost:8126")
mocked_time = 1642544540


def _decode_datastreams_payload(payload):
    decompressed = gzip.decompress(payload)
    decoded = msgpack.unpackb(decompressed, raw=False, strict_map_key=False)

    return decoded


def test_periodic_payload_tags():
    processor = DataStreamsProcessor("http://localhost:8126")
    try:
        captured_payloads = []
        with mock.patch.object(processor, "_flush_stats_with_backoff", side_effect=captured_payloads.append):
            processor.on_checkpoint_creation(1, 2, ["direction:out", "topic:topicA", "type:kafka"], mocked_time, 1, 1)
            processor.periodic()

        assert captured_payloads, "expected periodic to send a payload"
        decoded = _decode_datastreams_payload(captured_payloads[0])
        assert decoded["Service"] == processor._service
        assert decoded["TracerVersion"] == processor._version
        assert decoded["Lang"] == "python"
        assert decoded["Hostname"] == processor._hostname
        assert "ProcessTags" not in decoded
    finally:
        processor.stop()
        processor.join()


@pytest.mark.subprocess(
    env=dict(
        DD_EXPERIMENTAL_PROPAGATE_PROCESS_TAGS_ENABLED="true",
    )
)
def test_periodic_payload_process_tags():
    import mock

    from ddtrace.internal.datastreams.processor import DataStreamsProcessor
    from tests.datastreams.test_processor import _decode_datastreams_payload

    processor = DataStreamsProcessor("http://localhost:8126")
    try:
        captured_payloads = []
        with mock.patch.object(processor, "_flush_stats_with_backoff", side_effect=captured_payloads.append):
            processor.on_checkpoint_creation(1, 2, ["direction:out", "topic:topicA", "type:kafka"], 1642544540, 1, 1)
            processor.periodic()

        assert captured_payloads, "expected periodic to send a payload"
        decoded = _decode_datastreams_payload(captured_payloads[0])
        assert decoded["Service"] == processor._service
        assert decoded["TracerVersion"] == processor._version
        assert decoded["Lang"] == "python"
        assert decoded["Hostname"] == processor._hostname
        assert "ProcessTags" in decoded
    finally:
        processor.stop()
        processor.join()


def test_data_streams_processor():
    now = time.time()
    processor.on_checkpoint_creation(1, 2, ["direction:out", "topic:topicA", "type:kafka"], now, 1, 1)
    processor.on_checkpoint_creation(1, 2, ["direction:out", "topic:topicA", "type:kafka"], now, 1, 2)
    processor.on_checkpoint_creation(1, 2, ["direction:out", "topic:topicA", "type:kafka"], now, 1, 4)
    processor.on_checkpoint_creation(2, 4, ["direction:in", "topic:topicA", "type:kafka"], now, 1, 2)
    now_ns = int(now * 1e9)
    bucket_time_ns = int(now_ns - (now_ns % 1e10))
    aggr_key_1 = (",".join(["direction:out", "topic:topicA", "type:kafka"]), 1, 2)
    aggr_key_2 = (",".join(["direction:in", "topic:topicA", "type:kafka"]), 2, 4)
    assert processor._buckets[bucket_time_ns].pathway_stats[aggr_key_1].full_pathway_latency.count == 3
    assert processor._buckets[bucket_time_ns].pathway_stats[aggr_key_2].full_pathway_latency.count == 1


@pytest.mark.subprocess(
    env=dict(
        DD_EXPERIMENTAL_PROPAGATE_PROCESS_TAGS_ENABLED="true",
    )
)
def test_new_pathway_uses_base_hash():
    from ddtrace.internal.datastreams.processor import DataStreamsProcessor
    from ddtrace.internal.process_tags import update_base_hash

    processor = DataStreamsProcessor("http://localhost:8126")
    mocked_time = 1642544540

    ctx = processor.new_pathway(now_sec=mocked_time)
    ctx.set_checkpoint(["direction:out", "topic:topicA", "type:kafka"])
    hash_without_base = ctx.hash

    update_base_hash("container-hash-123")
    ctx_with_base = processor.new_pathway(now_sec=mocked_time)
    ctx_with_base.set_checkpoint(["direction:out", "topic:topicA", "type:kafka"])
    hash_with_base = ctx_with_base.hash

    assert hash_without_base != hash_with_base


def test_data_streams_loop_protection():
    ctx = processor.set_checkpoint(["direction:in", "topic:topicA", "type:kafka"])
    parent_hash = ctx.hash
    processor.set_checkpoint(["direction:out", "topic:topicB", "type:kafka"])
    # the application sends data downstream to two different places.
    # Use the consume checkpoint as the parent
    child_hash = processor.set_checkpoint(["direction:out", "topic:topicB", "type:kafka"]).hash
    expected_child_hash = ctx._compute_hash(["direction:out", "topic:topicB", "type:kafka"], parent_hash)
    assert child_hash == expected_child_hash


def test_kafka_offset_monitoring():
    now = time.time()
    processor.track_kafka_commit("group1", "topic1", 1, 10, now)
    processor.track_kafka_commit("group1", "topic1", 1, 14, now)
    processor.track_kafka_produce("topic1", 1, 34, now)
    processor.track_kafka_produce("topic1", 2, 10, now)
    now_ns = int(now * 1e9)
    bucket_time_ns = int(now_ns - (now_ns % 1e10))
    assert processor._buckets[bucket_time_ns].latest_produce_offsets[PartitionKey("topic1", 1)] == 34
    assert processor._buckets[bucket_time_ns].latest_produce_offsets[PartitionKey("topic1", 2)] == 10
    assert processor._buckets[bucket_time_ns].latest_commit_offsets[ConsumerPartitionKey("group1", "topic1", 1)] == 14


def test_processor_atexit(ddtrace_run_python_code_in_subprocess):
    code = """
import pytest
import sys
import time

from ddtrace.internal.datastreams.processor import DataStreamsProcessor
from ddtrace.internal.atexit import register_on_exit_signal

def fake_flush(*args, **kwargs):
    print("Fake flush called")

_exit = False
def set_exit():
    global _exit
    _exit = True

def run_test():
    processor = DataStreamsProcessor("http://localhost:8126")
    processor._flush_stats_with_backoff = fake_flush
    processor.stop(5)  # Stop period processing/flushing

    now = time.time()
    processor.on_checkpoint_creation(1, 2, ["direction:out", "topic:topicA", "type:kafka"], now, 1, 1)
    now_ns = int(now * 1e9)
    bucket_time_ns = int(now_ns - (now_ns % 1e10))
    aggr_key = (",".join(["direction:out", "topic:topicA", "type:kafka"]), 1, 2)
    assert processor._buckets[bucket_time_ns].pathway_stats[aggr_key].full_pathway_latency.count == 1

    counter = 0
    while counter < 500 and not _exit:
        counter += 1
        time.sleep(0.1)

register_on_exit_signal(set_exit)
run_test()
"""

    env = os.environ.copy()
    env["DD_DATA_STREAMS_ENABLED"] = "True"
    out, err, status, _ = ddtrace_run_python_code_in_subprocess(code, env=env, timeout=5)
    assert out.decode().strip() == "Fake flush called"


def test_threaded_import(ddtrace_run_python_code_in_subprocess):
    code = """
import pytest
import sys
import time
import threading

from ddtrace.internal.datastreams.processor import DataStreamsProcessor

def fake_flush(*args, **kwargs):
    print("Fake flush called")

def run_test():
    processor = DataStreamsProcessor("http://localhost:8126")

t = threading.Thread(target=run_test)
t.start()
t.join()
"""

    env = os.environ.copy()
    env["DD_DATA_STREAMS_ENABLED"] = "True"
    out, err, status, _ = ddtrace_run_python_code_in_subprocess(code, env=env, timeout=5)
    assert err.decode().strip() == ""


@mock.patch("time.time", mock.MagicMock(return_value=mocked_time))
def test_dsm_pathway_codec_encode_base64():
    encoded_string = "10nVzXmeKoDApcX0zV/ApcX0zV8="  # pathway hash is: 9235368231858162135

    ctx = processor.new_pathway()
    ctx.hash = 9235368231858162135

    assert ctx.pathway_start_sec == mocked_time
    assert ctx.current_edge_start_sec == mocked_time

    carrier = {}
    DsmPathwayCodec.encode(ctx, carrier)

    assert PROPAGATION_KEY_BASE_64 in carrier
    assert carrier[PROPAGATION_KEY_BASE_64] == encoded_string


def test_dsm_pathway_codec_decode_base64():
    encoded_string = "10nVzXmeKoDApcX0zV/ApcX0zV8="  # pathway hash is: 9235368231858162135
    decoded_hash = 9235368231858162135

    carrier = {PROPAGATION_KEY_BASE_64: encoded_string}
    ctx = DsmPathwayCodec.decode(carrier, processor)

    assert ctx.hash == decoded_hash
    assert ctx.pathway_start_sec == mocked_time
    assert ctx.current_edge_start_sec == mocked_time


def test_dsm_pathway_codec_decode_base64_deprecated_context_key():
    encoded_string = "10nVzXmeKoDApcX0zV/ApcX0zV8="  # pathway hash is: 9235368231858162135
    decoded_hash = 9235368231858162135

    carrier = {PROPAGATION_KEY: encoded_string}
    ctx = DsmPathwayCodec.decode(carrier, processor)

    assert ctx.hash == decoded_hash
    assert ctx.pathway_start_sec == mocked_time
    assert ctx.current_edge_start_sec == mocked_time


def test_dsm_pathway_codec_decode_byte_encoding():
    encoded_string = (
        b"\xd7I\xd5\xcdy\x9e*\x80\xc0\xa5\xc5\xf4\xcd_\xc0\xa5\xc5\xf4\xcd_"  # pathway hash is: 9235368231858162135
    )
    decoded_hash = 9235368231858162135

    carrier = {PROPAGATION_KEY: encoded_string}
    ctx = DsmPathwayCodec.decode(carrier, processor)

    assert ctx.hash == decoded_hash
    assert ctx.pathway_start_sec == mocked_time
    assert ctx.current_edge_start_sec == mocked_time


@mock.patch("time.time", mock.MagicMock(return_value=mocked_time))
def test_dsm_pathway_codec_decode_no_context():
    carrier = {}
    ctx = DsmPathwayCodec.decode(carrier, processor)

    assert ctx.hash == processor.new_pathway().hash
    assert ctx.pathway_start_sec == mocked_time
    assert ctx.current_edge_start_sec == mocked_time<|MERGE_RESOLUTION|>--- conflicted
+++ resolved
@@ -3,10 +3,7 @@
 import time
 
 import mock
-<<<<<<< HEAD
-=======
 import msgpack
->>>>>>> 67bfc698
 import pytest
 
 from ddtrace.internal.datastreams.processor import PROPAGATION_KEY
