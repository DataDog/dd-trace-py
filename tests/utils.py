--- conflicted
+++ resolved
@@ -820,11 +820,7 @@
 
 @contextmanager
 def snapshot_context(token, ignores=None, tracer=None, async_mode=True):
-<<<<<<< HEAD
-    ignores = ignores = []
-=======
     ignores = ignores or []
->>>>>>> 271cea80
     if not tracer:
         tracer = ddtrace.tracer
 
