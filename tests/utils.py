import contextlib
from contextlib import contextmanager
import inspect
import os
import subprocess
import sys
from typing import List

import attr
import pytest

import ddtrace
from ddtrace import Span
from ddtrace import Tracer
from ddtrace.constants import SPAN_MEASURED_KEY
from ddtrace.ext import http
from ddtrace.internal._encoding import MsgpackEncoder
from ddtrace.internal.compat import httplib
from ddtrace.internal.compat import parse
from ddtrace.internal.compat import to_unicode
from ddtrace.internal.encoding import JSONEncoder
from ddtrace.internal.writer import AgentWriter
from ddtrace.utils.formats import parse_tags_str
from ddtrace.vendor import wrapt
from tests.subprocesstest import SubprocessTestCase


NO_CHILDREN = object()


def assert_is_measured(span):
    """Assert that the span has the proper _dd.measured tag set"""
    assert SPAN_MEASURED_KEY in span.metrics
    assert SPAN_MEASURED_KEY not in span.meta
    assert span.get_metric(SPAN_MEASURED_KEY) == 1


def assert_is_not_measured(span):
    """Assert that the span does not set _dd.measured"""
    assert SPAN_MEASURED_KEY not in span.meta
    if SPAN_MEASURED_KEY in span.metrics:
        assert span.get_metric(SPAN_MEASURED_KEY) == 0
    else:
        assert SPAN_MEASURED_KEY not in span.metrics


def assert_span_http_status_code(span, code):
    """Assert on the span's 'http.status_code' tag"""
    tag = span.get_tag(http.STATUS_CODE)
    code = str(code)
    assert tag == code, "%r != %r" % (tag, code)


@contextlib.contextmanager
def override_env(env):
    """
    Temporarily override ``os.environ`` with provided values::

        >>> with self.override_env(dict(DD_TRACE_DEBUG=True)):
            # Your test
    """
    # Copy the full original environment
    original = dict(os.environ)

    # Update based on the passed in arguments
    os.environ.update(env)
    try:
        yield
    finally:
        # Full clear the environment out and reset back to the original
        os.environ.clear()
        os.environ.update(original)


@contextlib.contextmanager
def override_global_config(values):
    """
    Temporarily override an global configuration::

        >>> with self.override_global_config(dict(name=value,...)):
            # Your test
    """
    # List of global variables we allow overriding
    # DEV: We do not do `ddtrace.config.keys()` because we have all of our integrations
    global_config_keys = [
        "analytics_enabled",
        "report_hostname",
        "health_metrics_enabled",
        "env",
        "version",
        "service",
        "_raise",
    ]

    # Grab the current values of all keys
    originals = dict((key, getattr(ddtrace.config, key)) for key in global_config_keys)

    # Override from the passed in keys
    for key, value in values.items():
        if key in global_config_keys:
            setattr(ddtrace.config, key, value)
    try:
        yield
    finally:
        # Reset all to their original values
        for key, value in originals.items():
            setattr(ddtrace.config, key, value)


@contextlib.contextmanager
def override_config(integration, values):
    """
    Temporarily override an integration configuration value::

        >>> with self.override_config('flask', dict(service_name='test-service')):
            # Your test
    """
    options = getattr(ddtrace.config, integration)

    original = dict((key, options.get(key)) for key in values.keys())

    options.update(values)
    try:
        yield
    finally:
        options.update(original)


@contextlib.contextmanager
def override_http_config(integration, values):
    """
    Temporarily override an integration configuration for HTTP value::

        >>> with self.override_http_config('flask', dict(trace_query_string=True)):
            # Your test
    """
    options = getattr(ddtrace.config, integration).http

    original = {}
    for key, value in values.items():
        original[key] = getattr(options, key)
        setattr(options, key, value)

    try:
        yield
    finally:
        for key, value in original.items():
            setattr(options, key, value)


@contextlib.contextmanager
def override_sys_modules(modules):
    """
    Temporarily override ``sys.modules`` with provided dictionary of modules::

        >>> mock_module = mock.MagicMock()
        >>> mock_module.fn.side_effect = lambda: 'test'
        >>> with self.override_sys_modules(dict(A=mock_module)):
            # Your test
    """
    original = dict(sys.modules)

    sys.modules.update(modules)
    try:
        yield
    finally:
        sys.modules.clear()
        sys.modules.update(original)


class BaseTestCase(SubprocessTestCase):
    """
    BaseTestCase extends ``unittest.TestCase`` to provide some useful helpers/assertions


    Example::

        from tests.utils import BaseTestCase


        class MyTestCase(BaseTestCase):
            def test_case(self):
                with self.override_config('flask', dict(distributed_tracing_enabled=True):
                    pass
    """

    override_env = staticmethod(override_env)
    override_global_config = staticmethod(override_global_config)
    override_config = staticmethod(override_config)
    override_http_config = staticmethod(override_http_config)
    override_sys_modules = staticmethod(override_sys_modules)
    assert_is_measured = staticmethod(assert_is_measured)
    assert_is_not_measured = staticmethod(assert_is_not_measured)


def _build_tree(
    spans,  # type: List[Span]
    root,  # type: Span
):
    # type: (...) -> TestSpanNode
    """helper to build a tree structure for the provided root span"""
    children = []
    for span in spans:
        if span.parent_id == root.span_id:
            children.append(_build_tree(spans, span))

    return TestSpanNode(root, children)


def get_root_span(
    spans,  # type: List[Span]
):
    # type: (...) -> TestSpanNode
    """
    Helper to get the root span from the list of spans in this container

    :returns: The root span if one was found, None if not, and AssertionError if multiple roots were found
    :rtype: :class:`tests.utils.span.TestSpanNode`, None
    :raises: AssertionError
    """
    root = None
    for span in spans:
        if span.parent_id is None:
            if root is not None:
                raise AssertionError("Multiple root spans found {0!r} {1!r}".format(root, span))
            root = span

    assert root, "No root span found in {0!r}".format(spans)

    return _build_tree(spans, root)


class TestSpanContainer(object):
    """
    Helper class for a container of Spans.

    Subclasses of this class must implement a `get_spans` method::

        def get_spans(self):
            return []

    This class provides methods and assertions over a list of spans::

        class TestCases(BaseTracerTestCase):
            def test_spans(self):
                # TODO: Create spans

                self.assert_has_spans()
                self.assert_span_count(3)
                self.assert_structure( ... )

                # Grab only the `requests.request` spans
                spans = self.filter_spans(name='requests.request')
    """

    def _ensure_test_spans(self, spans):
        """
        internal helper to ensure the list of spans are all :class:`tests.utils.span.TestSpan`

        :param spans: List of :class:`ddtrace.span.Span` or :class:`tests.utils.span.TestSpan`
        :type spans: list
        :returns: A list og :class:`tests.utils.span.TestSpan`
        :rtype: list
        """
        return [span if isinstance(span, TestSpan) else TestSpan(span) for span in spans]

    @property
    def spans(self):
        return self._ensure_test_spans(self.get_spans())

    def get_spans(self):
        """subclass required property"""
        raise NotImplementedError

    def get_root_span(self):
        # type: (...) -> TestSpanNode
        """
        Helper to get the root span from the list of spans in this container

        :returns: The root span if one was found, None if not, and AssertionError if multiple roots were found
        :rtype: :class:`tests.utils.span.TestSpanNode`, None
        :raises: AssertionError
        """
        return get_root_span(self.spans)

    def get_root_spans(self):
        # type: (...) -> List[Span]
        """
        Helper to get all root spans from the list of spans in this container

        :returns: The root spans if any were found, None if not
        :rtype: list of :class:`tests.utils.span.TestSpanNode`, None
        """
        roots = []
        for span in self.spans:
            if span.parent_id is None:
                roots.append(_build_tree(self.spans, span))

        return sorted(roots, key=lambda s: s.start)

    def assert_trace_count(self, count):
        """Assert the number of unique trace ids this container has"""
        trace_count = len(self.get_root_spans())
        assert trace_count == count, "Trace count {0} != {1}".format(trace_count, count)

    def assert_span_count(self, count):
        """Assert this container has the expected number of spans"""
        assert len(self.spans) == count, "Span count {0} != {1}".format(len(self.spans), count)

    def assert_has_spans(self):
        """Assert this container has spans"""
        assert len(self.spans), "No spans found"

    def assert_has_no_spans(self):
        """Assert this container does not have any spans"""
        assert len(self.spans) == 0, "Span count {0}".format(len(self.spans))

    def filter_spans(self, *args, **kwargs):
        """
        Helper to filter current spans by provided parameters.

        This function will yield all spans whose `TestSpan.matches` function return `True`.

        :param args: Positional arguments to pass to :meth:`tests.utils.span.TestSpan.matches`
        :type args: list
        :param kwargs: Keyword arguments to pass to :meth:`tests.utils.span.TestSpan.matches`
        :type kwargs: dict
        :returns: generator for the matched :class:`tests.utils.span.TestSpan`
        :rtype: generator
        """
        for span in self.spans:
            # ensure we have a TestSpan
            if not isinstance(span, TestSpan):
                span = TestSpan(span)

            if span.matches(*args, **kwargs):
                yield span

    def find_span(self, *args, **kwargs):
        """
        Find a single span matches the provided filter parameters.

        This function will find the first span whose `TestSpan.matches` function return `True`.

        :param args: Positional arguments to pass to :meth:`tests.utils.span.TestSpan.matches`
        :type args: list
        :param kwargs: Keyword arguments to pass to :meth:`tests.utils.span.TestSpan.matches`
        :type kwargs: dict
        :returns: The first matching span
        :rtype: :class:`tests.TestSpan`
        """
        span = next(self.filter_spans(*args, **kwargs), None)
        assert span is not None, "No span found for filter {0!r} {1!r}, have {2} spans".format(
            args, kwargs, len(self.spans)
        )
        return span


class TracerTestCase(TestSpanContainer, BaseTestCase):
    """
    BaseTracerTestCase is a base test case for when you need access to a dummy tracer and span assertions
    """

    def setUp(self):
        """Before each test case, setup a dummy tracer to use"""
        self.tracer = DummyTracer()

        super(TracerTestCase, self).setUp()

    def tearDown(self):
        """After each test case, reset and remove the dummy tracer"""
        super(TracerTestCase, self).tearDown()

        self.reset()
        delattr(self, "tracer")

    def get_spans(self):
        """Required subclass method for TestSpanContainer"""
        return self.tracer.writer.spans

    def pop_spans(self):
        # type: () -> List[Span]
        return self.tracer.pop()

    def pop_traces(self):
        # type: () -> List[List[Span]]
        return self.tracer.pop_traces()

    def reset(self):
        """Helper to reset the existing list of spans created"""
        self.tracer.writer.pop()

    def trace(self, *args, **kwargs):
        """Wrapper for self.tracer.trace that returns a TestSpan"""
        return TestSpan(self.tracer.trace(*args, **kwargs))

    def start_span(self, *args, **kwargs):
        """Helper for self.tracer.start_span that returns a TestSpan"""
        return TestSpan(self.tracer.start_span(*args, **kwargs))

    def assert_structure(self, root, children=NO_CHILDREN):
        """Helper to call TestSpanNode.assert_structure on the current root span"""
        root_span = self.get_root_span()
        root_span.assert_structure(root, children)

    @contextlib.contextmanager
    def override_global_tracer(self, tracer=None):
        original = ddtrace.tracer
        tracer = tracer or self.tracer
        setattr(ddtrace, "tracer", tracer)
        try:
            yield
        finally:
            setattr(ddtrace, "tracer", original)


class DummyWriter(AgentWriter):
    """DummyWriter is a small fake writer used for tests. not thread-safe."""

    def __init__(self, *args, **kwargs):
        # original call
        if len(args) == 0 and "agent_url" not in kwargs:
            kwargs["agent_url"] = "http://localhost:8126"

        super(DummyWriter, self).__init__(*args, **kwargs)
        self.spans = []
        self.traces = []
        self.json_encoder = JSONEncoder()
        self.msgpack_encoder = MsgpackEncoder(4 << 20, 4 << 20)

    def write(self, spans=None):
        if spans:
            # the traces encoding expect a list of traces so we
            # put spans in a list like we do in the real execution path
            # with both encoders
            traces = [spans]
            self.json_encoder.encode_traces(traces)
            self.msgpack_encoder.put(spans)
            self.msgpack_encoder.encode()
            self.spans += spans
            self.traces += traces

    def pop(self):
        # type: () -> List[Span]
        s = self.spans
        self.spans = []
        return s

    def pop_traces(self):
        # type: () -> List[List[Span]]
        traces = self.traces
        self.traces = []
        return traces


class DummyTracer(Tracer):
    """
    DummyTracer is a tracer which uses the DummyWriter by default
    """

    def __init__(self):
        super(DummyTracer, self).__init__()
        self.configure()

    def pop(self):
        # type: () -> List[Span]
        return self.writer.pop()

    def pop_traces(self):
        # type: () -> List[List[Span]]
        return self.writer.pop_traces()

    def configure(self, *args, **kwargs):
        assert "writer" not in kwargs or isinstance(
            kwargs["writer"], DummyWriter
        ), "cannot configure writer of DummyTracer"
        kwargs["writer"] = DummyWriter()
        super(DummyTracer, self).configure(*args, **kwargs)


class TestSpan(Span):
    """
    Test wrapper for a :class:`ddtrace.span.Span` that provides additional functions and assertions

    Example::

        span = tracer.trace('my.span')
        span = TestSpan(span)

        if span.matches(name='my.span'):
            print('matches')

        # Raises an AssertionError
        span.assert_matches(name='not.my.span', meta={'system.pid': getpid()})
    """

    def __init__(self, span):
        """
        Constructor for TestSpan

        :param span: The :class:`ddtrace.span.Span` to wrap
        :type span: :class:`ddtrace.span.Span`
        """
        if isinstance(span, TestSpan):
            span = span._span

        # DEV: Use `object.__setattr__` to by-pass this class's `__setattr__`
        object.__setattr__(self, "_span", span)

    def __getattr__(self, key):
        """
        First look for property on the base :class:`ddtrace.span.Span` otherwise return this object's attribute
        """
        if hasattr(self._span, key):
            return getattr(self._span, key)

        return self.__getattribute__(key)

    def __setattr__(self, key, value):
        """Pass through all assignment to the base :class:`ddtrace.span.Span`"""
        return setattr(self._span, key, value)

    def __eq__(self, other):
        """
        Custom equality code to ensure we are using the base :class:`ddtrace.span.Span.__eq__`

        :param other: The object to check equality with
        :type other: object
        :returns: True if equal, False otherwise
        :rtype: bool
        """
        if isinstance(other, TestSpan):
            return other._span == self._span
        elif isinstance(other, Span):
            return other == self._span
        return other == self

    def matches(self, **kwargs):
        """
        Helper function to check if this span's properties matches the expected.

        Example::

            span = TestSpan(span)
            span.matches(name='my.span', resource='GET /')

        :param kwargs: Property/Value pairs to evaluate on this span
        :type kwargs: dict
        :returns: True if the arguments passed match, False otherwise
        :rtype: bool
        """
        for name, value in kwargs.items():
            # Special case for `meta`
            if name == "meta" and not self.meta_matches(value):
                return False

            # Ensure it has the property first
            if not hasattr(self, name):
                return False

            # Ensure the values match
            if getattr(self, name) != value:
                return False

        return True

    def meta_matches(self, meta, exact=False):
        """
        Helper function to check if this span's meta matches the expected

        Example::

            span = TestSpan(span)
            span.meta_matches({'system.pid': getpid()})

        :param meta: Property/Value pairs to evaluate on this span
        :type meta: dict
        :param exact: Whether to do an exact match on the meta values or not, default: False
        :type exact: bool
        :returns: True if the arguments passed match, False otherwise
        :rtype: bool
        """
        if exact:
            return self.meta == meta

        for key, value in meta.items():
            if key not in self.meta:
                return False
            if self.meta[key] != value:
                return False
        return True

    def assert_matches(self, **kwargs):
        """
        Assertion method to ensure this span's properties match as expected

        Example::

            span = TestSpan(span)
            span.assert_matches(name='my.span')

        :param kwargs: Property/Value pairs to evaluate on this span
        :type kwargs: dict
        :raises: AssertionError
        """
        for name, value in kwargs.items():
            # Special case for `meta`
            if name == "meta":
                self.assert_meta(value)
            elif name == "metrics":
                self.assert_metrics(value)
            else:
                assert hasattr(self, name), "{0!r} does not have property {1!r}".format(self, name)
                assert getattr(self, name) == value, "{0!r} property {1}: {2!r} != {3!r}".format(
                    self, name, getattr(self, name), value
                )

    def assert_meta(self, meta, exact=False):
        """
        Assertion method to ensure this span's meta match as expected

        Example::

            span = TestSpan(span)
            span.assert_meta({'system.pid': getpid()})

        :param meta: Property/Value pairs to evaluate on this span
        :type meta: dict
        :param exact: Whether to do an exact match on the meta values or not, default: False
        :type exact: bool
        :raises: AssertionError
        """
        if exact:
            assert self.meta == meta
        else:
            for key, value in meta.items():
                assert key in self.meta, "{0} meta does not have property {1!r}".format(self, key)
                assert self.meta[key] == value, "{0} meta property {1!r}: {2!r} != {3!r}".format(
                    self, key, self.meta[key], value
                )

    def assert_metrics(self, metrics, exact=False):
        """
        Assertion method to ensure this span's metrics match as expected

        Example::

            span = TestSpan(span)
            span.assert_metrics({'_dd1.sr.eausr': 1})

        :param metrics: Property/Value pairs to evaluate on this span
        :type metrics: dict
        :param exact: Whether to do an exact match on the metrics values or not, default: False
        :type exact: bool
        :raises: AssertionError
        """
        if exact:
            assert self.metrics == metrics
        else:
            for key, value in metrics.items():
                assert key in self.metrics, "{0} metrics does not have property {1!r}".format(self, key)
                assert self.metrics[key] == value, "{0} metrics property {1!r}: {2!r} != {3!r}".format(
                    self, key, self.metrics[key], value
                )


class TracerSpanContainer(TestSpanContainer):
    """
    A class to wrap a :class:`tests.utils.tracer.DummyTracer` with a
    :class:`tests.utils.span.TestSpanContainer` to use in tests
    """

    def __init__(self, tracer):
        self.tracer = tracer
        super(TracerSpanContainer, self).__init__()

    def get_spans(self):
        """
        Overridden method to return all spans attached to this tracer

        :returns: List of spans attached to this tracer
        :rtype: list
        """
        return self.tracer.writer.spans

    def pop(self):
        return self.tracer.pop()

    def pop_traces(self):
        return self.tracer.pop_traces()

    def reset(self):
        """Helper to reset the existing list of spans created"""
        self.tracer.pop()


class TestSpanNode(TestSpan, TestSpanContainer):
    """
    A :class:`tests.utils.span.TestSpan` which is used as part of a span tree.

    Each :class:`tests.utils.span.TestSpanNode` represents the current :class:`ddtrace.span.Span`
    along with any children who have that span as it's parent.

    This class can be used to assert on the parent/child relationships between spans.

    Example::

        class TestCase(BaseTestCase):
            def test_case(self):
                # TODO: Create spans

                self.assert_structure( ... )

                tree = self.get_root_span()

                # Find the first child of the root span with the matching name
                request = tree.find_span(name='requests.request')

                # Assert the parent/child relationship of this `request` span
                request.assert_structure( ... )
    """

    def __init__(self, root, children=None):
        super(TestSpanNode, self).__init__(root)
        object.__setattr__(self, "_children", children or [])

    def get_spans(self):
        """required subclass property, returns this spans children"""
        return self._children

    def assert_structure(self, root, children=NO_CHILDREN):
        """
        Assertion to assert on the structure of this node and it's children.

        This assertion takes a dictionary of properties to assert for this node
        along with a list of assertions to make for it's children.

        Example::

            def test_case(self):
                # Assert the following structure
                #
                # One root_span, with two child_spans, one with a requests.request span
                #
                # |                  root_span                |
                # |       child_span       | |   child_span   |
                # | requests.request |
                self.assert_structure(
                    # Root span with two child_span spans
                    dict(name='root_span'),

                    (
                        # Child span with one child of it's own
                        (
                            dict(name='child_span'),

                            # One requests.request span with no children
                            (
                                dict(name='requests.request'),
                            ),
                        ),

                        # Child span with no children
                        dict(name='child_span'),
                    ),
                )

        :param root: Properties to assert for this root span, these are passed to
            :meth:`tests.utils.span.TestSpan.assert_matches`
        :type root: dict
        :param children: List of child assertions to make, if children is None then do not make any
            assertions about this nodes children. Each list element must be a list with 2 items
            the first is a ``dict`` of property assertions on that child, and the second is a ``list``
            of child assertions to make.
        :type children: list, None
        :raises:
        """
        self.assert_matches(**root)

        # Give them a way to ignore asserting on children
        if children is None:
            return
        elif children is NO_CHILDREN:
            children = ()

        spans = self.spans
        self.assert_span_count(len(children))
        for i, child in enumerate(children):
            if not isinstance(child, (list, tuple)):
                child = (child, NO_CHILDREN)

            root, _children = child
            spans[i].assert_matches(parent_id=self.span_id, trace_id=self.trace_id, _parent=self)
            spans[i].assert_structure(root, _children)

    def pprint(self):
        parts = [super(TestSpanNode, self).pprint()]
        for child in self._children:
            parts.append("-" * 20)
            parts.append(child.pprint())
        return "\r\n".join(parts)


def assert_dict_issuperset(a, b):
    assert set(a.items()).issuperset(set(b.items())), "{a} is not a superset of {b}".format(a=a, b=b)


@contextmanager
def override_global_tracer(tracer):
    """Helper functions that overrides the global tracer available in the
    `ddtrace` package. This is required because in some `httplib` tests we
    can't get easily the PIN object attached to the `HTTPConnection` to
    replace the used tracer with a dummy tracer.
    """
    original_tracer = ddtrace.tracer
    ddtrace.tracer = tracer
    yield
    ddtrace.tracer = original_tracer


class SnapshotFailed(Exception):
    pass


@attr.s
class SnapshotTest(object):
    token = attr.ib(type=str)
    tracer = attr.ib(type=ddtrace.Tracer, default=ddtrace.tracer)

    def clear(self):
        """Clear any traces sent that were sent for this snapshot."""
        parsed = parse.urlparse(self.tracer.writer.agent_url)
        conn = httplib.HTTPConnection(parsed.hostname, parsed.port)
        conn.request("GET", "/test/clear?token=%s" % self.token)
        resp = conn.getresponse()
        assert resp.status == 200


@contextmanager
def snapshot_context(token, ignores=None, tracer=None, async_mode=True, variants=None):
    # Use variant that applies to update test token. One must apply. If none
    # apply, the test should have been marked as skipped.
    if variants:
        applicable_variant_ids = [k for (k, v) in variants.items() if v]
        assert len(applicable_variant_ids) == 1
        variant_id = applicable_variant_ids[0]
        token = "{}_{}".format(token, variant_id) if variant_id else token

    ignores = ignores or []
    if not tracer:
        tracer = ddtrace.tracer

    parsed = parse.urlparse(tracer.writer.agent_url)
    conn = httplib.HTTPConnection(parsed.hostname, parsed.port)
    try:
        # clear queue in case traces have been generated before test case is
        # itself run
        try:
            tracer.writer.flush_queue()
        except Exception as e:
            pytest.fail("Could not flush the queue before test case: %s" % str(e), pytrace=True)

        if async_mode:
<<<<<<< HEAD
=======
            # Patch the tracer writer to include the test token header for all requests.
            tracer.writer._headers["X-Datadog-Test-Token"] = token

            # Also add a header to the environment for subprocesses test cases that might use snapshotting.
>>>>>>> a2705f04
            existing_headers = parse_tags_str(os.environ.get("_DD_TRACE_WRITER_ADDITIONAL_HEADERS", ""))
            existing_headers.update({"X-Datadog-Test-Token": token})
            os.environ["_DD_TRACE_WRITER_ADDITIONAL_HEADERS"] = ",".join(
                ["%s:%s" % (k, v) for k, v in existing_headers.items()]
            )
        else:
            # Signal the start of this test case to the test agent.
            try:
                conn.request("GET", "/test/start?token=%s" % token)
            except Exception as e:
                pytest.fail("Could not connect to test agent: %s" % str(e), pytrace=False)
            else:
                r = conn.getresponse()
                if r.status != 200:
                    # The test agent returns nice error messages we can forward to the user.
                    raise SnapshotFailed(r.read())

        try:
            yield SnapshotTest(
                tracer=tracer,
                token=token,
            )
        finally:
            # Force a flush so all traces are submitted.
            tracer.writer.flush_queue()
            if async_mode:
<<<<<<< HEAD
=======
                del tracer.writer._headers["X-Datadog-Test-Token"]
>>>>>>> a2705f04
                del os.environ["_DD_TRACE_WRITER_ADDITIONAL_HEADERS"]

        # Query for the results of the test.
        conn = httplib.HTTPConnection(parsed.hostname, parsed.port)
        conn.request("GET", "/test/snapshot?ignores=%s&token=%s" % (",".join(ignores), token))
        r = conn.getresponse()
        if r.status != 200:
            raise SnapshotFailed(r.read())
    except SnapshotFailed as e:
        # Fail the test if a failure has occurred and print out the
        # message we got from the test agent.
        pytest.fail(to_unicode(e.args[0]), pytrace=False)
    except Exception as e:
        # Even though it's unlikely any traces have been sent, make the
        # final request to the test agent so that the test case is finished.
        conn = httplib.HTTPConnection(parsed.hostname, parsed.port)
        conn.request("GET", "/test/snapshot?ignores=%s&token=%s" % (",".join(ignores), token))
        conn.getresponse()
        pytest.fail("Unexpected test failure during snapshot test: %s" % str(e), pytrace=True)
    finally:
        conn.close()


def snapshot(ignores=None, include_tracer=False, variants=None, async_mode=True, token_override=None):
    """Performs a snapshot integration test with the testing agent.

    All traces sent to the agent will be recorded and compared to a snapshot
    created for the test case.

    :param ignores: A list of keys to ignore when comparing snapshots. To refer
                    to keys in the meta or metrics maps use "meta.key" and
                    "metrics.key"
    :param tracer: A tracer providing the agent connection information to use.
    """
    ignores = ignores or []

    @wrapt.decorator
    def wrapper(wrapped, instance, args, kwargs):
        if len(args) > 1:
            self = args[0]
            clsname = self.__class__.__name__
        else:
            clsname = ""

        if include_tracer:
            tracer = Tracer()
        else:
            tracer = ddtrace.tracer

        module = inspect.getmodule(wrapped)

        # Use the fully qualified function name as a unique test token to
        # identify the snapshot.
        token = (
            "{}{}{}.{}".format(module.__name__, "." if clsname else "", clsname, wrapped.__name__)
            if token_override is None
            else token_override
        )

        with snapshot_context(token, ignores=ignores, tracer=tracer, async_mode=async_mode, variants=variants):
            # Run the test.
            if include_tracer:
                kwargs["tracer"] = tracer
            return wrapped(*args, **kwargs)

    return wrapper


class AnyStr(object):
    def __eq__(self, other):
        return isinstance(other, str)


class AnyInt(object):
    def __eq__(self, other):
        return isinstance(other, int)


class AnyFloat(object):
    def __eq__(self, other):
        return isinstance(other, float)


def call_program(*args, **kwargs):
    subp = subprocess.Popen(args, stdout=subprocess.PIPE, stderr=subprocess.PIPE, close_fds=True, **kwargs)
    stdout, stderr = subp.communicate()
    return stdout, stderr, subp.wait(), subp.pid<|MERGE_RESOLUTION|>--- conflicted
+++ resolved
@@ -861,13 +861,10 @@
             pytest.fail("Could not flush the queue before test case: %s" % str(e), pytrace=True)
 
         if async_mode:
-<<<<<<< HEAD
-=======
             # Patch the tracer writer to include the test token header for all requests.
             tracer.writer._headers["X-Datadog-Test-Token"] = token
 
             # Also add a header to the environment for subprocesses test cases that might use snapshotting.
->>>>>>> a2705f04
             existing_headers = parse_tags_str(os.environ.get("_DD_TRACE_WRITER_ADDITIONAL_HEADERS", ""))
             existing_headers.update({"X-Datadog-Test-Token": token})
             os.environ["_DD_TRACE_WRITER_ADDITIONAL_HEADERS"] = ",".join(
@@ -894,10 +891,7 @@
             # Force a flush so all traces are submitted.
             tracer.writer.flush_queue()
             if async_mode:
-<<<<<<< HEAD
-=======
                 del tracer.writer._headers["X-Datadog-Test-Token"]
->>>>>>> a2705f04
                 del os.environ["_DD_TRACE_WRITER_ADDITIONAL_HEADERS"]
 
         # Query for the results of the test.
