--- conflicted
+++ resolved
@@ -152,11 +152,8 @@
         "_llmobs_enabled",
         "_llmobs_sample_rate",
         "_llmobs_ml_app",
-<<<<<<< HEAD
         "_llmobs_ml_app_version",
-=======
         "_llmobs_agentless_enabled",
->>>>>>> 16e8ccec
     ]
 
     asm_config_keys = asm_config._asm_config_keys
