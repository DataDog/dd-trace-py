--- conflicted
+++ resolved
@@ -110,11 +110,8 @@
         "_iast_enabled",
         "_obfuscation_query_string_pattern",
         "global_query_string_obfuscation_disabled",
-<<<<<<< HEAD
         "_ci_visibility_agentless_url",
-=======
         "_ci_visibility_agentless_enabled",
->>>>>>> 8b531c8e
     ]
 
     # Grab the current values of all keys
