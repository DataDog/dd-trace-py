import contextlib
from contextlib import contextmanager
import dataclasses
import datetime as dt
from http.client import RemoteDisconnected
import inspect
import json
import os
from pathlib import Path
import subprocess
import sys
import time
from typing import List  # noqa:F401
import urllib.parse

import pytest
import wrapt

import ddtrace
from ddtrace import Tracer
from ddtrace import config as dd_config
from ddtrace._trace.span import Span
from ddtrace.constants import SPAN_MEASURED_KEY
from ddtrace.ext import http
from ddtrace.internal import agent
from ddtrace.internal.ci_visibility.writer import CIVisibilityWriter
from ddtrace.internal.compat import httplib
from ddtrace.internal.compat import parse
from ddtrace.internal.compat import to_unicode
from ddtrace.internal.constants import HIGHER_ORDER_TRACE_ID_BITS
from ddtrace.internal.encoding import JSONEncoder
from ddtrace.internal.encoding import MsgpackEncoderV04 as Encoder
from ddtrace.internal.schema import SCHEMA_VERSION
from ddtrace.internal.utils.formats import asbool
from ddtrace.internal.utils.formats import parse_tags_str
from ddtrace.internal.writer import AgentWriter
from ddtrace.propagation._database_monitoring import listen as dbm_config_listen
from ddtrace.propagation._database_monitoring import unlisten as dbm_config_unlisten
from ddtrace.propagation.http import _DatadogMultiHeader
from ddtrace.settings._database_monitoring import dbm_config
from ddtrace.settings.asm import config as asm_config
from tests.subprocesstest import SubprocessTestCase


try:
    import importlib.metadata as importlib_metadata
except ImportError:
    import importlib_metadata

NO_CHILDREN = object()
DDTRACE_PATH = Path(__file__).resolve().parents[1]
FILE_PATH = Path(__file__).resolve().parent


def assert_is_measured(span):
    """Assert that the span has the proper _dd.measured tag set"""
    assert SPAN_MEASURED_KEY in span.get_metrics()
    assert SPAN_MEASURED_KEY not in span.get_tags()
    assert span.get_metric(SPAN_MEASURED_KEY) == 1


def assert_is_not_measured(span):
    """Assert that the span does not set _dd.measured"""
    assert SPAN_MEASURED_KEY not in span.get_tags()
    if SPAN_MEASURED_KEY in span.get_metrics():
        assert span.get_metric(SPAN_MEASURED_KEY) == 0
    else:
        assert SPAN_MEASURED_KEY not in span.get_metrics()


def assert_span_http_status_code(span, code):
    """Assert on the span's 'http.status_code' tag"""
    tag = span.get_tag(http.STATUS_CODE)
    code = str(code)
    assert tag == code, "%r != %r" % (tag, code)


@contextlib.contextmanager
def override_env(env, replace_os_env=False):
    """
    Temporarily override ``os.environ`` with provided values::

        >>> with self.override_env(dict(DD_TRACE_DEBUG=True)):
            # Your test
    """
    # Copy the full original environment
    original = dict(os.environ)

    # We allow callers to clear out the environment to prevent leaking variables into the test
    if replace_os_env:
        os.environ.clear()

    for k in os.environ.keys():
        if k.startswith(("_CI_DD_", "DD_CIVISIBILITY_", "DD_SITE")):
            del os.environ[k]

    # Update based on the passed in arguments
    os.environ.update(env)
    try:
        yield
    finally:
        # Full clear the environment out and reset back to the original
        os.environ.clear()
        os.environ.update(original)


@contextlib.contextmanager
def override_global_config(values):
    """
    Temporarily override an global configuration::

        >>> with self.override_global_config(dict(name=value,...)):
            # Your test
    """
    # List of global variables we allow overriding
    # DEV: We do not do `ddtrace.config.keys()` because we have all of our integrations
    global_config_keys = [
        "_tracing_enabled",
        "_client_ip_header",
        "_retrieve_client_ip",
        "_report_hostname",
        "_health_metrics_enabled",
        "_propagation_style_extract",
        "_propagation_style_inject",
        "_x_datadog_tags_max_length",
        "_128_bit_trace_id_enabled",
        "_x_datadog_tags_enabled",
        "_propagate_service",
        "env",
        "version",
        "service",
        "_raise",
        "_trace_compute_stats",
        "_obfuscation_query_string_pattern",
        "_global_query_string_obfuscation_disabled",
        "_ci_visibility_agentless_url",
        "_ci_visibility_agentless_enabled",
        "_subexec_sensitive_user_wildcards",
        "_remote_config_enabled",
        "_remote_config_poll_interval",
        "_sampling_rules",
        "_sampling_rules_file",
        "_trace_rate_limit",
        "_trace_sampling_rules",
        "_trace_sample_rate",
        "_trace_api",
        "_trace_writer_buffer_size",
        "_trace_writer_payload_size",
        "_trace_writer_interval_seconds",
        "_trace_writer_connection_reuse",
        "_trace_writer_log_err_payload",
        "_span_traceback_max_size",
        "_propagation_http_baggage_enabled",
        "_telemetry_enabled",
        "_telemetry_dependency_collection",
        "_dd_site",
        "_dd_api_key",
        "_llmobs_enabled",
        "_llmobs_sample_rate",
        "_llmobs_ml_app",
        "_llmobs_agentless_enabled",
        "_data_streams_enabled",
    ]

    asm_config_keys = asm_config._asm_config_keys

    subscriptions = ddtrace.config._subscriptions
    ddtrace.config._subscriptions = []
    # Grab the current values of all keys
    originals = dict((key, getattr(ddtrace.config, key)) for key in global_config_keys)
    asm_originals = dict((key, getattr(ddtrace.settings.asm.config, key)) for key in asm_config_keys)

    # Override from the passed in keys
    for key, value in values.items():
        if key in global_config_keys:
            setattr(ddtrace.config, key, value)
    # rebuild asm config from env vars and global config
<<<<<<< HEAD

=======
>>>>>>> d3485f2d
    for key, value in values.items():
        if key in asm_config_keys:
            setattr(ddtrace.settings.asm.config, key, value)
    # If ddtrace.settings.asm.config has changed, check _asm_can_be_enabled again
    ddtrace.settings.asm.config._eval_asm_can_be_enabled()
    try:
        yield
    finally:
        # Reset all to their original values
        for key, value in originals.items():
            setattr(ddtrace.config, key, value)

        ddtrace.settings.asm.config.reset()
        for key, value in asm_originals.items():
            setattr(ddtrace.settings.asm.config, key, value)

        ddtrace.config._reset()
        ddtrace.settings.asm.config.reset()
        ddtrace.config._subscriptions = subscriptions


@contextlib.contextmanager
def override_config(integration, values):
    """
    Temporarily override an integration configuration value::

        >>> with self.override_config('flask', dict(service_name='test-service')):
            # Your test
    """
    options = getattr(ddtrace.config, integration)

    original = dict((key, options.get(key)) for key in values.keys())

    options.update(values)
    try:
        yield
    finally:
        options.update(original)
        ddtrace.config._reset()


@contextlib.contextmanager
def override_http_config(integration, values):
    """
    Temporarily override an integration configuration for HTTP value::

        >>> with self.override_http_config('flask', dict(trace_query_string=True)):
            # Your test
    """
    options = getattr(ddtrace.config, integration).http

    original = {
        "_header_tags": options._header_tags,
    }
    for key, value in values.items():
        if key == "trace_headers":
            options.trace_headers(value)
        else:
            original[key] = getattr(options, key)
            setattr(options, key, value)

    try:
        yield
    finally:
        for key, value in original.items():
            setattr(options, key, value)


@contextlib.contextmanager
def override_dbm_config(values):
    config_keys = ["propagation_mode"]
    originals = dict((key, getattr(dbm_config, key)) for key in config_keys)

    # Override from the passed in keys
    for key, value in values.items():
        if key in config_keys:
            setattr(dbm_config, key, value)
    try:
        dbm_config_listen()
        yield
    finally:
        # Reset all to their original values
        for key, value in originals.items():
            setattr(dbm_config, key, value)
        dbm_config_unlisten()


@contextlib.contextmanager
def override_sys_modules(modules):
    """
    Temporarily override ``sys.modules`` with provided dictionary of modules::

        >>> mock_module = mock.MagicMock()
        >>> mock_module.fn.side_effect = lambda: 'test'
        >>> with self.override_sys_modules(dict(A=mock_module)):
            # Your test
    """
    original = dict(sys.modules)

    sys.modules.update(modules)
    try:
        yield
    finally:
        sys.modules.clear()
        sys.modules.update(original)


class BaseTestCase(SubprocessTestCase):
    """
    BaseTestCase extends ``unittest.TestCase`` to provide some useful helpers/assertions


    Example::

        from tests.utils import BaseTestCase


        class MyTestCase(BaseTestCase):
            def test_case(self):
                with self.override_config('flask', dict(distributed_tracing_enabled=True):
                    pass
    """

    override_env = staticmethod(override_env)
    override_global_config = staticmethod(override_global_config)
    override_config = staticmethod(override_config)
    override_http_config = staticmethod(override_http_config)
    override_sys_modules = staticmethod(override_sys_modules)
    assert_is_measured = staticmethod(assert_is_measured)
    assert_is_not_measured = staticmethod(assert_is_not_measured)


def _build_tree(
    spans,  # type: List[Span]
    root,  # type: Span
):
    # type: (...) -> TestSpanNode
    """helper to build a tree structure for the provided root span"""
    children = []
    for span in spans:
        if span.parent_id == root.span_id:
            children.append(_build_tree(spans, span))

    return TestSpanNode(root, children)


def get_root_span(
    spans,  # type: List[Span]
):
    # type: (...) -> TestSpanNode
    """
    Helper to get the root span from the list of spans in this container

    :returns: The root span if one was found, None if not, and AssertionError if multiple roots were found
    :rtype: :class:`tests.utils.span.TestSpanNode`, None
    :raises: AssertionError
    """
    root = None
    for span in spans:
        if span.parent_id is None:
            if root is not None:
                raise AssertionError("Multiple root spans found {0!r} {1!r}".format(root, span))
            root = span

    assert root, "No root span found in {0!r}".format(spans)

    return _build_tree(spans, root)


class TestSpanContainer(object):
    """
    Helper class for a container of Spans.

    Subclasses of this class must implement a `get_spans` method::

        def get_spans(self):
            return []

    This class provides methods and assertions over a list of spans::

        class TestCases(BaseTracerTestCase):
            def test_spans(self):
                # TODO: Create spans

                self.assert_has_spans()
                self.assert_span_count(3)
                self.assert_structure( ... )

                # Grab only the `requests.request` spans
                spans = self.filter_spans(name='requests.request')
    """

    def _ensure_test_spans(self, spans):
        """
        internal helper to ensure the list of spans are all :class:`tests.utils.span.TestSpan`

        :param spans: List of :class:`ddtrace._trace.span.Span` or :class:`tests.utils.span.TestSpan`
        :type spans: list
        :returns: A list og :class:`tests.utils.span.TestSpan`
        :rtype: list
        """
        return [span if isinstance(span, TestSpan) else TestSpan(span) for span in spans]

    @property
    def spans(self):
        return self._ensure_test_spans(self.get_spans())

    def get_spans(self):
        """subclass required property"""
        raise NotImplementedError

    def get_root_span(self):
        # type: (...) -> TestSpanNode
        """
        Helper to get the root span from the list of spans in this container

        :returns: The root span if one was found, None if not, and AssertionError if multiple roots were found
        :rtype: :class:`tests.utils.span.TestSpanNode`, None
        :raises: AssertionError
        """
        return get_root_span(self.spans)

    def get_root_spans(self):
        # type: (...) -> List[Span]
        """
        Helper to get all root spans from the list of spans in this container

        :returns: The root spans if any were found, None if not
        :rtype: list of :class:`tests.utils.span.TestSpanNode`, None
        """
        roots = []
        for span in self.spans:
            if span.parent_id is None:
                roots.append(_build_tree(self.spans, span))

        return sorted(roots, key=lambda s: s.start)

    def assert_trace_count(self, count):
        """Assert the number of unique trace ids this container has"""
        trace_count = len(self.get_root_spans())
        assert trace_count == count, "Trace count {0} != {1}".format(trace_count, count)

    def assert_span_count(self, count):
        """Assert this container has the expected number of spans"""
        assert len(self.spans) == count, "Span count {0} != {1}".format(len(self.spans), count)

    def assert_has_spans(self):
        """Assert this container has spans"""
        assert len(self.spans), "No spans found"

    def assert_has_no_spans(self):
        """Assert this container does not have any spans"""
        assert len(self.spans) == 0, "Span count {0}".format(len(self.spans))

    def filter_spans(self, *args, **kwargs):
        """
        Helper to filter current spans by provided parameters.

        This function will yield all spans whose `TestSpan.matches` function return `True`.

        :param args: Positional arguments to pass to :meth:`tests.utils.span.TestSpan.matches`
        :type args: list
        :param kwargs: Keyword arguments to pass to :meth:`tests.utils.span.TestSpan.matches`
        :type kwargs: dict
        :returns: generator for the matched :class:`tests.utils.span.TestSpan`
        :rtype: generator
        """
        for span in self.spans:
            # ensure we have a TestSpan
            if not isinstance(span, TestSpan):
                span = TestSpan(span)

            if span.matches(*args, **kwargs):
                yield span

    def find_span(self, *args, **kwargs):
        """
        Find a single span matches the provided filter parameters.

        This function will find the first span whose `TestSpan.matches` function return `True`.

        :param args: Positional arguments to pass to :meth:`tests.utils.span.TestSpan.matches`
        :type args: list
        :param kwargs: Keyword arguments to pass to :meth:`tests.utils.span.TestSpan.matches`
        :type kwargs: dict
        :returns: The first matching span
        :rtype: :class:`tests.TestSpan`
        """
        span = next(self.filter_spans(*args, **kwargs), None)
        assert span is not None, "No span found for filter {0!r} {1!r}, have {2} spans".format(
            args, kwargs, len(self.spans)
        )
        return span


class TracerTestCase(TestSpanContainer, BaseTestCase):
    """
    BaseTracerTestCase is a base test case for when you need access to a dummy tracer and span assertions
    """

    def setUp(self):
        """Before each test case, setup a dummy tracer to use"""
        self.tracer = DummyTracer()

        super(TracerTestCase, self).setUp()

    def tearDown(self):
        """After each test case, reset and remove the dummy tracer"""
        super(TracerTestCase, self).tearDown()

        self.reset()
        delattr(self, "tracer")

    def get_spans(self):
        """Required subclass method for TestSpanContainer"""
        return self.tracer.get_spans()

    def pop_spans(self):
        # type: () -> List[Span]
        return self.tracer.pop()

    def pop_traces(self):
        # type: () -> List[List[Span]]
        return self.tracer.pop_traces()

    def reset(self):
        """Helper to reset the existing list of spans created"""
        self.tracer._writer.pop()

    def trace(self, *args, **kwargs):
        """Wrapper for self.tracer.trace that returns a TestSpan"""
        return TestSpan(self.tracer.trace(*args, **kwargs))

    def start_span(self, *args, **kwargs):
        """Helper for self.tracer.start_span that returns a TestSpan"""
        return TestSpan(self.tracer.start_span(*args, **kwargs))

    def assert_structure(self, root, children=NO_CHILDREN):
        """Helper to call TestSpanNode.assert_structure on the current root span"""
        root_span = self.get_root_span()
        root_span.assert_structure(root, children)

    @contextlib.contextmanager
    def override_global_tracer(self, tracer=None):
        original = ddtrace.tracer
        tracer = tracer or self.tracer
        ddtrace.tracer = tracer
        try:
            yield
        finally:
            ddtrace.tracer = original


class DummyWriterMixin:
    def __init__(self, *args, **kwargs):
        self.spans = []
        self.traces = []

    def write(self, spans=None):
        if spans:
            # the traces encoding expect a list of traces so we
            # put spans in a list like we do in the real execution path
            # with both encoders
            traces = [spans]
            self.spans += spans
            self.traces += traces

    def pop(self):
        # type: () -> List[Span]
        s = self.spans
        self.spans = []
        return s

    def pop_traces(self):
        # type: () -> List[List[Span]]
        traces = self.traces
        self.traces = []
        return traces


class DummyWriter(DummyWriterMixin, AgentWriter):
    """DummyWriter is a small fake writer used for tests. not thread-safe."""

    def __init__(self, *args, **kwargs):
        # original call
        if len(args) == 0 and "agent_url" not in kwargs:
            kwargs["agent_url"] = agent.get_trace_url()
        kwargs["api_version"] = kwargs.get("api_version", "v0.5")

        # only flush traces to test agent if ``trace_flush_enabled`` is explicitly set to True
        self._trace_flush_enabled = kwargs.pop("trace_flush_enabled", False) is True

        AgentWriter.__init__(self, *args, **kwargs)
        DummyWriterMixin.__init__(self, *args, **kwargs)
        self.json_encoder = JSONEncoder()
        self.msgpack_encoder = Encoder(4 << 20, 4 << 20)

    def write(self, spans=None):
        DummyWriterMixin.write(self, spans=spans)
        if spans:
            traces = [spans]
            self.json_encoder.encode_traces(traces)
            if self._trace_flush_enabled:
                AgentWriter.write(self, spans=spans)
            else:
                self.msgpack_encoder.put(spans)
                self.msgpack_encoder.encode()

    def pop(self):
        spans = DummyWriterMixin.pop(self)
        if self._trace_flush_enabled:
            flush_test_tracer_spans(self)
        return spans


class DummyCIVisibilityWriter(DummyWriterMixin, CIVisibilityWriter):
    def __init__(self, *args, **kwargs):
        CIVisibilityWriter.__init__(self, *args, **kwargs)
        DummyWriterMixin.__init__(self, *args, **kwargs)
        self._encoded = None

    def write(self, spans=None):
        DummyWriterMixin.write(self, spans=spans)
        CIVisibilityWriter.write(self, spans=spans)
        # take a snapshot of the writer buffer for tests to inspect
        self._encoded = self._encoder._build_payload()


class DummyTracer(Tracer):
    """
    DummyTracer is a tracer which uses the DummyWriter by default
    """

    def __init__(self, *args, **kwargs):
        super(DummyTracer, self).__init__()
        self._trace_flush_disabled_via_env = not asbool(os.getenv("_DD_TEST_TRACE_FLUSH_ENABLED", True))
        self._trace_flush_enabled = True
        self.configure(*args, **kwargs)

    @property
    def agent_url(self):
        # type: () -> str
        return self._writer.agent_url

    @property
    def encoder(self):
        # type: () -> Encoder
        return self._writer.msgpack_encoder

    def get_spans(self):
        # type: () -> List[List[Span]]
        spans = self._writer.spans
        if self._trace_flush_enabled:
            flush_test_tracer_spans(self._writer)
        return spans

    def pop(self):
        # type: () -> List[Span]
        spans = self._writer.pop()
        return spans

    def pop_traces(self):
        # type: () -> List[List[Span]]
        traces = self._writer.pop_traces()
        if self._trace_flush_enabled:
            flush_test_tracer_spans(self._writer)
        return traces

    def configure(self, *args, **kwargs):
        assert "writer" not in kwargs or isinstance(
            kwargs["writer"], DummyWriterMixin
        ), "cannot configure writer of DummyTracer"

        if not kwargs.get("writer"):
            # if no writer is present, check if test agent is running to determine if we
            # should emit traces.
            kwargs["writer"] = DummyWriter(
                trace_flush_enabled=check_test_agent_status() if not self._trace_flush_disabled_via_env else False
            )
        super(DummyTracer, self).configure(*args, **kwargs)


class TestSpan(Span):
    """
    Test wrapper for a :class:`ddtrace._trace.span.Span` that provides additional functions and assertions

    Example::

        span = tracer.trace('my.span')
        span = TestSpan(span)

        if span.matches(name='my.span'):
            print('matches')

        # Raises an AssertionError
        span.assert_matches(name='not.my.span', meta={'process_id': getpid()})
    """

    def __init__(self, span):
        """
        Constructor for TestSpan

        :param span: The :class:`ddtrace._trace.span.Span` to wrap
        :type span: :class:`ddtrace._trace.span.Span`
        """
        if isinstance(span, TestSpan):
            span = span._span

        # DEV: Use `object.__setattr__` to by-pass this class's `__setattr__`
        object.__setattr__(self, "_span", span)

    def __getattr__(self, key):
        """
        First look for property on the base :class:`ddtrace._trace.span.Span` otherwise return this object's attribute
        """
        if hasattr(self._span, key):
            return getattr(self._span, key)

        return self.__getattribute__(key)

    def __setattr__(self, key, value):
        """Pass through all assignment to the base :class:`ddtrace._trace.span.Span`"""
        return setattr(self._span, key, value)

    def __eq__(self, other):
        """
        Custom equality code to ensure we are using the base :class:`ddtrace._trace.span.Span.__eq__`

        :param other: The object to check equality with
        :type other: object
        :returns: True if equal, False otherwise
        :rtype: bool
        """
        if isinstance(other, TestSpan):
            return other._span == self._span
        elif isinstance(other, Span):
            return other == self._span
        return other == self

    def matches(self, **kwargs):
        """
        Helper function to check if this span's properties matches the expected.

        Example::

            span = TestSpan(span)
            span.matches(name='my.span', resource='GET /')

        :param kwargs: Property/Value pairs to evaluate on this span
        :type kwargs: dict
        :returns: True if the arguments passed match, False otherwise
        :rtype: bool
        """
        for name, value in kwargs.items():
            # Special case for `meta`
            if name == "meta" and not self.meta_matches(value):
                return False

            # Ensure it has the property first
            if not hasattr(self, name):
                return False

            # Ensure the values match
            if getattr(self, name) != value:
                return False

        return True

    def meta_matches(self, meta, exact=False):
        """
        Helper function to check if this span's meta matches the expected

        Example::

            span = TestSpan(span)
            span.meta_matches({'process_id': getpid()})

        :param meta: Property/Value pairs to evaluate on this span
        :type meta: dict
        :param exact: Whether to do an exact match on the meta values or not, default: False
        :type exact: bool
        :returns: True if the arguments passed match, False otherwise
        :rtype: bool
        """
        if exact:
            return self.get_tags() == meta

        for key, value in meta.items():
            if key not in self._meta:
                return False
            if self.get_tag(key) != value:
                return False
        return True

    def assert_matches(self, **kwargs):
        """
        Assertion method to ensure this span's properties match as expected

        Example::

            span = TestSpan(span)
            span.assert_matches(name='my.span')

        :param kwargs: Property/Value pairs to evaluate on this span
        :type kwargs: dict
        :raises: AssertionError
        """
        for name, value in kwargs.items():
            # Special case for `meta`
            if name == "meta":
                self.assert_meta(value)
            elif name == "metrics":
                self.assert_metrics(value)
            else:
                assert hasattr(self, name), "{0!r} does not have property {1!r}".format(self, name)
                assert getattr(self, name) == value, "{0!r} property {1}: {2!r} != {3!r}".format(
                    self, name, getattr(self, name), value
                )

    def assert_meta(self, meta, exact=False):
        """
        Assertion method to ensure this span's meta match as expected

        Example::

            span = TestSpan(span)
            span.assert_meta({'process_id': getpid()})

        :param meta: Property/Value pairs to evaluate on this span
        :type meta: dict
        :param exact: Whether to do an exact match on the meta values or not, default: False
        :type exact: bool
        :raises: AssertionError
        """
        if exact:
            assert self.get_tags() == meta
        else:
            for key, value in meta.items():
                assert key in self._meta, "{0} meta does not have property {1!r}".format(self, key)
                assert self.get_tag(key) == value, "{0} meta property {1!r}: {2!r} != {3!r}".format(
                    self, key, self.get_tag(key), value
                )

    def assert_metrics(self, metrics, exact=False):
        """
        Assertion method to ensure this span's metrics match as expected

        Example::

            span = TestSpan(span)
            span.assert_metrics({'_dd1.sr.eausr': 1})

        :param metrics: Property/Value pairs to evaluate on this span
        :type metrics: dict
        :param exact: Whether to do an exact match on the metrics values or not, default: False
        :type exact: bool
        :raises: AssertionError
        """
        if exact:
            assert self._metrics == metrics
        else:
            for key, value in metrics.items():
                assert key in self._metrics, "{0} metrics does not have property {1!r}".format(self, key)
                assert self._metrics[key] == value, "{0} metrics property {1!r}: {2!r} != {3!r}".format(
                    self, key, self._metrics[key], value
                )


class TracerSpanContainer(TestSpanContainer):
    """
    A class to wrap a :class:`tests.utils.tracer.DummyTracer` with a
    :class:`tests.utils.span.TestSpanContainer` to use in tests
    """

    def __init__(self, tracer):
        self.tracer = tracer
        super(TracerSpanContainer, self).__init__()

    def get_spans(self):
        """
        Overridden method to return all spans attached to this tracer

        :returns: List of spans attached to this tracer
        :rtype: list
        """
        return self.tracer._writer.spans

    def pop(self):
        return self.tracer.pop()

    def pop_traces(self):
        return self.tracer.pop_traces()

    def reset(self):
        """Helper to reset the existing list of spans created"""
        self.tracer.pop()


class TestSpanNode(TestSpan, TestSpanContainer):
    """
    A :class:`tests.utils.span.TestSpan` which is used as part of a span tree.

    Each :class:`tests.utils.span.TestSpanNode` represents the current :class:`ddtrace._trace.span.Span`
    along with any children who have that span as it's parent.

    This class can be used to assert on the parent/child relationships between spans.

    Example::

        class TestCase(BaseTestCase):
            def test_case(self):
                # TODO: Create spans

                self.assert_structure( ... )

                tree = self.get_root_span()

                # Find the first child of the root span with the matching name
                request = tree.find_span(name='requests.request')

                # Assert the parent/child relationship of this `request` span
                request.assert_structure( ... )
    """

    def __init__(self, root, children=None):
        super(TestSpanNode, self).__init__(root)
        object.__setattr__(self, "_children", children or [])

    def get_spans(self):
        """required subclass property, returns this spans children"""
        return self._children

    def assert_structure(self, root, children=NO_CHILDREN):
        """
        Assertion to assert on the structure of this node and it's children.

        This assertion takes a dictionary of properties to assert for this node
        along with a list of assertions to make for it's children.

        Example::

            def test_case(self):
                # Assert the following structure
                #
                # One root_span, with two child_spans, one with a requests.request span
                #
                # |                  root_span                |
                # |       child_span       | |   child_span   |
                # | requests.request |
                self.assert_structure(
                    # Root span with two child_span spans
                    dict(name='root_span'),

                    (
                        # Child span with one child of it's own
                        (
                            dict(name='child_span'),

                            # One requests.request span with no children
                            (
                                dict(name='requests.request'),
                            ),
                        ),

                        # Child span with no children
                        dict(name='child_span'),
                    ),
                )

        :param root: Properties to assert for this root span, these are passed to
            :meth:`tests.utils.span.TestSpan.assert_matches`
        :type root: dict
        :param children: List of child assertions to make, if children is None then do not make any
            assertions about this nodes children. Each list element must be a list with 2 items
            the first is a ``dict`` of property assertions on that child, and the second is a ``list``
            of child assertions to make.
        :type children: list, None
        :raises:
        """
        self.assert_matches(**root)

        # Give them a way to ignore asserting on children
        if children is None:
            return
        elif children is NO_CHILDREN:
            children = ()

        spans = self.spans
        self.assert_span_count(len(children))
        for i, child in enumerate(children):
            if not isinstance(child, (list, tuple)):
                child = (child, NO_CHILDREN)

            root, _children = child
            spans[i].assert_matches(parent_id=self.span_id, trace_id=self.trace_id, _parent=self)
            spans[i].assert_structure(root, _children)


def assert_dict_issuperset(a, b):
    assert set(a.items()).issuperset(set(b.items())), "{a} is not a superset of {b}".format(a=a, b=b)


@contextmanager
def override_global_tracer(tracer):
    """Helper functions that overrides the global tracer available in the
    `ddtrace` package. This is required because in some `httplib` tests we
    can't get easily the PIN object attached to the `HTTPConnection` to
    replace the used tracer with a dummy tracer.
    """
    original_tracer = ddtrace.tracer
    ddtrace.tracer = tracer
    yield
    ddtrace.tracer = original_tracer


class SnapshotFailed(Exception):
    pass


@dataclasses.dataclass
class SnapshotTest:
    token: str
    tracer: ddtrace.Tracer = ddtrace.tracer

    def clear(self):
        """Clear any traces sent that were sent for this snapshot."""
        parsed = parse.urlparse(self.tracer.agent_trace_url)
        conn = httplib.HTTPConnection(parsed.hostname, parsed.port)
        conn.request("GET", "/test/session/clear?test_session_token=%s" % self.token)
        resp = conn.getresponse()
        assert resp.status == 200


@contextmanager
def snapshot_context(
    token,
    agent_sample_rate_by_service=None,
    ignores=None,
    tracer=None,
    async_mode=True,
    variants=None,
    wait_for_num_traces=None,
):
    # Use variant that applies to update test token. One must apply. If none
    # apply, the test should have been marked as skipped.
    if variants:
        applicable_variant_ids = [k for (k, v) in variants.items() if v]
        assert len(applicable_variant_ids) == 1
        variant_id = applicable_variant_ids[0]
        token = "{}_{}".format(token, variant_id) if variant_id else token

    ignores = ignores or []
    if not tracer:
        tracer = ddtrace.tracer

    parsed = parse.urlparse(tracer._writer.agent_url)
    conn = httplib.HTTPConnection(parsed.hostname, parsed.port)
    try:
        # clear queue in case traces have been generated before test case is
        # itself run
        try:
            tracer._writer.flush_queue()
        except Exception as e:
            pytest.fail("Could not flush the queue before test case: %s" % str(e), pytrace=True)

        if async_mode:
            # Patch the tracer writer to include the test token header for all requests.
            tracer._writer._headers["X-Datadog-Test-Session-Token"] = token

            # Also add a header to the environment for subprocesses test cases that might use snapshotting.
            existing_headers = parse_tags_str(os.environ.get("_DD_TRACE_WRITER_ADDITIONAL_HEADERS", ""))
            existing_headers.update({"X-Datadog-Test-Session-Token": token})
            os.environ["_DD_TRACE_WRITER_ADDITIONAL_HEADERS"] = ",".join(
                ["%s:%s" % (k, v) for k, v in existing_headers.items()]
            )
        try:
            query = urllib.parse.urlencode(
                {
                    "test_session_token": token,
                    "agent_sample_rate_by_service": json.dumps(agent_sample_rate_by_service or {}),
                }
            )
            conn.request("GET", "/test/session/start?" + query)
        except Exception as e:
            pytest.fail("Could not connect to test agent: %s" % str(e), pytrace=False)
        else:
            r = None
            attempt_start = time.time()
            while r is None and time.time() - attempt_start < 60:
                try:
                    r = conn.getresponse()
                except RemoteDisconnected:
                    time.sleep(1)
            if r is None:
                pytest.fail("Repeated attempts to start testagent session failed", pytrace=False)
            elif r.status != 200:
                # The test agent returns nice error messages we can forward to the user.
                pytest.fail(to_unicode(r.read()), pytrace=False)

        try:
            yield SnapshotTest(
                tracer=tracer,
                token=token,
            )
        finally:
            # Force a flush so all traces are submitted.
            tracer._writer.flush_queue()
            if async_mode:
                del tracer._writer._headers["X-Datadog-Test-Session-Token"]
                del os.environ["_DD_TRACE_WRITER_ADDITIONAL_HEADERS"]

        conn = httplib.HTTPConnection(parsed.hostname, parsed.port)

        # Wait for the traces to be available
        if wait_for_num_traces is not None:
            traces = []
            for _ in range(50):
                try:
                    conn.request("GET", "/test/session/traces?test_session_token=%s" % token)
                    r = conn.getresponse()
                    if r.status == 200:
                        traces = json.loads(r.read())
                        if len(traces) >= wait_for_num_traces:
                            break
                except Exception:
                    pass
                time.sleep(0.1)
            else:
                pytest.fail(
                    "Expected %r trace(s), got %r:\n%s" % (wait_for_num_traces, len(traces), traces), pytrace=False
                )

        # Query for the results of the test.
        conn = httplib.HTTPConnection(parsed.hostname, parsed.port)
        conn.request("GET", "/test/session/snapshot?ignores=%s&test_session_token=%s" % (",".join(ignores), token))
        r = conn.getresponse()
        result = to_unicode(r.read())
        if r.status != 200:
            lowered = result.lower()
            if "received unmatched traces" not in lowered:
                pytest.fail(result, pytrace=False)
            # we don't know why the test agent occasionally receives a different number of traces than it expects
            # during snapshot tests, but that does sometimes in an unpredictable manner
            # it seems to have to do with using the same test agent across many tests - maybe the test agent
            # occasionally mixes up traces between sessions. regardless of why they happen, we have been treating
            # these test failures as unactionable in the vast majority of cases and thus ignore them here to reduce
            # the toil involved in getting CI to green. revisit this approach once we understand why
            # "received unmatched traces" can sometimes happen
            else:
                pytest.xfail(result)
    finally:
        conn = httplib.HTTPConnection(parsed.hostname, parsed.port)
        conn.request("GET", "/test/session/snapshot?ignores=%s&test_session_token=%s" % (",".join(ignores), token))
        conn.getresponse()
        conn.close()


def snapshot(
    ignores=None, include_tracer=False, variants=None, async_mode=True, token_override=None, wait_for_num_traces=None
):
    """Performs a snapshot integration test with the testing agent.

    All traces sent to the agent will be recorded and compared to a snapshot
    created for the test case.

    :param ignores: A list of keys to ignore when comparing snapshots. To refer
                    to keys in the meta or metrics maps use "meta.key" and
                    "metrics.key"
    :param tracer: A tracer providing the agent connection information to use.
    """
    ignores = ignores or []

    @wrapt.decorator
    def wrapper(wrapped, instance, args, kwargs):
        if len(args) > 1:
            self = args[0]
            clsname = self.__class__.__name__
        else:
            clsname = ""

        if include_tracer:
            tracer = Tracer()
        else:
            tracer = ddtrace.tracer

        module = inspect.getmodule(wrapped)

        # Use the fully qualified function name as a unique test token to
        # identify the snapshot.
        token = (
            "{}{}{}.{}".format(module.__name__, "." if clsname else "", clsname, wrapped.__name__)
            if token_override is None
            else token_override
        )

        with snapshot_context(
            token,
            ignores=ignores,
            tracer=tracer,
            async_mode=async_mode,
            variants=variants,
            wait_for_num_traces=wait_for_num_traces,
        ):
            # Run the test.
            if include_tracer:
                kwargs["tracer"] = tracer
            return wrapped(*args, **kwargs)

    return wrapper


class AnyStr(object):
    def __eq__(self, other):
        return isinstance(other, str)


class AnyInt(object):
    def __eq__(self, other):
        return isinstance(other, int)


class AnyExc(object):
    def __eq__(self, other):
        return isinstance(other, Exception)


class AnyFloat(object):
    def __eq__(self, other):
        return isinstance(other, float)


def call_program(*args, **kwargs):
    timeout = kwargs.pop("timeout", None)
    close_fds = sys.platform != "win32"
    subp = subprocess.Popen(args, stdout=subprocess.PIPE, stderr=subprocess.PIPE, close_fds=close_fds, **kwargs)
    try:
        stdout, stderr = subp.communicate(timeout=timeout)
    except subprocess.TimeoutExpired:
        subp.terminate()
        stdout, stderr = subp.communicate(timeout=timeout)
    return stdout, stderr, subp.wait(), subp.pid


def request_token(request):
    # type: (pytest.FixtureRequest) -> str
    token = ""
    token += request.module.__name__
    token += ".%s" % request.cls.__name__ if request.cls else ""
    token += ".%s" % request.node.name
    return token


def package_installed(package_name):
    try:
        importlib_metadata.distribution(package_name)
        return True
    except importlib_metadata.PackageNotFoundError:
        return False


def git_repo_empty(tmpdir):
    """Create temporary empty git directory, meaning no commits/users/repository-url to extract (error)"""
    cwd = str(tmpdir)
    version = subprocess.check_output("git version", shell=True)
    # decode "git version 2.28.0" to (2, 28, 0)
    decoded_version = tuple(int(n) for n in version.decode().strip().split(" ")[-1].split(".") if n.isdigit())
    if decoded_version >= (2, 28):
        # versions starting from 2.28 can have a different initial branch name
        # configured in ~/.gitconfig
        subprocess.check_output("git init --initial-branch=master", cwd=cwd, shell=True)
    else:
        # versions prior to 2.28 will create a master branch by default
        subprocess.check_output("git init", cwd=cwd, shell=True)
    return cwd


def git_repo(git_repo_empty):
    """Create temporary git directory, with one added file commit with a unique author and committer."""
    cwd = git_repo_empty
    subprocess.check_output('git remote add origin "git@github.com:test-repo-url.git"', cwd=cwd, shell=True)
    # Set temporary git directory to not require gpg commit signing
    subprocess.check_output("git config --local commit.gpgsign false", cwd=cwd, shell=True)
    # Set committer user to be "Jane Doe"
    subprocess.check_output('git config --local user.name "Jane Doe"', cwd=cwd, shell=True)
    subprocess.check_output('git config --local user.email "jane@doe.com"', cwd=cwd, shell=True)
    subprocess.check_output("touch tmp.py", cwd=cwd, shell=True)
    subprocess.check_output("git add tmp.py", cwd=cwd, shell=True)
    # Override author to be "John Doe"
    subprocess.check_output(
        'GIT_COMMITTER_DATE="2021-01-20T04:37:21-0400" git commit --date="2021-01-19T09:24:53-0400" '
        '-m "this is a commit msg" --author="John Doe <john@doe.com>" --no-edit',
        cwd=cwd,
        shell=True,
    )
    return cwd


def check_test_agent_status():
    agent_url = agent.get_trace_url()
    try:
        parsed = parse.urlparse(agent_url)
        conn = httplib.HTTPConnection(parsed.hostname, parsed.port)
        conn.request("GET", "/info")
        response = conn.getresponse()
        if response.status == 200:
            return True
        else:
            return False
    except Exception:
        return False


def flush_test_tracer_spans(writer):
    client = writer._clients[0]
    n_traces = len(client.encoder)
    try:
        encoded_traces, _ = client.encoder.encode()
        if encoded_traces is None:
            return
        headers = writer._get_finalized_headers(n_traces, client)
        response = writer._put(encoded_traces, add_dd_env_variables_to_headers(headers), client, no_trace=True)
    except Exception:
        return

    assert response.status == 200, response.body


def add_dd_env_variables_to_headers(headers):
    dd_env_vars = {key: value for key, value in os.environ.items() if key.startswith("DD_")}
    dd_env_vars["DD_SERVICE"] = dd_config.service
    dd_env_vars["DD_TRACE_SPAN_ATTRIBUTE_SCHEMA"] = SCHEMA_VERSION

    if dd_env_vars:
        dd_env_vars_string = ",".join(["%s=%s" % (key, value) for key, value in dd_env_vars.items()])
        headers["X-Datadog-Trace-Env-Variables"] = dd_env_vars_string

    return headers


def get_128_bit_trace_id_from_headers(headers):
    tags_value = _DatadogMultiHeader._get_tags_value(headers)
    meta = _DatadogMultiHeader._extract_meta(tags_value)
    return _DatadogMultiHeader._put_together_trace_id(
        meta[HIGHER_ORDER_TRACE_ID_BITS], int(headers["x-datadog-trace-id"])
    )


def _get_skipped_item(item, skip_reason):
    if not inspect.isfunction(item) and not inspect.isclass(item):
        raise ValueError(f"Unexpected skipped object: {item}")

    if not hasattr(item, "pytestmark"):
        item.pytestmark = []

    item.pytestmark.append(pytest.mark.xfail(reason=skip_reason))

    return item


def _should_skip(condition=None, until: int = None):
    if until is None:
        until = dt.datetime(3000, 1, 1)
    else:
        until = dt.datetime.fromtimestamp(until)
    if until and dt.datetime.utcnow() < until.replace(tzinfo=None):
        return True
    if condition is not None and not condition:
        return False
    return True


def flaky(until: int = None, condition: bool = None, reason: str = None):
    return skip_if_until(until, condition=condition, reason=reason)


def skip_if_until(until: int, condition=None, reason=None):
    """Conditionally skip the test until the given epoch timestamp"""
    skip = _should_skip(condition=condition, until=until)

    def decorator(function_or_class):
        if not skip:
            return function_or_class

        full_reason = f"known bug, skipping until epoch time {until} - {reason or ''}"
        return _get_skipped_item(function_or_class, full_reason)

    return decorator


def _build_env(env=None, file_path=FILE_PATH):
    """When a script runs in a subprocess, there are times in the CI or locally when it's assigned a different
    path than expected. Even worse, we've seen scripts that worked for months suddenly stop working because of this.
    With this function, we always set the path to ensure consistent results both locally and across different
    CI environments
    """
    environ = dict(PATH="%s:%s" % (DDTRACE_PATH, file_path), PYTHONPATH="%s:%s" % (DDTRACE_PATH, file_path))
    if os.environ.get("PATH"):
        environ["PATH"] = "%s:%s" % (os.environ.get("PATH"), environ["PATH"])
    if os.environ.get("PYTHONPATH"):
        environ["PYTHONPATH"] = "%s:%s" % (os.environ.get("PYTHONPATH"), environ["PYTHONPATH"])
    if env:
        for k, v in env.items():
            environ[k] = v
    return environ<|MERGE_RESOLUTION|>--- conflicted
+++ resolved
@@ -175,10 +175,7 @@
         if key in global_config_keys:
             setattr(ddtrace.config, key, value)
     # rebuild asm config from env vars and global config
-<<<<<<< HEAD
-
-=======
->>>>>>> d3485f2d
+
     for key, value in values.items():
         if key in asm_config_keys:
             setattr(ddtrace.settings.asm.config, key, value)
@@ -196,7 +193,6 @@
             setattr(ddtrace.settings.asm.config, key, value)
 
         ddtrace.config._reset()
-        ddtrace.settings.asm.config.reset()
         ddtrace.config._subscriptions = subscriptions
 
 
