import contextlib
from contextlib import contextmanager
import inspect
import json
import os
import subprocess
import sys
import time
from typing import List

import attr
import pkg_resources
import pytest

import ddtrace
from ddtrace import Span
from ddtrace import Tracer
from ddtrace.constants import SPAN_MEASURED_KEY
from ddtrace.ext import http
from ddtrace.internal.ci_visibility.writer import CIVisibilityWriter
from ddtrace.internal.compat import PY2
from ddtrace.internal.compat import httplib
from ddtrace.internal.compat import parse
from ddtrace.internal.compat import to_unicode
from ddtrace.internal.encoding import JSONEncoder
from ddtrace.internal.encoding import MsgpackEncoderV03 as Encoder
from ddtrace.internal.utils.formats import parse_tags_str
from ddtrace.internal.writer import AgentWriter
from ddtrace.vendor import wrapt
from tests.subprocesstest import SubprocessTestCase


NO_CHILDREN = object()


def assert_is_measured(span):
    """Assert that the span has the proper _dd.measured tag set"""
    assert SPAN_MEASURED_KEY in span.get_metrics()
    assert SPAN_MEASURED_KEY not in span.get_tags()
    assert span.get_metric(SPAN_MEASURED_KEY) == 1


def assert_is_not_measured(span):
    """Assert that the span does not set _dd.measured"""
    assert SPAN_MEASURED_KEY not in span.get_tags()
    if SPAN_MEASURED_KEY in span.get_metrics():
        assert span.get_metric(SPAN_MEASURED_KEY) == 0
    else:
        assert SPAN_MEASURED_KEY not in span.get_metrics()


def assert_span_http_status_code(span, code):
    """Assert on the span's 'http.status_code' tag"""
    tag = span.get_tag(http.STATUS_CODE)
    code = str(code)
    assert tag == code, "%r != %r" % (tag, code)


@contextlib.contextmanager
def override_env(env):
    """
    Temporarily override ``os.environ`` with provided values::

        >>> with self.override_env(dict(DD_TRACE_DEBUG=True)):
            # Your test
    """
    # Copy the full original environment
    original = dict(os.environ)

    # Update based on the passed in arguments
    os.environ.update(env)
    try:
        yield
    finally:
        # Full clear the environment out and reset back to the original
        os.environ.clear()
        os.environ.update(original)


@contextlib.contextmanager
def override_global_config(values):
    """
    Temporarily override an global configuration::

        >>> with self.override_global_config(dict(name=value,...)):
            # Your test
    """
    # List of global variables we allow overriding
    # DEV: We do not do `ddtrace.config.keys()` because we have all of our integrations
    global_config_keys = [
        "analytics_enabled",
        "client_ip_header",
        "retrieve_client_ip",
        "report_hostname",
        "health_metrics_enabled",
        "_telemetry_metrics_enabled",
        "_propagation_style_extract",
        "_propagation_style_inject",
        "_x_datadog_tags_max_length",
        "_128_bit_trace_id_enabled",
        "_x_datadog_tags_enabled",
        "_propagate_service",
        "env",
        "version",
        "service",
        "_raise",
        "_trace_compute_stats",
        "_appsec_enabled",
        "_waf_timeout",
        "_iast_enabled",
        "_obfuscation_query_string_pattern",
        "global_query_string_obfuscation_disabled",
    ]

    # Grab the current values of all keys
    originals = dict((key, getattr(ddtrace.config, key)) for key in global_config_keys)

    # Override from the passed in keys
    for key, value in values.items():
        if key in global_config_keys:
            setattr(ddtrace.config, key, value)
    try:
        yield
    finally:
        # Reset all to their original values
        for key, value in originals.items():
            setattr(ddtrace.config, key, value)


@contextlib.contextmanager
def override_config(integration, values):
    """
    Temporarily override an integration configuration value::

        >>> with self.override_config('flask', dict(service_name='test-service')):
            # Your test
    """
    options = getattr(ddtrace.config, integration)

    original = dict((key, options.get(key)) for key in values.keys())

    options.update(values)
    try:
        yield
    finally:
        options.update(original)


@contextlib.contextmanager
def override_http_config(integration, values):
    """
    Temporarily override an integration configuration for HTTP value::

        >>> with self.override_http_config('flask', dict(trace_query_string=True)):
            # Your test
    """
    options = getattr(ddtrace.config, integration).http

    original = {
        "_header_tags": options._header_tags,
    }
    for key, value in values.items():
        if key == "trace_headers":
            options.trace_headers(value)
        else:
            original[key] = getattr(options, key)
            setattr(options, key, value)

    try:
        yield
    finally:
        for key, value in original.items():
            setattr(options, key, value)


@contextlib.contextmanager
def override_sys_modules(modules):
    """
    Temporarily override ``sys.modules`` with provided dictionary of modules::

        >>> mock_module = mock.MagicMock()
        >>> mock_module.fn.side_effect = lambda: 'test'
        >>> with self.override_sys_modules(dict(A=mock_module)):
            # Your test
    """
    original = dict(sys.modules)

    sys.modules.update(modules)
    try:
        yield
    finally:
        sys.modules.clear()
        sys.modules.update(original)


class BaseTestCase(SubprocessTestCase):
    """
    BaseTestCase extends ``unittest.TestCase`` to provide some useful helpers/assertions


    Example::

        from tests.utils import BaseTestCase


        class MyTestCase(BaseTestCase):
            def test_case(self):
                with self.override_config('flask', dict(distributed_tracing_enabled=True):
                    pass
    """

    override_env = staticmethod(override_env)
    override_global_config = staticmethod(override_global_config)
    override_config = staticmethod(override_config)
    override_http_config = staticmethod(override_http_config)
    override_sys_modules = staticmethod(override_sys_modules)
    assert_is_measured = staticmethod(assert_is_measured)
    assert_is_not_measured = staticmethod(assert_is_not_measured)


def _build_tree(
    spans,  # type: List[Span]
    root,  # type: Span
):
    # type: (...) -> TestSpanNode
    """helper to build a tree structure for the provided root span"""
    children = []
    for span in spans:
        if span.parent_id == root.span_id:
            children.append(_build_tree(spans, span))

    return TestSpanNode(root, children)


def get_root_span(
    spans,  # type: List[Span]
):
    # type: (...) -> TestSpanNode
    """
    Helper to get the root span from the list of spans in this container

    :returns: The root span if one was found, None if not, and AssertionError if multiple roots were found
    :rtype: :class:`tests.utils.span.TestSpanNode`, None
    :raises: AssertionError
    """
    root = None
    for span in spans:
        if span.parent_id is None:
            if root is not None:
                raise AssertionError("Multiple root spans found {0!r} {1!r}".format(root, span))
            root = span

    assert root, "No root span found in {0!r}".format(spans)

    return _build_tree(spans, root)


class TestSpanContainer(object):
    """
    Helper class for a container of Spans.

    Subclasses of this class must implement a `get_spans` method::

        def get_spans(self):
            return []

    This class provides methods and assertions over a list of spans::

        class TestCases(BaseTracerTestCase):
            def test_spans(self):
                # TODO: Create spans

                self.assert_has_spans()
                self.assert_span_count(3)
                self.assert_structure( ... )

                # Grab only the `requests.request` spans
                spans = self.filter_spans(name='requests.request')
    """

    def _ensure_test_spans(self, spans):
        """
        internal helper to ensure the list of spans are all :class:`tests.utils.span.TestSpan`

        :param spans: List of :class:`ddtrace.span.Span` or :class:`tests.utils.span.TestSpan`
        :type spans: list
        :returns: A list og :class:`tests.utils.span.TestSpan`
        :rtype: list
        """
        return [span if isinstance(span, TestSpan) else TestSpan(span) for span in spans]

    @property
    def spans(self):
        return self._ensure_test_spans(self.get_spans())

    def get_spans(self):
        """subclass required property"""
        raise NotImplementedError

    def get_root_span(self):
        # type: (...) -> TestSpanNode
        """
        Helper to get the root span from the list of spans in this container

        :returns: The root span if one was found, None if not, and AssertionError if multiple roots were found
        :rtype: :class:`tests.utils.span.TestSpanNode`, None
        :raises: AssertionError
        """
        return get_root_span(self.spans)

    def get_root_spans(self):
        # type: (...) -> List[Span]
        """
        Helper to get all root spans from the list of spans in this container

        :returns: The root spans if any were found, None if not
        :rtype: list of :class:`tests.utils.span.TestSpanNode`, None
        """
        roots = []
        for span in self.spans:
            if span.parent_id is None:
                roots.append(_build_tree(self.spans, span))

        return sorted(roots, key=lambda s: s.start)

    def assert_trace_count(self, count):
        """Assert the number of unique trace ids this container has"""
        trace_count = len(self.get_root_spans())
        assert trace_count == count, "Trace count {0} != {1}".format(trace_count, count)

    def assert_span_count(self, count):
        """Assert this container has the expected number of spans"""
        assert len(self.spans) == count, "Span count {0} != {1}".format(len(self.spans), count)

    def assert_has_spans(self):
        """Assert this container has spans"""
        assert len(self.spans), "No spans found"

    def assert_has_no_spans(self):
        """Assert this container does not have any spans"""
        assert len(self.spans) == 0, "Span count {0}".format(len(self.spans))

    def filter_spans(self, *args, **kwargs):
        """
        Helper to filter current spans by provided parameters.

        This function will yield all spans whose `TestSpan.matches` function return `True`.

        :param args: Positional arguments to pass to :meth:`tests.utils.span.TestSpan.matches`
        :type args: list
        :param kwargs: Keyword arguments to pass to :meth:`tests.utils.span.TestSpan.matches`
        :type kwargs: dict
        :returns: generator for the matched :class:`tests.utils.span.TestSpan`
        :rtype: generator
        """
        for span in self.spans:
            # ensure we have a TestSpan
            if not isinstance(span, TestSpan):
                span = TestSpan(span)

            if span.matches(*args, **kwargs):
                yield span

    def find_span(self, *args, **kwargs):
        """
        Find a single span matches the provided filter parameters.

        This function will find the first span whose `TestSpan.matches` function return `True`.

        :param args: Positional arguments to pass to :meth:`tests.utils.span.TestSpan.matches`
        :type args: list
        :param kwargs: Keyword arguments to pass to :meth:`tests.utils.span.TestSpan.matches`
        :type kwargs: dict
        :returns: The first matching span
        :rtype: :class:`tests.TestSpan`
        """
        span = next(self.filter_spans(*args, **kwargs), None)
        assert span is not None, "No span found for filter {0!r} {1!r}, have {2} spans".format(
            args, kwargs, len(self.spans)
        )
        return span


class TracerTestCase(TestSpanContainer, BaseTestCase):
    """
    BaseTracerTestCase is a base test case for when you need access to a dummy tracer and span assertions
    """

    def setUp(self):
        """Before each test case, setup a dummy tracer to use"""
        self.tracer = DummyTracer()

        super(TracerTestCase, self).setUp()

    def tearDown(self):
        """After each test case, reset and remove the dummy tracer"""
        super(TracerTestCase, self).tearDown()

        self.reset()
        delattr(self, "tracer")

    def get_spans(self):
        """Required subclass method for TestSpanContainer"""
        return self.tracer._writer.spans

    def pop_spans(self):
        # type: () -> List[Span]
        return self.tracer.pop()

    def pop_traces(self):
        # type: () -> List[List[Span]]
        return self.tracer.pop_traces()

    def reset(self):
        """Helper to reset the existing list of spans created"""
        self.tracer._writer.pop()

    def trace(self, *args, **kwargs):
        """Wrapper for self.tracer.trace that returns a TestSpan"""
        return TestSpan(self.tracer.trace(*args, **kwargs))

    def start_span(self, *args, **kwargs):
        """Helper for self.tracer.start_span that returns a TestSpan"""
        return TestSpan(self.tracer.start_span(*args, **kwargs))

    def assert_structure(self, root, children=NO_CHILDREN):
        """Helper to call TestSpanNode.assert_structure on the current root span"""
        root_span = self.get_root_span()
        root_span.assert_structure(root, children)

    @contextlib.contextmanager
    def override_global_tracer(self, tracer=None):
        original = ddtrace.tracer
        tracer = tracer or self.tracer
        setattr(ddtrace, "tracer", tracer)
        try:
            yield
        finally:
            setattr(ddtrace, "tracer", original)


class DummyWriterMixin:
    def __init__(self, *args, **kwargs):
        self.spans = []
        self.traces = []

    def write(self, spans=None):
        if spans:
            # the traces encoding expect a list of traces so we
            # put spans in a list like we do in the real execution path
            # with both encoders
            traces = [spans]
            self.spans += spans
            self.traces += traces

    def pop(self):
        # type: () -> List[Span]
        s = self.spans
        self.spans = []
        return s

    def pop_traces(self):
        # type: () -> List[List[Span]]
        traces = self.traces
        self.traces = []
        return traces


class DummyWriter(DummyWriterMixin, AgentWriter):
    """DummyWriter is a small fake writer used for tests. not thread-safe."""

    def __init__(self, *args, **kwargs):
        # original call
        if len(args) == 0 and "agent_url" not in kwargs:
            kwargs["agent_url"] = "http://localhost:8126"

        AgentWriter.__init__(self, *args, **kwargs)
        DummyWriterMixin.__init__(self, *args, **kwargs)
        self.json_encoder = JSONEncoder()
        self.msgpack_encoder = Encoder(4 << 20, 4 << 20)

    def write(self, spans=None):
        DummyWriterMixin.write(self, spans=spans)
        if spans:
            traces = [spans]
            self.json_encoder.encode_traces(traces)
            self.msgpack_encoder.put(spans)
            self.msgpack_encoder.encode()


class DummyCIVisibilityWriter(DummyWriterMixin, CIVisibilityWriter):
    def __init__(self, *args, **kwargs):
        CIVisibilityWriter.__init__(self, *args, **kwargs)
        DummyWriterMixin.__init__(self, *args, **kwargs)
        self._encoded = None

    def write(self, spans=None):
        DummyWriterMixin.write(self, spans=spans)
        CIVisibilityWriter.write(self, spans=spans)
        # take a snapshot of the writer buffer for tests to inspect
        self._encoded = self._encoder._build_payload()


class DummyTracer(Tracer):
    """
    DummyTracer is a tracer which uses the DummyWriter by default
    """

    def __init__(self, *args, **kwargs):
        super(DummyTracer, self).__init__()
        self.configure(*args, **kwargs)

    @property
    def agent_url(self):
        # type: () -> str
        return self._writer.agent_url

    @property
    def encoder(self):
        # type: () -> Encoder
        return self._writer.msgpack_encoder

    def pop(self):
        # type: () -> List[Span]
        return self._writer.pop()

    def pop_traces(self):
        # type: () -> List[List[Span]]
        return self._writer.pop_traces()

    def configure(self, *args, **kwargs):
        assert "writer" not in kwargs or isinstance(
            kwargs["writer"], DummyWriterMixin
        ), "cannot configure writer of DummyTracer"
        if not kwargs.get("writer"):
            kwargs["writer"] = DummyWriter()
        super(DummyTracer, self).configure(*args, **kwargs)


class TestSpan(Span):
    """
    Test wrapper for a :class:`ddtrace.span.Span` that provides additional functions and assertions

    Example::

        span = tracer.trace('my.span')
        span = TestSpan(span)

        if span.matches(name='my.span'):
            print('matches')

        # Raises an AssertionError
        span.assert_matches(name='not.my.span', meta={'process_id': getpid()})
    """

    def __init__(self, span):
        """
        Constructor for TestSpan

        :param span: The :class:`ddtrace.span.Span` to wrap
        :type span: :class:`ddtrace.span.Span`
        """
        if isinstance(span, TestSpan):
            span = span._span

        # DEV: Use `object.__setattr__` to by-pass this class's `__setattr__`
        object.__setattr__(self, "_span", span)

    def __getattr__(self, key):
        """
        First look for property on the base :class:`ddtrace.span.Span` otherwise return this object's attribute
        """
        if hasattr(self._span, key):
            return getattr(self._span, key)

        return self.__getattribute__(key)

    def __setattr__(self, key, value):
        """Pass through all assignment to the base :class:`ddtrace.span.Span`"""
        return setattr(self._span, key, value)

    def __eq__(self, other):
        """
        Custom equality code to ensure we are using the base :class:`ddtrace.span.Span.__eq__`

        :param other: The object to check equality with
        :type other: object
        :returns: True if equal, False otherwise
        :rtype: bool
        """
        if isinstance(other, TestSpan):
            return other._span == self._span
        elif isinstance(other, Span):
            return other == self._span
        return other == self

    def matches(self, **kwargs):
        """
        Helper function to check if this span's properties matches the expected.

        Example::

            span = TestSpan(span)
            span.matches(name='my.span', resource='GET /')

        :param kwargs: Property/Value pairs to evaluate on this span
        :type kwargs: dict
        :returns: True if the arguments passed match, False otherwise
        :rtype: bool
        """
        for name, value in kwargs.items():
            # Special case for `meta`
            if name == "meta" and not self.meta_matches(value):
                return False

            # Ensure it has the property first
            if not hasattr(self, name):
                return False

            # Ensure the values match
            if getattr(self, name) != value:
                return False

        return True

    def meta_matches(self, meta, exact=False):
        """
        Helper function to check if this span's meta matches the expected

        Example::

            span = TestSpan(span)
            span.meta_matches({'process_id': getpid()})

        :param meta: Property/Value pairs to evaluate on this span
        :type meta: dict
        :param exact: Whether to do an exact match on the meta values or not, default: False
        :type exact: bool
        :returns: True if the arguments passed match, False otherwise
        :rtype: bool
        """
        if exact:
            return self.get_tags() == meta

        for key, value in meta.items():
            if key not in self._meta:
                return False
            if self.get_tag(key) != value:
                return False
        return True

    def assert_matches(self, **kwargs):
        """
        Assertion method to ensure this span's properties match as expected

        Example::

            span = TestSpan(span)
            span.assert_matches(name='my.span')

        :param kwargs: Property/Value pairs to evaluate on this span
        :type kwargs: dict
        :raises: AssertionError
        """
        for name, value in kwargs.items():
            # Special case for `meta`
            if name == "meta":
                self.assert_meta(value)
            elif name == "metrics":
                self.assert_metrics(value)
            else:
                assert hasattr(self, name), "{0!r} does not have property {1!r}".format(self, name)
                assert getattr(self, name) == value, "{0!r} property {1}: {2!r} != {3!r}".format(
                    self, name, getattr(self, name), value
                )

    def assert_meta(self, meta, exact=False):
        """
        Assertion method to ensure this span's meta match as expected

        Example::

            span = TestSpan(span)
            span.assert_meta({'process_id': getpid()})

        :param meta: Property/Value pairs to evaluate on this span
        :type meta: dict
        :param exact: Whether to do an exact match on the meta values or not, default: False
        :type exact: bool
        :raises: AssertionError
        """
        if exact:
            assert self.get_tags() == meta
        else:
            for key, value in meta.items():
                assert key in self._meta, "{0} meta does not have property {1!r}".format(self, key)
                assert self.get_tag(key) == value, "{0} meta property {1!r}: {2!r} != {3!r}".format(
                    self, key, self.get_tag(key), value
                )

    def assert_metrics(self, metrics, exact=False):
        """
        Assertion method to ensure this span's metrics match as expected

        Example::

            span = TestSpan(span)
            span.assert_metrics({'_dd1.sr.eausr': 1})

        :param metrics: Property/Value pairs to evaluate on this span
        :type metrics: dict
        :param exact: Whether to do an exact match on the metrics values or not, default: False
        :type exact: bool
        :raises: AssertionError
        """
        if exact:
            assert self._metrics == metrics
        else:
            for key, value in metrics.items():
                assert key in self._metrics, "{0} metrics does not have property {1!r}".format(self, key)
                assert self._metrics[key] == value, "{0} metrics property {1!r}: {2!r} != {3!r}".format(
                    self, key, self._metrics[key], value
                )


class TracerSpanContainer(TestSpanContainer):
    """
    A class to wrap a :class:`tests.utils.tracer.DummyTracer` with a
    :class:`tests.utils.span.TestSpanContainer` to use in tests
    """

    def __init__(self, tracer):
        self.tracer = tracer
        super(TracerSpanContainer, self).__init__()

    def get_spans(self):
        """
        Overridden method to return all spans attached to this tracer

        :returns: List of spans attached to this tracer
        :rtype: list
        """
        return self.tracer._writer.spans

    def pop(self):
        return self.tracer.pop()

    def pop_traces(self):
        return self.tracer.pop_traces()

    def reset(self):
        """Helper to reset the existing list of spans created"""
        self.tracer.pop()


class TestSpanNode(TestSpan, TestSpanContainer):
    """
    A :class:`tests.utils.span.TestSpan` which is used as part of a span tree.

    Each :class:`tests.utils.span.TestSpanNode` represents the current :class:`ddtrace.span.Span`
    along with any children who have that span as it's parent.

    This class can be used to assert on the parent/child relationships between spans.

    Example::

        class TestCase(BaseTestCase):
            def test_case(self):
                # TODO: Create spans

                self.assert_structure( ... )

                tree = self.get_root_span()

                # Find the first child of the root span with the matching name
                request = tree.find_span(name='requests.request')

                # Assert the parent/child relationship of this `request` span
                request.assert_structure( ... )
    """

    def __init__(self, root, children=None):
        super(TestSpanNode, self).__init__(root)
        object.__setattr__(self, "_children", children or [])

    def get_spans(self):
        """required subclass property, returns this spans children"""
        return self._children

    def assert_structure(self, root, children=NO_CHILDREN):
        """
        Assertion to assert on the structure of this node and it's children.

        This assertion takes a dictionary of properties to assert for this node
        along with a list of assertions to make for it's children.

        Example::

            def test_case(self):
                # Assert the following structure
                #
                # One root_span, with two child_spans, one with a requests.request span
                #
                # |                  root_span                |
                # |       child_span       | |   child_span   |
                # | requests.request |
                self.assert_structure(
                    # Root span with two child_span spans
                    dict(name='root_span'),

                    (
                        # Child span with one child of it's own
                        (
                            dict(name='child_span'),

                            # One requests.request span with no children
                            (
                                dict(name='requests.request'),
                            ),
                        ),

                        # Child span with no children
                        dict(name='child_span'),
                    ),
                )

        :param root: Properties to assert for this root span, these are passed to
            :meth:`tests.utils.span.TestSpan.assert_matches`
        :type root: dict
        :param children: List of child assertions to make, if children is None then do not make any
            assertions about this nodes children. Each list element must be a list with 2 items
            the first is a ``dict`` of property assertions on that child, and the second is a ``list``
            of child assertions to make.
        :type children: list, None
        :raises:
        """
        self.assert_matches(**root)

        # Give them a way to ignore asserting on children
        if children is None:
            return
        elif children is NO_CHILDREN:
            children = ()

        spans = self.spans
        self.assert_span_count(len(children))
        for i, child in enumerate(children):
            if not isinstance(child, (list, tuple)):
                child = (child, NO_CHILDREN)

            root, _children = child
            spans[i].assert_matches(parent_id=self.span_id, trace_id=self.trace_id, _parent=self)
            spans[i].assert_structure(root, _children)


def assert_dict_issuperset(a, b):
    assert set(a.items()).issuperset(set(b.items())), "{a} is not a superset of {b}".format(a=a, b=b)


@contextmanager
def override_global_tracer(tracer):
    """Helper functions that overrides the global tracer available in the
    `ddtrace` package. This is required because in some `httplib` tests we
    can't get easily the PIN object attached to the `HTTPConnection` to
    replace the used tracer with a dummy tracer.
    """
    original_tracer = ddtrace.tracer
    ddtrace.tracer = tracer
    yield
    ddtrace.tracer = original_tracer


class SnapshotFailed(Exception):
    pass


@attr.s
class SnapshotTest(object):
    token = attr.ib(type=str)
    tracer = attr.ib(type=ddtrace.Tracer, default=ddtrace.tracer)

    def clear(self):
        """Clear any traces sent that were sent for this snapshot."""
        parsed = parse.urlparse(self.tracer.agent_trace_url)
        conn = httplib.HTTPConnection(parsed.hostname, parsed.port)
        conn.request("GET", "/test/session/clear?test_session_token=%s" % self.token)
        resp = conn.getresponse()
        assert resp.status == 200


@contextmanager
def snapshot_context(token, ignores=None, tracer=None, async_mode=True, variants=None, wait_for_num_traces=None):
    # Use variant that applies to update test token. One must apply. If none
    # apply, the test should have been marked as skipped.
    if variants:
        applicable_variant_ids = [k for (k, v) in variants.items() if v]
        assert len(applicable_variant_ids) == 1
        variant_id = applicable_variant_ids[0]
        token = "{}_{}".format(token, variant_id) if variant_id else token

    ignores = ignores or []
    if not tracer:
        tracer = ddtrace.tracer

    parsed = parse.urlparse(tracer._writer.agent_url)
    conn = httplib.HTTPConnection(parsed.hostname, parsed.port)
    try:
        # clear queue in case traces have been generated before test case is
        # itself run
        try:
            tracer._writer.flush_queue()
        except Exception as e:
            pytest.fail("Could not flush the queue before test case: %s" % str(e), pytrace=True)

        if async_mode:
            # Patch the tracer writer to include the test token header for all requests.
            tracer._writer._headers["X-Datadog-Test-Session-Token"] = token

            # Also add a header to the environment for subprocesses test cases that might use snapshotting.
            existing_headers = parse_tags_str(os.environ.get("_DD_TRACE_WRITER_ADDITIONAL_HEADERS", ""))
            existing_headers.update({"X-Datadog-Test-Session-Token": token})
            os.environ["_DD_TRACE_WRITER_ADDITIONAL_HEADERS"] = ",".join(
                ["%s:%s" % (k, v) for k, v in existing_headers.items()]
            )

        try:
            conn.request("GET", "/test/session/start?test_session_token=%s" % token)
        except Exception as e:
            pytest.fail("Could not connect to test agent: %s" % str(e), pytrace=False)
        else:
            r = conn.getresponse()
            if r.status != 200:
                # The test agent returns nice error messages we can forward to the user.
                pytest.fail(to_unicode(r.read()), pytrace=False)

        try:
            yield SnapshotTest(
                tracer=tracer,
                token=token,
            )
        finally:
            # Force a flush so all traces are submitted.
            tracer._writer.flush_queue()
            if async_mode:
                del tracer._writer._headers["X-Datadog-Test-Session-Token"]
                del os.environ["_DD_TRACE_WRITER_ADDITIONAL_HEADERS"]

        conn = httplib.HTTPConnection(parsed.hostname, parsed.port)

        # Wait for the traces to be available
        if wait_for_num_traces is not None:
            traces = []
            for i in range(50):
                try:
                    conn.request("GET", "/test/session/traces?test_session_token=%s" % token)
                    r = conn.getresponse()
                    if r.status == 200:
                        traces = json.loads(r.read())
                        if len(traces) == wait_for_num_traces:
                            break
                except Exception:
                    pass
                time.sleep(0.1)
            else:
                pytest.fail(
                    "Expected %r trace(s), got %r:\n%s" % (wait_for_num_traces, len(traces), traces), pytrace=False
                )

        # Query for the results of the test.
        conn = httplib.HTTPConnection(parsed.hostname, parsed.port)
        conn.request("GET", "/test/session/snapshot?ignores=%s&test_session_token=%s" % (",".join(ignores), token))
        r = conn.getresponse()
        if r.status != 200:
            pytest.fail(to_unicode(r.read()), pytrace=False)
    except Exception as e:
        # Even though it's unlikely any traces have been sent, make the
        # final request to the test agent so that the test case is finished.
        conn = httplib.HTTPConnection(parsed.hostname, parsed.port)
        conn.request("GET", "/test/session/snapshot?ignores=%s&test_session_token=%s" % (",".join(ignores), token))
        conn.getresponse()
        pytest.fail("Unexpected test failure during snapshot test: %s" % str(e), pytrace=True)
    finally:
        conn.close()


def snapshot(
    ignores=None, include_tracer=False, variants=None, async_mode=True, token_override=None, wait_for_num_traces=None
):
    """Performs a snapshot integration test with the testing agent.

    All traces sent to the agent will be recorded and compared to a snapshot
    created for the test case.

    :param ignores: A list of keys to ignore when comparing snapshots. To refer
                    to keys in the meta or metrics maps use "meta.key" and
                    "metrics.key"
    :param tracer: A tracer providing the agent connection information to use.
    """
    ignores = ignores or []

    @wrapt.decorator
    def wrapper(wrapped, instance, args, kwargs):
        if len(args) > 1:
            self = args[0]
            clsname = self.__class__.__name__
        else:
            clsname = ""

        if include_tracer:
            tracer = Tracer()
        else:
            tracer = ddtrace.tracer

        module = inspect.getmodule(wrapped)

        # Use the fully qualified function name as a unique test token to
        # identify the snapshot.
        token = (
            "{}{}{}.{}".format(module.__name__, "." if clsname else "", clsname, wrapped.__name__)
            if token_override is None
            else token_override
        )

        with snapshot_context(
            token,
            ignores=ignores,
            tracer=tracer,
            async_mode=async_mode,
            variants=variants,
            wait_for_num_traces=wait_for_num_traces,
        ):
            # Run the test.
            if include_tracer:
                kwargs["tracer"] = tracer
            return wrapped(*args, **kwargs)

    return wrapper


class AnyStr(object):
    def __eq__(self, other):
        return isinstance(other, str)


class AnyInt(object):
    def __eq__(self, other):
        return isinstance(other, int)


class AnyExc(object):
    def __eq__(self, other):
        return isinstance(other, Exception)


class AnyFloat(object):
    def __eq__(self, other):
        return isinstance(other, float)


def call_program(*args, **kwargs):
    timeout = kwargs.pop("timeout", None)
    close_fds = sys.platform != "win32"
    subp = subprocess.Popen(args, stdout=subprocess.PIPE, stderr=subprocess.PIPE, close_fds=close_fds, **kwargs)
    if PY2:
        # Python 2 doesn't support timeout
        stdout, stderr = subp.communicate()
    else:
        stdout, stderr = subp.communicate(timeout=timeout)
    return stdout, stderr, subp.wait(), subp.pid


def request_token(request):
    # type: (pytest.FixtureRequest) -> str
    token = ""
    token += request.module.__name__
    token += ".%s" % request.cls.__name__ if request.cls else ""
    token += ".%s" % request.node.name
    return token


<<<<<<< HEAD
def package_installed(package_name):
    try:
        pkg_resources.get_distribution(package_name)
    except pkg_resources.DistributionNotFound:
        return False
    else:
        return True
=======
def git_repo_empty(tmpdir):
    """Create temporary empty git directory, meaning no commits/users/repository-url to extract (error)"""
    cwd = str(tmpdir)
    version = subprocess.check_output("git version", shell=True)
    # decode "git version 2.28.0" to (2, 28, 0)
    decoded_version = tuple(int(n) for n in version.decode().strip().split(" ")[-1].split(".") if n.isdigit())
    if decoded_version >= (2, 28):
        # versions starting from 2.28 can have a different initial branch name
        # configured in ~/.gitconfig
        subprocess.check_output("git init --initial-branch=master", cwd=cwd, shell=True)
    else:
        # versions prior to 2.28 will create a master branch by default
        subprocess.check_output("git init", cwd=cwd, shell=True)
    return cwd


def git_repo(git_repo_empty):
    """Create temporary git directory, with one added file commit with a unique author and committer."""
    cwd = git_repo_empty
    subprocess.check_output('git remote add origin "git@github.com:test-repo-url.git"', cwd=cwd, shell=True)
    # Set temporary git directory to not require gpg commit signing
    subprocess.check_output("git config --local commit.gpgsign false", cwd=cwd, shell=True)
    # Set committer user to be "Jane Doe"
    subprocess.check_output('git config --local user.name "Jane Doe"', cwd=cwd, shell=True)
    subprocess.check_output('git config --local user.email "jane@doe.com"', cwd=cwd, shell=True)
    subprocess.check_output("touch tmp.py", cwd=cwd, shell=True)
    subprocess.check_output("git add tmp.py", cwd=cwd, shell=True)
    # Override author to be "John Doe"
    subprocess.check_output(
        'GIT_COMMITTER_DATE="2021-01-20T04:37:21-0400" git commit --date="2021-01-19T09:24:53-0400" '
        '-m "this is a commit msg" --author="John Doe <john@doe.com>" --no-edit',
        cwd=cwd,
        shell=True,
    )
    return cwd
>>>>>>> bdc23b77
<|MERGE_RESOLUTION|>--- conflicted
+++ resolved
@@ -1078,15 +1078,14 @@
     return token
 
 
-<<<<<<< HEAD
 def package_installed(package_name):
     try:
         pkg_resources.get_distribution(package_name)
+        return True
     except pkg_resources.DistributionNotFound:
         return False
-    else:
-        return True
-=======
+
+
 def git_repo_empty(tmpdir):
     """Create temporary empty git directory, meaning no commits/users/repository-url to extract (error)"""
     cwd = str(tmpdir)
@@ -1121,5 +1120,4 @@
         cwd=cwd,
         shell=True,
     )
-    return cwd
->>>>>>> bdc23b77
+    return cwd