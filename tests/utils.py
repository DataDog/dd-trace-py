--- conflicted
+++ resolved
@@ -134,12 +134,9 @@
         "_trace_writer_connection_reuse",
         "_trace_writer_log_err_payload",
         "_span_traceback_max_size",
-<<<<<<< HEAD
         "propagation_http_baggage_enabled",
-=======
         "_telemetry_enabled",
         "_telemetry_dependency_collection",
->>>>>>> 87ed4783
     ]
 
     asm_config_keys = [
