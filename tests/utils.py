import contextlib
from contextlib import contextmanager
import datetime as dt
import inspect
import json
import os
import subprocess
import sys
import time
from typing import List  # noqa:F401
import urllib.parse

import attr
import pkg_resources
import pytest

import ddtrace
from ddtrace import Span
from ddtrace import Tracer
from ddtrace import config as dd_config
from ddtrace.constants import SPAN_MEASURED_KEY
from ddtrace.ext import http
from ddtrace.internal import agent
from ddtrace.internal.ci_visibility.writer import CIVisibilityWriter
from ddtrace.internal.compat import httplib
from ddtrace.internal.compat import parse
from ddtrace.internal.compat import to_unicode
from ddtrace.internal.constants import HIGHER_ORDER_TRACE_ID_BITS
from ddtrace.internal.encoding import JSONEncoder
from ddtrace.internal.encoding import MsgpackEncoderV03 as Encoder
from ddtrace.internal.schema import SCHEMA_VERSION
from ddtrace.internal.utils.formats import parse_tags_str
from ddtrace.internal.writer import AgentWriter
from ddtrace.propagation.http import _DatadogMultiHeader
from ddtrace.vendor import wrapt
from tests.subprocesstest import SubprocessTestCase


NO_CHILDREN = object()


def assert_is_measured(span):
    """Assert that the span has the proper _dd.measured tag set"""
    assert SPAN_MEASURED_KEY in span.get_metrics()
    assert SPAN_MEASURED_KEY not in span.get_tags()
    assert span.get_metric(SPAN_MEASURED_KEY) == 1


def assert_is_not_measured(span):
    """Assert that the span does not set _dd.measured"""
    assert SPAN_MEASURED_KEY not in span.get_tags()
    if SPAN_MEASURED_KEY in span.get_metrics():
        assert span.get_metric(SPAN_MEASURED_KEY) == 0
    else:
        assert SPAN_MEASURED_KEY not in span.get_metrics()


def assert_span_http_status_code(span, code):
    """Assert on the span's 'http.status_code' tag"""
    tag = span.get_tag(http.STATUS_CODE)
    code = str(code)
    assert tag == code, "%r != %r" % (tag, code)


@contextlib.contextmanager
def override_env(env):
    """
    Temporarily override ``os.environ`` with provided values::

        >>> with self.override_env(dict(DD_TRACE_DEBUG=True)):
            # Your test
    """
    # Copy the full original environment
    original = dict(os.environ)

    for k in os.environ.keys():
        if k.startswith(("_CI_DD_", "DD_CIVISIBILITY_", "DD_SITE")):
            del os.environ[k]

    # Update based on the passed in arguments
    os.environ.update(env)
    try:
        yield
    finally:
        # Full clear the environment out and reset back to the original
        os.environ.clear()
        os.environ.update(original)


@contextlib.contextmanager
def override_global_config(values):
    """
    Temporarily override an global configuration::

        >>> with self.override_global_config(dict(name=value,...)):
            # Your test
    """
    # List of global variables we allow overriding
    # DEV: We do not do `ddtrace.config.keys()` because we have all of our integrations
    global_config_keys = [
        "_tracing_enabled",
        "analytics_enabled",
        "client_ip_header",
        "retrieve_client_ip",
        "report_hostname",
        "health_metrics_enabled",
        "_propagation_style_extract",
        "_propagation_style_inject",
        "_x_datadog_tags_max_length",
        "_128_bit_trace_id_enabled",
        "_x_datadog_tags_enabled",
        "_propagate_service",
        "env",
        "version",
        "service",
        "_raise",
        "_trace_compute_stats",
        "_obfuscation_query_string_pattern",
        "global_query_string_obfuscation_disabled",
        "_ci_visibility_agentless_url",
        "_ci_visibility_agentless_enabled",
        "_subexec_sensitive_user_wildcards",
        "_remote_config_enabled",
        "_remote_config_poll_interval",
        "_sampling_rules",
        "_sampling_rules_file",
        "_trace_rate_limit",
        "_trace_sampling_rules",
        "_trace_sample_rate",
        "_trace_api",
        "_trace_writer_buffer_size",
        "_trace_writer_payload_size",
        "_trace_writer_interval_seconds",
        "_trace_writer_connection_reuse",
        "_trace_writer_log_err_payload",
        "_span_traceback_max_size",
        "propagation_http_baggage_enabled",
        "_telemetry_enabled",
        "_telemetry_dependency_collection",
<<<<<<< HEAD
        "_llmobs_logs_enabled",
        "_llmobs_metrics_enabled",
        "_llmobs_enabled",
        "_llmobs_span_char_limit",
        "_llmobs_span_prompt_completion_sample_rate",
        "_llmobs_log_prompt_completion_sample_rate",
        "_llmobs_record_sample_rate",
=======
        "_install_id",
        "_install_type",
        "_install_time",
>>>>>>> e9f97cac
    ]

    asm_config_keys = [
        "_asm_enabled",
        "_api_security_enabled",
        "_api_security_sample_rate",
        "_waf_timeout",
        "_iast_enabled",
        "_automatic_login_events_mode",
        "_user_model_login_field",
        "_user_model_email_field",
        "_user_model_name_field",
    ]

    subscriptions = ddtrace.config._subscriptions
    ddtrace.config._subscriptions = []
    # Grab the current values of all keys
    originals = dict((key, getattr(ddtrace.config, key)) for key in global_config_keys)
    asm_originals = dict((key, getattr(ddtrace.settings.asm.config, key)) for key in asm_config_keys)

    # Override from the passed in keys
    for key, value in values.items():
        if key in global_config_keys:
            setattr(ddtrace.config, key, value)
        elif key in asm_config_keys:
            setattr(ddtrace.settings.asm.config, key, value)
    try:
        yield
    finally:
        # Reset all to their original values
        for key, value in originals.items():
            setattr(ddtrace.config, key, value)
        for key, value in asm_originals.items():
            setattr(ddtrace.settings.asm.config, key, value)
        ddtrace.config._reset()
        ddtrace.config._subscriptions = subscriptions


@contextlib.contextmanager
def override_config(integration, values):
    """
    Temporarily override an integration configuration value::

        >>> with self.override_config('flask', dict(service_name='test-service')):
            # Your test
    """
    options = getattr(ddtrace.config, integration)

    original = dict((key, options.get(key)) for key in values.keys())

    options.update(values)
    try:
        yield
    finally:
        options.update(original)
        ddtrace.config._reset()


@contextlib.contextmanager
def override_http_config(integration, values):
    """
    Temporarily override an integration configuration for HTTP value::

        >>> with self.override_http_config('flask', dict(trace_query_string=True)):
            # Your test
    """
    options = getattr(ddtrace.config, integration).http

    original = {
        "_header_tags": options._header_tags,
    }
    for key, value in values.items():
        if key == "trace_headers":
            options.trace_headers(value)
        else:
            original[key] = getattr(options, key)
            setattr(options, key, value)

    try:
        yield
    finally:
        for key, value in original.items():
            setattr(options, key, value)


@contextlib.contextmanager
def override_sys_modules(modules):
    """
    Temporarily override ``sys.modules`` with provided dictionary of modules::

        >>> mock_module = mock.MagicMock()
        >>> mock_module.fn.side_effect = lambda: 'test'
        >>> with self.override_sys_modules(dict(A=mock_module)):
            # Your test
    """
    original = dict(sys.modules)

    sys.modules.update(modules)
    try:
        yield
    finally:
        sys.modules.clear()
        sys.modules.update(original)


class BaseTestCase(SubprocessTestCase):
    """
    BaseTestCase extends ``unittest.TestCase`` to provide some useful helpers/assertions


    Example::

        from tests.utils import BaseTestCase


        class MyTestCase(BaseTestCase):
            def test_case(self):
                with self.override_config('flask', dict(distributed_tracing_enabled=True):
                    pass
    """

    override_env = staticmethod(override_env)
    override_global_config = staticmethod(override_global_config)
    override_config = staticmethod(override_config)
    override_http_config = staticmethod(override_http_config)
    override_sys_modules = staticmethod(override_sys_modules)
    assert_is_measured = staticmethod(assert_is_measured)
    assert_is_not_measured = staticmethod(assert_is_not_measured)


def _build_tree(
    spans,  # type: List[Span]
    root,  # type: Span
):
    # type: (...) -> TestSpanNode
    """helper to build a tree structure for the provided root span"""
    children = []
    for span in spans:
        if span.parent_id == root.span_id:
            children.append(_build_tree(spans, span))

    return TestSpanNode(root, children)


def get_root_span(
    spans,  # type: List[Span]
):
    # type: (...) -> TestSpanNode
    """
    Helper to get the root span from the list of spans in this container

    :returns: The root span if one was found, None if not, and AssertionError if multiple roots were found
    :rtype: :class:`tests.utils.span.TestSpanNode`, None
    :raises: AssertionError
    """
    root = None
    for span in spans:
        if span.parent_id is None:
            if root is not None:
                raise AssertionError("Multiple root spans found {0!r} {1!r}".format(root, span))
            root = span

    assert root, "No root span found in {0!r}".format(spans)

    return _build_tree(spans, root)


class TestSpanContainer(object):
    """
    Helper class for a container of Spans.

    Subclasses of this class must implement a `get_spans` method::

        def get_spans(self):
            return []

    This class provides methods and assertions over a list of spans::

        class TestCases(BaseTracerTestCase):
            def test_spans(self):
                # TODO: Create spans

                self.assert_has_spans()
                self.assert_span_count(3)
                self.assert_structure( ... )

                # Grab only the `requests.request` spans
                spans = self.filter_spans(name='requests.request')
    """

    def _ensure_test_spans(self, spans):
        """
        internal helper to ensure the list of spans are all :class:`tests.utils.span.TestSpan`

        :param spans: List of :class:`ddtrace.span.Span` or :class:`tests.utils.span.TestSpan`
        :type spans: list
        :returns: A list og :class:`tests.utils.span.TestSpan`
        :rtype: list
        """
        return [span if isinstance(span, TestSpan) else TestSpan(span) for span in spans]

    @property
    def spans(self):
        return self._ensure_test_spans(self.get_spans())

    def get_spans(self):
        """subclass required property"""
        raise NotImplementedError

    def get_root_span(self):
        # type: (...) -> TestSpanNode
        """
        Helper to get the root span from the list of spans in this container

        :returns: The root span if one was found, None if not, and AssertionError if multiple roots were found
        :rtype: :class:`tests.utils.span.TestSpanNode`, None
        :raises: AssertionError
        """
        return get_root_span(self.spans)

    def get_root_spans(self):
        # type: (...) -> List[Span]
        """
        Helper to get all root spans from the list of spans in this container

        :returns: The root spans if any were found, None if not
        :rtype: list of :class:`tests.utils.span.TestSpanNode`, None
        """
        roots = []
        for span in self.spans:
            if span.parent_id is None:
                roots.append(_build_tree(self.spans, span))

        return sorted(roots, key=lambda s: s.start)

    def assert_trace_count(self, count):
        """Assert the number of unique trace ids this container has"""
        trace_count = len(self.get_root_spans())
        assert trace_count == count, "Trace count {0} != {1}".format(trace_count, count)

    def assert_span_count(self, count):
        """Assert this container has the expected number of spans"""
        assert len(self.spans) == count, "Span count {0} != {1}".format(len(self.spans), count)

    def assert_has_spans(self):
        """Assert this container has spans"""
        assert len(self.spans), "No spans found"

    def assert_has_no_spans(self):
        """Assert this container does not have any spans"""
        assert len(self.spans) == 0, "Span count {0}".format(len(self.spans))

    def filter_spans(self, *args, **kwargs):
        """
        Helper to filter current spans by provided parameters.

        This function will yield all spans whose `TestSpan.matches` function return `True`.

        :param args: Positional arguments to pass to :meth:`tests.utils.span.TestSpan.matches`
        :type args: list
        :param kwargs: Keyword arguments to pass to :meth:`tests.utils.span.TestSpan.matches`
        :type kwargs: dict
        :returns: generator for the matched :class:`tests.utils.span.TestSpan`
        :rtype: generator
        """
        for span in self.spans:
            # ensure we have a TestSpan
            if not isinstance(span, TestSpan):
                span = TestSpan(span)

            if span.matches(*args, **kwargs):
                yield span

    def find_span(self, *args, **kwargs):
        """
        Find a single span matches the provided filter parameters.

        This function will find the first span whose `TestSpan.matches` function return `True`.

        :param args: Positional arguments to pass to :meth:`tests.utils.span.TestSpan.matches`
        :type args: list
        :param kwargs: Keyword arguments to pass to :meth:`tests.utils.span.TestSpan.matches`
        :type kwargs: dict
        :returns: The first matching span
        :rtype: :class:`tests.TestSpan`
        """
        span = next(self.filter_spans(*args, **kwargs), None)
        assert span is not None, "No span found for filter {0!r} {1!r}, have {2} spans".format(
            args, kwargs, len(self.spans)
        )
        return span


class TracerTestCase(TestSpanContainer, BaseTestCase):
    """
    BaseTracerTestCase is a base test case for when you need access to a dummy tracer and span assertions
    """

    def setUp(self):
        """Before each test case, setup a dummy tracer to use"""
        self.tracer = DummyTracer()

        super(TracerTestCase, self).setUp()

    def tearDown(self):
        """After each test case, reset and remove the dummy tracer"""
        super(TracerTestCase, self).tearDown()

        self.reset()
        delattr(self, "tracer")

    def get_spans(self):
        """Required subclass method for TestSpanContainer"""
        return self.tracer.get_spans()

    def pop_spans(self):
        # type: () -> List[Span]
        return self.tracer.pop()

    def pop_traces(self):
        # type: () -> List[List[Span]]
        return self.tracer.pop_traces()

    def reset(self):
        """Helper to reset the existing list of spans created"""
        self.tracer._writer.pop()

    def trace(self, *args, **kwargs):
        """Wrapper for self.tracer.trace that returns a TestSpan"""
        return TestSpan(self.tracer.trace(*args, **kwargs))

    def start_span(self, *args, **kwargs):
        """Helper for self.tracer.start_span that returns a TestSpan"""
        return TestSpan(self.tracer.start_span(*args, **kwargs))

    def assert_structure(self, root, children=NO_CHILDREN):
        """Helper to call TestSpanNode.assert_structure on the current root span"""
        root_span = self.get_root_span()
        root_span.assert_structure(root, children)

    @contextlib.contextmanager
    def override_global_tracer(self, tracer=None):
        original = ddtrace.tracer
        tracer = tracer or self.tracer
        ddtrace.tracer = tracer
        try:
            yield
        finally:
            ddtrace.tracer = original


class DummyWriterMixin:
    def __init__(self, *args, **kwargs):
        self.spans = []
        self.traces = []

    def write(self, spans=None):
        if spans:
            # the traces encoding expect a list of traces so we
            # put spans in a list like we do in the real execution path
            # with both encoders
            traces = [spans]
            self.spans += spans
            self.traces += traces

    def pop(self):
        # type: () -> List[Span]
        s = self.spans
        self.spans = []
        return s

    def pop_traces(self):
        # type: () -> List[List[Span]]
        traces = self.traces
        self.traces = []
        return traces


class DummyWriter(DummyWriterMixin, AgentWriter):
    """DummyWriter is a small fake writer used for tests. not thread-safe."""

    def __init__(self, *args, **kwargs):
        # original call
        if len(args) == 0 and "agent_url" not in kwargs:
            kwargs["agent_url"] = agent.get_trace_url()
        kwargs["api_version"] = kwargs.get("api_version", "v0.5")

        # only flush traces to test agent if ``trace_flush_enabled`` is explicitly set to True
        self._trace_flush_enabled = kwargs.pop("trace_flush_enabled", False) is True

        AgentWriter.__init__(self, *args, **kwargs)
        DummyWriterMixin.__init__(self, *args, **kwargs)
        self.json_encoder = JSONEncoder()
        self.msgpack_encoder = Encoder(4 << 20, 4 << 20)

    def write(self, spans=None):
        DummyWriterMixin.write(self, spans=spans)
        if spans:
            traces = [spans]
            self.json_encoder.encode_traces(traces)
            if self._trace_flush_enabled:
                AgentWriter.write(self, spans=spans)
            else:
                self.msgpack_encoder.put(spans)
                self.msgpack_encoder.encode()

    def pop(self):
        spans = DummyWriterMixin.pop(self)
        if self._trace_flush_enabled:
            flush_test_tracer_spans(self)
        return spans


class DummyCIVisibilityWriter(DummyWriterMixin, CIVisibilityWriter):
    def __init__(self, *args, **kwargs):
        CIVisibilityWriter.__init__(self, *args, **kwargs)
        DummyWriterMixin.__init__(self, *args, **kwargs)
        self._encoded = None

    def write(self, spans=None):
        DummyWriterMixin.write(self, spans=spans)
        CIVisibilityWriter.write(self, spans=spans)
        # take a snapshot of the writer buffer for tests to inspect
        self._encoded = self._encoder._build_payload()


class DummyTracer(Tracer):
    """
    DummyTracer is a tracer which uses the DummyWriter by default
    """

    def __init__(self, *args, **kwargs):
        super(DummyTracer, self).__init__()
        self._trace_flush_enabled = True
        self.configure(*args, **kwargs)

    @property
    def agent_url(self):
        # type: () -> str
        return self._writer.agent_url

    @property
    def encoder(self):
        # type: () -> Encoder
        return self._writer.msgpack_encoder

    def get_spans(self):
        # type: () -> List[List[Span]]
        spans = self._writer.spans
        if self._trace_flush_enabled:
            flush_test_tracer_spans(self._writer)
        return spans

    def pop(self):
        # type: () -> List[Span]
        spans = self._writer.pop()
        return spans

    def pop_traces(self):
        # type: () -> List[List[Span]]
        traces = self._writer.pop_traces()
        if self._trace_flush_enabled:
            flush_test_tracer_spans(self._writer)
        return traces

    def configure(self, *args, **kwargs):
        assert "writer" not in kwargs or isinstance(
            kwargs["writer"], DummyWriterMixin
        ), "cannot configure writer of DummyTracer"

        if not kwargs.get("writer"):
            # if no writer is present, check if test agent is running to determine if we
            # should emit traces.
            kwargs["writer"] = DummyWriter(trace_flush_enabled=check_test_agent_status())
        super(DummyTracer, self).configure(*args, **kwargs)


class TestSpan(Span):
    """
    Test wrapper for a :class:`ddtrace.span.Span` that provides additional functions and assertions

    Example::

        span = tracer.trace('my.span')
        span = TestSpan(span)

        if span.matches(name='my.span'):
            print('matches')

        # Raises an AssertionError
        span.assert_matches(name='not.my.span', meta={'process_id': getpid()})
    """

    def __init__(self, span):
        """
        Constructor for TestSpan

        :param span: The :class:`ddtrace.span.Span` to wrap
        :type span: :class:`ddtrace.span.Span`
        """
        if isinstance(span, TestSpan):
            span = span._span

        # DEV: Use `object.__setattr__` to by-pass this class's `__setattr__`
        object.__setattr__(self, "_span", span)

    def __getattr__(self, key):
        """
        First look for property on the base :class:`ddtrace.span.Span` otherwise return this object's attribute
        """
        if hasattr(self._span, key):
            return getattr(self._span, key)

        return self.__getattribute__(key)

    def __setattr__(self, key, value):
        """Pass through all assignment to the base :class:`ddtrace.span.Span`"""
        return setattr(self._span, key, value)

    def __eq__(self, other):
        """
        Custom equality code to ensure we are using the base :class:`ddtrace.span.Span.__eq__`

        :param other: The object to check equality with
        :type other: object
        :returns: True if equal, False otherwise
        :rtype: bool
        """
        if isinstance(other, TestSpan):
            return other._span == self._span
        elif isinstance(other, Span):
            return other == self._span
        return other == self

    def matches(self, **kwargs):
        """
        Helper function to check if this span's properties matches the expected.

        Example::

            span = TestSpan(span)
            span.matches(name='my.span', resource='GET /')

        :param kwargs: Property/Value pairs to evaluate on this span
        :type kwargs: dict
        :returns: True if the arguments passed match, False otherwise
        :rtype: bool
        """
        for name, value in kwargs.items():
            # Special case for `meta`
            if name == "meta" and not self.meta_matches(value):
                return False

            # Ensure it has the property first
            if not hasattr(self, name):
                return False

            # Ensure the values match
            if getattr(self, name) != value:
                return False

        return True

    def meta_matches(self, meta, exact=False):
        """
        Helper function to check if this span's meta matches the expected

        Example::

            span = TestSpan(span)
            span.meta_matches({'process_id': getpid()})

        :param meta: Property/Value pairs to evaluate on this span
        :type meta: dict
        :param exact: Whether to do an exact match on the meta values or not, default: False
        :type exact: bool
        :returns: True if the arguments passed match, False otherwise
        :rtype: bool
        """
        if exact:
            return self.get_tags() == meta

        for key, value in meta.items():
            if key not in self._meta:
                return False
            if self.get_tag(key) != value:
                return False
        return True

    def assert_matches(self, **kwargs):
        """
        Assertion method to ensure this span's properties match as expected

        Example::

            span = TestSpan(span)
            span.assert_matches(name='my.span')

        :param kwargs: Property/Value pairs to evaluate on this span
        :type kwargs: dict
        :raises: AssertionError
        """
        for name, value in kwargs.items():
            # Special case for `meta`
            if name == "meta":
                self.assert_meta(value)
            elif name == "metrics":
                self.assert_metrics(value)
            else:
                assert hasattr(self, name), "{0!r} does not have property {1!r}".format(self, name)
                assert getattr(self, name) == value, "{0!r} property {1}: {2!r} != {3!r}".format(
                    self, name, getattr(self, name), value
                )

    def assert_meta(self, meta, exact=False):
        """
        Assertion method to ensure this span's meta match as expected

        Example::

            span = TestSpan(span)
            span.assert_meta({'process_id': getpid()})

        :param meta: Property/Value pairs to evaluate on this span
        :type meta: dict
        :param exact: Whether to do an exact match on the meta values or not, default: False
        :type exact: bool
        :raises: AssertionError
        """
        if exact:
            assert self.get_tags() == meta
        else:
            for key, value in meta.items():
                assert key in self._meta, "{0} meta does not have property {1!r}".format(self, key)
                assert self.get_tag(key) == value, "{0} meta property {1!r}: {2!r} != {3!r}".format(
                    self, key, self.get_tag(key), value
                )

    def assert_metrics(self, metrics, exact=False):
        """
        Assertion method to ensure this span's metrics match as expected

        Example::

            span = TestSpan(span)
            span.assert_metrics({'_dd1.sr.eausr': 1})

        :param metrics: Property/Value pairs to evaluate on this span
        :type metrics: dict
        :param exact: Whether to do an exact match on the metrics values or not, default: False
        :type exact: bool
        :raises: AssertionError
        """
        if exact:
            assert self._metrics == metrics
        else:
            for key, value in metrics.items():
                assert key in self._metrics, "{0} metrics does not have property {1!r}".format(self, key)
                assert self._metrics[key] == value, "{0} metrics property {1!r}: {2!r} != {3!r}".format(
                    self, key, self._metrics[key], value
                )


class TracerSpanContainer(TestSpanContainer):
    """
    A class to wrap a :class:`tests.utils.tracer.DummyTracer` with a
    :class:`tests.utils.span.TestSpanContainer` to use in tests
    """

    def __init__(self, tracer):
        self.tracer = tracer
        super(TracerSpanContainer, self).__init__()

    def get_spans(self):
        """
        Overridden method to return all spans attached to this tracer

        :returns: List of spans attached to this tracer
        :rtype: list
        """
        return self.tracer._writer.spans

    def pop(self):
        return self.tracer.pop()

    def pop_traces(self):
        return self.tracer.pop_traces()

    def reset(self):
        """Helper to reset the existing list of spans created"""
        self.tracer.pop()


class TestSpanNode(TestSpan, TestSpanContainer):
    """
    A :class:`tests.utils.span.TestSpan` which is used as part of a span tree.

    Each :class:`tests.utils.span.TestSpanNode` represents the current :class:`ddtrace.span.Span`
    along with any children who have that span as it's parent.

    This class can be used to assert on the parent/child relationships between spans.

    Example::

        class TestCase(BaseTestCase):
            def test_case(self):
                # TODO: Create spans

                self.assert_structure( ... )

                tree = self.get_root_span()

                # Find the first child of the root span with the matching name
                request = tree.find_span(name='requests.request')

                # Assert the parent/child relationship of this `request` span
                request.assert_structure( ... )
    """

    def __init__(self, root, children=None):
        super(TestSpanNode, self).__init__(root)
        object.__setattr__(self, "_children", children or [])

    def get_spans(self):
        """required subclass property, returns this spans children"""
        return self._children

    def assert_structure(self, root, children=NO_CHILDREN):
        """
        Assertion to assert on the structure of this node and it's children.

        This assertion takes a dictionary of properties to assert for this node
        along with a list of assertions to make for it's children.

        Example::

            def test_case(self):
                # Assert the following structure
                #
                # One root_span, with two child_spans, one with a requests.request span
                #
                # |                  root_span                |
                # |       child_span       | |   child_span   |
                # | requests.request |
                self.assert_structure(
                    # Root span with two child_span spans
                    dict(name='root_span'),

                    (
                        # Child span with one child of it's own
                        (
                            dict(name='child_span'),

                            # One requests.request span with no children
                            (
                                dict(name='requests.request'),
                            ),
                        ),

                        # Child span with no children
                        dict(name='child_span'),
                    ),
                )

        :param root: Properties to assert for this root span, these are passed to
            :meth:`tests.utils.span.TestSpan.assert_matches`
        :type root: dict
        :param children: List of child assertions to make, if children is None then do not make any
            assertions about this nodes children. Each list element must be a list with 2 items
            the first is a ``dict`` of property assertions on that child, and the second is a ``list``
            of child assertions to make.
        :type children: list, None
        :raises:
        """
        self.assert_matches(**root)

        # Give them a way to ignore asserting on children
        if children is None:
            return
        elif children is NO_CHILDREN:
            children = ()

        spans = self.spans
        self.assert_span_count(len(children))
        for i, child in enumerate(children):
            if not isinstance(child, (list, tuple)):
                child = (child, NO_CHILDREN)

            root, _children = child
            spans[i].assert_matches(parent_id=self.span_id, trace_id=self.trace_id, _parent=self)
            spans[i].assert_structure(root, _children)


def assert_dict_issuperset(a, b):
    assert set(a.items()).issuperset(set(b.items())), "{a} is not a superset of {b}".format(a=a, b=b)


@contextmanager
def override_global_tracer(tracer):
    """Helper functions that overrides the global tracer available in the
    `ddtrace` package. This is required because in some `httplib` tests we
    can't get easily the PIN object attached to the `HTTPConnection` to
    replace the used tracer with a dummy tracer.
    """
    original_tracer = ddtrace.tracer
    ddtrace.tracer = tracer
    yield
    ddtrace.tracer = original_tracer


class SnapshotFailed(Exception):
    pass


@attr.s
class SnapshotTest(object):
    token = attr.ib(type=str)
    tracer = attr.ib(type=ddtrace.Tracer, default=ddtrace.tracer)

    def clear(self):
        """Clear any traces sent that were sent for this snapshot."""
        parsed = parse.urlparse(self.tracer.agent_trace_url)
        conn = httplib.HTTPConnection(parsed.hostname, parsed.port)
        conn.request("GET", "/test/session/clear?test_session_token=%s" % self.token)
        resp = conn.getresponse()
        assert resp.status == 200


@contextmanager
def snapshot_context(
    token,
    agent_sample_rate_by_service=None,
    ignores=None,
    tracer=None,
    async_mode=True,
    variants=None,
    wait_for_num_traces=None,
):
    # Use variant that applies to update test token. One must apply. If none
    # apply, the test should have been marked as skipped.
    if variants:
        applicable_variant_ids = [k for (k, v) in variants.items() if v]
        assert len(applicable_variant_ids) == 1
        variant_id = applicable_variant_ids[0]
        token = "{}_{}".format(token, variant_id) if variant_id else token

    ignores = ignores or []
    if not tracer:
        tracer = ddtrace.tracer

    parsed = parse.urlparse(tracer._writer.agent_url)
    conn = httplib.HTTPConnection(parsed.hostname, parsed.port)
    try:
        # clear queue in case traces have been generated before test case is
        # itself run
        try:
            tracer._writer.flush_queue()
        except Exception as e:
            pytest.fail("Could not flush the queue before test case: %s" % str(e), pytrace=True)

        if async_mode:
            # Patch the tracer writer to include the test token header for all requests.
            tracer._writer._headers["X-Datadog-Test-Session-Token"] = token

            # Also add a header to the environment for subprocesses test cases that might use snapshotting.
            existing_headers = parse_tags_str(os.environ.get("_DD_TRACE_WRITER_ADDITIONAL_HEADERS", ""))
            existing_headers.update({"X-Datadog-Test-Session-Token": token})
            os.environ["_DD_TRACE_WRITER_ADDITIONAL_HEADERS"] = ",".join(
                ["%s:%s" % (k, v) for k, v in existing_headers.items()]
            )
        try:
            query = urllib.parse.urlencode(
                {
                    "test_session_token": token,
                    "agent_sample_rate_by_service": json.dumps(agent_sample_rate_by_service or {}),
                }
            )
            conn.request("GET", "/test/session/start?" + query)
        except Exception as e:
            pytest.fail("Could not connect to test agent: %s" % str(e), pytrace=False)
        else:
            r = conn.getresponse()
            if r.status != 200:
                # The test agent returns nice error messages we can forward to the user.
                pytest.fail(to_unicode(r.read()), pytrace=False)

        try:
            yield SnapshotTest(
                tracer=tracer,
                token=token,
            )
        finally:
            # Force a flush so all traces are submitted.
            tracer._writer.flush_queue()
            if async_mode:
                del tracer._writer._headers["X-Datadog-Test-Session-Token"]
                del os.environ["_DD_TRACE_WRITER_ADDITIONAL_HEADERS"]

        conn = httplib.HTTPConnection(parsed.hostname, parsed.port)

        # Wait for the traces to be available
        if wait_for_num_traces is not None:
            traces = []
            for _ in range(50):
                try:
                    conn.request("GET", "/test/session/traces?test_session_token=%s" % token)
                    r = conn.getresponse()
                    if r.status == 200:
                        traces = json.loads(r.read())
                        if len(traces) == wait_for_num_traces:
                            break
                except Exception:
                    pass
                time.sleep(0.1)
            else:
                pytest.fail(
                    "Expected %r trace(s), got %r:\n%s" % (wait_for_num_traces, len(traces), traces), pytrace=False
                )

        # Query for the results of the test.
        conn = httplib.HTTPConnection(parsed.hostname, parsed.port)
        conn.request("GET", "/test/session/snapshot?ignores=%s&test_session_token=%s" % (",".join(ignores), token))
        r = conn.getresponse()
        if r.status != 200:
            pytest.fail(to_unicode(r.read()), pytrace=False)
    except Exception as e:
        # Even though it's unlikely any traces have been sent, make the
        # final request to the test agent so that the test case is finished.
        conn = httplib.HTTPConnection(parsed.hostname, parsed.port)
        conn.request("GET", "/test/session/snapshot?ignores=%s&test_session_token=%s" % (",".join(ignores), token))
        conn.getresponse()
        pytest.fail("Unexpected test failure during snapshot test: %s" % str(e), pytrace=True)
    finally:
        conn.close()


def snapshot(
    ignores=None, include_tracer=False, variants=None, async_mode=True, token_override=None, wait_for_num_traces=None
):
    """Performs a snapshot integration test with the testing agent.

    All traces sent to the agent will be recorded and compared to a snapshot
    created for the test case.

    :param ignores: A list of keys to ignore when comparing snapshots. To refer
                    to keys in the meta or metrics maps use "meta.key" and
                    "metrics.key"
    :param tracer: A tracer providing the agent connection information to use.
    """
    ignores = ignores or []

    @wrapt.decorator
    def wrapper(wrapped, instance, args, kwargs):
        if len(args) > 1:
            self = args[0]
            clsname = self.__class__.__name__
        else:
            clsname = ""

        if include_tracer:
            tracer = Tracer()
        else:
            tracer = ddtrace.tracer

        module = inspect.getmodule(wrapped)

        # Use the fully qualified function name as a unique test token to
        # identify the snapshot.
        token = (
            "{}{}{}.{}".format(module.__name__, "." if clsname else "", clsname, wrapped.__name__)
            if token_override is None
            else token_override
        )

        with snapshot_context(
            token,
            ignores=ignores,
            tracer=tracer,
            async_mode=async_mode,
            variants=variants,
            wait_for_num_traces=wait_for_num_traces,
        ):
            # Run the test.
            if include_tracer:
                kwargs["tracer"] = tracer
            return wrapped(*args, **kwargs)

    return wrapper


class AnyStr(object):
    def __eq__(self, other):
        return isinstance(other, str)


class AnyInt(object):
    def __eq__(self, other):
        return isinstance(other, int)


class AnyExc(object):
    def __eq__(self, other):
        return isinstance(other, Exception)


class AnyFloat(object):
    def __eq__(self, other):
        return isinstance(other, float)


def call_program(*args, **kwargs):
    timeout = kwargs.pop("timeout", None)
    close_fds = sys.platform != "win32"
    subp = subprocess.Popen(args, stdout=subprocess.PIPE, stderr=subprocess.PIPE, close_fds=close_fds, **kwargs)
    try:
        stdout, stderr = subp.communicate(timeout=timeout)
    except subprocess.TimeoutExpired:
        subp.terminate()
        stdout, stderr = subp.communicate(timeout=timeout)
    return stdout, stderr, subp.wait(), subp.pid


def request_token(request):
    # type: (pytest.FixtureRequest) -> str
    token = ""
    token += request.module.__name__
    token += ".%s" % request.cls.__name__ if request.cls else ""
    token += ".%s" % request.node.name
    return token


def package_installed(package_name):
    try:
        pkg_resources.get_distribution(package_name)
        return True
    except pkg_resources.DistributionNotFound:
        return False


def git_repo_empty(tmpdir):
    """Create temporary empty git directory, meaning no commits/users/repository-url to extract (error)"""
    cwd = str(tmpdir)
    version = subprocess.check_output("git version", shell=True)
    # decode "git version 2.28.0" to (2, 28, 0)
    decoded_version = tuple(int(n) for n in version.decode().strip().split(" ")[-1].split(".") if n.isdigit())
    if decoded_version >= (2, 28):
        # versions starting from 2.28 can have a different initial branch name
        # configured in ~/.gitconfig
        subprocess.check_output("git init --initial-branch=master", cwd=cwd, shell=True)
    else:
        # versions prior to 2.28 will create a master branch by default
        subprocess.check_output("git init", cwd=cwd, shell=True)
    return cwd


def git_repo(git_repo_empty):
    """Create temporary git directory, with one added file commit with a unique author and committer."""
    cwd = git_repo_empty
    subprocess.check_output('git remote add origin "git@github.com:test-repo-url.git"', cwd=cwd, shell=True)
    # Set temporary git directory to not require gpg commit signing
    subprocess.check_output("git config --local commit.gpgsign false", cwd=cwd, shell=True)
    # Set committer user to be "Jane Doe"
    subprocess.check_output('git config --local user.name "Jane Doe"', cwd=cwd, shell=True)
    subprocess.check_output('git config --local user.email "jane@doe.com"', cwd=cwd, shell=True)
    subprocess.check_output("touch tmp.py", cwd=cwd, shell=True)
    subprocess.check_output("git add tmp.py", cwd=cwd, shell=True)
    # Override author to be "John Doe"
    subprocess.check_output(
        'GIT_COMMITTER_DATE="2021-01-20T04:37:21-0400" git commit --date="2021-01-19T09:24:53-0400" '
        '-m "this is a commit msg" --author="John Doe <john@doe.com>" --no-edit',
        cwd=cwd,
        shell=True,
    )
    return cwd


def check_test_agent_status():
    agent_url = agent.get_trace_url()
    try:
        parsed = parse.urlparse(agent_url)
        conn = httplib.HTTPConnection(parsed.hostname, parsed.port)
        conn.request("GET", "/info")
        response = conn.getresponse()
        if response.status == 200:
            return True
        else:
            return False
    except Exception:
        return False


def flush_test_tracer_spans(writer):
    client = writer._clients[0]
    n_traces = len(client.encoder)
    try:
        encoded_traces = client.encoder.encode()
        if encoded_traces is None:
            return
        headers = writer._get_finalized_headers(n_traces, client)
        response = writer._put(encoded_traces, add_dd_env_variables_to_headers(headers), client, no_trace=True)
    except Exception:
        return

    assert response.status == 200, response.body


def add_dd_env_variables_to_headers(headers):
    dd_env_vars = {key: value for key, value in os.environ.items() if key.startswith("DD_")}
    dd_env_vars["DD_SERVICE"] = dd_config.service
    dd_env_vars["DD_TRACE_SPAN_ATTRIBUTE_SCHEMA"] = SCHEMA_VERSION

    if dd_env_vars:
        dd_env_vars_string = ",".join(["%s=%s" % (key, value) for key, value in dd_env_vars.items()])
        headers["X-Datadog-Trace-Env-Variables"] = dd_env_vars_string

    return headers


def get_128_bit_trace_id_from_headers(headers):
    tags_value = _DatadogMultiHeader._get_tags_value(headers)
    meta = _DatadogMultiHeader._extract_meta(tags_value)
    return _DatadogMultiHeader._put_together_trace_id(
        meta[HIGHER_ORDER_TRACE_ID_BITS], int(headers["x-datadog-trace-id"])
    )


def _get_skipped_item(item, skip_reason):
    if not inspect.isfunction(item) and not inspect.isclass(item):
        raise ValueError(f"Unexpected skipped object: {item}")

    if not hasattr(item, "pytestmark"):
        item.pytestmark = []

    item.pytestmark.append(pytest.mark.xfail(reason=skip_reason))

    return item


def _should_skip(condition=None, until: int = None):
    if until is None:
        until = dt.datetime(3000, 1, 1)
    else:
        until = dt.datetime.fromtimestamp(until)
    if until and dt.datetime.utcnow() < until.replace(tzinfo=None):
        return True
    if condition is not None and not condition:
        return False
    return True


def flaky(until: int = None, condition: bool = None, reason: str = None):
    return skip_if_until(until, condition=condition, reason=reason)


def skip_if_until(until: int, condition=None, reason=None):
    """Conditionally skip the test until the given epoch timestamp"""
    skip = _should_skip(condition=condition, until=until)

    def decorator(function_or_class):
        if not skip:
            return function_or_class

        full_reason = f"known bug, skipping until epoch time {until} - {reason or ''}"
        return _get_skipped_item(function_or_class, full_reason)

    return decorator<|MERGE_RESOLUTION|>--- conflicted
+++ resolved
@@ -137,7 +137,6 @@
         "propagation_http_baggage_enabled",
         "_telemetry_enabled",
         "_telemetry_dependency_collection",
-<<<<<<< HEAD
         "_llmobs_logs_enabled",
         "_llmobs_metrics_enabled",
         "_llmobs_enabled",
@@ -145,11 +144,9 @@
         "_llmobs_span_prompt_completion_sample_rate",
         "_llmobs_log_prompt_completion_sample_rate",
         "_llmobs_record_sample_rate",
-=======
         "_install_id",
         "_install_type",
         "_install_time",
->>>>>>> e9f97cac
     ]
 
     asm_config_keys = [
