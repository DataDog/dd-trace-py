# -*- coding: utf-8 -*-
import json
import logging
import os
import pickle

import pytest

from ddtrace.context import Context
from ddtrace.internal.constants import _PROPAGATION_STYLE_NONE
from ddtrace.internal.constants import _PROPAGATION_STYLE_W3C_TRACECONTEXT
from ddtrace.internal.constants import PROPAGATION_STYLE_B3_MULTI
from ddtrace.internal.constants import PROPAGATION_STYLE_B3_SINGLE
from ddtrace.internal.constants import PROPAGATION_STYLE_DATADOG
from ddtrace.propagation._utils import get_wsgi_header
from ddtrace.propagation.http import _HTTP_BAGGAGE_PREFIX
from ddtrace.propagation.http import _HTTP_HEADER_B3_FLAGS
from ddtrace.propagation.http import _HTTP_HEADER_B3_SAMPLED
from ddtrace.propagation.http import _HTTP_HEADER_B3_SINGLE
from ddtrace.propagation.http import _HTTP_HEADER_B3_SPAN_ID
from ddtrace.propagation.http import _HTTP_HEADER_B3_TRACE_ID
from ddtrace.propagation.http import _HTTP_HEADER_TAGS
from ddtrace.propagation.http import _HTTP_HEADER_TRACEPARENT
from ddtrace.propagation.http import _HTTP_HEADER_TRACESTATE
from ddtrace.propagation.http import HTTP_HEADER_ORIGIN
from ddtrace.propagation.http import HTTP_HEADER_PARENT_ID
from ddtrace.propagation.http import HTTP_HEADER_SAMPLING_PRIORITY
from ddtrace.propagation.http import HTTP_HEADER_TRACE_ID
from ddtrace.propagation.http import HTTPPropagator
from ddtrace.propagation.http import _TraceContext
from ddtrace.span import _get_64_lowest_order_bits_as_int
from ddtrace.tracing._span_link import SpanLink
from tests.contrib.fastapi.test_fastapi import client as fastapi_client  # noqa:F401
from tests.contrib.fastapi.test_fastapi import test_spans as fastapi_test_spans  # noqa:F401
from tests.contrib.fastapi.test_fastapi import tracer  # noqa:F401

from ..utils import override_global_config


NOT_SET = object()


def test_inject(tracer):  # noqa: F811
    meta = {"_dd.p.test": "value", "_dd.p.other": "value", "something": "value"}
    ctx = Context(trace_id=1234, sampling_priority=2, dd_origin="synthetics", meta=meta)
    tracer.context_provider.activate(ctx)
    with tracer.trace("global_root_span") as span:
        headers = {}
        HTTPPropagator.inject(span.context, headers)

        assert int(headers[HTTP_HEADER_TRACE_ID]) == span.trace_id
        assert int(headers[HTTP_HEADER_PARENT_ID]) == span.span_id
        assert int(headers[HTTP_HEADER_SAMPLING_PRIORITY]) == span.context.sampling_priority
        assert headers[HTTP_HEADER_ORIGIN] == span.context.dd_origin
        # The ordering is non-deterministic, so compare as a list of tags
        tags = set(headers[_HTTP_HEADER_TAGS].split(","))
        assert tags == set(["_dd.p.test=value", "_dd.p.other=value"])


def test_inject_with_baggage_http_propagation(tracer):  # noqa: F811
    with override_global_config(dict(propagation_http_baggage_enabled=True)):
        ctx = Context(trace_id=1234, sampling_priority=2, dd_origin="synthetics")
        ctx._set_baggage_item("key1", "val1")
        tracer.context_provider.activate(ctx)
        with tracer.trace("global_root_span") as span:
            headers = {}
            HTTPPropagator.inject(span.context, headers)
            assert headers[_HTTP_BAGGAGE_PREFIX + "key1"] == "val1"


@pytest.mark.subprocess(
    env=dict(DD_TRACE_PROPAGATION_STYLE=PROPAGATION_STYLE_DATADOG),
)
def test_inject_128bit_trace_id_datadog():
    from ddtrace.context import Context
    from ddtrace.internal.constants import HIGHER_ORDER_TRACE_ID_BITS
    from ddtrace.propagation.http import HTTPPropagator
    from tests.utils import DummyTracer

    tracer = DummyTracer()  # noqa: F811

    for trace_id in [2**128 - 1, 2**127 + 1, 2**65 - 1, 2**64 + 1, 2**127 + 2**63]:
        # Get the hex representation of the 64 most signicant bits
        trace_id_hob_hex = "{:032x}".format(trace_id)[:16]
        ctx = Context(trace_id=trace_id, meta={"_dd.t.tid": trace_id_hob_hex})
        tracer.context_provider.activate(ctx)
        with tracer.trace("global_root_span") as span:
            assert span.trace_id == trace_id
            headers = {}
            HTTPPropagator.inject(span.context, headers)
            assert headers == {
                "x-datadog-trace-id": str(span._trace_id_64bits),
                "x-datadog-parent-id": str(span.span_id),
                "x-datadog-tags": "=".join([HIGHER_ORDER_TRACE_ID_BITS, trace_id_hob_hex]),
            }


@pytest.mark.subprocess(
    env=dict(DD_TRACE_PROPAGATION_STYLE=PROPAGATION_STYLE_B3_MULTI),
)
def test_inject_128bit_trace_id_b3multi():
    from ddtrace.context import Context
    from ddtrace.propagation.http import HTTPPropagator
    from tests.utils import DummyTracer

    tracer = DummyTracer()  # noqa: F811

    for trace_id in [2**128 - 1, 2**127 + 1, 2**65 - 1, 2**64 + 1, 2**127 + 2**63]:
        ctx = Context(trace_id=trace_id)
        tracer.context_provider.activate(ctx)
        with tracer.trace("global_root_span") as span:
            assert span.trace_id == trace_id
            headers = {}
            HTTPPropagator.inject(span.context, headers)
            trace_id_hex = "{:032x}".format(span.trace_id)
            span_id_hex = "{:016x}".format(span.span_id)
            assert headers == {"x-b3-traceid": trace_id_hex, "x-b3-spanid": span_id_hex}


@pytest.mark.subprocess(
    env=dict(DD_TRACE_PROPAGATION_STYLE=PROPAGATION_STYLE_B3_SINGLE),
)
def test_inject_128bit_trace_id_b3_single_header():
    from ddtrace.context import Context
    from ddtrace.propagation.http import HTTPPropagator
    from tests.utils import DummyTracer

    tracer = DummyTracer()  # noqa: F811

    for trace_id in [2**128 - 1, 2**127 + 1, 2**65 - 1, 2**64 + 1, 2**127 + 2**63]:
        ctx = Context(trace_id=trace_id)
        tracer.context_provider.activate(ctx)
        with tracer.trace("global_root_span") as span:
            assert span.trace_id == trace_id
            headers = {}
            HTTPPropagator.inject(span.context, headers)
            trace_id_hex = "{:032x}".format(span.trace_id)
            span_id_hex = "{:016x}".format(span.span_id)
            assert headers == {"b3": "%s-%s" % (trace_id_hex, span_id_hex)}


@pytest.mark.subprocess(
    env=dict(DD_TRACE_PROPAGATION_STYLE=_PROPAGATION_STYLE_W3C_TRACECONTEXT),
)
def test_inject_128bit_trace_id_tracecontext():
    from ddtrace.context import Context
    from ddtrace.propagation.http import HTTPPropagator
    from tests.utils import DummyTracer

    tracer = DummyTracer()  # noqa: F811

    for trace_id in [2**128 - 1, 2**127 + 1, 2**65 - 1, 2**64 + 1, 2**127 + 2**63]:
        ctx = Context(trace_id=trace_id)
        tracer.context_provider.activate(ctx)
        with tracer.trace("global_root_span") as span:
            assert span.trace_id == trace_id
            headers = {}
            HTTPPropagator.inject(span.context, headers)
            trace_id_hex = "{:032x}".format(span.trace_id)
            span_id_hex = "{:016x}".format(span.span_id)
            assert headers == {"traceparent": "00-%s-%s-00" % (trace_id_hex, span_id_hex)}


def test_inject_tags_unicode(tracer):  # noqa: F811
    """We properly encode when the meta key as long as it is just ascii characters"""
    # Context._meta allows str and bytes for keys
    meta = {"_dd.p.test": "unicode"}
    ctx = Context(trace_id=1234, sampling_priority=2, dd_origin="synthetics", meta=meta)
    tracer.context_provider.activate(ctx)
    with tracer.trace("global_root_span") as span:
        headers = {}
        HTTPPropagator.inject(span.context, headers)

        # The ordering is non-deterministic, so compare as a list of tags
        tags = set(headers[_HTTP_HEADER_TAGS].split(","))
        assert tags == set(["_dd.p.test=unicode"])


def test_inject_tags_bytes(tracer):  # noqa: F811
    """We properly encode when the meta key as long as it is just ascii characters"""
    # Context._meta allows str and bytes for keys
    # FIXME: W3C does not support byte headers
    overrides = {
        "_propagation_style_extract": [PROPAGATION_STYLE_DATADOG],
        "_propagation_style_inject": [PROPAGATION_STYLE_DATADOG],
    }
    with override_global_config(overrides):
        meta = {"_dd.p.test": b"bytes"}
        ctx = Context(trace_id=1234, sampling_priority=2, dd_origin="synthetics", meta=meta)
        tracer.context_provider.activate(ctx)
        with tracer.trace("global_root_span") as span:
            headers = {}
            HTTPPropagator.inject(span.context, headers)

            # The ordering is non-deterministic, so compare as a list of tags
            tags = set(headers[_HTTP_HEADER_TAGS].split(","))
            assert tags == set(["_dd.p.test=bytes"])


def test_inject_tags_unicode_error(tracer):  # noqa: F811
    """Unicode characters are not allowed"""
    meta = {"_dd.p.test": "unicode value ☺️"}
    ctx = Context(trace_id=1234, sampling_priority=2, dd_origin="synthetics", meta=meta)
    tracer.context_provider.activate(ctx)
    with tracer.trace("global_root_span") as span:
        headers = {}
        HTTPPropagator.inject(span.context, headers)

        assert _HTTP_HEADER_TAGS not in headers
        assert ctx._meta["_dd.propagation_error"] == "encoding_error"


def test_inject_tags_large(tracer):  # noqa: F811
    """When we have a single large tag that won't fit"""
    # DEV: Limit is 512 for x-datadog-tags
    meta = {"_dd.p.dm": ("x" * 512)[len("_dd.p.dm") - 1 :]}
    ctx = Context(trace_id=1234, sampling_priority=2, dd_origin="synthetics", meta=meta)
    tracer.context_provider.activate(ctx)
    with tracer.trace("global_root_span") as span:
        headers = {}
        HTTPPropagator.inject(span.context, headers)

        assert _HTTP_HEADER_TAGS not in headers
        assert ctx._meta["_dd.propagation_error"] == "inject_max_size"


def test_inject_tags_invalid(tracer):  # noqa: F811
    # DEV: "=" and "," are not allowed in keys or values
    meta = {"_dd.p.test": ",value="}
    ctx = Context(trace_id=1234, sampling_priority=2, dd_origin="synthetics", meta=meta)
    tracer.context_provider.activate(ctx)
    with tracer.trace("global_root_span") as span:
        headers = {}
        HTTPPropagator.inject(span.context, headers)

        assert _HTTP_HEADER_TAGS not in headers
        assert ctx._meta["_dd.propagation_error"] == "encoding_error"


def test_inject_tags_disabled(tracer):  # noqa: F811
    with override_global_config(dict(_x_datadog_tags_enabled=False)):
        meta = {"_dd.p.test": "value"}
        ctx = Context(trace_id=1234, sampling_priority=2, dd_origin="synthetics", meta=meta)
        tracer.context_provider.activate(ctx)
        with tracer.trace("global_root_span") as span:
            headers = {}
            HTTPPropagator.inject(span.context, headers)

            assert ctx._meta["_dd.propagation_error"] == "disabled"
            assert _HTTP_HEADER_TAGS not in headers


def test_inject_tags_previous_error(tracer):  # noqa: F811
    """When we have previously gotten an error, do not try to propagate tags"""
    # This value is valid
    meta = {"_dd.p.test": "value", "_dd.propagation_error": "some fake test value"}
    ctx = Context(trace_id=1234, sampling_priority=2, dd_origin="synthetics", meta=meta)
    tracer.context_provider.activate(ctx)
    with tracer.trace("global_root_span") as span:
        headers = {}
        HTTPPropagator.inject(span.context, headers)

        assert _HTTP_HEADER_TAGS not in headers


def test_extract(tracer):  # noqa: F811
    headers = {
        "x-datadog-trace-id": "1234",
        "x-datadog-parent-id": "5678",
        "x-datadog-sampling-priority": "1",
        "x-datadog-origin": "synthetics",
        "x-datadog-tags": "_dd.p.test=value,any=tag",
        "ot-baggage-key1": "value1",
    }

    context = HTTPPropagator.extract(headers)

    tracer.context_provider.activate(context)

    with tracer.trace("local_root_span") as span:
        assert span.trace_id == 1234
        assert span.parent_id == 5678
        assert span.context.sampling_priority == 1
        assert span.context.dd_origin == "synthetics"
        assert span.context._meta == {
            "_dd.origin": "synthetics",
            "_dd.p.test": "value",
        }
        with tracer.trace("child_span") as child_span:
            assert child_span.trace_id == 1234
            assert child_span.parent_id != 5678
            assert child_span.context.sampling_priority == 1
            assert child_span.context.dd_origin == "synthetics"
            assert child_span.context._meta == {
                "_dd.origin": "synthetics",
                "_dd.p.test": "value",
            }


def test_extract_with_baggage_http_propagation(tracer):  # noqa: F811
    with override_global_config(dict(propagation_http_baggage_enabled=True)):
        headers = {
            "x-datadog-trace-id": "1234",
            "x-datadog-parent-id": "5678",
            "ot-baggage-key1": "value1",
        }

        context = HTTPPropagator.extract(headers)

        tracer.context_provider.activate(context)

        with tracer.trace("local_root_span") as span:
            assert span._get_baggage_item("key1") == "value1"
            with tracer.trace("child_span") as child_span:
                assert child_span._get_baggage_item("key1") == "value1"


@pytest.mark.subprocess(
    env=dict(DD_TRACE_PROPAGATION_STYLE=PROPAGATION_STYLE_DATADOG),
)
def test_extract_128bit_trace_ids_datadog():
    from ddtrace import config
    from ddtrace.internal.constants import HIGHER_ORDER_TRACE_ID_BITS  # noqa:F401
    from ddtrace.propagation.http import HTTPPropagator
    from tests.utils import DummyTracer

    tracer = DummyTracer()  # noqa: F811

    for trace_id in [2**128 - 1, 2**127 + 1, 2**65 - 1, 2**64 + 1, 2**127 + 2**63]:
        trace_id_hex = "{:032x}".format(trace_id)
        span_id = 1
        # Get the hex representation of the 64 most signicant bits
        trace_id_64bit = trace_id & 2**64 - 1
        headers = {
            "x-datadog-trace-id": str(trace_id_64bit),
            "x-datadog-parent-id": str(span_id),
            "x-datadog-tags": "=".join([HIGHER_ORDER_TRACE_ID_BITS, trace_id_hex[:16]]),
        }
        context = HTTPPropagator.extract(headers)
        tracer.context_provider.activate(context)
        with tracer.trace("local_root_span") as span:
            # for venv tracer-128-bit-traceid-disabled
            # check 64-bit configuration functions correctly with 128-bit headers
            if not config._128_bit_trace_id_enabled:
                expected_trace_id = trace_id_64bit
            else:
                expected_trace_id = trace_id
            assert span.trace_id == expected_trace_id
            assert span.parent_id == span_id
            with tracer.trace("child_span") as child_span:
                assert child_span.trace_id == expected_trace_id


@pytest.mark.subprocess(
    env=dict(DD_TRACE_PROPAGATION_STYLE=PROPAGATION_STYLE_B3_MULTI),
)
def test_extract_128bit_trace_ids_b3multi():
    from ddtrace.propagation.http import HTTPPropagator
    from tests.utils import DummyTracer

    tracer = DummyTracer()  # noqa: F811

    for trace_id in [2**128 - 1, 2**127 + 1, 2**65 - 1, 2**64 + 1, 2**127 + 2**63]:
        trace_id_hex = "{:032x}".format(trace_id)
        span_id = 1
        span_id_hex = "{:016x}".format(span_id)
        headers = {
            "x-b3-traceid": trace_id_hex,
            "x-b3-spanid": span_id_hex,
        }

        context = HTTPPropagator.extract(headers)
        tracer.context_provider.activate(context)
        with tracer.trace("local_root_span") as span:
            assert span.trace_id == trace_id
            assert span.parent_id == span_id
            with tracer.trace("child_span") as child_span:
                assert child_span.trace_id == trace_id


@pytest.mark.subprocess(
    env=dict(DD_TRACE_PROPAGATION_STYLE=PROPAGATION_STYLE_B3_SINGLE),
)
def test_extract_128bit_trace_ids_b3_single_header():
    from ddtrace.propagation.http import HTTPPropagator
    from tests.utils import DummyTracer

    tracer = DummyTracer()  # noqa: F811

    for trace_id in [2**128 - 1, 2**127 + 1, 2**65 - 1, 2**64 + 1, 2**127 + 2**63]:
        trace_id_hex = "{:032x}".format(trace_id)
        span_id = 1
        span_id_hex = "{:016x}".format(span_id)
        headers = {
            "b3": "%s-%s-1" % (trace_id_hex, span_id_hex),
        }

        context = HTTPPropagator.extract(headers)
        tracer.context_provider.activate(context)
        with tracer.trace("local_root_span") as span:
            assert span.trace_id == trace_id
            assert span.parent_id == span_id
            with tracer.trace("child_span") as child_span:
                assert child_span.trace_id == trace_id


@pytest.mark.subprocess(
    env=dict(DD_TRACE_PROPAGATION_STYLE=_PROPAGATION_STYLE_W3C_TRACECONTEXT),
)
def test_extract_128bit_trace_ids_tracecontext():
    from ddtrace.propagation.http import HTTPPropagator
    from tests.utils import DummyTracer

    tracer = DummyTracer()  # noqa: F811

    for trace_id in [2**128 - 1, 2**127 + 1, 2**65 - 1, 2**64 + 1, 2**127 + 2**63]:
        trace_id_hex = "{:032x}".format(trace_id)
        span_id = 1
        span_id_hex = "{:016x}".format(span_id)
        headers = {
            "traceparent": "00-%s-%s-01" % (trace_id_hex, span_id_hex),
        }

        context = HTTPPropagator.extract(headers)
        tracer.context_provider.activate(context)
        with tracer.trace("local_root_span") as span:
            assert span.trace_id == trace_id
            assert span.parent_id == span_id
            with tracer.trace("child_span") as child_span:
                assert child_span.trace_id == trace_id


def test_extract_unicode(tracer):  # noqa: F811
    """
    When input data is unicode
      we decode everything to str for Python2


    Cython encoder expects `context.dd_origin` to be `str`
    which for Python2 means only `str`, and `unicode` is
    not accepted. If `context.dd_origin` is `unicode`
    then trace encoding will fail and the trace will be
    lost.
    """
    headers = {
        "x-datadog-trace-id": "1234",
        "x-datadog-parent-id": "5678",
        "x-datadog-sampling-priority": "1",
        "x-datadog-origin": "synthetics",
        "x-datadog-tags": "_dd.p.test=value,any=tag",
    }

    context = HTTPPropagator.extract(headers)

    tracer.context_provider.activate(context)

    with tracer.trace("local_root_span") as span:
        assert span.trace_id == 1234
        assert span.parent_id == 5678
        assert span.context.sampling_priority == 1

        assert span.context.dd_origin == "synthetics"
        assert type(span.context.dd_origin) is str

        assert span.context._meta == {
            "_dd.origin": "synthetics",
            "_dd.p.test": "value",
        }
        with tracer.trace("child_span") as child_span:
            assert child_span.trace_id == 1234
            assert child_span.parent_id != 5678
            assert child_span.context.sampling_priority == 1
            assert child_span.context.dd_origin == "synthetics"
            assert child_span.context._meta == {
                "_dd.origin": "synthetics",
                "_dd.p.test": "value",
            }


@pytest.mark.parametrize(
    "x_datadog_tags, expected_trace_tags",
    [
        ("_dd.p.dm=-0", {"_dd.p.dm": "-0"}),
        ("_dd.p.dm=-0", {"_dd.p.dm": "-0"}),
        ("_dd.p.dm=-", {"_dd.propagation_error": "decoding_error"}),
        ("_dd.p.dm=--1", {"_dd.propagation_error": "decoding_error"}),
        ("_dd.p.dm=-1.0", {"_dd.propagation_error": "decoding_error"}),
        ("_dd.p.dm=-10", {"_dd.propagation_error": "decoding_error"}),
    ],
)
def test_extract_dm(x_datadog_tags, expected_trace_tags):
    headers = {
        "x-datadog-trace-id": "1234",
        "x-datadog-parent-id": "5678",
        "x-datadog-sampling-priority": "1",
        "x-datadog-origin": "synthetics",
        "x-datadog-tags": x_datadog_tags,
    }

    context = HTTPPropagator.extract(headers)

    expected = {"_dd.origin": "synthetics"}
    expected.update(expected_trace_tags)

    assert context._meta == expected


def test_WSGI_extract(tracer):  # noqa: F811
    """Ensure we support the WSGI formatted headers as well."""
    headers = {
        "HTTP_X_DATADOG_TRACE_ID": "1234",
        "HTTP_X_DATADOG_PARENT_ID": "5678",
        "HTTP_X_DATADOG_SAMPLING_PRIORITY": "1",
        "HTTP_X_DATADOG_ORIGIN": "synthetics",
        "HTTP_X_DATADOG_TAGS": "_dd.p.test=value,any=tag",
    }

    context = HTTPPropagator.extract(headers)
    tracer.context_provider.activate(context)

    with tracer.trace("local_root_span") as span:
        assert span.trace_id == 1234
        assert span.parent_id == 5678
        assert span.context.sampling_priority == 1
        assert span.context.dd_origin == "synthetics"
        assert span.context._meta == {
            "_dd.origin": "synthetics",
            "_dd.p.test": "value",
        }


def test_extract_invalid_tags(tracer):  # noqa: F811
    # Malformed tags do not fail to extract the rest of the context
    headers = {
        "x-datadog-trace-id": "1234",
        "x-datadog-parent-id": "5678",
        "x-datadog-sampling-priority": "1",
        "x-datadog-origin": "synthetics",
        "x-datadog-tags": "malformed=,=tags,",
    }

    context = HTTPPropagator.extract(headers)
    tracer.context_provider.activate(context)

    with tracer.trace("local_root_span") as span:
        assert span.trace_id == 1234
        assert span.parent_id == 5678
        assert span.context.sampling_priority == 1
        assert span.context.dd_origin == "synthetics"
        assert span.context._meta == {
            "_dd.origin": "synthetics",
            "_dd.propagation_error": "decoding_error",
        }


def test_extract_tags_large(tracer):  # noqa: F811
    """When we have a tagset larger than the extract limit"""
    # DEV: Limit is 512
    headers = {
        "x-datadog-trace-id": "1234",
        "x-datadog-parent-id": "5678",
        "x-datadog-sampling-priority": "1",
        "x-datadog-origin": "synthetics",
        "x-datadog-tags": "key=" + ("x" * (512 - len("key=") + 1)),
    }
    context = HTTPPropagator.extract(headers)
    tracer.context_provider.activate(context)

    with tracer.trace("local_root_span") as span:
        assert span.trace_id == 1234
        assert span.parent_id == 5678
        assert span.context.sampling_priority == 1
        assert span.context.dd_origin == "synthetics"
        assert span.context._meta == {
            "_dd.origin": "synthetics",
            "_dd.propagation_error": "extract_max_size",
        }


@pytest.mark.parametrize("trace_id", ["one", None, "123.4", "", NOT_SET])
# DEV: 10 is valid for parent id but is ignored if trace id is ever invalid
@pytest.mark.parametrize("parent_span_id", ["one", None, "123.4", "10", "", NOT_SET])
@pytest.mark.parametrize("sampling_priority", ["one", None, "123.4", "", NOT_SET])
@pytest.mark.parametrize("dd_origin", [None, NOT_SET])
# DEV: We have exhaustive tests in test_tagset for this parsing
@pytest.mark.parametrize("dd_tags", [None, "", "key=", "key=value,unknown=", NOT_SET])
def test_extract_bad_values(trace_id, parent_span_id, sampling_priority, dd_origin, dd_tags):
    headers = dict()
    wsgi_headers = dict()

    if trace_id is not NOT_SET:
        headers[HTTP_HEADER_TRACE_ID] = trace_id
        wsgi_headers[get_wsgi_header(HTTP_HEADER_TRACE_ID)] = trace_id
    if parent_span_id is not NOT_SET:
        headers[HTTP_HEADER_PARENT_ID] = parent_span_id
        wsgi_headers[get_wsgi_header(HTTP_HEADER_PARENT_ID)] = parent_span_id
    if sampling_priority is not NOT_SET:
        headers[HTTP_HEADER_SAMPLING_PRIORITY] = sampling_priority
        wsgi_headers[get_wsgi_header(HTTP_HEADER_SAMPLING_PRIORITY)] = sampling_priority
    if dd_origin is not NOT_SET:
        headers[HTTP_HEADER_ORIGIN] = dd_origin
        wsgi_headers[get_wsgi_header(HTTP_HEADER_ORIGIN)] = dd_origin
    if dd_tags is not NOT_SET:
        headers[_HTTP_HEADER_TAGS] = dd_tags
        wsgi_headers[get_wsgi_header(_HTTP_HEADER_TAGS)] = dd_tags

    # x-datadog-*headers
    context = HTTPPropagator.extract(headers)
    assert context.trace_id is None
    assert context.span_id is None
    assert context.sampling_priority is None
    assert context.dd_origin is None
    assert context._meta == {}

    # HTTP_X_DATADOG_* headers
    context = HTTPPropagator.extract(wsgi_headers)
    assert context.trace_id is None
    assert context.span_id is None
    assert context.sampling_priority is None
    assert context.dd_origin is None
    assert context._meta == {}


def test_get_wsgi_header(tracer):  # noqa: F811
    assert get_wsgi_header("x-datadog-trace-id") == "HTTP_X_DATADOG_TRACE_ID"


TRACE_ID = 171395628812617415352188477958425669623
TRACE_ID_HEX = "80f198ee56343ba864fe8b2a57d3eff7"

# for testing with other propagation styles
TRACECONTEXT_HEADERS_VALID_BASIC = {
    _HTTP_HEADER_TRACEPARENT: "00-80f198ee56343ba864fe8b2a57d3eff7-00f067aa0ba902b7-01",
    _HTTP_HEADER_TRACESTATE: "dd=s:2;o:rum",
}

TRACECONTEXT_HEADERS_VALID = {
    _HTTP_HEADER_TRACEPARENT: "00-80f198ee56343ba864fe8b2a57d3eff7-00f067aa0ba902b7-01",
    _HTTP_HEADER_TRACESTATE: "dd=s:2;o:rum;t.dm:-4;t.usr.id:baz64,congo=t61rcWkgMzE",
}


TRACECONTEXT_HEADERS_VALID_64_bit = {
    _HTTP_HEADER_TRACEPARENT: "00-000000000000000064fe8b2a57d3eff7-00f067aa0ba902b7-01",
    _HTTP_HEADER_TRACESTATE: "dd=s:2;o:rum;t.dm:-4;t.usr.id:baz64,congo=t61rcWkgMzE",
}


@pytest.mark.parametrize(
    "sampling_priority_tp,sampling_priority_ts,expected_sampling_priority",
    [
        (0, 0, 0),
        (0, 1, 0),
        (0, 2, 0),
        (1, 0, 1),
        (1, 1, 1),
        (1, 2, 2),
        (0, None, 0),
        (1, None, 1),
        (0, -1, -1),
        (1, -1, 1),
        (1, -2, 1),
        (0, -2, -2),
    ],
)
def test_tracecontext_get_sampling_priority(sampling_priority_tp, sampling_priority_ts, expected_sampling_priority):
    traceparent_values = _TraceContext._get_sampling_priority(sampling_priority_tp, sampling_priority_ts)
    assert traceparent_values == expected_sampling_priority


@pytest.mark.parametrize(
    "headers,expected_tuple,expected_logging,expected_exception",
    [
        (
            "00-%s-00f067aa0ba902b7-01" % (TRACE_ID_HEX,),
            # tp, trace_id, span_id, sampling_priority
            (TRACE_ID, 67667974448284343, 1),
            None,
            None,
        ),
        (
            "00-00000000000000000000000000000000-00f067aa0ba902b7-01",
            None,
            None,
            ValueError,
        ),
        (
            "00-%s-0000000000000000-01" % (TRACE_ID_HEX,),
            None,
            None,
            ValueError,
        ),
        (
            "00-%s-00f067aa0ba902b7-00" % (TRACE_ID_HEX,),
            # tp, trace_id, span_id, sampling_priority
            (TRACE_ID, 67667974448284343, 0),
            None,
            None,
        ),
        (
            "01-%s-00f067aa0ba902b7-01-what-the-future-looks-like" % (TRACE_ID_HEX,),
            # tp, trace_id, span_id, sampling_priority
            (TRACE_ID, 67667974448284343, 1),
            ["unsupported traceparent version:'01', still attempting to parse"],
            None,
        ),
        (
            "00-%s-00f067aa0ba902b7-01-v00-can-not-have-future-values" % (TRACE_ID_HEX,),
            # tp, trace_id, span_id, sampling_priority
            (TRACE_ID, 67667974448284343, 1),
            [],
            ValueError,
        ),
        (
            "0-%s-00f067aa0ba902b7-01" % (TRACE_ID_HEX,),
            # tp, trace_id, span_id, sampling_priority
            None,
            [],
            ValueError,
        ),
        (
            "ff-%s-00f067aa0ba902b7-01" % (TRACE_ID_HEX,),
            # tp, trace_id, span_id, sampling_priority
            None,
            [],
            ValueError,
        ),
        (
            "00-4BF92K3577B34dA6C3ce929d0e0e4736-00f067aa0ba902b7-01",
            # tp, trace_id, span_id, sampling_priority
            None,
            [],
            ValueError,
        ),
        (
            "00-f92f3577b34da6a3ce929d0e0e4736-00f067aa0ba902b7-01",
            # tp, trace_id, span_id, sampling_priority
            None,
            [],
            ValueError,
        ),
        (  # we still parse the trace flag and analyze the it as a bit field
            "00-%s-00f067aa0ba902b7-02" % (TRACE_ID_HEX,),
            # tp, trace_id, span_id, sampling_priority
            (TRACE_ID, 67667974448284343, 0),
            [],
            None,
        ),
    ],
    ids=[
        "traceflag_01",
        "invalid_0_value_for_trace_id",
        "invalid_0_value_for_span_id",
        "traceflag_00",
        "unsupported_version",
        "version_00_with_unsupported_trailing_values",
        "short_version",
        "invalid_version",
        "traceparent_contains_uppercase_chars",
        "short_trace_id",
        "unknown_trace_flag",
    ],
)
def test_extract_traceparent(caplog, headers, expected_tuple, expected_logging, expected_exception):
    with caplog.at_level(logging.DEBUG):
        if expected_exception:
            with pytest.raises(expected_exception):
                _TraceContext._get_traceparent_values(headers)
        else:
            traceparent_values = _TraceContext._get_traceparent_values(headers)
            assert traceparent_values == expected_tuple

        if caplog.text or expected_logging:
            for expected_log in expected_logging:
                assert expected_log in caplog.text


@pytest.mark.parametrize(
    "ts_string,expected_tuple,expected_logging,expected_exception",
    [
        (
            "dd=s:2;o:rum;t.dm:-4;t.usr.id:baz64,congo=t61rcWkgMzE,mako=s:2;o:rum;",
            # sampling_priority_ts, other_propagated_tags, origin
            (
                2,
                {
                    "_dd.p.dm": "-4",
                    "_dd.p.usr.id": "baz64",
                },
                "rum",
            ),
            None,
            None,
        ),
        (
            "dd=s:0;o:rum;t.dm:-4;t.usr.id:baz64",
            # sampling_priority_ts, other_propagated_tags, origin
            (
                0,
                {
                    "_dd.p.dm": "-4",
                    "_dd.p.usr.id": "baz64",
                },
                "rum",
            ),
            None,
            None,
        ),
        (
            "dd=s:2;o:rum;t.dm:-4;t.usr.id:baz64",
            # sampling_priority_ts, other_propagated_tags, origin
            (
                2,
                {
                    "_dd.p.dm": "-4",
                    "_dd.p.usr.id": "baz64",
                },
                "rum",
            ),
            None,
            None,
        ),
        (
            "dd=o:rum;t.dm:-4;t.usr.id:baz64",
            # sampling_priority_ts, other_propagated_tags, origin
            (
                None,
                {
                    "_dd.p.dm": "-4",
                    "_dd.p.usr.id": "baz64",
                },
                "rum",
            ),
            None,
            None,
        ),
        (
            "dd=s:-1;o:rum;t.dm:-4;t.usr.id:baz64",
            # sampling_priority_ts, other_propagated_tags, origin
            (
                -1,
                {
                    "_dd.p.dm": "-4",
                    "_dd.p.usr.id": "baz64",
                },
                "rum",
            ),
            None,
            None,
        ),
        (
            "dd=s:2;t.dm:-4;t.usr.id:baz64",
            # sampling_priority_ts, other_propagated_tags, origin
            (
                2,
                {
                    "_dd.p.dm": "-4",
                    "_dd.p.usr.id": "baz64",
                },
                None,
            ),
            None,
            None,
        ),
        (
            "dd=s:2;o:rum;t.dm:-4;t.usr.id:baz64;t.unk:unk,congo=t61rcWkgMzE,mako=s:2;o:rum;",
            # sampling_priority_ts, other_propagated_tags, origin
            (
                2,
                {
                    "_dd.p.dm": "-4",
                    "_dd.p.usr.id": "baz64",
                    "_dd.p.unk": "unk",
                },
                "rum",
            ),
            None,
            None,
        ),
        (
            "congo=t61rcWkgMzE,mako=s:2;o:rum;",
            # sampling_priority_ts, other_propagated_tags, origin
            (None, {}, None),
            None,
            None,
        ),
        (
            "dd=s:2;t.dm:-4;t.usr.id:baz64,congo=t61rcWkgMzE,mako=s:2;o:rum;",
            # sampling_priority_ts, other_propagated_tags, origin
            (
                2,
                {
                    "_dd.p.dm": "-4",
                    "_dd.p.usr.id": "baz64",
                },
                None,
            ),
            None,
            None,
        ),
        (
            "dd=invalid,congo=123",
            None,
            ["received invalid dd header value in tracestate: 'dd=invalid,congo=123'"],
            ValueError,
        ),
        (  # "ts_string,expected_tuple,expected_logging,expected_exception",
            "dd=foo|bar:hi|l¢¢¢¢¢¢:",
            (None, {}, None),
            None,
            None,
        ),
        (
            "dd=s:2;o:rum;t.dm:-4;t.usr.id:baz6~~~4",
            # sampling_priority_ts, other_propagated_tags, origin
            (
                2,
                {
                    "_dd.p.dm": "-4",
                    "_dd.p.usr.id": "baz6===4",
                },
                "rum",
            ),
            None,
            None,
        ),
        (
            "dd=s:2;o:rum;t.dm:-4;t.usr.id:baz:6:4",
            # sampling_priority_ts, other_propagated_tags, origin
            (
                2,
                {
                    "_dd.p.dm": "-4",
                    "_dd.p.usr.id": "baz:6:4",
                },
                "rum",
            ),
            None,
            None,
        ),
    ],
    ids=[
        "tracestate_with_additional_list_members",
        "tracestate_with_0_sampling_priority",
        "tracestate_with_only_dd_list_member",
        "no_sampling_priority",
        "tracestate_with_negative_sampling_priority",
        "tracestate_with_no_origin",
        "tracestate_with_unknown_t._values",
        "tracestate_with_no_dd_list_member",
        "tracestate_no_origin",
        "tracestate_invalid_dd_list_member",
        "tracestate_invalid_tracestate_char_outside_ascii_range_20-70",
        "tracestate_tilda_replaced_with_equals",
        "tracestate_colon_acceptable_char_in_value",
    ],
)
def test_extract_tracestate(caplog, ts_string, expected_tuple, expected_logging, expected_exception):
    with caplog.at_level(logging.DEBUG):
        if expected_exception:
            with pytest.raises(expected_exception):
                tracestate_values = _TraceContext._get_tracestate_values(ts_string.split(","))
                assert tracestate_values == expected_tuple
        else:
            tracestate_values = _TraceContext._get_tracestate_values(ts_string.split(","))
            assert tracestate_values == expected_tuple
            if caplog.text or expected_logging:
                for expected_log in expected_logging:
                    assert expected_log in caplog.text


@pytest.mark.parametrize(
    "headers,expected_context",
    [
        (
            TRACECONTEXT_HEADERS_VALID,
            {
                "trace_id": TRACE_ID,
                "span_id": 67667974448284343,
                "meta": {
                    "tracestate": TRACECONTEXT_HEADERS_VALID[_HTTP_HEADER_TRACESTATE],
                    "_dd.p.dm": "-4",
                    "_dd.p.usr.id": "baz64",
                    "_dd.origin": "rum",
                    "traceparent": TRACECONTEXT_HEADERS_VALID[_HTTP_HEADER_TRACEPARENT],
                },
                "metrics": {"_sampling_priority_v1": 2},
            },
        ),
        (
            TRACECONTEXT_HEADERS_VALID_BASIC,
            {
                "trace_id": TRACE_ID,
                "span_id": 67667974448284343,
                "meta": {
                    "tracestate": "dd=s:2;o:rum",
                    "_dd.origin": "rum",
                    "traceparent": TRACECONTEXT_HEADERS_VALID_BASIC[_HTTP_HEADER_TRACEPARENT],
                },
                "metrics": {"_sampling_priority_v1": 2},
            },
        ),
        (
            {
                _HTTP_HEADER_TRACEPARENT: "00-4bae0e4736-00f067aa0ba902b7-01",
                _HTTP_HEADER_TRACESTATE: "dd=s:2;o:rum;t.dm:-4;t.usr.id:baz64,congo=t61rcWkgMzE",
            },
            {"trace_id": None, "span_id": None, "meta": {}, "metrics": {}},
        ),
        (
            {
                _HTTP_HEADER_TRACEPARENT: "00-%s-00f067aa0ba902b7-01" % (TRACE_ID_HEX,),
            },
            {
                "trace_id": TRACE_ID,
                "span_id": 67667974448284343,
                "meta": {
                    "traceparent": "00-%s-00f067aa0ba902b7-01" % (TRACE_ID_HEX,),
                },
                "metrics": {"_sampling_priority_v1": 1.0},
            },
        ),
        (
            {
                _HTTP_HEADER_TRACESTATE: "dd=s:2;o:rum;t.dm:-4;t.usr.id:baz64,congo=t61rcWkgMzE",
            },
            {"trace_id": None, "span_id": None, "meta": {}, "metrics": {}},
        ),
    ],
    ids=[
        "valid_headers_with_multiple_tracestate_list_members",
        "valid_headers_only_dd_tracestate_list_member",
        "invalid_traceparent",
        "traceparent_no_tracestate",
        "tracestate_no_traceparent",
    ],
)
def test_extract_tracecontext(headers, expected_context):
    overrides = {"_propagation_style_extract": [_PROPAGATION_STYLE_W3C_TRACECONTEXT]}
    with override_global_config(overrides):
        context = HTTPPropagator.extract(headers)
        assert context == Context(**expected_context)


CONTEXT_EMPTY = {
    "trace_id": None,
    "span_id": None,
    "sampling_priority": None,
    "dd_origin": None,
}
DATADOG_HEADERS_VALID = {
    HTTP_HEADER_TRACE_ID: "13088165645273925489",
    HTTP_HEADER_PARENT_ID: "5678",
    HTTP_HEADER_SAMPLING_PRIORITY: "1",
    HTTP_HEADER_ORIGIN: "synthetics",
}
DATADOG_HEADERS_VALID_MATCHING_TRACE_CONTEXT_VALID_TRACE_ID = {
    HTTP_HEADER_TRACE_ID: str(_get_64_lowest_order_bits_as_int(TRACE_ID)),
    HTTP_HEADER_PARENT_ID: "5678",
    HTTP_HEADER_SAMPLING_PRIORITY: "1",
    HTTP_HEADER_ORIGIN: "synthetics",
}
DATADOG_HEADERS_INVALID = {
    HTTP_HEADER_TRACE_ID: "13088165645273925489",  # still valid
    HTTP_HEADER_PARENT_ID: "parent_id",
    HTTP_HEADER_SAMPLING_PRIORITY: "sample",
}
B3_HEADERS_VALID = {
    _HTTP_HEADER_B3_TRACE_ID: "80f198ee56343ba864fe8b2a57d3eff7",
    _HTTP_HEADER_B3_SPAN_ID: "a2fb4a1d1a96d312",
    _HTTP_HEADER_B3_SAMPLED: "1",
}
B3_HEADERS_INVALID = {
    _HTTP_HEADER_B3_TRACE_ID: "NON_HEX_VALUE",
    _HTTP_HEADER_B3_SPAN_ID: "NON_HEX",
    _HTTP_HEADER_B3_SAMPLED: "3",  # unexpected sampling value
}
B3_HEADERS_VALID_W_OUT_SPAN_ID = {
    _HTTP_HEADER_B3_TRACE_ID: "80f198ee56343ba864fe8b2a57d3eff7",
    _HTTP_HEADER_B3_SAMPLED: "1",
}

B3_SINGLE_HEADERS_VALID = {
    _HTTP_HEADER_B3_SINGLE: "80f198ee56343ba864fe8b2a57d3eff7-e457b5a2e4d86bd1-1",
}
B3_SINGLE_HEADERS_INVALID = {
    _HTTP_HEADER_B3_SINGLE: "NON_HEX_VALUE-e457b5a2e4d86bd1-1",
}


ALL_HEADERS = {}
ALL_HEADERS.update(DATADOG_HEADERS_VALID)
ALL_HEADERS.update(B3_HEADERS_VALID)
ALL_HEADERS.update(B3_SINGLE_HEADERS_VALID)
ALL_HEADERS.update(TRACECONTEXT_HEADERS_VALID)

DATADOG_TRACECONTEXT_MATCHING_TRACE_ID_HEADERS = {}
DATADOG_TRACECONTEXT_MATCHING_TRACE_ID_HEADERS.update(DATADOG_HEADERS_VALID_MATCHING_TRACE_CONTEXT_VALID_TRACE_ID)
# we use 64-bit traceparent trace id value here so it can match for both 128-bit enabled and disabled
DATADOG_TRACECONTEXT_MATCHING_TRACE_ID_HEADERS.update(TRACECONTEXT_HEADERS_VALID_64_bit)

# edge case testing
ALL_HEADERS_CHAOTIC_1 = {}
ALL_HEADERS_CHAOTIC_1.update(DATADOG_HEADERS_VALID_MATCHING_TRACE_CONTEXT_VALID_TRACE_ID)
ALL_HEADERS_CHAOTIC_1.update(TRACECONTEXT_HEADERS_VALID_64_bit)
ALL_HEADERS_CHAOTIC_1.update(B3_SINGLE_HEADERS_VALID)
ALL_HEADERS_CHAOTIC_1.update(B3_HEADERS_INVALID)

# edge case testing
ALL_HEADERS_CHAOTIC_2 = {}
ALL_HEADERS_CHAOTIC_2.update(DATADOG_HEADERS_VALID)
ALL_HEADERS_CHAOTIC_2.update(TRACECONTEXT_HEADERS_VALID_64_bit)
ALL_HEADERS_CHAOTIC_2.update(B3_HEADERS_VALID_W_OUT_SPAN_ID)
ALL_HEADERS_CHAOTIC_2.update(B3_SINGLE_HEADERS_INVALID)

EXTRACT_FIXTURES = [
    # Datadog headers
    (
        "valid_datadog_default",
        None,
        DATADOG_HEADERS_VALID,
        {
            "trace_id": 13088165645273925489,
            "span_id": 5678,
            "sampling_priority": 1,
            "dd_origin": "synthetics",
        },
    ),
    (
        "valid_datadog_default_wsgi",
        None,
        {get_wsgi_header(name): value for name, value in DATADOG_HEADERS_VALID.items()},
        {
            "trace_id": 13088165645273925489,
            "span_id": 5678,
            "sampling_priority": 1,
            "dd_origin": "synthetics",
        },
    ),
    (
        "invalid_datadog",
        [PROPAGATION_STYLE_DATADOG],
        DATADOG_HEADERS_INVALID,
        CONTEXT_EMPTY,
    ),
    (
        "valid_datadog_explicit_style",
        [PROPAGATION_STYLE_DATADOG],
        DATADOG_HEADERS_VALID,
        {
            "trace_id": 13088165645273925489,
            "span_id": 5678,
            "sampling_priority": 1,
            "dd_origin": "synthetics",
        },
    ),
    (
        "invalid_datadog_negative_trace_id",
        [PROPAGATION_STYLE_DATADOG],
        {
            HTTP_HEADER_TRACE_ID: "-1",
            HTTP_HEADER_PARENT_ID: "5678",
            HTTP_HEADER_SAMPLING_PRIORITY: "1",
            HTTP_HEADER_ORIGIN: "synthetics",
        },
        CONTEXT_EMPTY,
    ),
    (
        "valid_datadog_explicit_style_wsgi",
        [PROPAGATION_STYLE_DATADOG],
        {get_wsgi_header(name): value for name, value in DATADOG_HEADERS_VALID.items()},
        {
            "trace_id": 13088165645273925489,
            "span_id": 5678,
            "sampling_priority": 1,
            "dd_origin": "synthetics",
        },
    ),
    (
        "valid_datadog_all_styles",
        [PROPAGATION_STYLE_DATADOG, PROPAGATION_STYLE_B3_MULTI, PROPAGATION_STYLE_B3_SINGLE],
        DATADOG_HEADERS_VALID,
        {
            "trace_id": 13088165645273925489,
            "span_id": 5678,
            "sampling_priority": 1,
            "dd_origin": "synthetics",
        },
    ),
    (
        "valid_datadog_no_datadog_style",
        [PROPAGATION_STYLE_B3_MULTI],
        DATADOG_HEADERS_VALID,
        CONTEXT_EMPTY,
    ),
    # B3 headers
    (
        "valid_b3_simple",
        [PROPAGATION_STYLE_B3_MULTI],
        B3_HEADERS_VALID,
        {
            "trace_id": TRACE_ID,
            "span_id": 11744061942159299346,
            "sampling_priority": 1,
            "dd_origin": None,
        },
    ),
    (
        "valid_b3_wsgi",
        [PROPAGATION_STYLE_B3_MULTI],
        {get_wsgi_header(name): value for name, value in B3_HEADERS_VALID.items()},
        {
            "trace_id": TRACE_ID,
            "span_id": 11744061942159299346,
            "sampling_priority": 1,
            "dd_origin": None,
        },
    ),
    (
        "valid_b3_flags",
        [PROPAGATION_STYLE_B3_MULTI],
        {
            _HTTP_HEADER_B3_TRACE_ID: B3_HEADERS_VALID[_HTTP_HEADER_B3_TRACE_ID],
            _HTTP_HEADER_B3_SPAN_ID: B3_HEADERS_VALID[_HTTP_HEADER_B3_SPAN_ID],
            _HTTP_HEADER_B3_FLAGS: "1",
        },
        {
            "trace_id": TRACE_ID,
            "span_id": 11744061942159299346,
            "sampling_priority": 2,
            "dd_origin": None,
        },
    ),
    (
        "valid_b3_with_parent_id",
        [PROPAGATION_STYLE_B3_MULTI],
        {
            _HTTP_HEADER_B3_TRACE_ID: B3_HEADERS_VALID[_HTTP_HEADER_B3_TRACE_ID],
            _HTTP_HEADER_B3_SPAN_ID: B3_HEADERS_VALID[_HTTP_HEADER_B3_SPAN_ID],
            _HTTP_HEADER_B3_SAMPLED: "0",
            "X-B3-ParentSpanId": "05e3ac9a4f6e3b90",
        },
        {
            "trace_id": TRACE_ID,
            "span_id": 11744061942159299346,
            "sampling_priority": 0,
            "dd_origin": None,
        },
    ),
    (
        "valid_b3_only_trace_and_span_id",
        [PROPAGATION_STYLE_B3_MULTI],
        {
            _HTTP_HEADER_B3_TRACE_ID: B3_HEADERS_VALID[_HTTP_HEADER_B3_TRACE_ID],
            _HTTP_HEADER_B3_SPAN_ID: B3_HEADERS_VALID[_HTTP_HEADER_B3_SPAN_ID],
        },
        {
            "trace_id": TRACE_ID,
            "span_id": 11744061942159299346,
            "sampling_priority": None,
            "dd_origin": None,
        },
    ),
    (
        "valid_b3_only_trace_id",
        [PROPAGATION_STYLE_B3_MULTI],
        {
            _HTTP_HEADER_B3_TRACE_ID: B3_HEADERS_VALID[_HTTP_HEADER_B3_TRACE_ID],
        },
        {
            "trace_id": TRACE_ID,
            "span_id": None,
            "sampling_priority": None,
            "dd_origin": None,
        },
    ),
    (
        "invalid_b3",
        [PROPAGATION_STYLE_B3_MULTI],
        B3_HEADERS_INVALID,
        CONTEXT_EMPTY,
    ),
    (
        "valid_b3_default_style",
        None,
        B3_HEADERS_VALID,
        CONTEXT_EMPTY,
    ),
    (
        "valid_b3_no_b3_style",
        [PROPAGATION_STYLE_B3_SINGLE],
        B3_HEADERS_VALID,
        CONTEXT_EMPTY,
    ),
    (
        "valid_b3_all_styles",
        [PROPAGATION_STYLE_DATADOG, PROPAGATION_STYLE_B3_MULTI, PROPAGATION_STYLE_B3_SINGLE],
        B3_HEADERS_VALID,
        {
            "trace_id": TRACE_ID,
            "span_id": 11744061942159299346,
            "sampling_priority": 1,
            "dd_origin": None,
        },
    ),
    # B3 single header
    (
        "valid_b3_single_header_simple",
        [PROPAGATION_STYLE_B3_SINGLE],
        B3_SINGLE_HEADERS_VALID,
        {
            "trace_id": TRACE_ID,
            "span_id": 16453819474850114513,
            "sampling_priority": 1,
            "dd_origin": None,
        },
    ),
    (
        "valid_b3_single_header_simple",
        [PROPAGATION_STYLE_B3_SINGLE],
        {
            get_wsgi_header(_HTTP_HEADER_B3_SINGLE): B3_SINGLE_HEADERS_VALID[_HTTP_HEADER_B3_SINGLE],
        },
        {
            "trace_id": TRACE_ID,
            "span_id": 16453819474850114513,
            "sampling_priority": 1,
            "dd_origin": None,
        },
    ),
    (
        "valid_b3_single_header_simple",
        [PROPAGATION_STYLE_B3_SINGLE],
        {
            get_wsgi_header(_HTTP_HEADER_B3_SINGLE): B3_SINGLE_HEADERS_VALID[_HTTP_HEADER_B3_SINGLE],
        },
        {
            "trace_id": TRACE_ID,
            "span_id": 16453819474850114513,
            "sampling_priority": 1,
            "dd_origin": None,
        },
    ),
    (
        "valid_b3_single_header_only_sampled",
        [PROPAGATION_STYLE_B3_SINGLE],
        {
            _HTTP_HEADER_B3_SINGLE: "1",
        },
        {
            "trace_id": None,
            "span_id": None,
            "sampling_priority": 1,
            "dd_origin": None,
        },
    ),
    (
        "valid_b3_single_header_only_trace_and_span_id",
        [PROPAGATION_STYLE_B3_SINGLE],
        {
            _HTTP_HEADER_B3_SINGLE: "80f198ee56343ba864fe8b2a57d3eff7-e457b5a2e4d86bd1",
        },
        {
            "trace_id": TRACE_ID,
            "span_id": 16453819474850114513,
            "sampling_priority": None,
            "dd_origin": None,
        },
    ),
    (
        "invalid_b3_single_header",
        [PROPAGATION_STYLE_B3_SINGLE],
        B3_SINGLE_HEADERS_INVALID,
        CONTEXT_EMPTY,
    ),
    (
        "valid_b3_single_header_all_styles",
        [PROPAGATION_STYLE_DATADOG, PROPAGATION_STYLE_B3_MULTI, PROPAGATION_STYLE_B3_SINGLE],
        B3_SINGLE_HEADERS_VALID,
        {
            "trace_id": TRACE_ID,
            "span_id": 16453819474850114513,
            "sampling_priority": 1,
            "dd_origin": None,
        },
    ),
    (
        "valid_b3_single_header_extra_data",
        [PROPAGATION_STYLE_B3_SINGLE],
        {_HTTP_HEADER_B3_SINGLE: B3_SINGLE_HEADERS_VALID[_HTTP_HEADER_B3_SINGLE] + "-05e3ac9a4f6e3b90-extra-data-here"},
        {
            "trace_id": TRACE_ID,
            "span_id": 16453819474850114513,
            "sampling_priority": 1,
            "dd_origin": None,
        },
    ),
    (
        "valid_b3_single_header_default_style",
        None,
        B3_SINGLE_HEADERS_VALID,
        CONTEXT_EMPTY,
    ),
    (
        "valid_b3_single_header_no_b3_single_header_style",
        [PROPAGATION_STYLE_B3_MULTI],
        B3_SINGLE_HEADERS_VALID,
        CONTEXT_EMPTY,
    ),
    # All valid headers
    (
        "valid_all_headers_default_style",
        None,
        ALL_HEADERS,
        {
            "trace_id": 13088165645273925489,
            "span_id": 5678,
            "sampling_priority": 1,
            "dd_origin": "synthetics",
            # "meta": {'_dd.origin': 'synthetics'},
            # "metrics": {'_sampling_priority_v1': 2},
            "span_links": [
                SpanLink(
                    trace_id=TRACE_ID,
                    span_id=67667974448284343,
                    tracestate="dd=s:2;o:rum;t.dm:-4;t.usr.id:baz64,congo=t61rcWkgMzE",
                    flags=1,
                    attributes={"reason": "terminated_context", "context_headers": "tracecontext"},
                )
            ],
        },
    ),
    (
        # Since Datadog format comes first in [PROPAGATION_STYLE_DATADOG, PROPAGATION_STYLE_B3_MULTI,
        #  PROPAGATION_STYLE_B3_SINGLE] we use it
        "valid_all_headers_all_styles",
        [
            PROPAGATION_STYLE_DATADOG,
            PROPAGATION_STYLE_B3_MULTI,
            PROPAGATION_STYLE_B3_SINGLE,
            _PROPAGATION_STYLE_W3C_TRACECONTEXT,
        ],
        ALL_HEADERS,
        {
            "trace_id": 13088165645273925489,
            "span_id": 5678,
            "sampling_priority": 1,
            "dd_origin": "synthetics",
            "span_links": [
                SpanLink(
                    trace_id=TRACE_ID,
                    span_id=11744061942159299346,
                    tracestate=None,
                    flags=1,
                    attributes={"reason": "terminated_context", "context_headers": "b3multi"},
                ),
                SpanLink(
                    trace_id=TRACE_ID,
                    span_id=16453819474850114513,
                    tracestate=None,
                    flags=1,
                    attributes={"reason": "terminated_context", "context_headers": "b3"},
                ),
                SpanLink(
                    trace_id=TRACE_ID,
                    span_id=67667974448284343,
                    tracestate=TRACECONTEXT_HEADERS_VALID[_HTTP_HEADER_TRACESTATE],
                    flags=1,
                    attributes={"reason": "terminated_context", "context_headers": "tracecontext"},
                ),
            ],
        },
    ),
    (
        "valid_all_headers_all_styles_wsgi",
        [
            PROPAGATION_STYLE_DATADOG,
            PROPAGATION_STYLE_B3_MULTI,
            PROPAGATION_STYLE_B3_SINGLE,
            _PROPAGATION_STYLE_W3C_TRACECONTEXT,
        ],
        {get_wsgi_header(name): value for name, value in ALL_HEADERS.items()},
        {
            "trace_id": 13088165645273925489,
            "span_id": 5678,
            "sampling_priority": 1,
            "dd_origin": "synthetics",
            "span_links": [
                SpanLink(
                    trace_id=TRACE_ID,
                    span_id=11744061942159299346,
                    tracestate=None,
                    flags=1,
                    attributes={"reason": "terminated_context", "context_headers": "b3multi"},
                ),
                SpanLink(
                    trace_id=TRACE_ID,
                    span_id=16453819474850114513,
                    tracestate=None,
                    flags=1,
                    attributes={"reason": "terminated_context", "context_headers": "b3"},
                ),
                SpanLink(
                    trace_id=TRACE_ID,
                    span_id=67667974448284343,
                    tracestate=TRACECONTEXT_HEADERS_VALID[_HTTP_HEADER_TRACESTATE],
                    flags=1,
                    attributes={"reason": "terminated_context", "context_headers": "tracecontext"},
                ),
            ],
        },
    ),
    (
        "valid_all_headers_datadog_style",
        [PROPAGATION_STYLE_DATADOG],
        ALL_HEADERS,
        {
            "trace_id": 13088165645273925489,
            "span_id": 5678,
            "sampling_priority": 1,
            "dd_origin": "synthetics",
        },
    ),
    (
        "valid_all_headers_datadog_style_wsgi",
        [PROPAGATION_STYLE_DATADOG],
        {get_wsgi_header(name): value for name, value in ALL_HEADERS.items()},
        {
            "trace_id": 13088165645273925489,
            "span_id": 5678,
            "sampling_priority": 1,
            "dd_origin": "synthetics",
        },
    ),
    (
        "valid_all_headers_b3_style",
        [PROPAGATION_STYLE_B3_MULTI],
        ALL_HEADERS,
        {
            "trace_id": TRACE_ID,
            "span_id": 11744061942159299346,
            "sampling_priority": 1,
            "dd_origin": None,
        },
    ),
    (
        "valid_all_headers_b3_style_wsgi",
        [PROPAGATION_STYLE_B3_MULTI],
        {get_wsgi_header(name): value for name, value in ALL_HEADERS.items()},
        {
            "trace_id": TRACE_ID,
            "span_id": 11744061942159299346,
            "sampling_priority": 1,
            "dd_origin": None,
        },
    ),
    (
        "valid_all_headers_both_b3_styles",
        [PROPAGATION_STYLE_B3_MULTI, PROPAGATION_STYLE_B3_SINGLE],
        ALL_HEADERS,
        {
            "trace_id": TRACE_ID,
            "span_id": 11744061942159299346,
            "sampling_priority": 1,
            "dd_origin": None,
        },
    ),
    (
        "valid_all_headers_b3_single_style",
        [PROPAGATION_STYLE_B3_SINGLE],
        ALL_HEADERS,
        {
            "trace_id": TRACE_ID,
            "span_id": 16453819474850114513,
            "sampling_priority": 1,
            "dd_origin": None,
        },
    ),
    (
        # name, styles, headers, expected_context,
        "none_style",
        [_PROPAGATION_STYLE_NONE],
        ALL_HEADERS,
        {
            "trace_id": None,
            "span_id": None,
            "sampling_priority": None,
            "dd_origin": None,
        },
    ),
    (
        # name, styles, headers, expected_context,
        "none_and_other_prop_style_still_extracts",
        [PROPAGATION_STYLE_DATADOG, _PROPAGATION_STYLE_NONE],
        ALL_HEADERS,
        {
            "trace_id": 13088165645273925489,
            "span_id": 5678,
            "sampling_priority": 1,
            "dd_origin": "synthetics",
        },
    ),
    # Testing that order matters
    (
        "order_matters_B3_SINGLE_HEADER_first",
        [PROPAGATION_STYLE_B3_SINGLE, PROPAGATION_STYLE_B3_MULTI, PROPAGATION_STYLE_DATADOG],
        B3_SINGLE_HEADERS_VALID,
        {
            "trace_id": TRACE_ID,
            "span_id": 16453819474850114513,
            "sampling_priority": 1,
            "dd_origin": None,
        },
    ),
    (
        "order_matters_B3_first",
        [
            PROPAGATION_STYLE_B3_MULTI,
            PROPAGATION_STYLE_B3_SINGLE,
            PROPAGATION_STYLE_DATADOG,
            _PROPAGATION_STYLE_W3C_TRACECONTEXT,
        ],
        B3_HEADERS_VALID,
        {
            "trace_id": TRACE_ID,
            "span_id": 11744061942159299346,
            "sampling_priority": 1,
            "dd_origin": None,
        },
    ),
    (
        "order_matters_B3_second_no_Datadog_headers",
        [PROPAGATION_STYLE_DATADOG, PROPAGATION_STYLE_B3_MULTI],
        B3_HEADERS_VALID,
        {
            "trace_id": TRACE_ID,
            "span_id": 11744061942159299346,
            "sampling_priority": 1,
            "dd_origin": None,
        },
    ),
    (
        "valid_all_headers_b3_single_style_wsgi",
        [PROPAGATION_STYLE_B3_SINGLE],
        {get_wsgi_header(name): value for name, value in ALL_HEADERS.items()},
        {
            "trace_id": TRACE_ID,
            "span_id": 16453819474850114513,
            "sampling_priority": 1,
            "dd_origin": None,
        },
    ),
    # testing that tracestate is still added when tracecontext style comes later and matches first style's trace-id
    (
        # name, styles, headers, expected_context,
        "additional_tracestate_support_when_present_and_matches_first_styles_trace_id",
        [
            PROPAGATION_STYLE_B3_MULTI,
            PROPAGATION_STYLE_DATADOG,
            _PROPAGATION_STYLE_W3C_TRACECONTEXT,
            PROPAGATION_STYLE_B3_SINGLE,
        ],
        DATADOG_TRACECONTEXT_MATCHING_TRACE_ID_HEADERS,
        {
            "trace_id": _get_64_lowest_order_bits_as_int(TRACE_ID),
            "span_id": 5678,
            "sampling_priority": 1,
            "dd_origin": "synthetics",
            "meta": {"tracestate": TRACECONTEXT_HEADERS_VALID[_HTTP_HEADER_TRACESTATE]},
        },
    ),
    # testing that tracestate is not added when tracecontext style comes later and does not match first style's trace-id
    (
        "no_additional_tracestate_support_when_present_but_trace_ids_do_not_match",
        [PROPAGATION_STYLE_DATADOG, _PROPAGATION_STYLE_W3C_TRACECONTEXT],
        ALL_HEADERS,
        {
            "trace_id": 13088165645273925489,
            "span_id": 5678,
            "sampling_priority": 1,
            "dd_origin": "synthetics",
            "span_links": [
                SpanLink(
                    trace_id=TRACE_ID,
                    span_id=67667974448284343,
                    tracestate=TRACECONTEXT_HEADERS_VALID[_HTTP_HEADER_TRACESTATE],
                    flags=1,
                    attributes={"reason": "terminated_context", "context_headers": "tracecontext"},
                )
            ],
        },
    ),
    (
        "valid_all_headers_no_style",
        [],
        ALL_HEADERS,
        CONTEXT_EMPTY,
    ),
    (
        "valid_all_headers_no_style_wsgi",
        [],
        {get_wsgi_header(name): value for name, value in ALL_HEADERS.items()},
        CONTEXT_EMPTY,
    ),
]

# Only add fixtures here if they can't pass both test_propagation_extract_env
#  and test_propagation_extract_w_config
EXTRACT_FIXTURES_ENV_ONLY = [
    (
        # tracecontext propagation sets additional meta data that
        # can't be tested correctly via test_propagation_extract_w_config. It is tested separately
        "valid_tracecontext_simple",
        [_PROPAGATION_STYLE_W3C_TRACECONTEXT],
        TRACECONTEXT_HEADERS_VALID_BASIC,
        {
            "trace_id": TRACE_ID,
            "span_id": 67667974448284343,
            "sampling_priority": 2,
            "dd_origin": "rum",
            "meta": {
                "tracestate": "dd=s:2;o:rum",
                "traceparent": TRACECONTEXT_HEADERS_VALID[_HTTP_HEADER_TRACEPARENT],
            },
        },
    ),
]


@pytest.mark.parametrize("name,styles,headers,expected_context", EXTRACT_FIXTURES + EXTRACT_FIXTURES_ENV_ONLY)
def test_propagation_extract_env(name, styles, headers, expected_context, run_python_code_in_subprocess):
    # Execute the test code in isolation to ensure env variables work as expected
    code = """
import json
import pickle
from ddtrace.context import Context
from ddtrace.propagation.http import HTTPPropagator

context = HTTPPropagator.extract({!r})
expected_context = Context(**pickle.loads({!r}))
assert context == expected_context, f"Expected {{expected_context}} but got {{context}}"
    """.format(
        headers,
        pickle.dumps(expected_context),
    )
    env = os.environ.copy()
    if styles is not None:
        env["DD_TRACE_PROPAGATION_STYLE"] = ",".join(styles)
    stdout, stderr, status, _ = run_python_code_in_subprocess(code=code, env=env)
    print(stderr, stdout)
    assert status == 0, (stdout, stderr)


@pytest.mark.parametrize("name,styles,headers,expected_context", EXTRACT_FIXTURES)
def test_propagation_extract_w_config(name, styles, headers, expected_context, run_python_code_in_subprocess):
    # Setting via ddtrace.config works as expected too
    # DEV: This also helps us get code coverage reporting
    overrides = {}
    if styles is not None:
        overrides["_propagation_style_extract"] = styles
        with override_global_config(overrides):
            context = HTTPPropagator.extract(headers)
            if not expected_context.get("tracestate"):
                assert context == Context(**expected_context)
            else:
                copied_expectation = expected_context.copy()
                tracestate = copied_expectation.pop("tracestate")
                assert context == Context(**copied_expectation, meta={"tracestate": tracestate})


EXTRACT_OVERRIDE_FIXTURES = [
    (
        "valid_all_headers_b3_single_override",
        [PROPAGATION_STYLE_B3_MULTI],
        [PROPAGATION_STYLE_B3_SINGLE],
        ALL_HEADERS,
        {
            "trace_id": TRACE_ID,
            "span_id": 16453819474850114513,
            "sampling_priority": 1,
            "dd_origin": None,
        },
    ),
    (
        "valid_all_headers_datadog_override",
        [PROPAGATION_STYLE_B3_MULTI],
        [PROPAGATION_STYLE_DATADOG],
        ALL_HEADERS,
        {
            "trace_id": 13088165645273925489,
            "span_id": 5678,
            "sampling_priority": 1,
            "dd_origin": "synthetics",
        },
    ),
    # The empty list provided for DD_TRACE_PROPAGATION_STYLE_EXTRACT overrides
    #  the b3 value for DD_TRACE_PROPAGATION_STYLE
    (
        "valid_all_headers_no_style_override",
        [PROPAGATION_STYLE_B3_MULTI],
        [],
        ALL_HEADERS,
        CONTEXT_EMPTY,
    ),
    (
        "valid_all_headers_b3_single_header_override_default",
        None,
        [PROPAGATION_STYLE_B3_SINGLE],
        ALL_HEADERS,
        {
            "trace_id": TRACE_ID,
            "span_id": 16453819474850114513,
            "sampling_priority": 1,
            "dd_origin": None,
        },
    ),
]


@pytest.mark.parametrize("name,styles,styles_extract,headers,expected_context", EXTRACT_OVERRIDE_FIXTURES)
def test_DD_TRACE_PROPAGATION_STYLE_EXTRACT_overrides_DD_TRACE_PROPAGATION_STYLE(
    name, styles, styles_extract, headers, expected_context, run_python_code_in_subprocess
):
    # Execute the test code in isolation to ensure env variables work as expected
    code = """
import json

from ddtrace.propagation.http import HTTPPropagator


context = HTTPPropagator.extract({!r})
if context is None:
    print("null")
else:
    print(json.dumps({{
      "trace_id": context.trace_id,
      "span_id": context.span_id,
      "sampling_priority": context.sampling_priority,
      "dd_origin": context.dd_origin,
    }}))
    """.format(
        headers
    )
    env = os.environ.copy()
    if styles is not None:
        env["DD_TRACE_PROPAGATION_STYLE"] = ",".join(styles)
    if styles_extract is not None:
        env["DD_TRACE_PROPAGATION_STYLE_EXTRACT"] = ",".join(styles_extract)

    stdout, stderr, status, _ = run_python_code_in_subprocess(code=code, env=env)
    assert status == 0, (stdout, stderr)
    assert stderr == b"", (stdout, stderr)

    result = json.loads(stdout.decode())
    assert result == expected_context


FULL_CONTEXT_EXTRACT_FIXTURES = [
    # tracecontext and b3multi have the same t_id
    # therefore no span links are added
    (
        "all_headers_all_styles_tracecontext_t_id_match_no_span_link",
        [
            _PROPAGATION_STYLE_W3C_TRACECONTEXT,
            PROPAGATION_STYLE_B3_MULTI,
        ],
        ALL_HEADERS,
        Context(
            trace_id=TRACE_ID,
            span_id=67667974448284343,
            meta={
                "traceparent": TRACECONTEXT_HEADERS_VALID[_HTTP_HEADER_TRACEPARENT],
                "tracestate": TRACECONTEXT_HEADERS_VALID[_HTTP_HEADER_TRACESTATE],
                "_dd.p.dm": "-4",
                "_dd.p.usr.id": "baz64",
                "_dd.origin": "rum",
            },
            metrics={"_sampling_priority_v1": 2},
            span_links=[],
        ),
    ),
    # The trace_id from Datadog context will not align with the tracecontext primary context
    # therefore we get a span link. B3 single headers are invalid so we won't see a trace of them.
    # The b3 multi headers are missing a span_id, so we will skip creating a span link for it.
    (
        "all_headers_all_styles_do_not_create_span_link_for_context_w_out_span_id",
        [
            _PROPAGATION_STYLE_W3C_TRACECONTEXT,
            PROPAGATION_STYLE_DATADOG,
            PROPAGATION_STYLE_B3_SINGLE,
            PROPAGATION_STYLE_B3_MULTI,
        ],
        ALL_HEADERS_CHAOTIC_2,
        Context(
            trace_id=7277407061855694839,
            span_id=67667974448284343,
            meta={
                "traceparent": "00-000000000000000064fe8b2a57d3eff7-00f067aa0ba902b7-01",
                "tracestate": TRACECONTEXT_HEADERS_VALID[_HTTP_HEADER_TRACESTATE],
                "_dd.p.dm": "-4",
                "_dd.p.usr.id": "baz64",
                "_dd.origin": "rum",
            },
            metrics={"_sampling_priority_v1": 2},
            span_links=[
                SpanLink(
                    trace_id=13088165645273925489,
                    span_id=5678,
                    tracestate=None,
                    flags=1,
                    attributes={"reason": "terminated_context", "context_headers": "datadog"},
                )
            ],
        ),
    ),
    # tracecontext, b3, and b3multi all have the same trace_id
    # therefore only datadog SpanLink is added to context
    (
        "all_headers_all_styles_tracecontext_primary_only_datadog_t_id_diff",
        [
            _PROPAGATION_STYLE_W3C_TRACECONTEXT,
            PROPAGATION_STYLE_DATADOG,
            PROPAGATION_STYLE_B3_SINGLE,
            PROPAGATION_STYLE_B3_MULTI,
        ],
        ALL_HEADERS,
        Context(
            trace_id=TRACE_ID,
            span_id=67667974448284343,
            meta={
                "traceparent": TRACECONTEXT_HEADERS_VALID[_HTTP_HEADER_TRACEPARENT],
                "tracestate": TRACECONTEXT_HEADERS_VALID[_HTTP_HEADER_TRACESTATE],
                "_dd.p.dm": "-4",
                "_dd.p.usr.id": "baz64",
                "_dd.origin": "rum",
            },
            metrics={"_sampling_priority_v1": 2},
            span_links=[
                SpanLink(
                    trace_id=13088165645273925489,
                    span_id=5678,
                    tracestate=None,
                    flags=1,
                    attributes={"reason": "terminated_context", "context_headers": "datadog"},
                )
            ],
        ),
    ),
    # Datadog has different t_id and is extracted first
    # therefore we get span links for tracecontext, b3, and b3multi
    (
        "all_headers_all_styles_datadog_primary_only_datadog_t_id_diff",
        [
            PROPAGATION_STYLE_DATADOG,
            _PROPAGATION_STYLE_W3C_TRACECONTEXT,
            PROPAGATION_STYLE_B3_SINGLE,
            PROPAGATION_STYLE_B3_MULTI,
        ],
        ALL_HEADERS,
        Context(
            trace_id=13088165645273925489,
            span_id=5678,
            meta={"_dd.origin": "synthetics"},
            metrics={"_sampling_priority_v1": 1},
            span_links=[
                SpanLink(
                    trace_id=TRACE_ID,
                    span_id=67667974448284343,
                    tracestate=TRACECONTEXT_HEADERS_VALID[_HTTP_HEADER_TRACESTATE],
                    flags=1,
                    attributes={"reason": "terminated_context", "context_headers": "tracecontext"},
                ),
                SpanLink(
                    trace_id=TRACE_ID,
                    span_id=16453819474850114513,
                    tracestate=None,
                    flags=1,
                    attributes={"reason": "terminated_context", "context_headers": "b3"},
                ),
                SpanLink(
                    trace_id=TRACE_ID,
                    span_id=11744061942159299346,
                    tracestate=None,
                    flags=1,
                    attributes={"reason": "terminated_context", "context_headers": "b3multi"},
                ),
            ],
        ),
    ),
    # We try to extract with b3multi but it's invalid,
    # so we get Datadog as primary context, tracecontext matches,
    # so we add on tracestate to context, b3 single does not, so we
    # create a span link for it
    (
        "datadog_primary_match_tracecontext_diff_from_b3_b3multi_invalid",
        [
            PROPAGATION_STYLE_B3_MULTI,
            PROPAGATION_STYLE_DATADOG,
            _PROPAGATION_STYLE_W3C_TRACECONTEXT,
            PROPAGATION_STYLE_B3_SINGLE,
        ],
        ALL_HEADERS_CHAOTIC_1,
        Context(
            trace_id=7277407061855694839,
            span_id=5678,
            meta={"_dd.origin": "synthetics", "tracestate": "dd=s:2;o:rum;t.dm:-4;t.usr.id:baz64,congo=t61rcWkgMzE"},
            metrics={"_sampling_priority_v1": 1},
            span_links=[
                SpanLink(
                    trace_id=171395628812617415352188477958425669623,
                    span_id=16453819474850114513,
                    tracestate=None,
                    flags=1,
                    attributes={"reason": "terminated_context", "context_headers": "b3"},
                )
            ],
        ),
    ),
]


@pytest.mark.parametrize("name,styles,headers,expected_context", FULL_CONTEXT_EXTRACT_FIXTURES)
def test_mutliple_context_interactions(name, styles, headers, expected_context):
    with override_global_config(dict(_propagation_style_extract=styles)):
        context = HTTPPropagator.extract(headers)
        assert context == expected_context


def test_span_links_set_on_root_span_not_child(fastapi_client, tracer, fastapi_test_spans):  # noqa: F811
    response = fastapi_client.get("/", headers={"sleep": "False", **ALL_HEADERS})
    assert response.status_code == 200
    assert response.json() == {"Homepage Read": "Success"}

    spans = fastapi_test_spans.pop_traces()
    assert spans[0][0].name == "fastapi.request"
<<<<<<< HEAD
    assert spans[0][0]._links == [
        SpanLink(
            trace_id=171395628812617415352188477958425669623,
            span_id=67667974448284343,
            tracestate="dd=s:2;o:rum;t.dm:-4;t.usr.id:baz64,congo=t61rcWkgMzE",
            flags=1,
            attributes={"reason": "terminated_context", "context_headers": "tracecontext"},
        )
    ]
    assert spans[0][1]._links == []
=======
    assert spans[0][0]._links.get(5678) == SpanLink(
        trace_id=13088165645273925489,
        span_id=5678,
        tracestate=None,
        flags=1,
        attributes={"reason": "terminated_context", "context_headers": "datadog"},
    )
    assert spans[0][1]._links == {}
>>>>>>> de811cf5


VALID_DATADOG_CONTEXT = {
    "trace_id": 13088165645273925489,
    "span_id": 8185124618007618416,
    "sampling_priority": 1,
    "dd_origin": "synthetics",
}


VALID_USER_KEEP_CONTEXT = {
    "trace_id": 13088165645273925489,
    "span_id": 8185124618007618416,
    "sampling_priority": 2,
}
VALID_AUTO_REJECT_CONTEXT = {
    "trace_id": 13088165645273925489,
    "span_id": 8185124618007618416,
    "sampling_priority": 0,
}
INJECT_FIXTURES = [
    # No style defined
    (
        "valid_no_style",
        [],
        VALID_DATADOG_CONTEXT,
        {},
    ),
    # Invalid context
    (
        "invalid_default_style",
        None,
        {},
        {},
    ),
    (
        "invalid_datadog_style",
        [PROPAGATION_STYLE_DATADOG],
        {},
        {},
    ),
    (
        "invalid_b3_style",
        [PROPAGATION_STYLE_B3_MULTI],
        {},
        {},
    ),
    (
        "invalid_b3_single_style",
        [PROPAGATION_STYLE_B3_SINGLE],
        {},
        {},
    ),
    (
        "invalid_all_styles",
        [PROPAGATION_STYLE_DATADOG, PROPAGATION_STYLE_B3_MULTI, PROPAGATION_STYLE_B3_SINGLE],
        {},
        {},
    ),
    # Default/Datadog style
    (
        "valid_default_style",
        None,
        VALID_DATADOG_CONTEXT,
        {
            HTTP_HEADER_TRACE_ID: "13088165645273925489",
            HTTP_HEADER_PARENT_ID: "8185124618007618416",
            HTTP_HEADER_SAMPLING_PRIORITY: "1",
            HTTP_HEADER_ORIGIN: "synthetics",
            _HTTP_HEADER_TRACESTATE: "dd=s:1;o:synthetics",
            _HTTP_HEADER_TRACEPARENT: "00-0000000000000000b5a2814f70060771-7197677932a62370-01",
        },
    ),
    (
        "valid_default_style_user_keep",
        None,
        VALID_USER_KEEP_CONTEXT,
        {
            HTTP_HEADER_TRACE_ID: "13088165645273925489",
            HTTP_HEADER_PARENT_ID: "8185124618007618416",
            HTTP_HEADER_SAMPLING_PRIORITY: "2",
            _HTTP_HEADER_TRACESTATE: "dd=s:2",
            _HTTP_HEADER_TRACEPARENT: "00-0000000000000000b5a2814f70060771-7197677932a62370-01",
        },
    ),
    (
        "valid_default_style_auto_reject",
        None,
        VALID_AUTO_REJECT_CONTEXT,
        {
            HTTP_HEADER_TRACE_ID: "13088165645273925489",
            HTTP_HEADER_PARENT_ID: "8185124618007618416",
            HTTP_HEADER_SAMPLING_PRIORITY: "0",
            _HTTP_HEADER_TRACESTATE: "dd=s:0",
            _HTTP_HEADER_TRACEPARENT: "00-0000000000000000b5a2814f70060771-7197677932a62370-00",
        },
    ),
    (
        "valid_datadog_style",
        [PROPAGATION_STYLE_DATADOG],
        VALID_DATADOG_CONTEXT,
        {
            HTTP_HEADER_TRACE_ID: "13088165645273925489",
            HTTP_HEADER_PARENT_ID: "8185124618007618416",
            HTTP_HEADER_SAMPLING_PRIORITY: "1",
            HTTP_HEADER_ORIGIN: "synthetics",
        },
    ),
    (
        "valid_datadog_style_user_keep",
        [PROPAGATION_STYLE_DATADOG],
        VALID_USER_KEEP_CONTEXT,
        {
            HTTP_HEADER_TRACE_ID: "13088165645273925489",
            HTTP_HEADER_PARENT_ID: "8185124618007618416",
            HTTP_HEADER_SAMPLING_PRIORITY: "2",
        },
    ),
    (
        "valid_datadog_style_auto_reject",
        [PROPAGATION_STYLE_DATADOG],
        VALID_AUTO_REJECT_CONTEXT,
        {
            HTTP_HEADER_TRACE_ID: "13088165645273925489",
            HTTP_HEADER_PARENT_ID: "8185124618007618416",
            HTTP_HEADER_SAMPLING_PRIORITY: "0",
        },
    ),
    (
        "valid_datadog_style_no_sampling_priority",
        [PROPAGATION_STYLE_DATADOG],
        {
            "trace_id": VALID_DATADOG_CONTEXT["trace_id"],
            "span_id": VALID_DATADOG_CONTEXT["span_id"],
        },
        {
            HTTP_HEADER_TRACE_ID: "13088165645273925489",
            HTTP_HEADER_PARENT_ID: "8185124618007618416",
        },
    ),
    # B3 only
    (
        "valid_b3_style",
        [PROPAGATION_STYLE_B3_MULTI],
        VALID_DATADOG_CONTEXT,
        {
            _HTTP_HEADER_B3_TRACE_ID: "b5a2814f70060771",
            _HTTP_HEADER_B3_SPAN_ID: "7197677932a62370",
            _HTTP_HEADER_B3_SAMPLED: "1",
        },
    ),
    (
        "valid_b3_style_user_keep",
        [PROPAGATION_STYLE_B3_MULTI],
        VALID_USER_KEEP_CONTEXT,
        {
            _HTTP_HEADER_B3_TRACE_ID: "b5a2814f70060771",
            _HTTP_HEADER_B3_SPAN_ID: "7197677932a62370",
            _HTTP_HEADER_B3_FLAGS: "1",
        },
    ),
    (
        "valid_b3_style_auto_reject",
        [PROPAGATION_STYLE_B3_MULTI],
        VALID_AUTO_REJECT_CONTEXT,
        {
            _HTTP_HEADER_B3_TRACE_ID: "b5a2814f70060771",
            _HTTP_HEADER_B3_SPAN_ID: "7197677932a62370",
            _HTTP_HEADER_B3_SAMPLED: "0",
        },
    ),
    (
        "valid_b3_style_no_sampling_priority",
        [PROPAGATION_STYLE_B3_MULTI],
        {
            "trace_id": VALID_DATADOG_CONTEXT["trace_id"],
            "span_id": VALID_DATADOG_CONTEXT["span_id"],
        },
        {
            _HTTP_HEADER_B3_TRACE_ID: "b5a2814f70060771",
            _HTTP_HEADER_B3_SPAN_ID: "7197677932a62370",
        },
    ),
    # B3 Single Header
    (
        "valid_b3_single_style",
        [PROPAGATION_STYLE_B3_SINGLE],
        VALID_DATADOG_CONTEXT,
        {_HTTP_HEADER_B3_SINGLE: "b5a2814f70060771-7197677932a62370-1"},
    ),
    # we want to make sure that if the Datadog trace_id or span_id is not
    # the standard length int we'd expect, we pad the value with 0s so it's still a valid b3 header
    (
        "valid_b3_single_style_in_need_of_padding",
        [PROPAGATION_STYLE_B3_SINGLE],
        {
            "trace_id": 123,
            "span_id": 4567,
            "sampling_priority": 1,
            "dd_origin": "synthetics",
        },
        {_HTTP_HEADER_B3_SINGLE: "000000000000007b-00000000000011d7-1"},
    ),
    (
        "valid_b3_single_style_user_keep",
        [PROPAGATION_STYLE_B3_SINGLE],
        VALID_USER_KEEP_CONTEXT,
        {_HTTP_HEADER_B3_SINGLE: "b5a2814f70060771-7197677932a62370-d"},
    ),
    (
        "valid_b3_single_style_auto_reject",
        [PROPAGATION_STYLE_B3_SINGLE],
        VALID_AUTO_REJECT_CONTEXT,
        {_HTTP_HEADER_B3_SINGLE: "b5a2814f70060771-7197677932a62370-0"},
    ),
    (
        "valid_b3_single_style_no_sampling_priority",
        [PROPAGATION_STYLE_B3_SINGLE],
        {
            "trace_id": VALID_DATADOG_CONTEXT["trace_id"],
            "span_id": VALID_DATADOG_CONTEXT["span_id"],
        },
        {_HTTP_HEADER_B3_SINGLE: "b5a2814f70060771-7197677932a62370"},
    ),
    # None style
    (
        "none_propagation_style_does_not_modify_header",
        [_PROPAGATION_STYLE_NONE],
        {
            "trace_id": VALID_DATADOG_CONTEXT["trace_id"],
            "span_id": VALID_DATADOG_CONTEXT["span_id"],
        },
        {},
    ),
    # if another propagation style is specified in addition to none, we should inject those headers
    (
        "none_propgagtion_with_valid_datadog_style",
        [_PROPAGATION_STYLE_NONE, PROPAGATION_STYLE_DATADOG],
        VALID_DATADOG_CONTEXT,
        {
            HTTP_HEADER_TRACE_ID: "13088165645273925489",
            HTTP_HEADER_PARENT_ID: "8185124618007618416",
            HTTP_HEADER_SAMPLING_PRIORITY: "1",
            HTTP_HEADER_ORIGIN: "synthetics",
        },
    ),
    # tracecontext
    (
        "valid_tracecontext",
        [_PROPAGATION_STYLE_W3C_TRACECONTEXT],
        {
            "trace_id": TRACE_ID,
            "span_id": 67667974448284343,
            "meta": {
                "tracestate": "dd=s:2;o:rum",
                "_dd.origin": "rum",
                "traceparent": TRACECONTEXT_HEADERS_VALID_BASIC[_HTTP_HEADER_TRACEPARENT],
            },
            "metrics": {"_sampling_priority_v1": 2},
        },
        TRACECONTEXT_HEADERS_VALID_BASIC,
    ),
    (
        "only_traceparent",
        [_PROPAGATION_STYLE_W3C_TRACECONTEXT],
        {
            "trace_id": TRACE_ID,
            "span_id": 67667974448284343,
            "meta": {
                "traceparent": "00-%s-00f067aa0ba902b7-01" % (TRACE_ID_HEX,),
            },
        },
        {_HTTP_HEADER_TRACEPARENT: "00-%s-00f067aa0ba902b7-00" % (TRACE_ID_HEX,)},
    ),
    (
        "only_tracestate",
        [_PROPAGATION_STYLE_W3C_TRACECONTEXT],
        {
            "meta": {
                "tracestate": "dd=s:2;o:rum",
                "_dd.origin": "rum",
                "traceparent": "00-%s-00f067aa0ba902b7-01" % (TRACE_ID_HEX,),
            },
            "metrics": {"_sampling_priority_v1": 2},
        },
        {},
    ),
    (
        "no_context_traceparent",
        [_PROPAGATION_STYLE_W3C_TRACECONTEXT],
        {
            "trace_id": TRACE_ID,
            "span_id": 67667974448284343,
            "meta": {
                "tracestate": "dd=s:2;o:rum",
                "_dd.origin": "rum",
            },
            "metrics": {"_sampling_priority_v1": 2},
        },
        {
            _HTTP_HEADER_TRACEPARENT: "00-%s-00f067aa0ba902b7-01" % (TRACE_ID_HEX,),
            _HTTP_HEADER_TRACESTATE: "dd=s:2;o:rum",
        },
    ),
    (
        "tracestate_additional_list_members",
        [_PROPAGATION_STYLE_W3C_TRACECONTEXT],
        {
            "trace_id": TRACE_ID,
            "span_id": 67667974448284343,
            "meta": {
                "tracestate": "dd=s:2;o:rum,congo=baz123",
                "_dd.origin": "rum",
            },
            "metrics": {"_sampling_priority_v1": 2},
        },
        {
            _HTTP_HEADER_TRACEPARENT: "00-%s-00f067aa0ba902b7-01" % (TRACE_ID_HEX,),
            _HTTP_HEADER_TRACESTATE: "dd=s:2;o:rum,congo=baz123",
        },
    ),
    # All styles
    (
        "valid_all_styles",
        [
            PROPAGATION_STYLE_DATADOG,
            PROPAGATION_STYLE_B3_MULTI,
            PROPAGATION_STYLE_B3_SINGLE,
            _PROPAGATION_STYLE_W3C_TRACECONTEXT,
        ],
        VALID_DATADOG_CONTEXT,
        {
            HTTP_HEADER_TRACE_ID: "13088165645273925489",
            HTTP_HEADER_PARENT_ID: "8185124618007618416",
            HTTP_HEADER_SAMPLING_PRIORITY: "1",
            HTTP_HEADER_ORIGIN: "synthetics",
            _HTTP_HEADER_B3_TRACE_ID: "b5a2814f70060771",
            _HTTP_HEADER_B3_SPAN_ID: "7197677932a62370",
            _HTTP_HEADER_B3_SAMPLED: "1",
            _HTTP_HEADER_B3_SINGLE: "b5a2814f70060771-7197677932a62370-1",
            _HTTP_HEADER_TRACEPARENT: "00-0000000000000000b5a2814f70060771-7197677932a62370-01",
            _HTTP_HEADER_TRACESTATE: "dd=s:1;o:synthetics",
        },
    ),
    (
        "valid_all_styles_user_keep",
        [
            PROPAGATION_STYLE_DATADOG,
            PROPAGATION_STYLE_B3_MULTI,
            PROPAGATION_STYLE_B3_SINGLE,
            _PROPAGATION_STYLE_W3C_TRACECONTEXT,
        ],
        VALID_USER_KEEP_CONTEXT,
        {
            HTTP_HEADER_TRACE_ID: "13088165645273925489",
            HTTP_HEADER_PARENT_ID: "8185124618007618416",
            HTTP_HEADER_SAMPLING_PRIORITY: "2",
            _HTTP_HEADER_B3_TRACE_ID: "b5a2814f70060771",
            _HTTP_HEADER_B3_SPAN_ID: "7197677932a62370",
            _HTTP_HEADER_B3_FLAGS: "1",
            _HTTP_HEADER_B3_SINGLE: "b5a2814f70060771-7197677932a62370-d",
            _HTTP_HEADER_TRACEPARENT: "00-0000000000000000b5a2814f70060771-7197677932a62370-01",
            _HTTP_HEADER_TRACESTATE: "dd=s:2",
        },
    ),
    (
        "valid_all_styles_auto_reject",
        [
            PROPAGATION_STYLE_DATADOG,
            PROPAGATION_STYLE_B3_MULTI,
            PROPAGATION_STYLE_B3_SINGLE,
            _PROPAGATION_STYLE_W3C_TRACECONTEXT,
        ],
        VALID_AUTO_REJECT_CONTEXT,
        {
            HTTP_HEADER_TRACE_ID: "13088165645273925489",
            HTTP_HEADER_PARENT_ID: "8185124618007618416",
            HTTP_HEADER_SAMPLING_PRIORITY: "0",
            _HTTP_HEADER_B3_TRACE_ID: "b5a2814f70060771",
            _HTTP_HEADER_B3_SPAN_ID: "7197677932a62370",
            _HTTP_HEADER_B3_SAMPLED: "0",
            _HTTP_HEADER_B3_SINGLE: "b5a2814f70060771-7197677932a62370-0",
            _HTTP_HEADER_TRACEPARENT: "00-0000000000000000b5a2814f70060771-7197677932a62370-00",
            _HTTP_HEADER_TRACESTATE: "dd=s:0",
        },
    ),
    (
        "valid_all_styles_no_sampling_priority",
        [
            PROPAGATION_STYLE_DATADOG,
            PROPAGATION_STYLE_B3_MULTI,
            PROPAGATION_STYLE_B3_SINGLE,
            _PROPAGATION_STYLE_W3C_TRACECONTEXT,
        ],
        {
            "trace_id": VALID_DATADOG_CONTEXT["trace_id"],
            "span_id": VALID_DATADOG_CONTEXT["span_id"],
        },
        {
            HTTP_HEADER_TRACE_ID: "13088165645273925489",
            HTTP_HEADER_PARENT_ID: "8185124618007618416",
            _HTTP_HEADER_B3_TRACE_ID: "b5a2814f70060771",
            _HTTP_HEADER_B3_SPAN_ID: "7197677932a62370",
            _HTTP_HEADER_B3_SINGLE: "b5a2814f70060771-7197677932a62370",
            _HTTP_HEADER_TRACEPARENT: "00-0000000000000000b5a2814f70060771-7197677932a62370-00",
        },
    ),
]


@pytest.mark.parametrize("name,styles,context,expected_headers", INJECT_FIXTURES)
def test_propagation_inject(name, styles, context, expected_headers, run_python_code_in_subprocess):
    # Execute the test code in isolation to ensure env variables work as expected
    code = """
import json

from ddtrace.context import Context
from ddtrace.propagation.http import HTTPPropagator

context = Context(**{!r})
headers = {{}}
HTTPPropagator.inject(context, headers)

print(json.dumps(headers))
    """.format(
        context
    )

    env = os.environ.copy()
    if styles is not None:
        env["DD_TRACE_PROPAGATION_STYLE"] = ",".join(styles)
    stdout, stderr, status, _ = run_python_code_in_subprocess(code=code, env=env)
    assert status == 0, (stdout, stderr)
    assert stderr == b"", (stdout, stderr)

    result = json.loads(stdout.decode())
    assert result == expected_headers

    # Setting via ddtrace.config works as expected too
    # DEV: This also helps us get code coverage reporting
    overrides = {}
    if styles is not None:
        overrides["_propagation_style_inject"] = styles
    with override_global_config(overrides):
        ctx = Context(**context)
        headers = {}
        HTTPPropagator.inject(ctx, headers)
        assert headers == expected_headers


INJECT_OVERRIDE_FIXTURES = [
    (
        "valid_b3_single_style_override",
        [PROPAGATION_STYLE_DATADOG],
        [PROPAGATION_STYLE_B3_SINGLE],
        VALID_DATADOG_CONTEXT,
        {_HTTP_HEADER_B3_SINGLE: "b5a2814f70060771-7197677932a62370-1"},
    ),
    (
        "none_override",
        [PROPAGATION_STYLE_DATADOG],
        [],
        VALID_DATADOG_CONTEXT,
        {},
    ),
    (
        "valid_b3_single_style_override_none",
        [],
        [PROPAGATION_STYLE_B3_SINGLE],
        VALID_DATADOG_CONTEXT,
        {_HTTP_HEADER_B3_SINGLE: "b5a2814f70060771-7197677932a62370-1"},
    ),
]


@pytest.mark.parametrize("name,styles,styles_inject,context,expected_headers", INJECT_OVERRIDE_FIXTURES)
def test_DD_TRACE_PROPAGATION_STYLE_INJECT_overrides_DD_TRACE_PROPAGATION_STYLE(
    name, styles, styles_inject, context, expected_headers, run_python_code_in_subprocess
):
    # Execute the test code in isolation to ensure env variables work as expected
    code = """
import json

from ddtrace.context import Context
from ddtrace.propagation.http import HTTPPropagator

context = Context(**{!r})
headers = {{}}
HTTPPropagator.inject(context, headers)

print(json.dumps(headers))
    """.format(
        context
    )

    env = os.environ.copy()
    if styles is not None:
        env["DD_TRACE_PROPAGATION_STYLE"] = ",".join(styles)
    if styles_inject is not None:
        env["DD_TRACE_PROPAGATION_STYLE_INJECT"] = ",".join(styles_inject)
    stdout, stderr, status, _ = run_python_code_in_subprocess(code=code, env=env)
    assert status == 0, (stdout, stderr)
    assert stderr == b"", (stdout, stderr)

    result = json.loads(stdout.decode())
    assert result == expected_headers<|MERGE_RESOLUTION|>--- conflicted
+++ resolved
@@ -2033,27 +2033,14 @@
 
     spans = fastapi_test_spans.pop_traces()
     assert spans[0][0].name == "fastapi.request"
-<<<<<<< HEAD
-    assert spans[0][0]._links == [
-        SpanLink(
-            trace_id=171395628812617415352188477958425669623,
-            span_id=67667974448284343,
-            tracestate="dd=s:2;o:rum;t.dm:-4;t.usr.id:baz64,congo=t61rcWkgMzE",
-            flags=1,
-            attributes={"reason": "terminated_context", "context_headers": "tracecontext"},
-        )
-    ]
+    assert spans[0][0]._links.get(5678) == SpanLink(
+        trace_id=171395628812617415352188477958425669623,
+        span_id=67667974448284343,
+        tracestate="dd=s:2;o:rum;t.dm:-4;t.usr.id:baz64,congo=t61rcWkgMzE",
+        flags=1,
+        attributes={"reason": "terminated_context", "context_headers": "tracecontext"},
+    )
     assert spans[0][1]._links == []
-=======
-    assert spans[0][0]._links.get(5678) == SpanLink(
-        trace_id=13088165645273925489,
-        span_id=5678,
-        tracestate=None,
-        flags=1,
-        attributes={"reason": "terminated_context", "context_headers": "datadog"},
-    )
-    assert spans[0][1]._links == {}
->>>>>>> de811cf5
 
 
 VALID_DATADOG_CONTEXT = {
