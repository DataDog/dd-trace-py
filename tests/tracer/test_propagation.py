--- conflicted
+++ resolved
@@ -3386,29 +3386,6 @@
     assert result == expected_headers
 
 
-<<<<<<< HEAD
-def test_llmobs_enabled_injects_llmobs_parent_id():
-    with override_global_config(dict(_llmobs_enabled=True)):
-        with mock.patch("ddtrace.llmobs.LLMObs") as mock_llmobs:
-            HTTPPropagator.inject(Context(trace_id=1, span_id=2), {})
-            mock_llmobs._inject_llmobs_context.assert_called_once()
-
-
-def test_llmobs_disabled_does_not_inject_parent_id():
-    with override_global_config(dict(_llmobs_enabled=False)):
-        with mock.patch("ddtrace.llmobs.LLMObs") as mock_llmobs:
-            HTTPPropagator.inject(Context(trace_id=1, span_id=2), {})
-            mock_llmobs._inject_llmobs_context.assert_not_called()
-
-
-def test_llmobs_parent_id_not_injected_by_default():
-    with mock.patch("ddtrace.llmobs.LLMObs") as mock_llmobs:
-        HTTPPropagator.inject(Context(trace_id=1, span_id=2), {})
-        mock_llmobs._inject_llmobs_context.assert_not_called()
-
-
-=======
->>>>>>> af9098c4
 @pytest.mark.parametrize(
     "span_context,expected_headers",
     [
