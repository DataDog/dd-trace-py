# -*- coding: utf-8 -*-
import json
import logging
import os
import pickle

import mock
import pytest

import ddtrace
from ddtrace import tracer as ddtracer
from ddtrace._trace._span_link import SpanLink
from ddtrace._trace.context import Context
from ddtrace._trace.span import _get_64_lowest_order_bits_as_int
from ddtrace.appsec._trace_utils import _asm_manual_keep
from ddtrace.constants import AUTO_REJECT
from ddtrace.constants import USER_KEEP
from ddtrace.constants import USER_REJECT
from ddtrace.internal.constants import _PROPAGATION_BEHAVIOR_IGNORE
from ddtrace.internal.constants import _PROPAGATION_BEHAVIOR_RESTART
from ddtrace.internal.constants import _PROPAGATION_STYLE_BAGGAGE
from ddtrace.internal.constants import _PROPAGATION_STYLE_NONE
from ddtrace.internal.constants import _PROPAGATION_STYLE_W3C_TRACECONTEXT
from ddtrace.internal.constants import LAST_DD_PARENT_ID_KEY
from ddtrace.internal.constants import PROPAGATION_STYLE_B3_MULTI
from ddtrace.internal.constants import PROPAGATION_STYLE_B3_SINGLE
from ddtrace.internal.constants import PROPAGATION_STYLE_DATADOG
from ddtrace.propagation._utils import get_wsgi_header
from ddtrace.propagation.http import _HTTP_BAGGAGE_PREFIX
from ddtrace.propagation.http import _HTTP_HEADER_B3_FLAGS
from ddtrace.propagation.http import _HTTP_HEADER_B3_SAMPLED
from ddtrace.propagation.http import _HTTP_HEADER_B3_SINGLE
from ddtrace.propagation.http import _HTTP_HEADER_B3_SPAN_ID
from ddtrace.propagation.http import _HTTP_HEADER_B3_TRACE_ID
from ddtrace.propagation.http import _HTTP_HEADER_BAGGAGE
from ddtrace.propagation.http import _HTTP_HEADER_TAGS
from ddtrace.propagation.http import _HTTP_HEADER_TRACEPARENT
from ddtrace.propagation.http import _HTTP_HEADER_TRACESTATE
from ddtrace.propagation.http import HTTP_HEADER_ORIGIN
from ddtrace.propagation.http import HTTP_HEADER_PARENT_ID
from ddtrace.propagation.http import HTTP_HEADER_SAMPLING_PRIORITY
from ddtrace.propagation.http import HTTP_HEADER_TRACE_ID
from ddtrace.propagation.http import HTTPPropagator
from ddtrace.propagation.http import _BaggageHeader
from ddtrace.propagation.http import _TraceContext
from tests.contrib.fastapi.conftest import client as fastapi_client  # noqa:F401
from tests.contrib.fastapi.conftest import fastapi_application  # noqa:F401
from tests.contrib.fastapi.conftest import test_spans as fastapi_test_spans  # noqa:F401
from tests.contrib.fastapi.conftest import tracer  # noqa:F401

from ..utils import override_env
from ..utils import override_global_config


NOT_SET = object()


def test_inject(tracer):  # noqa: F811
    meta = {"_dd.p.test": "value", "_dd.p.other": "value", "something": "value"}
    ctx = Context(trace_id=1234, sampling_priority=2, dd_origin="synthetics", meta=meta)
    tracer.context_provider.activate(ctx)
    with tracer.trace("global_root_span") as span:
        headers = {}
        HTTPPropagator.inject(span.context, headers)

        assert int(headers[HTTP_HEADER_TRACE_ID]) == span.trace_id
        assert int(headers[HTTP_HEADER_PARENT_ID]) == span.span_id
        assert int(headers[HTTP_HEADER_SAMPLING_PRIORITY]) == span.context.sampling_priority
        assert headers[HTTP_HEADER_ORIGIN] == span.context.dd_origin
        # The ordering is non-deterministic, so compare as a list of tags
        tags = set(headers[_HTTP_HEADER_TAGS].split(","))
        assert tags == set(["_dd.p.test=value", "_dd.p.other=value"])


def test_inject_with_baggage_http_propagation(tracer):  # noqa: F811
    with override_global_config(dict(_propagation_http_baggage_enabled=True)):
        ctx = Context(trace_id=1234, sampling_priority=2, dd_origin="synthetics")
        ctx.set_baggage_item("key1", "val1")
        tracer.context_provider.activate(ctx)
        with tracer.trace("global_root_span") as span:
            headers = {}
            HTTPPropagator.inject(span.context, headers)
            assert headers[_HTTP_BAGGAGE_PREFIX + "key1"] == "val1"


@pytest.mark.subprocess(
    env=dict(DD_TRACE_PROPAGATION_STYLE=PROPAGATION_STYLE_DATADOG),
)
def test_inject_128bit_trace_id_datadog():
    from ddtrace._trace.context import Context
    from ddtrace.internal.constants import HIGHER_ORDER_TRACE_ID_BITS
    from ddtrace.internal.constants import SAMPLING_DECISION_TRACE_TAG_KEY
    from ddtrace.propagation.http import HTTPPropagator
    from tests.utils import DummyTracer

    tracer = DummyTracer()  # noqa: F811

    for trace_id in [2**128 - 1, 2**127 + 1, 2**65 - 1, 2**64 + 1, 2**127 + 2**63]:
        # Get the hex representation of the 64 most signicant bits
        trace_id_hob_hex = "{:032x}".format(trace_id)[:16]
        ctx = Context(trace_id=trace_id, meta={"_dd.t.tid": trace_id_hob_hex})
        tracer.context_provider.activate(ctx)
        with tracer.trace("global_root_span") as span:
            assert span.trace_id == trace_id
            headers = {}
            HTTPPropagator.inject(span.context, headers)
            assert headers == {
                "x-datadog-trace-id": str(span._trace_id_64bits),
                "x-datadog-parent-id": str(span.span_id),
                "x-datadog-tags": "{}=-0,".format(SAMPLING_DECISION_TRACE_TAG_KEY)
                + "=".join([HIGHER_ORDER_TRACE_ID_BITS, trace_id_hob_hex]),
                "x-datadog-sampling-priority": "1",
            }


@pytest.mark.subprocess(
    env=dict(DD_TRACE_PROPAGATION_STYLE=PROPAGATION_STYLE_B3_MULTI),
)
def test_inject_128bit_trace_id_b3multi():
    from ddtrace._trace.context import Context
    from ddtrace.propagation.http import HTTPPropagator
    from tests.utils import DummyTracer

    tracer = DummyTracer()  # noqa: F811

    for trace_id in [2**128 - 1, 2**127 + 1, 2**65 - 1, 2**64 + 1, 2**127 + 2**63]:
        ctx = Context(trace_id=trace_id)
        tracer.context_provider.activate(ctx)
        with tracer.trace("global_root_span") as span:
            assert span.trace_id == trace_id
            headers = {}
            HTTPPropagator.inject(span.context, headers)
            trace_id_hex = "{:032x}".format(span.trace_id)
            span_id_hex = "{:016x}".format(span.span_id)
            assert headers == {"x-b3-traceid": trace_id_hex, "x-b3-spanid": span_id_hex, "x-b3-sampled": "1"}


@pytest.mark.subprocess(
    env=dict(DD_TRACE_PROPAGATION_STYLE=PROPAGATION_STYLE_B3_SINGLE),
)
def test_inject_128bit_trace_id_b3_single_header():
    from ddtrace._trace.context import Context
    from ddtrace.propagation.http import HTTPPropagator
    from tests.utils import DummyTracer

    tracer = DummyTracer()  # noqa: F811

    for trace_id in [2**128 - 1, 2**127 + 1, 2**65 - 1, 2**64 + 1, 2**127 + 2**63]:
        ctx = Context(trace_id=trace_id)
        tracer.context_provider.activate(ctx)
        with tracer.trace("global_root_span") as span:
            assert span.trace_id == trace_id
            headers = {}
            HTTPPropagator.inject(span.context, headers)
            trace_id_hex = "{:032x}".format(span.trace_id)
            span_id_hex = "{:016x}".format(span.span_id)
            assert headers == {"b3": "%s-%s-1" % (trace_id_hex, span_id_hex)}


@pytest.mark.subprocess(
    env=dict(DD_TRACE_PROPAGATION_STYLE=_PROPAGATION_STYLE_W3C_TRACECONTEXT),
)
def test_inject_128bit_trace_id_tracecontext():
    from ddtrace._trace.context import Context
    from ddtrace.propagation.http import HTTPPropagator
    from tests.utils import DummyTracer

    tracer = DummyTracer()  # noqa: F811

    for trace_id in [2**128 - 1, 2**127 + 1, 2**65 - 1, 2**64 + 1, 2**127 + 2**63]:
        ctx = Context(trace_id=trace_id)
        tracer.context_provider.activate(ctx)
        with tracer.trace("global_root_span") as span:
            assert span.trace_id == trace_id
            headers = {}
            HTTPPropagator.inject(span.context, headers)
            trace_id_hex = "{:032x}".format(span.trace_id)
            span_id_hex = "{:016x}".format(span.span_id)
            assert headers["traceparent"] == "00-%s-%s-01" % (trace_id_hex, span_id_hex)


def test_inject_tags_unicode(tracer):  # noqa: F811
    """We properly encode when the meta key as long as it is just ascii characters"""
    # Context._meta allows str and bytes for keys
    meta = {"_dd.p.test": "unicode"}
    ctx = Context(trace_id=1234, sampling_priority=2, dd_origin="synthetics", meta=meta)
    tracer.context_provider.activate(ctx)
    with tracer.trace("global_root_span") as span:
        headers = {}
        HTTPPropagator.inject(span.context, headers)

        # The ordering is non-deterministic, so compare as a list of tags
        tags = set(headers[_HTTP_HEADER_TAGS].split(","))
        assert tags == set(["_dd.p.test=unicode"])


def test_inject_tags_bytes(tracer):  # noqa: F811
    """We properly encode when the meta key as long as it is just ascii characters"""
    # Context._meta allows str and bytes for keys
    # FIXME: W3C does not support byte headers
    overrides = {
        "_propagation_style_extract": [PROPAGATION_STYLE_DATADOG],
        "_propagation_style_inject": [PROPAGATION_STYLE_DATADOG],
    }
    with override_global_config(overrides):
        meta = {"_dd.p.test": b"bytes"}
        ctx = Context(trace_id=1234, sampling_priority=2, dd_origin="synthetics", meta=meta)
        tracer.context_provider.activate(ctx)
        with tracer.trace("global_root_span") as span:
            headers = {}
            HTTPPropagator.inject(span.context, headers)

            # The ordering is non-deterministic, so compare as a list of tags
            tags = set(headers[_HTTP_HEADER_TAGS].split(","))
            assert tags == set(["_dd.p.test=bytes"])


def test_inject_tags_unicode_error(tracer):  # noqa: F811
    """Unicode characters are not allowed"""
    meta = {"_dd.p.test": "unicode value ☺️"}
    ctx = Context(trace_id=1234, sampling_priority=2, dd_origin="synthetics", meta=meta)
    tracer.context_provider.activate(ctx)
    with tracer.trace("global_root_span") as span:
        headers = {}
        HTTPPropagator.inject(span.context, headers)

        assert _HTTP_HEADER_TAGS not in headers
        assert ctx._meta["_dd.propagation_error"] == "encoding_error"


def test_inject_tags_large(tracer):  # noqa: F811
    """When we have a single large tag that won't fit"""
    # DEV: Limit is 512 for x-datadog-tags
    meta = {"_dd.p.dm": ("x" * 512)[len("_dd.p.dm") - 1 :]}
    ctx = Context(trace_id=1234, sampling_priority=2, dd_origin="synthetics", meta=meta)
    tracer.context_provider.activate(ctx)
    with tracer.trace("global_root_span") as span:
        headers = {}
        HTTPPropagator.inject(span.context, headers)

        assert _HTTP_HEADER_TAGS not in headers
        assert ctx._meta["_dd.propagation_error"] == "inject_max_size"


def test_inject_tags_invalid(tracer):  # noqa: F811
    # DEV: "=" and "," are not allowed in keys or values
    meta = {"_dd.p.test": ",value="}
    ctx = Context(trace_id=1234, sampling_priority=2, dd_origin="synthetics", meta=meta)
    tracer.context_provider.activate(ctx)
    with tracer.trace("global_root_span") as span:
        headers = {}
        HTTPPropagator.inject(span.context, headers)

        assert _HTTP_HEADER_TAGS not in headers
        assert ctx._meta["_dd.propagation_error"] == "encoding_error"


def test_inject_tags_disabled(tracer):  # noqa: F811
    with override_global_config(dict(_x_datadog_tags_enabled=False)):
        meta = {"_dd.p.test": "value"}
        ctx = Context(trace_id=1234, sampling_priority=2, dd_origin="synthetics", meta=meta)
        tracer.context_provider.activate(ctx)
        with tracer.trace("global_root_span") as span:
            headers = {}
            HTTPPropagator.inject(span.context, headers)

            assert ctx._meta["_dd.propagation_error"] == "disabled"
            assert _HTTP_HEADER_TAGS not in headers


def test_inject_tags_previous_error(tracer):  # noqa: F811
    """When we have previously gotten an error, do not try to propagate tags"""
    # This value is valid
    meta = {"_dd.p.test": "value", "_dd.propagation_error": "some fake test value"}
    ctx = Context(trace_id=1234, sampling_priority=2, dd_origin="synthetics", meta=meta)
    tracer.context_provider.activate(ctx)
    with tracer.trace("global_root_span") as span:
        headers = {}
        HTTPPropagator.inject(span.context, headers)

        assert _HTTP_HEADER_TAGS not in headers


def test_extract(tracer):  # noqa: F811
    headers = {
        "x-datadog-trace-id": "1234",
        "x-datadog-parent-id": "5678",
        "x-datadog-sampling-priority": "1",
        "x-datadog-origin": "synthetics",
        "x-datadog-tags": "_dd.p.test=value,any=tag",
        "ot-baggage-key1": "value1",
        "baggage": "foo=bar,raccoon=cute,serverNode=DF%2028",
    }

    context = HTTPPropagator.extract(headers)

    tracer.context_provider.activate(context)

    with tracer.trace("local_root_span") as span:
        assert span.trace_id == 1234
        assert span.parent_id == 5678
        assert span.context.sampling_priority == 1
        assert span.context.dd_origin == "synthetics"
        assert span.context._meta == {
            "_dd.origin": "synthetics",
            "_dd.p.dm": "-3",
            "_dd.p.test": "value",
        }
        with tracer.trace("child_span") as child_span:
            assert child_span.trace_id == 1234
            assert child_span.parent_id != 5678
            assert child_span.context.sampling_priority == 1
            assert child_span.context.dd_origin == "synthetics"
            assert child_span.context._meta == {
                "_dd.origin": "synthetics",
                "_dd.p.dm": "-3",
                "_dd.p.test": "value",
            }
        assert context.get_baggage_item("foo") == "bar"
        assert context.get_baggage_item("raccoon") == "cute"
        assert context.get_baggage_item("serverNode") == "DF 28"
        assert len(context.get_all_baggage_items()) == 3


@pytest.mark.parametrize("sca_enabled", ["true", "false"])
@pytest.mark.parametrize("appsec_enabled", [True, False])
@pytest.mark.parametrize("iast_enabled", [True, False])
def test_asm_standalone_minimum_trace_per_minute_has_no_downstream_propagation(
    tracer, sca_enabled, appsec_enabled, iast_enabled  # noqa: F811
):
    if not appsec_enabled and not iast_enabled and sca_enabled == "false":
        pytest.skip("SCA, AppSec or IAST must be enabled")

    with override_env({"DD_APPSEC_SCA_ENABLED": sca_enabled}):
        ddtrace.config._reset()

        tracer.configure(appsec_enabled=appsec_enabled, appsec_standalone_enabled=True, iast_enabled=iast_enabled)
        try:
            headers = {
                "x-datadog-trace-id": "1234",
                "x-datadog-parent-id": "5678",
                "x-datadog-sampling-priority": str(USER_KEEP),
                "x-datadog-origin": "synthetics",
                "x-datadog-tags": "_dd.p.test=value,any=tag",
                "ot-baggage-key1": "value1",
            }

            context = HTTPPropagator.extract(headers)

            tracer.context_provider.activate(context)

            with tracer.trace("local_root_span0") as span:
                # First span should be kept, as we keep 1 per min
                assert span.trace_id == 1234
                assert span.parent_id == 5678
                # Priority is unset
                assert span.context.sampling_priority is None
                assert "_sampling_priority_v1" not in span._metrics
                assert span.context.dd_origin == "synthetics"
                assert "_dd.p.test" in span.context._meta
                assert "_dd.p.appsec" not in span.context._meta

            next_headers = {}
            HTTPPropagator.inject(span.context, next_headers)

            # Ensure propagation of headers is interrupted
            assert "x-datadog-origin" not in next_headers
            assert "x-datadog-tags" not in next_headers
            assert "x-datadog-trace-id" not in next_headers
            assert "x-datadog-parent-id" not in next_headers
            assert "x-datadog-sampling-priority" not in next_headers

            # Span priority was unset, but as we keep 1 per min, it should be kept
            # Since we have a rate limiter, priorities used are USER_KEEP and USER_REJECT
            assert span._metrics["_sampling_priority_v1"] == USER_KEEP

        finally:
            with override_env({"DD_APPSEC_SCA_ENABLED": "0"}):
                ddtrace.config._reset()
                tracer.configure(appsec_enabled=False, appsec_standalone_enabled=False)


@pytest.mark.parametrize("sca_enabled", ["true", "false"])
@pytest.mark.parametrize("appsec_enabled", [True, False])
@pytest.mark.parametrize("iast_enabled", [True, False])
def test_asm_standalone_missing_propagation_tags_no_appsec_event_trace_dropped(
    tracer, sca_enabled, appsec_enabled, iast_enabled  # noqa: F811
):
    if not appsec_enabled and not iast_enabled and sca_enabled == "false":
        pytest.skip("SCA, AppSec or IAST must be enabled")

    with override_env({"DD_APPSEC_SCA_ENABLED": sca_enabled}):
        ddtrace.config._reset()

        tracer.configure(appsec_enabled=appsec_enabled, appsec_standalone_enabled=True, iast_enabled=iast_enabled)
        try:
            with tracer.trace("local_root_span0"):
                # First span should be kept, as we keep 1 per min
                pass

            headers = {}

            context = HTTPPropagator.extract(headers)

            tracer.context_provider.activate(context)

            with tracer.trace("local_root_span") as span:
                assert "_dd.p.appsec" not in span.context._meta

            next_headers = {}
            HTTPPropagator.inject(span.context, next_headers)

            # Ensure propagation of headers takes place as expected
            assert "x-datadog-origin" not in next_headers
            assert "x-datadog-tags" not in next_headers
            assert "x-datadog-trace-id" not in next_headers
            assert "x-datadog-parent-id" not in next_headers
            assert "x-datadog-sampling-priority" not in next_headers

            # Ensure span is dropped (no appsec event upstream or in this span)
            assert span._metrics["_sampling_priority_v1"] == USER_REJECT
        finally:
            with override_env({"DD_APPSEC_SCA_ENABLED": "0"}):
                ddtrace.config._reset()
                tracer.configure(appsec_enabled=False, appsec_standalone_enabled=False)


def test_asm_standalone_missing_propagation_tags_appsec_event_present_trace_kept(tracer):  # noqa: F811
    tracer.configure(appsec_enabled=True, appsec_standalone_enabled=True)
    try:
        with tracer.trace("local_root_span0"):
            # First span should be kept, as we keep 1 per min
            pass

        headers = {}

        context = HTTPPropagator.extract(headers)

        tracer.context_provider.activate(context)

        with tracer.trace("local_root_span") as span:
            _asm_manual_keep(span)
            assert "_dd.p.appsec" in span.context._meta

        next_headers = {}
        HTTPPropagator.inject(span.context, next_headers)

        # Ensure propagation of headers takes place as expected
        assert "x-datadog-origin" not in next_headers
        assert "_dd.p.test=value" not in next_headers["x-datadog-tags"]
        assert "_dd.p.appsec=1" in next_headers["x-datadog-tags"]
        assert next_headers["x-datadog-trace-id"] != "1234"
        assert next_headers["x-datadog-parent-id"] != "5678"
        assert next_headers["x-datadog-sampling-priority"] == str(USER_KEEP)

        # Ensure span is user keep
        assert span._metrics["_sampling_priority_v1"] == USER_KEEP
    finally:
        tracer.configure(appsec_enabled=False, appsec_standalone_enabled=False)


@pytest.mark.parametrize("sca_enabled", ["true", "false"])
@pytest.mark.parametrize("appsec_enabled", [True, False])
@pytest.mark.parametrize("iast_enabled", [True, False])
def test_asm_standalone_missing_appsec_tag_no_appsec_event_propagation_resets(
    tracer, sca_enabled, appsec_enabled, iast_enabled  # noqa: F811
):
    if not appsec_enabled and not iast_enabled and sca_enabled == "false":
        pytest.skip("SCA, AppSec or IAST must be enabled")

    with override_env({"DD_APPSEC_SCA_ENABLED": sca_enabled}):
        ddtrace.config._reset()
        tracer.configure(appsec_enabled=appsec_enabled, appsec_standalone_enabled=True, iast_enabled=iast_enabled)
        try:
            with tracer.trace("local_root_span0"):
                # First span should be kept, as we keep 1 per min
                pass

            headers = {
                "x-datadog-trace-id": "1234",
                "x-datadog-parent-id": "5678",
                "x-datadog-sampling-priority": str(USER_KEEP),
                "x-datadog-origin": "synthetics",
                "x-datadog-tags": "_dd.p.test=value,any=tag",
                "ot-baggage-key1": "value1",
            }

            context = HTTPPropagator.extract(headers)

            tracer.context_provider.activate(context)

            with tracer.trace("local_root_span") as span:
                assert span.trace_id == 1234
                assert span.parent_id == 5678
                # Priority is unset
                assert span.context.sampling_priority is None
                assert "_sampling_priority_v1" not in span._metrics
                assert span.context.dd_origin == "synthetics"
                assert "_dd.p.test" in span.context._meta
                assert "_dd.p.appsec" not in span.context._meta

            next_headers = {}
            HTTPPropagator.inject(span.context, next_headers)

            # Ensure propagation of headers takes place as expected
            assert "x-datadog-origin" not in next_headers
            assert "x-datadog-tags" not in next_headers
            assert "x-datadog-trace-id" not in next_headers
            assert "x-datadog-parent-id" not in next_headers
            assert "x-datadog-sampling-priority" not in next_headers

            # Priority was unset, and trace is not kept, so it should be dropped
            # As we have a rate limiter, priorities used are USER_KEEP and USER_REJECT
            assert span._metrics["_sampling_priority_v1"] == USER_REJECT
        finally:
            with override_env({"DD_APPSEC_SCA_ENABLED": "false"}):
                ddtrace.config._reset()
                tracer.configure(appsec_enabled=False, appsec_standalone_enabled=False)


def test_asm_standalone_missing_appsec_tag_appsec_event_present_trace_kept(
    tracer,  # noqa: F811
):
    tracer.configure(appsec_enabled=True, appsec_standalone_enabled=True)
    try:
        with tracer.trace("local_root_span0"):
            # First span should be kept, as we keep 1 per min
            pass

        headers = {
            "x-datadog-trace-id": "1234",
            "x-datadog-parent-id": "5678",
            "x-datadog-sampling-priority": str(AUTO_REJECT),
            "x-datadog-origin": "synthetics",
            "x-datadog-tags": "_dd.p.test=value,any=tag",
            "ot-baggage-key1": "value1",
        }

        context = HTTPPropagator.extract(headers)

        tracer.context_provider.activate(context)

        with tracer.trace("local_root_span") as span:
            _asm_manual_keep(span)
            assert span.trace_id == 1234
            assert span.parent_id == 5678
            assert span.context.sampling_priority == USER_KEEP
            assert span.context.dd_origin == "synthetics"
            assert "_dd.p.appsec" in span.context._meta
            assert span.context._meta["_dd.p.appsec"] == "1"
            assert "_dd.p.test" in span.context._meta

        next_headers = {}
        HTTPPropagator.inject(span.context, next_headers)

        # Ensure propagation of headers is not reset and adds appsec tag
        assert next_headers["x-datadog-sampling-priority"] == str(USER_KEEP)
        assert next_headers["x-datadog-trace-id"] == "1234"
        assert "_dd.p.test=value" in next_headers["x-datadog-tags"]
        assert "_dd.p.appsec=1" in next_headers["x-datadog-tags"]

        # Ensure span has force-keep priority now
        assert span._metrics["_sampling_priority_v1"] == USER_KEEP

    finally:
        tracer.configure(appsec_enabled=False, appsec_standalone_enabled=False)


@pytest.mark.parametrize("upstream_priority", ["1", "2"])
@pytest.mark.parametrize("sca_enabled", ["true", "false"])
@pytest.mark.parametrize("appsec_enabled", [True, False])
@pytest.mark.parametrize("iast_enabled", [True, False])
def test_asm_standalone_present_appsec_tag_no_appsec_event_propagation_set_to_user_keep(
    tracer, upstream_priority, sca_enabled, appsec_enabled, iast_enabled  # noqa: F811
):
    if not appsec_enabled and not iast_enabled and sca_enabled == "false":
        pytest.skip("SCA, AppSec or IAST must be enabled")

    with override_env({"DD_APPSEC_SCA_ENABLED": sca_enabled}):
        ddtrace.config._reset()
        tracer.configure(appsec_enabled=appsec_enabled, appsec_standalone_enabled=True, iast_enabled=iast_enabled)
        try:
            with tracer.trace("local_root_span0"):
                # First span should be kept, as we keep 1 per min
                pass

            headers = {
                "x-datadog-trace-id": "1234",
                "x-datadog-parent-id": "5678",
                "x-datadog-sampling-priority": upstream_priority,
                "x-datadog-origin": "synthetics",
                "x-datadog-tags": "_dd.p.appsec=1,any=tag",
                "ot-baggage-key1": "value1",
            }

            context = HTTPPropagator.extract(headers)

            tracer.context_provider.activate(context)

            with tracer.trace("local_root_span") as span:
                assert span.trace_id == 1234
                assert span.parent_id == 5678
                # Enforced user keep regardless of upstream priority
                assert span.context.sampling_priority == USER_KEEP
                assert span.context.dd_origin == "synthetics"
                assert span.context._meta == {
                    "_dd.origin": "synthetics",
                    "_dd.p.dm": "-3",
                    "_dd.p.appsec": "1",
                }
                with tracer.trace("child_span") as child_span:
                    assert child_span.trace_id == 1234
                    assert child_span.parent_id != 5678
                    assert child_span.context.sampling_priority == USER_KEEP
                    assert child_span.context.dd_origin == "synthetics"
                    assert child_span.context._meta == {
                        "_dd.origin": "synthetics",
                        "_dd.p.dm": "-3",
                        "_dd.p.appsec": "1",
                    }

                next_headers = {}
                HTTPPropagator.inject(span.context, next_headers)
                assert next_headers["x-datadog-origin"] == "synthetics"
                assert next_headers["x-datadog-sampling-priority"] == str(USER_KEEP)
                assert next_headers["x-datadog-trace-id"] == "1234"
                assert next_headers["x-datadog-tags"].startswith("_dd.p.appsec=1,")

            # Ensure span sets user keep regardless of received priority (appsec event upstream)
            assert span._metrics["_sampling_priority_v1"] == USER_KEEP

        finally:
            with override_env({"DD_APPSEC_SCA_ENABLED": sca_enabled}):
                ddtrace.config._reset()
                tracer.configure(appsec_enabled=False, appsec_standalone_enabled=False)


@pytest.mark.parametrize("upstream_priority", ["1", "2"])
@pytest.mark.parametrize("sca_enabled", ["true", "false"])
@pytest.mark.parametrize("appsec_enabled", [True, False])
@pytest.mark.parametrize("iast_enabled", [True, False])
def test_asm_standalone_present_appsec_tag_appsec_event_present_propagation_force_keep(
    tracer, upstream_priority, sca_enabled, appsec_enabled, iast_enabled  # noqa: F811
):
    if not appsec_enabled and not iast_enabled and sca_enabled == "false":
        pytest.skip("SCA, AppSec or IAST must be enabled")

    with override_env({"DD_APPSEC_SCA_ENABLED": sca_enabled}):
        ddtrace.config._reset()
        tracer.configure(appsec_enabled=appsec_enabled, appsec_standalone_enabled=True, iast_enabled=iast_enabled)
        try:
            with tracer.trace("local_root_span0"):
                # First span should be kept, as we keep 1 per min
                pass

            headers = {
                "x-datadog-trace-id": "1234",
                "x-datadog-parent-id": "5678",
                "x-datadog-sampling-priority": upstream_priority,
                "x-datadog-origin": "synthetics",
                "x-datadog-tags": "_dd.p.appsec=1,any=tag",
                "ot-baggage-key1": "value1",
            }

            context = HTTPPropagator.extract(headers)

            tracer.context_provider.activate(context)

            with tracer.trace("local_root_span") as span:
                _asm_manual_keep(span)
                assert span.trace_id == 1234
                assert span.parent_id == 5678
                assert span.context.sampling_priority == USER_KEEP  # user keep always
                assert span.context.dd_origin == "synthetics"
                assert span.context._meta == {
                    "_dd.origin": "synthetics",
                    "_dd.p.dm": "-4",
                    "_dd.p.appsec": "1",
                }
                with tracer.trace("child_span") as child_span:
                    assert child_span.trace_id == 1234
                    assert child_span.parent_id != 5678
                    assert child_span.context.sampling_priority == USER_KEEP  # user keep always
                    assert child_span.context.dd_origin == "synthetics"
                    assert child_span.context._meta == {
                        "_dd.origin": "synthetics",
                        "_dd.p.dm": "-4",
                        "_dd.p.appsec": "1",
                    }

                next_headers = {}
                HTTPPropagator.inject(span.context, next_headers)
                assert next_headers["x-datadog-origin"] == "synthetics"
                assert next_headers["x-datadog-sampling-priority"] == str(USER_KEEP)  # user keep always
                assert next_headers["x-datadog-trace-id"] == "1234"
                assert next_headers["x-datadog-tags"].startswith("_dd.p.appsec=1,")

            # Ensure span set to user keep regardless received priority (appsec event upstream)
            assert span._metrics["_sampling_priority_v1"] == USER_KEEP  # user keep always

        finally:
            with override_env({"DD_APPSEC_SCA_ENABLED": sca_enabled}):
                ddtrace.config._reset()
                tracer.configure(appsec_enabled=False, appsec_standalone_enabled=False)


def test_extract_with_baggage_http_propagation(tracer):  # noqa: F811
    with override_global_config(dict(_propagation_http_baggage_enabled=True)):
        headers = {
            "x-datadog-trace-id": "1234",
            "x-datadog-parent-id": "5678",
            "ot-baggage-key1": "value1",
        }

        context = HTTPPropagator.extract(headers)

        tracer.context_provider.activate(context)

        with tracer.trace("local_root_span") as span:
            assert span.context.get_baggage_item("key1") == "value1"
            with tracer.trace("child_span") as child_span:
                assert child_span.context.get_baggage_item("key1") == "value1"


@pytest.mark.subprocess(
    env=dict(DD_TRACE_PROPAGATION_STYLE=PROPAGATION_STYLE_DATADOG),
)
def test_extract_128bit_trace_ids_datadog():
    from ddtrace import config
    from ddtrace.internal.constants import HIGHER_ORDER_TRACE_ID_BITS  # noqa:F401
    from ddtrace.propagation.http import HTTPPropagator
    from tests.utils import DummyTracer

    tracer = DummyTracer()  # noqa: F811

    for trace_id in [2**128 - 1, 2**127 + 1, 2**65 - 1, 2**64 + 1, 2**127 + 2**63]:
        trace_id_hex = "{:032x}".format(trace_id)
        span_id = 1
        # Get the hex representation of the 64 most signicant bits
        trace_id_64bit = trace_id & 2**64 - 1
        headers = {
            "x-datadog-trace-id": str(trace_id_64bit),
            "x-datadog-parent-id": str(span_id),
            "x-datadog-tags": "=".join([HIGHER_ORDER_TRACE_ID_BITS, trace_id_hex[:16]]),
        }
        context = HTTPPropagator.extract(headers)
        tracer.context_provider.activate(context)
        with tracer.trace("local_root_span") as span:
            # for venv tracer-128-bit-traceid-disabled
            # check 64-bit configuration functions correctly with 128-bit headers
            if not config._128_bit_trace_id_enabled:
                expected_trace_id = trace_id_64bit
            else:
                expected_trace_id = trace_id
            assert span.trace_id == expected_trace_id
            assert span.parent_id == span_id
            with tracer.trace("child_span") as child_span:
                assert child_span.trace_id == expected_trace_id


@pytest.mark.subprocess(
    env=dict(DD_TRACE_PROPAGATION_STYLE=PROPAGATION_STYLE_B3_MULTI),
)
def test_extract_128bit_trace_ids_b3multi():
    from ddtrace.propagation.http import HTTPPropagator
    from tests.utils import DummyTracer

    tracer = DummyTracer()  # noqa: F811

    for trace_id in [2**128 - 1, 2**127 + 1, 2**65 - 1, 2**64 + 1, 2**127 + 2**63]:
        trace_id_hex = "{:032x}".format(trace_id)
        span_id = 1
        span_id_hex = "{:016x}".format(span_id)
        headers = {
            "x-b3-traceid": trace_id_hex,
            "x-b3-spanid": span_id_hex,
        }

        context = HTTPPropagator.extract(headers)
        tracer.context_provider.activate(context)
        with tracer.trace("local_root_span") as span:
            assert span.trace_id == trace_id
            assert span.parent_id == span_id
            with tracer.trace("child_span") as child_span:
                assert child_span.trace_id == trace_id


@pytest.mark.subprocess(
    env=dict(DD_TRACE_PROPAGATION_STYLE=PROPAGATION_STYLE_B3_SINGLE),
)
def test_extract_128bit_trace_ids_b3_single_header():
    from ddtrace.propagation.http import HTTPPropagator
    from tests.utils import DummyTracer

    tracer = DummyTracer()  # noqa: F811

    for trace_id in [2**128 - 1, 2**127 + 1, 2**65 - 1, 2**64 + 1, 2**127 + 2**63]:
        trace_id_hex = "{:032x}".format(trace_id)
        span_id = 1
        span_id_hex = "{:016x}".format(span_id)
        headers = {
            "b3": "%s-%s-1" % (trace_id_hex, span_id_hex),
        }

        context = HTTPPropagator.extract(headers)
        tracer.context_provider.activate(context)
        with tracer.trace("local_root_span") as span:
            assert span.trace_id == trace_id
            assert span.parent_id == span_id
            with tracer.trace("child_span") as child_span:
                assert child_span.trace_id == trace_id


@pytest.mark.subprocess(
    env=dict(DD_TRACE_PROPAGATION_STYLE=_PROPAGATION_STYLE_W3C_TRACECONTEXT),
)
def test_extract_128bit_trace_ids_tracecontext():
    from ddtrace.propagation.http import HTTPPropagator
    from tests.utils import DummyTracer

    tracer = DummyTracer()  # noqa: F811

    for trace_id in [2**128 - 1, 2**127 + 1, 2**65 - 1, 2**64 + 1, 2**127 + 2**63]:
        trace_id_hex = "{:032x}".format(trace_id)
        span_id = 1
        span_id_hex = "{:016x}".format(span_id)
        headers = {
            "traceparent": "00-%s-%s-01" % (trace_id_hex, span_id_hex),
        }

        context = HTTPPropagator.extract(headers)
        tracer.context_provider.activate(context)
        with tracer.trace("local_root_span") as span:
            assert span.trace_id == trace_id
            assert span.parent_id == span_id
            with tracer.trace("child_span") as child_span:
                assert child_span.trace_id == trace_id


def test_last_dd_span_id():
    non_dd_remote_context = HTTPPropagator.extract(
        {
            "traceparent": "00-70f198ee56343ba864fe8b2a57d4eff7-34f067aa0ba902b9-01",
            "tracestate": "dd=p:123067aa0ba902a6;s:2;o:rum",
        }
    )

    with ddtracer.start_span("local-root", child_of=non_dd_remote_context) as local_root:
        with ddtracer.start_span("child1", child_of=local_root) as child1:
            pass

    with ddtracer.start_span("child2", child_of=local_root) as chunk_root:
        pass

    with ddtracer.start_span("root", child_of=None) as root:
        pass

    # The last parent span_id tag should be set ONLY on the local root spans
    assert local_root.get_tag(LAST_DD_PARENT_ID_KEY) == "123067aa0ba902a6"
    for span in (root, child1, chunk_root):
        assert span.get_tag(LAST_DD_PARENT_ID_KEY) is None
    # `p` value in tracestate headers is set using the current active datadog span
    for span in (child1, chunk_root, root, local_root):
        headers = {}
        HTTPPropagator.inject(span.context, headers)
        assert "p:{:016x}".format(span.span_id) in headers["tracestate"]
    # If a Datadog span is not active, `p` value is set to the last datadog span in the trace
    headers = {}
    HTTPPropagator.inject(non_dd_remote_context, headers)
    assert "p:123067aa0ba902a6" in headers["tracestate"]


def test_extract_unicode(tracer):  # noqa: F811
    """
    When input data is unicode
      we decode everything to str for Python2


    Cython encoder expects `context.dd_origin` to be `str`
    which for Python2 means only `str`, and `unicode` is
    not accepted. If `context.dd_origin` is `unicode`
    then trace encoding will fail and the trace will be
    lost.
    """
    headers = {
        "x-datadog-trace-id": "1234",
        "x-datadog-parent-id": "5678",
        "x-datadog-sampling-priority": "1",
        "x-datadog-origin": "synthetics",
        "x-datadog-tags": "_dd.p.test=value,any=tag",
    }

    context = HTTPPropagator.extract(headers)

    tracer.context_provider.activate(context)

    with tracer.trace("local_root_span") as span:
        assert span.trace_id == 1234
        assert span.parent_id == 5678
        assert span.context.sampling_priority == 1

        assert span.context.dd_origin == "synthetics"
        assert type(span.context.dd_origin) is str

        assert span.context._meta == {
            "_dd.origin": "synthetics",
            "_dd.p.dm": "-3",
            "_dd.p.test": "value",
        }
        with tracer.trace("child_span") as child_span:
            assert child_span.trace_id == 1234
            assert child_span.parent_id != 5678
            assert child_span.context.sampling_priority == 1
            assert child_span.context.dd_origin == "synthetics"
            assert child_span.context._meta == {
                "_dd.origin": "synthetics",
                "_dd.p.dm": "-3",
                "_dd.p.test": "value",
            }


@pytest.mark.parametrize(
    "x_datadog_tags, expected_trace_tags",
    [
        ("_dd.p.dm=-0", {"_dd.p.dm": "-0"}),
        ("_dd.p.dm=-0", {"_dd.p.dm": "-0"}),
        ("_dd.p.dm=-", {"_dd.propagation_error": "decoding_error"}),
        ("_dd.p.dm=--1", {"_dd.propagation_error": "decoding_error"}),
        ("_dd.p.dm=-1.0", {"_dd.propagation_error": "decoding_error"}),
        ("_dd.p.dm=-10", {"_dd.propagation_error": "decoding_error"}),
    ],
)
def test_extract_dm(x_datadog_tags, expected_trace_tags):
    headers = {
        "x-datadog-trace-id": "1234",
        "x-datadog-parent-id": "5678",
        "x-datadog-sampling-priority": "1",
        "x-datadog-origin": "synthetics",
        "x-datadog-tags": x_datadog_tags,
    }

    context = HTTPPropagator.extract(headers)

    expected = {"_dd.origin": "synthetics"}
    expected.update(expected_trace_tags)

    assert context._meta == expected


def test_WSGI_extract(tracer):  # noqa: F811
    """Ensure we support the WSGI formatted headers as well."""
    headers = {
        "HTTP_X_DATADOG_TRACE_ID": "1234",
        "HTTP_X_DATADOG_PARENT_ID": "5678",
        "HTTP_X_DATADOG_SAMPLING_PRIORITY": "1",
        "HTTP_X_DATADOG_ORIGIN": "synthetics",
        "HTTP_X_DATADOG_TAGS": "_dd.p.test=value,any=tag",
    }

    context = HTTPPropagator.extract(headers)
    tracer.context_provider.activate(context)

    with tracer.trace("local_root_span") as span:
        assert span.trace_id == 1234
        assert span.parent_id == 5678
        assert span.context.sampling_priority == 1
        assert span.context.dd_origin == "synthetics"
        assert span.context._meta == {
            "_dd.origin": "synthetics",
            "_dd.p.test": "value",
            "_dd.p.dm": "-3",
        }


def test_extract_invalid_tags(tracer):  # noqa: F811
    # Malformed tags do not fail to extract the rest of the context
    headers = {
        "x-datadog-trace-id": "1234",
        "x-datadog-parent-id": "5678",
        "x-datadog-sampling-priority": "1",
        "x-datadog-origin": "synthetics",
        "x-datadog-tags": "malformed=,=tags,",
    }

    context = HTTPPropagator.extract(headers)
    tracer.context_provider.activate(context)

    with tracer.trace("local_root_span") as span:
        assert span.trace_id == 1234
        assert span.parent_id == 5678
        assert span.context.sampling_priority == 1
        assert span.context.dd_origin == "synthetics"
        assert span.context._meta == {
            "_dd.origin": "synthetics",
            "_dd.p.dm": "-3",
            "_dd.propagation_error": "decoding_error",
        }


def test_extract_tags_large(tracer):  # noqa: F811
    """When we have a tagset larger than the extract limit"""
    # DEV: Limit is 512
    headers = {
        "x-datadog-trace-id": "1234",
        "x-datadog-parent-id": "5678",
        "x-datadog-sampling-priority": "1",
        "x-datadog-origin": "synthetics",
        "x-datadog-tags": "key=" + ("x" * (512 - len("key=") + 1)),
    }
    context = HTTPPropagator.extract(headers)
    tracer.context_provider.activate(context)

    with tracer.trace("local_root_span") as span:
        assert span.trace_id == 1234
        assert span.parent_id == 5678
        assert span.context.sampling_priority == 1
        assert span.context.dd_origin == "synthetics"
        assert span.context._meta == {
            "_dd.origin": "synthetics",
            "_dd.p.dm": "-3",
            "_dd.propagation_error": "extract_max_size",
        }


@pytest.mark.parametrize("trace_id", ["one", None, "123.4", "", NOT_SET])
# DEV: 10 is valid for parent id but is ignored if trace id is ever invalid
@pytest.mark.parametrize("parent_span_id", ["one", None, "123.4", "10", "", NOT_SET])
@pytest.mark.parametrize("sampling_priority", ["one", None, "123.4", "", NOT_SET])
@pytest.mark.parametrize("dd_origin", [None, NOT_SET])
# DEV: We have exhaustive tests in test_tagset for this parsing
@pytest.mark.parametrize("dd_tags", [None, "", "key=", "key=value,unknown=", NOT_SET])
def test_extract_bad_values(trace_id, parent_span_id, sampling_priority, dd_origin, dd_tags):
    headers = dict()
    wsgi_headers = dict()

    if trace_id is not NOT_SET:
        headers[HTTP_HEADER_TRACE_ID] = trace_id
        wsgi_headers[get_wsgi_header(HTTP_HEADER_TRACE_ID)] = trace_id
    if parent_span_id is not NOT_SET:
        headers[HTTP_HEADER_PARENT_ID] = parent_span_id
        wsgi_headers[get_wsgi_header(HTTP_HEADER_PARENT_ID)] = parent_span_id
    if sampling_priority is not NOT_SET:
        headers[HTTP_HEADER_SAMPLING_PRIORITY] = sampling_priority
        wsgi_headers[get_wsgi_header(HTTP_HEADER_SAMPLING_PRIORITY)] = sampling_priority
    if dd_origin is not NOT_SET:
        headers[HTTP_HEADER_ORIGIN] = dd_origin
        wsgi_headers[get_wsgi_header(HTTP_HEADER_ORIGIN)] = dd_origin
    if dd_tags is not NOT_SET:
        headers[_HTTP_HEADER_TAGS] = dd_tags
        wsgi_headers[get_wsgi_header(_HTTP_HEADER_TAGS)] = dd_tags

    # x-datadog-*headers
    context = HTTPPropagator.extract(headers)
    assert context.trace_id is None
    assert context.span_id is None
    assert context.sampling_priority is None
    assert context.dd_origin is None
    assert context._meta == {}

    # HTTP_X_DATADOG_* headers
    context = HTTPPropagator.extract(wsgi_headers)
    assert context.trace_id is None
    assert context.span_id is None
    assert context.sampling_priority is None
    assert context.dd_origin is None
    assert context._meta == {}


def test_get_wsgi_header(tracer):  # noqa: F811
    assert get_wsgi_header("x-datadog-trace-id") == "HTTP_X_DATADOG_TRACE_ID"


TRACE_ID = 171395628812617415352188477958425669623
TRACE_ID_HEX = "80f198ee56343ba864fe8b2a57d3eff7"

# for testing with other propagation styles
TRACECONTEXT_HEADERS_VALID_BASIC = {
    _HTTP_HEADER_TRACEPARENT: "00-80f198ee56343ba864fe8b2a57d3eff7-00f067aa0ba902b7-01",
    _HTTP_HEADER_TRACESTATE: "dd=p:00f067aa0ba902b7;s:2;o:rum",
}

TRACECONTEXT_HEADERS_VALID_RUM_NO_SAMPLING_DECISION = {
    _HTTP_HEADER_TRACEPARENT: "00-80f198ee56343ba864fe8b2a57d3eff7-00f067aa0ba902b7-00",
    _HTTP_HEADER_TRACESTATE: "dd=o:rum",
}

TRACECONTEXT_HEADERS_VALID = {
    _HTTP_HEADER_TRACEPARENT: "00-80f198ee56343ba864fe8b2a57d3eff7-00f067aa0ba902b7-01",
    _HTTP_HEADER_TRACESTATE: "dd=s:2;o:rum;t.dm:-4;t.usr.id:baz64,congo=t61rcWkgMzE",
}


TRACECONTEXT_HEADERS_VALID_64_bit = {
    _HTTP_HEADER_TRACEPARENT: "00-000000000000000064fe8b2a57d3eff7-00f067aa0ba902b7-01",
    _HTTP_HEADER_TRACESTATE: "dd=s:2;o:rum;t.dm:-4;t.usr.id:baz64,congo=t61rcWkgMzE",
}


@pytest.mark.parametrize(
    "sampling_priority_tp,sampling_priority_ts,expected_sampling_priority",
    [
        (0, 0, 0),
        (0, 1, 0),
        (0, 2, 0),
        (1, 0, 1),
        (1, 1, 1),
        (1, 2, 2),
        (0, None, 0),
        (1, None, 1),
        (0, -1, -1),
        (1, -1, 1),
        (1, -2, 1),
        (0, -2, -2),
    ],
)
def test_tracecontext_get_sampling_priority(sampling_priority_tp, sampling_priority_ts, expected_sampling_priority):
    traceparent_values = _TraceContext._get_sampling_priority(sampling_priority_tp, sampling_priority_ts)
    assert traceparent_values == expected_sampling_priority


@pytest.mark.parametrize(
    "headers,expected_tuple,expected_logging,expected_exception",
    [
        (
            "00-%s-00f067aa0ba902b7-01" % (TRACE_ID_HEX,),
            # tp, trace_id, span_id, sampling_priority
            (TRACE_ID, 67667974448284343, 1),
            None,
            None,
        ),
        (
            "00-00000000000000000000000000000000-00f067aa0ba902b7-01",
            None,
            None,
            ValueError,
        ),
        (
            "00-%s-0000000000000000-01" % (TRACE_ID_HEX,),
            None,
            None,
            ValueError,
        ),
        (
            "00-%s-00f067aa0ba902b7-00" % (TRACE_ID_HEX,),
            # tp, trace_id, span_id, sampling_priority
            (TRACE_ID, 67667974448284343, 0),
            None,
            None,
        ),
        (
            "01-%s-00f067aa0ba902b7-01-what-the-future-looks-like" % (TRACE_ID_HEX,),
            # tp, trace_id, span_id, sampling_priority
            (TRACE_ID, 67667974448284343, 1),
            ["unsupported traceparent version:'01', still attempting to parse"],
            None,
        ),
        (
            "00-%s-00f067aa0ba902b7-01-v00-can-not-have-future-values" % (TRACE_ID_HEX,),
            # tp, trace_id, span_id, sampling_priority
            (TRACE_ID, 67667974448284343, 1),
            [],
            ValueError,
        ),
        (
            "0-%s-00f067aa0ba902b7-01" % (TRACE_ID_HEX,),
            # tp, trace_id, span_id, sampling_priority
            None,
            [],
            ValueError,
        ),
        (
            "ff-%s-00f067aa0ba902b7-01" % (TRACE_ID_HEX,),
            # tp, trace_id, span_id, sampling_priority
            None,
            [],
            ValueError,
        ),
        (
            "00-4BF92K3577B34dA6C3ce929d0e0e4736-00f067aa0ba902b7-01",
            # tp, trace_id, span_id, sampling_priority
            None,
            [],
            ValueError,
        ),
        (
            "00-f92f3577b34da6a3ce929d0e0e4736-00f067aa0ba902b7-01",
            # tp, trace_id, span_id, sampling_priority
            None,
            [],
            ValueError,
        ),
        (  # we still parse the trace flag and analyze the it as a bit field
            "00-%s-00f067aa0ba902b7-02" % (TRACE_ID_HEX,),
            # tp, trace_id, span_id, sampling_priority
            (TRACE_ID, 67667974448284343, 0),
            [],
            None,
        ),
    ],
    ids=[
        "traceflag_01",
        "invalid_0_value_for_trace_id",
        "invalid_0_value_for_span_id",
        "traceflag_00",
        "unsupported_version",
        "version_00_with_unsupported_trailing_values",
        "short_version",
        "invalid_version",
        "traceparent_contains_uppercase_chars",
        "short_trace_id",
        "unknown_trace_flag",
    ],
)
def test_extract_traceparent(caplog, headers, expected_tuple, expected_logging, expected_exception):
    with caplog.at_level(logging.DEBUG):
        if expected_exception:
            with pytest.raises(expected_exception):
                _TraceContext._get_traceparent_values(headers)
        else:
            traceparent_values = _TraceContext._get_traceparent_values(headers)
            assert traceparent_values == expected_tuple

        if caplog.text or expected_logging:
            for expected_log in expected_logging:
                assert expected_log in caplog.text


@pytest.mark.parametrize(
    "ts_string,expected_tuple,expected_logging,expected_exception",
    [
        (
            "dd=s:2;o:rum;t.dm:-4;t.usr.id:baz64;p:a0000000000000ff,congo=t61rcWkgMzE,mako=s:2;o:rum",
            # sampling_priority_ts, other_propagated_tags, origin, parent id
            (
                2,
                {
                    "_dd.p.dm": "-4",
                    "_dd.p.usr.id": "baz64",
                },
                "rum",
                "a0000000000000ff",
            ),
            None,
            None,
        ),
        (
            "dd=s:0;o:rum;p:a0000000000000ff;t.dm:-4;t.usr.id:baz64",
            # sampling_priority_ts, other_propagated_tags, origin, parent id
            (
                0,
                {
                    "_dd.p.dm": "-4",
                    "_dd.p.usr.id": "baz64",
                },
                "rum",
                "a0000000000000ff",
            ),
            None,
            None,
        ),
        (
            "dd=s:2;o:rum;p:a0000000000000ff;t.dm:-4;t.usr.id:baz64",
            # sampling_priority_ts, other_propagated_tags, origin, parent id
            (
                2,
                {
                    "_dd.p.dm": "-4",
                    "_dd.p.usr.id": "baz64",
                },
                "rum",
                "a0000000000000ff",
            ),
            None,
            None,
        ),
        (
            "dd=o:rum;p:a0000000000000ff;t.dm:-4;t.usr.id:baz64",
            # sampling_priority_ts, other_propagated_tags, origin, parent id
            (
                None,
                {
                    "_dd.p.dm": "-4",
                    "_dd.p.usr.id": "baz64",
                },
                "rum",
                "a0000000000000ff",
            ),
            None,
            None,
        ),
        (
            "dd=s:-1;o:rum;p:a0000000000000ff;t.dm:-4;t.usr.id:baz64",
            # sampling_priority_ts, other_propagated_tags, origin, parent id
            (
                -1,
                {
                    "_dd.p.dm": "-4",
                    "_dd.p.usr.id": "baz64",
                },
                "rum",
                "a0000000000000ff",
            ),
            None,
            None,
        ),
        (
            "dd=p:a0000000000000ff;s:2;t.dm:-4;t.usr.id:baz64",
            # sampling_priority_ts, other_propagated_tags, origin, parent id
            (
                2,
                {
                    "_dd.p.dm": "-4",
                    "_dd.p.usr.id": "baz64",
                },
                None,
                "a0000000000000ff",
            ),
            None,
            None,
        ),
        (
            "dd=s:2;o:rum;p:a0000000000000ff;t.dm:-4;t.usr.id:baz64;t.unk:unk,congo=t61rcWkgMzE,mako=s:2;o:rum;",
            # sampling_priority_ts, other_propagated_tags, origin, parent id
            (
                2,
                {
                    "_dd.p.dm": "-4",
                    "_dd.p.usr.id": "baz64",
                    "_dd.p.unk": "unk",
                },
                "rum",
                "a0000000000000ff",
            ),
            None,
            None,
        ),
        (
            "congo=t61rcWkgMzE,mako=s:2;o:rum;",
            # sampling_priority_ts, other_propagated_tags, origin, parent id
            (None, {}, None, None),
            None,
            None,
        ),
        (
            "dd=s:2;t.dm:-4;t.usr.id:baz64,congo=t61rcWkgMzE,mako=s:2;o:rum;",
            # sampling_priority_ts, other_propagated_tags, origin, parent id
            (
                2,
                {
                    "_dd.p.dm": "-4",
                    "_dd.p.usr.id": "baz64",
                },
                None,
                None,
            ),
            None,
            None,
        ),
        (
            "dd=invalid,congo=123",
            None,
            ["received invalid dd header value in tracestate: 'dd=invalid,congo=123'"],
            ValueError,
        ),
        (  # "ts_string,expected_tuple,expected_logging,expected_exception",
            "dd=foo|bar:hi|l¢¢¢¢¢¢:",
            (None, {}, None, None),
            None,
            None,
        ),
        (
            "dd=s:2;o:rum;p:a0000000000000ff;t.dm:-4;t.usr.id:baz6~~~4",
            # sampling_priority_ts, other_propagated_tags, origin, parent id
            (
                2,
                {
                    "_dd.p.dm": "-4",
                    "_dd.p.usr.id": "baz6===4",
                },
                "rum",
                "a0000000000000ff",
            ),
            None,
            None,
        ),
        (
            "dd=s:2;o:rum;p:a0000000000000ff;t.dm:-4;t.usr.id:baz:6:4",
            # sampling_priority_ts, other_propagated_tags, origin, parent id
            (
                2,
                {
                    "_dd.p.dm": "-4",
                    "_dd.p.usr.id": "baz:6:4",
                },
                "rum",
                "a0000000000000ff",
            ),
            None,
            None,
        ),
    ],
    ids=[
        "tracestate_with_additional_list_members",
        "tracestate_with_0_sampling_priority",
        "tracestate_with_only_dd_list_member",
        "no_sampling_priority",
        "tracestate_with_negative_sampling_priority",
        "tracestate_with_no_origin",
        "tracestate_with_unknown_t._values",
        "tracestate_with_no_dd_list_member",
        "tracestate_no_origin",
        "tracestate_invalid_dd_list_member",
        "tracestate_invalid_tracestate_char_outside_ascii_range_20-70",
        "tracestate_tilda_replaced_with_equals",
        "tracestate_colon_acceptable_char_in_value",
    ],
)
def test_extract_tracestate(caplog, ts_string, expected_tuple, expected_logging, expected_exception):
    with caplog.at_level(logging.DEBUG):
        if expected_exception:
            with pytest.raises(expected_exception):
                tracestate_values = _TraceContext._get_tracestate_values(ts_string.split(","))
                assert tracestate_values == expected_tuple
        else:
            tracestate_values = _TraceContext._get_tracestate_values(ts_string.split(","))
            assert tracestate_values == expected_tuple
            if caplog.text or expected_logging:
                for expected_log in expected_logging:
                    assert expected_log in caplog.text


@pytest.mark.parametrize(
    "headers,expected_context",
    [
        (
            TRACECONTEXT_HEADERS_VALID,
            {
                "trace_id": TRACE_ID,
                "span_id": 67667974448284343,
                "meta": {
                    "tracestate": TRACECONTEXT_HEADERS_VALID[_HTTP_HEADER_TRACESTATE],
                    "_dd.p.dm": "-4",
                    "_dd.p.usr.id": "baz64",
                    "_dd.origin": "rum",
                    "traceparent": TRACECONTEXT_HEADERS_VALID[_HTTP_HEADER_TRACEPARENT],
                },
                "metrics": {"_sampling_priority_v1": 2},
            },
        ),
        (
            TRACECONTEXT_HEADERS_VALID_BASIC,
            {
                "trace_id": TRACE_ID,
                "span_id": 67667974448284343,
                "meta": {
                    "tracestate": "dd=p:00f067aa0ba902b7;s:2;o:rum",
                    LAST_DD_PARENT_ID_KEY: "00f067aa0ba902b7",
                    "_dd.origin": "rum",
                    "traceparent": TRACECONTEXT_HEADERS_VALID_BASIC[_HTTP_HEADER_TRACEPARENT],
                },
                "metrics": {"_sampling_priority_v1": 2},
            },
        ),
        (
            {
                _HTTP_HEADER_TRACEPARENT: "00-4bae0e4736-00f067aa0ba902b7-01",
                _HTTP_HEADER_TRACESTATE: "dd=s:2;o:rum;t.dm:-4;t.usr.id:baz64,congo=t61rcWkgMzE",
            },
            {"trace_id": None, "span_id": None, "meta": {}, "metrics": {}},
        ),
        (
            {
                _HTTP_HEADER_TRACEPARENT: "00-%s-00f067aa0ba902b7-01" % (TRACE_ID_HEX,),
            },
            {
                "trace_id": TRACE_ID,
                "span_id": 67667974448284343,
                "meta": {
                    "traceparent": "00-%s-00f067aa0ba902b7-01" % (TRACE_ID_HEX,),
                },
                "metrics": {"_sampling_priority_v1": 1.0},
            },
        ),
        (
            {
                _HTTP_HEADER_TRACESTATE: "dd=s:2;o:rum;t.dm:-4;t.usr.id:baz64,congo=t61rcWkgMzE",
            },
            {"trace_id": None, "span_id": None, "meta": {}, "metrics": {}},
        ),
    ],
    ids=[
        "valid_headers_with_multiple_tracestate_list_members",
        "valid_headers_only_dd_tracestate_list_member",
        "invalid_traceparent",
        "traceparent_no_tracestate",
        "tracestate_no_traceparent",
    ],
)
def test_extract_tracecontext(headers, expected_context):
    overrides = {"_propagation_style_extract": [_PROPAGATION_STYLE_W3C_TRACECONTEXT]}
    with override_global_config(overrides):
        context = HTTPPropagator.extract(headers)
        assert context == Context(**expected_context)


CONTEXT_EMPTY = {
    "trace_id": None,
    "span_id": None,
    "sampling_priority": None,
    "dd_origin": None,
}
DATADOG_HEADERS_VALID = {
    HTTP_HEADER_TRACE_ID: "13088165645273925489",
    HTTP_HEADER_PARENT_ID: "5678",
    HTTP_HEADER_SAMPLING_PRIORITY: "1",
    HTTP_HEADER_ORIGIN: "synthetics",
}
DATADOG_HEADERS_VALID_NO_PRIORITY = {
    HTTP_HEADER_TRACE_ID: "13088165645273925489",
    HTTP_HEADER_PARENT_ID: "5678",
    HTTP_HEADER_ORIGIN: "synthetics",
}
DATADOG_HEADERS_VALID_MATCHING_TRACE_CONTEXT_VALID_TRACE_ID = {
    HTTP_HEADER_TRACE_ID: str(_get_64_lowest_order_bits_as_int(TRACE_ID)),
    HTTP_HEADER_PARENT_ID: "5678",
    HTTP_HEADER_SAMPLING_PRIORITY: "1",
    HTTP_HEADER_ORIGIN: "synthetics",
}
DATADOG_HEADERS_INVALID = {
    HTTP_HEADER_TRACE_ID: "13088165645273925489",  # still valid
    HTTP_HEADER_PARENT_ID: "parent_id",
    HTTP_HEADER_SAMPLING_PRIORITY: "sample",
}

DATADOG_BAGGAGE_HEADERS_VALID = {**DATADOG_HEADERS_VALID, "baggage": "key1=val1,key2=val2"}

B3_HEADERS_VALID = {
    _HTTP_HEADER_B3_TRACE_ID: "80f198ee56343ba864fe8b2a57d3eff7",
    _HTTP_HEADER_B3_SPAN_ID: "a2fb4a1d1a96d312",
    _HTTP_HEADER_B3_SAMPLED: "1",
}
B3_HEADERS_INVALID = {
    _HTTP_HEADER_B3_TRACE_ID: "NON_HEX_VALUE",
    _HTTP_HEADER_B3_SPAN_ID: "NON_HEX",
    _HTTP_HEADER_B3_SAMPLED: "3",  # unexpected sampling value
}
B3_HEADERS_VALID_W_OUT_SPAN_ID = {
    _HTTP_HEADER_B3_TRACE_ID: "80f198ee56343ba864fe8b2a57d3eff7",
    _HTTP_HEADER_B3_SAMPLED: "1",
}

B3_SINGLE_HEADERS_VALID = {
    _HTTP_HEADER_B3_SINGLE: "80f198ee56343ba864fe8b2a57d3eff7-e457b5a2e4d86bd1-1",
}
B3_SINGLE_HEADERS_INVALID = {
    _HTTP_HEADER_B3_SINGLE: "NON_HEX_VALUE-e457b5a2e4d86bd1-1",
}


ALL_HEADERS = {}
ALL_HEADERS.update(DATADOG_HEADERS_VALID)
ALL_HEADERS.update(B3_HEADERS_VALID)
ALL_HEADERS.update(B3_SINGLE_HEADERS_VALID)
ALL_HEADERS.update(TRACECONTEXT_HEADERS_VALID)

DATADOG_TRACECONTEXT_MATCHING_TRACE_ID_HEADERS = {}
DATADOG_TRACECONTEXT_MATCHING_TRACE_ID_HEADERS.update(DATADOG_HEADERS_VALID_MATCHING_TRACE_CONTEXT_VALID_TRACE_ID)
# we use 64-bit traceparent trace id value here so it can match for both 128-bit enabled and disabled
DATADOG_TRACECONTEXT_MATCHING_TRACE_ID_HEADERS.update(TRACECONTEXT_HEADERS_VALID_64_bit)

# edge case testing
ALL_HEADERS_CHAOTIC_1 = {}
ALL_HEADERS_CHAOTIC_1.update(DATADOG_HEADERS_VALID_MATCHING_TRACE_CONTEXT_VALID_TRACE_ID)
ALL_HEADERS_CHAOTIC_1.update(TRACECONTEXT_HEADERS_VALID_64_bit)
ALL_HEADERS_CHAOTIC_1.update(B3_SINGLE_HEADERS_VALID)
ALL_HEADERS_CHAOTIC_1.update(B3_HEADERS_INVALID)

# edge case testing
ALL_HEADERS_CHAOTIC_2 = {}
ALL_HEADERS_CHAOTIC_2.update(DATADOG_HEADERS_VALID)
ALL_HEADERS_CHAOTIC_2.update(TRACECONTEXT_HEADERS_VALID_64_bit)
ALL_HEADERS_CHAOTIC_2.update(B3_HEADERS_VALID_W_OUT_SPAN_ID)
ALL_HEADERS_CHAOTIC_2.update(B3_SINGLE_HEADERS_INVALID)

EXTRACT_FIXTURES = [
    # Datadog headers
    (
        "valid_datadog_default",
        None,
        None,
        DATADOG_HEADERS_VALID,
        {
            "trace_id": 13088165645273925489,
            "span_id": 5678,
            "sampling_priority": 1,
            "dd_origin": "synthetics",
            "meta": {"_dd.p.dm": "-3"},
        },
    ),
    (
        "valid_datadog_default_wsgi",
        None,
        None,
        {get_wsgi_header(name): value for name, value in DATADOG_HEADERS_VALID.items()},
        {
            "trace_id": 13088165645273925489,
            "span_id": 5678,
            "sampling_priority": 1,
            "dd_origin": "synthetics",
            "meta": {"_dd.p.dm": "-3"},
        },
    ),
    (
        "valid_datadog_no_priority",
        None,
        None,
        DATADOG_HEADERS_VALID_NO_PRIORITY,
        {
            "trace_id": 13088165645273925489,
            "span_id": 5678,
            "sampling_priority": 2,
            "dd_origin": "synthetics",
            "meta": {"_dd.p.dm": "-3"},
        },
    ),
    (
        "invalid_datadog",
        [PROPAGATION_STYLE_DATADOG],
        None,
        DATADOG_HEADERS_INVALID,
        CONTEXT_EMPTY,
    ),
    (
        "valid_datadog_explicit_style",
        [PROPAGATION_STYLE_DATADOG],
        None,
        DATADOG_HEADERS_VALID,
        {
            "trace_id": 13088165645273925489,
            "span_id": 5678,
            "sampling_priority": 1,
            "dd_origin": "synthetics",
            "meta": {"_dd.p.dm": "-3"},
        },
    ),
    (
        "invalid_datadog_negative_trace_id",
        [PROPAGATION_STYLE_DATADOG],
        None,
        {
            HTTP_HEADER_TRACE_ID: "-1",
            HTTP_HEADER_PARENT_ID: "5678",
            HTTP_HEADER_SAMPLING_PRIORITY: "1",
            HTTP_HEADER_ORIGIN: "synthetics",
        },
        CONTEXT_EMPTY,
    ),
    (
        "valid_datadog_explicit_style_wsgi",
        [PROPAGATION_STYLE_DATADOG],
        None,
        {get_wsgi_header(name): value for name, value in DATADOG_HEADERS_VALID.items()},
        {
            "trace_id": 13088165645273925489,
            "span_id": 5678,
            "sampling_priority": 1,
            "dd_origin": "synthetics",
            "meta": {"_dd.p.dm": "-3"},
        },
    ),
    (
        "valid_datadog_all_styles",
        [PROPAGATION_STYLE_DATADOG, PROPAGATION_STYLE_B3_MULTI, PROPAGATION_STYLE_B3_SINGLE],
        None,
        DATADOG_HEADERS_VALID,
        {
            "trace_id": 13088165645273925489,
            "span_id": 5678,
            "sampling_priority": 1,
            "dd_origin": "synthetics",
            "meta": {"_dd.p.dm": "-3"},
        },
    ),
    (
        "valid_datadog_no_datadog_style",
        [PROPAGATION_STYLE_B3_MULTI],
        None,
        DATADOG_HEADERS_VALID,
        CONTEXT_EMPTY,
    ),
    (
        "valid_datadog_and_baggage_default",
        None,
        None,
        DATADOG_BAGGAGE_HEADERS_VALID,
        {
            "trace_id": 13088165645273925489,
            "span_id": 5678,
            "sampling_priority": 1,
            "dd_origin": "synthetics",
            "meta": {"_dd.p.dm": "-3"},
            "baggage": {"key1": "val1", "key2": "val2"},
        },
    ),
    # B3 headers
    (
        "valid_b3_simple",
        [PROPAGATION_STYLE_B3_MULTI],
        None,
        B3_HEADERS_VALID,
        {
            "trace_id": TRACE_ID,
            "span_id": 11744061942159299346,
            "sampling_priority": 1,
            "dd_origin": None,
        },
    ),
    (
        "valid_b3_wsgi",
        [PROPAGATION_STYLE_B3_MULTI],
        None,
        {get_wsgi_header(name): value for name, value in B3_HEADERS_VALID.items()},
        {
            "trace_id": TRACE_ID,
            "span_id": 11744061942159299346,
            "sampling_priority": 1,
            "dd_origin": None,
        },
    ),
    (
        "valid_b3_flags",
        [PROPAGATION_STYLE_B3_MULTI],
        None,
        {
            _HTTP_HEADER_B3_TRACE_ID: B3_HEADERS_VALID[_HTTP_HEADER_B3_TRACE_ID],
            _HTTP_HEADER_B3_SPAN_ID: B3_HEADERS_VALID[_HTTP_HEADER_B3_SPAN_ID],
            _HTTP_HEADER_B3_FLAGS: "1",
        },
        {
            "trace_id": TRACE_ID,
            "span_id": 11744061942159299346,
            "sampling_priority": 2,
            "dd_origin": None,
        },
    ),
    (
        "valid_b3_with_parent_id",
        [PROPAGATION_STYLE_B3_MULTI],
        None,
        {
            _HTTP_HEADER_B3_TRACE_ID: B3_HEADERS_VALID[_HTTP_HEADER_B3_TRACE_ID],
            _HTTP_HEADER_B3_SPAN_ID: B3_HEADERS_VALID[_HTTP_HEADER_B3_SPAN_ID],
            _HTTP_HEADER_B3_SAMPLED: "0",
            "X-B3-ParentSpanId": "05e3ac9a4f6e3b90",
        },
        {
            "trace_id": TRACE_ID,
            "span_id": 11744061942159299346,
            "sampling_priority": 0,
            "dd_origin": None,
        },
    ),
    (
        "valid_b3_only_trace_and_span_id",
        [PROPAGATION_STYLE_B3_MULTI],
        None,
        {
            _HTTP_HEADER_B3_TRACE_ID: B3_HEADERS_VALID[_HTTP_HEADER_B3_TRACE_ID],
            _HTTP_HEADER_B3_SPAN_ID: B3_HEADERS_VALID[_HTTP_HEADER_B3_SPAN_ID],
        },
        {
            "trace_id": TRACE_ID,
            "span_id": 11744061942159299346,
            "sampling_priority": None,
            "dd_origin": None,
        },
    ),
    (
        "valid_b3_only_trace_id",
        [PROPAGATION_STYLE_B3_MULTI],
        None,
        {
            _HTTP_HEADER_B3_TRACE_ID: B3_HEADERS_VALID[_HTTP_HEADER_B3_TRACE_ID],
        },
        {
            "trace_id": TRACE_ID,
            "span_id": None,
            "sampling_priority": None,
            "dd_origin": None,
        },
    ),
    (
        "invalid_b3",
        [PROPAGATION_STYLE_B3_MULTI],
        None,
        B3_HEADERS_INVALID,
        CONTEXT_EMPTY,
    ),
    (
        "valid_b3_default_style",
        None,
        None,
        B3_HEADERS_VALID,
        CONTEXT_EMPTY,
    ),
    (
        "valid_b3_no_b3_style",
        [PROPAGATION_STYLE_B3_SINGLE],
        None,
        B3_HEADERS_VALID,
        CONTEXT_EMPTY,
    ),
    (
        "valid_b3_all_styles",
        [PROPAGATION_STYLE_DATADOG, PROPAGATION_STYLE_B3_MULTI, PROPAGATION_STYLE_B3_SINGLE],
        None,
        B3_HEADERS_VALID,
        {
            "trace_id": TRACE_ID,
            "span_id": 11744061942159299346,
            "sampling_priority": 1,
            "dd_origin": None,
        },
    ),
    # B3 single header
    (
        "valid_b3_single_header_simple",
        [PROPAGATION_STYLE_B3_SINGLE],
        None,
        B3_SINGLE_HEADERS_VALID,
        {
            "trace_id": TRACE_ID,
            "span_id": 16453819474850114513,
            "sampling_priority": 1,
            "dd_origin": None,
        },
    ),
    (
        "valid_b3_single_header_simple",
        [PROPAGATION_STYLE_B3_SINGLE],
        None,
        {
            get_wsgi_header(_HTTP_HEADER_B3_SINGLE): B3_SINGLE_HEADERS_VALID[_HTTP_HEADER_B3_SINGLE],
        },
        {
            "trace_id": TRACE_ID,
            "span_id": 16453819474850114513,
            "sampling_priority": 1,
            "dd_origin": None,
        },
    ),
    (
        "valid_b3_single_header_simple",
        [PROPAGATION_STYLE_B3_SINGLE],
        None,
        {
            get_wsgi_header(_HTTP_HEADER_B3_SINGLE): B3_SINGLE_HEADERS_VALID[_HTTP_HEADER_B3_SINGLE],
        },
        {
            "trace_id": TRACE_ID,
            "span_id": 16453819474850114513,
            "sampling_priority": 1,
            "dd_origin": None,
        },
    ),
    (
        "valid_b3_single_header_only_sampled",
        [PROPAGATION_STYLE_B3_SINGLE],
        None,
        {
            _HTTP_HEADER_B3_SINGLE: "1",
        },
        {
            "trace_id": None,
            "span_id": None,
            "sampling_priority": 1,
            "dd_origin": None,
        },
    ),
    (
        "valid_b3_single_header_only_trace_and_span_id",
        [PROPAGATION_STYLE_B3_SINGLE],
        None,
        {
            _HTTP_HEADER_B3_SINGLE: "80f198ee56343ba864fe8b2a57d3eff7-e457b5a2e4d86bd1",
        },
        {
            "trace_id": TRACE_ID,
            "span_id": 16453819474850114513,
            "sampling_priority": None,
            "dd_origin": None,
        },
    ),
    (
        "invalid_b3_single_header",
        [PROPAGATION_STYLE_B3_SINGLE],
        None,
        B3_SINGLE_HEADERS_INVALID,
        CONTEXT_EMPTY,
    ),
    (
        "valid_b3_single_header_all_styles",
        [PROPAGATION_STYLE_DATADOG, PROPAGATION_STYLE_B3_MULTI, PROPAGATION_STYLE_B3_SINGLE],
        None,
        B3_SINGLE_HEADERS_VALID,
        {
            "trace_id": TRACE_ID,
            "span_id": 16453819474850114513,
            "sampling_priority": 1,
            "dd_origin": None,
        },
    ),
    (
        "valid_b3_single_header_extra_data",
        [PROPAGATION_STYLE_B3_SINGLE],
        None,
        {_HTTP_HEADER_B3_SINGLE: B3_SINGLE_HEADERS_VALID[_HTTP_HEADER_B3_SINGLE] + "-05e3ac9a4f6e3b90-extra-data-here"},
        {
            "trace_id": TRACE_ID,
            "span_id": 16453819474850114513,
            "sampling_priority": 1,
            "dd_origin": None,
        },
    ),
    (
        "valid_b3_single_header_default_style",
        None,
        None,
        B3_SINGLE_HEADERS_VALID,
        CONTEXT_EMPTY,
    ),
    (
        "valid_b3_single_header_no_b3_single_header_style",
        [PROPAGATION_STYLE_B3_MULTI],
        None,
        B3_SINGLE_HEADERS_VALID,
        CONTEXT_EMPTY,
    ),
    (
        "baggage_case_insensitive",
        None,
        None,
        {"BAgGage": "key1=val1,key2=val2"},
        {
            "baggage": {"key1": "val1", "key2": "val2"},
        },
    ),
    # All valid headers
    (
        "valid_all_headers_default_style",
        None,
        None,
        ALL_HEADERS,
        {
            "trace_id": 13088165645273925489,
            "span_id": 5678,
            "sampling_priority": 1,
            "dd_origin": "synthetics",
            "meta": {"_dd.p.dm": "-3"},
            "span_links": [
                SpanLink(
                    trace_id=TRACE_ID,
                    span_id=67667974448284343,
                    tracestate="dd=s:2;o:rum;t.dm:-4;t.usr.id:baz64,congo=t61rcWkgMzE",
                    flags=1,
                    attributes={"reason": "terminated_context", "context_headers": "tracecontext"},
                )
            ],
        },
    ),
    (
        # Since Datadog format comes first in [PROPAGATION_STYLE_DATADOG, PROPAGATION_STYLE_B3_MULTI,
        #  PROPAGATION_STYLE_B3_SINGLE] we use it
        "valid_all_headers_all_styles",
        [
            PROPAGATION_STYLE_DATADOG,
            PROPAGATION_STYLE_B3_MULTI,
            PROPAGATION_STYLE_B3_SINGLE,
            _PROPAGATION_STYLE_W3C_TRACECONTEXT,
        ],
        None,
        ALL_HEADERS,
        {
            "trace_id": 13088165645273925489,
            "span_id": 5678,
            "sampling_priority": 1,
            "dd_origin": "synthetics",
            "meta": {"_dd.p.dm": "-3"},
            "span_links": [
                SpanLink(
                    trace_id=TRACE_ID,
                    span_id=11744061942159299346,
                    tracestate=None,
                    flags=1,
                    attributes={"reason": "terminated_context", "context_headers": "b3multi"},
                ),
                SpanLink(
                    trace_id=TRACE_ID,
                    span_id=16453819474850114513,
                    tracestate=None,
                    flags=1,
                    attributes={"reason": "terminated_context", "context_headers": "b3"},
                ),
                SpanLink(
                    trace_id=TRACE_ID,
                    span_id=67667974448284343,
                    tracestate=TRACECONTEXT_HEADERS_VALID[_HTTP_HEADER_TRACESTATE],
                    flags=1,
                    attributes={"reason": "terminated_context", "context_headers": "tracecontext"},
                ),
            ],
        },
    ),
    (
        "valid_all_headers_all_styles_wsgi",
        [
            PROPAGATION_STYLE_DATADOG,
            PROPAGATION_STYLE_B3_MULTI,
            PROPAGATION_STYLE_B3_SINGLE,
            _PROPAGATION_STYLE_W3C_TRACECONTEXT,
        ],
        None,
        {get_wsgi_header(name): value for name, value in ALL_HEADERS.items()},
        {
            "trace_id": 13088165645273925489,
            "span_id": 5678,
            "sampling_priority": 1,
            "dd_origin": "synthetics",
            "meta": {"_dd.p.dm": "-3"},
            "span_links": [
                SpanLink(
                    trace_id=TRACE_ID,
                    span_id=11744061942159299346,
                    tracestate=None,
                    flags=1,
                    attributes={"reason": "terminated_context", "context_headers": "b3multi"},
                ),
                SpanLink(
                    trace_id=TRACE_ID,
                    span_id=16453819474850114513,
                    tracestate=None,
                    flags=1,
                    attributes={"reason": "terminated_context", "context_headers": "b3"},
                ),
                SpanLink(
                    trace_id=TRACE_ID,
                    span_id=67667974448284343,
                    tracestate=TRACECONTEXT_HEADERS_VALID[_HTTP_HEADER_TRACESTATE],
                    flags=1,
                    attributes={"reason": "terminated_context", "context_headers": "tracecontext"},
                ),
            ],
        },
    ),
    (
        "valid_all_headers_datadog_style",
        [PROPAGATION_STYLE_DATADOG],
        None,
        ALL_HEADERS,
        {
            "trace_id": 13088165645273925489,
            "span_id": 5678,
            "sampling_priority": 1,
            "dd_origin": "synthetics",
            "meta": {"_dd.p.dm": "-3"},
        },
    ),
    (
        "valid_all_headers_datadog_style_wsgi",
        [PROPAGATION_STYLE_DATADOG],
        None,
        {get_wsgi_header(name): value for name, value in ALL_HEADERS.items()},
        {
            "trace_id": 13088165645273925489,
            "span_id": 5678,
            "sampling_priority": 1,
            "dd_origin": "synthetics",
            "meta": {"_dd.p.dm": "-3"},
        },
    ),
    (
        "valid_all_headers_b3_style",
        [PROPAGATION_STYLE_B3_MULTI],
        None,
        ALL_HEADERS,
        {
            "trace_id": TRACE_ID,
            "span_id": 11744061942159299346,
            "sampling_priority": 1,
            "dd_origin": None,
        },
    ),
    (
        "valid_all_headers_b3_style_wsgi",
        [PROPAGATION_STYLE_B3_MULTI],
        None,
        {get_wsgi_header(name): value for name, value in ALL_HEADERS.items()},
        {
            "trace_id": TRACE_ID,
            "span_id": 11744061942159299346,
            "sampling_priority": 1,
            "dd_origin": None,
        },
    ),
    (
        "valid_all_headers_both_b3_styles",
        [PROPAGATION_STYLE_B3_MULTI, PROPAGATION_STYLE_B3_SINGLE],
        None,
        ALL_HEADERS,
        {
            "trace_id": TRACE_ID,
            "span_id": 11744061942159299346,
            "sampling_priority": 1,
            "dd_origin": None,
        },
    ),
    (
        "valid_all_headers_b3_single_style",
        [PROPAGATION_STYLE_B3_SINGLE],
        None,
        ALL_HEADERS,
        {
            "trace_id": TRACE_ID,
            "span_id": 16453819474850114513,
            "sampling_priority": 1,
            "dd_origin": None,
        },
    ),
    (
        # name, styles, headers, expected_context,
        "none_style",
        [_PROPAGATION_STYLE_NONE],
        None,
        ALL_HEADERS,
        {
            "trace_id": None,
            "span_id": None,
            "sampling_priority": None,
            "dd_origin": None,
        },
    ),
<<<<<<< HEAD
=======
    (
        # name, styles, headers, expected_context,
        "none_and_other_prop_style_still_extracts",
        [PROPAGATION_STYLE_DATADOG, _PROPAGATION_STYLE_NONE],
        None,
        ALL_HEADERS,
        {
            "trace_id": 13088165645273925489,
            "span_id": 5678,
            "sampling_priority": 1,
            "dd_origin": "synthetics",
            "meta": {"_dd.p.dm": "-3"},
        },
    ),
>>>>>>> 21d50d49
    # Testing that order matters
    (
        "order_matters_B3_SINGLE_HEADER_first",
        [PROPAGATION_STYLE_B3_SINGLE, PROPAGATION_STYLE_B3_MULTI, PROPAGATION_STYLE_DATADOG],
        None,
        B3_SINGLE_HEADERS_VALID,
        {
            "trace_id": TRACE_ID,
            "span_id": 16453819474850114513,
            "sampling_priority": 1,
            "dd_origin": None,
        },
    ),
    (
        "order_matters_B3_first",
        [
            PROPAGATION_STYLE_B3_MULTI,
            PROPAGATION_STYLE_B3_SINGLE,
            PROPAGATION_STYLE_DATADOG,
            _PROPAGATION_STYLE_W3C_TRACECONTEXT,
        ],
        None,
        B3_HEADERS_VALID,
        {
            "trace_id": TRACE_ID,
            "span_id": 11744061942159299346,
            "sampling_priority": 1,
            "dd_origin": None,
        },
    ),
    (
        "order_matters_B3_second_no_Datadog_headers",
        [PROPAGATION_STYLE_DATADOG, PROPAGATION_STYLE_B3_MULTI],
        None,
        B3_HEADERS_VALID,
        {
            "trace_id": TRACE_ID,
            "span_id": 11744061942159299346,
            "sampling_priority": 1,
            "dd_origin": None,
        },
    ),
    (
        "valid_all_headers_b3_single_style_wsgi",
        [PROPAGATION_STYLE_B3_SINGLE],
        None,
        {get_wsgi_header(name): value for name, value in ALL_HEADERS.items()},
        {
            "trace_id": TRACE_ID,
            "span_id": 16453819474850114513,
            "sampling_priority": 1,
            "dd_origin": None,
        },
    ),
    # testing that tracestate is still added when tracecontext style comes later and matches first style's trace-id
    (
        # name, styles, headers, expected_context,
        "additional_tracestate_support_when_present_and_matches_first_styles_trace_id",
        [
            PROPAGATION_STYLE_B3_MULTI,
            PROPAGATION_STYLE_DATADOG,
            _PROPAGATION_STYLE_W3C_TRACECONTEXT,
            PROPAGATION_STYLE_B3_SINGLE,
        ],
        None,
        DATADOG_TRACECONTEXT_MATCHING_TRACE_ID_HEADERS,
        {
            "trace_id": _get_64_lowest_order_bits_as_int(TRACE_ID),
            "span_id": 67667974448284343,
            "sampling_priority": 1,
            "dd_origin": "synthetics",
            "meta": {
                "tracestate": TRACECONTEXT_HEADERS_VALID[_HTTP_HEADER_TRACESTATE],
                "_dd.p.dm": "-3",
                LAST_DD_PARENT_ID_KEY: "000000000000162e",
            },
        },
    ),
    # testing that tracestate is not added when tracecontext style comes later and does not match first style's trace-id
    (
        "no_additional_tracestate_support_when_present_but_trace_ids_do_not_match",
        [PROPAGATION_STYLE_DATADOG, _PROPAGATION_STYLE_W3C_TRACECONTEXT],
        None,
        {**DATADOG_HEADERS_VALID, **TRACECONTEXT_HEADERS_VALID_RUM_NO_SAMPLING_DECISION},
        {
            "trace_id": 13088165645273925489,
            "span_id": 5678,
            "sampling_priority": 1,
            "dd_origin": "synthetics",
            "meta": {"_dd.p.dm": "-3"},
            "span_links": [
                SpanLink(
                    trace_id=TRACE_ID,
                    span_id=67667974448284343,
                    tracestate="dd=o:rum",
                    flags=0,
                    attributes={"reason": "terminated_context", "context_headers": "tracecontext"},
                )
            ],
        },
    ),
    (
        "valid_all_headers_no_style",
        [],
        None,
        ALL_HEADERS,
        CONTEXT_EMPTY,
    ),
    (
        "valid_all_headers_no_style_wsgi",
        [],
        None,
        {get_wsgi_header(name): value for name, value in ALL_HEADERS.items()},
        CONTEXT_EMPTY,
    ),
    (
        "datadog_tracecontext_conflicting_span_ids",
        [PROPAGATION_STYLE_DATADOG, _PROPAGATION_STYLE_W3C_TRACECONTEXT],
        None,
        {
            HTTP_HEADER_TRACE_ID: "9291375655657946024",
            HTTP_HEADER_PARENT_ID: "15",
            _HTTP_HEADER_TRACEPARENT: "00-000000000000000080f198ee56343ba8-000000000000000a-01",
        },
        {
            "trace_id": 9291375655657946024,
            "span_id": 10,
            "sampling_priority": 2,
            "meta": {"_dd.p.dm": "-3", LAST_DD_PARENT_ID_KEY: "000000000000000f"},
        },
    ),
    (
        "valid_datadog_default_w_restart_behavior",
        None,
        _PROPAGATION_BEHAVIOR_RESTART,
        DATADOG_HEADERS_VALID,
        {
            "trace_id": None,
            "span_id": None,
            "sampling_priority": None,
            "dd_origin": None,
            "span_links": [
                SpanLink(
                    trace_id=13088165645273925489,
                    span_id=5678,
                    tracestate=None,
                    flags=1,
                    attributes={"reason": "propagation_behavior_extract", "context_headers": "datadog"},
                )
            ],
        },
    ),
    (
        "valid_datadog_tracecontext_and_baggage_default_w_restart_behavior",
        None,
        _PROPAGATION_BEHAVIOR_RESTART,
        {**DATADOG_BAGGAGE_HEADERS_VALID, **TRACECONTEXT_HEADERS_VALID},
        {
            "trace_id": None,
            "span_id": None,
            "sampling_priority": None,
            "dd_origin": None,
            "baggage": {"key1": "val1", "key2": "val2"},
            "span_links": [
                SpanLink(
                    trace_id=13088165645273925489,
                    span_id=5678,
                    tracestate=None,
                    flags=1,
                    attributes={"reason": "propagation_behavior_extract", "context_headers": "datadog"},
                )
            ],
        },
    ),
    # All valid headers
    (
        "valid_all_headers_default_style_w_restart_behavior",
        None,
        _PROPAGATION_BEHAVIOR_RESTART,
        ALL_HEADERS,
        {
            "trace_id": None,
            "span_id": None,
            "sampling_priority": None,
            "dd_origin": None,
            "span_links": [
                SpanLink(
                    trace_id=13088165645273925489,
                    span_id=5678,
                    tracestate=None,
                    flags=1,
                    attributes={"reason": "propagation_behavior_extract", "context_headers": "datadog"},
                )
            ],
        },
    ),
    (
        "valid_all_headers_trace_context_datadog_style_w_restart_behavior",
        [_PROPAGATION_STYLE_W3C_TRACECONTEXT, PROPAGATION_STYLE_DATADOG],
        _PROPAGATION_BEHAVIOR_RESTART,
        ALL_HEADERS,
        {
            "trace_id": None,
            "span_id": None,
            "sampling_priority": None,
            "dd_origin": None,
            "span_links": [
                SpanLink(
                    trace_id=171395628812617415352188477958425669623,
                    span_id=67667974448284343,
                    tracestate="dd=s:2;o:rum;t.dm:-4;t.usr.id:baz64,congo=t61rcWkgMzE",
                    flags=1,
                    attributes={"reason": "propagation_behavior_extract", "context_headers": "tracecontext"},
                )
            ],
        },
    ),
    (
        "valid_all_headers_all_styles_w_restart_behavior",
        [PROPAGATION_STYLE_B3_MULTI, PROPAGATION_STYLE_B3_SINGLE, _PROPAGATION_STYLE_W3C_TRACECONTEXT],
        _PROPAGATION_BEHAVIOR_RESTART,
        ALL_HEADERS,
        {
            "trace_id": None,
            "span_id": None,
            "sampling_priority": None,
            "dd_origin": None,
            "span_links": [
                SpanLink(
                    trace_id=171395628812617415352188477958425669623,
                    span_id=67667974448284343,
                    tracestate=None,
                    flags=1,
                    attributes={"reason": "propagation_behavior_extract", "context_headers": "b3multi"},
                )
            ],
        },
    ),
    (
        "valid_all_headers_and_baggage_trace_context_datadog_style_w_restart_behavior",
        None,
        _PROPAGATION_BEHAVIOR_RESTART,
        {**ALL_HEADERS, **DATADOG_BAGGAGE_HEADERS_VALID},
        {
            "trace_id": None,
            "span_id": None,
            "sampling_priority": None,
            "dd_origin": None,
            "baggage": {"key1": "val1", "key2": "val2"},
            "span_links": [
                SpanLink(
                    trace_id=13088165645273925489,
                    span_id=5678,
                    tracestate=None,
                    flags=1,
                    attributes={"reason": "propagation_behavior_extract", "context_headers": "datadog"},
                )
            ],
        },
    ),
]

# Only add fixtures here if they can't pass both test_propagation_extract_env
#  and test_propagation_extract_w_config
EXTRACT_FIXTURES_ENV_ONLY = [
    (
        # tracecontext propagation sets additional meta data that
        # can't be tested correctly via test_propagation_extract_w_config. It is tested separately
        "valid_tracecontext_simple",
        [_PROPAGATION_STYLE_W3C_TRACECONTEXT],
        None,
        TRACECONTEXT_HEADERS_VALID_BASIC,
        {
            "trace_id": TRACE_ID,
            "span_id": 67667974448284343,
            "sampling_priority": 2,
            "dd_origin": "rum",
            "meta": {
                "tracestate": "dd=p:00f067aa0ba902b7;s:2;o:rum",
                "traceparent": TRACECONTEXT_HEADERS_VALID[_HTTP_HEADER_TRACEPARENT],
                LAST_DD_PARENT_ID_KEY: "00f067aa0ba902b7",
            },
        },
    ),
    (
        "valid_tracecontext_rum_no_sampling_decision",
        [_PROPAGATION_STYLE_W3C_TRACECONTEXT],
        None,
        TRACECONTEXT_HEADERS_VALID_RUM_NO_SAMPLING_DECISION,
        {
            "trace_id": TRACE_ID,
            "span_id": 67667974448284343,
            "dd_origin": "rum",
            "meta": {
                "tracestate": "dd=o:rum",
                "traceparent": TRACECONTEXT_HEADERS_VALID_RUM_NO_SAMPLING_DECISION[_HTTP_HEADER_TRACEPARENT],
            },
        },
    ),
<<<<<<< HEAD
    (
        "none_and_other_prop_style_still_extracts",
        [PROPAGATION_STYLE_DATADOG, _PROPAGATION_STYLE_NONE],
        ALL_HEADERS,
        {
            "trace_id": 13088165645273925489,
            "span_id": 5678,
            "sampling_priority": 1,
            "dd_origin": "synthetics",
            "meta": {"_dd.p.dm": "-3"},
        },
=======
    # Only works for env since config is modified at startup to set
    # propagation_style_extract to [None] if DD_TRACE_PROPAGATION_BEHAVIOR_EXTRACT is set to ignore
    (
        "valid_datadog_default_w_ignore_behavior",
        None,
        _PROPAGATION_BEHAVIOR_IGNORE,
        DATADOG_HEADERS_VALID,
        CONTEXT_EMPTY,
>>>>>>> 21d50d49
    ),
]


@pytest.mark.parametrize(
    "name,styles,extract_behavior,headers,expected_context", EXTRACT_FIXTURES + EXTRACT_FIXTURES_ENV_ONLY
)
def test_propagation_extract_env(
    name, styles, extract_behavior, headers, expected_context, run_python_code_in_subprocess
):
    # Execute the test code in isolation to ensure env variables work as expected
    code = """
import json
import pickle
from ddtrace._trace.context import Context
from ddtrace.propagation.http import HTTPPropagator

context = HTTPPropagator.extract({!r})
expected_context = Context(**pickle.loads({!r}))
assert context == expected_context, f"Expected {{expected_context}} but got {{context}}"
    """.format(
        headers,
        pickle.dumps(expected_context),
    )
    env = os.environ.copy()
    if styles is not None:
        env["DD_TRACE_PROPAGATION_STYLE"] = ",".join(styles)
    if extract_behavior is not None:
        env["DD_TRACE_PROPAGATION_BEHAVIOR_EXTRACT"] = extract_behavior
    stdout, stderr, status, _ = run_python_code_in_subprocess(code=code, env=env)
    print(stderr, stdout)
    assert status == 0, (stdout, stderr)


@pytest.mark.parametrize("name,styles,extract_behavior,headers,expected_context", EXTRACT_FIXTURES)
def test_propagation_extract_w_config(
    name, styles, extract_behavior, headers, expected_context, run_python_code_in_subprocess
):
    # Setting via ddtrace.config works as expected too
    # DEV: This also helps us get code coverage reporting
    overrides = {}
    if styles is not None:
        overrides["_propagation_style_extract"] = styles
    if extract_behavior is not None:
        overrides["_propagation_behavior_extract"] = extract_behavior
    with override_global_config(overrides):
        context = HTTPPropagator.extract(headers)
        if not expected_context.get("tracestate"):
            assert context == Context(**expected_context)
        else:
            copied_expectation = expected_context.copy()
            tracestate = copied_expectation.pop("tracestate")
            assert context == Context(**copied_expectation, meta={"tracestate": tracestate})


EXTRACT_OVERRIDE_FIXTURES = [
    (
        "valid_all_headers_b3_single_override",
        [PROPAGATION_STYLE_B3_MULTI],
        [PROPAGATION_STYLE_B3_SINGLE],
        ALL_HEADERS,
        {
            "trace_id": TRACE_ID,
            "span_id": 16453819474850114513,
            "sampling_priority": 1,
            "dd_origin": None,
        },
    ),
    (
        "valid_all_headers_datadog_override",
        [PROPAGATION_STYLE_B3_MULTI],
        [PROPAGATION_STYLE_DATADOG],
        ALL_HEADERS,
        {
            "trace_id": 13088165645273925489,
            "span_id": 5678,
            "sampling_priority": 1,
            "dd_origin": "synthetics",
        },
    ),
    # The empty list provided for DD_TRACE_PROPAGATION_STYLE_EXTRACT overrides
    #  the b3 value for DD_TRACE_PROPAGATION_STYLE
    (
        "valid_all_headers_no_style_override",
        [PROPAGATION_STYLE_B3_MULTI],
        [],
        ALL_HEADERS,
        CONTEXT_EMPTY,
    ),
    (
        "valid_all_headers_b3_single_header_override_default",
        None,
        [PROPAGATION_STYLE_B3_SINGLE],
        ALL_HEADERS,
        {
            "trace_id": TRACE_ID,
            "span_id": 16453819474850114513,
            "sampling_priority": 1,
            "dd_origin": None,
        },
    ),
]


@pytest.mark.parametrize("name,styles,styles_extract,headers,expected_context", EXTRACT_OVERRIDE_FIXTURES)
def test_DD_TRACE_PROPAGATION_STYLE_EXTRACT_overrides_DD_TRACE_PROPAGATION_STYLE(
    name, styles, styles_extract, headers, expected_context, run_python_code_in_subprocess
):
    # Execute the test code in isolation to ensure env variables work as expected
    code = """
import json

from ddtrace.propagation.http import HTTPPropagator


context = HTTPPropagator.extract({!r})
if context is None:
    print("null")
else:
    print(json.dumps({{
      "trace_id": context.trace_id,
      "span_id": context.span_id,
      "sampling_priority": context.sampling_priority,
      "dd_origin": context.dd_origin,
    }}))
    """.format(
        headers
    )
    env = os.environ.copy()
    if styles is not None:
        env["DD_TRACE_PROPAGATION_STYLE"] = ",".join(styles)
    if styles_extract is not None:
        env["DD_TRACE_PROPAGATION_STYLE_EXTRACT"] = ",".join(styles_extract)

    stdout, stderr, status, _ = run_python_code_in_subprocess(code=code, env=env)
    assert status == 0, (stdout, stderr)
    assert stderr == b"", (stdout, stderr)

    result = json.loads(stdout.decode())
    assert result == expected_context


FULL_CONTEXT_EXTRACT_FIXTURES = [
    # tracecontext and b3multi have the same t_id
    # therefore no span links are added
    (
        "all_headers_all_styles_tracecontext_t_id_match_no_span_link",
        [
            _PROPAGATION_STYLE_W3C_TRACECONTEXT,
            PROPAGATION_STYLE_B3_MULTI,
        ],
        ALL_HEADERS,
        Context(
            trace_id=TRACE_ID,
            span_id=67667974448284343,
            meta={
                "traceparent": TRACECONTEXT_HEADERS_VALID[_HTTP_HEADER_TRACEPARENT],
                "tracestate": TRACECONTEXT_HEADERS_VALID[_HTTP_HEADER_TRACESTATE],
                "_dd.p.dm": "-4",
                "_dd.p.usr.id": "baz64",
                "_dd.origin": "rum",
            },
            metrics={"_sampling_priority_v1": 2},
            span_links=[],
        ),
    ),
    # The trace_id from Datadog context will not align with the tracecontext primary context
    # therefore we get a span link. B3 single headers are invalid so we won't see a trace of them.
    # The b3 multi headers are missing a span_id, so we will skip creating a span link for it.
    (
        "all_headers_all_styles_do_not_create_span_link_for_context_w_out_span_id",
        [
            _PROPAGATION_STYLE_W3C_TRACECONTEXT,
            PROPAGATION_STYLE_DATADOG,
            PROPAGATION_STYLE_B3_SINGLE,
            PROPAGATION_STYLE_B3_MULTI,
        ],
        ALL_HEADERS_CHAOTIC_2,
        Context(
            trace_id=7277407061855694839,
            span_id=67667974448284343,
            meta={
                "traceparent": "00-000000000000000064fe8b2a57d3eff7-00f067aa0ba902b7-01",
                "tracestate": TRACECONTEXT_HEADERS_VALID[_HTTP_HEADER_TRACESTATE],
                "_dd.p.dm": "-4",
                "_dd.p.usr.id": "baz64",
                "_dd.origin": "rum",
            },
            metrics={"_sampling_priority_v1": 2},
            span_links=[
                SpanLink(
                    trace_id=13088165645273925489,
                    span_id=5678,
                    tracestate=None,
                    flags=1,
                    attributes={"reason": "terminated_context", "context_headers": "datadog"},
                )
            ],
        ),
    ),
    # tracecontext, b3, and b3multi all have the same trace_id
    # therefore only datadog SpanLink is added to context
    (
        "all_headers_all_styles_tracecontext_primary_only_datadog_t_id_diff",
        [
            _PROPAGATION_STYLE_W3C_TRACECONTEXT,
            PROPAGATION_STYLE_DATADOG,
            PROPAGATION_STYLE_B3_SINGLE,
            PROPAGATION_STYLE_B3_MULTI,
        ],
        ALL_HEADERS,
        Context(
            trace_id=TRACE_ID,
            span_id=67667974448284343,
            meta={
                "traceparent": TRACECONTEXT_HEADERS_VALID[_HTTP_HEADER_TRACEPARENT],
                "tracestate": TRACECONTEXT_HEADERS_VALID[_HTTP_HEADER_TRACESTATE],
                "_dd.p.dm": "-4",
                "_dd.p.usr.id": "baz64",
                "_dd.origin": "rum",
            },
            metrics={"_sampling_priority_v1": 2},
            span_links=[
                SpanLink(
                    trace_id=13088165645273925489,
                    span_id=5678,
                    tracestate=None,
                    flags=1,
                    attributes={"reason": "terminated_context", "context_headers": "datadog"},
                )
            ],
        ),
    ),
    # Datadog has different t_id and is extracted first
    # therefore we get span links for tracecontext, b3, and b3multi
    (
        "all_headers_all_styles_datadog_primary_only_datadog_t_id_diff",
        [
            PROPAGATION_STYLE_DATADOG,
            _PROPAGATION_STYLE_W3C_TRACECONTEXT,
            PROPAGATION_STYLE_B3_SINGLE,
            PROPAGATION_STYLE_B3_MULTI,
        ],
        ALL_HEADERS,
        Context(
            trace_id=13088165645273925489,
            span_id=5678,
            meta={"_dd.origin": "synthetics", "_dd.p.dm": "-3"},
            metrics={"_sampling_priority_v1": 1},
            span_links=[
                SpanLink(
                    trace_id=TRACE_ID,
                    span_id=67667974448284343,
                    tracestate=TRACECONTEXT_HEADERS_VALID[_HTTP_HEADER_TRACESTATE],
                    flags=1,
                    attributes={"reason": "terminated_context", "context_headers": "tracecontext"},
                ),
                SpanLink(
                    trace_id=TRACE_ID,
                    span_id=16453819474850114513,
                    tracestate=None,
                    flags=1,
                    attributes={"reason": "terminated_context", "context_headers": "b3"},
                ),
                SpanLink(
                    trace_id=TRACE_ID,
                    span_id=11744061942159299346,
                    tracestate=None,
                    flags=1,
                    attributes={"reason": "terminated_context", "context_headers": "b3multi"},
                ),
            ],
        ),
    ),
    # We try to extract with b3multi but it's invalid,
    # so we get Datadog as primary context, tracecontext matches,
    # so we add on tracestate to context, b3 single does not, so we
    # create a span link for it
    (
        "datadog_primary_match_tracecontext_diff_from_b3_b3multi_invalid",
        [
            PROPAGATION_STYLE_B3_MULTI,
            PROPAGATION_STYLE_DATADOG,
            _PROPAGATION_STYLE_W3C_TRACECONTEXT,
            PROPAGATION_STYLE_B3_SINGLE,
        ],
        ALL_HEADERS_CHAOTIC_1,
        Context(
            trace_id=7277407061855694839,
            span_id=67667974448284343,
            # it's weird that both _dd.p.dm and tracestate.t.dm are set here. as far as i know, this is the expected
            # behavior for this chaotic set of headers, specifically when STYLE_DATADOG precedes STYLE_W3C_TRACECONTEXT
            # in the styles configuration
            meta={
                "_dd.p.dm": "-3",
                "_dd.origin": "synthetics",
                "tracestate": "dd=s:2;o:rum;t.dm:-4;t.usr.id:baz64,congo=t61rcWkgMzE",
                LAST_DD_PARENT_ID_KEY: "000000000000162e",
            },
            metrics={"_sampling_priority_v1": 1},
            span_links=[
                SpanLink(
                    trace_id=171395628812617415352188477958425669623,
                    span_id=16453819474850114513,
                    tracestate=None,
                    flags=1,
                    attributes={"reason": "terminated_context", "context_headers": "b3"},
                )
            ],
        ),
    ),
]


@pytest.mark.parametrize("name,styles,headers,expected_context", FULL_CONTEXT_EXTRACT_FIXTURES)
def test_multiple_context_interactions(name, styles, headers, expected_context):
    with override_global_config(dict(_propagation_style_extract=styles)):
        context = HTTPPropagator.extract(headers)
        assert context == expected_context


def test_span_links_set_on_root_span_not_child(fastapi_client, tracer, fastapi_test_spans):  # noqa: F811
    response = fastapi_client.get("/", headers={"sleep": "False", **ALL_HEADERS})
    assert response.status_code == 200
    assert response.json() == {"Homepage Read": "Success"}

    spans = fastapi_test_spans.pop_traces()
    assert spans[0][0].name == "fastapi.request"
    assert [link for link in spans[0][0]._links if link.span_id == 67667974448284343] == [
        SpanLink(
            trace_id=171395628812617415352188477958425669623,
            span_id=67667974448284343,
            tracestate="dd=s:2;o:rum;t.dm:-4;t.usr.id:baz64,congo=t61rcWkgMzE",
            flags=1,
            attributes={"reason": "terminated_context", "context_headers": "tracecontext"},
        )
    ]
    assert spans[0][1]._links == []
    assert spans[0][1].context._span_links == []


VALID_DATADOG_CONTEXT = {
    "trace_id": 13088165645273925489,
    "span_id": 8185124618007618416,
    "sampling_priority": 1,
    "dd_origin": "synthetics",
}


VALID_USER_KEEP_CONTEXT = {
    "trace_id": 13088165645273925489,
    "span_id": 8185124618007618416,
    "sampling_priority": 2,
}
VALID_AUTO_REJECT_CONTEXT = {
    "trace_id": 13088165645273925489,
    "span_id": 8185124618007618416,
    "sampling_priority": 0,
}
INJECT_FIXTURES = [
    # No style defined
    (
        "valid_no_style",
        [],
        VALID_DATADOG_CONTEXT,
        {},
    ),
    # Invalid context
    (
        "invalid_default_style",
        None,
        {},
        {},
    ),
    (
        "invalid_datadog_style",
        [PROPAGATION_STYLE_DATADOG],
        {},
        {},
    ),
    (
        "invalid_b3_style",
        [PROPAGATION_STYLE_B3_MULTI],
        {},
        {},
    ),
    (
        "invalid_b3_single_style",
        [PROPAGATION_STYLE_B3_SINGLE],
        {},
        {},
    ),
    (
        "invalid_all_styles",
        [PROPAGATION_STYLE_DATADOG, PROPAGATION_STYLE_B3_MULTI, PROPAGATION_STYLE_B3_SINGLE],
        {},
        {},
    ),
    # Default/Datadog style
    (
        "valid_default_style",
        None,
        VALID_DATADOG_CONTEXT,
        {
            HTTP_HEADER_TRACE_ID: "13088165645273925489",
            HTTP_HEADER_PARENT_ID: "8185124618007618416",
            HTTP_HEADER_SAMPLING_PRIORITY: "1",
            HTTP_HEADER_ORIGIN: "synthetics",
            _HTTP_HEADER_TRACESTATE: "dd=s:1;o:synthetics",
            _HTTP_HEADER_TRACEPARENT: "00-0000000000000000b5a2814f70060771-7197677932a62370-01",
        },
    ),
    (
        "valid_default_style_user_keep",
        None,
        VALID_USER_KEEP_CONTEXT,
        {
            HTTP_HEADER_TRACE_ID: "13088165645273925489",
            HTTP_HEADER_PARENT_ID: "8185124618007618416",
            HTTP_HEADER_SAMPLING_PRIORITY: "2",
            _HTTP_HEADER_TRACESTATE: "dd=s:2",
            _HTTP_HEADER_TRACEPARENT: "00-0000000000000000b5a2814f70060771-7197677932a62370-01",
        },
    ),
    (
        "valid_default_style_auto_reject",
        None,
        VALID_AUTO_REJECT_CONTEXT,
        {
            HTTP_HEADER_TRACE_ID: "13088165645273925489",
            HTTP_HEADER_PARENT_ID: "8185124618007618416",
            HTTP_HEADER_SAMPLING_PRIORITY: "0",
            _HTTP_HEADER_TRACESTATE: "dd=s:0",
            _HTTP_HEADER_TRACEPARENT: "00-0000000000000000b5a2814f70060771-7197677932a62370-00",
        },
    ),
    (
        "valid_datadog_style",
        [PROPAGATION_STYLE_DATADOG],
        VALID_DATADOG_CONTEXT,
        {
            HTTP_HEADER_TRACE_ID: "13088165645273925489",
            HTTP_HEADER_PARENT_ID: "8185124618007618416",
            HTTP_HEADER_SAMPLING_PRIORITY: "1",
            HTTP_HEADER_ORIGIN: "synthetics",
        },
    ),
    (
        "valid_datadog_style_user_keep",
        [PROPAGATION_STYLE_DATADOG],
        VALID_USER_KEEP_CONTEXT,
        {
            HTTP_HEADER_TRACE_ID: "13088165645273925489",
            HTTP_HEADER_PARENT_ID: "8185124618007618416",
            HTTP_HEADER_SAMPLING_PRIORITY: "2",
        },
    ),
    (
        "valid_datadog_style_auto_reject",
        [PROPAGATION_STYLE_DATADOG],
        VALID_AUTO_REJECT_CONTEXT,
        {
            HTTP_HEADER_TRACE_ID: "13088165645273925489",
            HTTP_HEADER_PARENT_ID: "8185124618007618416",
            HTTP_HEADER_SAMPLING_PRIORITY: "0",
        },
    ),
    (
        "valid_datadog_style_no_sampling_priority",
        [PROPAGATION_STYLE_DATADOG],
        {
            "trace_id": VALID_DATADOG_CONTEXT["trace_id"],
            "span_id": VALID_DATADOG_CONTEXT["span_id"],
        },
        {
            HTTP_HEADER_TRACE_ID: "13088165645273925489",
            HTTP_HEADER_PARENT_ID: "8185124618007618416",
        },
    ),
    # B3 only
    (
        "valid_b3_style",
        [PROPAGATION_STYLE_B3_MULTI],
        VALID_DATADOG_CONTEXT,
        {
            _HTTP_HEADER_B3_TRACE_ID: "b5a2814f70060771",
            _HTTP_HEADER_B3_SPAN_ID: "7197677932a62370",
            _HTTP_HEADER_B3_SAMPLED: "1",
        },
    ),
    (
        "valid_b3_style_user_keep",
        [PROPAGATION_STYLE_B3_MULTI],
        VALID_USER_KEEP_CONTEXT,
        {
            _HTTP_HEADER_B3_TRACE_ID: "b5a2814f70060771",
            _HTTP_HEADER_B3_SPAN_ID: "7197677932a62370",
            _HTTP_HEADER_B3_FLAGS: "1",
        },
    ),
    (
        "valid_b3_style_auto_reject",
        [PROPAGATION_STYLE_B3_MULTI],
        VALID_AUTO_REJECT_CONTEXT,
        {
            _HTTP_HEADER_B3_TRACE_ID: "b5a2814f70060771",
            _HTTP_HEADER_B3_SPAN_ID: "7197677932a62370",
            _HTTP_HEADER_B3_SAMPLED: "0",
        },
    ),
    (
        "valid_b3_style_no_sampling_priority",
        [PROPAGATION_STYLE_B3_MULTI],
        {
            "trace_id": VALID_DATADOG_CONTEXT["trace_id"],
            "span_id": VALID_DATADOG_CONTEXT["span_id"],
        },
        {
            _HTTP_HEADER_B3_TRACE_ID: "b5a2814f70060771",
            _HTTP_HEADER_B3_SPAN_ID: "7197677932a62370",
        },
    ),
    # B3 Single Header
    (
        "valid_b3_single_style",
        [PROPAGATION_STYLE_B3_SINGLE],
        VALID_DATADOG_CONTEXT,
        {_HTTP_HEADER_B3_SINGLE: "b5a2814f70060771-7197677932a62370-1"},
    ),
    # we want to make sure that if the Datadog trace_id or span_id is not
    # the standard length int we'd expect, we pad the value with 0s so it's still a valid b3 header
    (
        "valid_b3_single_style_in_need_of_padding",
        [PROPAGATION_STYLE_B3_SINGLE],
        {
            "trace_id": 123,
            "span_id": 4567,
            "sampling_priority": 1,
            "dd_origin": "synthetics",
        },
        {_HTTP_HEADER_B3_SINGLE: "000000000000007b-00000000000011d7-1"},
    ),
    (
        "valid_b3_single_style_user_keep",
        [PROPAGATION_STYLE_B3_SINGLE],
        VALID_USER_KEEP_CONTEXT,
        {_HTTP_HEADER_B3_SINGLE: "b5a2814f70060771-7197677932a62370-d"},
    ),
    (
        "valid_b3_single_style_auto_reject",
        [PROPAGATION_STYLE_B3_SINGLE],
        VALID_AUTO_REJECT_CONTEXT,
        {_HTTP_HEADER_B3_SINGLE: "b5a2814f70060771-7197677932a62370-0"},
    ),
    (
        "valid_b3_single_style_no_sampling_priority",
        [PROPAGATION_STYLE_B3_SINGLE],
        {
            "trace_id": VALID_DATADOG_CONTEXT["trace_id"],
            "span_id": VALID_DATADOG_CONTEXT["span_id"],
        },
        {_HTTP_HEADER_B3_SINGLE: "b5a2814f70060771-7197677932a62370"},
    ),
    # None style
    (
        "none_propagation_style_does_not_modify_header",
        [_PROPAGATION_STYLE_NONE],
        {
            "trace_id": VALID_DATADOG_CONTEXT["trace_id"],
            "span_id": VALID_DATADOG_CONTEXT["span_id"],
        },
        {},
    ),
    # if another propagation style is specified in addition to none, we should inject those headers
    (
        "none_propgagtion_with_valid_datadog_style",
        [_PROPAGATION_STYLE_NONE, PROPAGATION_STYLE_DATADOG],
        VALID_DATADOG_CONTEXT,
        {
            HTTP_HEADER_TRACE_ID: "13088165645273925489",
            HTTP_HEADER_PARENT_ID: "8185124618007618416",
            HTTP_HEADER_SAMPLING_PRIORITY: "1",
            HTTP_HEADER_ORIGIN: "synthetics",
        },
    ),
    # tracecontext
    (
        "valid_tracecontext",
        [_PROPAGATION_STYLE_W3C_TRACECONTEXT],
        {
            "trace_id": TRACE_ID,
            "span_id": 67667974448284343,
            "meta": {
                "tracestate": "dd=s:2;o:rum",
                "_dd.origin": "rum",
                LAST_DD_PARENT_ID_KEY: "00f067aa0ba902b7",
                "traceparent": TRACECONTEXT_HEADERS_VALID_BASIC[_HTTP_HEADER_TRACEPARENT],
            },
            "metrics": {"_sampling_priority_v1": 2},
        },
        TRACECONTEXT_HEADERS_VALID_BASIC,
    ),
    (
        "only_traceparent",
        [_PROPAGATION_STYLE_W3C_TRACECONTEXT],
        {
            "trace_id": TRACE_ID,
            "span_id": 67667974448284343,
            "meta": {
                "traceparent": "00-%s-00f067aa0ba902b7-01" % (TRACE_ID_HEX,),
            },
        },
        {
            _HTTP_HEADER_TRACEPARENT: "00-%s-00f067aa0ba902b7-00" % (TRACE_ID_HEX,),
            _HTTP_HEADER_TRACESTATE: "",
        },
    ),
    (
        "only_tracestate",
        [_PROPAGATION_STYLE_W3C_TRACECONTEXT],
        {
            "meta": {
                "tracestate": "dd=s:2;o:rum",
                "_dd.origin": "rum",
                "traceparent": "00-%s-00f067aa0ba902b7-01" % (TRACE_ID_HEX,),
            },
            "metrics": {"_sampling_priority_v1": 2},
        },
        {},
    ),
    (
        "no_context_traceparent",
        [_PROPAGATION_STYLE_W3C_TRACECONTEXT],
        {
            "trace_id": TRACE_ID,
            "span_id": 67667974448284343,
            "meta": {
                "tracestate": "dd=p:00f067aa0ba902b7;s:2;o:rum",
                "_dd.origin": "rum",
            },
            "metrics": {"_sampling_priority_v1": 2},
        },
        {
            _HTTP_HEADER_TRACEPARENT: "00-%s-00f067aa0ba902b7-01" % (TRACE_ID_HEX,),
            _HTTP_HEADER_TRACESTATE: "dd=s:2;o:rum",
        },
    ),
    (
        "tracestate_additional_list_members",
        [_PROPAGATION_STYLE_W3C_TRACECONTEXT],
        {
            "trace_id": TRACE_ID,
            "span_id": 67667974448284343,
            "meta": {
                "tracestate": "dd=s:2;o:rum,congo=baz123",
                "_dd.origin": "rum",
            },
            "metrics": {"_sampling_priority_v1": 2},
        },
        {
            _HTTP_HEADER_TRACEPARENT: "00-%s-00f067aa0ba902b7-01" % (TRACE_ID_HEX,),
            _HTTP_HEADER_TRACESTATE: "dd=s:2;o:rum,congo=baz123",
        },
    ),
    # All styles
    (
        "valid_all_styles",
        [
            PROPAGATION_STYLE_DATADOG,
            PROPAGATION_STYLE_B3_MULTI,
            PROPAGATION_STYLE_B3_SINGLE,
            _PROPAGATION_STYLE_W3C_TRACECONTEXT,
            _PROPAGATION_STYLE_BAGGAGE,
        ],
        {
            "trace_id": 13088165645273925489,
            "span_id": 8185124618007618416,
            "sampling_priority": 1,
            "dd_origin": "synthetics",
            "baggage": {"foo": "bar"},
        },
        {
            HTTP_HEADER_TRACE_ID: "13088165645273925489",
            HTTP_HEADER_PARENT_ID: "8185124618007618416",
            HTTP_HEADER_SAMPLING_PRIORITY: "1",
            HTTP_HEADER_ORIGIN: "synthetics",
            _HTTP_HEADER_B3_TRACE_ID: "b5a2814f70060771",
            _HTTP_HEADER_B3_SPAN_ID: "7197677932a62370",
            _HTTP_HEADER_B3_SAMPLED: "1",
            _HTTP_HEADER_B3_SINGLE: "b5a2814f70060771-7197677932a62370-1",
            _HTTP_HEADER_TRACEPARENT: "00-0000000000000000b5a2814f70060771-7197677932a62370-01",
            _HTTP_HEADER_TRACESTATE: "dd=s:1;o:synthetics",
            _HTTP_HEADER_BAGGAGE: "foo=bar",
        },
    ),
    (
        "valid_all_styles_user_keep",
        [
            PROPAGATION_STYLE_DATADOG,
            PROPAGATION_STYLE_B3_MULTI,
            PROPAGATION_STYLE_B3_SINGLE,
            _PROPAGATION_STYLE_W3C_TRACECONTEXT,
        ],
        VALID_USER_KEEP_CONTEXT,
        {
            HTTP_HEADER_TRACE_ID: "13088165645273925489",
            HTTP_HEADER_PARENT_ID: "8185124618007618416",
            HTTP_HEADER_SAMPLING_PRIORITY: "2",
            _HTTP_HEADER_B3_TRACE_ID: "b5a2814f70060771",
            _HTTP_HEADER_B3_SPAN_ID: "7197677932a62370",
            _HTTP_HEADER_B3_FLAGS: "1",
            _HTTP_HEADER_B3_SINGLE: "b5a2814f70060771-7197677932a62370-d",
            _HTTP_HEADER_TRACEPARENT: "00-0000000000000000b5a2814f70060771-7197677932a62370-01",
            _HTTP_HEADER_TRACESTATE: "dd=s:2",
        },
    ),
    (
        "valid_all_styles_auto_reject",
        [
            PROPAGATION_STYLE_DATADOG,
            PROPAGATION_STYLE_B3_MULTI,
            PROPAGATION_STYLE_B3_SINGLE,
            _PROPAGATION_STYLE_W3C_TRACECONTEXT,
        ],
        VALID_AUTO_REJECT_CONTEXT,
        {
            HTTP_HEADER_TRACE_ID: "13088165645273925489",
            HTTP_HEADER_PARENT_ID: "8185124618007618416",
            HTTP_HEADER_SAMPLING_PRIORITY: "0",
            _HTTP_HEADER_B3_TRACE_ID: "b5a2814f70060771",
            _HTTP_HEADER_B3_SPAN_ID: "7197677932a62370",
            _HTTP_HEADER_B3_SAMPLED: "0",
            _HTTP_HEADER_B3_SINGLE: "b5a2814f70060771-7197677932a62370-0",
            _HTTP_HEADER_TRACEPARENT: "00-0000000000000000b5a2814f70060771-7197677932a62370-00",
            _HTTP_HEADER_TRACESTATE: "dd=s:0",
        },
    ),
    (
        "valid_all_styles_no_sampling_priority",
        [
            PROPAGATION_STYLE_DATADOG,
            PROPAGATION_STYLE_B3_MULTI,
            PROPAGATION_STYLE_B3_SINGLE,
            _PROPAGATION_STYLE_W3C_TRACECONTEXT,
        ],
        {
            "trace_id": VALID_DATADOG_CONTEXT["trace_id"],
            "span_id": VALID_DATADOG_CONTEXT["span_id"],
        },
        {
            HTTP_HEADER_TRACE_ID: "13088165645273925489",
            HTTP_HEADER_PARENT_ID: "8185124618007618416",
            _HTTP_HEADER_B3_TRACE_ID: "b5a2814f70060771",
            _HTTP_HEADER_B3_SPAN_ID: "7197677932a62370",
            _HTTP_HEADER_B3_SINGLE: "b5a2814f70060771-7197677932a62370",
            _HTTP_HEADER_TRACEPARENT: "00-0000000000000000b5a2814f70060771-7197677932a62370-00",
            _HTTP_HEADER_TRACESTATE: "",
        },
    ),
    (
        "only_baggage",
        [
            _PROPAGATION_STYLE_BAGGAGE,
        ],
        {
            "baggage": {"foo": "bar"},
        },
        {
            _HTTP_HEADER_BAGGAGE: "foo=bar",
        },
    ),
    (
        "baggage_and_datadog",
        [
            PROPAGATION_STYLE_DATADOG,
            _PROPAGATION_STYLE_BAGGAGE,
        ],
        {
            "trace_id": VALID_DATADOG_CONTEXT["trace_id"],
            "span_id": VALID_DATADOG_CONTEXT["span_id"],
            "baggage": {"foo": "bar"},
        },
        {
            HTTP_HEADER_TRACE_ID: "13088165645273925489",
            HTTP_HEADER_PARENT_ID: "8185124618007618416",
            _HTTP_HEADER_BAGGAGE: "foo=bar",
        },
    ),
    (
        "baggage_order_first",
        [
            _PROPAGATION_STYLE_BAGGAGE,
            PROPAGATION_STYLE_DATADOG,
            PROPAGATION_STYLE_B3_MULTI,
            PROPAGATION_STYLE_B3_SINGLE,
            _PROPAGATION_STYLE_W3C_TRACECONTEXT,
        ],
        {
            "baggage": {"foo": "bar"},
            "trace_id": VALID_DATADOG_CONTEXT["trace_id"],
            "span_id": VALID_DATADOG_CONTEXT["span_id"],
        },
        {
            _HTTP_HEADER_BAGGAGE: "foo=bar",
            HTTP_HEADER_TRACE_ID: "13088165645273925489",
            HTTP_HEADER_PARENT_ID: "8185124618007618416",
            _HTTP_HEADER_B3_TRACE_ID: "b5a2814f70060771",
            _HTTP_HEADER_B3_SPAN_ID: "7197677932a62370",
            _HTTP_HEADER_B3_SINGLE: "b5a2814f70060771-7197677932a62370",
            _HTTP_HEADER_TRACEPARENT: "00-0000000000000000b5a2814f70060771-7197677932a62370-00",
            _HTTP_HEADER_TRACESTATE: "",
        },
    ),
]


@pytest.mark.parametrize("name,styles,context,expected_headers", INJECT_FIXTURES)
def test_propagation_inject(name, styles, context, expected_headers, run_python_code_in_subprocess):
    # Execute the test code in isolation to ensure env variables work as expected
    code = """
import json

from ddtrace._trace.context import Context
from ddtrace.propagation.http import HTTPPropagator

context = Context(**{!r})
headers = {{}}
HTTPPropagator.inject(context, headers)

print(json.dumps(headers))
    """.format(
        context
    )

    env = os.environ.copy()
    if styles is not None:
        env["DD_TRACE_PROPAGATION_STYLE"] = ",".join(styles)
    stdout, stderr, status, _ = run_python_code_in_subprocess(code=code, env=env)
    assert status == 0, (stdout, stderr)
    assert stderr == b"", (stdout, stderr)

    result = json.loads(stdout.decode())
    assert result == expected_headers

    # Setting via ddtrace.config works as expected too
    # DEV: This also helps us get code coverage reporting
    overrides = {}
    if styles is not None:
        overrides["_propagation_style_inject"] = styles
    with override_global_config(overrides):
        ctx = Context(**context)
        headers = {}
        HTTPPropagator.inject(ctx, headers)
        assert headers == expected_headers


INJECT_OVERRIDE_FIXTURES = [
    (
        "valid_b3_single_style_override",
        [PROPAGATION_STYLE_DATADOG],
        [PROPAGATION_STYLE_B3_SINGLE],
        VALID_DATADOG_CONTEXT,
        {_HTTP_HEADER_B3_SINGLE: "b5a2814f70060771-7197677932a62370-1"},
    ),
    (
        "none_override",
        [PROPAGATION_STYLE_DATADOG],
        [],
        VALID_DATADOG_CONTEXT,
        {},
    ),
    (
        "valid_b3_single_style_override_none",
        [],
        [PROPAGATION_STYLE_B3_SINGLE],
        VALID_DATADOG_CONTEXT,
        {_HTTP_HEADER_B3_SINGLE: "b5a2814f70060771-7197677932a62370-1"},
    ),
]


@pytest.mark.parametrize("name,styles,styles_inject,context,expected_headers", INJECT_OVERRIDE_FIXTURES)
def test_DD_TRACE_PROPAGATION_STYLE_INJECT_overrides_DD_TRACE_PROPAGATION_STYLE(
    name, styles, styles_inject, context, expected_headers, run_python_code_in_subprocess
):
    # Execute the test code in isolation to ensure env variables work as expected
    code = """
import json

from ddtrace._trace.context import Context
from ddtrace.propagation.http import HTTPPropagator

context = Context(**{!r})
headers = {{}}
HTTPPropagator.inject(context, headers)

print(json.dumps(headers))
    """.format(
        context
    )

    env = os.environ.copy()
    if styles is not None:
        env["DD_TRACE_PROPAGATION_STYLE"] = ",".join(styles)
    if styles_inject is not None:
        env["DD_TRACE_PROPAGATION_STYLE_INJECT"] = ",".join(styles_inject)
    stdout, stderr, status, _ = run_python_code_in_subprocess(code=code, env=env)
    assert status == 0, (stdout, stderr)
    assert stderr == b"", (stdout, stderr)

    result = json.loads(stdout.decode())
    assert result == expected_headers


def test_llmobs_enabled_injects_llmobs_parent_id():
    with override_global_config(dict(_llmobs_enabled=True)):
        with mock.patch("ddtrace.llmobs._utils._inject_llmobs_parent_id") as mock_llmobs_inject:
            context = Context(trace_id=1, span_id=2)
            HTTPPropagator.inject(context, {})
            mock_llmobs_inject.assert_called_once_with(context)


def test_llmobs_disabled_does_not_inject_parent_id():
    with override_global_config(dict(_llmobs_enabled=False)):
        with mock.patch("ddtrace.llmobs._utils._inject_llmobs_parent_id") as mock_llmobs_inject:
            context = Context(trace_id=1, span_id=2)
            HTTPPropagator.inject(context, {})
            mock_llmobs_inject.assert_not_called()


def test_llmobs_parent_id_not_injected_by_default():
    with mock.patch("ddtrace.llmobs._utils._inject_llmobs_parent_id") as mock_llmobs_inject:
        context = Context(trace_id=1, span_id=2)
        HTTPPropagator.inject(context, {})
        mock_llmobs_inject.assert_not_called()


@pytest.mark.parametrize(
    "span_context,expected_headers",
    [
        (Context(baggage={"key1": "val1"}), {"baggage": "key1=val1"}),
        (Context(baggage={"key1": "val1", "key2": "val2"}), {"baggage": "key1=val1,key2=val2"}),
        (Context(baggage={"serverNode": "DF 28"}), {"baggage": "serverNode=DF%2028"}),
        (Context(baggage={"userId": "Amélie"}), {"baggage": "userId=Am%C3%A9lie"}),
        (Context(baggage={"user!d(me)": "false"}), {"baggage": "user!d%28me%29=false"}),
        (
            Context(baggage={'",;\\()/:<=>?@[]{}': '",;\\'}),
            {"baggage": "%22%2C%3B%5C%28%29%2F%3A%3C%3D%3E%3F%40%5B%5D%7B%7D=%22%2C%3B%5C"},
        ),
    ],
    ids=[
        "single_key_value",
        "multiple_key_value_pairs",
        "space_in_value",
        "special_characters_in_value",
        "special_characters_in_key",
        "special_characters_in_key_and_value",
    ],
)
def test_baggageheader_inject(span_context, expected_headers):
    headers = {}
    _BaggageHeader._inject(span_context, headers)
    assert headers == expected_headers


def test_baggageheader_maxitems_inject():
    import urllib.parse

    from ddtrace.internal.constants import DD_TRACE_BAGGAGE_MAX_ITEMS

    headers = {}
    baggage_items = {}
    for i in range(DD_TRACE_BAGGAGE_MAX_ITEMS + 1):
        baggage_items[f"key{i}"] = f"val{i}"
    span_context = Context(baggage=baggage_items)
    _BaggageHeader._inject(span_context, headers)
    assert "baggage" in headers
    header_value = headers["baggage"]
    items = header_value.split(",")
    assert len(items) == DD_TRACE_BAGGAGE_MAX_ITEMS

    expected_keys = [f"key{i}" for i in range(DD_TRACE_BAGGAGE_MAX_ITEMS)]
    for item in items:
        key, value = item.split("=", 1)
        key = urllib.parse.unquote(key)
        assert key in expected_keys


def test_baggageheader_maxbytes_inject():
    from ddtrace.internal.constants import DD_TRACE_BAGGAGE_MAX_BYTES

    headers = {}
    # baggage item that exceeds the maximum byte size
    baggage_items = {"foo": "a" * (DD_TRACE_BAGGAGE_MAX_BYTES + 1)}
    span_context = Context(baggage=baggage_items)
    _BaggageHeader._inject(span_context, headers)
    # since the baggage item exceeds the max bytes, no header should be injected
    header_value = headers["baggage"]
    assert header_value == ""

    # multiple baggage items to test dropping items when the total size exceeds the limit
    headers = {}
    baggage_items = {
        "key1": "a" * ((DD_TRACE_BAGGAGE_MAX_BYTES // 3)),
        "key2": "b" * ((DD_TRACE_BAGGAGE_MAX_BYTES // 3)),
        "key3": "c" * ((DD_TRACE_BAGGAGE_MAX_BYTES // 3)),
        "key4": "d",
    }
    span_context = Context(baggage=baggage_items)
    _BaggageHeader._inject(span_context, headers)
    header_value = headers["baggage"]
    header_size = len(header_value.encode("utf-8"))
    assert header_size <= DD_TRACE_BAGGAGE_MAX_BYTES
    assert "key4" not in header_value
    assert "key2" in header_value


@pytest.mark.parametrize(
    "headers,expected_baggage",
    [
        ({"baggage": "key1=val1"}, {"key1": "val1"}),
        ({"baggage": "key1=val1,key2=val2,foo=bar,x=y"}, {"key1": "val1", "key2": "val2", "foo": "bar", "x": "y"}),
        ({"baggage": "user!d%28me%29=false"}, {"user!d(me)": "false"}),
        ({"baggage": "userId=Am%C3%A9lie"}, {"userId": "Amélie"}),
        ({"baggage": "serverNode=DF%2028"}, {"serverNode": "DF 28"}),
        (
            {"baggage": "%22%2C%3B%5C%28%29%2F%3A%3C%3D%3E%3F%40%5B%5D%7B%7D=%22%2C%3B%5C"},
            {'",;\\()/:<=>?@[]{}': '",;\\'},
        ),
    ],
    ids=[
        "single_key_value",
        "multiple_key_value_pairs",
        "special_characters_in_key",
        "special_characters_in_value",
        "space_in_value",
        "special_characters_in_key_and_value",
    ],
)
def test_baggageheader_extract(headers, expected_baggage):
    context = _BaggageHeader._extract(headers)
    assert context._baggage == expected_baggage


@pytest.mark.parametrize(
    "headers,expected_baggage",
    [
        ({"baggage": "no-equal-sign,foo=gets-dropped-because-previous-pair-is-malformed"}, {}),
        ({"baggage": "foo=gets-dropped-because-subsequent-pair-is-malformed,="}, {}),
        ({"baggage": "=no-key"}, {}),
        ({"baggage": "no-value="}, {}),
    ],
    ids=[
        "no-equal-sign-prev",
        "no-equal-sign-subsequent",
        "no-key",
        "no-value",
    ],
)
def test_baggage_malformedheader_extract(headers, expected_baggage):
    context = _BaggageHeader._extract(headers)
    assert context._baggage == expected_baggage


@pytest.mark.parametrize(
    "headers",
    [
        {"baggage": "key1=val1,key2=val2,foo=bar,x=y"},
    ],
)
def test_http_propagator_baggage_extract(headers):
    context = HTTPPropagator.extract(headers)
    assert context._baggage == {"key1": "val1", "key2": "val2", "foo": "bar", "x": "y"}<|MERGE_RESOLUTION|>--- conflicted
+++ resolved
@@ -1936,15 +1936,6 @@
         B3_SINGLE_HEADERS_VALID,
         CONTEXT_EMPTY,
     ),
-    (
-        "baggage_case_insensitive",
-        None,
-        None,
-        {"BAgGage": "key1=val1,key2=val2"},
-        {
-            "baggage": {"key1": "val1", "key2": "val2"},
-        },
-    ),
     # All valid headers
     (
         "valid_all_headers_default_style",
@@ -2139,23 +2130,6 @@
             "dd_origin": None,
         },
     ),
-<<<<<<< HEAD
-=======
-    (
-        # name, styles, headers, expected_context,
-        "none_and_other_prop_style_still_extracts",
-        [PROPAGATION_STYLE_DATADOG, _PROPAGATION_STYLE_NONE],
-        None,
-        ALL_HEADERS,
-        {
-            "trace_id": 13088165645273925489,
-            "span_id": 5678,
-            "sampling_priority": 1,
-            "dd_origin": "synthetics",
-            "meta": {"_dd.p.dm": "-3"},
-        },
-    ),
->>>>>>> 21d50d49
     # Testing that order matters
     (
         "order_matters_B3_SINGLE_HEADER_first",
@@ -2455,10 +2429,10 @@
             },
         },
     ),
-<<<<<<< HEAD
     (
         "none_and_other_prop_style_still_extracts",
         [PROPAGATION_STYLE_DATADOG, _PROPAGATION_STYLE_NONE],
+        None,
         ALL_HEADERS,
         {
             "trace_id": 13088165645273925489,
@@ -2467,7 +2441,7 @@
             "dd_origin": "synthetics",
             "meta": {"_dd.p.dm": "-3"},
         },
-=======
+    ),
     # Only works for env since config is modified at startup to set
     # propagation_style_extract to [None] if DD_TRACE_PROPAGATION_BEHAVIOR_EXTRACT is set to ignore
     (
@@ -2476,7 +2450,20 @@
         _PROPAGATION_BEHAVIOR_IGNORE,
         DATADOG_HEADERS_VALID,
         CONTEXT_EMPTY,
->>>>>>> 21d50d49
+    ),
+    (
+        # name, styles, headers, expected_context,
+        "none_and_other_prop_style_still_extracts",
+        [PROPAGATION_STYLE_DATADOG, _PROPAGATION_STYLE_NONE],
+        None,
+        ALL_HEADERS,
+        {
+            "trace_id": 13088165645273925489,
+            "span_id": 5678,
+            "sampling_priority": 1,
+            "dd_origin": "synthetics",
+            "meta": {"_dd.p.dm": "-3"},
+        },
     ),
 ]
 
@@ -2576,6 +2563,15 @@
             "span_id": 16453819474850114513,
             "sampling_priority": 1,
             "dd_origin": None,
+        },
+    ),
+    (
+        "baggage_case_insensitive",
+        None,
+        None,
+        {"BAgGage": "key1=val1,key2=val2"},
+        {
+            "baggage": {"key1": "val1", "key2": "val2"},
         },
     ),
 ]
