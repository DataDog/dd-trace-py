"""
Variety of test cases ensuring that ddtrace does not leak memory.
"""

import gc
from threading import Thread
from typing import TYPE_CHECKING
from weakref import WeakValueDictionary

import pytest

from ddtrace import Tracer
from tests.utils import flaky


if TYPE_CHECKING:  # pragma: no cover
    from ddtrace._trace.span import Span  # noqa:F401


@pytest.fixture
def tracer() -> Tracer:
    return Tracer()


<<<<<<< HEAD
def trace(weakdict, tracer, *args, **kwargs):
=======
def trace(weakdict: WeakValueDictionary, tracer: Tracer, *args, **kwargs):
    # type: (...) -> Span
>>>>>>> 70c07a4e
    """Return a span created from ``tracer`` and add it to the given weak
    dictionary.

    Note: ensure to delete the returned reference from this function to ensure
    no additional references are kept to the span.
    """
    s = tracer.trace(*args, **kwargs)
    weakdict[s.span_id] = s
    return s


def test_leak(tracer):
    wd = WeakValueDictionary()
    with trace(wd, tracer, "span1") as span:
        with trace(wd, tracer, "span2") as span2:
            pass
    assert len(wd) == 2

    # The spans are still open and referenced so they should not be gc'd
    gc.collect()
    assert len(wd) == 2
    del span, span2
    gc.collect()
    assert len(wd) == 0


def test_single_thread_single_trace(tracer):
    """
    Ensure a simple trace doesn't leak span objects.
    """
    wd = WeakValueDictionary()
    with trace(wd, tracer, "span1"):
        with trace(wd, tracer, "span2"):
            pass

    # Spans are serialized and unreferenced when traces are finished
    # so gc-ing right away should delete all span objects.
    gc.collect()
    assert len(wd) == 0


def test_single_thread_multi_trace(tracer):
    """
    Ensure a trace in a thread is properly garbage collected.
    """
    wd = WeakValueDictionary()
    for _ in range(1000):
        with trace(wd, tracer, "span1"):
            with trace(wd, tracer, "span2"):
                pass
            with trace(wd, tracer, "span3"):
                pass

    # Once these references are deleted then the spans should no longer be
    # referenced by anything and should be gc'd.
    gc.collect()
    assert len(wd) == 0


def test_multithread_trace(tracer):
    """
    Ensure a trace that crosses thread boundaries is properly garbage collected.
    """
    wd = WeakValueDictionary()
    state = []

    def _target(ctx):
        tracer.context_provider.activate(ctx)
        with trace(wd, tracer, "thread"):
            assert len(wd) == 2
        state.append(1)

    with trace(wd, tracer, "") as span:
        t = Thread(target=_target, args=(span.context,))
        t.start()
        t.join()
        # Ensure thread finished successfully
        assert state == [1]

    del span
    gc.collect()
    assert len(wd) == 0


<<<<<<< HEAD
@pytest.mark.subprocess
def test_fork_open_span():
=======
@flaky(1731172242)
def test_fork_open_span(tracer):
>>>>>>> 70c07a4e
    """
    When a fork occurs with an open span then the child process should not have
    a strong reference to the span because it might never be closed.
    """
    import gc
    import os
    from weakref import WeakValueDictionary

    from ddtrace import tracer
    from tests.tracer.test_memory_leak import trace

    wd = WeakValueDictionary()
    span = trace(wd, tracer, "span")
    pid = os.fork()

    if pid == 0:
        assert len(wd) == 1
        gc.collect()
        # span is still open and in the context
        assert len(wd) == 1
        span2 = trace(wd, tracer, "span2")
        assert span2._parent is None
        assert len(wd) == 2
        span2.finish()

        del span2
        # Expect there to be one span left (the original from before the fork)
        # which is inherited into the child process but will never be closed.
        # The important thing in this test case is all new spans created in the
        # child will be gc'd.
        gc.collect()
        assert len(wd) == 1

        # Normally, if the child process leaves this function frame the span
        # reference would be lost and it would be free to be gc'd. We delete
        # the reference explicitly here to mimic this scenario.
        del span
        gc.collect()
        assert len(wd) == 0
        os._exit(12)

    assert len(wd) == 1
    span.finish()
    del span
    gc.collect()
    assert len(wd) == 0

    _, status = os.waitpid(pid, 0)
    exit_code = os.WEXITSTATUS(status)
    assert exit_code == 12<|MERGE_RESOLUTION|>--- conflicted
+++ resolved
@@ -10,7 +10,6 @@
 import pytest
 
 from ddtrace import Tracer
-from tests.utils import flaky
 
 
 if TYPE_CHECKING:  # pragma: no cover
@@ -22,12 +21,8 @@
     return Tracer()
 
 
-<<<<<<< HEAD
-def trace(weakdict, tracer, *args, **kwargs):
-=======
 def trace(weakdict: WeakValueDictionary, tracer: Tracer, *args, **kwargs):
     # type: (...) -> Span
->>>>>>> 70c07a4e
     """Return a span created from ``tracer`` and add it to the given weak
     dictionary.
 
@@ -112,13 +107,8 @@
     assert len(wd) == 0
 
 
-<<<<<<< HEAD
 @pytest.mark.subprocess
 def test_fork_open_span():
-=======
-@flaky(1731172242)
-def test_fork_open_span(tracer):
->>>>>>> 70c07a4e
     """
     When a fork occurs with an open span then the child process should not have
     a strong reference to the span because it might never be closed.
