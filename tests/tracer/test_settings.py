<<<<<<< HEAD
import importlib
import sys
=======
>>>>>>> c109542e
import warnings

import pytest

<<<<<<< HEAD
=======
from ddtrace._logger import LogInjectionState
from ddtrace.settings import HttpConfig
from ddtrace.settings import IntegrationConfig
>>>>>>> c109542e
from ddtrace.settings._config import Config
from ddtrace.settings.http import HttpConfig
from ddtrace.settings.integration import IntegrationConfig
from tests.utils import BaseTestCase
from tests.utils import override_env


class TestConfig(BaseTestCase):
    def test_logs_injection(self):
        with self.override_env(dict(DD_LOGS_INJECTION="True")):
            config = Config()
            self.assertEqual(config._logs_injection, LogInjectionState.ENABLED)

        with self.override_env(dict(DD_LOGS_INJECTION="FALSE")):
            config = Config()
            self.assertEqual(config._logs_injection, LogInjectionState.DISABLED)

        with self.override_env(dict(), replace_os_env=True):
            config = Config()
            self.assertEqual(config._logs_injection, LogInjectionState.STRUCTURED)

        with self.override_env(dict(DD_LOGS_INJECTION="nonsense")):
            # If the value is not recognized, it should default to DISABLED
            config = Config()
            self.assertEqual(config._logs_injection, LogInjectionState.DISABLED)

    def test_service(self):
        # If none is provided the default should be ``None``
        with self.override_env(dict()):
            config = Config()
            self.assertEqual(config.service, "tests.tracer")

        with self.override_env(dict(DD_SERVICE="my-service")):
            config = Config()
            self.assertEqual(config.service, "my-service")

    def test_http_config(self):
        config = Config()
        config._add("django", dict())
        assert config.django.trace_query_string is None
        config._http.trace_query_string = True
        assert config._http.trace_query_string is True
        assert config.django.trace_query_string is True

        # Integration usage
        config = Config()
        config._add("django", dict())
        config.django.http.trace_query_string = True
        assert config._http.trace_query_string is None
        assert config.django.trace_query_string is True
        assert config.django.http.trace_query_string is True


class TestHttpConfig(BaseTestCase):
    def test_trace_headers(self):
        http_config = HttpConfig()
        http_config.trace_headers("some_header")
        assert http_config.header_is_traced("some_header")
        assert not http_config.header_is_traced("some_other_header")

    def test_trace_headers_whitelist_case_insensitive(self):
        http_config = HttpConfig()
        http_config.trace_headers("some_header")
        assert http_config.header_is_traced("sOmE_hEaDeR")
        assert not http_config.header_is_traced("some_other_header")

    def test_trace_multiple_headers(self):
        http_config = HttpConfig()
        http_config.trace_headers(["some_header_1", "some_header_2"])
        assert http_config.header_is_traced("some_header_1")
        assert http_config.header_is_traced("some_header_2")
        assert not http_config.header_is_traced("some_header_3")

    def test_empty_entry_do_not_raise_exception(self):
        http_config = HttpConfig()
        http_config.trace_headers("")

        assert not http_config.header_is_traced("some_header_1")

    def test_none_entry_do_not_raise_exception(self):
        http_config = HttpConfig()
        http_config.trace_headers(None)
        assert not http_config.header_is_traced("some_header_1")

    def test_is_header_tracing_configured(self):
        http_config = HttpConfig()
        assert not http_config.is_header_tracing_configured
        http_config.trace_headers("some_header")
        assert http_config.is_header_tracing_configured

    def test_header_is_traced_case_insensitive(self):
        http_config = HttpConfig()
        http_config.trace_headers("sOmE_hEaDeR")
        assert http_config.header_is_traced("SoMe_HeAdEr")
        assert not http_config.header_is_traced("some_other_header")

    def test_header_is_traced_false_for_empty_header(self):
        http_config = HttpConfig()
        http_config.trace_headers("some_header")
        assert not http_config.header_is_traced("")

    def test_header_is_traced_false_for_none_header(self):
        http_config = HttpConfig()
        http_config.trace_headers("some_header")
        assert not http_config.header_is_traced(None)


class TestIntegrationConfig(BaseTestCase):
    def setUp(self):
        self.config = Config()
        self.integration_config = IntegrationConfig(self.config, "test")

    def test_is_a_dict(self):
        assert isinstance(self.integration_config, dict)

    def test_allow_item_access(self):
        self.integration_config["setting"] = "value"

        # Can be accessed both as item and attr accessor
        assert self.integration_config.setting == "value"
        assert self.integration_config["setting"] == "value"

    def test_allow_attr_access(self):
        self.integration_config.setting = "value"

        # Can be accessed both as item and attr accessor
        assert self.integration_config.setting == "value"
        assert self.integration_config["setting"] == "value"

    def test_allow_both_access(self):
        self.integration_config.setting = "value"
        assert self.integration_config["setting"] == "value"
        assert self.integration_config.setting == "value"

        self.integration_config["setting"] = "new-value"
        assert self.integration_config.setting == "new-value"
        assert self.integration_config["setting"] == "new-value"

    def test_allow_configuring_http(self):
        self.integration_config.http.trace_headers("integration_header")
        assert self.integration_config.http.header_is_traced("integration_header")
        assert not self.integration_config.http.header_is_traced("other_header")

    def test_service(self):
        ic = IntegrationConfig(self.config, "foo")
        assert ic.service is None

    @BaseTestCase.run_in_subprocess(env_overrides=dict(DD_FOO_SERVICE="foo-svc"))
    def test_service_env_var(self):
        ic = IntegrationConfig(self.config, "foo")
        assert ic.service == "foo-svc"

    @BaseTestCase.run_in_subprocess(env_overrides=dict(DD_FOO_SERVICE_NAME="foo-svc"))
    def test_service_name_env_var(self):
        ic = IntegrationConfig(self.config, "foo")
        assert ic.service == "foo-svc"

    def test_app_analytics_property(self):
        # test default values
        assert self.integration_config.analytics_enabled is False
        assert self.integration_config.analytics_sample_rate == 1.0

        # test updating values
        self.integration_config.analytics_enabled = True
        assert self.integration_config.analytics_enabled is True

        self.integration_config.analytics_sample_rate = 0.5
        assert self.integration_config.analytics_sample_rate == 0.5

        assert self.integration_config.get_analytics_sample_rate() == 1

    def test_app_analytics_deprecation(self):
        warnings.simplefilter("always")
        with warnings.catch_warnings(record=True) as warns:
            IntegrationConfig(self.config, "test")
        assert len(warns) == 0

        with warnings.catch_warnings(record=True) as warns:
            self.integration_config.analytics_enabled
        assert (
            "analytics_enabled is deprecated and will be removed in version '4.0.0': Controlling ingestion via analytics is no longer supported. See https://docs.datadoghq.com/tracing/legacy_app_analytics/?code-lang=python#migrate-to-the-new-configuration-options"  # noqa:E501
            in str(warns[0].message)
        )

        with warnings.catch_warnings(record=True) as warns:
            self.integration_config.analytics_enabled = True
        assert (
            "analytics_enabled is deprecated and will be removed in version '4.0.0': Controlling ingestion via analytics is no longer supported. See https://docs.datadoghq.com/tracing/legacy_app_analytics/?code-lang=python#migrate-to-the-new-configuration-options"  # noqa:E501
            in str(warns[0].message)
        )

        with warnings.catch_warnings(record=True) as warns:
            self.integration_config.analytics_sample_rate
        assert (
            "analytics_sample_rate is deprecated and will be removed in version '4.0.0': Controlling ingestion via analytics is no longer supported. See https://docs.datadoghq.com/tracing/legacy_app_analytics/?code-lang=python#migrate-to-the-new-configuration-options"  # noqa:E501
            in str(warns[0].message)
        )

        with warnings.catch_warnings(record=True) as warns:
            self.integration_config.analytics_sample_rate = 0.5
        assert (
            "analytics_sample_rate is deprecated and will be removed in version '4.0.0': Controlling ingestion via analytics is no longer supported. See https://docs.datadoghq.com/tracing/legacy_app_analytics/?code-lang=python#migrate-to-the-new-configuration-options"  # noqa:E501
            in str(warns[0].message)
        )

        with warnings.catch_warnings(record=True) as warns:
            self.integration_config.get_analytics_sample_rate()
        assert (
            "get_analytics_sample_rate is deprecated and will be removed in version '4.0.0': Controlling ingestion via analytics is no longer supported. See https://docs.datadoghq.com/tracing/legacy_app_analytics/?code-lang=python#migrate-to-the-new-configuration-options"  # noqa:E501
            in str(warns[0].message)
        )


def test_environment_header_tags():
    with override_env(dict(DD_TRACE_HEADER_TAGS="Host:http.host,User-agent:http.user_agent")):
        config = Config()

    assert config._http.is_header_tracing_configured
    assert config._header_tag_name("Host") == "http.host"
    assert config._header_tag_name("User-agent") == "http.user_agent"
    # Case insensitive
    assert config._header_tag_name("User-Agent") == "http.user_agent"


@pytest.mark.parametrize(
    "env,expected",
    (
        (dict(), (512, True)),
        (dict(DD_TRACE_X_DATADOG_TAGS_MAX_LENGTH="0"), (0, False)),
        (dict(DD_TRACE_X_DATADOG_TAGS_MAX_LENGTH="1024"), (1024, True)),
        (dict(DD_TRACE_X_DATADOG_TAGS_MAX_LENGTH="-1"), (0, False)),
    ),
)
def test_x_datadog_tags(env, expected):
    with override_env(env):
        _ = Config()
        assert expected == (_._x_datadog_tags_max_length, _._x_datadog_tags_enabled)


@pytest.mark.subprocess()
def test_config_exception_deprecation():
    import warnings

    with warnings.catch_warnings(record=True) as warns:
        warnings.simplefilter("default")

        from ddtrace.settings import ConfigException

        assert len(warns) == 1
        warn = warns[0]

        assert issubclass(warn.category, DeprecationWarning)
        assert "ddtrace.settings.ConfigException is deprecated" in str(warn.message)
        assert "4.0.0" in str(warn.message)  # TODO: update the version


@pytest.mark.subprocess()
def test_http_config_deprecation():
    import warnings

    with warnings.catch_warnings(record=True) as warns:
        warnings.simplefilter("default")

        from ddtrace.settings import HttpConfig

        assert len(warns) == 1
        warn = warns[0]
        assert issubclass(warn.category, DeprecationWarning)
        assert "ddtrace.settings.HttpConfig is deprecated" in str(warn.message)
        assert "4.0.0" in str(warn.message)  # TODO: update the version


@pytest.mark.subprocess()
def test_hooks_deprecation():
    import warnings

    with warnings.catch_warnings(record=True) as warns:
        warnings.simplefilter("default")

        from ddtrace.settings import Hooks

        assert len(warns) == 1
        warn = warns[0]
        assert issubclass(warn.category, DeprecationWarning)
        assert "ddtrace.settings.Hooks is deprecated" in str(warn.message)
        assert "4.0.0" in str(warn.message)  # TODO: update the version


@pytest.mark.subprocess()
def test_integration_config_deprecation():
    import warnings

    with warnings.catch_warnings(record=True) as warns:
        warnings.simplefilter("default")

        from ddtrace.settings import IntegrationConfig

        assert len(warns) == 1
        warn = warns[0]
        assert issubclass(warn.category, DeprecationWarning)
        assert "ddtrace.settings.IntegrationConfig is deprecated" in str(warn.message)
        assert "4.0.0" in str(warn.message)  # TODO: update the version<|MERGE_RESOLUTION|>--- conflicted
+++ resolved
@@ -1,18 +1,8 @@
-<<<<<<< HEAD
-import importlib
-import sys
-=======
->>>>>>> c109542e
 import warnings
 
 import pytest
 
-<<<<<<< HEAD
-=======
 from ddtrace._logger import LogInjectionState
-from ddtrace.settings import HttpConfig
-from ddtrace.settings import IntegrationConfig
->>>>>>> c109542e
 from ddtrace.settings._config import Config
 from ddtrace.settings.http import HttpConfig
 from ddtrace.settings.integration import IntegrationConfig
