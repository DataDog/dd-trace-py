import warnings

import pytest

from ddtrace.internal.compat import PYTHON_VERSION_INFO
from ddtrace.settings._config import Config
from ddtrace.settings.http import HttpConfig
from ddtrace.settings.integration import IntegrationConfig
from tests.utils import BaseTestCase
from tests.utils import override_env


class TestConfig(BaseTestCase):
    def test_logs_injection(self):
        with self.override_env(dict(DD_LOGS_INJECTION="True")):
            config = Config()
            self.assertEqual(config._logs_injection, True)

        with self.override_env(dict(DD_LOGS_INJECTION="FALSE")):
            config = Config()
            self.assertEqual(config._logs_injection, False)

        with self.override_env(dict(DD_LOGS_INJECTION="structured")):
            config = Config()
            self.assertEqual(config._logs_injection, True)

        with self.override_env(dict(), replace_os_env=True):
            config = Config()
            self.assertEqual(config._logs_injection, True)

        with self.override_env(dict(DD_LOGS_INJECTION="nonsense")):
            # If the value is not recognized, it should default to DISABLED
            config = Config()
            self.assertEqual(config._logs_injection, False)

    def test_service(self):
        # If none is provided the default should be ``None``
        with self.override_env(dict()):
            config = Config()
            self.assertEqual(config.service, "tests.tracer")

        with self.override_env(dict(DD_SERVICE="my-service")):
            config = Config()
            self.assertEqual(config.service, "my-service")

    def test_http_config(self):
        config = Config()
        config._add("django", dict())
        assert config.django.trace_query_string is None
        config._http.trace_query_string = True
        assert config._http.trace_query_string is True
        assert config.django.trace_query_string is True

        # Integration usage
        config = Config()
        config._add("django", dict())
        config.django.http.trace_query_string = True
        assert config._http.trace_query_string is None
        assert config.django.trace_query_string is True
        assert config.django.http.trace_query_string is True


class TestHttpConfig(BaseTestCase):
    def test_trace_headers(self):
        http_config = HttpConfig()
        http_config.trace_headers("some_header")
        assert http_config.header_is_traced("some_header")
        assert not http_config.header_is_traced("some_other_header")

    def test_trace_headers_whitelist_case_insensitive(self):
        http_config = HttpConfig()
        http_config.trace_headers("some_header")
        assert http_config.header_is_traced("sOmE_hEaDeR")
        assert not http_config.header_is_traced("some_other_header")

    def test_trace_multiple_headers(self):
        http_config = HttpConfig()
        http_config.trace_headers(["some_header_1", "some_header_2"])
        assert http_config.header_is_traced("some_header_1")
        assert http_config.header_is_traced("some_header_2")
        assert not http_config.header_is_traced("some_header_3")

    def test_empty_entry_do_not_raise_exception(self):
        http_config = HttpConfig()
        http_config.trace_headers("")

        assert not http_config.header_is_traced("some_header_1")

    def test_none_entry_do_not_raise_exception(self):
        http_config = HttpConfig()
        http_config.trace_headers(None)
        assert not http_config.header_is_traced("some_header_1")

    def test_is_header_tracing_configured(self):
        http_config = HttpConfig()
        assert not http_config.is_header_tracing_configured
        http_config.trace_headers("some_header")
        assert http_config.is_header_tracing_configured

    def test_header_is_traced_case_insensitive(self):
        http_config = HttpConfig()
        http_config.trace_headers("sOmE_hEaDeR")
        assert http_config.header_is_traced("SoMe_HeAdEr")
        assert not http_config.header_is_traced("some_other_header")

    def test_header_is_traced_false_for_empty_header(self):
        http_config = HttpConfig()
        http_config.trace_headers("some_header")
        assert not http_config.header_is_traced("")

    def test_header_is_traced_false_for_none_header(self):
        http_config = HttpConfig()
        http_config.trace_headers("some_header")
        assert not http_config.header_is_traced(None)


class TestIntegrationConfig(BaseTestCase):
    def setUp(self):
        self.config = Config()
        self.integration_config = IntegrationConfig(self.config, "test")

    def test_is_a_dict(self):
        assert isinstance(self.integration_config, dict)

    def test_allow_item_access(self):
        self.integration_config["setting"] = "value"

        # Can be accessed both as item and attr accessor
        assert self.integration_config.setting == "value"
        assert self.integration_config["setting"] == "value"

    def test_allow_attr_access(self):
        self.integration_config.setting = "value"

        # Can be accessed both as item and attr accessor
        assert self.integration_config.setting == "value"
        assert self.integration_config["setting"] == "value"

    def test_allow_both_access(self):
        self.integration_config.setting = "value"
        assert self.integration_config["setting"] == "value"
        assert self.integration_config.setting == "value"

        self.integration_config["setting"] = "new-value"
        assert self.integration_config.setting == "new-value"
        assert self.integration_config["setting"] == "new-value"

    def test_allow_configuring_http(self):
        self.integration_config.http.trace_headers("integration_header")
        assert self.integration_config.http.header_is_traced("integration_header")
        assert not self.integration_config.http.header_is_traced("other_header")

    def test_service(self):
        ic = IntegrationConfig(self.config, "foo")
        assert ic.service is None

    @BaseTestCase.run_in_subprocess(env_overrides=dict(DD_FOO_SERVICE="foo-svc"))
    def test_service_env_var(self):
        ic = IntegrationConfig(self.config, "foo")
        assert ic.service == "foo-svc"

    @BaseTestCase.run_in_subprocess(env_overrides=dict(DD_FOO_SERVICE_NAME="foo-svc"))
    def test_service_name_env_var(self):
        ic = IntegrationConfig(self.config, "foo")
        assert ic.service == "foo-svc"

    def test_app_analytics_property(self):
        # test default values
        assert self.integration_config.analytics_enabled is False
        assert self.integration_config.analytics_sample_rate == 1.0

        # test updating values
        self.integration_config.analytics_enabled = True
        assert self.integration_config.analytics_enabled is True

        self.integration_config.analytics_sample_rate = 0.5
        assert self.integration_config.analytics_sample_rate == 0.5

        assert self.integration_config.get_analytics_sample_rate() == 1

    def test_app_analytics_deprecation(self):
        warnings.simplefilter("always")
        with warnings.catch_warnings(record=True) as warns:
            IntegrationConfig(self.config, "test")
        assert len(warns) == 0

        with warnings.catch_warnings(record=True) as warns:
            self.integration_config.analytics_enabled
        assert (
            "analytics_enabled is deprecated and will be removed in version '4.0.0': Controlling ingestion via analytics is no longer supported. See https://docs.datadoghq.com/tracing/legacy_app_analytics/?code-lang=python#migrate-to-the-new-configuration-options"  # noqa:E501
            in str(warns[0].message)
        )

        with warnings.catch_warnings(record=True) as warns:
            self.integration_config.analytics_enabled = True
        assert (
            "analytics_enabled is deprecated and will be removed in version '4.0.0': Controlling ingestion via analytics is no longer supported. See https://docs.datadoghq.com/tracing/legacy_app_analytics/?code-lang=python#migrate-to-the-new-configuration-options"  # noqa:E501
            in str(warns[0].message)
        )

        with warnings.catch_warnings(record=True) as warns:
            self.integration_config.analytics_sample_rate
        assert (
            "analytics_sample_rate is deprecated and will be removed in version '4.0.0': Controlling ingestion via analytics is no longer supported. See https://docs.datadoghq.com/tracing/legacy_app_analytics/?code-lang=python#migrate-to-the-new-configuration-options"  # noqa:E501
            in str(warns[0].message)
        )

        with warnings.catch_warnings(record=True) as warns:
            self.integration_config.analytics_sample_rate = 0.5
        assert (
            "analytics_sample_rate is deprecated and will be removed in version '4.0.0': Controlling ingestion via analytics is no longer supported. See https://docs.datadoghq.com/tracing/legacy_app_analytics/?code-lang=python#migrate-to-the-new-configuration-options"  # noqa:E501
            in str(warns[0].message)
        )

        with warnings.catch_warnings(record=True) as warns:
            self.integration_config.get_analytics_sample_rate()
        assert (
            "get_analytics_sample_rate is deprecated and will be removed in version '4.0.0': Controlling ingestion via analytics is no longer supported. See https://docs.datadoghq.com/tracing/legacy_app_analytics/?code-lang=python#migrate-to-the-new-configuration-options"  # noqa:E501
            in str(warns[0].message)
        )


def test_environment_header_tags():
    with override_env(dict(DD_TRACE_HEADER_TAGS="Host:http.host,User-agent:http.user_agent")):
        config = Config()

    assert config._http.is_header_tracing_configured
    assert config._header_tag_name("Host") == "http.host"
    assert config._header_tag_name("User-agent") == "http.user_agent"
    # Case insensitive
    assert config._header_tag_name("User-Agent") == "http.user_agent"


@pytest.mark.parametrize(
    "env,expected",
    (
        (dict(), (512, True)),
        (dict(DD_TRACE_X_DATADOG_TAGS_MAX_LENGTH="0"), (0, False)),
        (dict(DD_TRACE_X_DATADOG_TAGS_MAX_LENGTH="1024"), (1024, True)),
        (dict(DD_TRACE_X_DATADOG_TAGS_MAX_LENGTH="-1"), (0, False)),
    ),
)
def test_x_datadog_tags(env, expected):
    with override_env(env):
        _ = Config()
<<<<<<< HEAD
        assert expected == (_._x_datadog_tags_max_length, _._x_datadog_tags_enabled)
=======
        assert expected == (_._x_datadog_tags_max_length, _._x_datadog_tags_enabled)


@pytest.mark.skipif(PYTHON_VERSION_INFO < (3, 10), reason="ddtrace under Python 3.9 is deprecated")
@pytest.mark.subprocess()
def test_config_exception_deprecation():
    import warnings

    with warnings.catch_warnings(record=True) as warns:
        warnings.simplefilter("default")

        from ddtrace.settings import ConfigException  # noqa: F401

        assert len(warns) == 1
        warn = warns[0]

        assert issubclass(warn.category, DeprecationWarning)
        assert "ddtrace.settings.ConfigException is deprecated" in str(warn.message)
        assert "4.0.0" in str(warn.message)  # TODO: update the version


@pytest.mark.skipif(PYTHON_VERSION_INFO < (3, 10), reason="ddtrace under Python 3.9 is deprecated")
@pytest.mark.subprocess()
def test_http_config_deprecation():
    import warnings

    with warnings.catch_warnings(record=True) as warns:
        warnings.simplefilter("default")

        from ddtrace.settings import HttpConfig  # noqa: F401

        assert len(warns) == 1
        warn = warns[0]
        assert issubclass(warn.category, DeprecationWarning)
        assert "ddtrace.settings.HttpConfig is deprecated" in str(warn.message)
        assert "4.0.0" in str(warn.message)  # TODO: update the version


@pytest.mark.skipif(PYTHON_VERSION_INFO < (3, 10), reason="ddtrace under Python 3.9 is deprecated")
@pytest.mark.subprocess()
def test_hooks_deprecation():
    import warnings

    with warnings.catch_warnings(record=True) as warns:
        warnings.simplefilter("default")

        from ddtrace.settings import Hooks  # noqa: F401

        assert len(warns) == 1
        warn = warns[0]
        assert issubclass(warn.category, DeprecationWarning)
        assert "ddtrace.settings.Hooks is deprecated" in str(warn.message)
        assert "4.0.0" in str(warn.message)  # TODO: update the version


@pytest.mark.skipif(PYTHON_VERSION_INFO < (3, 10), reason="ddtrace under Python 3.9 is deprecated")
@pytest.mark.subprocess()
def test_integration_config_deprecation():
    import warnings

    with warnings.catch_warnings(record=True) as warns:
        warnings.simplefilter("default")

        from ddtrace.settings import IntegrationConfig  # noqa: F401

        assert len(warns) == 1
        warn = warns[0]
        assert issubclass(warn.category, DeprecationWarning)
        assert "ddtrace.settings.IntegrationConfig is deprecated" in str(warn.message)
        assert "4.0.0" in str(warn.message)  # TODO: update the version
>>>>>>> 76a60f48
<|MERGE_RESOLUTION|>--- conflicted
+++ resolved
@@ -243,77 +243,4 @@
 def test_x_datadog_tags(env, expected):
     with override_env(env):
         _ = Config()
-<<<<<<< HEAD
-        assert expected == (_._x_datadog_tags_max_length, _._x_datadog_tags_enabled)
-=======
-        assert expected == (_._x_datadog_tags_max_length, _._x_datadog_tags_enabled)
-
-
-@pytest.mark.skipif(PYTHON_VERSION_INFO < (3, 10), reason="ddtrace under Python 3.9 is deprecated")
-@pytest.mark.subprocess()
-def test_config_exception_deprecation():
-    import warnings
-
-    with warnings.catch_warnings(record=True) as warns:
-        warnings.simplefilter("default")
-
-        from ddtrace.settings import ConfigException  # noqa: F401
-
-        assert len(warns) == 1
-        warn = warns[0]
-
-        assert issubclass(warn.category, DeprecationWarning)
-        assert "ddtrace.settings.ConfigException is deprecated" in str(warn.message)
-        assert "4.0.0" in str(warn.message)  # TODO: update the version
-
-
-@pytest.mark.skipif(PYTHON_VERSION_INFO < (3, 10), reason="ddtrace under Python 3.9 is deprecated")
-@pytest.mark.subprocess()
-def test_http_config_deprecation():
-    import warnings
-
-    with warnings.catch_warnings(record=True) as warns:
-        warnings.simplefilter("default")
-
-        from ddtrace.settings import HttpConfig  # noqa: F401
-
-        assert len(warns) == 1
-        warn = warns[0]
-        assert issubclass(warn.category, DeprecationWarning)
-        assert "ddtrace.settings.HttpConfig is deprecated" in str(warn.message)
-        assert "4.0.0" in str(warn.message)  # TODO: update the version
-
-
-@pytest.mark.skipif(PYTHON_VERSION_INFO < (3, 10), reason="ddtrace under Python 3.9 is deprecated")
-@pytest.mark.subprocess()
-def test_hooks_deprecation():
-    import warnings
-
-    with warnings.catch_warnings(record=True) as warns:
-        warnings.simplefilter("default")
-
-        from ddtrace.settings import Hooks  # noqa: F401
-
-        assert len(warns) == 1
-        warn = warns[0]
-        assert issubclass(warn.category, DeprecationWarning)
-        assert "ddtrace.settings.Hooks is deprecated" in str(warn.message)
-        assert "4.0.0" in str(warn.message)  # TODO: update the version
-
-
-@pytest.mark.skipif(PYTHON_VERSION_INFO < (3, 10), reason="ddtrace under Python 3.9 is deprecated")
-@pytest.mark.subprocess()
-def test_integration_config_deprecation():
-    import warnings
-
-    with warnings.catch_warnings(record=True) as warns:
-        warnings.simplefilter("default")
-
-        from ddtrace.settings import IntegrationConfig  # noqa: F401
-
-        assert len(warns) == 1
-        warn = warns[0]
-        assert issubclass(warn.category, DeprecationWarning)
-        assert "ddtrace.settings.IntegrationConfig is deprecated" in str(warn.message)
-        assert "4.0.0" in str(warn.message)  # TODO: update the version
->>>>>>> 76a60f48
+        assert expected == (_._x_datadog_tags_max_length, _._x_datadog_tags_enabled)