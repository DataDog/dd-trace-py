import contextlib
import os
import socket
import sys
import tempfile
import threading
import time

import mock
import msgpack
import pytest
from six.moves import BaseHTTPServer
from six.moves import socketserver

import ddtrace
from ddtrace import config
from ddtrace.constants import KEEP_SPANS_RATE_KEY
from ddtrace.internal.compat import PY3
from ddtrace.internal.compat import get_connection_response
from ddtrace.internal.compat import httplib
from ddtrace.internal.encoding import MSGPACK_ENCODERS
from ddtrace.internal.runtime import get_runtime_id
from ddtrace.internal.uds import UDSHTTPConnection
from ddtrace.internal.writer import AgentWriter
from ddtrace.internal.writer import CIVisibilityWriter
from ddtrace.internal.writer import LogWriter
from ddtrace.internal.writer import Response
from ddtrace.internal.writer import _human_size
from ddtrace.sampler import RateByServiceSampler
from ddtrace.span import Span
from tests.utils import AnyInt
from tests.utils import BaseTestCase
from tests.utils import override_env
from tests.utils import override_global_config


@contextlib.contextmanager
def mock_sys_platform(new_value):
    old_value = sys.platform
    try:
        sys.platform = new_value
        yield
    finally:
        sys.platform = old_value


class DummyOutput:
    def __init__(self):
        self.entries = []

    def write(self, message):
        self.entries.append(message)

    def flush(self):
        pass


class AgentWriterTests(BaseTestCase):
    N_TRACES = 11
    WRITER_CLASS = AgentWriter

    def test_metrics_disabled(self):
        statsd = mock.Mock()
        with override_global_config(dict(health_metrics_enabled=False)):
            writer = self.WRITER_CLASS("http://asdf:1234", dogstatsd=statsd)
            for i in range(10):
                writer.write([Span(name="name", trace_id=i, span_id=j, parent_id=j - 1 or None) for j in range(5)])
            writer.stop()
            writer.join()

        statsd.increment.assert_not_called()
        statsd.distribution.assert_not_called()

    def test_metrics_bad_endpoint(self):
        statsd = mock.Mock()
        with override_global_config(dict(health_metrics_enabled=True)):
            writer = self.WRITER_CLASS("http://asdf:1234", dogstatsd=statsd, sync_mode=False)
            for i in range(10):
                writer.write([Span(name="name", trace_id=i, span_id=j, parent_id=j - 1 or None) for j in range(5)])
            writer.stop()
            writer.join()

        statsd.distribution.assert_has_calls(
            [
                mock.call("datadog.%s.buffer.accepted.traces" % writer.STATSD_NAMESPACE, 10, tags=[]),
                mock.call("datadog.%s.buffer.accepted.spans" % writer.STATSD_NAMESPACE, 50, tags=[]),
                mock.call("datadog.%s.http.requests" % writer.STATSD_NAMESPACE, writer.RETRY_ATTEMPTS, tags=[]),
                mock.call("datadog.%s.http.errors" % writer.STATSD_NAMESPACE, 1, tags=["type:err"]),
                mock.call("datadog.%s.http.dropped.bytes" % writer.STATSD_NAMESPACE, AnyInt(), tags=[]),
            ],
            any_order=True,
        )

    def test_metrics_trace_too_big(self):
        statsd = mock.Mock()
        with override_global_config(dict(health_metrics_enabled=True)):
            writer = self.WRITER_CLASS("http://asdf:1234", dogstatsd=statsd)
            for i in range(10):
                writer.write([Span(name="name", trace_id=i, span_id=j, parent_id=j - 1 or None) for j in range(5)])
            writer.write(
                [Span(name="a" * 5000, trace_id=i, span_id=j, parent_id=j - 1 or None) for j in range(2 ** 10)]
            )
            writer.stop()
            writer.join()

        statsd.distribution.assert_has_calls(
            [
                mock.call("datadog.%s.buffer.accepted.traces" % writer.STATSD_NAMESPACE, 10, tags=[]),
                mock.call("datadog.%s.buffer.accepted.spans" % writer.STATSD_NAMESPACE, 50, tags=[]),
                mock.call("datadog.%s.buffer.dropped.traces" % writer.STATSD_NAMESPACE, 1, tags=["reason:t_too_big"]),
                mock.call(
                    "datadog.%s.buffer.dropped.bytes" % writer.STATSD_NAMESPACE, AnyInt(), tags=["reason:t_too_big"]
                ),
                mock.call("datadog.%s.http.requests" % writer.STATSD_NAMESPACE, writer.RETRY_ATTEMPTS, tags=[]),
                mock.call("datadog.%s.http.errors" % writer.STATSD_NAMESPACE, 1, tags=["type:err"]),
                mock.call("datadog.%s.http.dropped.bytes" % writer.STATSD_NAMESPACE, AnyInt(), tags=[]),
            ],
            any_order=True,
        )

    def test_metrics_multi(self):
        statsd = mock.Mock()
        with override_global_config(dict(health_metrics_enabled=True)):
            writer = self.WRITER_CLASS("http://asdf:1234", dogstatsd=statsd, sync_mode=False)
            for i in range(10):
                writer.write([Span(name="name", trace_id=i, span_id=j, parent_id=j - 1 or None) for j in range(5)])
            writer.flush_queue()
            statsd.distribution.assert_has_calls(
                [
                    mock.call("datadog.%s.buffer.accepted.traces" % writer.STATSD_NAMESPACE, 10, tags=[]),
                    mock.call("datadog.%s.buffer.accepted.spans" % writer.STATSD_NAMESPACE, 50, tags=[]),
                    mock.call("datadog.%s.http.requests" % writer.STATSD_NAMESPACE, writer.RETRY_ATTEMPTS, tags=[]),
                    mock.call("datadog.%s.http.errors" % writer.STATSD_NAMESPACE, 1, tags=["type:err"]),
                    mock.call("datadog.%s.http.dropped.bytes" % writer.STATSD_NAMESPACE, AnyInt(), tags=[]),
                ],
                any_order=True,
            )

            statsd.reset_mock()

            for i in range(10):
                writer.write([Span(name="name", trace_id=i, span_id=j, parent_id=j - 1 or None) for j in range(5)])
            writer.stop()
            writer.join()

            statsd.distribution.assert_has_calls(
                [
                    mock.call("datadog.%s.buffer.accepted.traces" % writer.STATSD_NAMESPACE, 10, tags=[]),
                    mock.call("datadog.%s.buffer.accepted.spans" % writer.STATSD_NAMESPACE, 50, tags=[]),
                    mock.call("datadog.%s.http.requests" % writer.STATSD_NAMESPACE, writer.RETRY_ATTEMPTS, tags=[]),
                    mock.call("datadog.%s.http.errors" % writer.STATSD_NAMESPACE, 1, tags=["type:err"]),
                    mock.call("datadog.%s.http.dropped.bytes" % writer.STATSD_NAMESPACE, AnyInt(), tags=[]),
                ],
                any_order=True,
            )

    def test_write_sync(self):
        statsd = mock.Mock()
        with override_global_config(dict(health_metrics_enabled=True)):
            writer = self.WRITER_CLASS("http://asdf:1234", dogstatsd=statsd, sync_mode=True)
            writer.write([Span(name="name", trace_id=1, span_id=j, parent_id=j - 1 or None) for j in range(5)])
            statsd.distribution.assert_has_calls(
                [
                    mock.call("datadog.%s.buffer.accepted.traces" % writer.STATSD_NAMESPACE, 1, tags=[]),
                    mock.call("datadog.%s.buffer.accepted.spans" % writer.STATSD_NAMESPACE, 5, tags=[]),
                    mock.call("datadog.%s.http.requests" % writer.STATSD_NAMESPACE, writer.RETRY_ATTEMPTS, tags=[]),
                    mock.call("datadog.%s.http.errors" % writer.STATSD_NAMESPACE, 1, tags=["type:err"]),
                    mock.call("datadog.%s.http.dropped.bytes" % writer.STATSD_NAMESPACE, AnyInt(), tags=[]),
                ],
                any_order=True,
            )

    def test_drop_reason_bad_endpoint(self):
        statsd = mock.Mock()
        writer_metrics_reset = mock.Mock()
        with override_global_config(dict(health_metrics_enabled=False)):
            writer = self.WRITER_CLASS("http://asdf:1234", dogstatsd=statsd, sync_mode=False)
            writer._metrics_reset = writer_metrics_reset
            for i in range(10):
                writer.write([Span(name="name", trace_id=i, span_id=j, parent_id=j - 1 or None) for j in range(5)])
            writer.stop()
            writer.join()

            assert writer_metrics_reset.call_count == 1

            assert 1 == writer._metrics["http.errors"]["count"]
            assert 10 == writer._metrics["http.dropped.traces"]["count"]

    def test_drop_reason_trace_too_big(self):
        statsd = mock.Mock()
        writer_metrics_reset = mock.Mock()
        with override_global_config(dict(health_metrics_enabled=False)):
            writer = self.WRITER_CLASS("http://asdf:1234", dogstatsd=statsd)
            writer._metrics_reset = writer_metrics_reset
            for i in range(10):
                writer.write([Span(name="name", trace_id=i, span_id=j, parent_id=j - 1 or None) for j in range(5)])
            writer.write(
                [Span(name="a" * 5000, trace_id=i, span_id=j, parent_id=j - 1 or None) for j in range(2 ** 10)]
            )
            writer.stop()
            writer.join()

            writer_metrics_reset.assert_called_once()

        assert 1 == writer._metrics["buffer.dropped.traces"]["count"]
        assert ["reason:t_too_big"] == writer._metrics["buffer.dropped.traces"]["tags"]

    def test_drop_reason_buffer_full(self):
        statsd = mock.Mock()
        writer_metrics_reset = mock.Mock()
        with override_global_config(dict(health_metrics_enabled=False)):
            writer = self.WRITER_CLASS("http://asdf:1234", buffer_size=5125, dogstatsd=statsd)
            writer._metrics_reset = writer_metrics_reset
            for i in range(10):
                writer.write([Span(name="name", trace_id=i, span_id=j, parent_id=j - 1 or None) for j in range(5)])
            writer.write([Span(name="a", trace_id=i, span_id=j, parent_id=j - 1 or None) for j in range(5)])
            writer.stop()
            writer.join()

            writer_metrics_reset.assert_called_once()

            assert 1 == writer._metrics["buffer.dropped.traces"]["count"]
            assert ["reason:full"] == writer._metrics["buffer.dropped.traces"]["tags"]

    def test_drop_reason_encoding_error(self):
        n_traces = 10
        statsd = mock.Mock()
        writer_encoder = mock.Mock()
        writer_encoder.__len__ = (lambda *args: n_traces).__get__(writer_encoder)
        writer_metrics_reset = mock.Mock()
        writer_encoder.encode.side_effect = Exception
        with override_global_config(dict(health_metrics_enabled=False)):
            writer = self.WRITER_CLASS("http://asdf:1234", dogstatsd=statsd, sync_mode=False)
            writer._encoder = writer_encoder
            writer._metrics_reset = writer_metrics_reset
            for i in range(n_traces):
                writer.write([Span(name="name", trace_id=i, span_id=j, parent_id=j - 1 or None) for j in range(5)])

            writer.stop()
            writer.join()

            assert writer_metrics_reset.call_count == 1

            assert 10 == writer._metrics["encoder.dropped.traces"]["count"]

    def test_keep_rate(self):
        statsd = mock.Mock()
        writer_run_periodic = mock.Mock()
        writer_put = mock.Mock()
        writer_put.return_value = Response(status=200)
        with override_global_config(dict(health_metrics_enabled=False)):
            writer = self.WRITER_CLASS("http://asdf:1234", dogstatsd=statsd)
            writer.run_periodic = writer_run_periodic
            writer._put = writer_put

            traces = [
                [Span(name="name", trace_id=i, span_id=j, parent_id=j - 1 or None) for j in range(5)] for i in range(4)
            ]

            traces_too_big = [
                [Span(name="a" * 5000, trace_id=i, span_id=j, parent_id=j - 1 or None) for j in range(2 ** 10)]
                for i in range(4)
            ]

            # 1. We write 4 traces successfully.
            for trace in traces:
                writer.write(trace)
            writer.flush_queue()

            payload = msgpack.unpackb(writer_put.call_args.args[0])
            # No previous drops.
            assert 0.0 == writer._drop_sma.get()
            # 4 traces written.
            assert 4 == len(payload)
            # 100% of traces kept (refers to the past).
            # No traces sent before now so 100% kept.
            for trace in payload:
                assert 1.0 == trace[0]["metrics"].get(KEEP_SPANS_RATE_KEY, -1)

            # 2. We fail to write 4 traces because of size limitation.
            for trace in traces_too_big:
                writer.write(trace)
            writer.flush_queue()

            # 50% of traces were dropped historically.
            # 4 successfully written before and 4 dropped now.
            assert 0.5 == writer._drop_sma.get()
            # put not called since no new traces are available.
            writer_put.assert_called_once()

            # 3. We write 2 traces successfully.
            for trace in traces[:2]:
                writer.write(trace)
            writer.flush_queue()

            payload = msgpack.unpackb(writer_put.call_args.args[0])
            # 40% of traces were dropped historically.
            assert 0.4 == writer._drop_sma.get()
            # 2 traces written.
            assert 2 == len(payload)
            # 50% of traces kept (refers to the past).
            # We had 4 successfully written and 4 dropped.
            for trace in payload:
                assert 0.5 == trace[0]["metrics"].get(KEEP_SPANS_RATE_KEY, -1)

            # 4. We write 1 trace successfully and fail to write 3.
            writer.write(traces[0])
            for trace in traces_too_big[:3]:
                writer.write(trace)
            writer.flush_queue()

            payload = msgpack.unpackb(writer_put.call_args.args[0])
            # 50% of traces were dropped historically.
            assert 0.5 == writer._drop_sma.get()
            # 1 trace written.
            assert 1 == len(payload)
            # 60% of traces kept (refers to the past).
            # We had 4 successfully written, then 4 dropped, then 2 written.
            for trace in payload:
                assert 0.6 == trace[0]["metrics"].get(KEEP_SPANS_RATE_KEY, -1)


class CIVisibilityWriterTests(AgentWriterTests):
    WRITER_CLASS = CIVisibilityWriter

    # NB these tests are skipped because they exercise max_payload_size and max_item_size functionality
    # that CIVisibilityWriter does not implement
    def test_drop_reason_buffer_full(self):
        pytest.skip()

    def test_drop_reason_trace_too_big(self):
        pytest.skip()

    def test_metrics_trace_too_big(self):
        pytest.skip()

    def test_keep_rate(self):
        pytest.skip()

    def test_metadata_included(self):
        writer = CIVisibilityWriter("http://localhost:9126")
        writer._encoder.put([Span("foobar")])
        payload = writer._encoder.encode()
        unpacked_metadata = msgpack.unpackb(payload, raw=True, strict_map_key=False)[b"metadata"][b"*"]
        assert unpacked_metadata[b"language"] == b"python"
        assert unpacked_metadata[b"runtime-id"] == get_runtime_id().encode("utf-8")
        assert unpacked_metadata[b"library_version"] == ddtrace.__version__.encode("utf-8")
        assert unpacked_metadata[b"env"] == (config.env.encode("utf-8") if config.env else None)


class LogWriterTests(BaseTestCase):
    N_TRACES = 11

    def create_writer(self):
        self.output = DummyOutput()
        writer = LogWriter(out=self.output)
        for i in range(self.N_TRACES):
            writer.write([Span(name="name", trace_id=i, span_id=j, parent_id=j - 1 or None) for j in range(7)])
        return writer

    def test_log_writer(self):
        self.create_writer()
        self.assertEqual(len(self.output.entries), self.N_TRACES)


def test_humansize():
    assert _human_size(0) == "0B"
    assert _human_size(999) == "999B"
    assert _human_size(1000) == "1KB"
    assert _human_size(10000) == "10KB"
    assert _human_size(100000) == "100KB"
    assert _human_size(1000000) == "1MB"
    assert _human_size(10000000) == "10MB"
    assert _human_size(1000000000) == "1GB"


class _BaseHTTPRequestHandler(BaseHTTPServer.BaseHTTPRequestHandler):
    error_message_format = "%(message)s\n"
    error_content_type = "text/plain"

    @staticmethod
    def log_message(format, *args):  # noqa: A002
        pass


class _APIEndpointRequestHandlerTest(_BaseHTTPRequestHandler):

    expected_path_prefix = None

    def do_PUT(self):
        if self.expected_path_prefix is not None:
            assert self.path.startswith(self.expected_path_prefix)
        self.send_error(200, "OK")


class _TimeoutAPIEndpointRequestHandlerTest(_BaseHTTPRequestHandler):
    def do_PUT(self):
        # This server sleeps longer than our timeout
        time.sleep(5)


class _ResetAPIEndpointRequestHandlerTest(_BaseHTTPRequestHandler):
    def do_PUT(self):
        return


_HOST = "0.0.0.0"
_PORT = 8743
_TIMEOUT_PORT = _PORT + 1
_RESET_PORT = _TIMEOUT_PORT + 1


class UDSHTTPServer(socketserver.UnixStreamServer, BaseHTTPServer.HTTPServer):
    def server_bind(self):
        BaseHTTPServer.HTTPServer.server_bind(self)


def _make_uds_server(path, request_handler):
    server = UDSHTTPServer(path, request_handler)
    t = threading.Thread(target=server.serve_forever)
    # Set daemon just in case something fails
    t.daemon = True
    t.start()

    # Wait for the server to start
    resp = None
    while resp != 200:
        conn = UDSHTTPConnection(server.server_address, _HOST, 2019)
        try:
            conn.request("PUT", "/")
            resp = get_connection_response(conn).status
        finally:
            conn.close()
        time.sleep(0.01)

    return server, t


@pytest.fixture
def endpoint_uds_server():
    socket_name = tempfile.mktemp()
    handler = _APIEndpointRequestHandlerTest
    server, thread = _make_uds_server(socket_name, handler)
    handler.expected_path_prefix = "/v0."
    try:
        yield server
    finally:
        handler.expected_path_prefix = None
        server.shutdown()
        thread.join()
        os.unlink(socket_name)


def _make_server(port, request_handler):
    server = BaseHTTPServer.HTTPServer((_HOST, port), request_handler)
    t = threading.Thread(target=server.serve_forever)
    # Set daemon just in case something fails
    t.daemon = True
    t.start()
    return server, t


@pytest.fixture(scope="module")
def endpoint_test_timeout_server():
    server, thread = _make_server(_TIMEOUT_PORT, _TimeoutAPIEndpointRequestHandlerTest)
    try:
        yield thread
    finally:
        server.shutdown()
        thread.join()


@pytest.fixture(scope="module")
def endpoint_test_reset_server():
    server, thread = _make_server(_RESET_PORT, _ResetAPIEndpointRequestHandlerTest)
    try:
        yield thread
    finally:
        server.shutdown()
        thread.join()


@pytest.fixture
def endpoint_assert_path():
    handler = _APIEndpointRequestHandlerTest
    server, thread = _make_server(_PORT, handler)

    def configure(expected_path_prefix=None):
        handler.expected_path_prefix = expected_path_prefix
        return thread

    try:
        yield configure
    finally:
        handler.expected_path_prefix = None
        server.shutdown()
        thread.join()


@pytest.mark.parametrize("writer_class", (AgentWriter, CIVisibilityWriter))
def test_agent_url_path(endpoint_assert_path, writer_class):
    # test without base path
    endpoint_assert_path("/v0.")
    writer = writer_class("http://%s:%s/" % (_HOST, _PORT))
    writer._encoder.put([Span("foobar")])
    writer.flush_queue(raise_exc=True)

    # test without base path nor trailing slash
    writer = writer_class("http://%s:%s" % (_HOST, _PORT))
    writer._encoder.put([Span("foobar")])
    writer.flush_queue(raise_exc=True)

    # test with a base path
    endpoint_assert_path("/test/v0.")
    writer = writer_class("http://%s:%s/test/" % (_HOST, _PORT))
    writer._encoder.put([Span("foobar")])
    writer.flush_queue(raise_exc=True)


@pytest.mark.parametrize("writer_class", (AgentWriter, CIVisibilityWriter))
def test_flush_connection_timeout_connect(writer_class):
    writer = writer_class("http://%s:%s" % (_HOST, 2019))
    if PY3:
        exc_type = OSError
    else:
        exc_type = socket.error
    with pytest.raises(exc_type):
        writer._encoder.put([Span("foobar")])
        writer.flush_queue(raise_exc=True)


@pytest.mark.parametrize("writer_class", (AgentWriter, CIVisibilityWriter))
def test_flush_connection_timeout(endpoint_test_timeout_server, writer_class):
    writer = writer_class("http://%s:%s" % (_HOST, _TIMEOUT_PORT))
    with pytest.raises(socket.timeout):
        writer._encoder.put([Span("foobar")])
        writer.flush_queue(raise_exc=True)


@pytest.mark.parametrize("writer_class", (AgentWriter, CIVisibilityWriter))
def test_flush_connection_reset(endpoint_test_reset_server, writer_class):
    writer = writer_class("http://%s:%s" % (_HOST, _RESET_PORT))
    if PY3:
        exc_types = (httplib.BadStatusLine, ConnectionResetError)
    else:
        exc_types = (httplib.BadStatusLine,)
    with pytest.raises(exc_types):
        writer._encoder.put([Span("foobar")])
        writer.flush_queue(raise_exc=True)


@pytest.mark.parametrize("writer_class", (AgentWriter, CIVisibilityWriter))
def test_flush_connection_uds(endpoint_uds_server, writer_class):
    writer = writer_class("unix://%s" % endpoint_uds_server.server_address)
    writer._encoder.put([Span("foobar")])
    writer.flush_queue(raise_exc=True)


@pytest.mark.parametrize("writer_class", (AgentWriter, CIVisibilityWriter))
def test_flush_queue_raise(writer_class):
    writer = writer_class("http://dne:1234")

    # Should not raise
    writer.write([])
    writer.flush_queue(raise_exc=False)

    error = OSError if PY3 else IOError
    with pytest.raises(error):
        writer.write([])
        writer.flush_queue(raise_exc=True)


@pytest.mark.parametrize("writer_class", (AgentWriter,))
def test_racing_start(writer_class):
    writer = writer_class("http://dne:1234")

    def do_write(i):
        writer.write([Span(str(i))])

    ts = [threading.Thread(target=do_write, args=(i,)) for i in range(100)]
    for t in ts:
        t.start()

    for t in ts:
        t.join()

    assert len(writer._encoder) == 100


def test_additional_headers():
    with override_env(dict(_DD_TRACE_WRITER_ADDITIONAL_HEADERS="additional-header:additional-value,header2:value2")):
        writer = AgentWriter("http://localhost:9126")
        assert writer._headers["additional-header"] == "additional-value"
        assert writer._headers["header2"] == "value2"


<<<<<<< HEAD
@pytest.mark.parametrize("writer_class", (AgentWriter,))
def test_bad_encoding(monkeypatch, writer_class):
=======
def test_additional_headers_constructor():
    writer = AgentWriter(
        agent_url="http://localhost:9126", headers={"additional-header": "additional-value", "header2": "value2"}
    )
    assert writer._headers["additional-header"] == "additional-value"
    assert writer._headers["header2"] == "value2"


def test_bad_encoding(monkeypatch):
>>>>>>> 504121fa
    monkeypatch.setenv("DD_TRACE_API_VERSION", "foo")

    with pytest.raises(ValueError):
        writer_class("http://localhost:9126")


@pytest.mark.parametrize(
    "init_api_version,api_version,endpoint,encoder_cls",
    [
        (None, "v0.3", "v0.3/traces", MSGPACK_ENCODERS["v0.3"]),
        ("v0.3", "v0.3", "v0.3/traces", MSGPACK_ENCODERS["v0.3"]),
        ("v0.4", "v0.4", "v0.4/traces", MSGPACK_ENCODERS["v0.4"]),
        ("v0.5", "v0.5", "v0.5/traces", MSGPACK_ENCODERS["v0.5"]),
    ],
)
@pytest.mark.parametrize("writer_class", (AgentWriter,))
def test_writer_recreate_api_version(init_api_version, api_version, endpoint, encoder_cls, writer_class):
    writer = writer_class("http://dne:1234", api_version=init_api_version)
    assert writer._api_version == api_version
    assert writer._endpoint == endpoint
    assert isinstance(writer._encoder, encoder_cls)

    writer = writer.recreate()
    assert writer._api_version == api_version
    assert writer._endpoint == endpoint
    assert isinstance(writer._encoder, encoder_cls)


@pytest.mark.parametrize(
    "sys_platform, api_version, ddtrace_api_version, priority_sampler, raises_error, expected",
    [
        # -- win32
        # Defaults on windows
        ("win32", None, None, None, False, "v0.3"),
        # Default with priority sampler
        ("win32", None, None, RateByServiceSampler(), False, "v0.4"),
        # Explicitly passed in API version is always used
        ("win32", "v0.3", None, RateByServiceSampler(), False, "v0.3"),
        ("win32", "v0.3", "v0.4", None, False, "v0.3"),
        ("win32", "v0.3", "v0.4", RateByServiceSampler(), False, "v0.3"),
        # Env variable is used if explicit value is not given
        ("win32", None, "v0.4", None, False, "v0.4"),
        ("win32", None, "v0.4", RateByServiceSampler(), False, "v0.4"),
        # v0.5 is not supported on windows
        ("win32", "v0.5", None, None, True, None),
        ("win32", "v0.5", None, RateByServiceSampler(), True, None),
        ("win32", "v0.5", "v0.4", RateByServiceSampler(), True, None),
        ("win32", None, "v0.5", RateByServiceSampler(), True, None),
        # -- cygwin
        # Defaults on windows
        ("cygwin", None, None, None, False, "v0.3"),
        # Default with priority sampler
        ("cygwin", None, None, RateByServiceSampler(), False, "v0.4"),
        # Explicitly passed in API version is always used
        ("cygwin", "v0.3", None, RateByServiceSampler(), False, "v0.3"),
        ("cygwin", "v0.3", "v0.4", None, False, "v0.3"),
        ("cygwin", "v0.3", "v0.4", RateByServiceSampler(), False, "v0.3"),
        # Env variable is used if explicit value is not given
        ("cygwin", None, "v0.4", None, False, "v0.4"),
        ("cygwin", None, "v0.4", RateByServiceSampler(), False, "v0.4"),
        # v0.5 is not supported on windows
        ("cygwin", "v0.5", None, None, True, None),
        ("cygwin", "v0.5", None, RateByServiceSampler(), True, None),
        ("cygwin", "v0.5", "v0.4", RateByServiceSampler(), True, None),
        ("cygwin", None, "v0.5", RateByServiceSampler(), True, None),
        # -- Non-windows
        # defaults
        ("darwin", None, None, None, False, "v0.3"),
        # Default with priority sample
        ("darwin", None, None, RateByServiceSampler(), False, "v0.5"),
        # Explicitly setting api version
        ("darwin", "v0.4", None, RateByServiceSampler(), False, "v0.4"),
        # Explicitly set version takes precedence
        ("darwin", "v0.4", "v0.5", RateByServiceSampler(), False, "v0.4"),
        # Via env variable
        ("darwin", None, "v0.4", RateByServiceSampler(), False, "v0.4"),
        ("darwin", None, "v0.5", RateByServiceSampler(), False, "v0.5"),
    ],
)
@pytest.mark.parametrize("writer_class", (AgentWriter,))
def test_writer_api_version_selection(
    sys_platform, api_version, ddtrace_api_version, priority_sampler, raises_error, expected, monkeypatch, writer_class
):
    """test to verify that we are unable to select v0.5 api version when on a windows machine.

    https://docs.python.org/3/library/sys.html#sys.platform

    The possible ``sys.platform`` values when on windows are ``win32`` or ``cygwin``.
    """

    # Mock the value of `sys.platform` to be a specific value
    with mock_sys_platform(sys_platform):

        # If desired, set the DD_TRACE_API_VERSION env variable
        if ddtrace_api_version is not None:
            monkeypatch.setenv("DD_TRACE_API_VERSION", ddtrace_api_version)

        try:
            # Create a new writer
            writer = writer_class("http://dne:1234", api_version=api_version, priority_sampler=priority_sampler)
            assert writer._api_version == expected
        except RuntimeError:
            # If we were not expecting a RuntimeError, then cause the test to fail
            if not raises_error:
                pytest.fail("Raised RuntimeError when it was not expected")


@pytest.mark.parametrize("writer_class", (AgentWriter, CIVisibilityWriter))
def test_writer_reuse_connections_envvar(monkeypatch, writer_class):
    monkeypatch.setenv("DD_TRACE_WRITER_REUSE_CONNECTIONS", "false")
    writer = writer_class("http://localhost:9126")
    assert not writer._reuse_connections

    monkeypatch.setenv("DD_TRACE_WRITER_REUSE_CONNECTIONS", "true")
    writer = writer_class("http://localhost:9126")
    assert writer._reuse_connections


@pytest.mark.parametrize("writer_class", (AgentWriter, CIVisibilityWriter))
def test_writer_reuse_connections(writer_class):
    # Ensure connection is not reused
    writer = writer_class("http://localhost:9126", reuse_connections=True)
    # Do an initial flush to get a connection
    writer.flush_queue()
    assert writer._conn is None
    writer.flush_queue()
    assert writer._conn is None


@pytest.mark.parametrize("writer_class", (AgentWriter, CIVisibilityWriter))
def test_writer_reuse_connections_false(writer_class):
    # Ensure connection is reused
    writer = writer_class("http://localhost:9126", reuse_connections=False)
    # Do an initial flush to get a connection
    writer.flush_queue()
    conn = writer._conn
    # And another to potentially have it reset
    writer.flush_queue()
    assert writer._conn is conn


@pytest.mark.subprocess(env=dict(DD_TRACE_128_BIT_TRACEID_GENERATION_ENABLED="true"))
def test_trace_with_128bit_trace_ids():
    """Ensure 128bit trace ids are correctly encoded"""
    from ddtrace.internal.constants import HIGHER_ORDER_TRACE_ID_BITS
    from tests.utils import DummyTracer

    tracer = DummyTracer()

    with tracer.trace("parent") as parent:
        with tracer.trace("child1"):
            pass
        with tracer.trace("child2"):
            pass

    spans = tracer.pop()
    chunk_root = spans[0]
    assert chunk_root.trace_id >= 2 ** 64
    assert chunk_root._meta[HIGHER_ORDER_TRACE_ID_BITS] == "{:016x}".format(parent.trace_id >> 64)<|MERGE_RESOLUTION|>--- conflicted
+++ resolved
@@ -594,10 +594,6 @@
         assert writer._headers["header2"] == "value2"
 
 
-<<<<<<< HEAD
-@pytest.mark.parametrize("writer_class", (AgentWriter,))
-def test_bad_encoding(monkeypatch, writer_class):
-=======
 def test_additional_headers_constructor():
     writer = AgentWriter(
         agent_url="http://localhost:9126", headers={"additional-header": "additional-value", "header2": "value2"}
@@ -606,8 +602,8 @@
     assert writer._headers["header2"] == "value2"
 
 
-def test_bad_encoding(monkeypatch):
->>>>>>> 504121fa
+@pytest.mark.parametrize("writer_class", (AgentWriter,))
+def test_bad_encoding(monkeypatch, writer_class):
     monkeypatch.setenv("DD_TRACE_API_VERSION", "foo")
 
     with pytest.raises(ValueError):
