--- conflicted
+++ resolved
@@ -806,9 +806,6 @@
         conn = writer._conn
         # And another to potentially have it reset
         writer.flush_queue()
-<<<<<<< HEAD
-        assert writer._conn is conn
-=======
         assert writer._conn is conn
 
 
@@ -829,5 +826,4 @@
     spans = tracer.pop()
     chunk_root = spans[0]
     assert chunk_root.trace_id >= 2**64
-    assert chunk_root._meta[HIGHER_ORDER_TRACE_ID_BITS] == "{:016x}".format(parent.trace_id >> 64)
->>>>>>> 0f0f05fd
+    assert chunk_root._meta[HIGHER_ORDER_TRACE_ID_BITS] == "{:016x}".format(parent.trace_id >> 64)