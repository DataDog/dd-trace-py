--- conflicted
+++ resolved
@@ -437,16 +437,12 @@
 
 
 def test_flush_connection_uds(endpoint_uds_server):
-<<<<<<< HEAD
     writer = AgentWriter("unix://%s" % endpoint_uds_server.server_address)
     writer._send_payload("foobar", 12)
-=======
-    writer = AgentWriter(_HOST, 2019, uds_path=endpoint_uds_server.server_address)
-    writer._send_payload("foobar", 12)
 
 
 def test_flush_queue_raise():
-    writer = AgentWriter(hostname="dne", port=1234)
+    writer = AgentWriter("http://dne:1234")
 
     # Should not raise
     writer.write([])
@@ -455,5 +451,4 @@
     error = OSError if PY3 else IOError
     with pytest.raises(error):
         writer.write([])
-        writer.flush_queue(raise_exc=True)
->>>>>>> a132183a
+        writer.flush_queue(raise_exc=True)