import os
import socket
import tempfile
import threading
import time

import mock
import msgpack
import pytest

from ddtrace.compat import PY3
from ddtrace.compat import get_connection_response
from ddtrace.compat import httplib
from ddtrace.constants import KEEP_SPANS_RATE_KEY
from ddtrace.internal.uds import UDSHTTPConnection
from ddtrace.internal.writer import AgentWriter
from ddtrace.internal.writer import LogWriter
from ddtrace.internal.writer import Response
from ddtrace.internal.writer import _human_size
from ddtrace.span import Span
from ddtrace.vendor.six.moves import BaseHTTPServer
from ddtrace.vendor.six.moves import socketserver
from tests import AnyInt
from tests import BaseTestCase


class DummyOutput:
    def __init__(self):
        self.entries = []

    def write(self, message):
        self.entries.append(message)

    def flush(self):
        pass


class AgentWriterTests(BaseTestCase):
    N_TRACES = 11

    def test_metrics_disabled(self):
        statsd = mock.Mock()
        writer = AgentWriter(agent_url="http://asdf:1234", dogstatsd=statsd, report_metrics=False)
        for i in range(10):
            writer.write(
                [Span(tracer=None, name="name", trace_id=i, span_id=j, parent_id=j - 1 or None) for j in range(5)]
            )
        writer.stop()
        writer.join()

        statsd.increment.assert_not_called()
        statsd.distribution.assert_not_called()

    def test_metrics_bad_endpoint(self):
        statsd = mock.Mock()
        writer = AgentWriter(agent_url="http://asdf:1234", dogstatsd=statsd, report_metrics=True)
        for i in range(10):
            writer.write(
                [Span(tracer=None, name="name", trace_id=i, span_id=j, parent_id=j - 1 or None) for j in range(5)]
            )
        writer.stop()
        writer.join()

        statsd.distribution.assert_has_calls(
            [
                mock.call("datadog.tracer.buffer.accepted.traces", 10, tags=[]),
                mock.call("datadog.tracer.buffer.accepted.spans", 50, tags=[]),
                mock.call("datadog.tracer.http.requests", 1, tags=[]),
                mock.call("datadog.tracer.http.errors", 1, tags=["type:err"]),
                mock.call("datadog.tracer.http.dropped.bytes", AnyInt(), tags=[]),
            ],
            any_order=True,
        )

    def test_metrics_trace_too_big(self):
        statsd = mock.Mock()
        writer = AgentWriter(agent_url="http://asdf:1234", dogstatsd=statsd, report_metrics=True)
        for i in range(10):
            writer.write(
                [Span(tracer=None, name="name", trace_id=i, span_id=j, parent_id=j - 1 or None) for j in range(5)]
            )
        writer.write(
            [Span(tracer=None, name="a" * 5000, trace_id=i, span_id=j, parent_id=j - 1 or None) for j in range(2 ** 10)]
        )
        writer.stop()
        writer.join()

        statsd.distribution.assert_has_calls(
            [
                mock.call("datadog.tracer.buffer.accepted.traces", 10, tags=[]),
                mock.call("datadog.tracer.buffer.accepted.spans", 50, tags=[]),
                mock.call("datadog.tracer.buffer.dropped.traces", 1, tags=["reason:t_too_big"]),
                mock.call("datadog.tracer.buffer.dropped.bytes", AnyInt(), tags=["reason:t_too_big"]),
                mock.call("datadog.tracer.http.requests", 1, tags=[]),
                mock.call("datadog.tracer.http.errors", 1, tags=["type:err"]),
                mock.call("datadog.tracer.http.dropped.bytes", AnyInt(), tags=[]),
            ],
            any_order=True,
        )

    def test_metrics_multi(self):
        statsd = mock.Mock()
        writer = AgentWriter(agent_url="http://asdf:1234", dogstatsd=statsd, report_metrics=True)
        for i in range(10):
            writer.write(
                [Span(tracer=None, name="name", trace_id=i, span_id=j, parent_id=j - 1 or None) for j in range(5)]
            )
        writer.flush_queue()
        statsd.distribution.assert_has_calls(
            [
                mock.call("datadog.tracer.buffer.accepted.traces", 10, tags=[]),
                mock.call("datadog.tracer.buffer.accepted.spans", 50, tags=[]),
                mock.call("datadog.tracer.http.requests", 1, tags=[]),
                mock.call("datadog.tracer.http.errors", 1, tags=["type:err"]),
                mock.call("datadog.tracer.http.dropped.bytes", AnyInt(), tags=[]),
            ],
            any_order=True,
        )

        statsd.reset_mock()

        for i in range(10):
            writer.write(
                [Span(tracer=None, name="name", trace_id=i, span_id=j, parent_id=j - 1 or None) for j in range(5)]
            )
        writer.stop()
        writer.join()

        statsd.distribution.assert_has_calls(
            [
                mock.call("datadog.tracer.buffer.accepted.traces", 10, tags=[]),
                mock.call("datadog.tracer.buffer.accepted.spans", 50, tags=[]),
                mock.call("datadog.tracer.http.requests", 1, tags=[]),
                mock.call("datadog.tracer.http.errors", 1, tags=["type:err"]),
                mock.call("datadog.tracer.http.dropped.bytes", AnyInt(), tags=[]),
            ],
            any_order=True,
        )

    def test_drop_reason_bad_endpoint(self):
        statsd = mock.Mock()
        writer_metrics_reset = mock.Mock()
        writer = AgentWriter(agent_url="http://asdf:1234", dogstatsd=statsd, report_metrics=False)
        writer._metrics_reset = writer_metrics_reset
        for i in range(10):
            writer.write(
                [Span(tracer=None, name="name", trace_id=i, span_id=j, parent_id=j - 1 or None) for j in range(5)]
            )
        writer.stop()
        writer.join()

        writer_metrics_reset.assert_called_once()

        assert 1 == writer._metrics["http.errors"]["count"]
        assert 10 == writer._metrics["http.dropped.traces"]["count"]

    def test_drop_reason_trace_too_big(self):
        statsd = mock.Mock()
        writer_metrics_reset = mock.Mock()
        writer = AgentWriter(agent_url="http://asdf:1234", dogstatsd=statsd, report_metrics=False)
        writer._metrics_reset = writer_metrics_reset
        for i in range(10):
            writer.write(
                [Span(tracer=None, name="name", trace_id=i, span_id=j, parent_id=j - 1 or None) for j in range(5)]
            )
        writer.write(
            [Span(tracer=None, name="a" * 5000, trace_id=i, span_id=j, parent_id=j - 1 or None) for j in range(2 ** 10)]
        )
        writer.stop()
        writer.join()

        writer_metrics_reset.assert_called_once()

        assert 1 == writer._metrics["buffer.dropped.traces"]["count"]
        assert ["reason:t_too_big"] == writer._metrics["buffer.dropped.traces"]["tags"]

    def test_drop_reason_buffer_full(self):
        statsd = mock.Mock()
        writer_metrics_reset = mock.Mock()
        writer = AgentWriter(agent_url="http://asdf:1234", buffer_size=5300, dogstatsd=statsd, report_metrics=False)
        writer._metrics_reset = writer_metrics_reset
        for i in range(10):
            writer.write(
                [Span(tracer=None, name="name", trace_id=i, span_id=j, parent_id=j - 1 or None) for j in range(5)]
            )
        writer.write([Span(tracer=None, name="a", trace_id=i, span_id=j, parent_id=j - 1 or None) for j in range(5)])
        writer.stop()
        writer.join()

        writer_metrics_reset.assert_called_once()

        assert 1 == writer._metrics["buffer.dropped.traces"]["count"]
        assert ["reason:full"] == writer._metrics["buffer.dropped.traces"]["tags"]

    def test_drop_reason_encoding_error(self):
        statsd = mock.Mock()
        writer_encoder = mock.Mock()
        writer_metrics_reset = mock.Mock()
        writer_encoder.encode_trace.side_effect = Exception
        writer = AgentWriter(agent_url="http://asdf:1234", dogstatsd=statsd, report_metrics=False)
        writer._encoder = writer_encoder
        writer._metrics_reset = writer_metrics_reset
        for i in range(10):
            writer.write(
                [Span(tracer=None, name="name", trace_id=i, span_id=j, parent_id=j - 1 or None) for j in range(5)]
            )

        writer.stop()
        writer.join()

        writer_metrics_reset.assert_called_once()

        assert 10 == writer._metrics["encoder.dropped.traces"]["count"]

    def test_keep_rate(self):
        statsd = mock.Mock()
        writer_run_periodic = mock.Mock()
        writer_put = mock.Mock()
        writer_put.return_value = Response(status=200)
        writer = AgentWriter(agent_url="http://asdf:1234", dogstatsd=statsd, report_metrics=False)
        writer.run_periodic = writer_run_periodic
        writer._put = writer_put

        traces = [
            [Span(tracer=None, name="name", trace_id=i, span_id=j, parent_id=j - 1 or None) for j in range(5)]
            for i in range(4)
        ]

        traces_too_big = [
            [Span(tracer=None, name="a" * 5000, trace_id=i, span_id=j, parent_id=j - 1 or None) for j in range(2 ** 10)]
            for i in range(4)
        ]

        # 1. We write 4 traces successfully.
        for trace in traces:
            writer.write(trace)
        writer.flush_queue()

        payload = msgpack.unpackb(writer_put.call_args.args[0])
        # No previous drops.
        assert 0.0 == writer._drop_sma.get()
        # 4 traces written.
        assert 4 == len(payload)
        # 100% of traces kept (refers to the past).
        # No traces sent before now so 100% kept.
        for trace in payload:
            assert 1.0 == trace[0]["metrics"].get(KEEP_SPANS_RATE_KEY, -1)

        # 2. We fail to write 4 traces because of size limitation.
        for trace in traces_too_big:
            writer.write(trace)
        writer.flush_queue()

        # 50% of traces were dropped historically.
        # 4 successfully written before and 4 dropped now.
        assert 0.5 == writer._drop_sma.get()
        # put not called since no new traces are available.
        writer_put.assert_called_once()

        # 3. We write 2 traces successfully.
        for trace in traces[:2]:
            writer.write(trace)
        writer.flush_queue()

        payload = msgpack.unpackb(writer_put.call_args.args[0])
        # 40% of traces were dropped historically.
        assert 0.4 == writer._drop_sma.get()
        # 2 traces written.
        assert 2 == len(payload)
        # 50% of traces kept (refers to the past).
        # We had 4 successfully written and 4 dropped.
        for trace in payload:
            assert 0.5 == trace[0]["metrics"].get(KEEP_SPANS_RATE_KEY, -1)

        # 4. We write 1 trace successfully and fail to write 3.
        writer.write(traces[0])
        for trace in traces_too_big[:3]:
            writer.write(trace)
        writer.flush_queue()

        payload = msgpack.unpackb(writer_put.call_args.args[0])
        # 50% of traces were dropped historically.
        assert 0.5 == writer._drop_sma.get()
        # 1 trace written.
        assert 1 == len(payload)
        # 60% of traces kept (refers to the past).
        # We had 4 successfully written, then 4 dropped, then 2 written.
        for trace in payload:
            assert 0.6 == trace[0]["metrics"].get(KEEP_SPANS_RATE_KEY, -1)


class LogWriterTests(BaseTestCase):
    N_TRACES = 11

    def create_writer(self):
        self.output = DummyOutput()
        writer = LogWriter(out=self.output)
        for i in range(self.N_TRACES):
            writer.write(
                [Span(tracer=None, name="name", trace_id=i, span_id=j, parent_id=j - 1 or None) for j in range(7)]
            )
        return writer


def test_humansize():
    assert _human_size(0) == "0B"
    assert _human_size(999) == "999B"
    assert _human_size(1000) == "1KB"
    assert _human_size(10000) == "10KB"
    assert _human_size(100000) == "100KB"
    assert _human_size(1000000) == "1MB"
    assert _human_size(10000000) == "10MB"
    assert _human_size(1000000000) == "1GB"


class _BaseHTTPRequestHandler(BaseHTTPServer.BaseHTTPRequestHandler):
    error_message_format = "%(message)s\n"
    error_content_type = "text/plain"

    @staticmethod
    def log_message(format, *args):  # noqa: A002
        pass


class _APIEndpointRequestHandlerTest(_BaseHTTPRequestHandler):
    def do_PUT(self):
        self.send_error(200, "OK")


class _TimeoutAPIEndpointRequestHandlerTest(_BaseHTTPRequestHandler):
    def do_PUT(self):
        # This server sleeps longer than our timeout
        time.sleep(5)


class _ResetAPIEndpointRequestHandlerTest(_BaseHTTPRequestHandler):
    def do_PUT(self):
        return


_HOST = "0.0.0.0"
_TIMEOUT_PORT = 8743
_RESET_PORT = _TIMEOUT_PORT + 1


class UDSHTTPServer(socketserver.UnixStreamServer, BaseHTTPServer.HTTPServer):
    def server_bind(self):
        BaseHTTPServer.HTTPServer.server_bind(self)


def _make_uds_server(path, request_handler):
    server = UDSHTTPServer(path, request_handler)
    t = threading.Thread(target=server.serve_forever)
    # Set daemon just in case something fails
    t.daemon = True
    t.start()

    # Wait for the server to start
    resp = None
    while resp != 200:
        conn = UDSHTTPConnection(server.server_address, False, _HOST, 2019)
        try:
            conn.request("PUT", path)
            resp = get_connection_response(conn).status
        finally:
            conn.close()
        time.sleep(0.01)

    return server, t


@pytest.fixture
def endpoint_uds_server():
    socket_name = tempfile.mktemp()
    server, thread = _make_uds_server(socket_name, _APIEndpointRequestHandlerTest)
    try:
        yield server
    finally:
        server.shutdown()
        thread.join()
        os.unlink(socket_name)


def _make_server(port, request_handler):
    server = BaseHTTPServer.HTTPServer((_HOST, port), request_handler)
    t = threading.Thread(target=server.serve_forever)
    # Set daemon just in case something fails
    t.daemon = True
    t.start()
    return server, t


@pytest.fixture(scope="module")
def endpoint_test_timeout_server():
    server, thread = _make_server(_TIMEOUT_PORT, _TimeoutAPIEndpointRequestHandlerTest)
    try:
        yield thread
    finally:
        server.shutdown()
        thread.join()


@pytest.fixture(scope="module")
def endpoint_test_reset_server():
    server, thread = _make_server(_RESET_PORT, _ResetAPIEndpointRequestHandlerTest)
    try:
        yield thread
    finally:
        server.shutdown()
        thread.join()


def test_flush_connection_timeout_connect():
    writer = AgentWriter(agent_url="http://%s:%s" % (_HOST, 2019))
    if PY3:
        exc_type = OSError
    else:
        exc_type = socket.error
    with pytest.raises(exc_type):
        writer._send_payload("foobar", 12)


def test_flush_connection_timeout(endpoint_test_timeout_server):
    writer = AgentWriter(agent_url="http://%s:%s" % (_HOST, _TIMEOUT_PORT))
    with pytest.raises(socket.timeout):
        writer._send_payload("foobar", 12)


def test_flush_connection_reset(endpoint_test_reset_server):
    writer = AgentWriter(agent_url="http://%s:%s" % (_HOST, _RESET_PORT))
    if PY3:
        exc_types = (httplib.BadStatusLine, ConnectionResetError)
    else:
        exc_types = (httplib.BadStatusLine,)
    with pytest.raises(exc_types):
        writer._send_payload("foobar", 12)


def test_flush_connection_uds(endpoint_uds_server):
    writer = AgentWriter(agent_url="unix://%s" % endpoint_uds_server.server_address)
    writer._send_payload("foobar", 12)


def test_flush_queue_raise():
    writer = AgentWriter(agent_url="http://dne:1234")

    # Should not raise
    writer.write([])
    writer.flush_queue(raise_exc=False)

    error = OSError if PY3 else IOError
    with pytest.raises(error):
        writer.write([])
        writer.flush_queue(raise_exc=True)


<<<<<<< HEAD
def test_stop_start():
    writer = AgentWriter(agent_url="http://dne:1234")

    writer.write([])
    assert writer.started
    assert writer.is_alive()
    writer.stop()
    writer.join()

    with pytest.raises(RuntimeError):
        writer.write([])
=======
def test_double_stop():
    # Ensure double stopping doesn't result in an exception.
    writer = AgentWriter(agent_url="http://dne:1234")
    writer.write([])
    assert writer.started
    writer.stop()
    assert writer.started
    assert not writer.is_alive()
    writer.stop()
    assert writer.started
    assert not writer.is_alive()
>>>>>>> 716b2a6e
<|MERGE_RESOLUTION|>--- conflicted
+++ resolved
@@ -454,7 +454,6 @@
         writer.flush_queue(raise_exc=True)
 
 
-<<<<<<< HEAD
 def test_stop_start():
     writer = AgentWriter(agent_url="http://dne:1234")
 
@@ -466,7 +465,8 @@
 
     with pytest.raises(RuntimeError):
         writer.write([])
-=======
+
+
 def test_double_stop():
     # Ensure double stopping doesn't result in an exception.
     writer = AgentWriter(agent_url="http://dne:1234")
@@ -477,5 +477,4 @@
     assert not writer.is_alive()
     writer.stop()
     assert writer.started
-    assert not writer.is_alive()
->>>>>>> 716b2a6e
+    assert not writer.is_alive()