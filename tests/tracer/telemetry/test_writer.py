import os

import httpretty
import mock
import pytest

from ddtrace.internal.service import ServiceStatus
from ddtrace.internal.telemetry.data import get_application
from ddtrace.internal.telemetry.data import get_dependencies
from ddtrace.internal.telemetry.data import get_host_info
from ddtrace.internal.telemetry.writer import TelemetryWriter
from ddtrace.internal.telemetry.writer import get_runtime_id
from ddtrace.settings import _config as config


AGENT_URL = "http://localhost:8126"
TEST_URL = "%s/%s" % (AGENT_URL, TelemetryWriter.ENDPOINT)


@pytest.fixture
def mock_status():
    return 202


@pytest.fixture
def mock_send_request(mock_status):
    with httpretty.enabled():
        httpretty.register_uri(httpretty.POST, TEST_URL, status=mock_status)
        yield


@pytest.fixture
def mock_time():
    with mock.patch("time.time") as mt:
        mt.return_value = 1642544540
        yield


@pytest.fixture
def telemetry_writer():
    telemetry_writer = TelemetryWriter(AGENT_URL)
    # Enable the TelemetryWriter without queuing an app-started event
    # and setting up exit hooks
    telemetry_writer._enabled = True
    yield telemetry_writer


@pytest.fixture
def telemetry_writer_disabled():
    telemetry_writer = TelemetryWriter()
    # TelemetryWriter _enabled should be None by default
    assert telemetry_writer._enabled is None
    telemetry_writer._enabled = False
    yield telemetry_writer


def test_add_event(mock_time, mock_send_request, telemetry_writer):
    """asserts that add_event queues a telemetry request with valid headers and payload"""
    payload = {"test": "123"}
    payload_type = "test-event"
    # add event to the queue
    telemetry_writer.add_event(payload, payload_type)
    # send request to the agent
    telemetry_writer.periodic()
    # Ensure one request was sent
    assert len(httpretty.latest_requests()) == 1
    # validate request headers
    headers = httpretty.last_request().headers
    assert headers["Content-type"] == "application/json"
    assert headers["DD-Telemetry-Request-Type"] == payload_type
    assert headers["DD-Telemetry-API-Version"] == "v1"
    # validate request body
    assert httpretty.last_request().parsed_body == _get_request_body(payload, payload_type)


def test_add_event_disabled_writer(mock_send_request, telemetry_writer_disabled):
    """asserts that add_event() does not create a telemetry request when telemetry writer is disabled"""
    payload = {"test": "123"}
    payload_type = "test-event"
    # ensure events are not queued when telemetry is disabled
    telemetry_writer_disabled.add_event(payload, payload_type)
    # ensure no request were sent
    telemetry_writer_disabled.periodic()
    assert len(httpretty.latest_requests()) == 0


def test_app_started_event(mock_time, mock_send_request, telemetry_writer):
    """asserts that app_started_event() queues a valid telemetry request which is then sent by periodic()"""
    # queue integrations
    telemetry_writer.add_integration("integration-t", True)
    telemetry_writer.add_integration("integration-f", False)
    # queue an app started event
    telemetry_writer.app_started_event()
    # send app-started event to the agent
    telemetry_writer.periodic()
    # assert that an app-started event was sent
    assert len(httpretty.latest_requests()) == 1
    # ensure an app-started telemetry request is sent
    headers = httpretty.last_request().headers
    assert "DD-Telemetry-Request-Type" in headers
    assert headers["DD-Telemetry-Request-Type"] == "app-started"
    # validate request body
    payload = {
        "dependencies": get_dependencies(),
        "integrations": [
            {
                "name": "integration-t",
                "version": "",
                "enabled": True,
                "auto_enabled": True,
                "compatible": True,
                "error": "",
            },
            {
                "name": "integration-f",
                "version": "",
                "enabled": True,
                "auto_enabled": False,
                "compatible": True,
                "error": "",
            },
        ],
        "configurations": [],
    }
    assert httpretty.last_request().parsed_body == _get_request_body(payload, "app-started")


def test_app_started_event_on_fork(telemetry_writer):
    """asserts that app_started_event() is not sent after a fork"""
    if os.fork() == 0:
        # queue an app started event
        telemetry_writer.app_started_event()
        # send all queued events to the agent
        telemetry_writer.periodic()
        # ensure an app_started event was not sent
        assert len(httpretty.latest_requests()) == 0
        # Kill the process so it doesn't continue running the rest of the test suite
        os._exit(0)


def test_app_closing_event(mock_time, mock_send_request, telemetry_writer):
    """asserts that on_shutdown() queues and sends an app-closing telemetry request"""
    # send app closed event
    telemetry_writer.on_shutdown()
    # assert that one request was sent
    assert len(httpretty.latest_requests()) == 1
    # ensure an app closing event was sent
    headers = httpretty.last_request().headers
    assert "DD-Telemetry-Request-Type" in headers
    assert headers["DD-Telemetry-Request-Type"] == "app-closing"
    # ensure a valid request body was sent
    assert len(httpretty.latest_requests()) == 1
    assert httpretty.last_request().parsed_body == _get_request_body({}, "app-closing")


<<<<<<< HEAD
def test_heartbeat_event(mock_time, mock_send_request, telemetry_writer):
    """asserts that periodic() queues and sends an app-heartbeat telemetry request"""
    # Call periodic before any events were queued
    telemetry_writer.periodic()
    # assert that one request was sent
    assert len(httpretty.latest_requests()) == 1
    # ensure an app heartbeat event was sent
    headers = httpretty.last_request().headers
    assert "DD-Telemetry-Request-Type" in headers
    assert headers["DD-Telemetry-Request-Type"] == "app-heartbeat"
    # ensure a valid request body was sent
    assert len(httpretty.latest_requests()) == 1
    assert httpretty.last_request().parsed_body == _get_request_body({}, "app-heartbeat")
=======
def test_app_closing_on_fork(telemetry_writer):
    """asserts that on_shutdown() does not send an app-closing telemetry request after a fork"""
    if os.fork() == 0:
        # send app closed event
        telemetry_writer.on_shutdown()
        # assert that no requests were sent
        assert len(httpretty.latest_requests()) == 0
        # Kill the process so it doesn't continue running the rest of the test suite
        os._exit(0)
>>>>>>> fb3f89c1


def test_add_integration(mock_time, mock_send_request, telemetry_writer):
    """asserts that add_integration() queues a valid telemetry request"""
    # queue integrations
    telemetry_writer.add_integration("integration-t", True)
    telemetry_writer.add_integration("integration-f", False)
    # send integrations to the agent
    telemetry_writer.periodic()
    # assert integration change telemetry request was sent
    assert len(httpretty.latest_requests()) == 1
    headers = httpretty.last_request().headers
    assert "DD-Telemetry-Request-Type" in headers
    assert headers["DD-Telemetry-Request-Type"] == "app-integrations-change"
    # assert that the request had a valid request body
    expected_payload = {
        "integrations": [
            {
                "name": "integration-t",
                "version": "",
                "enabled": True,
                "auto_enabled": True,
                "compatible": True,
                "error": "",
            },
            {
                "name": "integration-f",
                "version": "",
                "enabled": True,
                "auto_enabled": False,
                "compatible": True,
                "error": "",
            },
        ]
    }
    assert httpretty.last_request().parsed_body == _get_request_body(expected_payload, "app-integrations-change")


def test_add_integration_disabled_writer(mock_send_request, telemetry_writer_disabled):
    """asserts that add_integration() does not queue an integration when telemetry is disabled"""
    telemetry_writer_disabled.add_integration("integration-name", False)
    telemetry_writer_disabled.periodic()
    assert len(httpretty.latest_requests()) == 0


def test_periodic(mock_send_request, telemetry_writer):
    """tests that periodic() sends queued app-started and integration events to the agent"""
    # add 1 event to the queue
    telemetry_writer.app_started_event()
    # queue two integrations
    telemetry_writer.add_integration("integration-1", True)
    telemetry_writer.add_integration("integration-2", False)
    telemetry_writer.periodic()
    # ensure one app-started and one app-integrations-change event was sent
    assert len(httpretty.latest_requests()) == 2

    # queue 2 more integrations
    telemetry_writer.add_integration("integration-3", True)
    telemetry_writer.add_integration("integration-4", False)
    # send both integrations to the agent proxy
    telemetry_writer.periodic()
    # ensure one more app-integrations-change events was sent
    # 2 requests were sent in the previous flush
    assert len(httpretty.latest_requests()) == 3


@pytest.mark.parametrize("mock_status", [300, 400, 401, 403, 500])
def test_send_failing_request(mock_status, mock_send_request, telemetry_writer):
    """asserts that a warning is logged when an unsuccessful response is returned by the http client"""
    with mock.patch("ddtrace.internal.telemetry.writer.log") as log:
        # sends failing app-closing event
        telemetry_writer.on_shutdown()
        # asserts unsuccessful status code was logged
        log.debug.assert_called_with(
            "failed to send telemetry to the Datadog Agent at %s/%s. response: %s",
            telemetry_writer._agent_url,
            telemetry_writer.ENDPOINT,
            mock_status,
        )
    # ensure one failing request was sent
    assert len(httpretty.latest_requests()) == 1


@pytest.mark.parametrize("mock_status", [404])
def test_send_failing_request_404(mock_status, mock_send_request, telemetry_writer):
    """asserts that a warning is logged and the writer is stopped when a 404 response is returned by the http client"""
    telemetry_writer.enable()
    assert telemetry_writer.status == ServiceStatus.RUNNING
    telemetry_writer.periodic()
    assert telemetry_writer.status == ServiceStatus.STOPPED


def test_send_request_exception():
    """asserts that an error is logged when an exception is raised by the http client"""
    # create a telemetry writer with an invalid agent url.
    # this will raise an Exception on _send_request
    telemetry_writer = TelemetryWriter("http://hostthatdoesntexist:1234")
    telemetry_writer._enabled = True

    with mock.patch("ddtrace.internal.telemetry.writer.log") as log:
        # sends failing app-closing event
        telemetry_writer.on_shutdown()
        # assert an exception was logged
        log.debug.assert_called_with(
            "failed to send telemetry to the Datadog Agent at %s/%s.",
            "http://hostthatdoesntexist:1234",
            telemetry_writer.ENDPOINT,
            exc_info=True,
        )


def test_telemetry_graceful_shutdown(mock_time, mock_send_request, telemetry_writer):
    telemetry_writer.start()
    telemetry_writer.stop()
    assert len(httpretty.latest_requests()) == 2
    assert httpretty.last_request().parsed_body == _get_request_body({}, "app-closing", 2)


def _get_request_body(payload, payload_type, seq_id=1):
    """used to test the body of requests intercepted by httpretty"""
    return {
        "tracer_time": 1642544540,
        "runtime_id": get_runtime_id(),
        "api_version": "v1",
        "seq_id": seq_id,
        "application": get_application(config.service, config.version, config.env),
        "host": get_host_info(),
        "payload": payload,
        "request_type": payload_type,
    }


def FakeModule():
    """Used to mock working_set entries in pkg_resources"""

    def __init__(self, project_name, version):
        self.project_name = project_name
        self.version = version<|MERGE_RESOLUTION|>--- conflicted
+++ resolved
@@ -153,7 +153,6 @@
     assert httpretty.last_request().parsed_body == _get_request_body({}, "app-closing")
 
 
-<<<<<<< HEAD
 def test_heartbeat_event(mock_time, mock_send_request, telemetry_writer):
     """asserts that periodic() queues and sends an app-heartbeat telemetry request"""
     # Call periodic before any events were queued
@@ -167,7 +166,8 @@
     # ensure a valid request body was sent
     assert len(httpretty.latest_requests()) == 1
     assert httpretty.last_request().parsed_body == _get_request_body({}, "app-heartbeat")
-=======
+
+
 def test_app_closing_on_fork(telemetry_writer):
     """asserts that on_shutdown() does not send an app-closing telemetry request after a fork"""
     if os.fork() == 0:
@@ -177,7 +177,6 @@
         assert len(httpretty.latest_requests()) == 0
         # Kill the process so it doesn't continue running the rest of the test suite
         os._exit(0)
->>>>>>> fb3f89c1
 
 
 def test_add_integration(mock_time, mock_send_request, telemetry_writer):
