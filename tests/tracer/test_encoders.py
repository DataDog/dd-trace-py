# -*- coding: utf-8 -*-
import contextlib
import json
import random
import string
import threading
from unittest import TestCase

from hypothesis import given
from hypothesis import settings
from hypothesis.strategies import dictionaries
from hypothesis.strategies import floats
from hypothesis.strategies import integers
from hypothesis.strategies import text
import mock
import msgpack
import pytest

from ddtrace._trace._span_link import SpanLink
from ddtrace._trace._span_pointer import _SpanPointerDirection
from ddtrace.constants import _ORIGIN_KEY as ORIGIN_KEY
from ddtrace.ext import SpanTypes
from ddtrace.ext.ci import CI_APP_TEST_ORIGIN
from ddtrace.internal._encoding import BufferFull
from ddtrace.internal._encoding import BufferItemTooLarge
from ddtrace.internal._encoding import ListStringTable
from ddtrace.internal._encoding import MsgpackStringTable
from ddtrace.internal.encoding import MSGPACK_ENCODERS
from ddtrace.internal.encoding import JSONEncoder
from ddtrace.internal.encoding import JSONEncoderV2
from ddtrace.internal.encoding import MsgpackEncoderV04
from ddtrace.internal.encoding import MsgpackEncoderV05
from ddtrace.internal.encoding import _EncoderBase
from ddtrace.trace import Context
from ddtrace.trace import Span
from tests.utils import DummyTracer


_ORIGIN_KEY = ORIGIN_KEY.encode()


def span_to_tuple(span):
    # type: (Span) -> tuple
    return (
        span.service,
        span.name,
        span.resource,
        span._trace_id_64bits or 0,
        span.span_id or 0,
        span.parent_id or 0,
        span.start_ns or 0,
        span.duration_ns or 0,
        int(bool(span.error)),
        span.get_tags() or {},
        span.get_metrics() or {},
        span.span_type,
    )


def rands(size=6, chars=string.ascii_uppercase + string.digits):
    return "".join(random.choice(chars) for _ in range(size))


def gen_trace(nspans=1000, ntags=50, key_size=15, value_size=20, nmetrics=10):
    root = None
    trace = []
    for i in range(0, nspans):
        parent_id = root.span_id if root else None
        with Span(
            "span_name",
            resource="/fsdlajfdlaj/afdasd%s" % i,
            service="myservice",
            parent_id=parent_id,
        ) as span:
            span._parent = root
            span.set_tags({rands(key_size): rands(value_size) for _ in range(0, ntags)})

            # only apply a span type to the root span
            if not root:
                span.span_type = "web"

            for _ in range(0, nmetrics):
                span.set_tag(rands(key_size), random.randint(0, 2**16))

            trace.append(span)

            if not root:
                root = span

    return trace


class RefMsgpackEncoder(_EncoderBase):
    content_type = "application/msgpack"

    def normalize(self, span):
        raise NotImplementedError()

    def encode_traces(self, traces):
        normalized_traces = [[self.normalize(span) for span in trace] for trace in traces]
        return self.encode(normalized_traces)[0]

    def encode(self, obj):
        return msgpack.packb(obj), len(obj)

    @staticmethod
    def decode(data):
        return msgpack.unpackb(data, raw=True, strict_map_key=False)


class RefMsgpackEncoderV04(RefMsgpackEncoder):
    def normalize(self, span):
        d = RefMsgpackEncoderV04._span_to_dict(span)
        if not d["error"]:
            del d["error"]
        if not d["parent_id"]:
            del d["parent_id"]
        return d


class RefMsgpackEncoderV05(RefMsgpackEncoder):
    def __init__(self, *args, **kwargs):
        super(RefMsgpackEncoderV05, self).__init__(*args, **kwargs)
        self.string_table = ListStringTable()
        self.string_table.index(ORIGIN_KEY)

    def _index_or_value(self, value):
        if value is None:
            return 0

        if isinstance(value, str):
            return self.string_table.index(value)

        if isinstance(value, dict):
            return {self._index_or_value(k): self._index_or_value(v) for k, v in value.items()}

        return value

    def normalize(self, span):
        return tuple(self._index_or_value(_) for _ in span_to_tuple(span))

    def encode(self, obj):
        try:
            return super(RefMsgpackEncoderV05, self).encode([list(self.string_table), obj])
        finally:
            self.string_table = ListStringTable()
            self.string_table.index(ORIGIN_KEY)


REF_MSGPACK_ENCODERS = {
    "v0.4": RefMsgpackEncoderV04,
    "v0.5": RefMsgpackEncoderV05,
}


class TestEncoders(TestCase):
    """
    Ensures that Encoders serialize the payload as expected.
    """

    def test_encode_traces_json(self):
        # test encoding for JSON format
        traces = [
            [
                Span(name="client.testing", links=[SpanLink(trace_id=12345, span_id=678990)]),
                Span(name="client.testing"),
            ],
            [
                Span(name="client.testing"),
                Span(name="client.testing"),
            ],
            [
                Span(name=b"client.testing"),
                Span(name=b"client.testing"),
            ],
        ]

        encoder = JSONEncoder()
        spans = encoder.encode_traces(traces)
        items = json.loads(spans)

        # test the encoded output that should be a string
        # and the output must be flatten
        assert isinstance(spans, str)
        assert len(items) == 3
        assert len(items[0]) == 2
        assert len(items[0][0]["span_links"]) == 1
        assert len(items[1]) == 2
        assert len(items[2]) == 2
        for i in range(3):
            for j in range(2):
                assert "client.testing" == items[i][j]["name"]

    def test_encode_traces_json_v2(self):
        # test encoding for JSON format
        traces = [
            [
                Span(name="client.testing", span_id=0xAAAAAA, links=[SpanLink(trace_id=12345, span_id=67890)]),
                Span(name="client.testing", span_id=0xAAAAAA),
            ],
            [
                Span(name="client.testing", span_id=0xAAAAAA),
                Span(name="client.testing", span_id=0xAAAAAA),
            ],
            [
                Span(name=b"client.testing", span_id=0xAAAAAA),
                Span(name=b"client.testing", span_id=0xAAAAAA),
            ],
        ]

        encoder = JSONEncoderV2()
        spans = encoder.encode_traces(traces)
        items = json.loads(spans)["traces"]
        # test the encoded output that should be a string
        # and the output must be flatten
        assert isinstance(spans, str)
        assert len(items) == 3
        assert len(items[0]) == 2
        assert len(items[0][0]["span_links"]) == 1
        assert len(items[1]) == 2
        assert len(items[2]) == 2
        for i in range(3):
            for j in range(2):
                assert "client.testing" == items[i][j]["name"]
                assert isinstance(items[i][j]["span_id"], str)
                assert items[i][j]["span_id"] == "0000000000AAAAAA"


def test_encode_meta_struct():
    # test encoding for MsgPack format
    encoder = MSGPACK_ENCODERS["v0.4"](2 << 10, 2 << 10)
    super_span = Span(name="client.testing", trace_id=1)
    payload = {"tttt": {"iuopç": [{"abcd": 1, "bcde": True}, {}]}, "zzzz": b"\x93\x01\x02\x03", "ZZZZ": [1, 2, 3]}

    super_span.set_struct_tag("payload", payload)
    super_span.set_tag("payload", "meta_payload")
    encoder.put(
        [
            super_span,
            Span(name="client.testing", trace_id=1),
        ]
    )

    spans, _ = encoder.encode()
    items = decode(spans)
    assert isinstance(spans, bytes)
    assert len(items) == 1
    assert len(items[0]) == 2
    assert items[0][0][b"trace_id"] == items[0][1][b"trace_id"]
    for j in range(2):
        assert b"client.testing" == items[0][j][b"name"]
    assert msgpack.unpackb(items[0][0][b"meta_struct"][b"payload"]) == payload


def decode(obj, reconstruct=True):
    unpacked = msgpack.unpackb(obj, raw=True, strict_map_key=False)

    if not unpacked or not unpacked[0]:
        return unpacked

    if isinstance(unpacked[0][0], bytes) and reconstruct:
        # v0.5
        table, _traces = unpacked

        def resolve(span):
            return (
                table[span[0]],
                table[span[1]],
                table[span[2]],
                span[3],
                span[4],
                span[5],
                span[6],
                span[7],
                span[8],
                {table[k]: table[v] for k, v in span[9].items()},
                {table[k]: v for k, v in span[10].items()},
                table[span[11]],
            )

        traces = [[resolve(span) for span in trace] for trace in _traces]
    else:
        traces = unpacked

    return traces


def allencodings(f):
    return pytest.mark.parametrize("encoding", MSGPACK_ENCODERS.keys())(f)


def test_msgpack_encoding_after_an_exception_was_raised():
    """Ensure that the encoder's state is consistent after an Exception is raised during encoding"""
    # Encode a trace after a rollback/BufferFull occurs exception
    rolledback_encoder = MsgpackEncoderV05(1 << 12, 1 << 12)
    trace = gen_trace(nspans=1, ntags=100, nmetrics=100, key_size=10, value_size=10)
    rand_string = rands(size=20, chars=string.ascii_letters)
    # trace only has one span
    trace[0].set_tag_str("some_tag", rand_string)
    try:
        # Encode a trace that will trigger a rollback/BufferItemTooLarge exception
        # BufferFull is not raised since only one span is being encoded
        rolledback_encoder.put(trace)
    except BufferItemTooLarge:
        pass
    else:
        pytest.fail("Encoding the trace did not overflow the trace buffer. We should increase the size of the span.")
    # Successfully encode a small trace
    small_trace = gen_trace(nspans=1, ntags=0, nmetrics=0)
    # Add a tag to the small trace that was previously encoded in the encoder's StringTable
    small_trace[0].set_tag_str("previously_encoded_string", rand_string)
    rolledback_encoder.put(small_trace)

    # Encode a trace without triggering a rollback/BufferFull exception
    ref_encoder = MsgpackEncoderV05(1 << 20, 1 << 20)
    ref_encoder.put(small_trace)

    # Ensure the two encoders have the same state
    assert rolledback_encoder.encode() == ref_encoder.encode()


@allencodings
def test_custom_msgpack_encode(encoding):
    encoder = MSGPACK_ENCODERS[encoding](1 << 20, 1 << 20)
    refencoder = REF_MSGPACK_ENCODERS[encoding]()

    trace = gen_trace(nspans=50)

    # Note that we assert on the decoded versions because the encoded
    # can vary due to non-deterministic map key/value positioning
    encoder.put(trace)
    assert decode(refencoder.encode_traces([trace])) == decode(encoder.encode()[0])

    ref_encoded = refencoder.encode_traces([trace, trace])
    encoder.put(trace)
    encoder.put(trace)
    encoded, _ = encoder.encode()
    assert decode(encoded) == decode(ref_encoded)

    # Empty trace (not that this should be done in practice)
    encoder.put([])
    assert decode(refencoder.encode_traces([[]])) == decode(encoder.encode()[0])

    s = Span(None)
    # Need to .finish() to have a duration since the old implementation will not encode
    # duration_ns, the new one will encode as None
    s.finish()
    encoder.put([s])
    assert decode(refencoder.encode_traces([[s]])) == decode(encoder.encode()[0])


def span_type_span():
    s = Span("span_name")
    s.span_type = SpanTypes.WEB
    return s


@allencodings
@pytest.mark.parametrize(
    "span",
    [
        Span("span_name", span_type=SpanTypes.WEB),
        Span("span_name", resource="/my-resource"),
        Span("span_name", service="my-svc"),
        span_type_span(),
    ],
)
def test_msgpack_span_property_variations(encoding, span):
    refencoder = REF_MSGPACK_ENCODERS[encoding]()
    encoder = MSGPACK_ENCODERS[encoding](1 << 10, 1 << 10)

    # Finish the span to ensure a duration exists.
    span.finish()

    trace = [span]
    encoder.put(trace)
    assert decode(refencoder.encode_traces([trace])) == decode(encoder.encode()[0])


class SubString(str):
    pass


class SubInt(int):
    pass


class SubFloat(float):
    pass


@allencodings
@pytest.mark.parametrize(
    "span, tags",
    [
        (Span("name"), {"int": SubInt(123)}),
        (Span("name"), {"float": SubFloat(123.213)}),
        (Span(SubString("name")), {SubString("test"): SubString("test")}),
        (Span("name"), {"unicode": "😐"}),
        (Span("name"), {"😐": "😐"}),
        (
            Span("span_name", service="test-service", resource="test-resource", span_type=SpanTypes.WEB),
            {"metric1": 123, "metric2": "1", "metric3": 12.3, "metric4": "12.0", "tag1": "test", "tag2": "unicode"},
        ),
    ],
)
def test_span_types(encoding, span, tags):
    refencoder = REF_MSGPACK_ENCODERS[encoding]()
    encoder = MSGPACK_ENCODERS[encoding](1 << 10, 1 << 10)

    span.set_tags(tags)

    # Finish the span to ensure a duration exists.
    span.finish()

    trace = [span]
    encoder.put(trace)
    assert decode(refencoder.encode_traces([trace])) == decode(encoder.encode()[0])


def test_span_link_v04_encoding():
    encoder = MSGPACK_ENCODERS["v0.4"](1 << 20, 1 << 20)

    span = Span(
        "s1",
        links=[
            SpanLink(trace_id=1, span_id=2),
            SpanLink(trace_id=3, span_id=4, flags=0),
            SpanLink(
                trace_id=(123 << 64) + 456,
                span_id=6,
                tracestate="congo=t61rcWkgMzE",
                flags=1,
                attributes={
                    "moon": "ears",
                    "link.name": "link_name",
                    "link.kind": "link_kind",
                    "someval": 1,
                    "drop_me": "bye",
                    "key_other": [True, 2, ["hello", 4, {"5"}]],
                },
            ),
        ],
    )
    span._add_span_pointer(
        pointer_kind="some-kind",
        pointer_direction=_SpanPointerDirection.DOWNSTREAM,
        pointer_hash="some-hash",
        extra_attributes={"some": "extra"},
    )
    assert span._links
    # Drop one attribute so SpanLink.dropped_attributes_count is serialized
    [link_6, *others] = [link for link in span._links if link.span_id == 6]
    assert not others
    link_6._drop_attribute("drop_me")
    # Finish the span to ensure a duration exists.
    span.finish()

    encoder.put([span])
    decoded_trace = decode(encoder.encode()[0])
    # ensure one trace was decoded
    assert len(decoded_trace) == 1
    # ensure trace has one span
    assert len(decoded_trace[0]) == 1

    decoded_span = decoded_trace[0][0]
    assert b"span_links" in decoded_span
    assert decoded_span[b"span_links"] == [
        {
            b"trace_id": 1,
            b"span_id": 2,
        },
        {
            b"trace_id": 3,
            b"span_id": 4,
            b"flags": 0 | (1 << 31),
        },
        {
            b"trace_id": 456,
            b"span_id": 6,
            b"attributes": {
                b"moon": b"ears",
                b"link.name": b"link_name",
                b"link.kind": b"link_kind",
                b"someval": b"1",
                b"key_other.0": b"true",
                b"key_other.1": b"2",
                b"key_other.2.0": b"hello",
                b"key_other.2.1": b"4",
                b"key_other.2.2.0": b"5",
            },
            b"dropped_attributes_count": 1,
            b"tracestate": b"congo=t61rcWkgMzE",
            b"flags": 1 | (1 << 31),
            b"trace_id_high": 123,
        },
        {
            b"trace_id": 0,
            b"span_id": 0,
            b"attributes": {
                b"link.kind": b"span-pointer",
                b"ptr.kind": b"some-kind",
                b"ptr.dir": b"d",
                b"ptr.hash": b"some-hash",
                b"some": b"extra",
            },
        },
    ]


@pytest.mark.parametrize("version", ["v0.4", "v0.5"])
def test_span_event_encoding_msgpack(version):
    span = Span("s1")
    span._add_event("Something went so wrong", {"type": "error"}, 1)
    span._add_event(
        "I can sing!!! acbdefggnmdfsdv k 2e2ev;!|=xxx",
        {"emotion": "happy", "rating": 9.8, "other": [1, 9.5, 1], "idol": False},
        17353464354546,
    )
    with mock.patch("ddtrace._trace.span.time_ns", return_value=2234567890123456):
        span._add_event("We are going to the moon")

    encoder = MSGPACK_ENCODERS[version](1 << 20, 1 << 20)
    encoder.put([span])
    decoded_trace = decode(encoder.encode()[0])
    # ensure one trace was decoded
    assert len(decoded_trace) == 1
    # ensure trace has one span
    assert len(decoded_trace[0]) == 1

    if version == "v0.5":
        encoded_span_meta = decoded_trace[0][0][9]
    else:
        encoded_span_meta = decoded_trace[0][0][b"meta"]

    assert b"events" in encoded_span_meta
    assert (
        encoded_span_meta[b"events"]
        == b'[{"name": "Something went so wrong", "time_unix_nano": 1, "attributes": {"type": "error"}}, '
        b'{"name": "I can sing!!! acbdefggnmdfsdv k 2e2ev;!|=xxx", "time_unix_nano": 17353464354546, '
        b'"attributes": {"emotion": "happy", "rating": 9.8, "other": [1, 9.5, 1], "idol": false}}, '
        b'{"name": "We are going to the moon", "time_unix_nano": 2234567890123456}]'
    )


def test_span_link_v05_encoding():
    encoder = MSGPACK_ENCODERS["v0.5"](1 << 20, 1 << 20)

    span = Span(
        "s1",
        context=Context(sampling_priority=1),
        links=[
            SpanLink(trace_id=16, span_id=17),
            SpanLink(
                trace_id=(2**127) - 1,
                span_id=(2**64) - 1,
                tracestate="congo=t61rcWkgMzE",
                flags=0,
                attributes={
                    "moon": "ears",
                    "link.name": "link_name",
                    "link.kind": "link_kind",
                    "drop_me": "bye",
                    "key2": ["false", 2, ["hello", 4, {"5"}]],
                },
            ),
        ],
    )
    span._add_span_pointer(
        pointer_kind="some-kind",
        pointer_direction=_SpanPointerDirection.UPSTREAM,
        pointer_hash="some-hash",
    )

    assert len(span._links) == 3
    # Drop one attribute so SpanLink.dropped_attributes_count is serialized
    [link_bignum, *others] = [link for link in span._links if link.span_id == (2**64) - 1]
    assert not others
    link_bignum._drop_attribute("drop_me")

    # Finish the span to ensure a duration exists.
    span.finish()

    encoder.put([span])
    decoded_trace = decode(encoder.encode()[0])
    assert len(decoded_trace) == 1
    assert len(decoded_trace[0]) == 1

    encoded_span_meta = decoded_trace[0][0][9]
    assert b"_dd.span_links" in encoded_span_meta
    assert (
        encoded_span_meta[b"_dd.span_links"] == b"["
        b'{"trace_id": "00000000000000000000000000000010", "span_id": "0000000000000011"}, '
        b'{"trace_id": "7fffffffffffffffffffffffffffffff", "span_id": "ffffffffffffffff", '
        b'"attributes": {"moon": "ears", "link.name": "link_name", "link.kind": "link_kind", '
        b'"key2.0": "false", "key2.1": "2", "key2.2.0": "hello", "key2.2.1": "4", "key2.2.2.0": "5"}, '
        b'"dropped_attributes_count": 1, "tracestate": "congo=t61rcWkgMzE", "flags": 0}, '
        b'{"trace_id": "00000000000000000000000000000000", "span_id": "0000000000000000", '
        b'"attributes": {"ptr.kind": "some-kind", "ptr.dir": "u", "ptr.hash": "some-hash", '
        b'"link.kind": "span-pointer"}}'
        b"]"
    )


@pytest.mark.parametrize(
    "Encoder,item",
    [
        (MsgpackEncoderV04, b"meta"),
        (MsgpackEncoderV05, 9),
    ],
)
def test_encoder_propagates_dd_origin(Encoder, item):
    tracer = DummyTracer()
    encoder = Encoder(1 << 20, 1 << 20)
    with tracer.trace("Root") as root:
        root.context.dd_origin = CI_APP_TEST_ORIGIN
        for _ in range(999):
            with tracer.trace("child"):
                pass
    trace = tracer._writer.pop()
    assert trace, "DummyWriter failed to encode the trace"

    encoder.put(trace)
    decoded_trace = decode(encoder.encode()[0])
    assert len(decoded_trace) == 1
    assert decoded_trace[0]

    # Ensure encoded trace contains dd_origin tag in all spans
    assert all((_[item][_ORIGIN_KEY] == b"ciapp-test" for _ in decoded_trace[0]))


@allencodings
@given(
    trace_id=integers(min_value=1, max_value=2**128 - 1),
    name=text(),
    service=text(),
    resource=text(),
    meta=dictionaries(text(), text()),
    metrics=dictionaries(text(), floats()),
    error=integers(min_value=-(2**31), max_value=2**31 - 1),
    span_type=text(),
)
@settings(max_examples=200)
def test_custom_msgpack_encode_trace_size(encoding, trace_id, name, service, resource, meta, metrics, error, span_type):
    encoder = MSGPACK_ENCODERS[encoding](1 << 20, 1 << 20)
    span = Span(trace_id=trace_id, name=name, service=service, resource=resource)
    span.set_tags(meta)
    span.set_metrics(metrics)
    span.error = error
    span.span_type = span_type
    trace = [span, span, span]

    encoder.put(trace)

    assert encoder.size == len(encoder.encode()[0])


def test_encoder_buffer_size_limit_v05():
    buffer_size = 1 << 10
    encoder = MsgpackEncoderV05(buffer_size, buffer_size)

    trace = [Span(name="test")]
    encoder.put(trace)
    base_size = encoder.size
    encoder.put(trace)

    trace_size = encoder.size - base_size

    for _ in range(1, int((buffer_size - base_size) / trace_size)):
        encoder.put(trace)

    with pytest.raises(BufferFull):
        encoder.put(trace)

    with pytest.raises(BufferFull):
        encoder.put(trace)


def test_encoder_buffer_item_size_limit_v05():
    max_item_size = 1 << 10
    encoder = MsgpackEncoderV05(max_item_size << 1, max_item_size)

    span = Span(name="test")
    trace = [span]
    encoder.put(trace)
    base_size = encoder.size
    encoder.put(trace)

    trace_size = encoder.size - base_size

    with pytest.raises(BufferItemTooLarge):
        encoder.put([span] * (int(max_item_size / trace_size) + 2))


def test_custom_msgpack_encode_v05():
    encoder = MsgpackEncoderV05(2 << 20, 2 << 20)
    assert encoder.max_size == 2 << 20
    assert encoder.max_item_size == 2 << 20
    trace = [
        Span(name="v05-test", service="foo", resource="GET"),
        Span(name="v05-test", service="foo", resource="POST"),
        Span(name=None, service="bar"),
    ]

    encoder.put(trace)
    assert len(encoder) == 1

    num_bytes = encoder.size
    encoded, num_traces = encoder.flush()
    assert num_traces == 1
    assert num_bytes == len(encoded)
    st, ts = decode(encoded, reconstruct=False)

    def filter_mut(ts):
        return [[[s[i] for i in [0, 1, 2, 5, 7, 8, 9, 10, 11]] for s in t] for t in ts]

    assert st == [b"", _ORIGIN_KEY, b"foo", b"v05-test", b"GET", b"POST", b"bar"]
    assert filter_mut(ts) == [
        [
            [2, 3, 4, 0, 0, 0, {}, {}, 0],
            [2, 3, 5, 0, 0, 0, {}, {}, 0],
            [6, 0, 0, 0, 0, 0, {}, {}, 0],
        ]
    ]


def string_table_test(t, origin_key=False):
    assert len(t) == 1 + origin_key

    assert 0 == t.index("")
    if origin_key:
        assert 1 == t.index(ORIGIN_KEY)

    id1 = t.index("foobar")
    assert len(t) == 2 + origin_key
    assert id1 == t.index("foobar")
    assert len(t) == 2 + origin_key
    id2 = t.index("foobaz")
    assert len(t) == 3 + origin_key
    assert id2 == t.index("foobaz")
    assert len(t) == 3 + origin_key
    assert id1 != id2


def test_msgpack_string_table():
    t = MsgpackStringTable(1 << 10)

    string_table_test(t, origin_key=1)

    size = t.size
    encoded = t.flush()
    assert size == len(encoded)
    assert decode(encoded + b"\xc0", reconstruct=False) == [[b"", _ORIGIN_KEY, b"foobar", b"foobaz"], None]

    assert len(t) == 2
    assert "foobar" not in t


def test_list_string_table():
    t = ListStringTable()

    string_table_test(t)

    assert list(t) == ["", "foobar", "foobaz"]


@contextlib.contextmanager
def _value():
    yield "value"


@pytest.mark.parametrize(
    "data",
    [
        {"trace_id": "trace_id"},
        {"span_id": "span_id"},
        {"parent_id": "parent_id"},
        {"service": True},
        {"resource": 50},
        {"name": [1, 2, 3]},
        {"start_ns": "start_time"},
        {"duration_ns": "duration_time"},
        {"span_type": 100},
        {"_meta": {"num": 100}},
        # Validating behavior with a context manager is a customer regression
        {"_meta": {"key": _value()}},
        {"_metrics": {"key": "value"}},
    ],
)
def test_encoding_invalid_data(data):
    encoder = MsgpackEncoderV04(1 << 20, 1 << 20)

    span = Span(name="test")
    for key, value in data.items():
        setattr(span, key, value)

    trace = [span]
    with pytest.raises(RuntimeError) as e:
        encoder.put(trace)

    assert e.match(r"failed to pack span: <Span\(id="), e
    assert encoder.encode()[0] is None


@allencodings
def test_custom_msgpack_encode_thread_safe(encoding):
    class TracingThread(threading.Thread):
        def __init__(self, encoder, span_count, trace_count):
            super(TracingThread, self).__init__()
            trace = [
                Span(name="span-{}-{}".format(self.name, _), service="threads", resource="TEST")
                for _ in range(span_count)
            ]
            self._encoder = encoder
            self._trace = trace
            self._trace_count = trace_count

        def run(self):
            for _ in range(self._trace_count):
                self._encoder.put(self._trace)

    THREADS = 40
    SPANS = 15
    TRACES = 10
    encoder = MSGPACK_ENCODERS[encoding](2 << 20, 2 << 20)

    ts = [TracingThread(encoder, random.randint(1, SPANS), random.randint(1, TRACES)) for _ in range(THREADS)]
    for t in ts:
        t.start()
    for t in ts:
        t.join()

    unpacked = decode(encoder.encode()[0], reconstruct=True)
    assert unpacked is not None


@pytest.mark.subprocess(parametrize={"encoder_cls": ["JSONEncoder", "JSONEncoderV2"]})
def test_json_encoder_traces_bytes():
    """
    Regression test for: https://github.com/DataDog/dd-trace-py/issues/3115

    Ensure we properly decode `bytes` objects when encoding with the JSONEncoder
    """
    import json
    import os

    import ddtrace.internal.encoding as encoding
    from ddtrace.trace import Span

    encoder_class_name = os.getenv("encoder_cls")

    encoder = getattr(encoding, encoder_class_name)()
    data = encoder.encode_traces(
        [
            [
                Span(name=b"\x80span.a"),
                Span(name="\x80span.b"),
                Span(name="\x80span.b"),
            ]
        ]
    )
    traces = json.loads(data)
    if encoder_class_name == "JSONEncoderV2":
        traces = traces["traces"]

    assert len(traces) == 1
    span_a, span_b, span_c = traces[0]

    assert "\\x80span.a" == span_a["name"]
    assert "\x80span.b" == span_b["name"]
<<<<<<< HEAD
    assert "\x80span.b" == span_c["name"]
=======
    assert "\x80span.b" == span_c["name"]


@pytest.mark.subprocess(env={"DD_TRACE_API_VERSION": "v0.3"})
def test_v03_trace_api_deprecation():
    import warnings

    with warnings.catch_warnings(record=True) as warns:
        warnings.simplefilter("always")
        from ddtrace.trace import tracer

        assert tracer._writer._api_version == "v0.4"
        assert len(warns) == 1, warns
        assert (
            warns[0].message.args[0] == "DD_TRACE_API_VERSION=v0.3 is deprecated and will be "
            "removed in version '3.0.0': Traces will be submitted to the v0.4/traces agent endpoint instead."
        ), warns[0].message
>>>>>>> 1419b2f4
<|MERGE_RESOLUTION|>--- conflicted
+++ resolved
@@ -868,24 +868,4 @@
 
     assert "\\x80span.a" == span_a["name"]
     assert "\x80span.b" == span_b["name"]
-<<<<<<< HEAD
-    assert "\x80span.b" == span_c["name"]
-=======
-    assert "\x80span.b" == span_c["name"]
-
-
-@pytest.mark.subprocess(env={"DD_TRACE_API_VERSION": "v0.3"})
-def test_v03_trace_api_deprecation():
-    import warnings
-
-    with warnings.catch_warnings(record=True) as warns:
-        warnings.simplefilter("always")
-        from ddtrace.trace import tracer
-
-        assert tracer._writer._api_version == "v0.4"
-        assert len(warns) == 1, warns
-        assert (
-            warns[0].message.args[0] == "DD_TRACE_API_VERSION=v0.3 is deprecated and will be "
-            "removed in version '3.0.0': Traces will be submitted to the v0.4/traces agent endpoint instead."
-        ), warns[0].message
->>>>>>> 1419b2f4
+    assert "\x80span.b" == span_c["name"]