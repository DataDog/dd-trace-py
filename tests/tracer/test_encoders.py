--- conflicted
+++ resolved
@@ -13,12 +13,9 @@
 import msgpack
 import pytest
 
-<<<<<<< HEAD
 from ddtrace.ext.ci import CI_APP_TEST_ORIGIN
-=======
 from ddtrace.internal._encoding import BufferFull
 from ddtrace.internal._encoding import BufferItemTooLarge
->>>>>>> ad6816a4
 from ddtrace.internal.compat import msgpack_type
 from ddtrace.internal.compat import string_type
 from ddtrace.internal.encoding import JSONEncoder
@@ -273,8 +270,9 @@
     span.finish()
 
     trace = [span]
-<<<<<<< HEAD
     assert decode(refencoder.encode_trace(trace)) == decode(encoder.encode_trace(trace))
+    encoder.put(trace)
+    assert decode(refencoder.encode_traces([trace])) == decode(encoder.encode())
 
 
 def test_encoder_propagates_dd_origin():
@@ -289,9 +287,6 @@
     decoded_trace = tracer.writer._encoder._decode(encoded_trace)
     for span in decoded_trace:
         assert span[b"meta"][b"_dd.origin"] == b"ciapp-test"
-=======
-    encoder.put(trace)
-    assert decode(refencoder.encode_traces([trace])) == decode(encoder.encode())
 
 
 @given(
@@ -345,5 +340,4 @@
     trace_size = encoder.size
 
     with pytest.raises(BufferItemTooLarge):
-        encoder.put([span] * (int(buffer_size / trace_size) + 1))
->>>>>>> ad6816a4
+        encoder.put([span] * (int(buffer_size / trace_size) + 1))