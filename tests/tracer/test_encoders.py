--- conflicted
+++ resolved
@@ -342,11 +342,7 @@
         }
         expected_event = {
             b"type": b"test" if given_span.span_type == "test" else b"span",
-<<<<<<< HEAD
             b"version": 2 if given_span.get_tag("type") and given_span.get_tag("type") == "test" else 1,
-=======
-            b"version": 2,
->>>>>>> b03293ad
             b"content": {
                 b"trace_id": int(given_span._trace_id_64bits),
                 b"span_id": int(given_span.span_id),
