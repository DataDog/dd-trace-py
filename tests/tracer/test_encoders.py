# -*- coding: utf-8 -*-
import json
import random
import string
from unittest import TestCase

from hypothesis import given
from hypothesis import settings
from hypothesis.strategies import dictionaries
from hypothesis.strategies import floats
from hypothesis.strategies import integers
from hypothesis.strategies import text
import msgpack
import pytest

from ddtrace.ext.ci import CI_APP_TEST_ORIGIN
from ddtrace.internal._encoding import BufferFull
from ddtrace.internal._encoding import BufferItemTooLarge
from ddtrace.internal.compat import msgpack_type
from ddtrace.internal.compat import string_type
from ddtrace.internal.encoding import JSONEncoder
from ddtrace.internal.encoding import JSONEncoderV2
from ddtrace.internal.encoding import MsgpackEncoderV03
from ddtrace.internal.encoding import MsgpackEncoderV05
from ddtrace.internal.encoding import StringTable
from ddtrace.internal.encoding import _EncoderBase
from ddtrace.span import Span
from ddtrace.span import SpanTypes
from ddtrace.tracer import Tracer
from tests.utils import DummyTracer


def rands(size=6, chars=string.ascii_uppercase + string.digits):
    return "".join(random.choice(chars) for _ in range(size))


def gen_trace(nspans=1000, ntags=50, key_size=15, value_size=20, nmetrics=10):
    t = Tracer()

    root = None
    trace = []
    for i in range(0, nspans):
        parent_id = root.span_id if root else None
        with Span(
            t,
            "span_name",
            resource="/fsdlajfdlaj/afdasd%s" % i,
            service="myservice",
            parent_id=parent_id,
        ) as span:
            span._parent = root
            span.set_tags({rands(key_size): rands(value_size) for _ in range(0, ntags)})

            # only apply a span type to the root span
            if not root:
                span.span_type = "web"

            for _ in range(0, nmetrics):
                span.set_tag(rands(key_size), random.randint(0, 2 ** 16))

            trace.append(span)

            if not root:
                root = span

    return trace


class RefMsgpackEncoder(_EncoderBase):
    content_type = "application/msgpack"

    @staticmethod
    def encode(obj):
        return msgpack.packb(obj)

    @staticmethod
    def decode(data):
        return msgpack.unpackb(data, raw=True, strict_map_key=False)


class TestEncoders(TestCase):
    """
    Ensures that Encoders serialize the payload as expected.
    """

    def test_encode_traces_json(self):
        # test encoding for JSON format
        traces = []
        traces.append(
            [
                Span(name="client.testing", tracer=None),
                Span(name="client.testing", tracer=None),
            ]
        )
        traces.append(
            [
                Span(name="client.testing", tracer=None),
                Span(name="client.testing", tracer=None),
            ]
        )

        encoder = JSONEncoder()
        spans = encoder.encode_traces(traces)
        items = json.loads(spans)

        # test the encoded output that should be a string
        # and the output must be flatten
        assert isinstance(spans, string_type)
        assert len(items) == 2
        assert len(items[0]) == 2
        assert len(items[1]) == 2
        for i in range(2):
            for j in range(2):
                assert "client.testing" == items[i][j]["name"]

    def test_encode_traces_json_v2(self):
        # test encoding for JSON format
        traces = []
        traces.append(
            [
                Span(name="client.testing", tracer=None, span_id=0xAAAAAA),
                Span(name="client.testing", tracer=None, span_id=0xAAAAAA),
            ]
        )
        traces.append(
            [
                Span(name="client.testing", tracer=None, span_id=0xAAAAAA),
                Span(name="client.testing", tracer=None, span_id=0xAAAAAA),
            ]
        )

        encoder = JSONEncoderV2()
        spans = encoder.encode_traces(traces)
        items = json.loads(spans)["traces"]
        # test the encoded output that should be a string
        # and the output must be flatten
        assert isinstance(spans, string_type)
        assert len(items) == 2
        assert len(items[0]) == 2
        assert len(items[1]) == 2
        for i in range(2):
            for j in range(2):
                assert "client.testing" == items[i][j]["name"]
                assert isinstance(items[i][j]["span_id"], string_type)
                assert items[i][j]["span_id"] == "0000000000AAAAAA"

    def test_encode_traces_msgpack(self):
        # test encoding for MsgPack format
        encoder = MsgpackEncoder(2 << 10, 2 << 10)
        encoder.put(
            [
                Span(name="client.testing", tracer=None),
                Span(name="client.testing", tracer=None),
            ]
        )
        encoder.put(
            [
                Span(name="client.testing", tracer=None),
                Span(name="client.testing", tracer=None),
            ]
        )

<<<<<<< HEAD
        encoder = MsgpackEncoderV03()
        spans = encoder.encode_traces(traces)
=======
        spans = encoder.encode()
>>>>>>> be57e2b3
        items = encoder._decode(spans)

        # test the encoded output that should be a string
        # and the output must be flatten
        assert isinstance(spans, msgpack_type)
        assert len(items) == 2
        assert len(items[0]) == 2
        assert len(items[1]) == 2
        for i in range(2):
            for j in range(2):
                assert b"client.testing" == items[i][j][b"name"]

<<<<<<< HEAD
    def test_join_encoded_msgpack(self):
        # test encoding for MsgPack format
        traces = []
        traces.append(
            [
                Span(name="client.testing", tracer=None),
                Span(name="client.testing", tracer=None),
            ]
        )
        traces.append(
            [
                Span(name="client.testing", tracer=None),
                Span(name="client.testing", tracer=None),
            ]
        )

        encoder = MsgpackEncoderV03()

        # Encode each individual trace on its own
        encoded_traces = [encoder.encode_trace(trace) for trace in traces]
        # Join the encoded traces together
        data = encoder.join_encoded(encoded_traces)

        # Parse the encoded data
        items = encoder._decode(data)

        # test the encoded output that should be a string
        # and the output must be flatten
        assert isinstance(data, msgpack_type)
        assert len(items) == 2
        assert len(items[0]) == 2
        assert len(items[1]) == 2
        for i in range(2):
            for j in range(2):
                assert b"client.testing" == items[i][j][b"name"]

=======
>>>>>>> be57e2b3

def decode(obj):
    if msgpack.version[:2] < (0, 6):
        return msgpack.unpackb(obj)
    return msgpack.unpackb(obj, raw=True, strict_map_key=False)


def test_custom_msgpack_encode():
<<<<<<< HEAD
    encoder = MsgpackEncoderV03()
=======
    encoder = MsgpackEncoder(1 << 20, 1 << 20)
>>>>>>> be57e2b3
    refencoder = RefMsgpackEncoder()

    trace = gen_trace(nspans=50)

    # Note that we assert on the decoded versions because the encoded
    # can vary due to non-deterministic map key/value positioning
    encoder.put(trace)
    assert decode(refencoder.encode_traces([trace])) == decode(encoder.encode())

    ref_encoded = refencoder.encode_traces([trace, trace])
    encoder.put(trace)
    encoder.put(trace)
    encoded = encoder.encode()
    assert decode(encoded) == decode(ref_encoded)

    # Empty trace (not that this should be done in practice)
    encoder.put([])
    assert decode(refencoder.encode_traces([[]])) == decode(encoder.encode())

    s = Span(None, None)
    # Need to .finish() to have a duration since the old implementation will not encode
    # duration_ns, the new one will encode as None
    s.finish()
<<<<<<< HEAD
    assert decode(refencoder.encode_trace([s])) == decode(encoder.encode_trace([s]))


def test_custom_msgpack_join_encoded():
    encoder = MsgpackEncoderV03()
    refencoder = RefMsgpackEncoder()

    trace = gen_trace(nspans=50)

    ref = refencoder.join_encoded([refencoder.encode_trace(trace) for _ in range(10)])
    custom = encoder.join_encoded([encoder.encode_trace(trace) for _ in range(10)])
    assert decode(ref) == decode(custom)

    ref = refencoder.join_encoded([refencoder.encode_trace(trace) for _ in range(1)])
    custom = encoder.join_encoded([encoder.encode_trace(trace) for _ in range(1)])
    assert decode(ref) == decode(custom)
=======
    encoder.put([s])
    assert decode(refencoder.encode_traces([[s]])) == decode(encoder.encode())
>>>>>>> be57e2b3


def span_type_span():
    s = Span(None, "span_name")
    s.span_type = SpanTypes.WEB
    return s


@pytest.mark.parametrize(
    "span",
    [
        Span(None, "span_name", span_type=SpanTypes.WEB),
        Span(None, "span_name", resource="/my-resource"),
        Span(None, "span_name", service="my-svc"),
        span_type_span(),
    ],
)
def test_msgpack_span_property_variations(span):
    refencoder = RefMsgpackEncoder()
<<<<<<< HEAD
    encoder = MsgpackEncoderV03()
=======
    encoder = MsgpackEncoder(1 << 10, 1 << 10)
>>>>>>> be57e2b3

    # Finish the span to ensure a duration exists.
    span.finish()

    trace = [span]
    encoder.put(trace)
    assert decode(refencoder.encode_traces([trace])) == decode(encoder.encode())


class SubString(str):
    pass


class SubInt(int):
    pass


class SubFloat(float):
    pass


@pytest.mark.parametrize(
    "span, tags",
    [
        (Span(None, "name"), {"int": SubInt(123)}),
        (Span(None, "name"), {"float": SubFloat(123.213)}),
        (Span(None, SubString("name")), {SubString("test"): SubString("test")}),
        (Span(None, "name"), {"unicode": u"😐"}),
        (Span(None, "name"), {u"😐": u"😐"}),
        (
            Span(None, u"span_name", service="test-service", resource="test-resource", span_type=SpanTypes.WEB),
            {"metric1": 123, "metric2": "1", "metric3": 12.3, "metric4": "12.0", "tag1": "test", u"tag2": u"unicode"},
        ),
    ],
)
def test_span_types(span, tags):
    refencoder = RefMsgpackEncoder()
<<<<<<< HEAD
    encoder = MsgpackEncoderV03()
=======
    encoder = MsgpackEncoder(1 << 10, 1 << 10)
>>>>>>> be57e2b3

    span.set_tags(tags)

    # Finish the span to ensure a duration exists.
    span.finish()

    trace = [span]
<<<<<<< HEAD
    assert decode(refencoder.encode_trace(trace)) == decode(encoder.encode_trace(trace))


def test_custom_msgpack_encode_v05():
    encoder = MsgpackEncoderV05()
    tracer = Tracer()
    trace = [
        Span(tracer=tracer, name="v05-test", service="foo", resource="GET"),
        Span(tracer=tracer, name="v05-test", service="foo", resource="POST"),
        Span(tracer=tracer, name=None, service="bar"),
    ]

    st, ts = decode(encoder.encode_trace(trace))
    print(st, ts)

    def filter_mut(ts):
        return [[[s[i] for i in [0, 1, 2, 5, 7, 8, 9, 10, 11]] for s in t] for t in ts]

    assert st == [b"", b"foo", b"v05-test", b"GET", b"POST", b"bar"]
    assert filter_mut(ts) == [
        [
            [1, 2, 3, 0, 0, 0, {}, {}, 0],
            [1, 2, 4, 0, 0, 0, {}, {}, 0],
            [5, 0, 0, 0, 0, 0, {}, {}, 0],
        ]
    ]


def test_string_table():
    t = StringTable()
    assert len(t) == 1
    id1 = t.index("foobar")
    assert len(t) == 2
    assert id1 == t.index("foobar")
    assert len(t) == 2
    id2 = t.index("foobaz")
    assert len(t) == 3
    assert id2 == t.index("foobaz")
    assert len(t) == 3
    assert id1 != id2
=======
    encoder.put(trace)
    assert decode(refencoder.encode_traces([trace])) == decode(encoder.encode())


def test_encoder_propagates_dd_origin():
    tracer = DummyTracer()
    encoder = MsgpackEncoder(1 << 20, 1 << 20)
    with tracer.trace("Root") as root:
        root.context.dd_origin = CI_APP_TEST_ORIGIN
        for _ in range(999):
            with tracer.trace("child"):
                pass
    # Ensure encoded trace contains dd_origin tag in all spans
    trace = tracer.writer.pop()
    encoder.put(trace)
    decoded_trace = decode(encoder.encode())[0]
    for span in decoded_trace:
        assert span[b"meta"][b"_dd.origin"] == b"ciapp-test"


@given(
    name=text(),
    service=text(),
    resource=text(),
    meta=dictionaries(text(), text()),
    metrics=dictionaries(text(), floats()),
    error=integers(),
    span_type=text(),
)
@settings(max_examples=200)
def test_custom_msgpack_encode_trace_size(name, service, resource, meta, metrics, error, span_type):
    encoder = MsgpackEncoder(1 << 20, 1 << 20)
    span = Span(tracer=None, name=name, service=service, resource=resource)
    span.meta = meta
    span.metrics = metrics
    span.error = error
    span.span_type = span_type
    trace = [span, span, span]

    encoder.put(trace)
    assert encoder.size + 1 == len(encoder.encode())


def test_encoder_buffer_size_limit():
    buffer_size = 1 << 10
    encoder = MsgpackEncoder(buffer_size, buffer_size)

    trace = [Span(tracer=None, name="test")]
    encoder.put(trace)
    trace_size = encoder.size

    for _ in range(1, int(buffer_size / trace_size)):
        encoder.put(trace)

    with pytest.raises(BufferFull):
        encoder.put(trace)

    with pytest.raises(BufferFull):
        encoder.put(trace)


def test_encoder_buffer_item_size_limit():
    buffer_size = 1 << 10
    encoder = MsgpackEncoder(buffer_size, buffer_size)

    span = Span(tracer=None, name="test")
    trace = [span]
    encoder.put(trace)
    trace_size = encoder.size

    with pytest.raises(BufferItemTooLarge):
        encoder.put([span] * (int(buffer_size / trace_size) + 1))
>>>>>>> be57e2b3
<|MERGE_RESOLUTION|>--- conflicted
+++ resolved
@@ -146,7 +146,7 @@
 
     def test_encode_traces_msgpack(self):
         # test encoding for MsgPack format
-        encoder = MsgpackEncoder(2 << 10, 2 << 10)
+        encoder = MsgpackEncoderV03(2 << 10, 2 << 10)
         encoder.put(
             [
                 Span(name="client.testing", tracer=None),
@@ -160,12 +160,7 @@
             ]
         )
 
-<<<<<<< HEAD
-        encoder = MsgpackEncoderV03()
-        spans = encoder.encode_traces(traces)
-=======
         spans = encoder.encode()
->>>>>>> be57e2b3
         items = encoder._decode(spans)
 
         # test the encoded output that should be a string
@@ -178,45 +173,6 @@
             for j in range(2):
                 assert b"client.testing" == items[i][j][b"name"]
 
-<<<<<<< HEAD
-    def test_join_encoded_msgpack(self):
-        # test encoding for MsgPack format
-        traces = []
-        traces.append(
-            [
-                Span(name="client.testing", tracer=None),
-                Span(name="client.testing", tracer=None),
-            ]
-        )
-        traces.append(
-            [
-                Span(name="client.testing", tracer=None),
-                Span(name="client.testing", tracer=None),
-            ]
-        )
-
-        encoder = MsgpackEncoderV03()
-
-        # Encode each individual trace on its own
-        encoded_traces = [encoder.encode_trace(trace) for trace in traces]
-        # Join the encoded traces together
-        data = encoder.join_encoded(encoded_traces)
-
-        # Parse the encoded data
-        items = encoder._decode(data)
-
-        # test the encoded output that should be a string
-        # and the output must be flatten
-        assert isinstance(data, msgpack_type)
-        assert len(items) == 2
-        assert len(items[0]) == 2
-        assert len(items[1]) == 2
-        for i in range(2):
-            for j in range(2):
-                assert b"client.testing" == items[i][j][b"name"]
-
-=======
->>>>>>> be57e2b3
 
 def decode(obj):
     if msgpack.version[:2] < (0, 6):
@@ -225,11 +181,7 @@
 
 
 def test_custom_msgpack_encode():
-<<<<<<< HEAD
-    encoder = MsgpackEncoderV03()
-=======
-    encoder = MsgpackEncoder(1 << 20, 1 << 20)
->>>>>>> be57e2b3
+    encoder = MsgpackEncoderV03(1 << 20, 1 << 20)
     refencoder = RefMsgpackEncoder()
 
     trace = gen_trace(nspans=50)
@@ -253,27 +205,8 @@
     # Need to .finish() to have a duration since the old implementation will not encode
     # duration_ns, the new one will encode as None
     s.finish()
-<<<<<<< HEAD
-    assert decode(refencoder.encode_trace([s])) == decode(encoder.encode_trace([s]))
-
-
-def test_custom_msgpack_join_encoded():
-    encoder = MsgpackEncoderV03()
-    refencoder = RefMsgpackEncoder()
-
-    trace = gen_trace(nspans=50)
-
-    ref = refencoder.join_encoded([refencoder.encode_trace(trace) for _ in range(10)])
-    custom = encoder.join_encoded([encoder.encode_trace(trace) for _ in range(10)])
-    assert decode(ref) == decode(custom)
-
-    ref = refencoder.join_encoded([refencoder.encode_trace(trace) for _ in range(1)])
-    custom = encoder.join_encoded([encoder.encode_trace(trace) for _ in range(1)])
-    assert decode(ref) == decode(custom)
-=======
     encoder.put([s])
     assert decode(refencoder.encode_traces([[s]])) == decode(encoder.encode())
->>>>>>> be57e2b3
 
 
 def span_type_span():
@@ -293,11 +226,7 @@
 )
 def test_msgpack_span_property_variations(span):
     refencoder = RefMsgpackEncoder()
-<<<<<<< HEAD
-    encoder = MsgpackEncoderV03()
-=======
-    encoder = MsgpackEncoder(1 << 10, 1 << 10)
->>>>>>> be57e2b3
+    encoder = MsgpackEncoderV03(1 << 10, 1 << 10)
 
     # Finish the span to ensure a duration exists.
     span.finish()
@@ -335,11 +264,7 @@
 )
 def test_span_types(span, tags):
     refencoder = RefMsgpackEncoder()
-<<<<<<< HEAD
-    encoder = MsgpackEncoderV03()
-=======
-    encoder = MsgpackEncoder(1 << 10, 1 << 10)
->>>>>>> be57e2b3
+    encoder = MsgpackEncoderV03(1 << 10, 1 << 10)
 
     span.set_tags(tags)
 
@@ -347,12 +272,82 @@
     span.finish()
 
     trace = [span]
-<<<<<<< HEAD
-    assert decode(refencoder.encode_trace(trace)) == decode(encoder.encode_trace(trace))
+    encoder.put(trace)
+    assert decode(refencoder.encode_traces([trace])) == decode(encoder.encode())
+
+
+def test_encoder_propagates_dd_origin():
+    tracer = DummyTracer()
+    encoder = MsgpackEncoderV03(1 << 20, 1 << 20)
+    with tracer.trace("Root") as root:
+        root.context.dd_origin = CI_APP_TEST_ORIGIN
+        for _ in range(999):
+            with tracer.trace("child"):
+                pass
+    # Ensure encoded trace contains dd_origin tag in all spans
+    trace = tracer.writer.pop()
+    encoder.put(trace)
+    decoded_trace = decode(encoder.encode())[0]
+    for span in decoded_trace:
+        assert span[b"meta"][b"_dd.origin"] == b"ciapp-test"
+
+
+@given(
+    name=text(),
+    service=text(),
+    resource=text(),
+    meta=dictionaries(text(), text()),
+    metrics=dictionaries(text(), floats()),
+    error=integers(),
+    span_type=text(),
+)
+@settings(max_examples=200)
+def test_custom_msgpack_encode_trace_size(name, service, resource, meta, metrics, error, span_type):
+    encoder = MsgpackEncoderV03(1 << 20, 1 << 20)
+    span = Span(tracer=None, name=name, service=service, resource=resource)
+    span.meta = meta
+    span.metrics = metrics
+    span.error = error
+    span.span_type = span_type
+    trace = [span, span, span]
+
+    encoder.put(trace)
+    assert encoder.size + 1 == len(encoder.encode())
+
+
+def test_encoder_buffer_size_limit():
+    buffer_size = 1 << 10
+    encoder = MsgpackEncoderV03(buffer_size, buffer_size)
+
+    trace = [Span(tracer=None, name="test")]
+    encoder.put(trace)
+    trace_size = encoder.size
+
+    for _ in range(1, int(buffer_size / trace_size)):
+        encoder.put(trace)
+
+    with pytest.raises(BufferFull):
+        encoder.put(trace)
+
+    with pytest.raises(BufferFull):
+        encoder.put(trace)
+
+
+def test_encoder_buffer_item_size_limit():
+    buffer_size = 1 << 10
+    encoder = MsgpackEncoderV03(buffer_size, buffer_size)
+
+    span = Span(tracer=None, name="test")
+    trace = [span]
+    encoder.put(trace)
+    trace_size = encoder.size
+
+    with pytest.raises(BufferItemTooLarge):
+        encoder.put([span] * (int(buffer_size / trace_size) + 1))
 
 
 def test_custom_msgpack_encode_v05():
-    encoder = MsgpackEncoderV05()
+    encoder = MsgpackEncoderV05(2 << 20, 2 << 20)
     tracer = Tracer()
     trace = [
         Span(tracer=tracer, name="v05-test", service="foo", resource="GET"),
@@ -387,78 +382,4 @@
     assert len(t) == 3
     assert id2 == t.index("foobaz")
     assert len(t) == 3
-    assert id1 != id2
-=======
-    encoder.put(trace)
-    assert decode(refencoder.encode_traces([trace])) == decode(encoder.encode())
-
-
-def test_encoder_propagates_dd_origin():
-    tracer = DummyTracer()
-    encoder = MsgpackEncoder(1 << 20, 1 << 20)
-    with tracer.trace("Root") as root:
-        root.context.dd_origin = CI_APP_TEST_ORIGIN
-        for _ in range(999):
-            with tracer.trace("child"):
-                pass
-    # Ensure encoded trace contains dd_origin tag in all spans
-    trace = tracer.writer.pop()
-    encoder.put(trace)
-    decoded_trace = decode(encoder.encode())[0]
-    for span in decoded_trace:
-        assert span[b"meta"][b"_dd.origin"] == b"ciapp-test"
-
-
-@given(
-    name=text(),
-    service=text(),
-    resource=text(),
-    meta=dictionaries(text(), text()),
-    metrics=dictionaries(text(), floats()),
-    error=integers(),
-    span_type=text(),
-)
-@settings(max_examples=200)
-def test_custom_msgpack_encode_trace_size(name, service, resource, meta, metrics, error, span_type):
-    encoder = MsgpackEncoder(1 << 20, 1 << 20)
-    span = Span(tracer=None, name=name, service=service, resource=resource)
-    span.meta = meta
-    span.metrics = metrics
-    span.error = error
-    span.span_type = span_type
-    trace = [span, span, span]
-
-    encoder.put(trace)
-    assert encoder.size + 1 == len(encoder.encode())
-
-
-def test_encoder_buffer_size_limit():
-    buffer_size = 1 << 10
-    encoder = MsgpackEncoder(buffer_size, buffer_size)
-
-    trace = [Span(tracer=None, name="test")]
-    encoder.put(trace)
-    trace_size = encoder.size
-
-    for _ in range(1, int(buffer_size / trace_size)):
-        encoder.put(trace)
-
-    with pytest.raises(BufferFull):
-        encoder.put(trace)
-
-    with pytest.raises(BufferFull):
-        encoder.put(trace)
-
-
-def test_encoder_buffer_item_size_limit():
-    buffer_size = 1 << 10
-    encoder = MsgpackEncoder(buffer_size, buffer_size)
-
-    span = Span(tracer=None, name="test")
-    trace = [span]
-    encoder.put(trace)
-    trace_size = encoder.size
-
-    with pytest.raises(BufferItemTooLarge):
-        encoder.put([span] * (int(buffer_size / trace_size) + 1))
->>>>>>> be57e2b3
+    assert id1 != id2