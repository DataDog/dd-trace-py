# -*- coding: utf-8 -*-
"""
tests for Tracer and utilities.
"""
import contextlib
import multiprocessing
import os
from os import getpid
import threading
from unittest.case import SkipTest

import mock
import pytest

import ddtrace
from ddtrace.constants import ENV_KEY
from ddtrace.constants import HOSTNAME_KEY
from ddtrace.constants import MANUAL_DROP_KEY
from ddtrace.constants import MANUAL_KEEP_KEY
from ddtrace.constants import ORIGIN_KEY
from ddtrace.constants import SAMPLING_PRIORITY_KEY
from ddtrace.constants import VERSION_KEY
from ddtrace.context import Context
from ddtrace.ext import priority
from ddtrace.ext import system
from ddtrace.internal.writer import AgentWriter
from ddtrace.internal.writer import LogWriter
from ddtrace.settings import Config
from ddtrace.tracer import Tracer
from ddtrace.tracer import _has_aws_lambda_agent_extension
from ddtrace.tracer import _in_aws_lambda
from ddtrace.vendor import six
from tests.subprocesstest import run_in_subprocess
from tests.utils import DummyWriter
from tests.utils import TracerTestCase
from tests.utils import override_global_config

from ..utils import override_env


class TracerTestCases(TracerTestCase):
    def test_tracer_vars(self):
        span = self.trace("a", service="s", resource="r", span_type="t")
        span.assert_matches(name="a", service="s", resource="r", span_type="t")
        # DEV: Finish to ensure we don't leak `service` between spans
        span.finish()

        span = self.trace("a")
        span.assert_matches(name="a", service=None, resource="a", span_type=None)
        span.finish()

    def test_tracer(self):
        def _mix():
            with self.trace("cake.mix"):
                pass

        def _bake():
            with self.trace("cake.bake"):
                pass

        def _make_cake():
            with self.trace("cake.make") as span:
                span.service = "baker"
                span.resource = "cake"
                _mix()
                _bake()

        # let's run it and make sure all is well.
        self.assert_has_no_spans()
        _make_cake()

        # Capture root's trace id to assert later
        root_trace_id = self.get_root_span().trace_id

        # Assert structure of this trace
        self.assert_structure(
            # Root span with 2 children
            dict(name="cake.make", resource="cake", service="baker", parent_id=None),
            (
                # Span with no children
                dict(name="cake.mix", resource="cake.mix", service="baker"),
                # Span with no children
                dict(name="cake.bake", resource="cake.bake", service="baker"),
            ),
        )

        # do it again and make sure it has new trace ids
        self.reset()
        _make_cake()
        self.assert_span_count(3)
        for s in self.spans:
            assert s.trace_id != root_trace_id

    def test_tracer_wrap(self):
        @self.tracer.wrap("decorated_function", service="s", resource="r", span_type="t")
        def f(tag_name, tag_value):
            # make sure we can still set tags
            span = self.tracer.current_span()
            span.set_tag(tag_name, tag_value)

        f("a", "b")

        self.assert_span_count(1)
        span = self.get_root_span()
        span.assert_matches(
            name="decorated_function",
            service="s",
            resource="r",
            span_type="t",
            meta=dict(a="b"),
        )

    def test_tracer_pid(self):
        with self.trace("root") as root_span:
            with self.trace("child") as child_span:
                pass

        # Root span should contain the pid of the current process
        root_span.assert_metrics({system.PID: getpid()}, exact=False)

        # Child span should not contain a pid tag
        child_span.assert_metrics(dict(), exact=True)

    def test_tracer_wrap_default_name(self):
        @self.tracer.wrap()
        def f():
            pass

        f()

        self.assert_structure(dict(name="tests.tracer.test_tracer.f"))

    def test_tracer_wrap_exception(self):
        @self.tracer.wrap()
        def f():
            raise Exception("bim")

        with self.assertRaises(Exception) as ex:
            f()

            self.assert_structure(
                dict(
                    name="tests.test_tracer.f",
                    error=1,
                    meta={
                        "error.msg": ex.message,
                        "error.type": ex.__class__.__name__,
                    },
                ),
            )

    def test_tracer_wrap_multiple_calls(self):
        @self.tracer.wrap()
        def f():
            pass

        f()
        f()

        self.assert_span_count(2)
        assert self.spans[0].span_id != self.spans[1].span_id

    def test_tracer_wrap_span_nesting_current_root_span(self):
        @self.tracer.wrap("inner")
        def inner():
            root_span = self.tracer.current_root_span()
            self.assertEqual(root_span.name, "outer")

        @self.tracer.wrap("outer")
        def outer():
            root_span = self.tracer.current_root_span()
            self.assertEqual(root_span.name, "outer")

            with self.trace("mid"):
                root_span = self.tracer.current_root_span()
                self.assertEqual(root_span.name, "outer")

                inner()

        outer()

    def test_tracer_wrap_span_nesting(self):
        @self.tracer.wrap("inner")
        def inner():
            pass

        @self.tracer.wrap("outer")
        def outer():
            with self.trace("mid"):
                inner()

        outer()

        self.assert_span_count(3)
        self.assert_structure(
            dict(name="outer"),
            ((dict(name="mid"), (dict(name="inner"),)),),
        )

    def test_tracer_wrap_class(self):
        class Foo(object):
            @staticmethod
            @self.tracer.wrap()
            def s():
                return 1

            @classmethod
            @self.tracer.wrap()
            def c(cls):
                return 2

            @self.tracer.wrap()
            def i(cls):
                return 3

        f = Foo()
        self.assertEqual(f.s(), 1)
        self.assertEqual(f.c(), 2)
        self.assertEqual(f.i(), 3)

        self.assert_span_count(3)
        self.spans[0].assert_matches(name="tests.tracer.test_tracer.s")
        self.spans[1].assert_matches(name="tests.tracer.test_tracer.c")
        self.spans[2].assert_matches(name="tests.tracer.test_tracer.i")

    def test_tracer_wrap_factory(self):
        def wrap_executor(tracer, fn, args, kwargs, span_name=None, service=None, resource=None, span_type=None):
            with tracer.trace("wrap.overwrite") as span:
                span.set_tag("args", args)
                span.set_tag("kwargs", kwargs)
                return fn(*args, **kwargs)

        @self.tracer.wrap()
        def wrapped_function(param, kw_param=None):
            self.assertEqual(42, param)
            self.assertEqual(42, kw_param)

        # set the custom wrap factory after the wrapper has been called
        self.tracer.configure(wrap_executor=wrap_executor)

        # call the function expecting that the custom tracing wrapper is used
        wrapped_function(42, kw_param=42)

        self.assert_span_count(1)
        self.spans[0].assert_matches(
            name="wrap.overwrite",
            meta=dict(args="(42,)", kwargs="{'kw_param': 42}"),
        )

    def test_tracer_wrap_factory_nested(self):
        def wrap_executor(tracer, fn, args, kwargs, span_name=None, service=None, resource=None, span_type=None):
            with tracer.trace("wrap.overwrite") as span:
                span.set_tag("args", args)
                span.set_tag("kwargs", kwargs)
                return fn(*args, **kwargs)

        @self.tracer.wrap()
        def wrapped_function(param, kw_param=None):
            self.assertEqual(42, param)
            self.assertEqual(42, kw_param)

        # set the custom wrap factory after the wrapper has been called
        self.tracer.configure(wrap_executor=wrap_executor)

        # call the function expecting that the custom tracing wrapper is used
        with self.trace("wrap.parent", service="webserver"):
            wrapped_function(42, kw_param=42)

        self.assert_structure(
            dict(name="wrap.parent", service="webserver"),
            (dict(name="wrap.overwrite", service="webserver", meta=dict(args="(42,)", kwargs="{'kw_param': 42}")),),
        )

    def test_tracer_disabled(self):
        self.tracer.enabled = True
        with self.trace("foo") as s:
            s.set_tag("a", "b")

        self.assert_has_spans()
        self.reset()

        self.tracer.enabled = False
        with self.trace("foo") as s:
            s.set_tag("a", "b")
        self.assert_has_no_spans()

    def test_unserializable_span_with_finish(self):
        try:
            import numpy as np
        except ImportError:
            raise SkipTest("numpy not installed")

        # a weird case where manually calling finish with an unserializable
        # span was causing an loop of serialization.
        with self.trace("parent") as span:
            span.metrics["as"] = np.int64(1)  # circumvent the data checks
            span.finish()

    def test_tracer_disabled_mem_leak(self):
        # ensure that if the tracer is disabled, we still remove things from the
        # span buffer upon finishing.
        self.tracer.enabled = False
        s1 = self.trace("foo")
        s1.finish()

        p1 = self.tracer.current_span()
        s2 = self.trace("bar")

        self.assertIsNone(s2._parent)
        s2.finish()
        self.assertIsNone(p1)

    def test_tracer_global_tags(self):
        s1 = self.trace("brie")
        s1.finish()
        self.assertIsNone(s1.get_tag("env"))
        self.assertIsNone(s1.get_tag("other"))

        self.tracer.set_tags({"env": "prod"})
        s2 = self.trace("camembert")
        s2.finish()
        self.assertEqual(s2.get_tag("env"), "prod")
        self.assertIsNone(s2.get_tag("other"))

        self.tracer.set_tags({"env": "staging", "other": "tag"})
        s3 = self.trace("gruyere")
        s3.finish()
        self.assertEqual(s3.get_tag("env"), "staging")
        self.assertEqual(s3.get_tag("other"), "tag")

    def test_global_context(self):
        # the tracer uses a global thread-local Context
        span = self.trace("fake_span")
        ctx = self.tracer.get_call_context()
        assert ctx.trace_id == span.trace_id
        assert ctx.span_id == span.span_id

    def test_tracer_current_span(self):
        # the current span is in the local Context()
        span = self.trace("fake_span")
        assert self.tracer.current_span() == span
        span.finish()

        with self.trace("fake_span") as span:
            assert self.tracer.current_span() == span

    def test_tracer_current_span_missing_context(self):
        self.assertIsNone(self.tracer.current_span())

    def test_tracer_current_root_span_missing_context(self):
        self.assertIsNone(self.tracer.current_root_span())

    def test_default_provider_get(self):
        # Tracer Context Provider must return a Context object
        # even if empty
        ctx = self.tracer.context_provider.active()
        assert isinstance(ctx, Context)

    def test_default_provider_set(self):
        # The Context Provider can set the current active Context;
        # this could happen in distributed tracing
        ctx = Context(trace_id=42, span_id=100)
        self.tracer.context_provider.activate(ctx)
        span = self.trace("web.request")
        span.assert_matches(name="web.request", trace_id=42, parent_id=100)

    def test_start_span(self):
        # it should create a root Span
        span = self.tracer.start_span("web.request")
        assert span.name == "web.request"
        assert span.parent_id is None
        span.finish()
        spans = self.pop_spans()
        assert len(spans) == 1
        assert spans[0] is span

    def test_start_span_optional(self):
        # it should create a root Span with arguments
        with self.start_span("web.request", service="web", resource="/", span_type="http") as span:
            pass
        span.assert_matches(
            name="web.request",
            service="web",
            resource="/",
            span_type="http",
        )

    def test_start_span_service_default(self):
        span = self.start_span("")
        span.assert_matches(service=None)
        span.finish()

    def test_start_span_service_from_parent(self):
        with self.start_span("parent", service="mysvc") as parent:
            with self.start_span("child", child_of=parent) as child:
                pass
        child.assert_matches(
            name="child",
            service="mysvc",
        )

    def test_start_span_service_global_config(self):
        # When no service is provided a default
        with self.override_global_config(dict(service="mysvc")):
            with self.start_span("") as span:
                span.assert_matches(service="mysvc")

    def test_start_span_service_global_config_parent(self):
        # Parent should have precedence over global config
        with self.override_global_config(dict(service="mysvc")):
            with self.start_span("parent", service="parentsvc") as parent:
                with self.start_span("child", child_of=parent) as child:
                    pass
        child.assert_matches(
            name="child",
            service="parentsvc",
        )

    def test_start_child_span(self):
        # it should create a child Span for the given parent
        with self.start_span("web.request") as parent:
            assert self.tracer.current_span() is None
            with self.start_span("web.worker", child_of=parent) as child:
                assert self.tracer.current_span() is None

        parent.assert_matches(
            name="web.request",
            parent_id=None,
            _parent=None,
            tracer=self.tracer,
        )
        child.assert_matches(
            name="web.worker",
            parent_id=parent.span_id,
            _parent=parent,
            tracer=self.tracer,
        )

    def test_start_child_span_attributes(self):
        # it should create a child Span with parent's attributes
        with self.start_span("web.request", service="web", resource="/", span_type="http") as parent:
            with self.start_span("web.worker", child_of=parent) as child:
                child.assert_matches(name="web.worker", service="web")

    def test_start_child_from_context(self):
        # it should create a child span with a populated Context
        with self.start_span("web.request") as root:
            with self.start_span("web.worker", child_of=root.context) as child:
                pass
        child.assert_matches(
            name="web.worker",
            parent_id=root.span_id,
            trace_id=root.trace_id,
            _parent=root,
            tracer=self.tracer,
        )

    def test_adding_services(self):
        assert self.tracer._services == set()
        with self.start_span("root", service="one") as root:
            assert self.tracer._services == set(["one"])
            with self.start_span("child", service="two", child_of=root):
                pass
        assert self.tracer._services == set(["one", "two"])

    def test_configure_runtime_worker(self):
        # by default runtime worker not started though runtime id is set
        self.assertIsNone(self.tracer._runtime_worker)

        # configure tracer with runtime metrics collection
        self.tracer.configure(collect_metrics=True)
        self.assertIsNotNone(self.tracer._runtime_worker)

    def test_configure_dogstatsd_url_host_port(self):
        tracer = Tracer()
        tracer.configure(dogstatsd_url="foo:1234")
        assert tracer.writer.dogstatsd.host == "foo"
        assert tracer.writer.dogstatsd.port == 1234

        tracer = Tracer()
        writer = AgentWriter("http://localhost:8126")
        tracer.configure(writer=writer, dogstatsd_url="foo:1234")
        assert tracer.writer.dogstatsd.host == "foo"
        assert tracer.writer.dogstatsd.port == 1234

    def test_configure_dogstatsd_url_socket(self):
        tracer = Tracer()
        tracer.configure(dogstatsd_url="unix:///foo.sock")
        assert tracer.writer.dogstatsd.host is None
        assert tracer.writer.dogstatsd.port is None
        assert tracer.writer.dogstatsd.socket_path == "/foo.sock"

        tracer = Tracer()
        writer = AgentWriter("http://localhost:8126")
        tracer.configure(writer=writer, dogstatsd_url="unix:///foo.sock")
        assert tracer.writer.dogstatsd.host is None
        assert tracer.writer.dogstatsd.port is None
        assert tracer.writer.dogstatsd.socket_path == "/foo.sock"

    def test_span_no_runtime_tags(self):
        self.tracer.configure(collect_metrics=False)

        with self.start_span("root") as root:
            with self.start_span("child", child_of=root.context) as child:
                pass

        self.assertIsNone(root.get_tag("language"))
        self.assertIsNone(child.get_tag("language"))

    def test_only_root_span_runtime_internal_span_types(self):
        self.tracer.configure(collect_metrics=True)

        for span_type in ("custom", "template", "web", "worker"):
            with self.start_span("root", span_type=span_type) as root:
                with self.start_span("child", child_of=root) as child:
                    pass
            assert root.get_tag("language") == "python"
            assert child.get_tag("language") is None

    def test_only_root_span_runtime_external_span_types(self):
        self.tracer.configure(collect_metrics=True)

        for span_type in (
            "algoliasearch.search",
            "boto",
            "cache",
            "cassandra",
            "elasticsearch",
            "grpc",
            "kombu",
            "http",
            "memcached",
            "redis",
            "sql",
            "vertica",
        ):
            with self.start_span("root", span_type=span_type) as root:
                with self.start_span("child", child_of=root) as child:
                    pass
            assert root.get_tag("language") is None
            assert child.get_tag("language") is None


def test_tracer_url():
    t = ddtrace.Tracer()
    assert t.writer.agent_url == "http://localhost:8126"

    t = ddtrace.Tracer(url="http://foobar:12")
    assert t.writer.agent_url == "http://foobar:12"

    t = ddtrace.Tracer(url="unix:///foobar")
    assert t.writer.agent_url == "unix:///foobar"

    t = ddtrace.Tracer(url="http://localhost")
    assert t.writer.agent_url == "http://localhost"

    t = ddtrace.Tracer(url="https://localhost")
    assert t.writer.agent_url == "https://localhost"

    with pytest.raises(ValueError) as e:
        ddtrace.Tracer(url="foo://foobar:12")
    assert (
        str(e.value) == "Unsupported protocol 'foo' in Agent URL 'foo://foobar:12'. Must be one of: http, https, unix"
    )


def test_tracer_shutdown_no_timeout():
    t = ddtrace.Tracer()
    t.writer = mock.Mock(wraps=t.writer)

    # The writer thread does not start until the first write.
    t.shutdown()
    assert t.writer.stop.called
    assert not t.writer.join.called

    # Do a write to start the writer.
    with t.trace("something"):
        pass
    assert t.writer.is_alive()
    t.shutdown()
    t.writer.stop.assert_has_calls(
        [
            mock.call(timeout=None),
            mock.call(timeout=None),
        ]
    )


def test_tracer_configure_writer_stop_unstarted():
    t = ddtrace.Tracer()
    t.writer = mock.Mock(wraps=t.writer)
    orig_writer = t.writer

    # Stop should be called when replacing the writer.
    t.configure(hostname="localhost", port=8126)
    assert orig_writer.stop.called


def test_tracer_configure_writer_stop_started():
    t = ddtrace.Tracer()
    t.writer = mock.Mock(wraps=t.writer)
    orig_writer = t.writer

    # Do a write to start the writer
    with t.trace("something"):
        pass

    t.configure(hostname="localhost", port=8126)
    orig_writer.stop.assert_called_once_with()


def test_tracer_shutdown_timeout():
    t = ddtrace.Tracer()
    t.writer = mock.Mock(wraps=t.writer)

    with t.trace("something"):
        pass

    t.shutdown(timeout=2)
    t.writer.stop.assert_called_once_with(timeout=2)


def test_tracer_dogstatsd_url():
    t = ddtrace.Tracer()
    assert t.writer.dogstatsd.host == "localhost"
    assert t.writer.dogstatsd.port == 8125

    t = ddtrace.Tracer(dogstatsd_url="foobar:12")
    assert t.writer.dogstatsd.host == "foobar"
    assert t.writer.dogstatsd.port == 12

    t = ddtrace.Tracer(dogstatsd_url="udp://foobar:12")
    assert t.writer.dogstatsd.host == "foobar"
    assert t.writer.dogstatsd.port == 12

    t = ddtrace.Tracer(dogstatsd_url="/var/run/statsd.sock")
    assert t.writer.dogstatsd.socket_path == "/var/run/statsd.sock"

    t = ddtrace.Tracer(dogstatsd_url="unix:///var/run/statsd.sock")
    assert t.writer.dogstatsd.socket_path == "/var/run/statsd.sock"

    with pytest.raises(ValueError) as e:
        t = ddtrace.Tracer(dogstatsd_url="foo://foobar:12")
        assert str(e) == "Unknown url format for `foo://foobar:12`"


def test_tracer_fork():
    t = ddtrace.Tracer()
    original_pid = t._pid
    original_writer = t.writer

    @contextlib.contextmanager
    def capture_failures(errors):
        try:
            yield
        except AssertionError as e:
            errors.put(e)

    def task(t, errors):
        # Start a new span to trigger process checking
        with t.trace("test", service="test"):

            # Assert we recreated the writer and have a new queue
            with capture_failures(errors):
                assert t._pid != original_pid
                assert t.writer != original_writer
                assert t.writer._buffer != original_writer._buffer

        # Assert the trace got written into the correct queue
        assert len(original_writer._buffer) == 0
        assert len(t.writer._buffer) == 1

    # Assert tracer in a new process correctly recreates the writer
    errors = multiprocessing.Queue()
    p = multiprocessing.Process(target=task, args=(t, errors))
    try:
        p.start()
    finally:
        p.join(timeout=2)

    assert errors.empty(), errors.get()

    # Ensure writing into the tracer in this process still works as expected
    with t.trace("test", service="test"):
        assert t._pid == original_pid
        assert t.writer == original_writer
        assert t.writer._buffer == original_writer._buffer

    # Assert the trace got written into the correct queue
    assert len(original_writer._buffer) == 1
    assert len(t.writer._buffer) == 1


def test_tracer_trace_across_fork():
    """
    When a trace is started in a parent process and a child process is spawned
        The trace should be continued in the child process
    """
    tracer = Tracer()
    tracer.writer = DummyWriter()

    def task(tracer, q):
        tracer.writer = DummyWriter()
        with tracer.trace("child"):
            pass
        spans = tracer.writer.pop()
        q.put([dict(trace_id=s.trace_id, parent_id=s.parent_id) for s in spans])

    # Assert tracer in a new process correctly recreates the writer
    q = multiprocessing.Queue()
    with tracer.trace("parent") as parent:
        p = multiprocessing.Process(target=task, args=(tracer, q))
        p.start()
        p.join()

    children = q.get()
    assert len(children) == 1
    (child,) = children
    assert parent.trace_id == child["trace_id"]
    assert child["parent_id"] == parent.span_id


def test_tracer_trace_across_multiple_forks():
    """
    When a trace is started and crosses multiple process boundaries
        The trace should be continued in the child processes
    """
    tracer = ddtrace.Tracer()
    tracer.writer = DummyWriter()

    # Start a span in this process then start a child process which itself
    # starts a span and spawns another child process which starts a span.
    def task(tracer, q):
        tracer.writer = DummyWriter()

        def task2(tracer, q):
            tracer.writer = DummyWriter()

            with tracer.trace("child2"):
                pass

            spans = tracer.writer.pop()
            q.put([dict(trace_id=s.trace_id, parent_id=s.parent_id) for s in spans])

        with tracer.trace("child1"):
            q2 = multiprocessing.Queue()
            p = multiprocessing.Process(target=task2, args=(tracer, q2))
            p.start()
            p.join()

        task2_spans = q2.get()
        spans = tracer.writer.pop()
        q.put([dict(trace_id=s.trace_id, parent_id=s.parent_id, span_id=s.span_id) for s in spans] + task2_spans)

    # Assert tracer in a new process correctly recreates the writer
    q = multiprocessing.Queue()
    with tracer.trace("parent") as parent:
        p = multiprocessing.Process(target=task, args=(tracer, q))
        p.start()
        p.join()

    children = q.get()
    assert len(children) == 2
    child1, child2 = children
    assert parent.trace_id == child1["trace_id"] == child2["trace_id"]
    assert child1["parent_id"] == parent.span_id
    assert child2["parent_id"] == child1["span_id"]


def test_tracer_with_version():
    t = ddtrace.Tracer()

    # With global `config.version` defined
    with override_global_config(dict(version="1.2.3")):
        with t.trace("test.span") as span:
            assert span.get_tag(VERSION_KEY) == "1.2.3"

            # override manually
            span.set_tag(VERSION_KEY, "4.5.6")
            assert span.get_tag(VERSION_KEY) == "4.5.6"

    # With no `config.version` defined
    with t.trace("test.span") as span:
        assert span.get_tag(VERSION_KEY) is None

        # explicitly set in the span
        span.set_tag(VERSION_KEY, "1.2.3")
        assert span.get_tag(VERSION_KEY) == "1.2.3"

    # With global tags set
    t.set_tags({VERSION_KEY: "tags.version"})
    with override_global_config(dict(version="config.version")):
        with t.trace("test.span") as span:
            assert span.get_tag(VERSION_KEY) == "config.version"


def test_tracer_with_env():
    t = ddtrace.Tracer()

    # With global `config.env` defined
    with override_global_config(dict(env="prod")):
        with t.trace("test.span") as span:
            assert span.get_tag(ENV_KEY) == "prod"

            # override manually
            span.set_tag(ENV_KEY, "prod-staging")
            assert span.get_tag(ENV_KEY) == "prod-staging"

    # With no `config.env` defined
    with t.trace("test.span") as span:
        assert span.get_tag(ENV_KEY) is None

        # explicitly set in the span
        span.set_tag(ENV_KEY, "prod-staging")
        assert span.get_tag(ENV_KEY) == "prod-staging"

    # With global tags set
    t.set_tags({ENV_KEY: "tags.env"})
    with override_global_config(dict(env="config.env")):
        with t.trace("test.span") as span:
            assert span.get_tag(ENV_KEY) == "config.env"


class EnvTracerTestCase(TracerTestCase):
    """Tracer test cases requiring environment variables."""

    @run_in_subprocess(env_overrides=dict(DATADOG_SERVICE_NAME="mysvc"))
    def test_service_name_legacy_DATADOG_SERVICE_NAME(self):
        """
        When DATADOG_SERVICE_NAME is provided
            It should not be used by default
            It should be used with config._get_service()
        """
        from ddtrace import config

        assert config.service is None
        with self.start_span("") as s:
            s.assert_matches(service=None)
        with self.start_span("", service=config._get_service()) as s:
            s.assert_matches(service="mysvc")

    @run_in_subprocess(env_overrides=dict(DD_SERVICE_NAME="mysvc"))
    def test_service_name_legacy_DD_SERVICE_NAME(self):
        """
        When DD_SERVICE_NAME is provided
            It should not be used by default
            It should be used with config._get_service()
        """
        from ddtrace import config

        assert config.service is None
        with self.start_span("") as s:
            s.assert_matches(service=None)
        with self.start_span("", service=config._get_service()) as s:
            s.assert_matches(service="mysvc")

    @run_in_subprocess(env_overrides=dict(DD_SERVICE="mysvc"))
    def test_service_name_env(self):
        with self.start_span("") as span:
            pass
        span.assert_matches(
            service="mysvc",
        )

    @run_in_subprocess(env_overrides=dict(DD_SERVICE="mysvc"))
    def test_service_name_env_global_config(self):
        # Global config should have higher precedence than the environment variable
        with self.override_global_config(dict(service="overridesvc")):
            with self.start_span("") as span:
                pass
        span.assert_matches(
            service="overridesvc",
        )

    @run_in_subprocess(env_overrides=dict(DD_VERSION="0.1.2"))
    def test_version_no_global_service(self):
        # Version should be set if no service name is present
        with self.trace("") as span:
            span.assert_matches(
                meta={
                    VERSION_KEY: "0.1.2",
                },
            )

        # The version will not be tagged if the service is not globally
        # configured.
        with self.trace("root", service="rootsvc") as root:
            assert VERSION_KEY not in root.meta
            with self.trace("child") as span:
                assert VERSION_KEY not in span.meta

    @run_in_subprocess(env_overrides=dict(DD_SERVICE="django", DD_VERSION="0.1.2"))
    def test_version_service(self):
        # Fleshed out example of service and version tagging

        # Our app is called django, we provide DD_SERVICE=django and DD_VERSION=0.1.2

        with self.trace("django.request") as root:
            # Root span should be tagged
            assert root.service == "django"
            assert VERSION_KEY in root.meta and root.meta[VERSION_KEY] == "0.1.2"

            # Child spans should be tagged
            with self.trace("") as child1:
                assert child1.service == "django"
                assert VERSION_KEY in child1.meta and child1.meta[VERSION_KEY] == "0.1.2"

            # Version should not be applied to spans of a service that isn't user-defined
            with self.trace("mysql.query", service="mysql") as span:
                assert VERSION_KEY not in span.meta
                # Child should also not have a version
                with self.trace("") as child2:
                    assert child2.service == "mysql"
                    assert VERSION_KEY not in child2.meta

    @run_in_subprocess(env_overrides=dict(AWS_LAMBDA_FUNCTION_NAME="my-func"))
    def test_detect_agentless_env_with_lambda(self):
        assert _in_aws_lambda()
        assert not _has_aws_lambda_agent_extension()
        tracer = Tracer()
        assert isinstance(tracer.writer, LogWriter)
<<<<<<< HEAD
        tracer.configure(enabled=False)
        assert isinstance(tracer.writer, LogWriter)

    @run_in_subprocess(env_overrides=dict(AWS_LAMBDA_FUNCTION_NAME="my-func"))
    def test_detect_agent_config_with_lambda_extension(self):
        def mock_os_path_exists(path):
            return path == "/opt/extensions/datadog-agent"

        assert _in_aws_lambda()

        with mock.patch("os.path.exists", side_effect=mock_os_path_exists):
            assert _has_aws_lambda_agent_extension()

            tracer = Tracer()
            assert isinstance(tracer.writer, AgentWriter)
            assert tracer.writer._sync_mode

            tracer.configure(enabled=False)
            assert isinstance(tracer.writer, AgentWriter)
            assert tracer.writer._sync_mode
=======
        tracer.configure(enabled=True)
        assert isinstance(tracer.writer, LogWriter)
>>>>>>> 792df40e

    @run_in_subprocess(env_overrides=dict(AWS_LAMBDA_FUNCTION_NAME="my-func", DD_AGENT_HOST="localhost"))
    def test_detect_agent_config(self):
        tracer = Tracer()
        assert isinstance(tracer.writer, AgentWriter)

    @run_in_subprocess(env_overrides=dict(DD_TAGS="key1:value1,key2:value2"))
    def test_dd_tags(self):
        assert self.tracer.tags["key1"] == "value1"
        assert self.tracer.tags["key2"] == "value2"

    @run_in_subprocess(env_overrides=dict(DD_TAGS="key1:value1,key2:value2,key3"))
    def test_dd_tags_invalid(self):
        assert "key1" in self.tracer.tags
        assert "key2" in self.tracer.tags
        assert "key3" not in self.tracer.tags

    @run_in_subprocess(env_overrides=dict(DD_TAGS="service:mysvc,env:myenv,version:myvers"))
    def test_tags_from_DD_TAGS(self):
        t = ddtrace.Tracer()
        with t.trace("test") as s:
            assert s.service == "mysvc"
            assert s.get_tag("env") == "myenv"
            assert s.get_tag("version") == "myvers"

    @run_in_subprocess(
        env_overrides=dict(
            DD_TAGS="service:s,env:e,version:v",
            DD_ENV="env",
            DD_SERVICE="svc",
            DD_VERSION="0.123",
        )
    )
    def test_tags_from_DD_TAGS_precedence(self):
        t = ddtrace.Tracer()
        with t.trace("test") as s:
            assert s.service == "svc"
            assert s.get_tag("env") == "env"
            assert s.get_tag("version") == "0.123"

    @run_in_subprocess(env_overrides=dict(DD_TAGS="service:mysvc,env:myenv,version:myvers"))
    def test_tags_from_DD_TAGS_override(self):
        t = ddtrace.Tracer()
        ddtrace.config.env = "env"
        ddtrace.config.service = "service"
        ddtrace.config.version = "0.123"
        with t.trace("test") as s:
            assert s.service == "service"
            assert s.get_tag("env") == "env"
            assert s.get_tag("version") == "0.123"


def test_tracer_set_runtime_tags():
    t = ddtrace.Tracer()
    with t.start_span("foobar") as span:
        pass

    assert len(span.get_tag("runtime-id"))

    t2 = ddtrace.Tracer()
    with t2.start_span("foobaz") as span2:
        pass

    assert span.get_tag("runtime-id") == span2.get_tag("runtime-id")


def test_tracer_runtime_tags_fork():
    tracer = ddtrace.Tracer()

    def task(tracer, q):
        span = tracer.start_span("foobaz")
        q.put(span.get_tag("runtime-id"))
        span.finish()

    span = tracer.start_span("foobar")
    span.finish()

    q = multiprocessing.Queue()
    p = multiprocessing.Process(target=task, args=(tracer, q))
    p.start()
    p.join()

    children_tag = q.get()
    assert children_tag != span.get_tag("runtime-id")


def test_start_span_hooks():
    t = ddtrace.Tracer()

    result = {}

    @t.on_start_span
    def store_span(span):
        result["span"] = span

    span = t.start_span("hello")

    assert span == result["span"]
    span.finish()


def test_deregister_start_span_hooks():
    t = ddtrace.Tracer()

    result = {}

    @t.on_start_span
    def store_span(span):
        result["span"] = span

    t.deregister_on_start_span(store_span)

    with t.start_span("hello"):
        pass

    assert result == {}


def test_enable(monkeypatch):
    t1 = ddtrace.Tracer()
    assert t1.enabled

    monkeypatch.setenv("DD_TRACE_ENABLED", "false")
    t2 = ddtrace.Tracer()
    assert not t2.enabled


def test_runtime_id_parent_only():
    tracer = ddtrace.Tracer()

    # Parent spans should have runtime-id
    s = tracer.trace("test")
    rtid = s.get_tag("runtime-id")
    assert isinstance(rtid, six.string_types)

    # Child spans should not
    s2 = tracer.trace("test2")
    assert s2.get_tag("runtime-id") is None
    s2.finish()
    s.finish()

    # Parent spans should have runtime-id
    s = tracer.trace("test")
    s.finish()
    rtid = s.get_tag("runtime-id")
    assert isinstance(rtid, six.string_types)


def test_runtime_id_fork():
    tracer = ddtrace.Tracer()

    s = tracer.trace("test")
    s.finish()

    rtid = s.get_tag("runtime-id")
    assert isinstance(rtid, six.string_types)

    pid = os.fork()

    if pid == 0:
        # child
        s = tracer.trace("test")
        s.finish()

        rtid_child = s.get_tag("runtime-id")
        assert isinstance(rtid_child, six.string_types)
        assert rtid != rtid_child
        os._exit(12)

    _, status = os.waitpid(pid, 0)
    exit_code = os.WEXITSTATUS(status)
    assert exit_code == 12


def test_multiple_tracer_ctx():
    t1 = ddtrace.Tracer()
    t2 = ddtrace.Tracer()

    with t1.trace("") as s1:
        with t2.trace("") as s2:
            pass

    assert s2.parent_id == s1.span_id
    assert s2.trace_id == s1.trace_id


def test_filters(tracer, test_spans):
    class FilterAll(object):
        def process_trace(self, trace):
            return None

    tracer.configure(
        settings={
            "FILTERS": [FilterAll()],
        }
    )

    with tracer.trace("root"):
        with tracer.trace("child"):
            pass

    spans = test_spans.pop()
    assert len(spans) == 0

    class FilterMutate(object):
        def __init__(self, key, value):
            self.key = key
            self.value = value

        def process_trace(self, trace):
            for s in trace:
                s.set_tag(self.key, self.value)
            return trace

    tracer.configure(
        settings={
            "FILTERS": [FilterMutate("boop", "beep")],
        }
    )

    with tracer.trace("root"):
        with tracer.trace("child"):
            pass

    spans = test_spans.pop()
    assert len(spans) == 2
    s1, s2 = spans
    assert s1.get_tag("boop") == "beep"
    assert s2.get_tag("boop") == "beep"

    # Test multiple filters
    tracer.configure(
        settings={
            "FILTERS": [FilterMutate("boop", "beep"), FilterMutate("mats", "sundin")],
        }
    )

    with tracer.trace("root"):
        with tracer.trace("child"):
            pass

    spans = test_spans.pop()
    assert len(spans) == 2
    for s in spans:
        assert s.get_tag("boop") == "beep"
        assert s.get_tag("mats") == "sundin"

    class FilterBroken(object):
        def process_trace(self, trace):
            _ = 1 / 0

    tracer.configure(
        settings={
            "FILTERS": [FilterBroken()],
        }
    )

    with tracer.trace("root"):
        with tracer.trace("child"):
            pass

    spans = test_spans.pop()
    assert len(spans) == 2

    tracer.configure(
        settings={
            "FILTERS": [FilterMutate("boop", "beep"), FilterBroken()],
        }
    )
    with tracer.trace("root"):
        with tracer.trace("child"):
            pass

    spans = test_spans.pop()
    assert len(spans) == 2
    for s in spans:
        assert s.get_tag("boop") == "beep"


def test_early_exit(tracer, test_spans):
    s1 = tracer.trace("1")
    s2 = tracer.trace("2")
    s1.finish()
    s2.finish()
    assert s1.parent_id is None
    assert s2.parent_id is s1.span_id

    traces = test_spans.pop_traces()
    assert len(traces) == 1
    assert len(traces[0]) == 2

    s1 = tracer.trace("1-1")
    s1.finish()
    assert s1.parent_id is None

    s1 = tracer.trace("1-2")
    s1.finish()
    assert s1.parent_id is None


class TestPartialFlush(TracerTestCase):
    @TracerTestCase.run_in_subprocess(
        env_overrides=dict(DD_TRACER_PARTIAL_FLUSH_ENABLED="true", DD_TRACER_PARTIAL_FLUSH_MIN_SPANS="5")
    )
    def test_partial_flush(self):
        root = self.tracer.trace("root")
        for i in range(5):
            self.tracer.trace("child%s" % i).finish()

        traces = self.pop_traces()
        assert len(traces) == 1
        assert len(traces[0]) == 5
        assert [s.name for s in traces[0]] == ["child0", "child1", "child2", "child3", "child4"]

        root.finish()
        traces = self.pop_traces()
        assert len(traces) == 1
        assert len(traces[0]) == 1
        assert traces[0][0].name == "root"

    @TracerTestCase.run_in_subprocess(
        env_overrides=dict(DD_TRACER_PARTIAL_FLUSH_ENABLED="true", DD_TRACER_PARTIAL_FLUSH_MIN_SPANS="1")
    )
    def test_partial_flush_too_many(self):
        root = self.tracer.trace("root")
        for i in range(5):
            self.tracer.trace("child%s" % i).finish()

        traces = self.pop_traces()
        assert len(traces) == 5
        for t in traces:
            assert len(t) == 1
        assert [t[0].name for t in traces] == ["child0", "child1", "child2", "child3", "child4"]

        root.finish()
        traces = self.pop_traces()
        assert len(traces) == 1
        assert traces[0][0].name == "root"

    @TracerTestCase.run_in_subprocess(
        env_overrides=dict(DD_TRACER_PARTIAL_FLUSH_ENABLED="true", DD_TRACER_PARTIAL_FLUSH_MIN_SPANS="6")
    )
    def test_partial_flush_too_few(self):
        root = self.tracer.trace("root")
        for i in range(5):
            self.tracer.trace("child%s" % i).finish()

        traces = self.pop_traces()
        assert len(traces) == 0
        root.finish()
        traces = self.pop_traces()
        assert len(traces) == 1
        assert [s.name for s in traces[0]] == ["root", "child0", "child1", "child2", "child3", "child4"]


def test_unicode_config_vals():
    t = ddtrace.Tracer()

    with override_global_config(dict(version=u"😇", env=u"😇")):
        with t.trace("1"):
            pass
    t.shutdown()


def test_ctx(tracer, test_spans):
    with tracer.trace("test") as s1:
        assert tracer.current_span() == s1
        assert tracer.current_root_span() == s1
        assert tracer.get_call_context().trace_id == s1.trace_id
        assert tracer.get_call_context().span_id == s1.span_id

        with tracer.trace("test2") as s2:
            assert tracer.current_span() == s2
            assert tracer.current_root_span() == s1
            assert tracer.get_call_context().trace_id == s1.trace_id
            assert tracer.get_call_context().span_id == s2.span_id

            with tracer.trace("test3") as s3:
                assert tracer.current_span() == s3
                assert tracer.current_root_span() == s1
                assert tracer.get_call_context().trace_id == s1.trace_id
                assert tracer.get_call_context().span_id == s3.span_id

            assert tracer.get_call_context().trace_id == s1.trace_id
            assert tracer.get_call_context().span_id == s2.span_id

        with tracer.trace("test4") as s4:
            assert tracer.current_span() == s4
            assert tracer.current_root_span() == s1
            assert tracer.get_call_context().trace_id == s1.trace_id
            assert tracer.get_call_context().span_id == s4.span_id

        assert tracer.current_span() == s1
        assert tracer.current_root_span() == s1

    assert tracer.current_span() is None
    assert tracer.current_root_span() is None
    assert s1.parent_id is None
    assert s2.parent_id == s1.span_id
    assert s3.parent_id == s2.span_id
    assert s4.parent_id == s1.span_id
    assert s1.trace_id == s2.trace_id == s3.trace_id == s4.trace_id
    assert s1.metrics[SAMPLING_PRIORITY_KEY] == 1
    assert SAMPLING_PRIORITY_KEY not in s2.metrics
    assert ORIGIN_KEY not in s1.meta

    t = test_spans.pop_traces()
    assert len(t) == 1
    assert len(t[0]) == 4
    _s1, _s2, _s3, _s4 = t[0]
    assert s1 == _s1
    assert s2 == _s2
    assert s3 == _s3
    assert s4 == _s4

    with tracer.trace("s") as s:
        assert s.parent_id is None
        assert s.trace_id != s1.trace_id


def test_multithreaded(tracer, test_spans):
    def target():
        with tracer.trace("s1"):
            with tracer.trace("s2"):
                pass
            with tracer.trace("s3"):
                pass

    for i in range(1000):
        ts = [threading.Thread(target=target) for _ in range(10)]
        for t in ts:
            t.start()

        for t in ts:
            t.join()

        traces = test_spans.pop_traces()
        assert len(traces) == 10

        for trace in traces:
            assert len(trace) == 3


def test_ctx_distributed(tracer, test_spans):
    # Test activating an invalid context.
    ctx = Context(span_id=None, trace_id=None)
    tracer.context_provider.activate(ctx)
    assert tracer.current_span() is None

    with tracer.trace("test") as s1:
        assert tracer.current_span() == s1
        assert tracer.current_root_span() == s1
        assert tracer.get_call_context().trace_id == s1.trace_id
        assert tracer.get_call_context().span_id == s1.span_id
        assert s1.parent_id is None

    trace = test_spans.pop_traces()
    assert len(trace) == 1

    # Test activating a valid context.
    ctx = Context(span_id=1234, trace_id=4321, sampling_priority=2, dd_origin="somewhere")
    tracer.context_provider.activate(ctx)
    assert tracer.current_span() is None

    with tracer.trace("test2") as s2:
        assert tracer.current_span() == s2
        assert tracer.current_root_span() == s2
        assert tracer.get_call_context().trace_id == s2.trace_id == 4321
        assert tracer.get_call_context().span_id == s2.span_id
        assert s2.parent_id == 1234

    trace = test_spans.pop_traces()
    assert len(trace) == 1
    assert s2.metrics[SAMPLING_PRIORITY_KEY] == 2
    assert s2.meta[ORIGIN_KEY] == "somewhere"


def test_manual_keep(tracer, test_spans):
    # On a root span
    with tracer.trace("asdf") as s:
        s.set_tag(MANUAL_KEEP_KEY)
    spans = test_spans.pop()
    assert spans[0].metrics[SAMPLING_PRIORITY_KEY] is priority.USER_KEEP

    # On a child span
    with tracer.trace("asdf"):
        with tracer.trace("child") as s:
            s.set_tag(MANUAL_KEEP_KEY)
    spans = test_spans.pop()
    assert spans[0].metrics[SAMPLING_PRIORITY_KEY] is priority.USER_KEEP


def test_manual_keep_then_drop(tracer, test_spans):
    # Test changing the value before finish.
    with tracer.trace("asdf") as root:
        with tracer.trace("child") as child:
            child.set_tag(MANUAL_KEEP_KEY)
        root.set_tag(MANUAL_DROP_KEY)
    spans = test_spans.pop()
    assert spans[0].metrics[SAMPLING_PRIORITY_KEY] is priority.USER_REJECT


def test_manual_drop(tracer, test_spans):
    # On a root span
    with tracer.trace("asdf") as s:
        s.set_tag(MANUAL_DROP_KEY)
    spans = test_spans.pop()
    assert spans[0].metrics[SAMPLING_PRIORITY_KEY] is priority.USER_REJECT

    # On a child span
    with tracer.trace("asdf"):
        with tracer.trace("child") as s:
            s.set_tag(MANUAL_DROP_KEY)
    spans = test_spans.pop()
    assert spans[0].metrics[SAMPLING_PRIORITY_KEY] is priority.USER_REJECT


@mock.patch("ddtrace.internal.hostname.get_hostname")
def test_get_report_hostname_enabled(get_hostname, tracer, test_spans):
    get_hostname.return_value = "test-hostname"
    with override_global_config(dict(report_hostname=True)):
        with tracer.trace("span"):
            with tracer.trace("child"):
                pass

    spans = test_spans.pop()
    root = spans[0]
    child = spans[1]
    assert root.get_tag(HOSTNAME_KEY) == "test-hostname"
    assert child.get_tag(HOSTNAME_KEY) is None


@mock.patch("ddtrace.internal.hostname.get_hostname")
def test_get_report_hostname_disabled(get_hostname, tracer, test_spans):
    get_hostname.return_value = "test-hostname"
    with override_global_config(dict(report_hostname=False)):
        with tracer.trace("span"):
            with tracer.trace("child"):
                pass

    spans = test_spans.pop()
    root = spans[0]
    child = spans[1]
    assert root.get_tag(HOSTNAME_KEY) is None
    assert child.get_tag(HOSTNAME_KEY) is None


@mock.patch("ddtrace.internal.hostname.get_hostname")
def test_get_report_hostname_default(get_hostname, tracer, test_spans):
    get_hostname.return_value = "test-hostname"
    with override_global_config(dict(report_hostname=False)):
        with tracer.trace("span"):
            with tracer.trace("child"):
                pass

    spans = test_spans.pop()
    root = spans[0]
    child = spans[1]
    assert root.get_tag(HOSTNAME_KEY) is None
    assert child.get_tag(HOSTNAME_KEY) is None


def test_service_mapping():
    @contextlib.contextmanager
    def override_service_mapping(service_mapping):
        with override_env(dict(DD_SERVICE_MAPPING=service_mapping)):
            assert ddtrace.config.service_mapping == {}
            ddtrace.config.service_mapping = Config().service_mapping
            yield
            ddtrace.config.service_mapping = {}

    # Test single mapping
    with override_service_mapping("foo:bar"), ddtrace.Tracer().trace("renaming", service="foo") as span:
        assert span.service == "bar"

    # Test multiple mappings
    with override_service_mapping("foo:bar,sna:fu"), ddtrace.Tracer().trace("renaming", service="sna") as span:
        assert span.service == "fu"

    # Test colliding mappings
    with override_service_mapping("foo:bar,foo:foobar"), ddtrace.Tracer().trace("renaming", service="foo") as span:
        assert span.service == "foobar"

    # Test invalid service mapping
    with override_service_mapping("foo;bar,sna:fu"):
        with ddtrace.Tracer().trace("passthru", service="foo") as _:
            assert _.service == "foo"
        with ddtrace.Tracer().trace("renaming", "sna") as _:
            assert _.service == "fu"


def test_configure_url_partial():
    tracer = ddtrace.Tracer()
    tracer.configure(hostname="abc")
    assert tracer.writer.agent_url == "http://abc:8126"
    tracer.configure(port=123)
    assert tracer.writer.agent_url == "http://abc:123"

    tracer = ddtrace.Tracer(url="http://abc")
    assert tracer.writer.agent_url == "http://abc"
    tracer.configure(port=123)
    assert tracer.writer.agent_url == "http://abc:123"
    tracer.configure(port=431)
    assert tracer.writer.agent_url == "http://abc:431"


def test_bad_agent_url(monkeypatch):
    with pytest.raises(ValueError):
        Tracer(url="bad://localhost:8126")

    monkeypatch.setenv("DD_TRACE_AGENT_URL", "bad://localhost:1234")
    with pytest.raises(ValueError) as e:
        Tracer()
    assert (
        str(e.value)
        == "Unsupported protocol 'bad' in Agent URL 'bad://localhost:1234'. Must be one of: http, https, unix"
    )

    monkeypatch.setenv("DD_TRACE_AGENT_URL", "unix://")
    with pytest.raises(ValueError) as e:
        Tracer()
    assert str(e.value) == "Invalid file path in Agent URL 'unix://'"

    monkeypatch.setenv("DD_TRACE_AGENT_URL", "http://")
    with pytest.raises(ValueError) as e:
        Tracer()
    assert str(e.value) == "Invalid hostname in Agent URL 'http://'"<|MERGE_RESOLUTION|>--- conflicted
+++ resolved
@@ -919,8 +919,7 @@
         assert not _has_aws_lambda_agent_extension()
         tracer = Tracer()
         assert isinstance(tracer.writer, LogWriter)
-<<<<<<< HEAD
-        tracer.configure(enabled=False)
+        tracer.configure(enabled=True)
         assert isinstance(tracer.writer, LogWriter)
 
     @run_in_subprocess(env_overrides=dict(AWS_LAMBDA_FUNCTION_NAME="my-func"))
@@ -940,10 +939,6 @@
             tracer.configure(enabled=False)
             assert isinstance(tracer.writer, AgentWriter)
             assert tracer.writer._sync_mode
-=======
-        tracer.configure(enabled=True)
-        assert isinstance(tracer.writer, LogWriter)
->>>>>>> 792df40e
 
     @run_in_subprocess(env_overrides=dict(AWS_LAMBDA_FUNCTION_NAME="my-func", DD_AGENT_HOST="localhost"))
     def test_detect_agent_config(self):
