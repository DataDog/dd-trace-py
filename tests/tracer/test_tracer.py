# -*- coding: utf-8 -*-
"""
tests for Tracer and utilities.
"""
import contextlib
import multiprocessing
import os
from os import getpid
import threading
from unittest.case import SkipTest

import mock
import pytest

import ddtrace
from ddtrace.constants import ENV_KEY
from ddtrace.constants import HOSTNAME_KEY
from ddtrace.constants import MANUAL_DROP_KEY
from ddtrace.constants import MANUAL_KEEP_KEY
from ddtrace.constants import ORIGIN_KEY
from ddtrace.constants import SAMPLING_PRIORITY_KEY
from ddtrace.constants import VERSION_KEY
from ddtrace.context import Context
from ddtrace.ext import priority
from ddtrace.ext import system
from ddtrace.internal.writer import AgentWriter
from ddtrace.internal.writer import LogWriter
from ddtrace.settings import Config
from ddtrace.tracer import Tracer
from ddtrace.vendor import six
from tests import DummyTracer
from tests import DummyWriter
from tests import TracerTestCase
from tests import override_global_config
from tests.subprocesstest import run_in_subprocess

from .. import override_env


class TracerTestCases(TracerTestCase):
    def test_tracer_vars(self):
        span = self.trace("a", service="s", resource="r", span_type="t")
        span.assert_matches(name="a", service="s", resource="r", span_type="t")
        # DEV: Finish to ensure we don't leak `service` between spans
        span.finish()

        span = self.trace("a")
        span.assert_matches(name="a", service=None, resource="a", span_type=None)
        span.finish()

    def test_tracer(self):
        def _mix():
            with self.trace("cake.mix"):
                pass

        def _bake():
            with self.trace("cake.bake"):
                pass

        def _make_cake():
            with self.trace("cake.make") as span:
                span.service = "baker"
                span.resource = "cake"
                _mix()
                _bake()

        # let's run it and make sure all is well.
        self.assert_has_no_spans()
        _make_cake()

        # Capture root's trace id to assert later
        root_trace_id = self.get_root_span().trace_id

        # Assert structure of this trace
        self.assert_structure(
            # Root span with 2 children
            dict(name="cake.make", resource="cake", service="baker", parent_id=None),
            (
                # Span with no children
                dict(name="cake.mix", resource="cake.mix", service="baker"),
                # Span with no children
                dict(name="cake.bake", resource="cake.bake", service="baker"),
            ),
        )

        # do it again and make sure it has new trace ids
        self.reset()
        _make_cake()
        self.assert_span_count(3)
        for s in self.spans:
            assert s.trace_id != root_trace_id

    def test_tracer_wrap(self):
        @self.tracer.wrap("decorated_function", service="s", resource="r", span_type="t")
        def f(tag_name, tag_value):
            # make sure we can still set tags
            span = self.tracer.current_span()
            span.set_tag(tag_name, tag_value)

        f("a", "b")

        self.assert_span_count(1)
        span = self.get_root_span()
        span.assert_matches(
            name="decorated_function",
            service="s",
            resource="r",
            span_type="t",
            meta=dict(a="b"),
        )

    def test_tracer_pid(self):
        with self.trace("root") as root_span:
            with self.trace("child") as child_span:
                pass

        # Root span should contain the pid of the current process
        root_span.assert_metrics({system.PID: getpid()}, exact=False)

        # Child span should not contain a pid tag
        child_span.assert_metrics(dict(), exact=True)

    def test_tracer_wrap_default_name(self):
        @self.tracer.wrap()
        def f():
            pass

        f()

        self.assert_structure(dict(name="tests.tracer.test_tracer.f"))

    def test_tracer_wrap_exception(self):
        @self.tracer.wrap()
        def f():
            raise Exception("bim")

        with self.assertRaises(Exception) as ex:
            f()

            self.assert_structure(
                dict(
                    name="tests.test_tracer.f",
                    error=1,
                    meta={
                        "error.msg": ex.message,
                        "error.type": ex.__class__.__name__,
                    },
                ),
            )

    def test_tracer_wrap_multiple_calls(self):
        @self.tracer.wrap()
        def f():
            pass

        f()
        f()

        self.assert_span_count(2)
        assert self.spans[0].span_id != self.spans[1].span_id

    def test_tracer_wrap_span_nesting_current_root_span(self):
        @self.tracer.wrap("inner")
        def inner():
            root_span = self.tracer.current_root_span()
            self.assertEqual(root_span.name, "outer")

        @self.tracer.wrap("outer")
        def outer():
            root_span = self.tracer.current_root_span()
            self.assertEqual(root_span.name, "outer")

            with self.trace("mid"):
                root_span = self.tracer.current_root_span()
                self.assertEqual(root_span.name, "outer")

                inner()

        outer()

    def test_tracer_wrap_span_nesting(self):
        @self.tracer.wrap("inner")
        def inner():
            pass

        @self.tracer.wrap("outer")
        def outer():
            with self.trace("mid"):
                inner()

        outer()

        self.assert_span_count(3)
        self.assert_structure(
            dict(name="outer"),
            ((dict(name="mid"), (dict(name="inner"),)),),
        )

    def test_tracer_wrap_class(self):
        class Foo(object):
            @staticmethod
            @self.tracer.wrap()
            def s():
                return 1

            @classmethod
            @self.tracer.wrap()
            def c(cls):
                return 2

            @self.tracer.wrap()
            def i(cls):
                return 3

        f = Foo()
        self.assertEqual(f.s(), 1)
        self.assertEqual(f.c(), 2)
        self.assertEqual(f.i(), 3)

        self.assert_span_count(3)
        self.spans[0].assert_matches(name="tests.tracer.test_tracer.s")
        self.spans[1].assert_matches(name="tests.tracer.test_tracer.c")
        self.spans[2].assert_matches(name="tests.tracer.test_tracer.i")

    def test_tracer_wrap_factory(self):
        def wrap_executor(tracer, fn, args, kwargs, span_name=None, service=None, resource=None, span_type=None):
            with tracer.trace("wrap.overwrite") as span:
                span.set_tag("args", args)
                span.set_tag("kwargs", kwargs)
                return fn(*args, **kwargs)

        @self.tracer.wrap()
        def wrapped_function(param, kw_param=None):
            self.assertEqual(42, param)
            self.assertEqual(42, kw_param)

        # set the custom wrap factory after the wrapper has been called
        self.tracer.configure(wrap_executor=wrap_executor)

        # call the function expecting that the custom tracing wrapper is used
        wrapped_function(42, kw_param=42)

        self.assert_span_count(1)
        self.spans[0].assert_matches(
            name="wrap.overwrite",
            meta=dict(args="(42,)", kwargs="{'kw_param': 42}"),
        )

    def test_tracer_wrap_factory_nested(self):
        def wrap_executor(tracer, fn, args, kwargs, span_name=None, service=None, resource=None, span_type=None):
            with tracer.trace("wrap.overwrite") as span:
                span.set_tag("args", args)
                span.set_tag("kwargs", kwargs)
                return fn(*args, **kwargs)

        @self.tracer.wrap()
        def wrapped_function(param, kw_param=None):
            self.assertEqual(42, param)
            self.assertEqual(42, kw_param)

        # set the custom wrap factory after the wrapper has been called
        self.tracer.configure(wrap_executor=wrap_executor)

        # call the function expecting that the custom tracing wrapper is used
        with self.trace("wrap.parent", service="webserver"):
            wrapped_function(42, kw_param=42)

        self.assert_structure(
            dict(name="wrap.parent", service="webserver"),
            (dict(name="wrap.overwrite", service="webserver", meta=dict(args="(42,)", kwargs="{'kw_param': 42}")),),
        )

    def test_tracer_disabled(self):
        self.tracer.enabled = True
        with self.trace("foo") as s:
            s.set_tag("a", "b")

        self.assert_has_spans()
        self.reset()

        self.tracer.enabled = False
        with self.trace("foo") as s:
            s.set_tag("a", "b")
        self.assert_has_no_spans()

    def test_unserializable_span_with_finish(self):
        try:
            import numpy as np
        except ImportError:
            raise SkipTest("numpy not installed")

        # a weird case where manually calling finish with an unserializable
        # span was causing an loop of serialization.
        with self.trace("parent") as span:
            span.metrics["as"] = np.int64(1)  # circumvent the data checks
            span.finish()

    def test_tracer_disabled_mem_leak(self):
        # ensure that if the tracer is disabled, we still remove things from the
        # span buffer upon finishing.
        self.tracer.enabled = False
        s1 = self.trace("foo")
        s1.finish()

        p1 = self.tracer.current_span()
        s2 = self.trace("bar")

        self.assertIsNone(s2._parent)
        s2.finish()
        self.assertIsNone(p1)

    def test_tracer_global_tags(self):
        s1 = self.trace("brie")
        s1.finish()
        self.assertIsNone(s1.get_tag("env"))
        self.assertIsNone(s1.get_tag("other"))

        self.tracer.set_tags({"env": "prod"})
        s2 = self.trace("camembert")
        s2.finish()
        self.assertEqual(s2.get_tag("env"), "prod")
        self.assertIsNone(s2.get_tag("other"))

        self.tracer.set_tags({"env": "staging", "other": "tag"})
        s3 = self.trace("gruyere")
        s3.finish()
        self.assertEqual(s3.get_tag("env"), "staging")
        self.assertEqual(s3.get_tag("other"), "tag")

    def test_global_context(self):
        # the tracer uses a global thread-local Context
        span = self.trace("fake_span")
        ctx = self.tracer.get_call_context()
        assert ctx.trace_id == span.trace_id
        assert ctx.span_id == span.span_id

    def test_tracer_current_span(self):
        # the current span is in the local Context()
        span = self.trace("fake_span")
        assert self.tracer.current_span() == span
        span.finish()

        with self.trace("fake_span") as span:
            assert self.tracer.current_span() == span

    def test_tracer_current_span_missing_context(self):
        self.assertIsNone(self.tracer.current_span())

    def test_tracer_current_root_span_missing_context(self):
        self.assertIsNone(self.tracer.current_root_span())

    def test_default_provider_get(self):
        # Tracer Context Provider must return a Context object
        # even if empty
        ctx = self.tracer.context_provider.active()
        assert isinstance(ctx, Context)

    def test_default_provider_set(self):
        # The Context Provider can set the current active Context;
        # this could happen in distributed tracing
        ctx = Context(trace_id=42, span_id=100)
        self.tracer.context_provider.activate(ctx)
        span = self.trace("web.request")
        span.assert_matches(name="web.request", trace_id=42, parent_id=100)

    def test_start_span(self):
        # it should create a root Span
        span = self.tracer.start_span("web.request")
        assert span.name == "web.request"
        assert span.parent_id is None
        span.finish()
        spans = self.pop_spans()
        assert len(spans) == 1
        assert spans[0] is span

    def test_start_span_optional(self):
        # it should create a root Span with arguments
        with self.start_span("web.request", service="web", resource="/", span_type="http") as span:
            pass
        span.assert_matches(
            name="web.request",
            service="web",
            resource="/",
            span_type="http",
        )

    def test_start_span_service_default(self):
        span = self.start_span("")
        span.assert_matches(service=None)
        span.finish()

    def test_start_span_service_from_parent(self):
        with self.start_span("parent", service="mysvc") as parent:
            with self.start_span("child", child_of=parent) as child:
                pass
        child.assert_matches(
            name="child",
            service="mysvc",
        )

    def test_start_span_service_global_config(self):
        # When no service is provided a default
        with self.override_global_config(dict(service="mysvc")):
            with self.start_span("") as span:
                span.assert_matches(service="mysvc")

    def test_start_span_service_global_config_parent(self):
        # Parent should have precedence over global config
        with self.override_global_config(dict(service="mysvc")):
            with self.start_span("parent", service="parentsvc") as parent:
                with self.start_span("child", child_of=parent) as child:
                    pass
        child.assert_matches(
            name="child",
            service="parentsvc",
        )

    def test_start_child_span(self):
        # it should create a child Span for the given parent
        with self.start_span("web.request") as parent:
            assert self.tracer.current_span() is None
            with self.start_span("web.worker", child_of=parent) as child:
                assert self.tracer.current_span() is None

        parent.assert_matches(
            name="web.request",
            parent_id=None,
            _parent=None,
            tracer=self.tracer,
        )
        child.assert_matches(
            name="web.worker",
            parent_id=parent.span_id,
            _parent=parent,
            tracer=self.tracer,
        )

    def test_start_child_span_attributes(self):
        # it should create a child Span with parent's attributes
        with self.start_span("web.request", service="web", resource="/", span_type="http") as parent:
            with self.start_span("web.worker", child_of=parent) as child:
                child.assert_matches(name="web.worker", service="web")

    def test_start_child_from_context(self):
        # it should create a child span with a populated Context
        with self.start_span("web.request") as root:
            with self.start_span("web.worker", child_of=root.context) as child:
                pass
        child.assert_matches(
            name="web.worker",
            parent_id=root.span_id,
            trace_id=root.trace_id,
            _parent=root,
            tracer=self.tracer,
        )

    def test_adding_services(self):
        assert self.tracer._services == set()
        with self.start_span("root", service="one") as root:
            assert self.tracer._services == set(["one"])
            with self.start_span("child", service="two", child_of=root):
                pass
        assert self.tracer._services == set(["one", "two"])

    def test_configure_runtime_worker(self):
        # by default runtime worker not started though runtime id is set
        self.assertIsNone(self.tracer._runtime_worker)

        # configure tracer with runtime metrics collection
        self.tracer.configure(collect_metrics=True)
        self.assertIsNotNone(self.tracer._runtime_worker)

    def test_configure_dogstatsd_url_host_port(self):
        tracer = Tracer()
        tracer.configure(dogstatsd_url="foo:1234")
        assert tracer.writer.dogstatsd.host == "foo"
        assert tracer.writer.dogstatsd.port == 1234

        tracer = Tracer()
        writer = AgentWriter()
        tracer.configure(writer=writer, dogstatsd_url="foo:1234")
        assert tracer.writer.dogstatsd.host == "foo"
        assert tracer.writer.dogstatsd.port == 1234

    def test_configure_dogstatsd_url_socket(self):
        tracer = Tracer()
        tracer.configure(dogstatsd_url="unix:///foo.sock")
        assert tracer.writer.dogstatsd.host is None
        assert tracer.writer.dogstatsd.port is None
        assert tracer.writer.dogstatsd.socket_path == "/foo.sock"

        tracer = Tracer()
        writer = AgentWriter()
        tracer.configure(writer=writer, dogstatsd_url="unix:///foo.sock")
        assert tracer.writer.dogstatsd.host is None
        assert tracer.writer.dogstatsd.port is None
        assert tracer.writer.dogstatsd.socket_path == "/foo.sock"

    def test_span_no_runtime_tags(self):
        self.tracer.configure(collect_metrics=False)

        with self.start_span("root") as root:
            with self.start_span("child", child_of=root.context) as child:
                pass

        self.assertIsNone(root.get_tag("language"))
        self.assertIsNone(child.get_tag("language"))

    def test_only_root_span_runtime_internal_span_types(self):
        self.tracer.configure(collect_metrics=True)

        for span_type in ("custom", "template", "web", "worker"):
            with self.start_span("root", span_type=span_type) as root:
                with self.start_span("child", child_of=root) as child:
                    pass
            assert root.get_tag("language") == "python"
            assert child.get_tag("language") is None

    def test_only_root_span_runtime_external_span_types(self):
        self.tracer.configure(collect_metrics=True)

        for span_type in (
            "algoliasearch.search",
            "boto",
            "cache",
            "cassandra",
            "elasticsearch",
            "grpc",
            "kombu",
            "http",
            "memcached",
            "redis",
            "sql",
            "vertica",
        ):
            with self.start_span("root", span_type=span_type) as root:
                with self.start_span("child", child_of=root) as child:
                    pass
            assert root.get_tag("language") is None
            assert child.get_tag("language") is None


def test_tracer_url():
    t = ddtrace.Tracer()
    assert t.writer.agent_url == "http://localhost:8126"

    t = ddtrace.Tracer(url="http://foobar:12")
    assert t.writer.agent_url == "http://foobar:12"

    t = ddtrace.Tracer(url="unix:///foobar")
    assert t.writer.agent_url == "unix:///foobar"

    t = ddtrace.Tracer(url="http://localhost")
    assert t.writer.agent_url == "http://localhost:80"

    t = ddtrace.Tracer(url="https://localhost")
    assert t.writer.agent_url == "https://localhost:443"

    with pytest.raises(ValueError) as e:
        ddtrace.Tracer(url="foo://foobar:12")
        assert str(e) == "Unknown scheme `https` for agent URL"


def test_tracer_shutdown_no_timeout():
    t = ddtrace.Tracer()
    t.writer = mock.Mock(wraps=t.writer)

    # The writer thread does not start until the first write.
    t.shutdown()
    assert not t.writer.stop.called
    assert not t.writer.join.called

    # Do a write to start the writer.
    with t.trace("something"):
        pass
    t.shutdown()
    t.writer.stop.assert_called_once_with()
    t.writer.join.assert_called_once_with(timeout=None)


def test_tracer_configure_writer_stop_unstarted():
    t = ddtrace.Tracer()
    t.writer = mock.Mock(wraps=t.writer)
    orig_writer = t.writer

    # Make sure we aren't calling stop for an unstarted writer
    t.configure(hostname="localhost", port=8126)
    assert not orig_writer.stop.called


def test_tracer_configure_writer_stop_started():
    t = ddtrace.Tracer()
    t.writer = mock.Mock(wraps=t.writer)
    orig_writer = t.writer

    # Do a write to start the writer
    with t.trace("something"):
        pass

    t.configure(hostname="localhost", port=8126)
    orig_writer.stop.assert_called_once_with()


def test_tracer_shutdown_timeout():
    t = ddtrace.Tracer()
    t.writer = mock.Mock(wraps=t.writer)

    with t.trace("something"):
        pass

    t.shutdown(timeout=2)
    t.writer.stop.assert_called_once_with()
    t.writer.join.assert_called_once_with(timeout=2)


def test_tracer_dogstatsd_url():
    t = ddtrace.Tracer()
    assert t.writer.dogstatsd.host == "localhost"
    assert t.writer.dogstatsd.port == 8125

    t = ddtrace.Tracer(dogstatsd_url="foobar:12")
    assert t.writer.dogstatsd.host == "foobar"
    assert t.writer.dogstatsd.port == 12

    t = ddtrace.Tracer(dogstatsd_url="udp://foobar:12")
    assert t.writer.dogstatsd.host == "foobar"
    assert t.writer.dogstatsd.port == 12

    t = ddtrace.Tracer(dogstatsd_url="/var/run/statsd.sock")
    assert t.writer.dogstatsd.socket_path == "/var/run/statsd.sock"

    t = ddtrace.Tracer(dogstatsd_url="unix:///var/run/statsd.sock")
    assert t.writer.dogstatsd.socket_path == "/var/run/statsd.sock"

    with pytest.raises(ValueError) as e:
        t = ddtrace.Tracer(dogstatsd_url="foo://foobar:12")
        assert str(e) == "Unknown url format for `foo://foobar:12`"


def test_tracer_fork():
    t = ddtrace.Tracer()
    original_pid = t._pid
    original_writer = t.writer

    @contextlib.contextmanager
    def capture_failures(errors):
        try:
            yield
        except AssertionError as e:
            errors.put(e)

    def task(t, errors):
        # Start a new span to trigger process checking
        with t.trace("test", service="test"):

            # Assert we recreated the writer and have a new queue
            with capture_failures(errors):
                assert t._pid != original_pid
                assert t.writer != original_writer
                assert t.writer._buffer != original_writer._buffer

        # Assert the trace got written into the correct queue
        assert len(original_writer._buffer) == 0
        assert len(t.writer._buffer) == 1

    # Assert tracer in a new process correctly recreates the writer
    errors = multiprocessing.Queue()
    p = multiprocessing.Process(target=task, args=(t, errors))
    try:
        p.start()
    finally:
        p.join(timeout=2)

    assert errors.empty(), errors.get()

    # Ensure writing into the tracer in this process still works as expected
    with t.trace("test", service="test"):
        assert t._pid == original_pid
        assert t.writer == original_writer
        assert t.writer._buffer == original_writer._buffer

    # Assert the trace got written into the correct queue
    assert len(original_writer._buffer) == 1
    assert len(t.writer._buffer) == 1


def test_tracer_trace_across_fork():
    """
    When a trace is started in a parent process and a child process is spawned
        The trace should be continued in the child process
    """
    tracer = Tracer()
    tracer.writer = DummyWriter()

    def task(tracer, q):
        tracer.writer = DummyWriter()
        with tracer.trace("child"):
            pass
        spans = tracer.writer.pop()
        q.put([dict(trace_id=s.trace_id, parent_id=s.parent_id) for s in spans])

    # Assert tracer in a new process correctly recreates the writer
    q = multiprocessing.Queue()
    with tracer.trace("parent") as parent:
        p = multiprocessing.Process(target=task, args=(tracer, q))
        p.start()
        p.join()

    children = q.get()
    assert len(children) == 1
    (child,) = children
    assert parent.trace_id == child["trace_id"]
    assert child["parent_id"] == parent.span_id


def test_tracer_trace_across_multiple_forks():
    """
    When a trace is started and crosses multiple process boundaries
        The trace should be continued in the child processes
    """
    tracer = ddtrace.Tracer()
    tracer.writer = DummyWriter()

    # Start a span in this process then start a child process which itself
    # starts a span and spawns another child process which starts a span.
    def task(tracer, q):
        tracer.writer = DummyWriter()

        def task2(tracer, q):
            tracer.writer = DummyWriter()

            with tracer.trace("child2"):
                pass

            spans = tracer.writer.pop()
            q.put([dict(trace_id=s.trace_id, parent_id=s.parent_id) for s in spans])

        with tracer.trace("child1"):
            q2 = multiprocessing.Queue()
            p = multiprocessing.Process(target=task2, args=(tracer, q2))
            p.start()
            p.join()

        task2_spans = q2.get()
        spans = tracer.writer.pop()
        q.put([dict(trace_id=s.trace_id, parent_id=s.parent_id, span_id=s.span_id) for s in spans] + task2_spans)

    # Assert tracer in a new process correctly recreates the writer
    q = multiprocessing.Queue()
    with tracer.trace("parent") as parent:
        p = multiprocessing.Process(target=task, args=(tracer, q))
        p.start()
        p.join()

    children = q.get()
    assert len(children) == 2
    child1, child2 = children
    assert parent.trace_id == child1["trace_id"] == child2["trace_id"]
    assert child1["parent_id"] == parent.span_id
    assert child2["parent_id"] == child1["span_id"]


def test_tracer_with_version():
    t = ddtrace.Tracer()

    # With global `config.version` defined
    with override_global_config(dict(version="1.2.3")):
        with t.trace("test.span") as span:
            assert span.get_tag(VERSION_KEY) == "1.2.3"

            # override manually
            span.set_tag(VERSION_KEY, "4.5.6")
            assert span.get_tag(VERSION_KEY) == "4.5.6"

    # With no `config.version` defined
    with t.trace("test.span") as span:
        assert span.get_tag(VERSION_KEY) is None

        # explicitly set in the span
        span.set_tag(VERSION_KEY, "1.2.3")
        assert span.get_tag(VERSION_KEY) == "1.2.3"

    # With global tags set
    t.set_tags({VERSION_KEY: "tags.version"})
    with override_global_config(dict(version="config.version")):
        with t.trace("test.span") as span:
            assert span.get_tag(VERSION_KEY) == "config.version"


def test_tracer_with_env():
    t = ddtrace.Tracer()

    # With global `config.env` defined
    with override_global_config(dict(env="prod")):
        with t.trace("test.span") as span:
            assert span.get_tag(ENV_KEY) == "prod"

            # override manually
            span.set_tag(ENV_KEY, "prod-staging")
            assert span.get_tag(ENV_KEY) == "prod-staging"

    # With no `config.env` defined
    with t.trace("test.span") as span:
        assert span.get_tag(ENV_KEY) is None

        # explicitly set in the span
        span.set_tag(ENV_KEY, "prod-staging")
        assert span.get_tag(ENV_KEY) == "prod-staging"

    # With global tags set
    t.set_tags({ENV_KEY: "tags.env"})
    with override_global_config(dict(env="config.env")):
        with t.trace("test.span") as span:
            assert span.get_tag(ENV_KEY) == "config.env"


class EnvTracerTestCase(TracerTestCase):
    """Tracer test cases requiring environment variables."""

    @run_in_subprocess(env_overrides=dict(DATADOG_SERVICE_NAME="mysvc"))
    def test_service_name_legacy_DATADOG_SERVICE_NAME(self):
        """
        When DATADOG_SERVICE_NAME is provided
            It should not be used by default
            It should be used with config._get_service()
        """
        from ddtrace import config

        assert config.service is None
        with self.start_span("") as s:
            s.assert_matches(service=None)
        with self.start_span("", service=config._get_service()) as s:
            s.assert_matches(service="mysvc")

    @run_in_subprocess(env_overrides=dict(DD_SERVICE_NAME="mysvc"))
    def test_service_name_legacy_DD_SERVICE_NAME(self):
        """
        When DD_SERVICE_NAME is provided
            It should not be used by default
            It should be used with config._get_service()
        """
        from ddtrace import config

        assert config.service is None
        with self.start_span("") as s:
            s.assert_matches(service=None)
        with self.start_span("", service=config._get_service()) as s:
            s.assert_matches(service="mysvc")

    @run_in_subprocess(env_overrides=dict(DD_SERVICE="mysvc"))
    def test_service_name_env(self):
        with self.start_span("") as span:
            pass
        span.assert_matches(
            service="mysvc",
        )

    @run_in_subprocess(env_overrides=dict(DD_SERVICE="mysvc"))
    def test_service_name_env_global_config(self):
        # Global config should have higher precedence than the environment variable
        with self.override_global_config(dict(service="overridesvc")):
            with self.start_span("") as span:
                pass
        span.assert_matches(
            service="overridesvc",
        )

    @run_in_subprocess(env_overrides=dict(DD_VERSION="0.1.2"))
    def test_version_no_global_service(self):
        # Version should be set if no service name is present
        with self.trace("") as span:
            span.assert_matches(
                meta={
                    VERSION_KEY: "0.1.2",
                },
            )

        # The version will not be tagged if the service is not globally
        # configured.
        with self.trace("root", service="rootsvc") as root:
            assert VERSION_KEY not in root.meta
            with self.trace("child") as span:
                assert VERSION_KEY not in span.meta

    @run_in_subprocess(env_overrides=dict(DD_SERVICE="django", DD_VERSION="0.1.2"))
    def test_version_service(self):
        # Fleshed out example of service and version tagging

        # Our app is called django, we provide DD_SERVICE=django and DD_VERSION=0.1.2

        with self.trace("django.request") as root:
            # Root span should be tagged
            assert root.service == "django"
            assert VERSION_KEY in root.meta and root.meta[VERSION_KEY] == "0.1.2"

            # Child spans should be tagged
            with self.trace("") as child1:
                assert child1.service == "django"
                assert VERSION_KEY in child1.meta and child1.meta[VERSION_KEY] == "0.1.2"

            # Version should not be applied to spans of a service that isn't user-defined
            with self.trace("mysql.query", service="mysql") as span:
                assert VERSION_KEY not in span.meta
                # Child should also not have a version
                with self.trace("") as child2:
                    assert child2.service == "mysql"
                    assert VERSION_KEY not in child2.meta

    @run_in_subprocess(env_overrides=dict(AWS_LAMBDA_FUNCTION_NAME="my-func"))
    def test_detect_agentless_env(self):
        assert isinstance(self.tracer.original_writer, LogWriter)

    @run_in_subprocess(env_overrides=dict(AWS_LAMBDA_FUNCTION_NAME="my-func", DD_AGENT_HOST="localhost"))
    def test_detect_agent_config(self):
        assert isinstance(self.tracer.original_writer, AgentWriter)

    @run_in_subprocess(env_overrides=dict(DD_TAGS="key1:value1,key2:value2"))
    def test_dd_tags(self):
        assert self.tracer.tags["key1"] == "value1"
        assert self.tracer.tags["key2"] == "value2"

    @run_in_subprocess(env_overrides=dict(DD_TAGS="key1:value1,key2:value2,key3"))
    def test_dd_tags_invalid(self):
        assert "key1" in self.tracer.tags
        assert "key2" in self.tracer.tags
        assert "key3" not in self.tracer.tags

    @run_in_subprocess(env_overrides=dict(DD_TAGS="service:mysvc,env:myenv,version:myvers"))
    def test_tags_from_DD_TAGS(self):
        t = ddtrace.Tracer()
        with t.trace("test") as s:
            assert s.service == "mysvc"
            assert s.get_tag("env") == "myenv"
            assert s.get_tag("version") == "myvers"

    @run_in_subprocess(
        env_overrides=dict(
            DD_TAGS="service:s,env:e,version:v",
            DD_ENV="env",
            DD_SERVICE="svc",
            DD_VERSION="0.123",
        )
    )
    def test_tags_from_DD_TAGS_precedence(self):
        t = ddtrace.Tracer()
        with t.trace("test") as s:
            assert s.service == "svc"
            assert s.get_tag("env") == "env"
            assert s.get_tag("version") == "0.123"

    @run_in_subprocess(env_overrides=dict(DD_TAGS="service:mysvc,env:myenv,version:myvers"))
    def test_tags_from_DD_TAGS_override(self):
        t = ddtrace.Tracer()
        ddtrace.config.env = "env"
        ddtrace.config.service = "service"
        ddtrace.config.version = "0.123"
        with t.trace("test") as s:
            assert s.service == "service"
            assert s.get_tag("env") == "env"
            assert s.get_tag("version") == "0.123"


def test_tracer_set_runtime_tags():
    t = ddtrace.Tracer()
    with t.start_span("foobar") as span:
        pass

    assert len(span.get_tag("runtime-id"))

    t2 = ddtrace.Tracer()
    with t2.start_span("foobaz") as span2:
        pass

    assert span.get_tag("runtime-id") == span2.get_tag("runtime-id")


def test_tracer_runtime_tags_fork():
    tracer = ddtrace.Tracer()

    def task(tracer, q):
        span = tracer.start_span("foobaz")
        q.put(span.get_tag("runtime-id"))
        span.finish()

    span = tracer.start_span("foobar")
    span.finish()

    q = multiprocessing.Queue()
    p = multiprocessing.Process(target=task, args=(tracer, q))
    p.start()
    p.join()

    children_tag = q.get()
    assert children_tag != span.get_tag("runtime-id")


def test_start_span_hooks():
    t = ddtrace.Tracer()

    result = {}

    @t.on_start_span
    def store_span(span):
        result["span"] = span

    span = t.start_span("hello")

    assert span == result["span"]
    span.finish()


def test_deregister_start_span_hooks():
    t = ddtrace.Tracer()

    result = {}

    @t.on_start_span
    def store_span(span):
        result["span"] = span

    t.deregister_on_start_span(store_span)

    with t.start_span("hello"):
        pass

    assert result == {}


def test_enable(monkeypatch):
    t1 = ddtrace.Tracer()
    assert t1.enabled

    monkeypatch.setenv("DD_TRACE_ENABLED", "false")
    t2 = ddtrace.Tracer()
    assert not t2.enabled


def test_runtime_id_parent_only():
    tracer = ddtrace.Tracer()

    # Parent spans should have runtime-id
    s = tracer.trace("test")
    rtid = s.get_tag("runtime-id")
    assert isinstance(rtid, six.string_types)

    # Child spans should not
    s2 = tracer.trace("test2")
    assert s2.get_tag("runtime-id") is None
    s2.finish()
    s.finish()

    # Parent spans should have runtime-id
    s = tracer.trace("test")
    s.finish()
    rtid = s.get_tag("runtime-id")
    assert isinstance(rtid, six.string_types)


def test_runtime_id_fork():
    tracer = ddtrace.Tracer()

    s = tracer.trace("test")
    s.finish()

    rtid = s.get_tag("runtime-id")
    assert isinstance(rtid, six.string_types)

    pid = os.fork()

    if pid == 0:
        # child
        s = tracer.trace("test")
        s.finish()

        rtid_child = s.get_tag("runtime-id")
        assert isinstance(rtid_child, six.string_types)
        assert rtid != rtid_child
        os._exit(12)

    _, status = os.waitpid(pid, 0)
    exit_code = os.WEXITSTATUS(status)
    assert exit_code == 12


def test_multiple_tracer_ctx():
    t1 = ddtrace.Tracer()
    t2 = ddtrace.Tracer()

    with t1.trace("") as s1:
        with t2.trace("") as s2:
            pass

    assert s2.parent_id == s1.span_id
    assert s2.trace_id == s1.trace_id


<<<<<<< HEAD
def test_filters():
    t = DummyTracer()

=======
def test_filters(tracer, test_spans):
>>>>>>> 7dcb6a8c
    class FilterAll(object):
        def process_trace(self, trace):
            return None

    tracer.configure(
        settings={
            "FILTERS": [FilterAll()],
        }
    )

    with tracer.trace("root"):
        with tracer.trace("child"):
            pass

<<<<<<< HEAD
    spans = t.pop()
=======
    spans = test_spans.pop()
>>>>>>> 7dcb6a8c
    assert len(spans) == 0

    class FilterMutate(object):
        def __init__(self, key, value):
            self.key = key
            self.value = value

        def process_trace(self, trace):
            for s in trace:
                s.set_tag(self.key, self.value)
            return trace

    tracer.configure(
        settings={
            "FILTERS": [FilterMutate("boop", "beep")],
        }
    )

    with tracer.trace("root"):
        with tracer.trace("child"):
            pass

<<<<<<< HEAD
    spans = t.pop()
=======
    spans = test_spans.pop()
>>>>>>> 7dcb6a8c
    assert len(spans) == 2
    s1, s2 = spans
    assert s1.get_tag("boop") == "beep"
    assert s2.get_tag("boop") == "beep"

    # Test multiple filters
    tracer.configure(
        settings={
            "FILTERS": [FilterMutate("boop", "beep"), FilterMutate("mats", "sundin")],
        }
    )

    with tracer.trace("root"):
        with tracer.trace("child"):
            pass

<<<<<<< HEAD
    spans = t.pop()
=======
    spans = test_spans.pop()
>>>>>>> 7dcb6a8c
    assert len(spans) == 2
    for s in spans:
        assert s.get_tag("boop") == "beep"
        assert s.get_tag("mats") == "sundin"

    class FilterBroken(object):
        def process_trace(self, trace):
            _ = 1 / 0

    tracer.configure(
        settings={
            "FILTERS": [FilterBroken()],
        }
    )

    with tracer.trace("root"):
        with tracer.trace("child"):
            pass

<<<<<<< HEAD
    spans = t.pop()
=======
    spans = test_spans.pop()
>>>>>>> 7dcb6a8c
    assert len(spans) == 2

    tracer.configure(
        settings={
            "FILTERS": [FilterMutate("boop", "beep"), FilterBroken()],
        }
    )
<<<<<<< HEAD
    with t.trace("root"):
        with t.trace("child"):
            pass

    spans = t.pop()
=======
    with tracer.trace("root"):
        with tracer.trace("child"):
            pass

    spans = test_spans.pop()
>>>>>>> 7dcb6a8c
    assert len(spans) == 2
    for s in spans:
        assert s.get_tag("boop") == "beep"


<<<<<<< HEAD
def test_early_exit():
    t = DummyTracer()
    s1 = t.trace("1")
    s2 = t.trace("2")
=======
def test_early_exit(tracer, test_spans):
    s1 = tracer.trace("1")
    s2 = tracer.trace("2")
>>>>>>> 7dcb6a8c
    s1.finish()
    s2.finish()
    assert s1.parent_id is None
    assert s2.parent_id is s1.span_id

<<<<<<< HEAD
    traces = t.pop_traces()
=======
    traces = test_spans.pop_traces()
>>>>>>> 7dcb6a8c
    assert len(traces) == 1
    assert len(traces[0]) == 2

    s1 = tracer.trace("1-1")
    s1.finish()
    assert s1.parent_id is None

    s1 = tracer.trace("1-2")
    s1.finish()
    assert s1.parent_id is None


class TestPartialFlush(TracerTestCase):
    @TracerTestCase.run_in_subprocess(
        env_overrides=dict(DD_TRACER_PARTIAL_FLUSH_ENABLED="true", DD_TRACER_PARTIAL_FLUSH_MIN_SPANS="5")
    )
    def test_partial_flush(self):
        root = self.tracer.trace("root")
        for i in range(5):
            self.tracer.trace("child%s" % i).finish()

        traces = self.pop_traces()
        assert len(traces) == 1
        assert len(traces[0]) == 5
        assert [s.name for s in traces[0]] == ["child0", "child1", "child2", "child3", "child4"]

        root.finish()
        traces = self.pop_traces()
        assert len(traces) == 1
        assert len(traces[0]) == 1
        assert traces[0][0].name == "root"

    @TracerTestCase.run_in_subprocess(
        env_overrides=dict(DD_TRACER_PARTIAL_FLUSH_ENABLED="true", DD_TRACER_PARTIAL_FLUSH_MIN_SPANS="1")
    )
    def test_partial_flush_too_many(self):
        root = self.tracer.trace("root")
        for i in range(5):
            self.tracer.trace("child%s" % i).finish()

        traces = self.pop_traces()
        assert len(traces) == 5
        for t in traces:
            assert len(t) == 1
        assert [t[0].name for t in traces] == ["child0", "child1", "child2", "child3", "child4"]

        root.finish()
        traces = self.pop_traces()
        assert len(traces) == 1
        assert traces[0][0].name == "root"

    @TracerTestCase.run_in_subprocess(
        env_overrides=dict(DD_TRACER_PARTIAL_FLUSH_ENABLED="true", DD_TRACER_PARTIAL_FLUSH_MIN_SPANS="6")
    )
    def test_partial_flush_too_few(self):
        root = self.tracer.trace("root")
        for i in range(5):
            self.tracer.trace("child%s" % i).finish()

        traces = self.pop_traces()
        assert len(traces) == 0
        root.finish()
        traces = self.pop_traces()
        assert len(traces) == 1
        assert [s.name for s in traces[0]] == ["root", "child0", "child1", "child2", "child3", "child4"]


def test_unicode_config_vals():
    t = ddtrace.Tracer()

    with override_global_config(dict(version=u"😇", env=u"😇")):
        with t.trace("1"):
            pass
    t.shutdown()


<<<<<<< HEAD
def test_ctx():
    tracer = DummyTracer()

=======
def test_ctx(tracer, test_spans):
>>>>>>> 7dcb6a8c
    with tracer.trace("test") as s1:
        assert tracer.current_span() == s1
        assert tracer.current_root_span() == s1
        assert tracer.get_call_context().trace_id == s1.trace_id
        assert tracer.get_call_context().span_id == s1.span_id

        with tracer.trace("test2") as s2:
            assert tracer.current_span() == s2
            assert tracer.current_root_span() == s1
            assert tracer.get_call_context().trace_id == s1.trace_id
            assert tracer.get_call_context().span_id == s2.span_id

            with tracer.trace("test3") as s3:
                assert tracer.current_span() == s3
                assert tracer.current_root_span() == s1
                assert tracer.get_call_context().trace_id == s1.trace_id
                assert tracer.get_call_context().span_id == s3.span_id

            assert tracer.get_call_context().trace_id == s1.trace_id
            assert tracer.get_call_context().span_id == s2.span_id

        with tracer.trace("test4") as s4:
            assert tracer.current_span() == s4
            assert tracer.current_root_span() == s1
            assert tracer.get_call_context().trace_id == s1.trace_id
            assert tracer.get_call_context().span_id == s4.span_id

        assert tracer.current_span() == s1
        assert tracer.current_root_span() == s1

    assert tracer.current_span() is None
    assert tracer.current_root_span() is None
    assert s1.parent_id is None
    assert s2.parent_id == s1.span_id
    assert s3.parent_id == s2.span_id
    assert s4.parent_id == s1.span_id
    assert s1.trace_id == s2.trace_id == s3.trace_id == s4.trace_id
    assert s1.metrics[SAMPLING_PRIORITY_KEY] == 1
    assert SAMPLING_PRIORITY_KEY not in s2.metrics
    assert ORIGIN_KEY not in s1.meta

<<<<<<< HEAD
    t = tracer.pop_traces()
=======
    t = test_spans.pop_traces()
>>>>>>> 7dcb6a8c
    assert len(t) == 1
    assert len(t[0]) == 4
    _s1, _s2, _s3, _s4 = t[0]
    assert s1 == _s1
    assert s2 == _s2
    assert s3 == _s3
    assert s4 == _s4

    with tracer.trace("s") as s:
        assert s.parent_id is None
        assert s.trace_id != s1.trace_id


<<<<<<< HEAD
def test_multithreaded():
    tracer = DummyTracer()

=======
def test_multithreaded(tracer, test_spans):
>>>>>>> 7dcb6a8c
    def target():
        with tracer.trace("s1"):
            with tracer.trace("s2"):
                pass
            with tracer.trace("s3"):
                pass

    for i in range(1000):
        ts = [threading.Thread(target=target) for _ in range(10)]
        for t in ts:
            t.start()

        for t in ts:
            t.join()

<<<<<<< HEAD
        traces = tracer.pop_traces()
=======
        traces = test_spans.pop_traces()
>>>>>>> 7dcb6a8c
        assert len(traces) == 10

        for trace in traces:
            assert len(trace) == 3


<<<<<<< HEAD
def test_ctx_distributed():
    tracer = DummyTracer()

=======
def test_ctx_distributed(tracer, test_spans):
>>>>>>> 7dcb6a8c
    # Test activating an invalid context.
    ctx = Context(span_id=None, trace_id=None)
    tracer.context_provider.activate(ctx)
    assert tracer.current_span() is None

    with tracer.trace("test") as s1:
        assert tracer.current_span() == s1
        assert tracer.current_root_span() == s1
        assert tracer.get_call_context().trace_id == s1.trace_id
        assert tracer.get_call_context().span_id == s1.span_id
        assert s1.parent_id is None

<<<<<<< HEAD
    trace = tracer.pop_traces()
=======
    trace = test_spans.pop_traces()
>>>>>>> 7dcb6a8c
    assert len(trace) == 1

    # Test activating a valid context.
    ctx = Context(span_id=1234, trace_id=4321, sampling_priority=2, dd_origin="somewhere")
    tracer.context_provider.activate(ctx)
    assert tracer.current_span() is None

    with tracer.trace("test2") as s2:
        assert tracer.current_span() == s2
        assert tracer.current_root_span() == s2
        assert tracer.get_call_context().trace_id == s2.trace_id == 4321
        assert tracer.get_call_context().span_id == s2.span_id
        assert s2.parent_id == 1234

<<<<<<< HEAD
    trace = tracer.pop_traces()
=======
    trace = test_spans.pop_traces()
>>>>>>> 7dcb6a8c
    assert len(trace) == 1
    assert s2.metrics[SAMPLING_PRIORITY_KEY] == 2
    assert s2.meta[ORIGIN_KEY] == "somewhere"


<<<<<<< HEAD
def test_manual_keep():
    tracer = DummyTracer()

    # On a root span
    with tracer.trace("asdf") as s:
        s.set_tag(MANUAL_KEEP_KEY)
    spans = tracer.pop()
=======
def test_manual_keep(tracer, test_spans):
    # On a root span
    with tracer.trace("asdf") as s:
        s.set_tag(MANUAL_KEEP_KEY)
    spans = test_spans.pop()
>>>>>>> 7dcb6a8c
    assert spans[0].metrics[SAMPLING_PRIORITY_KEY] is priority.USER_KEEP

    # On a child span
    with tracer.trace("asdf"):
        with tracer.trace("child") as s:
            s.set_tag(MANUAL_KEEP_KEY)
<<<<<<< HEAD
    spans = tracer.pop()
    assert spans[0].metrics[SAMPLING_PRIORITY_KEY] is priority.USER_KEEP


def test_manual_keep_then_drop():
    tracer = DummyTracer()

=======
    spans = test_spans.pop()
    assert spans[0].metrics[SAMPLING_PRIORITY_KEY] is priority.USER_KEEP


def test_manual_keep_then_drop(tracer, test_spans):
>>>>>>> 7dcb6a8c
    # Test changing the value before finish.
    with tracer.trace("asdf") as root:
        with tracer.trace("child") as child:
            child.set_tag(MANUAL_KEEP_KEY)
        root.set_tag(MANUAL_DROP_KEY)
<<<<<<< HEAD
    spans = tracer.pop()
    assert spans[0].metrics[SAMPLING_PRIORITY_KEY] is priority.USER_REJECT


def test_manual_drop():
    tracer = DummyTracer()

    # On a root span
    with tracer.trace("asdf") as s:
        s.set_tag(MANUAL_DROP_KEY)
    spans = tracer.pop()
=======
    spans = test_spans.pop()
    assert spans[0].metrics[SAMPLING_PRIORITY_KEY] is priority.USER_REJECT


def test_manual_drop(tracer, test_spans):
    # On a root span
    with tracer.trace("asdf") as s:
        s.set_tag(MANUAL_DROP_KEY)
    spans = test_spans.pop()
>>>>>>> 7dcb6a8c
    assert spans[0].metrics[SAMPLING_PRIORITY_KEY] is priority.USER_REJECT

    # On a child span
    with tracer.trace("asdf"):
        with tracer.trace("child") as s:
            s.set_tag(MANUAL_DROP_KEY)
<<<<<<< HEAD
    spans = tracer.pop()
=======
    spans = test_spans.pop()
>>>>>>> 7dcb6a8c
    assert spans[0].metrics[SAMPLING_PRIORITY_KEY] is priority.USER_REJECT


@mock.patch("ddtrace.internal.hostname.get_hostname")
def test_get_report_hostname_enabled(get_hostname, tracer, test_spans):
    get_hostname.return_value = "test-hostname"
<<<<<<< HEAD
    tracer = DummyTracer()

=======
>>>>>>> 7dcb6a8c
    with override_global_config(dict(report_hostname=True)):
        with tracer.trace("span"):
            with tracer.trace("child"):
                pass

<<<<<<< HEAD
    spans = tracer.pop()
=======
    spans = test_spans.pop()
>>>>>>> 7dcb6a8c
    root = spans[0]
    child = spans[1]
    assert root.get_tag(HOSTNAME_KEY) == "test-hostname"
    assert child.get_tag(HOSTNAME_KEY) is None


@mock.patch("ddtrace.internal.hostname.get_hostname")
def test_get_report_hostname_disabled(get_hostname, tracer, test_spans):
    get_hostname.return_value = "test-hostname"
<<<<<<< HEAD
    tracer = DummyTracer()

=======
>>>>>>> 7dcb6a8c
    with override_global_config(dict(report_hostname=False)):
        with tracer.trace("span"):
            with tracer.trace("child"):
                pass

<<<<<<< HEAD
    spans = tracer.pop()
=======
    spans = test_spans.pop()
>>>>>>> 7dcb6a8c
    root = spans[0]
    child = spans[1]
    assert root.get_tag(HOSTNAME_KEY) is None
    assert child.get_tag(HOSTNAME_KEY) is None


@mock.patch("ddtrace.internal.hostname.get_hostname")
def test_get_report_hostname_default(get_hostname, tracer, test_spans):
    get_hostname.return_value = "test-hostname"
<<<<<<< HEAD
    tracer = DummyTracer()

=======
>>>>>>> 7dcb6a8c
    with override_global_config(dict(report_hostname=False)):
        with tracer.trace("span"):
            with tracer.trace("child"):
                pass

<<<<<<< HEAD
    spans = tracer.pop()
=======
    spans = test_spans.pop()
>>>>>>> 7dcb6a8c
    root = spans[0]
    child = spans[1]
    assert root.get_tag(HOSTNAME_KEY) is None
    assert child.get_tag(HOSTNAME_KEY) is None


def test_service_mapping():
    @contextlib.contextmanager
    def override_service_mapping(service_mapping):
        with override_env(dict(DD_SERVICE_MAPPING=service_mapping)):
            assert ddtrace.config.service_mapping == {}
            ddtrace.config.service_mapping = Config().service_mapping
            yield
            ddtrace.config.service_mapping = {}

    # Test single mapping
    with override_service_mapping("foo:bar"), ddtrace.Tracer().trace("renaming", service="foo") as span:
        assert span.service == "bar"

    # Test multiple mappings
    with override_service_mapping("foo:bar,sna:fu"), ddtrace.Tracer().trace("renaming", service="sna") as span:
        assert span.service == "fu"

    # Test colliding mappings
    with override_service_mapping("foo:bar,foo:foobar"), ddtrace.Tracer().trace("renaming", service="foo") as span:
        assert span.service == "foobar"

    # Test invalid service mapping
    with override_service_mapping("foo;bar,sna:fu"):
        with ddtrace.Tracer().trace("passthru", service="foo") as _:
            assert _.service == "foo"
        with ddtrace.Tracer().trace("renaming", "sna") as _:
            assert _.service == "fu"


def test_configure_url_partial():
    tracer = ddtrace.Tracer()
    tracer.configure(hostname="abc")
    assert tracer.writer.agent_url == "http://abc:8126"
    tracer.configure(port=123)
    assert tracer.writer.agent_url == "http://abc:123"

    tracer = ddtrace.Tracer(url="http://abc")
    assert tracer.writer.agent_url == "http://abc:80"
    tracer.configure(port=123)
    assert tracer.writer.agent_url == "http://abc:123"
    tracer.configure(port=431)
    assert tracer.writer.agent_url == "http://abc:431"<|MERGE_RESOLUTION|>--- conflicted
+++ resolved
@@ -28,7 +28,6 @@
 from ddtrace.settings import Config
 from ddtrace.tracer import Tracer
 from ddtrace.vendor import six
-from tests import DummyTracer
 from tests import DummyWriter
 from tests import TracerTestCase
 from tests import override_global_config
@@ -1094,13 +1093,7 @@
     assert s2.trace_id == s1.trace_id
 
 
-<<<<<<< HEAD
-def test_filters():
-    t = DummyTracer()
-
-=======
 def test_filters(tracer, test_spans):
->>>>>>> 7dcb6a8c
     class FilterAll(object):
         def process_trace(self, trace):
             return None
@@ -1115,11 +1108,7 @@
         with tracer.trace("child"):
             pass
 
-<<<<<<< HEAD
-    spans = t.pop()
-=======
     spans = test_spans.pop()
->>>>>>> 7dcb6a8c
     assert len(spans) == 0
 
     class FilterMutate(object):
@@ -1142,11 +1131,7 @@
         with tracer.trace("child"):
             pass
 
-<<<<<<< HEAD
-    spans = t.pop()
-=======
     spans = test_spans.pop()
->>>>>>> 7dcb6a8c
     assert len(spans) == 2
     s1, s2 = spans
     assert s1.get_tag("boop") == "beep"
@@ -1163,11 +1148,7 @@
         with tracer.trace("child"):
             pass
 
-<<<<<<< HEAD
-    spans = t.pop()
-=======
     spans = test_spans.pop()
->>>>>>> 7dcb6a8c
     assert len(spans) == 2
     for s in spans:
         assert s.get_tag("boop") == "beep"
@@ -1187,11 +1168,7 @@
         with tracer.trace("child"):
             pass
 
-<<<<<<< HEAD
-    spans = t.pop()
-=======
     spans = test_spans.pop()
->>>>>>> 7dcb6a8c
     assert len(spans) == 2
 
     tracer.configure(
@@ -1199,44 +1176,25 @@
             "FILTERS": [FilterMutate("boop", "beep"), FilterBroken()],
         }
     )
-<<<<<<< HEAD
-    with t.trace("root"):
-        with t.trace("child"):
-            pass
-
-    spans = t.pop()
-=======
     with tracer.trace("root"):
         with tracer.trace("child"):
             pass
 
     spans = test_spans.pop()
->>>>>>> 7dcb6a8c
     assert len(spans) == 2
     for s in spans:
         assert s.get_tag("boop") == "beep"
 
 
-<<<<<<< HEAD
-def test_early_exit():
-    t = DummyTracer()
-    s1 = t.trace("1")
-    s2 = t.trace("2")
-=======
 def test_early_exit(tracer, test_spans):
     s1 = tracer.trace("1")
     s2 = tracer.trace("2")
->>>>>>> 7dcb6a8c
     s1.finish()
     s2.finish()
     assert s1.parent_id is None
     assert s2.parent_id is s1.span_id
 
-<<<<<<< HEAD
-    traces = t.pop_traces()
-=======
     traces = test_spans.pop_traces()
->>>>>>> 7dcb6a8c
     assert len(traces) == 1
     assert len(traces[0]) == 2
 
@@ -1313,13 +1271,7 @@
     t.shutdown()
 
 
-<<<<<<< HEAD
-def test_ctx():
-    tracer = DummyTracer()
-
-=======
 def test_ctx(tracer, test_spans):
->>>>>>> 7dcb6a8c
     with tracer.trace("test") as s1:
         assert tracer.current_span() == s1
         assert tracer.current_root_span() == s1
@@ -1361,11 +1313,7 @@
     assert SAMPLING_PRIORITY_KEY not in s2.metrics
     assert ORIGIN_KEY not in s1.meta
 
-<<<<<<< HEAD
-    t = tracer.pop_traces()
-=======
     t = test_spans.pop_traces()
->>>>>>> 7dcb6a8c
     assert len(t) == 1
     assert len(t[0]) == 4
     _s1, _s2, _s3, _s4 = t[0]
@@ -1379,13 +1327,7 @@
         assert s.trace_id != s1.trace_id
 
 
-<<<<<<< HEAD
-def test_multithreaded():
-    tracer = DummyTracer()
-
-=======
 def test_multithreaded(tracer, test_spans):
->>>>>>> 7dcb6a8c
     def target():
         with tracer.trace("s1"):
             with tracer.trace("s2"):
@@ -1401,24 +1343,14 @@
         for t in ts:
             t.join()
 
-<<<<<<< HEAD
-        traces = tracer.pop_traces()
-=======
         traces = test_spans.pop_traces()
->>>>>>> 7dcb6a8c
         assert len(traces) == 10
 
         for trace in traces:
             assert len(trace) == 3
 
 
-<<<<<<< HEAD
-def test_ctx_distributed():
-    tracer = DummyTracer()
-
-=======
 def test_ctx_distributed(tracer, test_spans):
->>>>>>> 7dcb6a8c
     # Test activating an invalid context.
     ctx = Context(span_id=None, trace_id=None)
     tracer.context_provider.activate(ctx)
@@ -1431,11 +1363,7 @@
         assert tracer.get_call_context().span_id == s1.span_id
         assert s1.parent_id is None
 
-<<<<<<< HEAD
-    trace = tracer.pop_traces()
-=======
     trace = test_spans.pop_traces()
->>>>>>> 7dcb6a8c
     assert len(trace) == 1
 
     # Test activating a valid context.
@@ -1450,70 +1378,33 @@
         assert tracer.get_call_context().span_id == s2.span_id
         assert s2.parent_id == 1234
 
-<<<<<<< HEAD
-    trace = tracer.pop_traces()
-=======
     trace = test_spans.pop_traces()
->>>>>>> 7dcb6a8c
     assert len(trace) == 1
     assert s2.metrics[SAMPLING_PRIORITY_KEY] == 2
     assert s2.meta[ORIGIN_KEY] == "somewhere"
 
 
-<<<<<<< HEAD
-def test_manual_keep():
-    tracer = DummyTracer()
-
-    # On a root span
-    with tracer.trace("asdf") as s:
-        s.set_tag(MANUAL_KEEP_KEY)
-    spans = tracer.pop()
-=======
 def test_manual_keep(tracer, test_spans):
     # On a root span
     with tracer.trace("asdf") as s:
         s.set_tag(MANUAL_KEEP_KEY)
     spans = test_spans.pop()
->>>>>>> 7dcb6a8c
     assert spans[0].metrics[SAMPLING_PRIORITY_KEY] is priority.USER_KEEP
 
     # On a child span
     with tracer.trace("asdf"):
         with tracer.trace("child") as s:
             s.set_tag(MANUAL_KEEP_KEY)
-<<<<<<< HEAD
-    spans = tracer.pop()
-    assert spans[0].metrics[SAMPLING_PRIORITY_KEY] is priority.USER_KEEP
-
-
-def test_manual_keep_then_drop():
-    tracer = DummyTracer()
-
-=======
     spans = test_spans.pop()
     assert spans[0].metrics[SAMPLING_PRIORITY_KEY] is priority.USER_KEEP
 
 
 def test_manual_keep_then_drop(tracer, test_spans):
->>>>>>> 7dcb6a8c
     # Test changing the value before finish.
     with tracer.trace("asdf") as root:
         with tracer.trace("child") as child:
             child.set_tag(MANUAL_KEEP_KEY)
         root.set_tag(MANUAL_DROP_KEY)
-<<<<<<< HEAD
-    spans = tracer.pop()
-    assert spans[0].metrics[SAMPLING_PRIORITY_KEY] is priority.USER_REJECT
-
-
-def test_manual_drop():
-    tracer = DummyTracer()
-
-    # On a root span
-    with tracer.trace("asdf") as s:
-        s.set_tag(MANUAL_DROP_KEY)
-    spans = tracer.pop()
-=======
     spans = test_spans.pop()
     assert spans[0].metrics[SAMPLING_PRIORITY_KEY] is priority.USER_REJECT
 
@@ -1523,39 +1414,25 @@
     with tracer.trace("asdf") as s:
         s.set_tag(MANUAL_DROP_KEY)
     spans = test_spans.pop()
->>>>>>> 7dcb6a8c
     assert spans[0].metrics[SAMPLING_PRIORITY_KEY] is priority.USER_REJECT
 
     # On a child span
     with tracer.trace("asdf"):
         with tracer.trace("child") as s:
             s.set_tag(MANUAL_DROP_KEY)
-<<<<<<< HEAD
-    spans = tracer.pop()
-=======
     spans = test_spans.pop()
->>>>>>> 7dcb6a8c
     assert spans[0].metrics[SAMPLING_PRIORITY_KEY] is priority.USER_REJECT
 
 
 @mock.patch("ddtrace.internal.hostname.get_hostname")
 def test_get_report_hostname_enabled(get_hostname, tracer, test_spans):
     get_hostname.return_value = "test-hostname"
-<<<<<<< HEAD
-    tracer = DummyTracer()
-
-=======
->>>>>>> 7dcb6a8c
     with override_global_config(dict(report_hostname=True)):
         with tracer.trace("span"):
             with tracer.trace("child"):
                 pass
 
-<<<<<<< HEAD
-    spans = tracer.pop()
-=======
     spans = test_spans.pop()
->>>>>>> 7dcb6a8c
     root = spans[0]
     child = spans[1]
     assert root.get_tag(HOSTNAME_KEY) == "test-hostname"
@@ -1565,21 +1442,12 @@
 @mock.patch("ddtrace.internal.hostname.get_hostname")
 def test_get_report_hostname_disabled(get_hostname, tracer, test_spans):
     get_hostname.return_value = "test-hostname"
-<<<<<<< HEAD
-    tracer = DummyTracer()
-
-=======
->>>>>>> 7dcb6a8c
     with override_global_config(dict(report_hostname=False)):
         with tracer.trace("span"):
             with tracer.trace("child"):
                 pass
 
-<<<<<<< HEAD
-    spans = tracer.pop()
-=======
     spans = test_spans.pop()
->>>>>>> 7dcb6a8c
     root = spans[0]
     child = spans[1]
     assert root.get_tag(HOSTNAME_KEY) is None
@@ -1589,21 +1457,12 @@
 @mock.patch("ddtrace.internal.hostname.get_hostname")
 def test_get_report_hostname_default(get_hostname, tracer, test_spans):
     get_hostname.return_value = "test-hostname"
-<<<<<<< HEAD
-    tracer = DummyTracer()
-
-=======
->>>>>>> 7dcb6a8c
     with override_global_config(dict(report_hostname=False)):
         with tracer.trace("span"):
             with tracer.trace("child"):
                 pass
 
-<<<<<<< HEAD
-    spans = tracer.pop()
-=======
     spans = test_spans.pop()
->>>>>>> 7dcb6a8c
     root = spans[0]
     child = spans[1]
     assert root.get_tag(HOSTNAME_KEY) is None
