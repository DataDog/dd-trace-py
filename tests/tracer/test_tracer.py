--- conflicted
+++ resolved
@@ -1903,9 +1903,5 @@
     with mock.patch("ddtrace._trace.tracer.log") as log:
         ddtrace.trace.Tracer()
     log.error.assert_called_once_with(
-<<<<<<< HEAD
-        "Multiple Tracer instances can not be initialized. Use ``ddtrace.trace.tracer`` instead."
-=======
         "Initializing multiple Tracer instances is not supported. Use ``ddtrace.trace.tracer`` instead.",
->>>>>>> 4c462713
     )