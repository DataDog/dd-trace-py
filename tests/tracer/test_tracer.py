# -*- coding: utf-8 -*-
"""
tests for Tracer and utilities.
"""
import contextlib
import multiprocessing
import os
from os import getpid
import threading
import warnings
from unittest.case import SkipTest

import mock
import pytest

from ddtrace.vendor import six

import ddtrace
from ddtrace.tracer import Tracer
<<<<<<< HEAD
from ddtrace.ext import system
=======
from ddtrace.ext import system, priority
>>>>>>> 4359f504
from ddtrace.context import Context
from ddtrace.constants import (
    VERSION_KEY,
    ENV_KEY,
    SAMPLING_PRIORITY_KEY,
    ORIGIN_KEY,
    HOSTNAME_KEY,
    MANUAL_KEEP_KEY,
    MANUAL_DROP_KEY,
)

from tests.subprocesstest import run_in_subprocess
from tests import TracerTestCase, DummyWriter, DummyTracer, override_global_config
from ddtrace.internal.writer import LogWriter, AgentWriter


def get_dummy_tracer():
    return DummyTracer()


class TracerTestCases(TracerTestCase):
    def test_tracer_vars(self):
        span = self.trace("a", service="s", resource="r", span_type="t")
        span.assert_matches(name="a", service="s", resource="r", span_type="t")
        # DEV: Finish to ensure we don't leak `service` between spans
        span.finish()

        span = self.trace("a")
        span.assert_matches(name="a", service=None, resource="a", span_type=None)
        span.finish()

    def test_tracer(self):
        def _mix():
            with self.trace("cake.mix"):
                pass

        def _bake():
            with self.trace("cake.bake"):
                pass

        def _make_cake():
            with self.trace("cake.make") as span:
                span.service = "baker"
                span.resource = "cake"
                _mix()
                _bake()

        # let's run it and make sure all is well.
        self.assert_has_no_spans()
        _make_cake()

        # Capture root's trace id to assert later
        root_trace_id = self.get_root_span().trace_id

        # Assert structure of this trace
        self.assert_structure(
            # Root span with 2 children
            dict(name="cake.make", resource="cake", service="baker", parent_id=None),
            (
                # Span with no children
                dict(name="cake.mix", resource="cake.mix", service="baker"),
                # Span with no children
                dict(name="cake.bake", resource="cake.bake", service="baker"),
            ),
        )

        # do it again and make sure it has new trace ids
        self.reset()
        _make_cake()
        self.assert_span_count(3)
        for s in self.spans:
            assert s.trace_id != root_trace_id

    def test_tracer_wrap(self):
        @self.tracer.wrap("decorated_function", service="s", resource="r", span_type="t")
        def f(tag_name, tag_value):
            # make sure we can still set tags
            span = self.tracer.current_span()
            span.set_tag(tag_name, tag_value)

        f("a", "b")

        self.assert_span_count(1)
        span = self.get_root_span()
        span.assert_matches(
            name="decorated_function",
            service="s",
            resource="r",
            span_type="t",
            meta=dict(a="b"),
        )

    def test_tracer_pid(self):
        with self.trace("root") as root_span:
            with self.trace("child") as child_span:
                pass

        # Root span should contain the pid of the current process
        root_span.assert_metrics({system.PID: getpid()}, exact=False)

        # Child span should not contain a pid tag
        child_span.assert_metrics(dict(), exact=True)

    def test_tracer_wrap_default_name(self):
        @self.tracer.wrap()
        def f():
            pass

        f()

        self.assert_structure(dict(name="tests.tracer.test_tracer.f"))

    def test_tracer_wrap_exception(self):
        @self.tracer.wrap()
        def f():
            raise Exception("bim")

        with self.assertRaises(Exception) as ex:
            f()

            self.assert_structure(
                dict(
                    name="tests.test_tracer.f",
                    error=1,
                    meta={
                        "error.msg": ex.message,
                        "error.type": ex.__class__.__name__,
                    },
                ),
            )

    def test_tracer_wrap_multiple_calls(self):
        @self.tracer.wrap()
        def f():
            pass

        f()
        f()

        self.assert_span_count(2)
        assert self.spans[0].span_id != self.spans[1].span_id

    def test_tracer_wrap_span_nesting_current_root_span(self):
        @self.tracer.wrap("inner")
        def inner():
            root_span = self.tracer.current_root_span()
            self.assertEqual(root_span.name, "outer")

        @self.tracer.wrap("outer")
        def outer():
            root_span = self.tracer.current_root_span()
            self.assertEqual(root_span.name, "outer")

            with self.trace("mid"):
                root_span = self.tracer.current_root_span()
                self.assertEqual(root_span.name, "outer")

                inner()

        outer()

    def test_tracer_wrap_span_nesting(self):
        @self.tracer.wrap("inner")
        def inner():
            pass

        @self.tracer.wrap("outer")
        def outer():
            with self.trace("mid"):
                inner()

        outer()

        self.assert_span_count(3)
        self.assert_structure(
            dict(name="outer"),
            ((dict(name="mid"), (dict(name="inner"),)),),
        )

    def test_tracer_wrap_class(self):
        class Foo(object):
            @staticmethod
            @self.tracer.wrap()
            def s():
                return 1

            @classmethod
            @self.tracer.wrap()
            def c(cls):
                return 2

            @self.tracer.wrap()
            def i(cls):
                return 3

        f = Foo()
        self.assertEqual(f.s(), 1)
        self.assertEqual(f.c(), 2)
        self.assertEqual(f.i(), 3)

        self.assert_span_count(3)
        self.spans[0].assert_matches(name="tests.tracer.test_tracer.s")
        self.spans[1].assert_matches(name="tests.tracer.test_tracer.c")
        self.spans[2].assert_matches(name="tests.tracer.test_tracer.i")

    def test_tracer_wrap_factory(self):
        def wrap_executor(tracer, fn, args, kwargs, span_name=None, service=None, resource=None, span_type=None):
            with tracer.trace("wrap.overwrite") as span:
                span.set_tag("args", args)
                span.set_tag("kwargs", kwargs)
                return fn(*args, **kwargs)

        @self.tracer.wrap()
        def wrapped_function(param, kw_param=None):
            self.assertEqual(42, param)
            self.assertEqual(42, kw_param)

        # set the custom wrap factory after the wrapper has been called
        self.tracer.configure(wrap_executor=wrap_executor)

        # call the function expecting that the custom tracing wrapper is used
        wrapped_function(42, kw_param=42)

        self.assert_span_count(1)
        self.spans[0].assert_matches(
            name="wrap.overwrite",
            meta=dict(args="(42,)", kwargs="{'kw_param': 42}"),
        )

    def test_tracer_wrap_factory_nested(self):
        def wrap_executor(tracer, fn, args, kwargs, span_name=None, service=None, resource=None, span_type=None):
            with tracer.trace("wrap.overwrite") as span:
                span.set_tag("args", args)
                span.set_tag("kwargs", kwargs)
                return fn(*args, **kwargs)

        @self.tracer.wrap()
        def wrapped_function(param, kw_param=None):
            self.assertEqual(42, param)
            self.assertEqual(42, kw_param)

        # set the custom wrap factory after the wrapper has been called
        self.tracer.configure(wrap_executor=wrap_executor)

        # call the function expecting that the custom tracing wrapper is used
        with self.trace("wrap.parent", service="webserver"):
            wrapped_function(42, kw_param=42)

        self.assert_structure(
            dict(name="wrap.parent", service="webserver"),
            (dict(name="wrap.overwrite", service="webserver", meta=dict(args="(42,)", kwargs="{'kw_param': 42}")),),
        )

    def test_tracer_disabled(self):
        self.tracer.enabled = True
        with self.trace("foo") as s:
            s.set_tag("a", "b")

        self.assert_has_spans()
        self.reset()

        self.tracer.enabled = False
        with self.trace("foo") as s:
            s.set_tag("a", "b")
        self.assert_has_no_spans()

    def test_unserializable_span_with_finish(self):
        try:
            import numpy as np
        except ImportError:
            raise SkipTest("numpy not installed")

        # a weird case where manually calling finish with an unserializable
        # span was causing an loop of serialization.
        with self.trace("parent") as span:
            span.metrics["as"] = np.int64(1)  # circumvent the data checks
            span.finish()

    def test_tracer_disabled_mem_leak(self):
        # ensure that if the tracer is disabled, we still remove things from the
        # span buffer upon finishing.
        self.tracer.enabled = False
        s1 = self.trace("foo")
        s1.finish()

        p1 = self.tracer.current_span()
        s2 = self.trace("bar")

        self.assertIsNone(s2._parent)
        s2.finish()
        self.assertIsNone(p1)

    def test_tracer_global_tags(self):
        s1 = self.trace("brie")
        s1.finish()
        self.assertIsNone(s1.get_tag("env"))
        self.assertIsNone(s1.get_tag("other"))

        self.tracer.set_tags({"env": "prod"})
        s2 = self.trace("camembert")
        s2.finish()
        self.assertEqual(s2.get_tag("env"), "prod")
        self.assertIsNone(s2.get_tag("other"))

        self.tracer.set_tags({"env": "staging", "other": "tag"})
        s3 = self.trace("gruyere")
        s3.finish()
        self.assertEqual(s3.get_tag("env"), "staging")
        self.assertEqual(s3.get_tag("other"), "tag")

    def test_global_context(self):
        # the tracer uses a global thread-local Context
        span = self.trace("fake_span")
        ctx = self.tracer.get_call_context()
        assert ctx.trace_id == span.trace_id
        assert ctx.span_id == span.span_id

    def test_tracer_current_span(self):
        # the current span is in the local Context()
        span = self.trace("fake_span")
        assert self.tracer.current_span() == span
        span.finish()

        with self.trace("fake_span") as span:
            assert self.tracer.current_span() == span

    def test_tracer_current_span_missing_context(self):
        self.assertIsNone(self.tracer.current_span())

    def test_tracer_current_root_span_missing_context(self):
        self.assertIsNone(self.tracer.current_root_span())

    def test_default_provider_get(self):
        # Tracer Context Provider must return a Context object
        # even if empty
        ctx = self.tracer.context_provider.active()
        assert isinstance(ctx, Context)

    def test_default_provider_set(self):
        # The Context Provider can set the current active Context;
        # this could happen in distributed tracing
        ctx = Context(trace_id=42, span_id=100)
        self.tracer.context_provider.activate(ctx)
        span = self.trace("web.request")
        span.assert_matches(name="web.request", trace_id=42, parent_id=100)

    def test_start_span(self):
        # it should create a root Span
        span = self.start_span("web.request")
        span.assert_matches(
            name="web.request",
            tracer=self.tracer,
            _parent=None,
            parent_id=None,
        )
        span.finish()
        assert self.tracer.active_span() == span
        assert self.tracer.active_root_span() == span

        spans = self.tracer.writer.pop()
        assert len(spans) == 1
        assert spans[0] is span

    def test_start_span_optional(self):
        # it should create a root Span with arguments
        with self.start_span("web.request", service="web", resource="/", span_type="http") as span:
            pass
        span.assert_matches(
            name="web.request",
            service="web",
            resource="/",
            span_type="http",
        )

    def test_start_span_service_default(self):
        span = self.start_span("")
        span.assert_matches(service=None)
        span.finish()

    def test_start_span_service_from_parent(self):
        with self.start_span("parent", service="mysvc") as parent:
            with self.start_span("child", child_of=parent) as child:
                pass
        child.assert_matches(
            name="child",
            service="mysvc",
        )

    def test_start_span_service_global_config(self):
        # When no service is provided a default
        with self.override_global_config(dict(service="mysvc")):
            with self.start_span("") as span:
                span.assert_matches(service="mysvc")

    def test_start_span_service_global_config_parent(self):
        # Parent should have precedence over global config
        with self.override_global_config(dict(service="mysvc")):
            with self.start_span("parent", service="parentsvc") as parent:
                with self.start_span("child", child_of=parent) as child:
                    pass
        child.assert_matches(
            name="child",
            service="parentsvc",
        )

    def test_start_child_span(self):
        # it should create a child Span for the given parent
        with self.start_span("web.request") as parent:
            assert self.tracer.current_span() is None
            with self.start_span("web.worker", child_of=parent) as child:
                assert self.tracer.current_span() is None

        parent.assert_matches(
            name="web.request",
            parent_id=None,
            _parent=None,
            tracer=self.tracer,
        )
        child.assert_matches(
            name="web.worker",
            parent_id=parent.span_id,
            _parent=parent,
            tracer=self.tracer,
        )
        assert self.tracer.current_span() == child

    def test_start_child_span_attributes(self):
        # it should create a child Span with parent's attributes
        with self.start_span("web.request", service="web", resource="/", span_type="http") as parent:
            with self.start_span("web.worker", child_of=parent) as child:
                child.assert_matches(name="web.worker", service="web")

    def test_start_child_from_context(self):
        # it should create a child span with a populated Context
        with self.start_span("web.request") as root:
            with self.start_span("web.worker", child_of=root.context) as child:
                pass
        child.assert_matches(
            name="web.worker",
            parent_id=root.span_id,
            trace_id=root.trace_id,
            _parent=root,
            tracer=self.tracer,
        )

    def test_adding_services(self):
        assert self.tracer._services == set()
        with self.start_span("root", service="one") as root:
            assert self.tracer._services == set(["one"])
            with self.start_span("child", service="two", child_of=root):
                pass
        assert self.tracer._services == set(["one", "two"])

    def test_configure_runtime_worker(self):
        # by default runtime worker not started though runtime id is set
        self.assertIsNone(self.tracer._runtime_worker)

        # configure tracer with runtime metrics collection
        self.tracer.configure(collect_metrics=True)
        self.assertIsNotNone(self.tracer._runtime_worker)

    def test_configure_dogstatsd_host(self):
        with warnings.catch_warnings(record=True) as ws:
            warnings.simplefilter("always")
            self.tracer.configure(dogstatsd_host="foo")
            assert self.tracer._dogstatsd_client.host == "foo"
            assert self.tracer._dogstatsd_client.port == 8125
            # verify warnings triggered
            assert len(ws) >= 1
            for w in ws:
                if issubclass(w.category, ddtrace.utils.deprecation.RemovedInDDTrace10Warning):
                    assert "Use `dogstatsd_url`" in str(w.message)
                    break
            else:
                assert 0, "dogstatsd warning not found"

    def test_configure_dogstatsd_host_port(self):
        with warnings.catch_warnings(record=True) as w:
            warnings.simplefilter("always")
            self.tracer.configure(dogstatsd_host="foo", dogstatsd_port="1234")
            assert self.tracer._dogstatsd_client.host == "foo"
            assert self.tracer._dogstatsd_client.port == 1234
            # verify warnings triggered
            assert len(w) >= 2
            assert issubclass(w[0].category, ddtrace.utils.deprecation.RemovedInDDTrace10Warning)
            assert "Use `dogstatsd_url`" in str(w[0].message)
            assert issubclass(w[1].category, ddtrace.utils.deprecation.RemovedInDDTrace10Warning)
            assert "Use `dogstatsd_url`" in str(w[1].message)

    def test_configure_dogstatsd_url_host_port(self):
        self.tracer.configure(dogstatsd_url="foo:1234")
        assert self.tracer._dogstatsd_client.host == "foo"
        assert self.tracer._dogstatsd_client.port == 1234

    def test_configure_dogstatsd_url_socket(self):
        self.tracer.configure(dogstatsd_url="unix:///foo.sock")
        assert self.tracer._dogstatsd_client.host is None
        assert self.tracer._dogstatsd_client.port is None
        assert self.tracer._dogstatsd_client.socket_path == "/foo.sock"

    def test_span_no_runtime_tags(self):
        self.tracer.configure(collect_metrics=False)

        with self.start_span("root") as root:
            with self.start_span("child", child_of=root.context) as child:
                pass

        self.assertIsNone(root.get_tag("language"))
        self.assertIsNone(child.get_tag("language"))

    def test_only_root_span_runtime_internal_span_types(self):
        self.tracer.configure(collect_metrics=True)

        for span_type in ("custom", "template", "web", "worker"):
            with self.start_span("root", span_type=span_type) as root:
                with self.start_span("child", child_of=root) as child:
                    pass
            assert root.get_tag("language") == "python"
            assert child.get_tag("language") is None

    def test_only_root_span_runtime_external_span_types(self):
        self.tracer.configure(collect_metrics=True)

        for span_type in (
            "algoliasearch.search",
            "boto",
            "cache",
            "cassandra",
            "elasticsearch",
            "grpc",
            "kombu",
            "http",
            "memcached",
            "redis",
            "sql",
            "vertica",
        ):
            with self.start_span("root", span_type=span_type) as root:
                with self.start_span("child", child_of=root) as child:
                    pass
            assert root.get_tag("language") is None
            assert child.get_tag("language") is None


def test_tracer_url():
    t = ddtrace.Tracer()
    assert t.writer._hostname == "localhost"
    assert t.writer._port == 8126

    t = ddtrace.Tracer(url="http://foobar:12")
    assert t.writer._hostname == "foobar"
    assert t.writer._port == 12

    t = ddtrace.Tracer(url="unix:///foobar")
    assert t.writer._uds_path == "/foobar"

    t = ddtrace.Tracer(url="http://localhost")
    assert t.writer._hostname == "localhost"
    assert t.writer._port == 80
    assert not t.writer._https

    t = ddtrace.Tracer(url="https://localhost")
    assert t.writer._hostname == "localhost"
    assert t.writer._port == 443
    assert t.writer._https

    with pytest.raises(ValueError) as e:
        ddtrace.Tracer(url="foo://foobar:12")
        assert str(e) == "Unknown scheme `https` for agent URL"


def test_tracer_shutdown_no_timeout():
    t = ddtrace.Tracer()
    t.writer = mock.Mock(wraps=t.writer)

    # The writer thread does not start until the first write.
    t.shutdown()
    assert not t.writer.stop.called
    assert not t.writer.join.called

    # Do a write to start the writer.
    with t.trace("something"):
        pass
    t.shutdown()
    t.writer.stop.assert_called_once_with()
    t.writer.join.assert_called_once_with(timeout=None)


def test_tracer_configure_writer_stop_unstarted():
    t = ddtrace.Tracer()
    t.writer = mock.Mock(wraps=t.writer)
    orig_writer = t.writer

    # Make sure we aren't calling stop for an unstarted writer
    t.configure(hostname="localhost", port=8126)
    assert not orig_writer.stop.called


def test_tracer_configure_writer_stop_started():
    t = ddtrace.Tracer()
    t.writer = mock.Mock(wraps=t.writer)
    orig_writer = t.writer

    # Do a write to start the writer
    with t.trace("something"):
        pass

    t.configure(hostname="localhost", port=8126)
    orig_writer.stop.assert_called_once_with()


def test_tracer_shutdown_timeout():
    t = ddtrace.Tracer()
    t.writer = mock.Mock(wraps=t.writer)

    with t.trace("something"):
        pass

    t.shutdown(timeout=2)
    t.writer.stop.assert_called_once_with()
    t.writer.join.assert_called_once_with(timeout=2)


def test_tracer_dogstatsd_url():
    t = ddtrace.Tracer()
    assert t._dogstatsd_client.host == "localhost"
    assert t._dogstatsd_client.port == 8125

    t = ddtrace.Tracer(dogstatsd_url="foobar:12")
    assert t._dogstatsd_client.host == "foobar"
    assert t._dogstatsd_client.port == 12

    t = ddtrace.Tracer(dogstatsd_url="udp://foobar:12")
    assert t._dogstatsd_client.host == "foobar"
    assert t._dogstatsd_client.port == 12

    t = ddtrace.Tracer(dogstatsd_url="/var/run/statsd.sock")
    assert t._dogstatsd_client.socket_path == "/var/run/statsd.sock"

    t = ddtrace.Tracer(dogstatsd_url="unix:///var/run/statsd.sock")
    assert t._dogstatsd_client.socket_path == "/var/run/statsd.sock"

    with pytest.raises(ValueError) as e:
        t = ddtrace.Tracer(dogstatsd_url="foo://foobar:12")
        assert str(e) == "Unknown url format for `foo://foobar:12`"


def test_tracer_fork():
    t = ddtrace.Tracer()
    original_pid = t._pid
    original_writer = t.writer

    @contextlib.contextmanager
    def capture_failures(errors):
        try:
            yield
        except AssertionError as e:
            errors.put(e)

    def task(t, errors):
        # Start a new span to trigger process checking
        with t.trace("test", service="test"):

            # Assert we recreated the writer and have a new queue
            with capture_failures(errors):
                assert t._pid != original_pid
                assert t.writer != original_writer
                assert t.writer._buffer != original_writer._buffer

        # Assert the trace got written into the correct queue
        assert len(original_writer._buffer) == 0
        assert len(t.writer._buffer) == 1

    # Assert tracer in a new process correctly recreates the writer
    errors = multiprocessing.Queue()
    p = multiprocessing.Process(target=task, args=(t, errors))
    try:
        p.start()
    finally:
        p.join(timeout=2)

    assert errors.empty(), errors.get()

    # Ensure writing into the tracer in this process still works as expected
    with t.trace("test", service="test"):
        assert t._pid == original_pid
        assert t.writer == original_writer
        assert t.writer._buffer == original_writer._buffer

    # Assert the trace got written into the correct queue
    assert len(original_writer._buffer) == 1
    assert len(t.writer._buffer) == 1


def test_tracer_trace_across_fork():
    """
    When a trace is started in a parent process and a child process is spawned
        The trace should be continued in the child process
    """
    tracer = ddtrace.Tracer()
    tracer.writer = DummyWriter()

    def task(tracer, q):
        tracer.writer = DummyWriter()
        with tracer.trace("child"):
            pass
        spans = tracer.writer.pop()
        q.put([dict(trace_id=s.trace_id, parent_id=s.parent_id) for s in spans])

    # Assert tracer in a new process correctly recreates the writer
    q = multiprocessing.Queue()
    with tracer.trace("parent") as parent:
        p = multiprocessing.Process(target=task, args=(tracer, q))
        p.start()
        p.join()

    children = q.get()
    assert len(children) == 1
    (child,) = children
    assert parent.trace_id == child["trace_id"]
    assert child["parent_id"] == parent.span_id


def test_tracer_trace_across_multiple_forks():
    """
    When a trace is started and crosses multiple process boundaries
        The trace should be continued in the child processes
    """
    tracer = ddtrace.Tracer()
    tracer.writer = DummyWriter()

    # Start a span in this process then start a child process which itself
    # starts a span and spawns another child process which starts a span.
    def task(tracer, q):
        tracer.writer = DummyWriter()

        def task2(tracer, q):
            tracer.writer = DummyWriter()

            with tracer.trace("child2"):
                pass

            spans = tracer.writer.pop()
            q.put([dict(trace_id=s.trace_id, parent_id=s.parent_id) for s in spans])

        with tracer.trace("child1"):
            q2 = multiprocessing.Queue()
            p = multiprocessing.Process(target=task2, args=(tracer, q2))
            p.start()
            p.join()

        task2_spans = q2.get()
        spans = tracer.writer.pop()
        q.put([dict(trace_id=s.trace_id, parent_id=s.parent_id, span_id=s.span_id) for s in spans] + task2_spans)

    # Assert tracer in a new process correctly recreates the writer
    q = multiprocessing.Queue()
    with tracer.trace("parent") as parent:
        p = multiprocessing.Process(target=task, args=(tracer, q))
        p.start()
        p.join()

    children = q.get()
    assert len(children) == 2
    child1, child2 = children
    assert parent.trace_id == child1["trace_id"] == child2["trace_id"]
    assert child1["parent_id"] == parent.span_id
    assert child2["parent_id"] == child1["span_id"]


def test_tracer_with_version():
    t = ddtrace.Tracer()

    # With global `config.version` defined
    with override_global_config(dict(version="1.2.3")):
        with t.trace("test.span") as span:
            assert span.get_tag(VERSION_KEY) == "1.2.3"

            # override manually
            span.set_tag(VERSION_KEY, "4.5.6")
            assert span.get_tag(VERSION_KEY) == "4.5.6"

    # With no `config.version` defined
    with t.trace("test.span") as span:
        assert span.get_tag(VERSION_KEY) is None

        # explicitly set in the span
        span.set_tag(VERSION_KEY, "1.2.3")
        assert span.get_tag(VERSION_KEY) == "1.2.3"

    # With global tags set
    t.set_tags({VERSION_KEY: "tags.version"})
    with override_global_config(dict(version="config.version")):
        with t.trace("test.span") as span:
            assert span.get_tag(VERSION_KEY) == "config.version"


def test_tracer_with_env():
    t = ddtrace.Tracer()

    # With global `config.env` defined
    with override_global_config(dict(env="prod")):
        with t.trace("test.span") as span:
            assert span.get_tag(ENV_KEY) == "prod"

            # override manually
            span.set_tag(ENV_KEY, "prod-staging")
            assert span.get_tag(ENV_KEY) == "prod-staging"

    # With no `config.env` defined
    with t.trace("test.span") as span:
        assert span.get_tag(ENV_KEY) is None

        # explicitly set in the span
        span.set_tag(ENV_KEY, "prod-staging")
        assert span.get_tag(ENV_KEY) == "prod-staging"

    # With global tags set
    t.set_tags({ENV_KEY: "tags.env"})
    with override_global_config(dict(env="config.env")):
        with t.trace("test.span") as span:
            assert span.get_tag(ENV_KEY) == "config.env"


class EnvTracerTestCase(TracerTestCase):
    """Tracer test cases requiring environment variables."""

    @run_in_subprocess(env_overrides=dict(DATADOG_SERVICE_NAME="mysvc"))
    def test_service_name_legacy_DATADOG_SERVICE_NAME(self):
        """
        When DATADOG_SERVICE_NAME is provided
            It should not be used by default
            It should be used with config._get_service()
        """
        from ddtrace import config

        assert config.service is None
        with self.start_span("") as s:
            s.assert_matches(service=None)
        with self.start_span("", service=config._get_service()) as s:
            s.assert_matches(service="mysvc")

    @run_in_subprocess(env_overrides=dict(DD_SERVICE_NAME="mysvc"))
    def test_service_name_legacy_DD_SERVICE_NAME(self):
        """
        When DD_SERVICE_NAME is provided
            It should not be used by default
            It should be used with config._get_service()
        """
        from ddtrace import config

        assert config.service is None
        with self.start_span("") as s:
            s.assert_matches(service=None)
        with self.start_span("", service=config._get_service()) as s:
            s.assert_matches(service="mysvc")

    @run_in_subprocess(env_overrides=dict(DD_SERVICE="mysvc"))
    def test_service_name_env(self):
        with self.start_span("") as span:
            pass
        span.assert_matches(
            service="mysvc",
        )

    @run_in_subprocess(env_overrides=dict(DD_SERVICE="mysvc"))
    def test_service_name_env_global_config(self):
        # Global config should have higher precedence than the environment variable
        with self.override_global_config(dict(service="overridesvc")):
            with self.start_span("") as span:
                pass
        span.assert_matches(
            service="overridesvc",
        )

    @run_in_subprocess(env_overrides=dict(DD_VERSION="0.1.2"))
    def test_version_no_global_service(self):
        # Version should be set if no service name is present
        with self.trace("") as span:
            span.assert_matches(
                meta={
                    VERSION_KEY: "0.1.2",
                },
            )

        # The version will not be tagged if the service is not globally
        # configured.
        with self.trace("root", service="rootsvc") as root:
            assert VERSION_KEY not in root.meta
            with self.trace("child") as span:
                assert VERSION_KEY not in span.meta

    @run_in_subprocess(env_overrides=dict(DD_SERVICE="django", DD_VERSION="0.1.2"))
    def test_version_service(self):
        # Fleshed out example of service and version tagging

        # Our app is called django, we provide DD_SERVICE=django and DD_VERSION=0.1.2

        with self.trace("django.request") as root:
            # Root span should be tagged
            assert root.service == "django"
            assert VERSION_KEY in root.meta and root.meta[VERSION_KEY] == "0.1.2"

            # Child spans should be tagged
            with self.trace("") as child1:
                assert child1.service == "django"
                assert VERSION_KEY in child1.meta and child1.meta[VERSION_KEY] == "0.1.2"

            # Version should not be applied to spans of a service that isn't user-defined
            with self.trace("mysql.query", service="mysql") as span:
                assert VERSION_KEY not in span.meta
                # Child should also not have a version
                with self.trace("") as child2:
                    assert child2.service == "mysql"
                    assert VERSION_KEY not in child2.meta

    @run_in_subprocess(env_overrides=dict(AWS_LAMBDA_FUNCTION_NAME="my-func"))
    def test_detect_agentless_env(self):
        assert isinstance(self.tracer.original_writer, LogWriter)

    @run_in_subprocess(env_overrides=dict(AWS_LAMBDA_FUNCTION_NAME="my-func", DD_AGENT_HOST="localhost"))
    def test_detect_agent_config(self):
        assert isinstance(self.tracer.original_writer, AgentWriter)

    @run_in_subprocess(env_overrides=dict(DD_TAGS="key1:value1,key2:value2"))
    def test_dd_tags(self):
        assert self.tracer.tags["key1"] == "value1"
        assert self.tracer.tags["key2"] == "value2"

    @run_in_subprocess(env_overrides=dict(DD_TAGS="key1:value1,key2:value2,key3"))
    def test_dd_tags_invalid(self):
        assert "key1" in self.tracer.tags
        assert "key2" in self.tracer.tags
        assert "key3" not in self.tracer.tags

    @run_in_subprocess(env_overrides=dict(DD_TAGS="service:mysvc,env:myenv,version:myvers"))
    def test_tags_from_DD_TAGS(self):
        t = ddtrace.Tracer()
        with t.trace("test") as s:
            assert s.service == "mysvc"
            assert s.get_tag("env") == "myenv"
            assert s.get_tag("version") == "myvers"

    @run_in_subprocess(
        env_overrides=dict(
            DD_TAGS="service:s,env:e,version:v",
            DD_ENV="env",
            DD_SERVICE="svc",
            DD_VERSION="0.123",
        )
    )
    def test_tags_from_DD_TAGS_precedence(self):
        t = ddtrace.Tracer()
        with t.trace("test") as s:
            assert s.service == "svc"
            assert s.get_tag("env") == "env"
            assert s.get_tag("version") == "0.123"

    @run_in_subprocess(env_overrides=dict(DD_TAGS="service:mysvc,env:myenv,version:myvers"))
    def test_tags_from_DD_TAGS_override(self):
        t = ddtrace.Tracer()
        ddtrace.config.env = "env"
        ddtrace.config.service = "service"
        ddtrace.config.version = "0.123"
        with t.trace("test") as s:
            assert s.service == "service"
            assert s.get_tag("env") == "env"
            assert s.get_tag("version") == "0.123"


def test_tracer_set_runtime_tags():
    t = ddtrace.Tracer()
    with t.start_span("foobar") as span:
        pass

    assert len(span.get_tag("runtime-id"))

    t2 = ddtrace.Tracer()
    with t2.start_span("foobaz") as span2:
        pass

    assert span.get_tag("runtime-id") == span2.get_tag("runtime-id")


def test_tracer_runtime_tags_fork():
    tracer = ddtrace.Tracer()

    def task(tracer, q):
        span = tracer.start_span("foobaz")
        q.put(span.get_tag("runtime-id"))
        span.finish()

    span = tracer.start_span("foobar")
    span.finish()

    q = multiprocessing.Queue()
    p = multiprocessing.Process(target=task, args=(tracer, q))
    p.start()
    p.join()

    children_tag = q.get()
    assert children_tag != span.get_tag("runtime-id")


def test_start_span_hooks():
    t = ddtrace.Tracer()

    result = {}

    @t.on_start_span
    def store_span(span):
        result["span"] = span

    span = t.start_span("hello")

    assert span == result["span"]
    span.finish()


def test_deregister_start_span_hooks():
    t = ddtrace.Tracer()

    result = {}

    @t.on_start_span
    def store_span(span):
        result["span"] = span

    t.deregister_on_start_span(store_span)

    with t.start_span("hello"):
        pass

    assert result == {}


def test_enable(monkeypatch):
    t1 = ddtrace.Tracer()
    assert t1.enabled

    monkeypatch.setenv("DD_TRACE_ENABLED", "false")
    t2 = ddtrace.Tracer()
    assert not t2.enabled


def test_runtime_id_parent_only():
    tracer = ddtrace.Tracer()

    # Parent spans should have runtime-id
    s = tracer.trace("test")
    rtid = s.get_tag("runtime-id")
    assert isinstance(rtid, six.string_types)

    # Child spans should not
    s2 = tracer.trace("test2")
    assert s2.get_tag("runtime-id") is None
    s2.finish()
    s.finish()

    # Parent spans should have runtime-id
    s = tracer.trace("test")
    s.finish()
    rtid = s.get_tag("runtime-id")
    assert isinstance(rtid, six.string_types)


def test_runtime_id_fork():
    tracer = ddtrace.Tracer()

    s = tracer.trace("test")
    s.finish()

    rtid = s.get_tag("runtime-id")
    assert isinstance(rtid, six.string_types)

    pid = os.fork()

    if pid == 0:
        # child
        s = tracer.trace("test")
        s.finish()

        rtid_child = s.get_tag("runtime-id")
        assert isinstance(rtid_child, six.string_types)
        assert rtid != rtid_child
        os._exit(12)

    _, status = os.waitpid(pid, 0)
    exit_code = os.WEXITSTATUS(status)
    assert exit_code == 12


def test_multiple_tracer_ctx():
    t1 = ddtrace.Tracer()
    t2 = ddtrace.Tracer()

    with t1.trace("") as s1:
        with t2.trace("") as s2:
            pass

    assert s2.parent_id == s1.span_id
    assert s2.trace_id == s1.trace_id


def test_filters():
    t = ddtrace.Tracer()

    class FilterAll(object):
        def process_trace(self, trace):
            return None

    t.configure(
        settings={
            "FILTERS": [FilterAll()],
        }
    )
    t.writer = DummyWriter()

    with t.trace("root"):
        with t.trace("child"):
            pass

    spans = t.writer.pop()
    assert len(spans) == 0

    class FilterMutate(object):
        def __init__(self, key, value):
            self.key = key
            self.value = value

        def process_trace(self, trace):
            for s in trace:
                s.set_tag(self.key, self.value)
            return trace

    t.configure(
        settings={
            "FILTERS": [FilterMutate("boop", "beep")],
        }
    )
    t.writer = DummyWriter()

    with t.trace("root"):
        with t.trace("child"):
            pass

    spans = t.writer.pop()
    assert len(spans) == 2
    s1, s2 = spans
    assert s1.get_tag("boop") == "beep"
    assert s2.get_tag("boop") == "beep"

    # Test multiple filters
    t.configure(
        settings={
            "FILTERS": [FilterMutate("boop", "beep"), FilterMutate("mats", "sundin")],
        }
    )
    t.writer = DummyWriter()

    with t.trace("root"):
        with t.trace("child"):
            pass

    spans = t.writer.pop()
    assert len(spans) == 2
    for s in spans:
        assert s.get_tag("boop") == "beep"
        assert s.get_tag("mats") == "sundin"

    class FilterBroken(object):
        def process_trace(self, trace):
            _ = 1 / 0

    t.configure(
        settings={
            "FILTERS": [FilterBroken()],
        }
    )
    t.writer = DummyWriter()

    with t.trace("root"):
        with t.trace("child"):
            pass

    spans = t.writer.pop()
    assert len(spans) == 2

    t.configure(
        settings={
            "FILTERS": [FilterMutate("boop", "beep"), FilterBroken()],
        }
    )
    t.writer = DummyWriter()

    with t.trace("root"):
        with t.trace("child"):
            pass

    spans = t.writer.pop()
    assert len(spans) == 2
    for s in spans:
        assert s.get_tag("boop") == "beep"


def test_early_exit():
    t = ddtrace.Tracer()
    t.writer = DummyWriter()
    s1 = t.trace("1")
    s2 = t.trace("2")
    s1.finish()
    s2.finish()
    assert s1.parent_id is None
    assert s2.parent_id is s1.span_id

    traces = t.writer.pop_traces()
    assert len(traces) == 1
    assert len(traces[0]) == 2

    s1 = t.trace("1-1")
    s1.finish()
    assert s1.parent_id is None

    s1 = t.trace("1-2")
    s1.finish()
    assert s1.parent_id is None


class TestPartialFlush(TracerTestCase):
    @TracerTestCase.run_in_subprocess(
        env_overrides=dict(DD_TRACER_PARTIAL_FLUSH_ENABLED="true", DD_TRACER_PARTIAL_FLUSH_MIN_SPANS="5")
    )
    def test_partial_flush(self):
        root = self.tracer.trace("root")
        for i in range(5):
            self.tracer.trace("child%s" % i).finish()

        traces = self.tracer.writer.pop_traces()
        assert len(traces) == 1
        assert len(traces[0]) == 5
        assert [s.name for s in traces[0]] == ["child0", "child1", "child2", "child3", "child4"]

        root.finish()
        traces = self.tracer.writer.pop_traces()
        assert len(traces) == 1
        assert len(traces[0]) == 1
        assert traces[0][0].name == "root"

    @TracerTestCase.run_in_subprocess(
        env_overrides=dict(DD_TRACER_PARTIAL_FLUSH_ENABLED="true", DD_TRACER_PARTIAL_FLUSH_MIN_SPANS="1")
    )
    def test_partial_flush_too_many(self):
        root = self.tracer.trace("root")
        for i in range(5):
            self.tracer.trace("child%s" % i).finish()

        traces = self.tracer.writer.pop_traces()
        assert len(traces) == 5
        for t in traces:
            assert len(t) == 1
        assert [t[0].name for t in traces] == ["child0", "child1", "child2", "child3", "child4"]

        root.finish()
        traces = self.tracer.writer.pop_traces()
        assert len(traces) == 1
        assert traces[0][0].name == "root"

    @TracerTestCase.run_in_subprocess(
        env_overrides=dict(DD_TRACER_PARTIAL_FLUSH_ENABLED="true", DD_TRACER_PARTIAL_FLUSH_MIN_SPANS="6")
    )
    def test_partial_flush_too_few(self):
        root = self.tracer.trace("root")
        for i in range(5):
            self.tracer.trace("child%s" % i).finish()

        traces = self.tracer.writer.pop_traces()
        assert len(traces) == 0
        root.finish()
        traces = self.tracer.writer.pop_traces()
        assert len(traces) == 1
        assert [s.name for s in traces[0]] == ["root", "child0", "child1", "child2", "child3", "child4"]


def test_unicode_config_vals():
    t = ddtrace.Tracer()

    with override_global_config(dict(version=u"😇", env=u"😇")):
        with t.trace("1"):
            pass
    t.shutdown()


def test_ctx():
    tracer = ddtrace.Tracer()
    tracer.writer = DummyWriter()

    with tracer.trace("test") as s1:
        assert tracer.active_span() == s1
        assert tracer.active_root_span() == s1
        assert tracer.get_call_context().trace_id == s1.trace_id
        assert tracer.get_call_context().span_id == s1.span_id

        with tracer.trace("test2") as s2:
            assert tracer.active_span() == s2
            assert tracer.active_root_span() == s1
            assert tracer.get_call_context().trace_id == s1.trace_id
            assert tracer.get_call_context().span_id == s2.span_id

            with tracer.trace("test3") as s3:
                assert tracer.active_span() == s3
                assert tracer.active_root_span() == s1
                assert tracer.get_call_context().trace_id == s1.trace_id
                assert tracer.get_call_context().span_id == s3.span_id

            assert tracer.get_call_context().trace_id == s1.trace_id
            assert tracer.get_call_context().span_id == s2.span_id

        with tracer.trace("test4") as s4:
            assert tracer.active_span() == s4
            assert tracer.active_root_span() == s1
            assert tracer.get_call_context().trace_id == s1.trace_id
            assert tracer.get_call_context().span_id == s4.span_id

        assert tracer.active_span() == s1
        assert tracer.active_root_span() == s1

    assert tracer.active_span() is None
    assert tracer.active_root_span() is None
    assert s1.parent_id is None
    assert s2.parent_id == s1.span_id
    assert s3.parent_id == s2.span_id
    assert s4.parent_id == s1.span_id
    assert s1.trace_id == s2.trace_id == s3.trace_id == s4.trace_id
    assert s1.metrics[SAMPLING_PRIORITY_KEY] == 1
    assert SAMPLING_PRIORITY_KEY not in s2.metrics
    assert ORIGIN_KEY not in s1.meta

    t = tracer.writer.pop_traces()
    assert len(t) == 1
    assert len(t[0]) == 4
    _s1, _s2, _s3, _s4 = t[0]
    assert s1 == _s1
    assert s2 == _s2
    assert s3 == _s3
    assert s4 == _s4

    with tracer.trace("s") as s:
        assert s.parent_id is None
        assert s.trace_id != s1.trace_id


def test_multithreaded():
    tracer = ddtrace.Tracer()
    tracer.writer = DummyWriter()

    def target():
        with tracer.trace("s1"):
            with tracer.trace("s2"):
                pass
            with tracer.trace("s3"):
                pass

    for i in range(1000):
        ts = [threading.Thread(target=target) for _ in range(10)]
        for t in ts:
            t.start()

        for t in ts:
            t.join()

        traces = tracer.writer.pop_traces()
        assert len(traces) == 10

        for trace in traces:
            assert len(trace) == 3


def test_ctx_distributed():
    tracer = ddtrace.Tracer()
    tracer.writer = DummyWriter()

    # Test activating an invalid context.
    ctx = Context(span_id=None, trace_id=None)
    tracer.activate(ctx)
    assert tracer.active_span() is None

    with tracer.trace("test") as s1:
        assert tracer.active_span() == s1
        assert tracer.active_root_span() == s1
        assert tracer.get_call_context().trace_id == s1.trace_id
        assert tracer.get_call_context().span_id == s1.span_id
        assert s1.parent_id is None

    trace = tracer.writer.pop_traces()
    assert len(trace) == 1

    # Test activating a valid context.
    ctx = Context(span_id=1234, trace_id=4321, sampling_priority=2, dd_origin="somewhere")
<<<<<<< HEAD
    tracer.activate(ctx)
    assert tracer.active_span() is None
    assert (
        tracer.get_call_context()
        == tracer.active()
        == Context(span_id=1234, trace_id=4321, sampling_priority=2, dd_origin="somewhere")
    )
=======
    tracer.context_provider.activate(ctx)
    assert tracer.current_span() is None
>>>>>>> 4359f504

    with tracer.trace("test2") as s2:
        assert tracer.active_span() == s2
        assert tracer.active_root_span() is s2
        assert tracer.get_call_context().trace_id == s2.trace_id == 4321
        assert tracer.get_call_context().span_id == s2.span_id
        assert s2.parent_id == 1234

    trace = tracer.writer.pop_traces()
    assert len(trace) == 1
    assert s2.metrics[SAMPLING_PRIORITY_KEY] == 2
    assert s2.meta[ORIGIN_KEY] == "somewhere"


<<<<<<< HEAD
def test_non_active_span():
    tracer = Tracer()
    tracer.writer = DummyWriter()

    with tracer.start_span("test", activate=False):
        assert tracer.active_span() is None
        assert tracer.active_root_span() is None

    assert tracer.active_span() is None
    assert tracer.active_root_span() is None
    traces = tracer.writer.pop_traces()
    assert len(traces) == 1
    assert len(traces[0]) == 1

    with tracer.start_span("test1", activate=False):
        with tracer.start_span("test2", activate=False):
            assert tracer.active_span() is None
            assert tracer.active_root_span() is None

    assert tracer.active_span() is None
    assert tracer.active_root_span() is None
    traces = tracer.writer.pop_traces()
    assert len(traces) == 2
=======
def test_manual_keep():
    tracer = Tracer()
    tracer.writer = DummyWriter()

    # On a root span
    with tracer.trace("asdf") as s:
        s.set_tag(MANUAL_KEEP_KEY)
    spans = tracer.writer.pop()
    assert spans[0].metrics[SAMPLING_PRIORITY_KEY] is priority.USER_KEEP

    # On a child span
    with tracer.trace("asdf"):
        with tracer.trace("child") as s:
            s.set_tag(MANUAL_KEEP_KEY)
    spans = tracer.writer.pop()
    assert spans[0].metrics[SAMPLING_PRIORITY_KEY] is priority.USER_KEEP


def test_manual_keep_then_drop():
    tracer = Tracer()
    tracer.writer = DummyWriter()

    # Test changing the value before finish.
    with tracer.trace("asdf") as root:
        with tracer.trace("child") as child:
            child.set_tag(MANUAL_KEEP_KEY)
        root.set_tag(MANUAL_DROP_KEY)
    spans = tracer.writer.pop()
    assert spans[0].metrics[SAMPLING_PRIORITY_KEY] is priority.USER_REJECT


def test_manual_drop():
    tracer = Tracer()
    tracer.writer = DummyWriter()

    # On a root span
    with tracer.trace("asdf") as s:
        s.set_tag(MANUAL_DROP_KEY)
    spans = tracer.writer.pop()
    assert spans[0].metrics[SAMPLING_PRIORITY_KEY] is priority.USER_REJECT

    # On a child span
    with tracer.trace("asdf"):
        with tracer.trace("child") as s:
            s.set_tag(MANUAL_DROP_KEY)
    spans = tracer.writer.pop()
    assert spans[0].metrics[SAMPLING_PRIORITY_KEY] is priority.USER_REJECT


@mock.patch("ddtrace.internal.hostname.get_hostname")
def test_get_report_hostname_enabled(get_hostname):
    get_hostname.return_value = "test-hostname"
    tracer = Tracer()
    tracer.writer = DummyWriter()

    with override_global_config(dict(report_hostname=True)):
        with tracer.trace("span"):
            with tracer.trace("child"):
                pass

    spans = tracer.writer.pop()
    root = spans[0]
    child = spans[1]
    assert root.get_tag(HOSTNAME_KEY) == "test-hostname"
    assert child.get_tag(HOSTNAME_KEY) is None


@mock.patch("ddtrace.internal.hostname.get_hostname")
def test_get_report_hostname_disabled(get_hostname):
    get_hostname.return_value = "test-hostname"
    tracer = Tracer()
    tracer.writer = DummyWriter()

    with override_global_config(dict(report_hostname=False)):
        with tracer.trace("span"):
            with tracer.trace("child"):
                pass

    spans = tracer.writer.pop()
    root = spans[0]
    child = spans[1]
    assert root.get_tag(HOSTNAME_KEY) is None
    assert child.get_tag(HOSTNAME_KEY) is None


@mock.patch("ddtrace.internal.hostname.get_hostname")
def test_get_report_hostname_default(get_hostname):
    get_hostname.return_value = "test-hostname"
    tracer = Tracer()
    tracer.writer = DummyWriter()

    with override_global_config(dict(report_hostname=False)):
        with tracer.trace("span"):
            with tracer.trace("child"):
                pass

    spans = tracer.writer.pop()
    root = spans[0]
    child = spans[1]
    assert root.get_tag(HOSTNAME_KEY) is None
    assert child.get_tag(HOSTNAME_KEY) is None
>>>>>>> 4359f504
<|MERGE_RESOLUTION|>--- conflicted
+++ resolved
@@ -17,11 +17,7 @@
 
 import ddtrace
 from ddtrace.tracer import Tracer
-<<<<<<< HEAD
-from ddtrace.ext import system
-=======
 from ddtrace.ext import system, priority
->>>>>>> 4359f504
 from ddtrace.context import Context
 from ddtrace.constants import (
     VERSION_KEY,
@@ -1420,7 +1416,6 @@
 
     # Test activating a valid context.
     ctx = Context(span_id=1234, trace_id=4321, sampling_priority=2, dd_origin="somewhere")
-<<<<<<< HEAD
     tracer.activate(ctx)
     assert tracer.active_span() is None
     assert (
@@ -1428,10 +1423,6 @@
         == tracer.active()
         == Context(span_id=1234, trace_id=4321, sampling_priority=2, dd_origin="somewhere")
     )
-=======
-    tracer.context_provider.activate(ctx)
-    assert tracer.current_span() is None
->>>>>>> 4359f504
 
     with tracer.trace("test2") as s2:
         assert tracer.active_span() == s2
@@ -1446,31 +1437,6 @@
     assert s2.meta[ORIGIN_KEY] == "somewhere"
 
 
-<<<<<<< HEAD
-def test_non_active_span():
-    tracer = Tracer()
-    tracer.writer = DummyWriter()
-
-    with tracer.start_span("test", activate=False):
-        assert tracer.active_span() is None
-        assert tracer.active_root_span() is None
-
-    assert tracer.active_span() is None
-    assert tracer.active_root_span() is None
-    traces = tracer.writer.pop_traces()
-    assert len(traces) == 1
-    assert len(traces[0]) == 1
-
-    with tracer.start_span("test1", activate=False):
-        with tracer.start_span("test2", activate=False):
-            assert tracer.active_span() is None
-            assert tracer.active_root_span() is None
-
-    assert tracer.active_span() is None
-    assert tracer.active_root_span() is None
-    traces = tracer.writer.pop_traces()
-    assert len(traces) == 2
-=======
 def test_manual_keep():
     tracer = Tracer()
     tracer.writer = DummyWriter()
@@ -1572,4 +1538,28 @@
     child = spans[1]
     assert root.get_tag(HOSTNAME_KEY) is None
     assert child.get_tag(HOSTNAME_KEY) is None
->>>>>>> 4359f504
+
+
+def test_non_active_span():
+    tracer = Tracer()
+    tracer.writer = DummyWriter()
+
+    with tracer.start_span("test", activate=False):
+        assert tracer.active_span() is None
+        assert tracer.active_root_span() is None
+
+    assert tracer.active_span() is None
+    assert tracer.active_root_span() is None
+    traces = tracer.writer.pop_traces()
+    assert len(traces) == 1
+    assert len(traces[0]) == 1
+
+    with tracer.start_span("test1", activate=False):
+        with tracer.start_span("test2", activate=False):
+            assert tracer.active_span() is None
+            assert tracer.active_root_span() is None
+
+    assert tracer.active_span() is None
+    assert tracer.active_root_span() is None
+    traces = tracer.writer.pop_traces()
+    assert len(traces) == 2