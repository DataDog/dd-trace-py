# -*- coding: utf-8 -*-
"""
tests for Tracer and utilities.
"""
import contextlib
import multiprocessing
import os
from os import getpid
import warnings

from unittest.case import SkipTest

import mock
import pytest

import ddtrace
from ddtrace.ext import system
from ddtrace.context import Context
from ddtrace.constants import VERSION_KEY, ENV_KEY
from ddtrace.vendor import six

from tests.subprocesstest import run_in_subprocess
from tests import TracerTestCase, DummyWriter, DummyTracer, override_global_config
from ddtrace.internal.writer import LogWriter, AgentWriter


def get_dummy_tracer():
    return DummyTracer()


class TracerTestCases(TracerTestCase):
    def test_tracer_vars(self):
        span = self.trace("a", service="s", resource="r", span_type="t")
        span.assert_matches(name="a", service="s", resource="r", span_type="t")
        # DEV: Finish to ensure we don't leak `service` between spans
        span.finish()

        span = self.trace("a")
        span.assert_matches(name="a", service=None, resource="a", span_type=None)

    def test_tracer(self):
        def _mix():
            with self.trace("cake.mix"):
                pass

        def _bake():
            with self.trace("cake.bake"):
                pass

        def _make_cake():
            with self.trace("cake.make") as span:
                span.service = "baker"
                span.resource = "cake"
                _mix()
                _bake()

        # let's run it and make sure all is well.
        self.assert_has_no_spans()
        _make_cake()

        # Capture root's trace id to assert later
        root_trace_id = self.get_root_span().trace_id

        # Assert structure of this trace
        self.assert_structure(
            # Root span with 2 children
            dict(name="cake.make", resource="cake", service="baker", parent_id=None),
            (
                # Span with no children
                dict(name="cake.mix", resource="cake.mix", service="baker"),
                # Span with no children
                dict(name="cake.bake", resource="cake.bake", service="baker"),
            ),
        )

        # do it again and make sure it has new trace ids
        self.reset()
        _make_cake()
        self.assert_span_count(3)
        for s in self.spans:
            assert s.trace_id != root_trace_id

    def test_tracer_wrap(self):
        @self.tracer.wrap("decorated_function", service="s", resource="r", span_type="t")
        def f(tag_name, tag_value):
            # make sure we can still set tags
            span = self.tracer.current_span()
            span.set_tag(tag_name, tag_value)

        f("a", "b")

        self.assert_span_count(1)
        span = self.get_root_span()
        span.assert_matches(
            name="decorated_function", service="s", resource="r", span_type="t", meta=dict(a="b"),
        )

    def test_tracer_pid(self):
        with self.trace("root") as root_span:
            with self.trace("child") as child_span:
                pass

        # Root span should contain the pid of the current process
        root_span.assert_metrics({system.PID: getpid()}, exact=False)

        # Child span should not contain a pid tag
        child_span.assert_metrics(dict(), exact=True)

    def test_tracer_wrap_default_name(self):
        @self.tracer.wrap()
        def f():
            pass

        f()

        self.assert_structure(dict(name="tests.tracer.test_tracer.f"))

    def test_tracer_wrap_exception(self):
        @self.tracer.wrap()
        def f():
            raise Exception("bim")

        with self.assertRaises(Exception) as ex:
            f()

            self.assert_structure(
                dict(
                    name="tests.test_tracer.f",
                    error=1,
                    meta={"error.msg": ex.message, "error.type": ex.__class__.__name__,},
                ),
            )

    def test_tracer_wrap_multiple_calls(self):
        @self.tracer.wrap()
        def f():
            pass

        f()
        f()

        self.assert_span_count(2)
        assert self.spans[0].span_id != self.spans[1].span_id

    def test_tracer_wrap_span_nesting_current_root_span(self):
        @self.tracer.wrap("inner")
        def inner():
            root_span = self.tracer.current_root_span()
            self.assertEqual(root_span.name, "outer")

        @self.tracer.wrap("outer")
        def outer():
            root_span = self.tracer.current_root_span()
            self.assertEqual(root_span.name, "outer")

            with self.trace("mid"):
                root_span = self.tracer.current_root_span()
                self.assertEqual(root_span.name, "outer")

                inner()

        outer()

    def test_tracer_wrap_span_nesting(self):
        @self.tracer.wrap("inner")
        def inner():
            pass

        @self.tracer.wrap("outer")
        def outer():
            with self.trace("mid"):
                inner()

        outer()

        self.assert_span_count(3)
        self.assert_structure(
            dict(name="outer"), ((dict(name="mid"), (dict(name="inner"),)),),
        )

    def test_tracer_wrap_class(self):
        class Foo(object):
            @staticmethod
            @self.tracer.wrap()
            def s():
                return 1

            @classmethod
            @self.tracer.wrap()
            def c(cls):
                return 2

            @self.tracer.wrap()
            def i(cls):
                return 3

        f = Foo()
        self.assertEqual(f.s(), 1)
        self.assertEqual(f.c(), 2)
        self.assertEqual(f.i(), 3)

        self.assert_span_count(3)
        self.spans[0].assert_matches(name="tests.tracer.test_tracer.s")
        self.spans[1].assert_matches(name="tests.tracer.test_tracer.c")
        self.spans[2].assert_matches(name="tests.tracer.test_tracer.i")

    def test_tracer_wrap_factory(self):
        def wrap_executor(tracer, fn, args, kwargs, span_name=None, service=None, resource=None, span_type=None):
            with tracer.trace("wrap.overwrite") as span:
                span.set_tag("args", args)
                span.set_tag("kwargs", kwargs)
                return fn(*args, **kwargs)

        @self.tracer.wrap()
        def wrapped_function(param, kw_param=None):
            self.assertEqual(42, param)
            self.assertEqual(42, kw_param)

        # set the custom wrap factory after the wrapper has been called
        self.tracer.configure(wrap_executor=wrap_executor)

        # call the function expecting that the custom tracing wrapper is used
        wrapped_function(42, kw_param=42)

        self.assert_span_count(1)
        self.spans[0].assert_matches(
            name="wrap.overwrite", meta=dict(args="(42,)", kwargs="{'kw_param': 42}"),
        )

    def test_tracer_wrap_factory_nested(self):
        def wrap_executor(tracer, fn, args, kwargs, span_name=None, service=None, resource=None, span_type=None):
            with tracer.trace("wrap.overwrite") as span:
                span.set_tag("args", args)
                span.set_tag("kwargs", kwargs)
                return fn(*args, **kwargs)

        @self.tracer.wrap()
        def wrapped_function(param, kw_param=None):
            self.assertEqual(42, param)
            self.assertEqual(42, kw_param)

        # set the custom wrap factory after the wrapper has been called
        self.tracer.configure(wrap_executor=wrap_executor)

        # call the function expecting that the custom tracing wrapper is used
        with self.trace("wrap.parent", service="webserver"):
            wrapped_function(42, kw_param=42)

        self.assert_structure(
            dict(name="wrap.parent", service="webserver"),
            (dict(name="wrap.overwrite", service="webserver", meta=dict(args="(42,)", kwargs="{'kw_param': 42}")),),
        )

    def test_tracer_disabled(self):
        self.tracer.enabled = True
        with self.trace("foo") as s:
            s.set_tag("a", "b")

        self.assert_has_spans()
        self.reset()

        self.tracer.enabled = False
        with self.trace("foo") as s:
            s.set_tag("a", "b")
        self.assert_has_no_spans()

    def test_unserializable_span_with_finish(self):
        try:
            import numpy as np
        except ImportError:
            raise SkipTest("numpy not installed")

        # a weird case where manually calling finish with an unserializable
        # span was causing an loop of serialization.
        with self.trace("parent") as span:
            span.metrics["as"] = np.int64(1)  # circumvent the data checks
            span.finish()

    def test_tracer_disabled_mem_leak(self):
        # ensure that if the tracer is disabled, we still remove things from the
        # span buffer upon finishing.
        self.tracer.enabled = False
        s1 = self.trace("foo")
        s1.finish()

        p1 = self.tracer.current_span()
        s2 = self.trace("bar")

        self.assertIsNone(s2._parent)
        s2.finish()
        self.assertIsNone(p1)

    def test_tracer_global_tags(self):
        s1 = self.trace("brie")
        s1.finish()
        self.assertIsNone(s1.get_tag("env"))
        self.assertIsNone(s1.get_tag("other"))

        self.tracer.set_tags({"env": "prod"})
        s2 = self.trace("camembert")
        s2.finish()
        self.assertEqual(s2.get_tag("env"), "prod")
        self.assertIsNone(s2.get_tag("other"))

        self.tracer.set_tags({"env": "staging", "other": "tag"})
        s3 = self.trace("gruyere")
        s3.finish()
        self.assertEqual(s3.get_tag("env"), "staging")
        self.assertEqual(s3.get_tag("other"), "tag")

    def test_global_context(self):
        # the tracer uses a global thread-local Context
        span = self.trace("fake_span")
        ctx = self.tracer.get_call_context()
        self.assertEqual(len(ctx._trace), 1)
        self.assertEqual(ctx._trace[0], span)

    def test_tracer_current_span(self):
        # the current span is in the local Context()
        span = self.trace("fake_span")
        self.assertEqual(self.tracer.current_span(), span)

    def test_tracer_current_span_missing_context(self):
        self.assertIsNone(self.tracer.current_span())

    def test_tracer_current_root_span_missing_context(self):
        self.assertIsNone(self.tracer.current_root_span())

    def test_default_provider_get(self):
        # Tracer Context Provider must return a Context object
        # even if empty
        ctx = self.tracer.context_provider.active()
        self.assertTrue(isinstance(ctx, Context))
        self.assertEqual(len(ctx._trace), 0)

    def test_default_provider_set(self):
        # The Context Provider can set the current active Context;
        # this could happen in distributed tracing
        ctx = Context(trace_id=42, span_id=100)
        self.tracer.context_provider.activate(ctx)
        span = self.trace("web.request")
        span.assert_matches(name="web.request", trace_id=42, parent_id=100)

    def test_default_provider_trace(self):
        # Context handled by a default provider must be used
        # when creating a trace
        span = self.trace("web.request")
        ctx = self.tracer.context_provider.active()
        self.assertEqual(len(ctx._trace), 1)
        self.assertEqual(span._context, ctx)

    def test_start_span(self):
        # it should create a root Span
        span = self.start_span("web.request")
        span.assert_matches(
            name="web.request", tracer=self.tracer, _parent=None, parent_id=None,
        )
        self.assertIsNotNone(span._context)
        self.assertEqual(span._context._current_span, span)

    def test_start_span_optional(self):
        # it should create a root Span with arguments
        span = self.start_span("web.request", service="web", resource="/", span_type="http")
        span.assert_matches(
            name="web.request", service="web", resource="/", span_type="http",
        )

    def test_start_span_service_default(self):
        span = self.start_span("")
        span.assert_matches(service=None)

    def test_start_span_service_from_parent(self):
        with self.start_span("parent", service="mysvc") as parent:
            child = self.start_span("child", child_of=parent)

        child.assert_matches(
            name="child", service="mysvc",
        )

    def test_start_span_service_global_config(self):
        # When no service is provided a default
        with self.override_global_config(dict(service="mysvc")):
            span = self.start_span("")
            span.assert_matches(service="mysvc")

    def test_start_span_service_global_config_parent(self):
        # Parent should have precedence over global config
        with self.override_global_config(dict(service="mysvc")):
            with self.start_span("parent", service="parentsvc") as parent:
                child = self.start_span("child", child_of=parent)

        child.assert_matches(
            name="child", service="parentsvc",
        )

    def test_start_child_span(self):
        # it should create a child Span for the given parent
        parent = self.start_span("web.request")
        child = self.start_span("web.worker", child_of=parent)

        parent.assert_matches(
            name="web.request", parent_id=None, _context=child._context, _parent=None, tracer=self.tracer,
        )
        child.assert_matches(
            name="web.worker", parent_id=parent.span_id, _context=parent._context, _parent=parent, tracer=self.tracer,
        )

        self.assertEqual(child._context._current_span, child)

    def test_start_child_span_attributes(self):
        # it should create a child Span with parent's attributes
        parent = self.start_span("web.request", service="web", resource="/", span_type="http")
        child = self.start_span("web.worker", child_of=parent)
        child.assert_matches(name="web.worker", service="web")

    def test_start_child_from_context(self):
        # it should create a child span with a populated Context
        root = self.start_span("web.request")
        context = root.context
        child = self.start_span("web.worker", child_of=context)

        child.assert_matches(
            name="web.worker",
            parent_id=root.span_id,
            trace_id=root.trace_id,
            _context=root._context,
            _parent=root,
            tracer=self.tracer,
        )
        self.assertEqual(child._context._current_span, child)

    def test_adding_services(self):
        self.assertEqual(self.tracer._services, set())
        root = self.start_span("root", service="one")
        context = root.context
        self.assertSetEqual(self.tracer._services, set(["one"]))
        self.start_span("child", service="two", child_of=context)
        self.assertSetEqual(self.tracer._services, set(["one", "two"]))

    def test_configure_runtime_worker(self):
        # by default runtime worker not started though runtime id is set
        self.assertIsNone(self.tracer._runtime_worker)

        # configure tracer with runtime metrics collection
        self.tracer.configure(collect_metrics=True)
        self.assertIsNotNone(self.tracer._runtime_worker)

    def test_configure_dogstatsd_host(self):
        with warnings.catch_warnings(record=True) as ws:
            warnings.simplefilter("always")
            self.tracer.configure(dogstatsd_host="foo")
            assert self.tracer._dogstatsd_client.host == "foo"
            assert self.tracer._dogstatsd_client.port == 8125
            # verify warnings triggered
            assert len(ws) >= 1
            for w in ws:
                if issubclass(w.category, ddtrace.utils.deprecation.RemovedInDDTrace10Warning):
                    assert "Use `dogstatsd_url`" in str(w.message)
                    break
            else:
                assert 0, "dogstatsd warning not found"

    def test_configure_dogstatsd_host_port(self):
        with warnings.catch_warnings(record=True) as w:
            warnings.simplefilter("always")
            self.tracer.configure(dogstatsd_host="foo", dogstatsd_port="1234")
            assert self.tracer._dogstatsd_client.host == "foo"
            assert self.tracer._dogstatsd_client.port == 1234
            # verify warnings triggered
            assert len(w) >= 2
            assert issubclass(w[0].category, ddtrace.utils.deprecation.RemovedInDDTrace10Warning)
            assert "Use `dogstatsd_url`" in str(w[0].message)
            assert issubclass(w[1].category, ddtrace.utils.deprecation.RemovedInDDTrace10Warning)
            assert "Use `dogstatsd_url`" in str(w[1].message)

    def test_configure_dogstatsd_url_host_port(self):
        self.tracer.configure(dogstatsd_url="foo:1234")
        assert self.tracer._dogstatsd_client.host == "foo"
        assert self.tracer._dogstatsd_client.port == 1234

    def test_configure_dogstatsd_url_socket(self):
        self.tracer.configure(dogstatsd_url="unix:///foo.sock")
        assert self.tracer._dogstatsd_client.host is None
        assert self.tracer._dogstatsd_client.port is None
        assert self.tracer._dogstatsd_client.socket_path == "/foo.sock"

    def test_span_no_runtime_tags(self):
        self.tracer.configure(collect_metrics=False)

        root = self.start_span("root")
        context = root.context
        child = self.start_span("child", child_of=context)

        self.assertIsNone(root.get_tag("language"))

        self.assertIsNone(child.get_tag("language"))

    def test_only_root_span_runtime_internal_span_types(self):
        self.tracer.configure(collect_metrics=True)

        for span_type in ("custom", "template", "web", "worker"):
            root = self.start_span("root", span_type=span_type)
            context = root.context
            child = self.start_span("child", child_of=context)

            self.assertEqual(root.get_tag("language"), "python")

            self.assertIsNone(child.get_tag("language"))

    def test_only_root_span_runtime_external_span_types(self):
        self.tracer.configure(collect_metrics=True)

        for span_type in (
            "algoliasearch.search",
            "boto",
            "cache",
            "cassandra",
            "elasticsearch",
            "grpc",
            "kombu",
            "http",
            "memcached",
            "redis",
            "sql",
            "vertica",
        ):
            root = self.start_span("root", span_type=span_type)
            context = root.context
            child = self.start_span("child", child_of=context)

            self.assertIsNone(root.get_tag("language"))

            self.assertIsNone(child.get_tag("language"))


def test_tracer_url():
    t = ddtrace.Tracer()
    assert t.writer.api.hostname == "localhost"
    assert t.writer.api.port == 8126

    t = ddtrace.Tracer(url="http://foobar:12")
    assert t.writer.api.hostname == "foobar"
    assert t.writer.api.port == 12

    t = ddtrace.Tracer(url="unix:///foobar")
    assert t.writer.api.uds_path == "/foobar"

    t = ddtrace.Tracer(url="http://localhost")
    assert t.writer.api.hostname == "localhost"
    assert t.writer.api.port == 80
    assert not t.writer.api.https

    t = ddtrace.Tracer(url="https://localhost")
    assert t.writer.api.hostname == "localhost"
    assert t.writer.api.port == 443
    assert t.writer.api.https

    with pytest.raises(ValueError) as e:
        t = ddtrace.Tracer(url="foo://foobar:12")
        assert str(e) == "Unknown scheme `https` for agent URL"


def test_tracer_shutdown_no_timeout():
    t = ddtrace.Tracer()
    t.writer = mock.Mock(wraps=t.writer)

    # The writer thread does not start until the first write.
    t.shutdown()
    assert not t.writer.stop.called
    assert not t.writer.join.called

    # Do a write to start the writer.
    with t.trace("something"):
        pass
    t.shutdown()
    t.writer.stop.assert_called_once_with()
    t.writer.join.assert_called_once_with(timeout=None)


def test_tracer_configure_writer_stop_unstarted():
    t = ddtrace.Tracer()
    t.writer = mock.Mock(wraps=t.writer)
    orig_writer = t.writer

    # Make sure we aren't calling stop for an unstarted writer
    t.configure(hostname="localhost", port=8126)
    assert not orig_writer.stop.called


def test_tracer_configure_writer_stop_started():
    t = ddtrace.Tracer()
    t.writer = mock.Mock(wraps=t.writer)
    orig_writer = t.writer

    # Do a write to start the writer
    with t.trace("something"):
        pass

    t.configure(hostname="localhost", port=8126)
    orig_writer.stop.assert_called_once_with()


def test_tracer_shutdown_timeout():
    t = ddtrace.Tracer()
    t.writer = mock.Mock(wraps=t.writer)

    with t.trace("something"):
        pass

    t.shutdown(timeout=2)
    t.writer.stop.assert_called_once_with()
    t.writer.join.assert_called_once_with(timeout=2)


def test_tracer_dogstatsd_url():
    t = ddtrace.Tracer()
    assert t._dogstatsd_client.host == "localhost"
    assert t._dogstatsd_client.port == 8125

    t = ddtrace.Tracer(dogstatsd_url="foobar:12")
    assert t._dogstatsd_client.host == "foobar"
    assert t._dogstatsd_client.port == 12

    t = ddtrace.Tracer(dogstatsd_url="udp://foobar:12")
    assert t._dogstatsd_client.host == "foobar"
    assert t._dogstatsd_client.port == 12

    t = ddtrace.Tracer(dogstatsd_url="/var/run/statsd.sock")
    assert t._dogstatsd_client.socket_path == "/var/run/statsd.sock"

    t = ddtrace.Tracer(dogstatsd_url="unix:///var/run/statsd.sock")
    assert t._dogstatsd_client.socket_path == "/var/run/statsd.sock"

    with pytest.raises(ValueError) as e:
        t = ddtrace.Tracer(dogstatsd_url="foo://foobar:12")
        assert str(e) == "Unknown url format for `foo://foobar:12`"


def test_tracer_fork():
    t = ddtrace.Tracer()
    original_pid = t._pid
    original_writer = t.writer

    @contextlib.contextmanager
    def capture_failures(errors):
        try:
            yield
        except AssertionError as e:
            errors.put(e)

    def task(t, errors):
        # Start a new span to trigger process checking
        with t.trace("test", service="test") as span:

            # Assert we recreated the writer and have a new queue
            with capture_failures(errors):
                assert t._pid != original_pid
                assert t.writer != original_writer
                assert t.writer._trace_queue != original_writer._trace_queue

        # Assert the trace got written into the correct queue
        assert len(original_writer._trace_queue) == 0
        assert len(t.writer._trace_queue) == 1
        assert [[span]] == list(t.writer._trace_queue.get())

    # Assert tracer in a new process correctly recreates the writer
    errors = multiprocessing.Queue()
    p = multiprocessing.Process(target=task, args=(t, errors))
    try:
        p.start()
    finally:
        p.join(timeout=2)

    assert errors.empty(), errors.get()

    # Ensure writing into the tracer in this process still works as expected
    with t.trace("test", service="test") as span:
        assert t._pid == original_pid
        assert t.writer == original_writer
        assert t.writer._trace_queue == original_writer._trace_queue

    # Assert the trace got written into the correct queue
    assert len(original_writer._trace_queue) == 1
    assert len(t.writer._trace_queue) == 1
    assert [[span]] == list(t.writer._trace_queue.get())


def test_tracer_trace_across_fork():
    """
    When a trace is started in a parent process and a child process is spawned
        The trace should be continued in the child process
    """
    tracer = ddtrace.Tracer()
    tracer.writer = DummyWriter()

    def task(tracer, q):
        tracer.writer = DummyWriter()
        with tracer.trace("child"):
            pass
        spans = tracer.writer.pop()
        q.put([dict(trace_id=s.trace_id, parent_id=s.parent_id) for s in spans])

    # Assert tracer in a new process correctly recreates the writer
    q = multiprocessing.Queue()
    with tracer.trace("parent") as parent:
        p = multiprocessing.Process(target=task, args=(tracer, q))
        p.start()
        p.join()

    children = q.get()
    assert len(children) == 1
    (child,) = children
    assert parent.trace_id == child["trace_id"]
    assert child["parent_id"] == parent.span_id


def test_tracer_trace_across_multiple_forks():
    """
    When a trace is started and crosses multiple process boundaries
        The trace should be continued in the child processes
    """
    tracer = ddtrace.Tracer()
    tracer.writer = DummyWriter()

    # Start a span in this process then start a child process which itself
    # starts a span and spawns another child process which starts a span.
    def task(tracer, q):
        tracer.writer = DummyWriter()

        def task2(tracer, q):
            tracer.writer = DummyWriter()

            with tracer.trace("child2"):
                pass

            spans = tracer.writer.pop()
            q.put([dict(trace_id=s.trace_id, parent_id=s.parent_id) for s in spans])

        with tracer.trace("child1"):
            q2 = multiprocessing.Queue()
            p = multiprocessing.Process(target=task2, args=(tracer, q2))
            p.start()
            p.join()

        task2_spans = q2.get()
        spans = tracer.writer.pop()
        q.put([dict(trace_id=s.trace_id, parent_id=s.parent_id, span_id=s.span_id) for s in spans] + task2_spans)

    # Assert tracer in a new process correctly recreates the writer
    q = multiprocessing.Queue()
    with tracer.trace("parent") as parent:
        p = multiprocessing.Process(target=task, args=(tracer, q))
        p.start()
        p.join()

    children = q.get()
    assert len(children) == 2
    child1, child2 = children
    assert parent.trace_id == child1["trace_id"] == child2["trace_id"]
    assert child1["parent_id"] == parent.span_id
    assert child2["parent_id"] == child1["span_id"]


def test_tracer_with_version():
    t = ddtrace.Tracer()

    # With global `config.version` defined
    with override_global_config(dict(version="1.2.3")):
        with t.trace("test.span") as span:
            assert span.get_tag(VERSION_KEY) == "1.2.3"

            # override manually
            span.set_tag(VERSION_KEY, "4.5.6")
            assert span.get_tag(VERSION_KEY) == "4.5.6"

    # With no `config.version` defined
    with t.trace("test.span") as span:
        assert span.get_tag(VERSION_KEY) is None

        # explicitly set in the span
        span.set_tag(VERSION_KEY, "1.2.3")
        assert span.get_tag(VERSION_KEY) == "1.2.3"

    # With global tags set
    t.set_tags({VERSION_KEY: "tags.version"})
    with override_global_config(dict(version="config.version")):
        with t.trace("test.span") as span:
            assert span.get_tag(VERSION_KEY) == "config.version"


def test_tracer_with_env():
    t = ddtrace.Tracer()

    # With global `config.env` defined
    with override_global_config(dict(env="prod")):
        with t.trace("test.span") as span:
            assert span.get_tag(ENV_KEY) == "prod"

            # override manually
            span.set_tag(ENV_KEY, "prod-staging")
            assert span.get_tag(ENV_KEY) == "prod-staging"

    # With no `config.env` defined
    with t.trace("test.span") as span:
        assert span.get_tag(ENV_KEY) is None

        # explicitly set in the span
        span.set_tag(ENV_KEY, "prod-staging")
        assert span.get_tag(ENV_KEY) == "prod-staging"

    # With global tags set
    t.set_tags({ENV_KEY: "tags.env"})
    with override_global_config(dict(env="config.env")):
        with t.trace("test.span") as span:
            assert span.get_tag(ENV_KEY) == "config.env"


class EnvTracerTestCase(TracerTestCase):
    """Tracer test cases requiring environment variables.
    """

    @run_in_subprocess(env_overrides=dict(DATADOG_SERVICE_NAME="mysvc"))
    def test_service_name_legacy_DATADOG_SERVICE_NAME(self):
        """
        When DATADOG_SERVICE_NAME is provided
            It should not be used by default
            It should be used with config._get_service()
        """
        from ddtrace import config

        assert config.service is None
        with self.start_span("") as s:
            s.assert_matches(service=None)
        with self.start_span("", service=config._get_service()) as s:
            s.assert_matches(service="mysvc")

    @run_in_subprocess(env_overrides=dict(DD_SERVICE_NAME="mysvc"))
    def test_service_name_legacy_DD_SERVICE_NAME(self):
        """
        When DD_SERVICE_NAME is provided
            It should not be used by default
            It should be used with config._get_service()
        """
        from ddtrace import config

        assert config.service is None
        with self.start_span("") as s:
            s.assert_matches(service=None)
        with self.start_span("", service=config._get_service()) as s:
            s.assert_matches(service="mysvc")

    @run_in_subprocess(env_overrides=dict(DD_SERVICE="mysvc"))
    def test_service_name_env(self):
        span = self.start_span("")
        span.assert_matches(service="mysvc",)

    @run_in_subprocess(env_overrides=dict(DD_SERVICE="mysvc"))
    def test_service_name_env_global_config(self):
        # Global config should have higher precedence than the environment variable
        with self.override_global_config(dict(service="overridesvc")):
            span = self.start_span("")
        span.assert_matches(service="overridesvc",)

    @run_in_subprocess(env_overrides=dict(DD_VERSION="0.1.2"))
    def test_version_no_global_service(self):
        # Version should be set if no service name is present
        with self.trace("") as span:
            span.assert_matches(meta={VERSION_KEY: "0.1.2",},)

        # The version will not be tagged if the service is not globally
        # configured.
        with self.trace("root", service="rootsvc") as root:
            assert VERSION_KEY not in root.meta
            with self.trace("child") as span:
                assert VERSION_KEY not in span.meta

    @run_in_subprocess(env_overrides=dict(DD_SERVICE="django", DD_VERSION="0.1.2"))
    def test_version_service(self):
        # Fleshed out example of service and version tagging

        # Our app is called django, we provide DD_SERVICE=django and DD_VERSION=0.1.2

        with self.trace("django.request") as root:
            # Root span should be tagged
            assert root.service == "django"
            assert VERSION_KEY in root.meta and root.meta[VERSION_KEY] == "0.1.2"

            # Child spans should be tagged
            with self.trace("") as child1:
                assert child1.service == "django"
                assert VERSION_KEY in child1.meta and child1.meta[VERSION_KEY] == "0.1.2"

            # Version should not be applied to spans of a service that isn't user-defined
            with self.trace("mysql.query", service="mysql") as span:
                assert VERSION_KEY not in span.meta
                # Child should also not have a version
                with self.trace("") as child2:
                    assert child2.service == "mysql"
                    assert VERSION_KEY not in child2.meta

    @run_in_subprocess(env_overrides=dict(AWS_LAMBDA_FUNCTION_NAME="my-func"))
    def test_detect_agentless_env(self):
        assert isinstance(self.tracer.original_writer, LogWriter)

    @run_in_subprocess(env_overrides=dict(AWS_LAMBDA_FUNCTION_NAME="my-func", DD_AGENT_HOST="localhost"))
    def test_detect_agent_config(self):
        assert isinstance(self.tracer.original_writer, AgentWriter)

    @run_in_subprocess(env_overrides=dict(DD_TAGS="key1:value1,key2:value2"))
    def test_dd_tags(self):
        assert self.tracer.tags["key1"] == "value1"
        assert self.tracer.tags["key2"] == "value2"

    @run_in_subprocess(env_overrides=dict(DD_TAGS="key1:value1,key2:value2,key3"))
    def test_dd_tags_invalid(self):
        assert "key1" in self.tracer.tags
        assert "key2" in self.tracer.tags
        assert "key3" not in self.tracer.tags

    @run_in_subprocess(env_overrides=dict(DD_TAGS="service:mysvc,env:myenv,version:myvers"))
    def test_tags_from_DD_TAGS(self):
        t = ddtrace.Tracer()
        with t.trace("test") as s:
            assert s.service == "mysvc"
            assert s.get_tag("env") == "myenv"
            assert s.get_tag("version") == "myvers"

    @run_in_subprocess(
        env_overrides=dict(DD_TAGS="service:s,env:e,version:v", DD_ENV="env", DD_SERVICE="svc", DD_VERSION="0.123",)
    )
    def test_tags_from_DD_TAGS_precedence(self):
        t = ddtrace.Tracer()
        with t.trace("test") as s:
            assert s.service == "svc"
            assert s.get_tag("env") == "env"
            assert s.get_tag("version") == "0.123"

    @run_in_subprocess(env_overrides=dict(DD_TAGS="service:mysvc,env:myenv,version:myvers"))
    def test_tags_from_DD_TAGS_override(self):
        t = ddtrace.Tracer()
        ddtrace.config.env = "env"
        ddtrace.config.service = "service"
        ddtrace.config.version = "0.123"
        with t.trace("test") as s:
            assert s.service == "service"
            assert s.get_tag("env") == "env"
            assert s.get_tag("version") == "0.123"


def test_tracer_custom_max_traces(monkeypatch):
    monkeypatch.setenv("DD_TRACE_MAX_TPS", "2000")
    tracer = ddtrace.Tracer()
    assert tracer.writer._trace_queue.maxsize == 2000


def test_tracer_set_runtime_tags():
    t = ddtrace.Tracer()
    span = t.start_span("foobar")

    assert len(span.get_tag("runtime-id"))

    t2 = ddtrace.Tracer()
    span2 = t2.start_span("foobaz")

    assert span.get_tag("runtime-id") == span2.get_tag("runtime-id")


def test_tracer_runtime_tags_fork():
    tracer = ddtrace.Tracer()

    def task(tracer, q):
        span = tracer.start_span("foobaz")
        q.put(span.get_tag("runtime-id"))

    span = tracer.start_span("foobar")

    q = multiprocessing.Queue()
    p = multiprocessing.Process(target=task, args=(tracer, q))
    p.start()
    p.join()

    children_tag = q.get()
    assert children_tag != span.get_tag("runtime-id")


def test_start_span_hooks():
    t = ddtrace.Tracer()

    result = {}

    @t.on_start_span
    def store_span(span):
        result["span"] = span

    span = t.start_span("hello")

    assert span == result["span"]


def test_deregister_start_span_hooks():
    t = ddtrace.Tracer()

    result = {}

    @t.on_start_span
    def store_span(span):
        result["span"] = span

    t.deregister_on_start_span(store_span)

    t.start_span("hello")

    assert result == {}


def test_enable(monkeypatch):
    t1 = ddtrace.Tracer()
    assert t1.enabled

    monkeypatch.setenv("DD_TRACE_ENABLED", "false")
    t2 = ddtrace.Tracer()
    assert not t2.enabled


def test_runtime_id_parent_only():
    tracer = ddtrace.Tracer()

    # Parent spans should have runtime-id
    s = tracer.trace("test")
    rtid = s.get_tag("runtime-id")
    assert isinstance(rtid, six.string_types)

    # Child spans should not
    s2 = tracer.trace("test2")
    assert s2.get_tag("runtime-id") is None
    s2.finish()
    s.finish()

    # Parent spans should have runtime-id
    s = tracer.trace("test")
    rtid = s.get_tag("runtime-id")
    assert isinstance(rtid, six.string_types)


def test_runtime_id_fork():
    tracer = ddtrace.Tracer()

    s = tracer.trace("test")
    s.finish()

    rtid = s.get_tag("runtime-id")
    assert isinstance(rtid, six.string_types)

    pid = os.fork()

    if pid == 0:
        # child
        s = tracer.trace("test")
        s.finish()

        rtid_child = s.get_tag("runtime-id")
        assert isinstance(rtid_child, six.string_types)
        assert rtid != rtid_child
        os._exit(12)

    _, status = os.waitpid(pid, 0)
    exit_code = os.WEXITSTATUS(status)
    assert exit_code == 12


def test_multiple_tracer_ctx():
    t1 = ddtrace.Tracer()
    t2 = ddtrace.Tracer()

    with t1.trace("") as s1:
        with t2.trace("") as s2:
            pass

    assert s2.parent_id == s1.span_id
    assert s2.trace_id == s1.trace_id


def test_filters():
    t = ddtrace.Tracer()

    class FilterAll(object):
        def process_trace(self, trace):
            return None

    t.configure(
        settings={"FILTERS": [FilterAll()],}
    )
    t.writer = DummyWriter()

    with t.trace("root"):
        with t.trace("child"):
            pass

    spans = t.writer.pop()
    assert len(spans) == 0

    class FilterMutate(object):
        def __init__(self, key, value):
            self.key = key
            self.value = value

        def process_trace(self, trace):
            for s in trace:
                s.set_tag(self.key, self.value)
            return trace

    t.configure(
        settings={"FILTERS": [FilterMutate("boop", "beep")],}
    )
    t.writer = DummyWriter()

    with t.trace("root"):
        with t.trace("child"):
            pass

    spans = t.writer.pop()
    assert len(spans) == 2
    s1, s2 = spans
    assert s1.get_tag("boop") == "beep"
    assert s2.get_tag("boop") == "beep"

    # Test multiple filters
    t.configure(
        settings={"FILTERS": [FilterMutate("boop", "beep"), FilterMutate("mats", "sundin")],}
    )
    t.writer = DummyWriter()

    with t.trace("root"):
        with t.trace("child"):
            pass

    spans = t.writer.pop()
    assert len(spans) == 2
    for s in spans:
        assert s.get_tag("boop") == "beep"
        assert s.get_tag("mats") == "sundin"


def test_early_exit():
    t = ddtrace.Tracer()
    s1 = t.trace("1")
    s2 = t.trace("2")
    s1.finish()
    s2.finish()
    assert s1.parent_id is None
    assert s2.parent_id is s1.span_id

    s1 = t.trace("1-1")
    s1.finish()
    assert s1.parent_id is None

    s1 = t.trace("1-2")
    s1.finish()
    assert s1.parent_id is None


<<<<<<< HEAD
class TestPartialFlush(TracerTestCase):

    @TracerTestCase.run_in_subprocess(
        env_overrides=dict(DD_TRACER_PARTIAL_FLUSH_ENABLED="true", DD_TRACER_PARTIAL_FLUSH_MIN_SPANS="5")
    )
    def test_partial_flush(self):
        root = self.tracer.trace("root")
        for i in range(5):
            self.tracer.trace("child%s" % i).finish()

        traces = self.tracer.writer.pop_traces()
        assert len(traces) == 1
        assert len(traces[0]) == 5
        assert [s.name for s in traces[0]] == ["child0","child1","child2","child3","child4"]

        root.finish()
        traces = self.tracer.writer.pop_traces()
        assert len(traces) == 1
        assert len(traces[0]) == 1
        assert traces[0][0].name == "root"

    @TracerTestCase.run_in_subprocess(
        env_overrides=dict(DD_TRACER_PARTIAL_FLUSH_ENABLED="true", DD_TRACER_PARTIAL_FLUSH_MIN_SPANS="1")
    )
    def test_partial_flush_too_many(self):
        root = self.tracer.trace("root")
        for i in range(5):
            self.tracer.trace("child%s" % i).finish()

        traces = self.tracer.writer.pop_traces()
        assert len(traces) == 5
        for t in traces:
            assert len(t) == 1
        assert [t[0].name for t in traces] == ["child0", "child1", "child2", "child3", "child4"]

        root.finish()
        traces = self.tracer.writer.pop_traces()
        assert len(traces) == 1
        assert traces[0][0].name == "root"

    @TracerTestCase.run_in_subprocess(
        env_overrides=dict(DD_TRACER_PARTIAL_FLUSH_ENABLED="true", DD_TRACER_PARTIAL_FLUSH_MIN_SPANS="6")
    )
    def test_partial_flush_too_few(self):
        root = self.tracer.trace("root")
        for i in range(5):
            self.tracer.trace("child%s" % i).finish()

        traces = self.tracer.writer.pop_traces()
        assert len(traces) == 0
        root.finish()
        traces = self.tracer.writer.pop_traces()
        assert len(traces) == 1
        assert [s.name for s in traces[0]] == ["root", "child0","child1","child2","child3","child4"]
=======
def test_unicode_config_vals():
    t = ddtrace.Tracer()

    with override_global_config(dict(version=u"😇", env=u"😇")):
        with t.trace("1"):
            pass
    t.shutdown()
>>>>>>> 16487e51
<|MERGE_RESOLUTION|>--- conflicted
+++ resolved
@@ -1159,7 +1159,6 @@
     assert s1.parent_id is None
 
 
-<<<<<<< HEAD
 class TestPartialFlush(TracerTestCase):
 
     @TracerTestCase.run_in_subprocess(
@@ -1214,12 +1213,12 @@
         traces = self.tracer.writer.pop_traces()
         assert len(traces) == 1
         assert [s.name for s in traces[0]] == ["root", "child0","child1","child2","child3","child4"]
-=======
+
+
 def test_unicode_config_vals():
     t = ddtrace.Tracer()
 
     with override_global_config(dict(version=u"😇", env=u"😇")):
         with t.trace("1"):
             pass
-    t.shutdown()
->>>>>>> 16487e51
+    t.shutdown()