--- conflicted
+++ resolved
@@ -1216,13 +1216,9 @@
     @TracerTestCase.run_in_subprocess(
         env_overrides=dict(DD_TRACER_PARTIAL_FLUSH_ENABLED="true", DD_TRACER_PARTIAL_FLUSH_MIN_SPANS="5")
     )
-<<<<<<< HEAD
+
     def test_enable_partial_flush_with_deprecated_config(self):
         # Test tracer with deprecated configs D_TRACER_...
-=======
-    def test_partial_flush_deprecated_config(self):
-        # Test tracer with deprecated config DD_TRACER_...
->>>>>>> dcc47c9c
         self.test_partial_flush()
     
     @TracerTestCase.run_in_subprocess(
