# -*- coding: utf-8 -*-
"""
tests for Tracer and utilities.
"""
import contextlib
import multiprocessing
import os
from os import getpid
import threading
from unittest.case import SkipTest

import mock
import pytest
import six

import ddtrace
from ddtrace.constants import ENV_KEY
from ddtrace.constants import HOSTNAME_KEY
from ddtrace.constants import MANUAL_DROP_KEY
from ddtrace.constants import MANUAL_KEEP_KEY
from ddtrace.constants import ORIGIN_KEY
from ddtrace.constants import SAMPLING_PRIORITY_KEY
from ddtrace.constants import VERSION_KEY
from ddtrace.context import Context
from ddtrace.ext import priority
from ddtrace.ext import system
from ddtrace.internal.writer import AgentWriter
from ddtrace.internal.writer import LogWriter
from ddtrace.settings import Config
from ddtrace.tracer import Tracer
from ddtrace.tracer import _has_aws_lambda_agent_extension
from ddtrace.tracer import _in_aws_lambda
from tests.subprocesstest import run_in_subprocess
from tests.utils import TracerTestCase
from tests.utils import override_global_config

from ..utils import override_env


class TracerTestCases(TracerTestCase):
    def test_tracer_vars(self):
        span = self.trace("a", service="s", resource="r", span_type="t")
        span.assert_matches(name="a", service="s", resource="r", span_type="t")
        # DEV: Finish to ensure we don't leak `service` between spans
        span.finish()

        span = self.trace("a")
        span.assert_matches(name="a", service=None, resource="a", span_type=None)
        span.finish()

    def test_tracer(self):
        def _mix():
            with self.trace("cake.mix"):
                pass

        def _bake():
            with self.trace("cake.bake"):
                pass

        def _make_cake():
            with self.trace("cake.make") as span:
                span.service = "baker"
                span.resource = "cake"
                _mix()
                _bake()

        # let's run it and make sure all is well.
        self.assert_has_no_spans()
        _make_cake()

        # Capture root's trace id to assert later
        root_trace_id = self.get_root_span().trace_id

        # Assert structure of this trace
        self.assert_structure(
            # Root span with 2 children
            dict(name="cake.make", resource="cake", service="baker", parent_id=None),
            (
                # Span with no children
                dict(name="cake.mix", resource="cake.mix", service="baker"),
                # Span with no children
                dict(name="cake.bake", resource="cake.bake", service="baker"),
            ),
        )

        # do it again and make sure it has new trace ids
        self.reset()
        _make_cake()
        self.assert_span_count(3)
        for s in self.spans:
            assert s.trace_id != root_trace_id

    def test_tracer_wrap(self):
        @self.tracer.wrap("decorated_function", service="s", resource="r", span_type="t")
        def f(tag_name, tag_value):
            # make sure we can still set tags
            span = self.tracer.current_span()
            span.set_tag(tag_name, tag_value)

        f("a", "b")

        self.assert_span_count(1)
        span = self.get_root_span()
        span.assert_matches(
            name="decorated_function",
            service="s",
            resource="r",
            span_type="t",
            meta=dict(a="b"),
        )

    def test_tracer_pid(self):
        with self.trace("root") as root_span:
            with self.trace("child") as child_span:
                pass

        # Root span should contain the pid of the current process
        root_span.assert_metrics({system.PID: getpid()}, exact=False)

        # Child span should not contain a pid tag
        child_span.assert_metrics(dict(), exact=True)

    def test_tracer_wrap_default_name(self):
        @self.tracer.wrap()
        def f():
            pass

        f()

        self.assert_structure(dict(name="tests.tracer.test_tracer.f"))

    def test_tracer_wrap_exception(self):
        @self.tracer.wrap()
        def f():
            raise Exception("bim")

        with self.assertRaises(Exception) as ex:
            f()

            self.assert_structure(
                dict(
                    name="tests.test_tracer.f",
                    error=1,
                    meta={
                        "error.msg": ex.message,
                        "error.type": ex.__class__.__name__,
                    },
                ),
            )

    def test_tracer_wrap_multiple_calls(self):
        @self.tracer.wrap()
        def f():
            pass

        f()
        f()

        self.assert_span_count(2)
        assert self.spans[0].span_id != self.spans[1].span_id

    def test_tracer_wrap_span_nesting_current_root_span(self):
        @self.tracer.wrap("inner")
        def inner():
            root_span = self.tracer.current_root_span()
            self.assertEqual(root_span.name, "outer")

        @self.tracer.wrap("outer")
        def outer():
            root_span = self.tracer.current_root_span()
            self.assertEqual(root_span.name, "outer")

            with self.trace("mid"):
                root_span = self.tracer.current_root_span()
                self.assertEqual(root_span.name, "outer")

                inner()

        outer()

    def test_tracer_wrap_span_nesting(self):
        @self.tracer.wrap("inner")
        def inner():
            pass

        @self.tracer.wrap("outer")
        def outer():
            with self.trace("mid"):
                inner()

        outer()

        self.assert_span_count(3)
        self.assert_structure(
            dict(name="outer"),
            ((dict(name="mid"), (dict(name="inner"),)),),
        )

    def test_tracer_wrap_class(self):
        class Foo(object):
            @staticmethod
            @self.tracer.wrap()
            def s():
                return 1

            @classmethod
            @self.tracer.wrap()
            def c(cls):
                return 2

            @self.tracer.wrap()
            def i(cls):
                return 3

        f = Foo()
        self.assertEqual(f.s(), 1)
        self.assertEqual(f.c(), 2)
        self.assertEqual(f.i(), 3)

        self.assert_span_count(3)
        self.spans[0].assert_matches(name="tests.tracer.test_tracer.s")
        self.spans[1].assert_matches(name="tests.tracer.test_tracer.c")
        self.spans[2].assert_matches(name="tests.tracer.test_tracer.i")

    def test_tracer_wrap_factory(self):
        def wrap_executor(tracer, fn, args, kwargs, span_name=None, service=None, resource=None, span_type=None):
            with tracer.trace("wrap.overwrite") as span:
                span.set_tag("args", args)
                span.set_tag("kwargs", kwargs)
                return fn(*args, **kwargs)

        @self.tracer.wrap()
        def wrapped_function(param, kw_param=None):
            self.assertEqual(42, param)
            self.assertEqual(42, kw_param)

        # set the custom wrap factory after the wrapper has been called
        self.tracer.configure(wrap_executor=wrap_executor)

        # call the function expecting that the custom tracing wrapper is used
        wrapped_function(42, kw_param=42)

        self.assert_span_count(1)
        self.spans[0].assert_matches(
            name="wrap.overwrite",
            meta=dict(args="(42,)", kwargs="{'kw_param': 42}"),
        )

    def test_tracer_wrap_factory_nested(self):
        def wrap_executor(tracer, fn, args, kwargs, span_name=None, service=None, resource=None, span_type=None):
            with tracer.trace("wrap.overwrite") as span:
                span.set_tag("args", args)
                span.set_tag("kwargs", kwargs)
                return fn(*args, **kwargs)

        @self.tracer.wrap()
        def wrapped_function(param, kw_param=None):
            self.assertEqual(42, param)
            self.assertEqual(42, kw_param)

        # set the custom wrap factory after the wrapper has been called
        self.tracer.configure(wrap_executor=wrap_executor)

        # call the function expecting that the custom tracing wrapper is used
        with self.trace("wrap.parent", service="webserver"):
            wrapped_function(42, kw_param=42)

        self.assert_structure(
            dict(name="wrap.parent", service="webserver"),
            (dict(name="wrap.overwrite", service="webserver", meta=dict(args="(42,)", kwargs="{'kw_param': 42}")),),
        )

    def test_tracer_disabled(self):
        self.tracer.enabled = True
        with self.trace("foo") as s:
            s.set_tag("a", "b")

        self.assert_has_spans()
        self.reset()

        self.tracer.enabled = False
        with self.trace("foo") as s:
            s.set_tag("a", "b")
        self.assert_has_no_spans()

    def test_unserializable_span_with_finish(self):
        try:
            import numpy as np
        except ImportError:
            raise SkipTest("numpy not installed")

        # a weird case where manually calling finish with an unserializable
        # span was causing an loop of serialization.
        with self.trace("parent") as span:
            span.metrics["as"] = np.int64(1)  # circumvent the data checks
            span.finish()

    def test_tracer_disabled_mem_leak(self):
        # ensure that if the tracer is disabled, we still remove things from the
        # span buffer upon finishing.
        self.tracer.enabled = False
        s1 = self.trace("foo")
        s1.finish()

        p1 = self.tracer.current_span()
        s2 = self.trace("bar")

        self.assertIsNone(s2._parent)
        s2.finish()
        self.assertIsNone(p1)

    def test_tracer_global_tags(self):
        s1 = self.trace("brie")
        s1.finish()
        self.assertIsNone(s1.get_tag("env"))
        self.assertIsNone(s1.get_tag("other"))

        self.tracer.set_tags({"env": "prod"})
        s2 = self.trace("camembert")
        s2.finish()
        self.assertEqual(s2.get_tag("env"), "prod")
        self.assertIsNone(s2.get_tag("other"))

        self.tracer.set_tags({"env": "staging", "other": "tag"})
        s3 = self.trace("gruyere")
        s3.finish()
        self.assertEqual(s3.get_tag("env"), "staging")
        self.assertEqual(s3.get_tag("other"), "tag")

    def test_global_context(self):
        # the tracer uses a global thread-local Context
        span = self.trace("fake_span")
        ctx = self.tracer.get_call_context()
        assert ctx.trace_id == span.trace_id
        assert ctx.span_id == span.span_id

    def test_tracer_current_span(self):
        # the current span is in the local Context()
        span = self.trace("fake_span")
        assert self.tracer.current_span() == span
        span.finish()

        with self.trace("fake_span") as span:
            assert self.tracer.current_span() == span

    def test_tracer_current_span_missing_context(self):
        self.assertIsNone(self.tracer.current_span())

    def test_tracer_current_root_span_missing_context(self):
        self.assertIsNone(self.tracer.current_root_span())

    def test_default_provider_get(self):
        # Tracer Context Provider must return a Context object
        # even if empty
        ctx = self.tracer.context_provider.active()
        assert isinstance(ctx, Context)

    def test_default_provider_set(self):
        # The Context Provider can set the current active Context;
        # this could happen in distributed tracing
        ctx = Context(trace_id=42, span_id=100)
        self.tracer.context_provider.activate(ctx)
        span = self.trace("web.request")
        span.assert_matches(name="web.request", trace_id=42, parent_id=100)

    def test_start_span(self):
        # it should create a root Span
        span = self.tracer.start_span("web.request")
        assert span.name == "web.request"
        assert span.parent_id is None
        span.finish()
        spans = self.pop_spans()
        assert len(spans) == 1
        assert spans[0] is span

    def test_start_span_optional(self):
        # it should create a root Span with arguments
        with self.start_span("web.request", service="web", resource="/", span_type="http") as span:
            pass
        span.assert_matches(
            name="web.request",
            service="web",
            resource="/",
            span_type="http",
        )

    def test_start_span_service_default(self):
        span = self.start_span("")
        span.assert_matches(service=None)
        span.finish()

    def test_start_span_service_from_parent(self):
        with self.start_span("parent", service="mysvc") as parent:
            with self.start_span("child", child_of=parent) as child:
                pass
        child.assert_matches(
            name="child",
            service="mysvc",
        )

    def test_start_span_service_global_config(self):
        # When no service is provided a default
        with self.override_global_config(dict(service="mysvc")):
            with self.start_span("") as span:
                span.assert_matches(service="mysvc")

    def test_start_span_service_global_config_parent(self):
        # Parent should have precedence over global config
        with self.override_global_config(dict(service="mysvc")):
            with self.start_span("parent", service="parentsvc") as parent:
                with self.start_span("child", child_of=parent) as child:
                    pass
        child.assert_matches(
            name="child",
            service="parentsvc",
        )

    def test_start_child_span(self):
        # it should create a child Span for the given parent
        with self.start_span("web.request") as parent:
            assert self.tracer.current_span() is None
            with self.start_span("web.worker", child_of=parent) as child:
                assert self.tracer.current_span() is None

        parent.assert_matches(
            name="web.request",
            parent_id=None,
            _parent=None,
            tracer=self.tracer,
        )
        child.assert_matches(
            name="web.worker",
            parent_id=parent.span_id,
            _parent=parent,
            tracer=self.tracer,
        )

    def test_start_child_span_attributes(self):
        # it should create a child Span with parent's attributes
        with self.start_span("web.request", service="web", resource="/", span_type="http") as parent:
            with self.start_span("web.worker", child_of=parent) as child:
                child.assert_matches(name="web.worker", service="web")

    def test_start_child_from_context(self):
        # it should create a child span with a populated Context
        with self.start_span("web.request") as root:
            with self.start_span("web.worker", child_of=root.context) as child:
                pass
        child.assert_matches(
            name="web.worker",
            parent_id=root.span_id,
            trace_id=root.trace_id,
            _parent=root,
            tracer=self.tracer,
        )

    def test_adding_services(self):
        assert self.tracer._services == set()
        with self.start_span("root", service="one") as root:
            assert self.tracer._services == set(["one"])
            with self.start_span("child", service="two", child_of=root):
                pass
        assert self.tracer._services == set(["one", "two"])

    def test_configure_dogstatsd_url_host_port(self):
        tracer = Tracer()
        tracer.configure(dogstatsd_url="foo:1234")
        assert tracer.writer.dogstatsd.host == "foo"
        assert tracer.writer.dogstatsd.port == 1234

        tracer = Tracer()
        writer = AgentWriter("http://localhost:8126")
        tracer.configure(writer=writer, dogstatsd_url="foo:1234")
        assert tracer.writer.dogstatsd.host == "foo"
        assert tracer.writer.dogstatsd.port == 1234

    def test_configure_dogstatsd_url_socket(self):
        tracer = Tracer()
        tracer.configure(dogstatsd_url="unix:///foo.sock")
        assert tracer.writer.dogstatsd.host is None
        assert tracer.writer.dogstatsd.port is None
        assert tracer.writer.dogstatsd.socket_path == "/foo.sock"

        tracer = Tracer()
        writer = AgentWriter("http://localhost:8126")
        tracer.configure(writer=writer, dogstatsd_url="unix:///foo.sock")
        assert tracer.writer.dogstatsd.host is None
        assert tracer.writer.dogstatsd.port is None
        assert tracer.writer.dogstatsd.socket_path == "/foo.sock"


def test_tracer_url():
    t = ddtrace.Tracer()
    assert t.writer.agent_url == "http://localhost:8126"

    t = ddtrace.Tracer(url="http://foobar:12")
    assert t.writer.agent_url == "http://foobar:12"

    t = ddtrace.Tracer(url="unix:///foobar")
    assert t.writer.agent_url == "unix:///foobar"

    t = ddtrace.Tracer(url="http://localhost")
    assert t.writer.agent_url == "http://localhost"

    t = ddtrace.Tracer(url="https://localhost")
    assert t.writer.agent_url == "https://localhost"

    with pytest.raises(ValueError) as e:
        ddtrace.Tracer(url="foo://foobar:12")
    assert (
        str(e.value) == "Unsupported protocol 'foo' in Agent URL 'foo://foobar:12'. Must be one of: http, https, unix"
    )


def test_tracer_shutdown_no_timeout():
    t = ddtrace.Tracer()
    t.writer = mock.Mock(wraps=t.writer)

    # The writer thread does not start until the first write.
    t.shutdown()
    assert t.writer.stop.called
    assert not t.writer.join.called

    # Do a write to start the writer.
    with t.trace("something"):
        pass

    t.shutdown()
    t.writer.stop.assert_has_calls(
        [
            mock.call(timeout=None),
            mock.call(timeout=None),
        ]
    )


def test_tracer_configure_writer_stop_unstarted():
    t = ddtrace.Tracer()
    t.writer = mock.Mock(wraps=t.writer)
    orig_writer = t.writer

    # Stop should be called when replacing the writer.
    t.configure(hostname="localhost", port=8126)
    assert orig_writer.stop.called


def test_tracer_configure_writer_stop_started():
    t = ddtrace.Tracer()
    t.writer = mock.Mock(wraps=t.writer)
    orig_writer = t.writer

    # Do a write to start the writer
    with t.trace("something"):
        pass

    t.configure(hostname="localhost", port=8126)
    orig_writer.stop.assert_called_once_with()


def test_tracer_shutdown_timeout():
    t = ddtrace.Tracer()
    t.writer = mock.Mock(wraps=t.writer)

    with t.trace("something"):
        pass

    t.shutdown(timeout=2)
    t.writer.stop.assert_called_once_with(timeout=2)


def test_tracer_dogstatsd_url():
    t = ddtrace.Tracer()
    assert t.writer.dogstatsd.host == "localhost"
    assert t.writer.dogstatsd.port == 8125

    t = ddtrace.Tracer(dogstatsd_url="foobar:12")
    assert t.writer.dogstatsd.host == "foobar"
    assert t.writer.dogstatsd.port == 12

    t = ddtrace.Tracer(dogstatsd_url="udp://foobar:12")
    assert t.writer.dogstatsd.host == "foobar"
    assert t.writer.dogstatsd.port == 12

    t = ddtrace.Tracer(dogstatsd_url="/var/run/statsd.sock")
    assert t.writer.dogstatsd.socket_path == "/var/run/statsd.sock"

    t = ddtrace.Tracer(dogstatsd_url="unix:///var/run/statsd.sock")
    assert t.writer.dogstatsd.socket_path == "/var/run/statsd.sock"

    with pytest.raises(ValueError) as e:
        t = ddtrace.Tracer(dogstatsd_url="foo://foobar:12")
        assert str(e) == "Unknown url format for `foo://foobar:12`"


def test_tracer_fork():
    t = ddtrace.Tracer()
    original_pid = t._pid
    original_writer = t.writer

    @contextlib.contextmanager
    def capture_failures(errors):
        try:
            yield
        except AssertionError as e:
            errors.put(e)

    def task(t, errors):
        # Start a new span to trigger process checking
        with t.trace("test", service="test"):

            # Assert we recreated the writer and have a new queue
            with capture_failures(errors):
                assert t._pid != original_pid
                assert t.writer is not original_writer
                assert t.writer._buffer is not original_writer._buffer

        # Assert the trace got written into the correct queue
        assert len(original_writer._buffer) == 0
        assert len(t.writer._buffer) == 1

    # Assert tracer in a new process correctly recreates the writer
    errors = multiprocessing.Queue()
    p = multiprocessing.Process(target=task, args=(t, errors))
    try:
        p.start()
    finally:
        p.join(timeout=2)

    assert errors.empty(), errors.get()

    # Ensure writing into the tracer in this process still works as expected
    with t.trace("test", service="test"):
        assert t._pid == original_pid
        assert t.writer == original_writer
        assert t.writer._buffer == original_writer._buffer

    # Assert the trace got written into the correct queue
    assert len(original_writer._buffer) == 1
    assert len(t.writer._buffer) == 1


def test_tracer_with_version():
    t = ddtrace.Tracer()

    # With global `config.version` defined
    with override_global_config(dict(version="1.2.3")):
        with t.trace("test.span") as span:
            assert span.get_tag(VERSION_KEY) == "1.2.3"

            # override manually
            span.set_tag(VERSION_KEY, "4.5.6")
            assert span.get_tag(VERSION_KEY) == "4.5.6"

    # With no `config.version` defined
    with t.trace("test.span") as span:
        assert span.get_tag(VERSION_KEY) is None

        # explicitly set in the span
        span.set_tag(VERSION_KEY, "1.2.3")
        assert span.get_tag(VERSION_KEY) == "1.2.3"

    # With global tags set
    t.set_tags({VERSION_KEY: "tags.version"})
    with override_global_config(dict(version="config.version")):
        with t.trace("test.span") as span:
            assert span.get_tag(VERSION_KEY) == "config.version"


def test_tracer_with_env():
    t = ddtrace.Tracer()

    # With global `config.env` defined
    with override_global_config(dict(env="prod")):
        with t.trace("test.span") as span:
            assert span.get_tag(ENV_KEY) == "prod"

            # override manually
            span.set_tag(ENV_KEY, "prod-staging")
            assert span.get_tag(ENV_KEY) == "prod-staging"

    # With no `config.env` defined
    with t.trace("test.span") as span:
        assert span.get_tag(ENV_KEY) is None

        # explicitly set in the span
        span.set_tag(ENV_KEY, "prod-staging")
        assert span.get_tag(ENV_KEY) == "prod-staging"

    # With global tags set
    t.set_tags({ENV_KEY: "tags.env"})
    with override_global_config(dict(env="config.env")):
        with t.trace("test.span") as span:
            assert span.get_tag(ENV_KEY) == "config.env"


class EnvTracerTestCase(TracerTestCase):
    """Tracer test cases requiring environment variables."""

    @run_in_subprocess(env_overrides=dict(DATADOG_SERVICE_NAME="mysvc"))
    def test_service_name_legacy_DATADOG_SERVICE_NAME(self):
        """
        When DATADOG_SERVICE_NAME is provided
            It should not be used by default
            It should be used with config._get_service()
        """
        from ddtrace import config

        assert config.service is None
        with self.start_span("") as s:
            s.assert_matches(service=None)
        with self.start_span("", service=config._get_service()) as s:
            s.assert_matches(service="mysvc")

    @run_in_subprocess(env_overrides=dict(DD_SERVICE_NAME="mysvc"))
    def test_service_name_legacy_DD_SERVICE_NAME(self):
        """
        When DD_SERVICE_NAME is provided
            It should not be used by default
            It should be used with config._get_service()
        """
        from ddtrace import config

        assert config.service is None
        with self.start_span("") as s:
            s.assert_matches(service=None)
        with self.start_span("", service=config._get_service()) as s:
            s.assert_matches(service="mysvc")

    @run_in_subprocess(env_overrides=dict(DD_SERVICE="mysvc"))
    def test_service_name_env(self):
        with self.start_span("") as span:
            pass
        span.assert_matches(
            service="mysvc",
        )

    @run_in_subprocess(env_overrides=dict(DD_SERVICE="mysvc"))
    def test_service_name_env_global_config(self):
        # Global config should have higher precedence than the environment variable
        with self.override_global_config(dict(service="overridesvc")):
            with self.start_span("") as span:
                pass
        span.assert_matches(
            service="overridesvc",
        )

    @run_in_subprocess(env_overrides=dict(DD_VERSION="0.1.2"))
    def test_version_no_global_service(self):
        # Version should be set if no service name is present
        with self.trace("") as span:
            span.assert_matches(
                meta={
                    VERSION_KEY: "0.1.2",
                },
            )

        # The version will not be tagged if the service is not globally
        # configured.
        with self.trace("root", service="rootsvc") as root:
            assert VERSION_KEY not in root.meta
            with self.trace("child") as span:
                assert VERSION_KEY not in span.meta

    @run_in_subprocess(env_overrides=dict(DD_SERVICE="django", DD_VERSION="0.1.2"))
    def test_version_service(self):
        # Fleshed out example of service and version tagging

        # Our app is called django, we provide DD_SERVICE=django and DD_VERSION=0.1.2

        with self.trace("django.request") as root:
            # Root span should be tagged
            assert root.service == "django"
            assert VERSION_KEY in root.meta and root.meta[VERSION_KEY] == "0.1.2"

            # Child spans should be tagged
            with self.trace("") as child1:
                assert child1.service == "django"
                assert VERSION_KEY in child1.meta and child1.meta[VERSION_KEY] == "0.1.2"

            # Version should not be applied to spans of a service that isn't user-defined
            with self.trace("mysql.query", service="mysql") as span:
                assert VERSION_KEY not in span.meta
                # Child should also not have a version
                with self.trace("") as child2:
                    assert child2.service == "mysql"
                    assert VERSION_KEY not in child2.meta

    @run_in_subprocess(env_overrides=dict(AWS_LAMBDA_FUNCTION_NAME="my-func"))
    def test_detect_agentless_env_with_lambda(self):
        assert _in_aws_lambda()
        assert not _has_aws_lambda_agent_extension()
        tracer = Tracer()
        assert isinstance(tracer.writer, LogWriter)
        tracer.configure(enabled=True)
        assert isinstance(tracer.writer, LogWriter)

    @run_in_subprocess(env_overrides=dict(AWS_LAMBDA_FUNCTION_NAME="my-func"))
    def test_detect_agent_config_with_lambda_extension(self):
        def mock_os_path_exists(path):
            return path == "/opt/extensions/datadog-agent"

        assert _in_aws_lambda()

        with mock.patch("os.path.exists", side_effect=mock_os_path_exists):
            assert _has_aws_lambda_agent_extension()

            tracer = Tracer()
            assert isinstance(tracer.writer, AgentWriter)
            assert tracer.writer._sync_mode

            tracer.configure(enabled=False)
            assert isinstance(tracer.writer, AgentWriter)
            assert tracer.writer._sync_mode

    @run_in_subprocess(env_overrides=dict(AWS_LAMBDA_FUNCTION_NAME="my-func", DD_AGENT_HOST="localhost"))
    def test_detect_agent_config(self):
        tracer = Tracer()
        assert isinstance(tracer.writer, AgentWriter)

    @run_in_subprocess(env_overrides=dict(DD_TAGS="key1:value1,key2:value2"))
    def test_dd_tags(self):
        assert self.tracer.tags["key1"] == "value1"
        assert self.tracer.tags["key2"] == "value2"

    @run_in_subprocess(env_overrides=dict(DD_TAGS="key1:value1,key2:value2,key3"))
    def test_dd_tags_invalid(self):
        assert "key1" in self.tracer.tags
        assert "key2" in self.tracer.tags
        assert "key3" not in self.tracer.tags

    @run_in_subprocess(env_overrides=dict(DD_TAGS="service:mysvc,env:myenv,version:myvers"))
    def test_tags_from_DD_TAGS(self):
        t = ddtrace.Tracer()
        with t.trace("test") as s:
            assert s.service == "mysvc"
            assert s.get_tag("env") == "myenv"
            assert s.get_tag("version") == "myvers"

    @run_in_subprocess(
        env_overrides=dict(
            DD_TAGS="service:s,env:e,version:v",
            DD_ENV="env",
            DD_SERVICE="svc",
            DD_VERSION="0.123",
        )
    )
    def test_tags_from_DD_TAGS_precedence(self):
        t = ddtrace.Tracer()
        with t.trace("test") as s:
            assert s.service == "svc"
            assert s.get_tag("env") == "env"
            assert s.get_tag("version") == "0.123"

    @run_in_subprocess(env_overrides=dict(DD_TAGS="service:mysvc,env:myenv,version:myvers"))
    def test_tags_from_DD_TAGS_override(self):
        t = ddtrace.Tracer()
        ddtrace.config.env = "env"
        ddtrace.config.service = "service"
        ddtrace.config.version = "0.123"
        with t.trace("test") as s:
            assert s.service == "service"
            assert s.get_tag("env") == "env"
            assert s.get_tag("version") == "0.123"


def test_tracer_set_runtime_tags():
    t = ddtrace.Tracer()
    with t.start_span("foobar") as span:
        pass

    assert len(span.get_tag("runtime-id"))

    t2 = ddtrace.Tracer()
    with t2.start_span("foobaz") as span2:
        pass

    assert span.get_tag("runtime-id") == span2.get_tag("runtime-id")


def test_tracer_runtime_tags_fork():
    tracer = ddtrace.Tracer()

    def task(tracer, q):
        span = tracer.start_span("foobaz")
        q.put(span.get_tag("runtime-id"))
        span.finish()

    span = tracer.start_span("foobar")
    span.finish()

    q = multiprocessing.Queue()
    p = multiprocessing.Process(target=task, args=(tracer, q))
    p.start()
    p.join()

    children_tag = q.get()
    assert children_tag != span.get_tag("runtime-id")


def test_start_span_hooks():
    t = ddtrace.Tracer()

    result = {}

    @t.on_start_span
    def store_span(span):
        result["span"] = span

    span = t.start_span("hello")

    assert span == result["span"]
    span.finish()


def test_deregister_start_span_hooks():
    t = ddtrace.Tracer()

    result = {}

    @t.on_start_span
    def store_span(span):
        result["span"] = span

    t.deregister_on_start_span(store_span)

    with t.start_span("hello"):
        pass

    assert result == {}


def test_enable(monkeypatch):
    t1 = ddtrace.Tracer()
    assert t1.enabled

    monkeypatch.setenv("DD_TRACE_ENABLED", "false")
    t2 = ddtrace.Tracer()
    assert not t2.enabled


def test_runtime_id_parent_only():
    tracer = ddtrace.Tracer()

    # Parent spans should have runtime-id
    s = tracer.trace("test")
    rtid = s.get_tag("runtime-id")
    assert isinstance(rtid, six.string_types)

    # Child spans should not
    s2 = tracer.trace("test2")
    assert s2.get_tag("runtime-id") is None
    s2.finish()
    s.finish()

    # Parent spans should have runtime-id
    s = tracer.trace("test")
    s.finish()
    rtid = s.get_tag("runtime-id")
    assert isinstance(rtid, six.string_types)


def test_runtime_id_fork():
    tracer = ddtrace.Tracer()

    s = tracer.trace("test")
    s.finish()

    rtid = s.get_tag("runtime-id")
    assert isinstance(rtid, six.string_types)

    pid = os.fork()

    if pid == 0:
        # child
        s = tracer.trace("test")
        s.finish()

        rtid_child = s.get_tag("runtime-id")
        assert isinstance(rtid_child, six.string_types)
        assert rtid != rtid_child
        os._exit(12)

    _, status = os.waitpid(pid, 0)
    exit_code = os.WEXITSTATUS(status)
    assert exit_code == 12


def test_multiple_tracer_ctx():
    t1 = ddtrace.Tracer()
    t2 = ddtrace.Tracer()

    with t1.trace("") as s1:
        with t2.trace("") as s2:
            pass

    assert s2.parent_id == s1.span_id
    assert s2.trace_id == s1.trace_id


def test_filters(tracer, test_spans):
    class FilterAll(object):
        def process_trace(self, trace):
            return None

    tracer.configure(
        settings={
            "FILTERS": [FilterAll()],
        }
    )

    with tracer.trace("root"):
        with tracer.trace("child"):
            pass

    spans = test_spans.pop()
    assert len(spans) == 0

    class FilterMutate(object):
        def __init__(self, key, value):
            self.key = key
            self.value = value

        def process_trace(self, trace):
            for s in trace:
                s.set_tag(self.key, self.value)
            return trace

    tracer.configure(
        settings={
            "FILTERS": [FilterMutate("boop", "beep")],
        }
    )

    with tracer.trace("root"):
        with tracer.trace("child"):
            pass

    spans = test_spans.pop()
    assert len(spans) == 2
    s1, s2 = spans
    assert s1.get_tag("boop") == "beep"
    assert s2.get_tag("boop") == "beep"

    # Test multiple filters
    tracer.configure(
        settings={
            "FILTERS": [FilterMutate("boop", "beep"), FilterMutate("mats", "sundin")],
        }
    )

    with tracer.trace("root"):
        with tracer.trace("child"):
            pass

    spans = test_spans.pop()
    assert len(spans) == 2
    for s in spans:
        assert s.get_tag("boop") == "beep"
        assert s.get_tag("mats") == "sundin"

    class FilterBroken(object):
        def process_trace(self, trace):
            _ = 1 / 0

    tracer.configure(
        settings={
            "FILTERS": [FilterBroken()],
        }
    )

    with tracer.trace("root"):
        with tracer.trace("child"):
            pass

    spans = test_spans.pop()
    assert len(spans) == 2

    tracer.configure(
        settings={
            "FILTERS": [FilterMutate("boop", "beep"), FilterBroken()],
        }
    )
    with tracer.trace("root"):
        with tracer.trace("child"):
            pass

    spans = test_spans.pop()
    assert len(spans) == 2
    for s in spans:
        assert s.get_tag("boop") == "beep"


def test_early_exit(tracer, test_spans):
    s1 = tracer.trace("1")
    s2 = tracer.trace("2")
    s1.finish()
    with mock.patch("ddtrace.context.log") as log:
        s2.finish()
    calls = [
        mock.call("span %r closing after its parent %r, this is an error when not using async", s2, s1),
    ]
    log.debug.assert_has_calls(calls)
    assert s1.parent_id is None
    assert s2.parent_id is s1.span_id

    traces = test_spans.pop_traces()
    assert len(traces) == 1
    assert len(traces[0]) == 2

    s1 = tracer.trace("1-1")
    s1.finish()
    assert s1.parent_id is None

    s1 = tracer.trace("1-2")
    s1.finish()
    assert s1.parent_id is None


class TestPartialFlush(TracerTestCase):
    @TracerTestCase.run_in_subprocess(
        env_overrides=dict(DD_TRACER_PARTIAL_FLUSH_ENABLED="true", DD_TRACER_PARTIAL_FLUSH_MIN_SPANS="5")
    )
    def test_partial_flush(self):
        root = self.tracer.trace("root")
        for i in range(5):
            self.tracer.trace("child%s" % i).finish()

        traces = self.pop_traces()
        assert len(traces) == 1
        assert len(traces[0]) == 5
        assert [s.name for s in traces[0]] == ["child0", "child1", "child2", "child3", "child4"]

        root.finish()
        traces = self.pop_traces()
        assert len(traces) == 1
        assert len(traces[0]) == 1
        assert traces[0][0].name == "root"

    @TracerTestCase.run_in_subprocess(
        env_overrides=dict(DD_TRACER_PARTIAL_FLUSH_ENABLED="true", DD_TRACER_PARTIAL_FLUSH_MIN_SPANS="1")
    )
    def test_partial_flush_too_many(self):
        root = self.tracer.trace("root")
        for i in range(5):
            self.tracer.trace("child%s" % i).finish()

        traces = self.pop_traces()
        assert len(traces) == 5
        for t in traces:
            assert len(t) == 1
        assert [t[0].name for t in traces] == ["child0", "child1", "child2", "child3", "child4"]
        for t in traces:
            assert t[0].parent_id == root.span_id

        root.finish()
        traces = self.pop_traces()
        assert len(traces) == 1
        assert traces[0][0].name == "root"

    @TracerTestCase.run_in_subprocess(
        env_overrides=dict(DD_TRACER_PARTIAL_FLUSH_ENABLED="true", DD_TRACER_PARTIAL_FLUSH_MIN_SPANS="6")
    )
    def test_partial_flush_too_few(self):
        root = self.tracer.trace("root")
        for i in range(5):
            self.tracer.trace("child%s" % i).finish()

        traces = self.pop_traces()
        assert len(traces) == 0
        root.finish()
        traces = self.pop_traces()
        assert len(traces) == 1
        assert [s.name for s in traces[0]] == ["root", "child0", "child1", "child2", "child3", "child4"]

    def test_partial_flush_configure(self):
        self.tracer.configure(partial_flush_enabled=True, partial_flush_min_spans=5)
        self.test_partial_flush()

    def test_partial_flush_too_many_configure(self):
        self.tracer.configure(partial_flush_enabled=True, partial_flush_min_spans=1)
        self.test_partial_flush_too_many()

    def test_partial_flush_too_few_configure(self):
        self.tracer.configure(partial_flush_enabled=True, partial_flush_min_spans=6)
        self.test_partial_flush_too_few()

    @TracerTestCase.run_in_subprocess(
        env_overrides=dict(DD_TRACER_PARTIAL_FLUSH_ENABLED="false", DD_TRACER_PARTIAL_FLUSH_MIN_SPANS="6")
    )
    def test_partial_flush_configure_precedence(self):
        self.tracer.configure(partial_flush_enabled=True, partial_flush_min_spans=5)
        self.test_partial_flush()


def test_unicode_config_vals():
    t = ddtrace.Tracer()

    with override_global_config(dict(version=u"😇", env=u"😇")):
        with t.trace("1"):
            pass
    t.shutdown()


def test_ctx(tracer, test_spans):
    with tracer.trace("test") as s1:
        assert tracer.current_span() == s1
        assert tracer.current_root_span() == s1
        assert tracer.get_call_context().trace_id == s1.trace_id
        assert tracer.get_call_context().span_id == s1.span_id

        with tracer.trace("test2") as s2:
            assert tracer.current_span() == s2
            assert tracer.current_root_span() == s1
            assert tracer.get_call_context().trace_id == s1.trace_id
            assert tracer.get_call_context().span_id == s2.span_id

            with tracer.trace("test3") as s3:
                assert tracer.current_span() == s3
                assert tracer.current_root_span() == s1
                assert tracer.get_call_context().trace_id == s1.trace_id
                assert tracer.get_call_context().span_id == s3.span_id

            assert tracer.get_call_context().trace_id == s1.trace_id
            assert tracer.get_call_context().span_id == s2.span_id

        with tracer.trace("test4") as s4:
            assert tracer.current_span() == s4
            assert tracer.current_root_span() == s1
            assert tracer.get_call_context().trace_id == s1.trace_id
            assert tracer.get_call_context().span_id == s4.span_id

        assert tracer.current_span() == s1
        assert tracer.current_root_span() == s1

    assert tracer.current_span() is None
    assert tracer.current_root_span() is None
    assert s1.parent_id is None
    assert s2.parent_id == s1.span_id
    assert s3.parent_id == s2.span_id
    assert s4.parent_id == s1.span_id
    assert s1.trace_id == s2.trace_id == s3.trace_id == s4.trace_id
    assert s1.metrics[SAMPLING_PRIORITY_KEY] == 1
    assert SAMPLING_PRIORITY_KEY not in s2.metrics
    assert ORIGIN_KEY not in s1.meta

    t = test_spans.pop_traces()
    assert len(t) == 1
    assert len(t[0]) == 4
    _s1, _s2, _s3, _s4 = t[0]
    assert s1 == _s1
    assert s2 == _s2
    assert s3 == _s3
    assert s4 == _s4

    with tracer.trace("s") as s:
        assert s.parent_id is None
        assert s.trace_id != s1.trace_id


def test_multithreaded(tracer, test_spans):
    def target():
        with tracer.trace("s1"):
            with tracer.trace("s2"):
                pass
            with tracer.trace("s3"):
                pass

    for i in range(1000):
        ts = [threading.Thread(target=target) for _ in range(10)]
        for t in ts:
            t.start()

        for t in ts:
            t.join()

        traces = test_spans.pop_traces()
        assert len(traces) == 10

        for trace in traces:
            assert len(trace) == 3


def test_ctx_distributed(tracer, test_spans):
    # Test activating an invalid context.
    ctx = Context(span_id=None, trace_id=None)
    tracer.context_provider.activate(ctx)
    assert tracer.current_span() is None

    with tracer.trace("test") as s1:
        assert tracer.current_span() == s1
        assert tracer.current_root_span() == s1
        assert tracer.get_call_context().trace_id == s1.trace_id
        assert tracer.get_call_context().span_id == s1.span_id
        assert s1.parent_id is None

    trace = test_spans.pop_traces()
    assert len(trace) == 1

    # Test activating a valid context.
    ctx = Context(span_id=1234, trace_id=4321, sampling_priority=2, dd_origin="somewhere")
    tracer.context_provider.activate(ctx)
    assert tracer.current_span() is None

    with tracer.trace("test2") as s2:
        assert tracer.current_span() == s2
        assert tracer.current_root_span() == s2
        assert tracer.get_call_context().trace_id == s2.trace_id == 4321
        assert tracer.get_call_context().span_id == s2.span_id
        assert s2.parent_id == 1234

    trace = test_spans.pop_traces()
    assert len(trace) == 1
    assert s2.metrics[SAMPLING_PRIORITY_KEY] == 2
    assert s2.meta[ORIGIN_KEY] == "somewhere"


def test_manual_keep(tracer, test_spans):
    # On a root span
    with tracer.trace("asdf") as s:
        s.set_tag(MANUAL_KEEP_KEY)
    spans = test_spans.pop()
    assert spans[0].metrics[SAMPLING_PRIORITY_KEY] is priority.USER_KEEP

    # On a child span
    with tracer.trace("asdf"):
        with tracer.trace("child") as s:
            s.set_tag(MANUAL_KEEP_KEY)
    spans = test_spans.pop()
    assert spans[0].metrics[SAMPLING_PRIORITY_KEY] is priority.USER_KEEP


def test_manual_keep_then_drop(tracer, test_spans):
    # Test changing the value before finish.
    with tracer.trace("asdf") as root:
        with tracer.trace("child") as child:
            child.set_tag(MANUAL_KEEP_KEY)
        root.set_tag(MANUAL_DROP_KEY)
    spans = test_spans.pop()
    assert spans[0].metrics[SAMPLING_PRIORITY_KEY] is priority.USER_REJECT


def test_manual_drop(tracer, test_spans):
    # On a root span
    with tracer.trace("asdf") as s:
        s.set_tag(MANUAL_DROP_KEY)
    spans = test_spans.pop()
    assert spans[0].metrics[SAMPLING_PRIORITY_KEY] is priority.USER_REJECT

    # On a child span
    with tracer.trace("asdf"):
        with tracer.trace("child") as s:
            s.set_tag(MANUAL_DROP_KEY)
    spans = test_spans.pop()
    assert spans[0].metrics[SAMPLING_PRIORITY_KEY] is priority.USER_REJECT


@mock.patch("ddtrace.internal.hostname.get_hostname")
def test_get_report_hostname_enabled(get_hostname, tracer, test_spans):
    get_hostname.return_value = "test-hostname"
    with override_global_config(dict(report_hostname=True)):
        with tracer.trace("span"):
            with tracer.trace("child"):
                pass

    spans = test_spans.pop()
    root = spans[0]
    child = spans[1]
    assert root.get_tag(HOSTNAME_KEY) == "test-hostname"
    assert child.get_tag(HOSTNAME_KEY) is None


@mock.patch("ddtrace.internal.hostname.get_hostname")
def test_get_report_hostname_disabled(get_hostname, tracer, test_spans):
    get_hostname.return_value = "test-hostname"
    with override_global_config(dict(report_hostname=False)):
        with tracer.trace("span"):
            with tracer.trace("child"):
                pass

    spans = test_spans.pop()
    root = spans[0]
    child = spans[1]
    assert root.get_tag(HOSTNAME_KEY) is None
    assert child.get_tag(HOSTNAME_KEY) is None


@mock.patch("ddtrace.internal.hostname.get_hostname")
def test_get_report_hostname_default(get_hostname, tracer, test_spans):
    get_hostname.return_value = "test-hostname"
    with override_global_config(dict(report_hostname=False)):
        with tracer.trace("span"):
            with tracer.trace("child"):
                pass

    spans = test_spans.pop()
    root = spans[0]
    child = spans[1]
    assert root.get_tag(HOSTNAME_KEY) is None
    assert child.get_tag(HOSTNAME_KEY) is None


def test_service_mapping():
    @contextlib.contextmanager
    def override_service_mapping(service_mapping):
        with override_env(dict(DD_SERVICE_MAPPING=service_mapping)):
            assert ddtrace.config.service_mapping == {}
            ddtrace.config.service_mapping = Config().service_mapping
            yield
            ddtrace.config.service_mapping = {}

    # Test single mapping
    with override_service_mapping("foo:bar"), ddtrace.Tracer().trace("renaming", service="foo") as span:
        assert span.service == "bar"

    # Test multiple mappings
    with override_service_mapping("foo:bar,sna:fu"), ddtrace.Tracer().trace("renaming", service="sna") as span:
        assert span.service == "fu"

    # Test colliding mappings
    with override_service_mapping("foo:bar,foo:foobar"), ddtrace.Tracer().trace("renaming", service="foo") as span:
        assert span.service == "foobar"

    # Test invalid service mapping
    with override_service_mapping("foo;bar,sna:fu"):
        with ddtrace.Tracer().trace("passthru", service="foo") as _:
            assert _.service == "foo"
        with ddtrace.Tracer().trace("renaming", "sna") as _:
            assert _.service == "fu"


def test_configure_url_partial():
    tracer = ddtrace.Tracer()
    tracer.configure(hostname="abc")
    assert tracer.writer.agent_url == "http://abc:8126"
    tracer.configure(port=123)
    assert tracer.writer.agent_url == "http://abc:123"

    tracer = ddtrace.Tracer(url="http://abc")
    assert tracer.writer.agent_url == "http://abc"
    tracer.configure(port=123)
    assert tracer.writer.agent_url == "http://abc:123"
    tracer.configure(port=431)
    assert tracer.writer.agent_url == "http://abc:431"


def test_bad_agent_url(monkeypatch):
    with pytest.raises(ValueError):
        Tracer(url="bad://localhost:8126")

    monkeypatch.setenv("DD_TRACE_AGENT_URL", "bad://localhost:1234")
    with pytest.raises(ValueError) as e:
        Tracer()
    assert (
        str(e.value)
        == "Unsupported protocol 'bad' in Agent URL 'bad://localhost:1234'. Must be one of: http, https, unix"
    )

    monkeypatch.setenv("DD_TRACE_AGENT_URL", "unix://")
    with pytest.raises(ValueError) as e:
        Tracer()
    assert str(e.value) == "Invalid file path in Agent URL 'unix://'"

    monkeypatch.setenv("DD_TRACE_AGENT_URL", "http://")
    with pytest.raises(ValueError) as e:
        Tracer()
    assert str(e.value) == "Invalid hostname in Agent URL 'http://'"


def test_context_priority(tracer, test_spans):
    """Assigning a sampling_priority should not affect if the trace is sent to the agent"""
    for p in [priority.USER_REJECT, priority.AUTO_REJECT, priority.AUTO_KEEP, priority.USER_KEEP, None, 999]:
        with tracer.trace("span_%s" % p) as span:
            span.context.sampling_priority = p

        # Spans should always be written regardless of sampling priority since
        # the agent needs to know the sampling decision.
        spans = test_spans.pop()
        assert len(spans) == 1, "trace should be sampled"
        if p in [priority.USER_REJECT, priority.AUTO_REJECT, priority.AUTO_KEEP, priority.USER_KEEP]:
            assert spans[0].metrics[SAMPLING_PRIORITY_KEY] == p


def test_spans_sampled_out(tracer, test_spans):
    with tracer.trace("root") as span:
        span.sampled = False
        with tracer.trace("child") as span:
            span.sampled = False
        with tracer.trace("child") as span:
            span.sampled = False

    spans = test_spans.pop()
    assert len(spans) == 0


def test_spans_sampled_one(tracer, test_spans):
    with tracer.trace("root") as span:
        span.sampled = False
        with tracer.trace("child") as span:
            span.sampled = False
        with tracer.trace("child") as span:
            span.sampled = True

    spans = test_spans.pop()
    assert len(spans) == 3


def test_spans_sampled_all(tracer, test_spans):
    with tracer.trace("root") as span:
        span.sampled = True
        with tracer.trace("child") as span:
            span.sampled = True
        with tracer.trace("child") as span:
            span.sampled = True

    spans = test_spans.pop()
    assert len(spans) == 3


<<<<<<< HEAD
def test_closing_other_context_spans_single_span(tracer, test_spans):
    """
    Ensure that a span created in one thread can be finished in another without
    breaking the active span management.
    """

    def _target(span):
        assert tracer.current_span() is None
        span.finish()
        assert tracer.current_span() is None

    span = tracer.trace("main thread")
    assert tracer.current_span() is span
    t1 = threading.Thread(target=_target, args=(span,))
    t1.start()
    t1.join()
    assert tracer.current_span() is None

    spans = test_spans.pop()
    assert len(spans) == 1


def test_closing_other_context_spans_multi_spans(tracer, test_spans):
    """
    Ensure that spans created in one thread can be finished in another without
    breaking the active span management.
    """

    def _target(span):
        assert tracer.current_span() is None
        span.finish()
        assert tracer.current_span() is None

    root = tracer.trace("root span")
    span = tracer.trace("child span")
    assert tracer.current_span() is span
    t1 = threading.Thread(target=_target, args=(span,))
    t1.start()
    t1.join()
    assert tracer.current_span() is root
    root.finish()

    spans = test_spans.pop()
    assert len(spans) == 2
=======
def test_fork_manual_span_same_context(tracer):
    span = tracer.trace("test")
    pid = os.fork()

    if pid == 0:
        child = tracer.start_span("child", child_of=span)
        assert child.parent_id == span.span_id
        assert child._parent is None
        assert tracer.current_span() is span
        child.finish()
        os._exit(12)

    span.finish()
    _, status = os.waitpid(pid, 0)
    exit_code = os.WEXITSTATUS(status)
    assert exit_code == 12


def test_fork_manual_span_different_contexts(tracer):
    span = tracer.start_span("test")
    pid = os.fork()

    if pid == 0:
        child = tracer.start_span("child", child_of=span)
        assert child.parent_id == span.span_id
        assert child._parent is None
        assert tracer.current_span() is None
        child.finish()
        os._exit(12)

    span.finish()
    _, status = os.waitpid(pid, 0)
    exit_code = os.WEXITSTATUS(status)
    assert exit_code == 12
>>>>>>> 6af68143
<|MERGE_RESOLUTION|>--- conflicted
+++ resolved
@@ -1516,7 +1516,6 @@
     assert len(spans) == 3
 
 
-<<<<<<< HEAD
 def test_closing_other_context_spans_single_span(tracer, test_spans):
     """
     Ensure that a span created in one thread can be finished in another without
@@ -1561,7 +1560,8 @@
 
     spans = test_spans.pop()
     assert len(spans) == 2
-=======
+
+
 def test_fork_manual_span_same_context(tracer):
     span = tracer.trace("test")
     pid = os.fork()
@@ -1595,5 +1595,4 @@
     span.finish()
     _, status = os.waitpid(pid, 0)
     exit_code = os.WEXITSTATUS(status)
-    assert exit_code == 12
->>>>>>> 6af68143
+    assert exit_code == 12