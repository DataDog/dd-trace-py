# -*- coding: utf-8 -*-
"""
tests for Tracer and utilities.
"""
import contextlib
import multiprocessing
import os
from os import getpid
import threading
from unittest.case import SkipTest

import mock
import pytest
import six

import ddtrace
from ddtrace.constants import ENV_KEY
from ddtrace.constants import HOSTNAME_KEY
from ddtrace.constants import MANUAL_DROP_KEY
from ddtrace.constants import MANUAL_KEEP_KEY
from ddtrace.constants import ORIGIN_KEY
from ddtrace.constants import SAMPLING_PRIORITY_KEY
from ddtrace.constants import VERSION_KEY
from ddtrace.context import Context
from ddtrace.ext import priority
from ddtrace.ext import system
from ddtrace.internal.writer import AgentWriter
from ddtrace.internal.writer import LogWriter
from ddtrace.settings import Config
from ddtrace.tracer import Tracer
from ddtrace.tracer import _has_aws_lambda_agent_extension
from ddtrace.tracer import _in_aws_lambda
from tests.subprocesstest import run_in_subprocess
from tests.utils import DummyWriter
from tests.utils import TracerTestCase
from tests.utils import override_global_config

from ..utils import override_env


class TracerTestCases(TracerTestCase):
    def test_tracer_vars(self):
        span = self.trace("a", service="s", resource="r", span_type="t")
        span.assert_matches(name="a", service="s", resource="r", span_type="t")
        # DEV: Finish to ensure we don't leak `service` between spans
        span.finish()

        span = self.trace("a")
        span.assert_matches(name="a", service=None, resource="a", span_type=None)
        span.finish()

    def test_tracer(self):
        def _mix():
            with self.trace("cake.mix"):
                pass

        def _bake():
            with self.trace("cake.bake"):
                pass

        def _make_cake():
            with self.trace("cake.make") as span:
                span.service = "baker"
                span.resource = "cake"
                _mix()
                _bake()

        # let's run it and make sure all is well.
        self.assert_has_no_spans()
        _make_cake()

        # Capture root's trace id to assert later
        root_trace_id = self.get_root_span().trace_id

        # Assert structure of this trace
        self.assert_structure(
            # Root span with 2 children
            dict(name="cake.make", resource="cake", service="baker", parent_id=None),
            (
                # Span with no children
                dict(name="cake.mix", resource="cake.mix", service="baker"),
                # Span with no children
                dict(name="cake.bake", resource="cake.bake", service="baker"),
            ),
        )

        # do it again and make sure it has new trace ids
        self.reset()
        _make_cake()
        self.assert_span_count(3)
        for s in self.spans:
            assert s.trace_id != root_trace_id

    def test_tracer_wrap(self):
        @self.tracer.wrap("decorated_function", service="s", resource="r", span_type="t")
        def f(tag_name, tag_value):
            # make sure we can still set tags
            span = self.tracer.current_span()
            span.set_tag(tag_name, tag_value)

        f("a", "b")

        self.assert_span_count(1)
        span = self.get_root_span()
        span.assert_matches(
            name="decorated_function",
            service="s",
            resource="r",
            span_type="t",
            meta=dict(a="b"),
        )

    def test_tracer_pid(self):
        with self.trace("root") as root_span:
            with self.trace("child") as child_span:
                pass

        # Root span should contain the pid of the current process
        root_span.assert_metrics({system.PID: getpid()}, exact=False)

        # Child span should not contain a pid tag
        child_span.assert_metrics(dict(), exact=True)

    def test_tracer_wrap_default_name(self):
        @self.tracer.wrap()
        def f():
            pass

        f()

        self.assert_structure(dict(name="tests.tracer.test_tracer.f"))

    def test_tracer_wrap_exception(self):
        @self.tracer.wrap()
        def f():
            raise Exception("bim")

        with self.assertRaises(Exception) as ex:
            f()

            self.assert_structure(
                dict(
                    name="tests.test_tracer.f",
                    error=1,
                    meta={
                        "error.msg": ex.message,
                        "error.type": ex.__class__.__name__,
                    },
                ),
            )

    def test_tracer_wrap_multiple_calls(self):
        @self.tracer.wrap()
        def f():
            pass

        f()
        f()

        self.assert_span_count(2)
        assert self.spans[0].span_id != self.spans[1].span_id

    def test_tracer_wrap_span_nesting_current_root_span(self):
        @self.tracer.wrap("inner")
        def inner():
            root_span = self.tracer.current_root_span()
            self.assertEqual(root_span.name, "outer")

        @self.tracer.wrap("outer")
        def outer():
            root_span = self.tracer.current_root_span()
            self.assertEqual(root_span.name, "outer")

            with self.trace("mid"):
                root_span = self.tracer.current_root_span()
                self.assertEqual(root_span.name, "outer")

                inner()

        outer()

    def test_tracer_wrap_span_nesting(self):
        @self.tracer.wrap("inner")
        def inner():
            pass

        @self.tracer.wrap("outer")
        def outer():
            with self.trace("mid"):
                inner()

        outer()

        self.assert_span_count(3)
        self.assert_structure(
            dict(name="outer"),
            ((dict(name="mid"), (dict(name="inner"),)),),
        )

    def test_tracer_wrap_class(self):
        class Foo(object):
            @staticmethod
            @self.tracer.wrap()
            def s():
                return 1

            @classmethod
            @self.tracer.wrap()
            def c(cls):
                return 2

            @self.tracer.wrap()
            def i(cls):
                return 3

        f = Foo()
        self.assertEqual(f.s(), 1)
        self.assertEqual(f.c(), 2)
        self.assertEqual(f.i(), 3)

        self.assert_span_count(3)
        self.spans[0].assert_matches(name="tests.tracer.test_tracer.s")
        self.spans[1].assert_matches(name="tests.tracer.test_tracer.c")
        self.spans[2].assert_matches(name="tests.tracer.test_tracer.i")

    def test_tracer_wrap_factory(self):
        def wrap_executor(tracer, fn, args, kwargs, span_name=None, service=None, resource=None, span_type=None):
            with tracer.trace("wrap.overwrite") as span:
                span.set_tag("args", args)
                span.set_tag("kwargs", kwargs)
                return fn(*args, **kwargs)

        @self.tracer.wrap()
        def wrapped_function(param, kw_param=None):
            self.assertEqual(42, param)
            self.assertEqual(42, kw_param)

        # set the custom wrap factory after the wrapper has been called
        self.tracer.configure(wrap_executor=wrap_executor)

        # call the function expecting that the custom tracing wrapper is used
        wrapped_function(42, kw_param=42)

        self.assert_span_count(1)
        self.spans[0].assert_matches(
            name="wrap.overwrite",
            meta=dict(args="(42,)", kwargs="{'kw_param': 42}"),
        )

    def test_tracer_wrap_factory_nested(self):
        def wrap_executor(tracer, fn, args, kwargs, span_name=None, service=None, resource=None, span_type=None):
            with tracer.trace("wrap.overwrite") as span:
                span.set_tag("args", args)
                span.set_tag("kwargs", kwargs)
                return fn(*args, **kwargs)

        @self.tracer.wrap()
        def wrapped_function(param, kw_param=None):
            self.assertEqual(42, param)
            self.assertEqual(42, kw_param)

        # set the custom wrap factory after the wrapper has been called
        self.tracer.configure(wrap_executor=wrap_executor)

        # call the function expecting that the custom tracing wrapper is used
        with self.trace("wrap.parent", service="webserver"):
            wrapped_function(42, kw_param=42)

        self.assert_structure(
            dict(name="wrap.parent", service="webserver"),
            (dict(name="wrap.overwrite", service="webserver", meta=dict(args="(42,)", kwargs="{'kw_param': 42}")),),
        )

    def test_tracer_disabled(self):
        self.tracer.enabled = True
        with self.trace("foo") as s:
            s.set_tag("a", "b")

        self.assert_has_spans()
        self.reset()

        self.tracer.enabled = False
        with self.trace("foo") as s:
            s.set_tag("a", "b")
        self.assert_has_no_spans()

    def test_unserializable_span_with_finish(self):
        try:
            import numpy as np
        except ImportError:
            raise SkipTest("numpy not installed")

        # a weird case where manually calling finish with an unserializable
        # span was causing an loop of serialization.
        with self.trace("parent") as span:
            span.metrics["as"] = np.int64(1)  # circumvent the data checks
            span.finish()

    def test_tracer_disabled_mem_leak(self):
        # ensure that if the tracer is disabled, we still remove things from the
        # span buffer upon finishing.
        self.tracer.enabled = False
        s1 = self.trace("foo")
        s1.finish()

        p1 = self.tracer.current_span()
        s2 = self.trace("bar")

        self.assertIsNone(s2._parent)
        s2.finish()
        self.assertIsNone(p1)

    def test_tracer_global_tags(self):
        s1 = self.trace("brie")
        s1.finish()
        self.assertIsNone(s1.get_tag("env"))
        self.assertIsNone(s1.get_tag("other"))

        self.tracer.set_tags({"env": "prod"})
        s2 = self.trace("camembert")
        s2.finish()
        self.assertEqual(s2.get_tag("env"), "prod")
        self.assertIsNone(s2.get_tag("other"))

        self.tracer.set_tags({"env": "staging", "other": "tag"})
        s3 = self.trace("gruyere")
        s3.finish()
        self.assertEqual(s3.get_tag("env"), "staging")
        self.assertEqual(s3.get_tag("other"), "tag")

    def test_global_context(self):
        # the tracer uses a global thread-local Context
        span = self.trace("fake_span")
        ctx = self.tracer.get_call_context()
        assert ctx.trace_id == span.trace_id
        assert ctx.span_id == span.span_id

    def test_tracer_current_span(self):
        # the current span is in the local Context()
        span = self.trace("fake_span")
        assert self.tracer.current_span() == span
        span.finish()

        with self.trace("fake_span") as span:
            assert self.tracer.current_span() == span

    def test_tracer_current_span_missing_context(self):
        self.assertIsNone(self.tracer.current_span())

    def test_tracer_current_root_span_missing_context(self):
        self.assertIsNone(self.tracer.current_root_span())

    def test_default_provider_get(self):
        # Tracer Context Provider must return a Context object
        # even if empty
        ctx = self.tracer.context_provider.active()
        assert isinstance(ctx, Context)

    def test_default_provider_set(self):
        # The Context Provider can set the current active Context;
        # this could happen in distributed tracing
        ctx = Context(trace_id=42, span_id=100)
        self.tracer.context_provider.activate(ctx)
        span = self.trace("web.request")
        span.assert_matches(name="web.request", trace_id=42, parent_id=100)

    def test_start_span(self):
        # it should create a root Span
        span = self.tracer.start_span("web.request")
        assert span.name == "web.request"
        assert span.parent_id is None
        span.finish()
        spans = self.pop_spans()
        assert len(spans) == 1
        assert spans[0] is span

    def test_start_span_optional(self):
        # it should create a root Span with arguments
        with self.start_span("web.request", service="web", resource="/", span_type="http") as span:
            pass
        span.assert_matches(
            name="web.request",
            service="web",
            resource="/",
            span_type="http",
        )

    def test_start_span_service_default(self):
        span = self.start_span("")
        span.assert_matches(service=None)
        span.finish()

    def test_start_span_service_from_parent(self):
        with self.start_span("parent", service="mysvc") as parent:
            with self.start_span("child", child_of=parent) as child:
                pass
        child.assert_matches(
            name="child",
            service="mysvc",
        )

    def test_start_span_service_global_config(self):
        # When no service is provided a default
        with self.override_global_config(dict(service="mysvc")):
            with self.start_span("") as span:
                span.assert_matches(service="mysvc")

    def test_start_span_service_global_config_parent(self):
        # Parent should have precedence over global config
        with self.override_global_config(dict(service="mysvc")):
            with self.start_span("parent", service="parentsvc") as parent:
                with self.start_span("child", child_of=parent) as child:
                    pass
        child.assert_matches(
            name="child",
            service="parentsvc",
        )

    def test_start_child_span(self):
        # it should create a child Span for the given parent
        with self.start_span("web.request") as parent:
            assert self.tracer.current_span() is None
            with self.start_span("web.worker", child_of=parent) as child:
                assert self.tracer.current_span() is None

        parent.assert_matches(
            name="web.request",
            parent_id=None,
            _parent=None,
            tracer=self.tracer,
        )
        child.assert_matches(
            name="web.worker",
            parent_id=parent.span_id,
            _parent=parent,
            tracer=self.tracer,
        )

    def test_start_child_span_attributes(self):
        # it should create a child Span with parent's attributes
        with self.start_span("web.request", service="web", resource="/", span_type="http") as parent:
            with self.start_span("web.worker", child_of=parent) as child:
                child.assert_matches(name="web.worker", service="web")

    def test_start_child_from_context(self):
        # it should create a child span with a populated Context
        with self.start_span("web.request") as root:
            with self.start_span("web.worker", child_of=root.context) as child:
                pass
        child.assert_matches(
            name="web.worker",
            parent_id=root.span_id,
            trace_id=root.trace_id,
            _parent=root,
            tracer=self.tracer,
        )

    def test_adding_services(self):
        assert self.tracer._services == set()
        with self.start_span("root", service="one") as root:
            assert self.tracer._services == set(["one"])
            with self.start_span("child", service="two", child_of=root):
                pass
        assert self.tracer._services == set(["one", "two"])

    def test_configure_dogstatsd_url_host_port(self):
        tracer = Tracer()
        tracer.configure(dogstatsd_url="foo:1234")
        assert tracer.writer.dogstatsd.host == "foo"
        assert tracer.writer.dogstatsd.port == 1234

        tracer = Tracer()
        writer = AgentWriter("http://localhost:8126")
        tracer.configure(writer=writer, dogstatsd_url="foo:1234")
        assert tracer.writer.dogstatsd.host == "foo"
        assert tracer.writer.dogstatsd.port == 1234

    def test_configure_dogstatsd_url_socket(self):
        tracer = Tracer()
        tracer.configure(dogstatsd_url="unix:///foo.sock")
        assert tracer.writer.dogstatsd.host is None
        assert tracer.writer.dogstatsd.port is None
        assert tracer.writer.dogstatsd.socket_path == "/foo.sock"

        tracer = Tracer()
        writer = AgentWriter("http://localhost:8126")
        tracer.configure(writer=writer, dogstatsd_url="unix:///foo.sock")
        assert tracer.writer.dogstatsd.host is None
        assert tracer.writer.dogstatsd.port is None
        assert tracer.writer.dogstatsd.socket_path == "/foo.sock"


def test_tracer_url():
    t = ddtrace.Tracer()
    assert t.writer.agent_url == "http://localhost:8126"

    t = ddtrace.Tracer(url="http://foobar:12")
    assert t.writer.agent_url == "http://foobar:12"

    t = ddtrace.Tracer(url="unix:///foobar")
    assert t.writer.agent_url == "unix:///foobar"

    t = ddtrace.Tracer(url="http://localhost")
    assert t.writer.agent_url == "http://localhost"

    t = ddtrace.Tracer(url="https://localhost")
    assert t.writer.agent_url == "https://localhost"

    with pytest.raises(ValueError) as e:
        ddtrace.Tracer(url="foo://foobar:12")
    assert (
        str(e.value) == "Unsupported protocol 'foo' in Agent URL 'foo://foobar:12'. Must be one of: http, https, unix"
    )


def test_tracer_shutdown_no_timeout():
    t = ddtrace.Tracer()
    t.writer = mock.Mock(wraps=t.writer)

    # The writer thread does not start until the first write.
    t.shutdown()
    assert t.writer.stop.called
    assert not t.writer.join.called

    # Do a write to start the writer.
    with t.trace("something"):
        pass

    t.shutdown()
    t.writer.stop.assert_has_calls(
        [
            mock.call(timeout=None),
            mock.call(timeout=None),
        ]
    )


def test_tracer_configure_writer_stop_unstarted():
    t = ddtrace.Tracer()
    t.writer = mock.Mock(wraps=t.writer)
    orig_writer = t.writer

    # Stop should be called when replacing the writer.
    t.configure(hostname="localhost", port=8126)
    assert orig_writer.stop.called


def test_tracer_configure_writer_stop_started():
    t = ddtrace.Tracer()
    t.writer = mock.Mock(wraps=t.writer)
    orig_writer = t.writer

    # Do a write to start the writer
    with t.trace("something"):
        pass

    t.configure(hostname="localhost", port=8126)
    orig_writer.stop.assert_called_once_with()


def test_tracer_shutdown_timeout():
    t = ddtrace.Tracer()
    t.writer = mock.Mock(wraps=t.writer)

    with t.trace("something"):
        pass

    t.shutdown(timeout=2)
    t.writer.stop.assert_called_once_with(timeout=2)


def test_tracer_dogstatsd_url():
    t = ddtrace.Tracer()
    assert t.writer.dogstatsd.host == "localhost"
    assert t.writer.dogstatsd.port == 8125

    t = ddtrace.Tracer(dogstatsd_url="foobar:12")
    assert t.writer.dogstatsd.host == "foobar"
    assert t.writer.dogstatsd.port == 12

    t = ddtrace.Tracer(dogstatsd_url="udp://foobar:12")
    assert t.writer.dogstatsd.host == "foobar"
    assert t.writer.dogstatsd.port == 12

    t = ddtrace.Tracer(dogstatsd_url="/var/run/statsd.sock")
    assert t.writer.dogstatsd.socket_path == "/var/run/statsd.sock"

    t = ddtrace.Tracer(dogstatsd_url="unix:///var/run/statsd.sock")
    assert t.writer.dogstatsd.socket_path == "/var/run/statsd.sock"

    with pytest.raises(ValueError) as e:
        t = ddtrace.Tracer(dogstatsd_url="foo://foobar:12")
        assert str(e) == "Unknown url format for `foo://foobar:12`"


def test_tracer_fork():
    t = ddtrace.Tracer()
    original_pid = t._pid
    original_writer = t.writer

    @contextlib.contextmanager
    def capture_failures(errors):
        try:
            yield
        except AssertionError as e:
            errors.put(e)

    def task(t, errors):
        # Start a new span to trigger process checking
        with t.trace("test", service="test"):

            # Assert we recreated the writer and have a new queue
            with capture_failures(errors):
                assert t._pid != original_pid
                assert t.writer is not original_writer
                assert t.writer._buffer is not original_writer._buffer

        # Assert the trace got written into the correct queue
        assert len(original_writer._buffer) == 0
        assert len(t.writer._buffer) == 1

    # Assert tracer in a new process correctly recreates the writer
    errors = multiprocessing.Queue()
    p = multiprocessing.Process(target=task, args=(t, errors))
    try:
        p.start()
    finally:
        p.join(timeout=2)

    assert errors.empty(), errors.get()

    # Ensure writing into the tracer in this process still works as expected
    with t.trace("test", service="test"):
        assert t._pid == original_pid
        assert t.writer == original_writer
        assert t.writer._buffer == original_writer._buffer

    # Assert the trace got written into the correct queue
    assert len(original_writer._buffer) == 1
    assert len(t.writer._buffer) == 1


def test_tracer_with_version():
    t = ddtrace.Tracer()

    # With global `config.version` defined
    with override_global_config(dict(version="1.2.3")):
        with t.trace("test.span") as span:
            assert span.get_tag(VERSION_KEY) == "1.2.3"

            # override manually
            span.set_tag(VERSION_KEY, "4.5.6")
            assert span.get_tag(VERSION_KEY) == "4.5.6"

    # With no `config.version` defined
    with t.trace("test.span") as span:
        assert span.get_tag(VERSION_KEY) is None

        # explicitly set in the span
        span.set_tag(VERSION_KEY, "1.2.3")
        assert span.get_tag(VERSION_KEY) == "1.2.3"

    # With global tags set
    t.set_tags({VERSION_KEY: "tags.version"})
    with override_global_config(dict(version="config.version")):
        with t.trace("test.span") as span:
            assert span.get_tag(VERSION_KEY) == "config.version"


def test_tracer_with_env():
    t = ddtrace.Tracer()

    # With global `config.env` defined
    with override_global_config(dict(env="prod")):
        with t.trace("test.span") as span:
            assert span.get_tag(ENV_KEY) == "prod"

            # override manually
            span.set_tag(ENV_KEY, "prod-staging")
            assert span.get_tag(ENV_KEY) == "prod-staging"

    # With no `config.env` defined
    with t.trace("test.span") as span:
        assert span.get_tag(ENV_KEY) is None

        # explicitly set in the span
        span.set_tag(ENV_KEY, "prod-staging")
        assert span.get_tag(ENV_KEY) == "prod-staging"

    # With global tags set
    t.set_tags({ENV_KEY: "tags.env"})
    with override_global_config(dict(env="config.env")):
        with t.trace("test.span") as span:
            assert span.get_tag(ENV_KEY) == "config.env"


class EnvTracerTestCase(TracerTestCase):
    """Tracer test cases requiring environment variables."""

    @run_in_subprocess(env_overrides=dict(DATADOG_SERVICE_NAME="mysvc"))
    def test_service_name_legacy_DATADOG_SERVICE_NAME(self):
        """
        When DATADOG_SERVICE_NAME is provided
            It should not be used by default
            It should be used with config._get_service()
        """
        from ddtrace import config

        assert config.service is None
        with self.start_span("") as s:
            s.assert_matches(service=None)
        with self.start_span("", service=config._get_service()) as s:
            s.assert_matches(service="mysvc")

    @run_in_subprocess(env_overrides=dict(DD_SERVICE_NAME="mysvc"))
    def test_service_name_legacy_DD_SERVICE_NAME(self):
        """
        When DD_SERVICE_NAME is provided
            It should not be used by default
            It should be used with config._get_service()
        """
        from ddtrace import config

        assert config.service is None
        with self.start_span("") as s:
            s.assert_matches(service=None)
        with self.start_span("", service=config._get_service()) as s:
            s.assert_matches(service="mysvc")

    @run_in_subprocess(env_overrides=dict(DD_SERVICE="mysvc"))
    def test_service_name_env(self):
        with self.start_span("") as span:
            pass
        span.assert_matches(
            service="mysvc",
        )

    @run_in_subprocess(env_overrides=dict(DD_SERVICE="mysvc"))
    def test_service_name_env_global_config(self):
        # Global config should have higher precedence than the environment variable
        with self.override_global_config(dict(service="overridesvc")):
            with self.start_span("") as span:
                pass
        span.assert_matches(
            service="overridesvc",
        )

    @run_in_subprocess(env_overrides=dict(DD_VERSION="0.1.2"))
    def test_version_no_global_service(self):
        # Version should be set if no service name is present
        with self.trace("") as span:
            span.assert_matches(
                meta={
                    VERSION_KEY: "0.1.2",
                },
            )

        # The version will not be tagged if the service is not globally
        # configured.
        with self.trace("root", service="rootsvc") as root:
            assert VERSION_KEY not in root.meta
            with self.trace("child") as span:
                assert VERSION_KEY not in span.meta

    @run_in_subprocess(env_overrides=dict(DD_SERVICE="django", DD_VERSION="0.1.2"))
    def test_version_service(self):
        # Fleshed out example of service and version tagging

        # Our app is called django, we provide DD_SERVICE=django and DD_VERSION=0.1.2

        with self.trace("django.request") as root:
            # Root span should be tagged
            assert root.service == "django"
            assert VERSION_KEY in root.meta and root.meta[VERSION_KEY] == "0.1.2"

            # Child spans should be tagged
            with self.trace("") as child1:
                assert child1.service == "django"
                assert VERSION_KEY in child1.meta and child1.meta[VERSION_KEY] == "0.1.2"

            # Version should not be applied to spans of a service that isn't user-defined
            with self.trace("mysql.query", service="mysql") as span:
                assert VERSION_KEY not in span.meta
                # Child should also not have a version
                with self.trace("") as child2:
                    assert child2.service == "mysql"
                    assert VERSION_KEY not in child2.meta

    @run_in_subprocess(env_overrides=dict(AWS_LAMBDA_FUNCTION_NAME="my-func"))
    def test_detect_agentless_env_with_lambda(self):
        assert _in_aws_lambda()
        assert not _has_aws_lambda_agent_extension()
        tracer = Tracer()
        assert isinstance(tracer.writer, LogWriter)
        tracer.configure(enabled=True)
        assert isinstance(tracer.writer, LogWriter)

    @run_in_subprocess(env_overrides=dict(AWS_LAMBDA_FUNCTION_NAME="my-func"))
    def test_detect_agent_config_with_lambda_extension(self):
        def mock_os_path_exists(path):
            return path == "/opt/extensions/datadog-agent"

        assert _in_aws_lambda()

        with mock.patch("os.path.exists", side_effect=mock_os_path_exists):
            assert _has_aws_lambda_agent_extension()

            tracer = Tracer()
            assert isinstance(tracer.writer, AgentWriter)
            assert tracer.writer._sync_mode

            tracer.configure(enabled=False)
            assert isinstance(tracer.writer, AgentWriter)
            assert tracer.writer._sync_mode

    @run_in_subprocess(env_overrides=dict(AWS_LAMBDA_FUNCTION_NAME="my-func", DD_AGENT_HOST="localhost"))
    def test_detect_agent_config(self):
        tracer = Tracer()
        assert isinstance(tracer.writer, AgentWriter)

    @run_in_subprocess(env_overrides=dict(DD_TAGS="key1:value1,key2:value2"))
    def test_dd_tags(self):
        assert self.tracer.tags["key1"] == "value1"
        assert self.tracer.tags["key2"] == "value2"

    @run_in_subprocess(env_overrides=dict(DD_TAGS="key1:value1,key2:value2,key3"))
    def test_dd_tags_invalid(self):
        assert "key1" in self.tracer.tags
        assert "key2" in self.tracer.tags
        assert "key3" not in self.tracer.tags

    @run_in_subprocess(env_overrides=dict(DD_TAGS="service:mysvc,env:myenv,version:myvers"))
    def test_tags_from_DD_TAGS(self):
        t = ddtrace.Tracer()
        with t.trace("test") as s:
            assert s.service == "mysvc"
            assert s.get_tag("env") == "myenv"
            assert s.get_tag("version") == "myvers"

    @run_in_subprocess(
        env_overrides=dict(
            DD_TAGS="service:s,env:e,version:v",
            DD_ENV="env",
            DD_SERVICE="svc",
            DD_VERSION="0.123",
        )
    )
    def test_tags_from_DD_TAGS_precedence(self):
        t = ddtrace.Tracer()
        with t.trace("test") as s:
            assert s.service == "svc"
            assert s.get_tag("env") == "env"
            assert s.get_tag("version") == "0.123"

    @run_in_subprocess(env_overrides=dict(DD_TAGS="service:mysvc,env:myenv,version:myvers"))
    def test_tags_from_DD_TAGS_override(self):
        t = ddtrace.Tracer()
        ddtrace.config.env = "env"
        ddtrace.config.service = "service"
        ddtrace.config.version = "0.123"
        with t.trace("test") as s:
            assert s.service == "service"
            assert s.get_tag("env") == "env"
            assert s.get_tag("version") == "0.123"


def test_tracer_set_runtime_tags():
    t = ddtrace.Tracer()
    with t.start_span("foobar") as span:
        pass

    assert len(span.get_tag("runtime-id"))

    t2 = ddtrace.Tracer()
    with t2.start_span("foobaz") as span2:
        pass

    assert span.get_tag("runtime-id") == span2.get_tag("runtime-id")


def test_tracer_runtime_tags_fork():
    tracer = ddtrace.Tracer()

    def task(tracer, q):
        span = tracer.start_span("foobaz")
        q.put(span.get_tag("runtime-id"))
        span.finish()

    span = tracer.start_span("foobar")
    span.finish()

    q = multiprocessing.Queue()
    p = multiprocessing.Process(target=task, args=(tracer, q))
    p.start()
    p.join()

    children_tag = q.get()
    assert children_tag != span.get_tag("runtime-id")


def test_start_span_hooks():
    t = ddtrace.Tracer()

    result = {}

    @t.on_start_span
    def store_span(span):
        result["span"] = span

    span = t.start_span("hello")

    assert span == result["span"]
    span.finish()


def test_deregister_start_span_hooks():
    t = ddtrace.Tracer()

    result = {}

    @t.on_start_span
    def store_span(span):
        result["span"] = span

    t.deregister_on_start_span(store_span)

    with t.start_span("hello"):
        pass

    assert result == {}


def test_enable(monkeypatch):
    t1 = ddtrace.Tracer()
    assert t1.enabled

    monkeypatch.setenv("DD_TRACE_ENABLED", "false")
    t2 = ddtrace.Tracer()
    assert not t2.enabled


def test_runtime_id_parent_only():
    tracer = ddtrace.Tracer()

    # Parent spans should have runtime-id
    s = tracer.trace("test")
    rtid = s.get_tag("runtime-id")
    assert isinstance(rtid, six.string_types)

    # Child spans should not
    s2 = tracer.trace("test2")
    assert s2.get_tag("runtime-id") is None
    s2.finish()
    s.finish()

    # Parent spans should have runtime-id
    s = tracer.trace("test")
    s.finish()
    rtid = s.get_tag("runtime-id")
    assert isinstance(rtid, six.string_types)


def test_runtime_id_fork():
    tracer = ddtrace.Tracer()

    s = tracer.trace("test")
    s.finish()

    rtid = s.get_tag("runtime-id")
    assert isinstance(rtid, six.string_types)

    pid = os.fork()

    if pid == 0:
        # child
        s = tracer.trace("test")
        s.finish()

        rtid_child = s.get_tag("runtime-id")
        assert isinstance(rtid_child, six.string_types)
        assert rtid != rtid_child
        os._exit(12)

    _, status = os.waitpid(pid, 0)
    exit_code = os.WEXITSTATUS(status)
    assert exit_code == 12


def test_multiple_tracer_ctx():
    t1 = ddtrace.Tracer()
    t2 = ddtrace.Tracer()

    with t1.trace("") as s1:
        with t2.trace("") as s2:
            pass

    assert s2.parent_id == s1.span_id
    assert s2.trace_id == s1.trace_id


def test_filters(tracer, test_spans):
    class FilterAll(object):
        def process_trace(self, trace):
            return None

    tracer.configure(
        settings={
            "FILTERS": [FilterAll()],
        }
    )

    with tracer.trace("root"):
        with tracer.trace("child"):
            pass

    spans = test_spans.pop()
    assert len(spans) == 0

    class FilterMutate(object):
        def __init__(self, key, value):
            self.key = key
            self.value = value

        def process_trace(self, trace):
            for s in trace:
                s.set_tag(self.key, self.value)
            return trace

    tracer.configure(
        settings={
            "FILTERS": [FilterMutate("boop", "beep")],
        }
    )

    with tracer.trace("root"):
        with tracer.trace("child"):
            pass

    spans = test_spans.pop()
    assert len(spans) == 2
    s1, s2 = spans
    assert s1.get_tag("boop") == "beep"
    assert s2.get_tag("boop") == "beep"

    # Test multiple filters
    tracer.configure(
        settings={
            "FILTERS": [FilterMutate("boop", "beep"), FilterMutate("mats", "sundin")],
        }
    )

    with tracer.trace("root"):
        with tracer.trace("child"):
            pass

    spans = test_spans.pop()
    assert len(spans) == 2
    for s in spans:
        assert s.get_tag("boop") == "beep"
        assert s.get_tag("mats") == "sundin"

    class FilterBroken(object):
        def process_trace(self, trace):
            _ = 1 / 0

    tracer.configure(
        settings={
            "FILTERS": [FilterBroken()],
        }
    )

    with tracer.trace("root"):
        with tracer.trace("child"):
            pass

    spans = test_spans.pop()
    assert len(spans) == 2

    tracer.configure(
        settings={
            "FILTERS": [FilterMutate("boop", "beep"), FilterBroken()],
        }
    )
    with tracer.trace("root"):
        with tracer.trace("child"):
            pass

    spans = test_spans.pop()
    assert len(spans) == 2
    for s in spans:
        assert s.get_tag("boop") == "beep"


def test_early_exit(tracer, test_spans):
    s1 = tracer.trace("1")
    s2 = tracer.trace("2")
    s1.finish()
    with mock.patch("ddtrace.context.log") as log:
        s2.finish()
    calls = [
        mock.call("span %r closing after its parent %r, this is an error when not using async", s2, s1),
    ]
    log.debug.assert_has_calls(calls)
    assert s1.parent_id is None
    assert s2.parent_id is s1.span_id

    traces = test_spans.pop_traces()
    assert len(traces) == 1
    assert len(traces[0]) == 2

    s1 = tracer.trace("1-1")
    s1.finish()
    assert s1.parent_id is None

    s1 = tracer.trace("1-2")
    s1.finish()
    assert s1.parent_id is None


class TestPartialFlush(TracerTestCase):
    @TracerTestCase.run_in_subprocess(
        env_overrides=dict(DD_TRACER_PARTIAL_FLUSH_ENABLED="true", DD_TRACER_PARTIAL_FLUSH_MIN_SPANS="5")
    )
    def test_partial_flush(self):
        root = self.tracer.trace("root")
        for i in range(5):
            self.tracer.trace("child%s" % i).finish()

        traces = self.pop_traces()
        assert len(traces) == 1
        assert len(traces[0]) == 5
        assert [s.name for s in traces[0]] == ["child0", "child1", "child2", "child3", "child4"]

        root.finish()
        traces = self.pop_traces()
        assert len(traces) == 1
        assert len(traces[0]) == 1
        assert traces[0][0].name == "root"

    @TracerTestCase.run_in_subprocess(
        env_overrides=dict(DD_TRACER_PARTIAL_FLUSH_ENABLED="true", DD_TRACER_PARTIAL_FLUSH_MIN_SPANS="1")
    )
    def test_partial_flush_too_many(self):
        root = self.tracer.trace("root")
        for i in range(5):
            self.tracer.trace("child%s" % i).finish()

        traces = self.pop_traces()
        assert len(traces) == 5
        for t in traces:
            assert len(t) == 1
        assert [t[0].name for t in traces] == ["child0", "child1", "child2", "child3", "child4"]
        for t in traces:
            assert t[0].parent_id == root.span_id

        root.finish()
        traces = self.pop_traces()
        assert len(traces) == 1
        assert traces[0][0].name == "root"

    @TracerTestCase.run_in_subprocess(
        env_overrides=dict(DD_TRACER_PARTIAL_FLUSH_ENABLED="true", DD_TRACER_PARTIAL_FLUSH_MIN_SPANS="6")
    )
    def test_partial_flush_too_few(self):
        root = self.tracer.trace("root")
        for i in range(5):
            self.tracer.trace("child%s" % i).finish()

        traces = self.pop_traces()
        assert len(traces) == 0
        root.finish()
        traces = self.pop_traces()
        assert len(traces) == 1
        assert [s.name for s in traces[0]] == ["root", "child0", "child1", "child2", "child3", "child4"]

    def test_partial_flush_configure(self):
        self.tracer.configure(partial_flush_enabled=True, partial_flush_min_spans=5)
        self.test_partial_flush()

    def test_partial_flush_too_many_configure(self):
        self.tracer.configure(partial_flush_enabled=True, partial_flush_min_spans=1)
        self.test_partial_flush_too_many()

    def test_partial_flush_too_few_configure(self):
        self.tracer.configure(partial_flush_enabled=True, partial_flush_min_spans=6)
        self.test_partial_flush_too_few()

    @TracerTestCase.run_in_subprocess(
        env_overrides=dict(DD_TRACER_PARTIAL_FLUSH_ENABLED="false", DD_TRACER_PARTIAL_FLUSH_MIN_SPANS="6")
    )
    def test_partial_flush_configure_precedence(self):
        self.tracer.configure(partial_flush_enabled=True, partial_flush_min_spans=5)
        self.test_partial_flush()

    def test_partial_flush_dd_origin_propagation(self):
        self.tracer.configure(partial_flush_enabled=True, partial_flush_min_spans=3)
        root = self.tracer.trace("root")
        root.context.dd_origin = "testing_origin"
        for i in range(3):
            self.tracer.trace("child%s" % i).finish()

        traces = self.pop_traces()
        assert len(traces) == 1
        assert len(traces[0]) == 3
        assert [s.name for s in traces[0]] == ["child0", "child1", "child2"]
        for span in traces[0]:
            assert span.meta.get(ORIGIN_KEY) == "testing_origin"

        root.finish()
        traces = self.pop_traces()
        assert len(traces) == 1
        assert len(traces[0]) == 1
        assert traces[0][0].name == "root"
        assert traces[0][0].meta.get(ORIGIN_KEY) == "testing_origin"


def test_unicode_config_vals():
    t = ddtrace.Tracer()

    with override_global_config(dict(version=u"😇", env=u"😇")):
        with t.trace("1"):
            pass
    t.shutdown()


def test_ctx(tracer, test_spans):
    with tracer.trace("test") as s1:
        assert tracer.current_span() == s1
        assert tracer.current_root_span() == s1
        assert tracer.get_call_context().trace_id == s1.trace_id
        assert tracer.get_call_context().span_id == s1.span_id

        with tracer.trace("test2") as s2:
            assert tracer.current_span() == s2
            assert tracer.current_root_span() == s1
            assert tracer.get_call_context().trace_id == s1.trace_id
            assert tracer.get_call_context().span_id == s2.span_id

            with tracer.trace("test3") as s3:
                assert tracer.current_span() == s3
                assert tracer.current_root_span() == s1
                assert tracer.get_call_context().trace_id == s1.trace_id
                assert tracer.get_call_context().span_id == s3.span_id

            assert tracer.get_call_context().trace_id == s1.trace_id
            assert tracer.get_call_context().span_id == s2.span_id

        with tracer.trace("test4") as s4:
            assert tracer.current_span() == s4
            assert tracer.current_root_span() == s1
            assert tracer.get_call_context().trace_id == s1.trace_id
            assert tracer.get_call_context().span_id == s4.span_id

        assert tracer.current_span() == s1
        assert tracer.current_root_span() == s1

    assert tracer.current_span() is None
    assert tracer.current_root_span() is None
    assert s1.parent_id is None
    assert s2.parent_id == s1.span_id
    assert s3.parent_id == s2.span_id
    assert s4.parent_id == s1.span_id
    assert s1.trace_id == s2.trace_id == s3.trace_id == s4.trace_id
    assert s1.metrics[SAMPLING_PRIORITY_KEY] == 1
    assert SAMPLING_PRIORITY_KEY not in s2.metrics
    assert ORIGIN_KEY not in s1.meta

    t = test_spans.pop_traces()
    assert len(t) == 1
    assert len(t[0]) == 4
    _s1, _s2, _s3, _s4 = t[0]
    assert s1 == _s1
    assert s2 == _s2
    assert s3 == _s3
    assert s4 == _s4

    with tracer.trace("s") as s:
        assert s.parent_id is None
        assert s.trace_id != s1.trace_id


def test_multithreaded(tracer, test_spans):
    def target():
        with tracer.trace("s1"):
            with tracer.trace("s2"):
                pass
            with tracer.trace("s3"):
                pass

    for i in range(1000):
        ts = [threading.Thread(target=target) for _ in range(10)]
        for t in ts:
            t.start()

        for t in ts:
            t.join()

        traces = test_spans.pop_traces()
        assert len(traces) == 10

        for trace in traces:
            assert len(trace) == 3


def test_ctx_distributed(tracer, test_spans):
    # Test activating an invalid context.
    ctx = Context(span_id=None, trace_id=None)
    tracer.context_provider.activate(ctx)
    assert tracer.current_span() is None

    with tracer.trace("test") as s1:
        assert tracer.current_span() == s1
        assert tracer.current_root_span() == s1
        assert tracer.get_call_context().trace_id == s1.trace_id
        assert tracer.get_call_context().span_id == s1.span_id
        assert s1.parent_id is None

    trace = test_spans.pop_traces()
    assert len(trace) == 1

    # Test activating a valid context.
    ctx = Context(span_id=1234, trace_id=4321, sampling_priority=2, dd_origin="somewhere")
    tracer.context_provider.activate(ctx)
    assert tracer.current_span() is None

    with tracer.trace("test2") as s2:
        assert tracer.current_span() == s2
        assert tracer.current_root_span() == s2
        assert tracer.get_call_context().trace_id == s2.trace_id == 4321
        assert tracer.get_call_context().span_id == s2.span_id
        assert s2.parent_id == 1234

    trace = test_spans.pop_traces()
    assert len(trace) == 1
    assert s2.metrics[SAMPLING_PRIORITY_KEY] == 2
    assert s2.meta[ORIGIN_KEY] == "somewhere"


def test_manual_keep(tracer, test_spans):
    # On a root span
    with tracer.trace("asdf") as s:
        s.set_tag(MANUAL_KEEP_KEY)
    spans = test_spans.pop()
    assert spans[0].metrics[SAMPLING_PRIORITY_KEY] is priority.USER_KEEP

    # On a child span
    with tracer.trace("asdf"):
        with tracer.trace("child") as s:
            s.set_tag(MANUAL_KEEP_KEY)
    spans = test_spans.pop()
    assert spans[0].metrics[SAMPLING_PRIORITY_KEY] is priority.USER_KEEP


def test_manual_keep_then_drop(tracer, test_spans):
    # Test changing the value before finish.
    with tracer.trace("asdf") as root:
        with tracer.trace("child") as child:
            child.set_tag(MANUAL_KEEP_KEY)
        root.set_tag(MANUAL_DROP_KEY)
    spans = test_spans.pop()
    assert spans[0].metrics[SAMPLING_PRIORITY_KEY] is priority.USER_REJECT


def test_manual_drop(tracer, test_spans):
    # On a root span
    with tracer.trace("asdf") as s:
        s.set_tag(MANUAL_DROP_KEY)
    spans = test_spans.pop()
    assert spans[0].metrics[SAMPLING_PRIORITY_KEY] is priority.USER_REJECT

    # On a child span
    with tracer.trace("asdf"):
        with tracer.trace("child") as s:
            s.set_tag(MANUAL_DROP_KEY)
    spans = test_spans.pop()
    assert spans[0].metrics[SAMPLING_PRIORITY_KEY] is priority.USER_REJECT


@mock.patch("ddtrace.internal.hostname.get_hostname")
def test_get_report_hostname_enabled(get_hostname, tracer, test_spans):
    get_hostname.return_value = "test-hostname"
    with override_global_config(dict(report_hostname=True)):
        with tracer.trace("span"):
            with tracer.trace("child"):
                pass

    spans = test_spans.pop()
    root = spans[0]
    child = spans[1]
    assert root.get_tag(HOSTNAME_KEY) == "test-hostname"
    assert child.get_tag(HOSTNAME_KEY) is None


@mock.patch("ddtrace.internal.hostname.get_hostname")
def test_get_report_hostname_disabled(get_hostname, tracer, test_spans):
    get_hostname.return_value = "test-hostname"
    with override_global_config(dict(report_hostname=False)):
        with tracer.trace("span"):
            with tracer.trace("child"):
                pass

    spans = test_spans.pop()
    root = spans[0]
    child = spans[1]
    assert root.get_tag(HOSTNAME_KEY) is None
    assert child.get_tag(HOSTNAME_KEY) is None


@mock.patch("ddtrace.internal.hostname.get_hostname")
def test_get_report_hostname_default(get_hostname, tracer, test_spans):
    get_hostname.return_value = "test-hostname"
    with override_global_config(dict(report_hostname=False)):
        with tracer.trace("span"):
            with tracer.trace("child"):
                pass

    spans = test_spans.pop()
    root = spans[0]
    child = spans[1]
    assert root.get_tag(HOSTNAME_KEY) is None
    assert child.get_tag(HOSTNAME_KEY) is None


def test_service_mapping():
    @contextlib.contextmanager
    def override_service_mapping(service_mapping):
        with override_env(dict(DD_SERVICE_MAPPING=service_mapping)):
            assert ddtrace.config.service_mapping == {}
            ddtrace.config.service_mapping = Config().service_mapping
            yield
            ddtrace.config.service_mapping = {}

    # Test single mapping
    with override_service_mapping("foo:bar"), ddtrace.Tracer().trace("renaming", service="foo") as span:
        assert span.service == "bar"

    # Test multiple mappings
    with override_service_mapping("foo:bar,sna:fu"), ddtrace.Tracer().trace("renaming", service="sna") as span:
        assert span.service == "fu"

    # Test colliding mappings
    with override_service_mapping("foo:bar,foo:foobar"), ddtrace.Tracer().trace("renaming", service="foo") as span:
        assert span.service == "foobar"

    # Test invalid service mapping
    with override_service_mapping("foo;bar,sna:fu"):
        with ddtrace.Tracer().trace("passthru", service="foo") as _:
            assert _.service == "foo"
        with ddtrace.Tracer().trace("renaming", "sna") as _:
            assert _.service == "fu"


def test_configure_url_partial():
    tracer = ddtrace.Tracer()
    tracer.configure(hostname="abc")
    assert tracer.writer.agent_url == "http://abc:8126"
    tracer.configure(port=123)
    assert tracer.writer.agent_url == "http://abc:123"

    tracer = ddtrace.Tracer(url="http://abc")
    assert tracer.writer.agent_url == "http://abc"
    tracer.configure(port=123)
    assert tracer.writer.agent_url == "http://abc:123"
    tracer.configure(port=431)
    assert tracer.writer.agent_url == "http://abc:431"


def test_bad_agent_url(monkeypatch):
    with pytest.raises(ValueError):
        Tracer(url="bad://localhost:8126")

    monkeypatch.setenv("DD_TRACE_AGENT_URL", "bad://localhost:1234")
    with pytest.raises(ValueError) as e:
        Tracer()
    assert (
        str(e.value)
        == "Unsupported protocol 'bad' in Agent URL 'bad://localhost:1234'. Must be one of: http, https, unix"
    )

    monkeypatch.setenv("DD_TRACE_AGENT_URL", "unix://")
    with pytest.raises(ValueError) as e:
        Tracer()
    assert str(e.value) == "Invalid file path in Agent URL 'unix://'"

    monkeypatch.setenv("DD_TRACE_AGENT_URL", "http://")
    with pytest.raises(ValueError) as e:
        Tracer()
    assert str(e.value) == "Invalid hostname in Agent URL 'http://'"


def test_context_priority(tracer, test_spans):
    """Assigning a sampling_priority should not affect if the trace is sent to the agent"""
    for p in [priority.USER_REJECT, priority.AUTO_REJECT, priority.AUTO_KEEP, priority.USER_KEEP, None, 999]:
        with tracer.trace("span_%s" % p) as span:
            span.context.sampling_priority = p

        # Spans should always be written regardless of sampling priority since
        # the agent needs to know the sampling decision.
        spans = test_spans.pop()
        assert len(spans) == 1, "trace should be sampled"
        if p in [priority.USER_REJECT, priority.AUTO_REJECT, priority.AUTO_KEEP, priority.USER_KEEP]:
            assert spans[0].metrics[SAMPLING_PRIORITY_KEY] == p


def test_spans_sampled_out(tracer, test_spans):
    with tracer.trace("root") as span:
        span.sampled = False
        with tracer.trace("child") as span:
            span.sampled = False
        with tracer.trace("child") as span:
            span.sampled = False

    spans = test_spans.pop()
    assert len(spans) == 0


def test_spans_sampled_one(tracer, test_spans):
    with tracer.trace("root") as span:
        span.sampled = False
        with tracer.trace("child") as span:
            span.sampled = False
        with tracer.trace("child") as span:
            span.sampled = True

    spans = test_spans.pop()
    assert len(spans) == 3


def test_spans_sampled_all(tracer, test_spans):
    with tracer.trace("root") as span:
        span.sampled = True
        with tracer.trace("child") as span:
            span.sampled = True
        with tracer.trace("child") as span:
            span.sampled = True

    spans = test_spans.pop()
    assert len(spans) == 3


<<<<<<< HEAD
def test_tracer_tag_processor_tags_dd_origin_on_each_span():
    """Integration test for ensuring dd_origin gets propagated to every span in a trace."""
    tracer = Tracer()
    writer = DummyWriter()
    tracer.configure(writer=writer)

    # Normal propagation
    with tracer.trace("parent") as parent:
        parent.context.dd_origin = "testing_origin"
        with tracer.trace("child") as child:
            pass

    assert writer.pop() == [parent, child]
    assert parent.meta.get(ORIGIN_KEY) == "testing_origin"
    assert parent.meta.get(ORIGIN_KEY) == "testing_origin"


def test_tracer_does_not_propagate_dd_origin_if_not_present():
    """No dd_origin in context to be propagated"""
    tracer = Tracer()
    writer = DummyWriter()
    tracer.configure(writer=writer)

    with tracer.trace("parent") as parent:
        with tracer.trace("child") as child:
            pass

    assert writer.pop() == [parent, child]
    assert parent.meta.get(ORIGIN_KEY) is None
    assert parent.meta.get(ORIGIN_KEY) is None
=======
def test_closing_other_context_spans_single_span(tracer, test_spans):
    """
    Ensure that a span created in one thread can be finished in another without
    breaking the active span management.
    """

    def _target(span):
        assert tracer.current_span() is None
        span.finish()
        assert tracer.current_span() is None

    span = tracer.trace("main thread")
    assert tracer.current_span() is span
    t1 = threading.Thread(target=_target, args=(span,))
    t1.start()
    t1.join()
    assert tracer.current_span() is None

    spans = test_spans.pop()
    assert len(spans) == 1


def test_closing_other_context_spans_multi_spans(tracer, test_spans):
    """
    Ensure that spans created in one thread can be finished in another without
    breaking the active span management.
    """

    def _target(span):
        assert tracer.current_span() is None
        span.finish()
        assert tracer.current_span() is None

    root = tracer.trace("root span")
    span = tracer.trace("child span")
    assert tracer.current_span() is span
    t1 = threading.Thread(target=_target, args=(span,))
    t1.start()
    t1.join()
    assert tracer.current_span() is root
    root.finish()

    spans = test_spans.pop()
    assert len(spans) == 2


def test_fork_manual_span_same_context(tracer):
    span = tracer.trace("test")
    pid = os.fork()

    if pid == 0:
        child = tracer.start_span("child", child_of=span)
        assert child.parent_id == span.span_id
        assert child._parent is None
        assert tracer.current_span() is span
        child.finish()
        os._exit(12)

    span.finish()
    _, status = os.waitpid(pid, 0)
    exit_code = os.WEXITSTATUS(status)
    assert exit_code == 12


def test_fork_manual_span_different_contexts(tracer):
    span = tracer.start_span("test")
    pid = os.fork()

    if pid == 0:
        child = tracer.start_span("child", child_of=span)
        assert child.parent_id == span.span_id
        assert child._parent is None
        assert tracer.current_span() is None
        child.finish()
        os._exit(12)

    span.finish()
    _, status = os.waitpid(pid, 0)
    exit_code = os.WEXITSTATUS(status)
    assert exit_code == 12
>>>>>>> b6ec7a56
<|MERGE_RESOLUTION|>--- conflicted
+++ resolved
@@ -1538,7 +1538,6 @@
     assert len(spans) == 3
 
 
-<<<<<<< HEAD
 def test_tracer_tag_processor_tags_dd_origin_on_each_span():
     """Integration test for ensuring dd_origin gets propagated to every span in a trace."""
     tracer = Tracer()
@@ -1569,7 +1568,8 @@
     assert writer.pop() == [parent, child]
     assert parent.meta.get(ORIGIN_KEY) is None
     assert parent.meta.get(ORIGIN_KEY) is None
-=======
+
+
 def test_closing_other_context_spans_single_span(tracer, test_spans):
     """
     Ensure that a span created in one thread can be finished in another without
@@ -1649,5 +1649,4 @@
     span.finish()
     _, status = os.waitpid(pid, 0)
     exit_code = os.WEXITSTATUS(status)
-    assert exit_code == 12
->>>>>>> b6ec7a56
+    assert exit_code == 12