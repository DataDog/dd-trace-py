--- conflicted
+++ resolved
@@ -295,20 +295,6 @@
             span.metrics["as"] = np.int64(1)  # circumvent the data checks
             span.finish()
 
-    def test_tracer_disabled_mem_leak(self):
-        # ensure that if the tracer is disabled, we still remove things from the
-        # span buffer upon finishing.
-        self.tracer.enabled = False
-        s1 = self.trace("foo")
-        s1.finish()
-
-        p1 = self.tracer.current_span()
-        s2 = self.trace("bar")
-
-        self.assertIsNone(s2._parent)
-        s2.finish()
-        self.assertIsNone(p1)
-
     def test_tracer_global_tags(self):
         s1 = self.trace("brie")
         s1.finish()
@@ -365,22 +351,11 @@
 
     def test_start_span(self):
         # it should create a root Span
-        span = self.start_span("web.request")
-        span.assert_matches(
-            name="web.request",
-            tracer=self.tracer,
-            _parent=None,
-            parent_id=None,
-        )
+        span = self.tracer.start_span("web.request")
+        assert span.name == "web.request"
+        assert span.parent_id is None
         span.finish()
-<<<<<<< HEAD
-        assert self.tracer.active_span() == span
-        assert self.tracer.active_root_span() == span
-
-        spans = self.tracer.writer.pop()
-=======
         spans = self.pop_spans()
->>>>>>> d411dee2
         assert len(spans) == 1
         assert spans[0] is span
 
@@ -445,26 +420,12 @@
             _parent=parent,
             tracer=self.tracer,
         )
-        assert self.tracer.current_span() == child
 
     def test_start_child_span_attributes(self):
         # it should create a child Span with parent's attributes
         with self.start_span("web.request", service="web", resource="/", span_type="http") as parent:
             with self.start_span("web.worker", child_of=parent) as child:
                 child.assert_matches(name="web.worker", service="web")
-
-    def test_start_child_from_context(self):
-        # it should create a child span with a populated Context
-        with self.start_span("web.request") as root:
-            with self.start_span("web.worker", child_of=root.context) as child:
-                pass
-        child.assert_matches(
-            name="web.worker",
-            parent_id=root.span_id,
-            trace_id=root.trace_id,
-            _parent=root,
-            tracer=self.tracer,
-        )
 
     def test_adding_services(self):
         assert self.tracer._services == set()
@@ -499,6 +460,33 @@
         assert tracer.writer.dogstatsd.host is None
         assert tracer.writer.dogstatsd.port is None
         assert tracer.writer.dogstatsd.socket_path == "/foo.sock"
+
+
+def test_tracer_disabled_mem_leak(tracer):
+    # ensure that if the tracer is disabled, we still remove things from the
+    # span buffer upon finishing.
+    tracer.enabled = False
+    s1 = tracer.trace("foo")
+    s1.finish()
+
+    p1 = tracer.current_span()
+    assert p1 is None
+    s2 = tracer.trace("bar")
+
+    assert s2._parent is None
+    s2.finish()
+
+
+def test_start_child_from_context(tracer, test_spans):
+    # it should create a child span with a populated Context
+    with tracer.start_span("web.request") as root:
+        with tracer.start_span("web.worker", child_of=root.context) as child:
+            pass
+
+    parent, child = test_spans.pop()
+    assert child.name == "web.worker"
+    assert child.parent_id == parent.span_id
+    assert child.trace_id == parent.trace_id
 
 
 def test_tracer_url():
@@ -1106,12 +1094,12 @@
     s1 = tracer.trace("1")
     s2 = tracer.trace("2")
     s1.finish()
-    with mock.patch("ddtrace.context.log") as log:
-        s2.finish()
+    tracer.log = mock.MagicMock(wraps=tracer.log)
+    s2.finish()
     calls = [
         mock.call("span %r closing after its parent %r, this is an error when not using async", s2, s1),
     ]
-    log.debug.assert_has_calls(calls)
+    tracer.log.debug.assert_has_calls(calls)
     assert s1.parent_id is None
     assert s2.parent_id is s1.span_id
 
@@ -1416,17 +1404,14 @@
     assert child.get_tag(HOSTNAME_KEY) is None
 
 
-<<<<<<< HEAD
-def test_non_active_span():
-    tracer = Tracer()
-    tracer.writer = DummyWriter()
+def test_non_active_span(tracer, test_spans):
 
     with tracer.start_span("test", activate=False):
         assert tracer.active_span() is None
         assert tracer.active_root_span() is None
     assert tracer.active_span() is None
     assert tracer.active_root_span() is None
-    traces = tracer.writer.pop_traces()
+    traces = test_spans.pop_traces()
     assert len(traces) == 1
     assert len(traces[0]) == 1
 
@@ -1436,7 +1421,7 @@
             assert tracer.active_root_span() is None
     assert tracer.active_span() is None
     assert tracer.active_root_span() is None
-    traces = tracer.writer.pop_traces()
+    traces = test_spans.pop_traces()
     assert len(traces) == 2
 
     with tracer.start_span("active", activate=True) as active:
@@ -1445,10 +1430,11 @@
             assert tracer.active_root_span() is active
         assert tracer.active() is active
         assert tracer.active_root_span() is active
-    traces = tracer.writer.pop_traces()
+    traces = test_spans.pop_traces()
     assert len(traces) == 1
     assert len(traces[0]) == 2
-=======
+
+
 def test_service_mapping():
     @contextlib.contextmanager
     def override_service_mapping(service_mapping):
@@ -1520,7 +1506,7 @@
     """Assigning a sampling_priority should not affect if the trace is sent to the agent"""
     for p in [priority.USER_REJECT, priority.AUTO_REJECT, priority.AUTO_KEEP, priority.USER_KEEP, None, 999]:
         with tracer.trace("span_%s" % p) as span:
-            span.context.sampling_priority = p
+            span.sampling_priority = p
 
         # Spans should always be written regardless of sampling priority since
         # the agent needs to know the sampling decision.
@@ -1563,5 +1549,4 @@
             span.sampled = True
 
     spans = test_spans.pop()
-    assert len(spans) == 3
->>>>>>> d411dee2
+    assert len(spans) == 3