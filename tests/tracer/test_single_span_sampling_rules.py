--- conflicted
+++ resolved
@@ -17,7 +17,6 @@
 from ..utils import override_global_config
 
 
-<<<<<<< HEAD
 def traced_function(rule, tracer=None, name="test_name", service="test_service", trace_sampling=False):
     if not tracer:
         tracer = DummyTracer()
@@ -46,14 +45,8 @@
 
 
 def test_single_rule_init_via_env():
-    with override_env(
-        dict(DD_SPAN_SAMPLING_RULES='[{"sample_rate":0.5,"service":"xyz","name":"abc","max_per_second":100}]')
-=======
-def test_sampling_rule_init_via_env():
-    # Testing single sampling rule
     with override_global_config(
         dict(_sampling_rules='[{"sample_rate":0.5,"service":"xyz","name":"abc","max_per_second":100}]')
->>>>>>> 4d9c1ea2
     ):
         sampling_rules = get_span_sampling_rules()
         assert sampling_rules[0]._sample_rate == 0.5
@@ -62,14 +55,9 @@
         assert sampling_rules[0]._max_per_second == 100
         assert len(sampling_rules) == 1
 
-<<<<<<< HEAD
 
 def test_multiple_rules_init_via_env():
-    with override_env(
-=======
-    # Testing multiple sampling rules
-    with override_global_config(
->>>>>>> 4d9c1ea2
+    with override_global_config(
         dict(
             _sampling_rules='[{"service":"xy?","name":"a*c"}, \
             {"sample_rate":0.5,"service":"my-service","name":"my-name", "max_per_second":20}]'
@@ -87,104 +75,62 @@
         assert sampling_rules[1]._max_per_second == 20
         assert len(sampling_rules) == 2
 
-<<<<<<< HEAD
 
 def test_rule_init_via_env_no_name():
-    with override_env(dict(DD_SPAN_SAMPLING_RULES='[{"service":"xyz", "sample_rate":0.23}]')):
-=======
-    # Testing for only service being set
     with override_global_config(dict(_sampling_rules='[{"service":"xyz", "sample_rate":0.23}]')):
->>>>>>> 4d9c1ea2
         sampling_rules = get_span_sampling_rules()
         assert sampling_rules[0]._sample_rate == 0.23
         assert sampling_rules[0]._service_matcher.pattern == "xyz"
         assert sampling_rules[0]._max_per_second == -1
         assert len(sampling_rules) == 1
 
-<<<<<<< HEAD
 
 def test_rule_init_via_env_only_name():
-    with override_env(dict(DD_SPAN_SAMPLING_RULES='[{"name":"xyz"}]')):
-=======
-    # Testing for only name being set
     with override_global_config(dict(_sampling_rules='[{"name":"xyz"}]')):
->>>>>>> 4d9c1ea2
         sampling_rules = get_span_sampling_rules()
         assert sampling_rules[0]._sample_rate == 1.0
         assert sampling_rules[0]._name_matcher.pattern == "xyz"
         assert sampling_rules[0]._max_per_second == -1
         assert len(sampling_rules) == 1
 
-<<<<<<< HEAD
 
 def test_rule_init_via_env_no_name_or_service():
-    with override_env(dict(DD_SPAN_SAMPLING_RULES='[{"sample_rate":1.0}]')):
-=======
-    # Testing error thrown when neither name nor service is set
     with override_global_config(dict(_sampling_rules='[{"sample_rate":1.0}]')):
->>>>>>> 4d9c1ea2
         with pytest.raises(ValueError):
             get_span_sampling_rules()
 
 
-<<<<<<< HEAD
 def test_rule_init_via_env_service_pattern_contains_unsupported_char():
-    with override_env(dict(DD_SPAN_SAMPLING_RULES='[{"service":"h[!a]i"}]')):
-=======
-    # Testing exception thrown when service pattern contains unsupported char
     with override_global_config(dict(_sampling_rules='[{"service":"h[!a]i"}]')):
->>>>>>> 4d9c1ea2
         with pytest.raises(ValueError):
             get_span_sampling_rules()
 
 
-<<<<<<< HEAD
 def test_rule_init_via_env_name_pattern_contains_unsupported_char():
-    with override_env(dict(DD_SPAN_SAMPLING_RULES='[{"name":"h[!a]i"}]')):
-=======
-    # Testing exception thrown when name pattern contains unsupported char
     with override_global_config(dict(_sampling_rules='[{"name":"h[!a]i"}]')):
->>>>>>> 4d9c1ea2
         with pytest.raises(ValueError):
             get_span_sampling_rules()
 
 
-<<<<<<< HEAD
 def test_rule_init_via_env_json_not_list():
-    with override_env(
-        dict(DD_SPAN_SAMPLING_RULES='{"sample_rate":0.5,"service":"xyz","name":"abc","max_per_second":100}')
-=======
-def test_json_not_list_error():
     with override_global_config(
         dict(_sampling_rules='{"sample_rate":0.5,"service":"xyz","name":"abc","max_per_second":100}')
->>>>>>> 4d9c1ea2
     ):
         with pytest.raises(TypeError):
             get_span_sampling_rules()
 
 
-<<<<<<< HEAD
 def test_rule_init_via_env_json_not_valid():
-    with override_env(
-        dict(DD_SPAN_SAMPLING_RULES='{"sample_rate":0.5,"service":"xyz","name":"abc","max_per_second":100')
-=======
-def test_json_decode_error_throws_ValueError():
     with override_global_config(
         dict(_sampling_rules='{"sample_rate":0.5,"service":"xyz","name":"abc","max_per_second":100')
->>>>>>> 4d9c1ea2
     ):
         with pytest.raises(ValueError):
             get_span_sampling_rules()
 
 
-<<<<<<< HEAD
 def test_env_rules_cause_matching_span_to_be_sampled():
-    with override_env(dict(DD_SPAN_SAMPLING_RULES='[{"service":"test_service","name":"test_name"}]')):
-=======
-def test_rules_sample_span_via_env():
     """Test that single span sampling tags are applied to spans that should get sampled when envars set"""
     with override_global_config(dict(_sampling_rules='[{"service":"test_service","name":"test_name"}]')):
->>>>>>> 4d9c1ea2
         sampling_rules = get_span_sampling_rules()
         assert sampling_rules[0]._service_matcher.pattern == "test_service"
         assert sampling_rules[0]._name_matcher.pattern == "test_name"
@@ -194,14 +140,9 @@
         assert_sampling_decision_tags(span)
 
 
-<<<<<<< HEAD
 def test_env_rules_dont_cause_non_matching_span_to_be_sampled():
-    with override_env(dict(DD_SPAN_SAMPLING_RULES='[{"service":"test_ser","name":"test_na"}]')):
-=======
-def test_rules_do_not_sample_wrong_span_via_env():
     """Test that single span sampling tags are not applied to spans that do not match rules"""
     with override_global_config(dict(_sampling_rules='[{"service":"test_ser","name":"test_na"}]')):
->>>>>>> 4d9c1ea2
         sampling_rules = get_span_sampling_rules()
         assert sampling_rules[0]._service_matcher.pattern == "test_ser"
         assert sampling_rules[0]._name_matcher.pattern == "test_na"
@@ -211,14 +152,9 @@
         assert_sampling_decision_tags(span, sample_rate=None, mechanism=None, limit=None)
 
 
-<<<<<<< HEAD
 def test_single_span_rules_not_applied_when_span_sampled_by_trace_sampling():
-    with override_env(dict(DD_SPAN_SAMPLING_RULES='[{"service":"test_service","name":"test_name"}]')):
-=======
-def test_single_span_rules_do_not_tag_if_tracer_samples_via_env():
     """Test that single span sampling rules aren't applied if a span is already going to be sampled by trace sampler"""
     with override_global_config(dict(_sampling_rules='[{"service":"test_service","name":"test_name"}]')):
->>>>>>> 4d9c1ea2
         sampling_rules = get_span_sampling_rules()
         assert sampling_rules[0]._service_matcher.pattern == "test_service"
         assert sampling_rules[0]._name_matcher.pattern == "test_name"
@@ -243,15 +179,7 @@
             {"sample_rate": 0.5, "service": "my-service", "name": "my-name", "max_per_second": "20"},
         ]
 
-
-<<<<<<< HEAD
-def test_single_span_rules_not_applied_when_sampling_rules_file_doesnt_exist():
-    with override_env(dict(DD_SPAN_SAMPLING_RULES_FILE="data/this_doesnt_exist.json")):
-=======
-def test_wrong_file_path(tmpdir):
-    """Test that single span sampling tags are not applied to spans that do not match rules via file"""
     with override_global_config(dict(_sampling_rules_file="data/this_doesnt_exist.json")):
->>>>>>> 4d9c1ea2
         exception = FileNotFoundError if sys.version_info.major > 3 else IOError
         with pytest.raises(exception):
             get_span_sampling_rules()
