--- conflicted
+++ resolved
@@ -86,22 +86,12 @@
 
                 fastapi_supported_version = ddtrace.contrib.internal.fastapi.patch._supported_versions().get("fastapi")
 
-<<<<<<< HEAD
-                print(mock_add_integration.call_args_list)
-
-=======
->>>>>>> 95b3d16f
                 mock_add_integration.assert_any_call(
                     "fastapi",
                     False,
                     True,
-<<<<<<< HEAD
-                    "Unable to patch integration: fastapi, installed version: 0.0.0 is not compatible with "
-                    + "integration support spec of %s" % fastapi_supported_version,
-=======
                     "Skipped patching 'fastapi' integration, installed version: 0.0.0 is not compatible "
                     + "with integration support spec: %s." % fastapi_supported_version,
->>>>>>> 95b3d16f
                     version="0.0.0",
                 )
                 mock_add_integration.assert_any_call(
