from ddtrace import _monkey
from tests.subprocesstest import SubprocessTestCase
from tests.subprocesstest import run_in_subprocess


class TestPatching(SubprocessTestCase):
    """
    In these test cases it is assumed that:

     1) sqlite3 is an integration that's available and is enabled by default
     2) httplib is an integration that's available and is disabled by default

     sqlite3 is used as a representative of enabled by default integrations.
     httplib is used as a representative of disabled by default integrations.
    """

    @run_in_subprocess(env_overrides=dict())
    def test_patch_all_env_override_sqlite_none(self):
        # Make sure sqlite is enabled by default.
        _monkey.patch_all()
        assert "sqlite3" in _monkey._PATCHED_MODULES

    @run_in_subprocess(env_overrides=dict(DD_TRACE_SQLITE3_ENABLED="false"))
    def test_patch_all_env_override_sqlite_disabled(self):
        _monkey.patch_all()
        assert "sqlite3" not in _monkey._PATCHED_MODULES

    @run_in_subprocess(env_overrides=dict(DD_TRACE_SQLITE3_ENABLED="false"))
    def test_patch_all_env_override_manual_patch(self):
        # Manual patching should not be affected by the environment variable override.
        _monkey.patch(sqlite3=True)
        assert "sqlite3" in _monkey._PATCHED_MODULES

    @run_in_subprocess()
    def test_patch_raise_exception_manual_patch(self):
        # Manual patching should not be affected by the environment variable override.
        with self.assertRaises(_monkey.ModuleNotFoundException) as me:
            _monkey.patch(module_dne=True)

        assert (
<<<<<<< HEAD
            "integration module ddtrace.contrib.internal.module_dne.patch.py does not exist, "
=======
            "integration module ddtrace.contrib.internal.module_dne.patch does not exist, "
>>>>>>> 3f47ad72
            "automatic instrumentation is disabled for this library" in str(me.exception)
        )
        assert "module_dne" not in _monkey._PATCHED_MODULES

    @run_in_subprocess(env_overrides=dict())
    def test_patch_all_env_override_httplib_none(self):
        # Make sure httplib is disabled by default.
        _monkey.patch_all()
        assert "httplib" not in _monkey._PATCHED_MODULES

    @run_in_subprocess(env_overrides=dict(DD_TRACE_HTTPLIB_ENABLED="true"))
    def test_patch_all_env_override_httplib_enabled(self):
        _monkey.patch_all()
        assert "httplib" in _monkey._PATCHED_MODULES

    @run_in_subprocess()
    def test_patch_exception_on_import(self):
        # Manual patching should not be affected by the environment variable override.
        import sqlite3

        del sqlite3.connect

        with self.assertRaises(AttributeError):
            _monkey.patch(raise_errors=True, sqlite3=True)

    @run_in_subprocess()
    def test_patch_exception_on_import_no_raise(self):
        # Manual patching should not be affected by the environment variable override.
        import sqlite3

        del sqlite3.connect

        _monkey.patch(raise_errors=False, sqlite3=True)<|MERGE_RESOLUTION|>--- conflicted
+++ resolved
@@ -38,11 +38,7 @@
             _monkey.patch(module_dne=True)
 
         assert (
-<<<<<<< HEAD
-            "integration module ddtrace.contrib.internal.module_dne.patch.py does not exist, "
-=======
             "integration module ddtrace.contrib.internal.module_dne.patch does not exist, "
->>>>>>> 3f47ad72
             "automatic instrumentation is disabled for this library" in str(me.exception)
         )
         assert "module_dne" not in _monkey._PATCHED_MODULES
