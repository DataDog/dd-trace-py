--- conflicted
+++ resolved
@@ -779,26 +779,13 @@
     spans = dummy_tracer.pop()
     assert len(spans) == 1, "Span should have been sampled and written"
     assert spans[0].get_metric(SAMPLING_PRIORITY_KEY) is USER_KEEP
-<<<<<<< HEAD
     assert_sampling_decision_tags(spans[0], rule=1.0, limit=None)
-=======
-    assert_sampling_decision_tags(spans[0], rule=1.0, limit=1.0)
->>>>>>> 11c57972
 
 
 def test_datadog_sampler_tracer_rate_limited(dummy_tracer, mock_rate_limiter, mock_effective_rate):
     rule = SamplingRule(sample_rate=1.0, name="test.span")
-<<<<<<< HEAD
-    sampler = DatadogSampler(rules=[rule])
-    dummy_tracer.configure(sampler=sampler)
-
-    # Have the limiter deny the span
-    sampler.limiter.is_allowed.return_value = False
-    mock_effective_rate.return_value = 0.5
-=======
     sampler = DatadogSampler(rules=[rule], rate_limit=0)
     dummy_tracer.configure(sampler=sampler)
->>>>>>> 11c57972
 
     with dummy_tracer.trace("test.span"):
         pass
@@ -806,11 +793,7 @@
     spans = dummy_tracer.pop()
     assert len(spans) == 1, "Span should have been sampled and written"
     assert spans[0].get_metric(SAMPLING_PRIORITY_KEY) is USER_REJECT
-<<<<<<< HEAD
-    assert_sampling_decision_tags(spans[0], rule=1.0, limit=0.5)
-=======
     assert_sampling_decision_tags(spans[0], rule=1.0, limit=0.0)
->>>>>>> 11c57972
 
 
 def test_datadog_sampler_tracer_rate_0(dummy_tracer):
@@ -841,13 +824,8 @@
     spans = dummy_tracer.pop()
     assert len(spans) == 2, "Trace should have been sampled and written"
     assert spans[0].get_metric(SAMPLING_PRIORITY_KEY) is USER_KEEP
-<<<<<<< HEAD
     assert_sampling_decision_tags(spans[0], rule=1.0, limit=None)
-    assert_sampling_decision_tags(spans[1])  # No tags are set on children
-=======
-    assert_sampling_decision_tags(spans[0], rule=1.0, limit=1.0)
     assert_sampling_decision_tags(spans[1], agent=None, rule=None, limit=None)
->>>>>>> 11c57972
 
 
 def test_datadog_sampler_tracer_start_span(dummy_tracer):
@@ -862,11 +840,7 @@
     spans = dummy_tracer.pop()
     assert len(spans) == 1, "Span should have been sampled and written"
     assert spans[0].get_metric(SAMPLING_PRIORITY_KEY) is USER_KEEP
-<<<<<<< HEAD
     assert_sampling_decision_tags(spans[0], rule=1.0, limit=None)
-=======
-    assert_sampling_decision_tags(spans[0], rule=1.0, limit=1.0)
->>>>>>> 11c57972
 
 
 def test_datadog_sampler_update_rate_by_service_sample_rates(dummy_tracer):
