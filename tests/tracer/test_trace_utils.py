--- conflicted
+++ resolved
@@ -17,10 +17,6 @@
 from ddtrace.contrib import trace_utils
 from ddtrace.ext import http
 from ddtrace.internal import _context
-<<<<<<< HEAD
-from ddtrace.internal.compat import parse
-=======
->>>>>>> b187df1c
 from ddtrace.internal.compat import stringify
 from ddtrace.propagation.http import HTTP_HEADER_PARENT_ID
 from ddtrace.propagation.http import HTTP_HEADER_TRACE_ID
@@ -402,11 +398,6 @@
             assert _context.get_item("http.request.uri", span=span) == uri
         if method is not None:
             assert _context.get_item("http.request.method", span=span) == method
-<<<<<<< HEAD
-        if query is not None:
-            assert _context.get_item("http.request.query", span=span) == parse.parse_qs(query)
-=======
->>>>>>> b187df1c
         if request_headers is not None:
             assert _context.get_item("http.request.headers", span=span) == request_headers
         if response_headers is not None:
