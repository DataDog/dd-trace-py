--- conflicted
+++ resolved
@@ -91,17 +91,14 @@
         ("GET", "http://localhost/", 200, "search?q=test+query", {"my-header": "value1"}),
     ],
 )
-<<<<<<< HEAD
-def test_set_http_meta(span, int_config, method, url, status_code):
-    trace_utils.set_http_meta(span, int_config, method=method, url=url, status_code=status_code)
-=======
+
+
 def test_set_http_meta(span, int_config, method, url, status_code, query, request_headers):
     int_config.http.trace_headers(["my-header"])
     int_config.trace_query_string = True
     trace_utils.set_http_meta(
         span, int_config, method=method, url=url, status_code=status_code, query=query, request_headers=request_headers
     )
->>>>>>> 6133a8c9
     if method is not None:
         assert span.meta[http.METHOD] == method
     else:
@@ -121,7 +118,13 @@
     else:
         assert http.STATUS_CODE not in span.meta
 
-<<<<<<< HEAD
+    if query is not None and int_config.trace_query_string:
+        assert span.meta[http.QUERY_STRING] == query
+
+    if request_headers is not None:
+        for header, value in request_headers.items():
+            tag = "http.request.headers." + header
+            assert span.get_tag(tag) == value
 
 @pytest.mark.parametrize(
     "error_codes,status_code,error",
@@ -139,13 +142,4 @@
 def test_set_http_meta_custom_errors(span, int_config, error_codes, status_code, error):
     config.http_server.error_statuses = error_codes
     trace_utils.set_http_meta(span, int_config, status_code=status_code)
-    assert span.error == error
-=======
-    if query is not None and int_config.trace_query_string:
-        assert span.meta[http.QUERY_STRING] == query
-
-    if request_headers is not None:
-        for header, value in request_headers.items():
-            tag = "http.request.headers." + header
-            assert span.get_tag(tag) == value
->>>>>>> 6133a8c9
+    assert span.error == error