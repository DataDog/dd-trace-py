# -*- coding: utf-8 -*-
from ipaddress import ip_network
import sys

from hypothesis import given
from hypothesis.strategies import booleans
from hypothesis.strategies import dictionaries
from hypothesis.strategies import floats
from hypothesis.strategies import lists
from hypothesis.strategies import none
from hypothesis.strategies import recursive
from hypothesis.strategies import text
from hypothesis.strategies import tuples
import mock
import pytest

from ddtrace import Pin
from ddtrace import Span
from ddtrace import Tracer
from ddtrace import config
from ddtrace.context import Context
from ddtrace.contrib import trace_utils
<<<<<<< HEAD
=======
from ddtrace.contrib.trace_utils import track_custom_event
from ddtrace.contrib.trace_utils import track_user_login_event
>>>>>>> 4d75dc7e
from ddtrace.ext import http
from ddtrace.internal import _context
from ddtrace.internal.compat import six
from ddtrace.internal.compat import stringify
from ddtrace.propagation.http import HTTP_HEADER_PARENT_ID
from ddtrace.propagation.http import HTTP_HEADER_TRACE_ID
from ddtrace.settings import Config
from ddtrace.settings import IntegrationConfig
from tests.utils import override_env
from tests.utils import override_global_config


@pytest.fixture
def int_config():
    c = Config()
    c._add("myint", dict())
    return c


@pytest.fixture
def span(tracer):
    span = tracer.trace(name="myint")
    yield span
    span.finish()


class TestHeaders(object):
    @pytest.fixture()
    def span(self):
        yield Span("some_span")

    @pytest.fixture()
    def config(self):
        yield Config()

    @pytest.fixture()
    def integration_config(self, config):
        yield IntegrationConfig(config, "test")

    def test_it_does_not_break_if_no_headers(self, span, integration_config):
        trace_utils._store_request_headers(None, span, integration_config)
        trace_utils._store_response_headers(None, span, integration_config)

    def test_it_does_not_break_if_headers_are_not_a_dict(self, span, integration_config):
        trace_utils._store_request_headers(list(), span, integration_config)
        trace_utils._store_response_headers(list(), span, integration_config)

    def test_it_accept_headers_as_list_of_tuples(self, span, integration_config):
        """
        :type span: Span
        :type integration_config: IntegrationConfig
        """
        integration_config.http.trace_headers(["Content-Type", "Max-Age"])
        trace_utils._store_request_headers([("Content-Type", "some;value;content-type")], span, integration_config)
        assert span.get_tag("http.request.headers.content-type") == "some;value;content-type"
        assert None is span.get_tag("http.request.headers.other")

    def test_store_multiple_request_headers_as_dict(self, span, integration_config):
        """
        :type span: Span
        :type integration_config: IntegrationConfig
        """
        integration_config.http.trace_headers(["Content-Type", "Max-Age"])
        trace_utils._store_request_headers(
            {
                "Content-Type": "some;value;content-type",
                "Max-Age": "some;value;max_age",
                "Other": "some;value;other",
            },
            span,
            integration_config,
        )
        assert span.get_tag("http.request.headers.content-type") == "some;value;content-type"
        assert span.get_tag("http.request.headers.max-age") == "some;value;max_age"
        assert None is span.get_tag("http.request.headers.other")

    def test_store_multiple_response_headers_as_dict(self, span, integration_config):
        """
        :type span: Span
        :type integration_config: IntegrationConfig
        """
        integration_config.http.trace_headers(["Content-Type", "Max-Age"])
        trace_utils._store_response_headers(
            {
                "Content-Type": "some;value;content-type",
                "Max-Age": "some;value;max_age",
                "Other": "some;value;other",
            },
            span,
            integration_config,
        )
        assert span.get_tag("http.response.headers.content-type") == "some;value;content-type"
        assert span.get_tag("http.response.headers.max-age") == "some;value;max_age"
        assert None is span.get_tag("http.response.headers.other")

    def test_numbers_in_headers_names_are_allowed(self, span, integration_config):
        """
        :type span: Span
        :type integration_config: IntegrationConfig
        """
        integration_config.http.trace_headers("Content-Type123")
        trace_utils._store_response_headers(
            {
                "Content-Type123": "some;value",
            },
            span,
            integration_config,
        )
        assert span.get_tag("http.response.headers.content-type123") == "some;value"

    def test_allowed_chars_not_replaced_in_tag_name(self, span, integration_config):
        """
        :type span: Span
        :type integration_config: IntegrationConfig
        """
        # See: https://docs.datadoghq.com/tagging/#defining-tags
        integration_config.http.trace_headers("C0n_t:e/nt-Type")
        trace_utils._store_response_headers(
            {
                "C0n_t:e/nt-Type": "some;value",
            },
            span,
            integration_config,
        )
        assert span.get_tag("http.response.headers.c0n_t:e/nt-type") == "some;value"

    def test_period_is_replaced_by_underscore(self, span, integration_config):
        """
        :type span: Span
        :type integration_config: IntegrationConfig
        """
        # Deviation from https://docs.datadoghq.com/tagging/#defining-tags in order to allow
        # consistent representation of headers having the period in the name.
        integration_config.http.trace_headers("api.token")
        trace_utils._store_response_headers(
            {
                "api.token": "some;value",
            },
            span,
            integration_config,
        )
        assert span.get_tag("http.response.headers.api_token") == "some;value"

    def test_non_allowed_chars_replaced(self, span, integration_config):
        """
        :type span: Span
        :type integration_config: IntegrationConfig
        """
        # See: https://docs.datadoghq.com/tagging/#defining-tags
        integration_config.http.trace_headers("C!#ontent-Type")
        trace_utils._store_response_headers(
            {
                "C!#ontent-Type": "some;value",
            },
            span,
            integration_config,
        )
        assert span.get_tag("http.response.headers.c__ontent-type") == "some;value"

    def test_key_trim_leading_trailing_spaced(self, span, integration_config):
        """
        :type span: Span
        :type integration_config: IntegrationConfig
        """
        integration_config.http.trace_headers("Content-Type")
        trace_utils._store_response_headers(
            {
                "   Content-Type   ": "some;value",
            },
            span,
            integration_config,
        )
        assert span.get_tag("http.response.headers.content-type") == "some;value"

    def test_value_not_trim_leading_trailing_spaced(self, span, integration_config):
        """
        :type span: Span
        :type integration_config: IntegrationConfig
        """
        integration_config.http.trace_headers("Content-Type")
        trace_utils._store_response_headers(
            {
                "Content-Type": "   some;value   ",
            },
            span,
            integration_config,
        )
        assert span.get_tag("http.response.headers.content-type") == "   some;value   "

    def test_no_whitelist(self, span, integration_config):
        """
        :type span: Span
        :type integration_config: IntegrationConfig
        """
        trace_utils._store_response_headers(
            {
                "Content-Type": "some;value",
            },
            span,
            integration_config,
        )
        assert span.get_tag("http.response.headers.content-type") is None

    def test_whitelist_exact(self, span, integration_config):
        """
        :type span: Span
        :type integration_config: IntegrationConfig
        """
        integration_config.http.trace_headers("content-type")
        trace_utils._store_response_headers(
            {
                "Content-Type": "some;value",
            },
            span,
            integration_config,
        )
        assert span.get_tag("http.response.headers.content-type") == "some;value"

    def test_whitelist_case_insensitive(self, span, integration_config):
        """
        :type span: Span
        :type integration_config: IntegrationConfig
        """
        integration_config.http.trace_headers("CoNtEnT-tYpE")
        trace_utils._store_response_headers(
            {
                "cOnTeNt-TyPe": "some;value",
            },
            span,
            integration_config,
        )
        assert span.get_tag("http.response.headers.content-type") == "some;value"


@pytest.mark.parametrize(
    "pin,config_val,default,global_service,expected",
    [
        (Pin(), None, None, None, None),
        (Pin(), None, None, "global-svc", "global-svc"),
        (Pin(), None, "default-svc", None, "default-svc"),
        # Global service should have higher priority than the integration default.
        (Pin(), None, "default-svc", "global-svc", "global-svc"),
        (Pin(), "config-svc", "default-svc", None, "config-svc"),
        (Pin(service="pin-svc"), None, "default-svc", None, "pin-svc"),
        (Pin(service="pin-svc"), "config-svc", "default-svc", None, "pin-svc"),
    ],
)
def test_int_service(int_config, pin, config_val, default, global_service, expected):
    if config_val:
        int_config.myint.service = config_val

    if global_service:
        int_config.service = global_service

    assert trace_utils.int_service(pin, int_config.myint, default) == expected


def test_int_service_integration(int_config):
    pin = Pin()
    tracer = Tracer()
    assert trace_utils.int_service(pin, int_config.myint) is None

    with override_global_config(dict(service="global-svc")):
        assert trace_utils.int_service(pin, int_config.myint) is None

        with tracer.trace("something", service=trace_utils.int_service(pin, int_config.myint)) as s:
            assert s.service == "global-svc"


@pytest.mark.parametrize(
    "pin,config_val,default,expected",
    [
        (Pin(), None, "default-svc", "default-svc"),
        (Pin(), "config-svc", "default-svc", "config-svc"),
        (Pin(service="pin-svc"), None, "default-svc", "pin-svc"),
        (Pin(service="pin-svc"), "config-svc", "default-svc", "pin-svc"),
    ],
)
def test_ext_service(int_config, pin, config_val, default, expected):
    if config_val:
        int_config.myint.service = config_val

    assert trace_utils.ext_service(pin, int_config.myint, default) == expected


@pytest.mark.parametrize("appsec_enabled", [False, True])
@pytest.mark.parametrize(
    "method,url,status_code,status_msg,query,request_headers,response_headers,uri,path_params,cookies",
    [
        ("GET", "http://localhost/", 0, None, None, None, None, None, None, None),
        ("GET", "http://localhost/", 200, "OK", None, None, None, None, None, None),
        (None, None, None, None, None, None, None, None, None, None),
        (
            "GET",
            "http://localhost/",
            200,
            "OK",
            None,
            {"my-header": "value1"},
            {"resp-header": "val"},
            "http://localhost/",
            None,
            None,
        ),
        (
            "GET",
            "http://localhost/",
            200,
            "OK",
            "q=test+query&q2=val",
            {"my-header": "value1"},
            {"resp-header": "val"},
            "http://localhost/search?q=test+query&q2=val",
            {"id": "val", "name": "vlad"},
            None,
        ),
        ("GET", "http://user:pass@localhost/", 0, None, None, None, None, None, None, None),
        ("GET", "http://user@localhost/", 0, None, None, None, None, None, None, None),
        ("GET", "http://user:pass@localhost/api?q=test", 0, None, None, None, None, None, None, None),
    ],
)
def test_set_http_meta(
    span,
    int_config,
    method,
    url,
    status_code,
    status_msg,
    query,
    request_headers,
    response_headers,
    uri,
    path_params,
    cookies,
    appsec_enabled,
):
    int_config.http.trace_headers(["my-header"])
    int_config.trace_query_string = True
    with override_global_config({"_appsec_enabled": appsec_enabled}):
        trace_utils.set_http_meta(
            span,
            int_config,
            method=method,
            url=url,
            status_code=status_code,
            status_msg=status_msg,
            query=query,
            raw_uri=uri,
            request_headers=request_headers,
            response_headers=response_headers,
            request_cookies=cookies,
            request_path_params=path_params,
        )
    if method is not None:
        assert span.get_tag(http.METHOD) == method
    else:
        assert http.METHOD not in span.get_tags()

    if url is not None:
        if url.startswith("http://user"):
            # Remove any userinfo that may be in the original url
            expected_url = url[: url.index(":")] + "://" + url[url.index("@") + 1 :]
        else:
            expected_url = url

        if query and int_config.trace_query_string:
            assert span.get_tag(http.URL) == stringify(expected_url + "?" + query)
        else:
            assert span.get_tag(http.URL) == stringify(expected_url)
    else:
        assert http.URL not in span.get_tags()

    if status_code is not None:
        assert span.get_tag(http.STATUS_CODE) == str(status_code)
        if 500 <= int(status_code) < 600:
            assert span.error == 1
        else:
            assert span.error == 0
    else:
        assert http.STATUS_CODE not in span.get_tags()

    if status_msg is not None:
        assert span.get_tag(http.STATUS_MSG) == stringify(status_msg)

    if query is not None and int_config.trace_query_string:
        assert span.get_tag(http.QUERY_STRING) == query

    if request_headers is not None:
        for header, value in request_headers.items():
            tag = "http.request.headers." + header
            assert span.get_tag(tag) == value

    if appsec_enabled:
        if uri is not None:
            assert _context.get_item("http.request.uri", span=span) == uri
        if method is not None:
            assert _context.get_item("http.request.method", span=span) == method
        if request_headers is not None:
            assert _context.get_item("http.request.headers", span=span) == request_headers
        if response_headers is not None:
            assert _context.get_item("http.response.headers", span=span) == response_headers
        if path_params is not None:
            assert _context.get_item("http.request.path_params", span=span) == path_params


@mock.patch("ddtrace.settings.config.log")
@pytest.mark.parametrize(
    "error_codes,status_code,error,log_call",
    [
        ("404-400", 400, 1, None),
        ("400-404", 400, 1, None),
        ("400-404", 500, 0, None),
        ("500-520", 530, 0, None),
        ("500-550         ", 530, 1, None),
        ("400-404,419", 419, 1, None),
        ("400,401,403", 401, 1, None),
        ("400-404,X", 0, 0, ("Error status codes was not a number %s", ["X"])),
        ("500-599", 200, 0, None),
    ],
)
def test_set_http_meta_custom_errors(mock_log, span, int_config, error_codes, status_code, error, log_call):
    config.http_server.error_statuses = error_codes
    trace_utils.set_http_meta(span, int_config, status_code=status_code)
    assert span.error == error
    if log_call:
        mock_log.exception.assert_called_once_with(*log_call)
    else:
        mock_log.exception.assert_not_called()


@mock.patch("ddtrace.contrib.trace_utils._store_headers")
def test_set_http_meta_no_headers(mock_store_headers, span, int_config):
    assert int_config.myint.is_header_tracing_configured is False
    trace_utils.set_http_meta(
        span,
        int_config.myint,
        request_headers={"HTTP_REQUEST_HEADER": "value", "user-agent": "dd-agent/1.0.0"},
        response_headers={"HTTP_RESPONSE_HEADER": "value"},
    )
    result_keys = list(span.get_tags().keys())
    result_keys.sort(reverse=True)
    assert result_keys == ["runtime-id", http.USER_AGENT]
    mock_store_headers.assert_not_called()


@mock.patch("ddtrace.contrib.trace_utils._store_headers")
@pytest.mark.parametrize(
    "user_agent_key,user_agent_value,expected_keys,expected",
    [
        ("http-user-agent", "dd-agent/1.0.0", ["runtime-id", http.USER_AGENT], "dd-agent/1.0.0"),
        ("http-user-agent", None, ["runtime-id"], None),
        ("useragent", True, ["runtime-id"], None),
        ("http-user-agent", False, ["runtime-id"], None),
        ("http-user-agent", [], ["runtime-id"], None),
        ("http-user-agent", {}, ["runtime-id"], None),
    ],
)
def test_set_http_meta_headers_useragent(
    mock_store_headers, user_agent_key, user_agent_value, expected_keys, expected, span, int_config
):
    int_config.myint.http._header_tags = {"enabled": True}
    assert int_config.myint.is_header_tracing_configured is True
    trace_utils.set_http_meta(
        span,
        int_config.myint,
        request_headers={user_agent_key: user_agent_value},
    )
    result_keys = list(span.get_tags().keys())
    result_keys.sort(reverse=True)
    assert result_keys == expected_keys
    assert span.get_tag(http.USER_AGENT) == expected
    mock_store_headers.assert_called()


@mock.patch("ddtrace.contrib.trace_utils._store_headers")
def test_set_http_meta_case_sensitive_headers(mock_store_headers, span, int_config):
    int_config.myint.http._header_tags = {"enabled": True}
    trace_utils.set_http_meta(
        span, int_config.myint, request_headers={"USER-AGENT": "dd-agent/1.0.0"}, headers_are_case_sensitive=True
    )
    result_keys = list(span.get_tags().keys())
    result_keys.sort(reverse=True)
    assert result_keys == ["runtime-id", http.USER_AGENT]
    assert span.get_tag(http.USER_AGENT) == "dd-agent/1.0.0"
    mock_store_headers.assert_called()


@mock.patch("ddtrace.contrib.trace_utils._store_headers")
def test_set_http_meta_case_sensitive_headers_notfound(mock_store_headers, span, int_config):
    int_config.myint.http._header_tags = {"enabled": True}
    trace_utils.set_http_meta(
        span, int_config.myint, request_headers={"USER-AGENT": "dd-agent/1.0.0"}, headers_are_case_sensitive=False
    )
    result_keys = list(span.get_tags().keys())
    result_keys.sort(reverse=True)
    assert result_keys == ["runtime-id"]
    assert not span.get_tag(http.USER_AGENT)
    mock_store_headers.assert_called()


@mock.patch("ddtrace.contrib.trace_utils._store_headers")
@pytest.mark.parametrize(
    "header_env_var,headers_dict,expected_keys,expected",
    [
        (
            "",
            {"x-forwarded-for": "8.8.8.8"},
            ["runtime-id", "network.client.ip", http.CLIENT_IP],
            "8.8.8.8",
        ),
        (
            "",
            {"x-forwarded-for": "8.8.8.8,127.0.0.1"},
            ["runtime-id", "network.client.ip", http.CLIENT_IP],
            "8.8.8.8",
        ),
        (
            "",
            {"x-forwarded-for": "192.168.1.14,8.8.8.8,127.0.0.1"},
            ["runtime-id", "network.client.ip", http.CLIENT_IP],
            "8.8.8.8",
        ),
        (
            "",
            {"x-forwarded-for": "192.168.1.14,127.0.0.1"},
            ["runtime-id", "network.client.ip", http.CLIENT_IP],
            "192.168.1.14",
        ),
        ("", {"x-forwarded-for": "foobar"}, ["runtime-id"], None),
        ("via", {"x-forwarded-for": "4.4.8.8"}, ["runtime-id"], None),
        ("via", {"via": "8.8.8.8"}, ["runtime-id", "network.client.ip", http.CLIENT_IP], "8.8.8.8"),
        (
            "via",
            {"x-forwarded-for": "4.4.4.4", "via": "8.8.4.4"},
            ["runtime-id", "network.client.ip", http.CLIENT_IP],
            "8.8.4.4",
        ),
    ],
)
def test_set_http_meta_headers_ip(
    mock_store_headers, header_env_var, headers_dict, expected_keys, expected, span, int_config
):
    with override_global_config(dict(_appsec_enabled=True)):
        with override_env(dict(DD_TRACE_CLIENT_IP_HEADER=header_env_var)):
            int_config.myint.http._header_tags = {"enabled": True}
            assert int_config.myint.is_header_tracing_configured is True
            trace_utils.set_http_meta(
                span,
                int_config.myint,
                request_headers=headers_dict,
            )
            result_keys = list(span.get_tags().keys())
            result_keys.sort(reverse=True)
            assert result_keys == expected_keys
            assert span.get_tag(http.CLIENT_IP) == expected
            mock_store_headers.assert_called()


def test_ip_subnet_regression():
    del_ip = "1.2.3.4/32"
    req_ip = "10.2.3.4"

    del_ip = six.ensure_text(del_ip)
    req_ip = six.ensure_text(req_ip)

    assert not ip_network(req_ip).subnet_of(ip_network(del_ip))


@pytest.mark.skipif(sys.version_info < (3, 0, 0), reason="Python2 tests")
@mock.patch("ddtrace.contrib.trace_utils._store_headers")
@pytest.mark.parametrize(
    "user_agent_value, expected_keys ,expected",
    [
        ("ㄲㄴㄷㄸ", ["runtime-id", http.USER_AGENT], "ㄲㄴㄷㄸ"),
        (b"", ["runtime-id"], None),
    ],
)
def test_set_http_meta_headers_useragent_py3(
    mock_store_headers, user_agent_value, expected_keys, expected, span, int_config
):
    assert int_config.myint.is_header_tracing_configured is False
    trace_utils.set_http_meta(
        span,
        int_config.myint,
        request_headers={"user-agent": user_agent_value},
    )

    result_keys = list(span.get_tags().keys())
    result_keys.sort(reverse=True)
    assert result_keys == expected_keys
    assert span.get_tag(http.USER_AGENT) == expected
    mock_store_headers.assert_not_called()


@pytest.mark.skipif(sys.version_info >= (3, 0, 0), reason="Python2 tests")
@mock.patch("ddtrace.contrib.trace_utils._store_headers")
@pytest.mark.parametrize(
    "user_agent_value, expected_keys ,expected",
    [
        ("ㄲㄴㄷㄸ", ["runtime-id", http.USER_AGENT], u"\u3132\u3134\u3137\u3138"),
        (u"", ["runtime-id"], None),
    ],
)
def test_set_http_meta_headers_useragent_py2(
    mock_store_headers, user_agent_value, expected_keys, expected, span, int_config
):
    assert int_config.myint.is_header_tracing_configured is False
    trace_utils.set_http_meta(
        span,
        int_config.myint,
        request_headers={"user-agent": user_agent_value},
    )

    result_keys = list(span.get_tags().keys())
    result_keys.sort(reverse=True)
    assert result_keys == expected_keys
    assert span.get_tag(http.USER_AGENT) == expected
    mock_store_headers.assert_not_called()


@mock.patch("ddtrace.contrib.trace_utils.log")
@pytest.mark.parametrize(
    "val, bad",
    [
        ("asdf", True),
        (object(), True),
        ("234", False),
        ("100.0", True),
        ("-123", False),
    ],
)
def test_bad_http_code(mock_log, span, int_config, val, bad):
    trace_utils.set_http_meta(span, int_config, status_code=val)
    if bad:
        assert http.STATUS_CODE not in span.get_tags()
        mock_log.debug.assert_called_once_with("failed to convert http status code %r to int", val)
    else:
        assert span.get_tag(http.STATUS_CODE) == str(val)


@pytest.mark.parametrize(
    "props,default,expected",
    (
        # Not configured, take the default
        ({}, None, False),
        ({}, False, False),
        ({}, True, True),
        # _enabled only, take provided value
        ({"distributed_tracing_enabled": True}, None, True),
        ({"distributed_tracing_enabled": True}, False, True),
        ({"distributed_tracing_enabled": True}, True, True),
        ({"distributed_tracing_enabled": None}, None, False),
        ({"distributed_tracing_enabled": None}, True, True),
        ({"distributed_tracing_enabled": None}, False, False),
        ({"distributed_tracing_enabled": False}, None, False),
        ({"distributed_tracing_enabled": False}, False, False),
        ({"distributed_tracing_enabled": False}, True, False),
        # non-_enabled only, take provided value
        ({"distributed_tracing": True}, None, True),
        ({"distributed_tracing": True}, False, True),
        ({"distributed_tracing": True}, True, True),
        ({"distributed_tracing": None}, None, False),
        ({"distributed_tracing": None}, True, True),
        ({"distributed_tracing": None}, False, False),
        ({"distributed_tracing": False}, None, False),
        ({"distributed_tracing": False}, False, False),
        ({"distributed_tracing": False}, True, False),
        # Prefer _enabled value
        ({"distributed_tracing_enabled": True, "distributed_tracing": False}, None, True),
        ({"distributed_tracing_enabled": True, "distributed_tracing": True}, None, True),
        ({"distributed_tracing_enabled": True, "distributed_tracing": None}, None, True),
        ({"distributed_tracing_enabled": None, "distributed_tracing": True}, None, True),
        ({"distributed_tracing_enabled": None, "distributed_tracing": None}, None, False),
        ({"distributed_tracing_enabled": None, "distributed_tracing": None}, False, False),
        ({"distributed_tracing_enabled": None, "distributed_tracing": None}, True, True),
        ({"distributed_tracing_enabled": False, "distributed_tracing": True}, None, False),
        ({"distributed_tracing_enabled": False, "distributed_tracing": False}, None, False),
    ),
)
def test_distributed_tracing_enabled(int_config, props, default, expected):
    kwargs = {}
    if default is not None:
        kwargs["default"] = default

    for key, value in props.items():
        int_config.myint[key] = value

    assert trace_utils.distributed_tracing_enabled(int_config.myint, **kwargs) == expected, (props, default, expected)


def test_activate_distributed_headers_enabled(int_config):
    tracer = Tracer()
    int_config.myint["distributed_tracing_enabled"] = True
    headers = {
        HTTP_HEADER_PARENT_ID: "12345",
        HTTP_HEADER_TRACE_ID: "678910",
    }
    trace_utils.activate_distributed_headers(tracer, int_config=int_config.myint, request_headers=headers)
    context = tracer.context_provider.active()
    assert context.trace_id == 678910
    assert context.span_id == 12345

    trace_utils.activate_distributed_headers(
        tracer, int_config=int_config.myint, request_headers=headers, override=True
    )
    context = tracer.context_provider.active()
    assert context.trace_id == 678910
    assert context.span_id == 12345


def test_activate_distributed_headers_disabled(int_config):
    tracer = Tracer()
    int_config.myint["distributed_tracing_enabled"] = False
    headers = {
        HTTP_HEADER_PARENT_ID: "12345",
        HTTP_HEADER_TRACE_ID: "678910",
    }
    trace_utils.activate_distributed_headers(tracer, int_config=int_config.myint, request_headers=headers)
    assert tracer.context_provider.active() is None

    trace_utils.activate_distributed_headers(
        tracer, int_config=int_config.myint, request_headers=headers, override=False
    )
    assert tracer.context_provider.active() is None


def test_activate_distributed_headers_no_headers(int_config):
    tracer = Tracer()
    int_config.myint["distributed_tracing_enabled"] = True

    trace_utils.activate_distributed_headers(tracer, int_config=int_config.myint, request_headers=None)
    assert tracer.context_provider.active() is None


def test_activate_distributed_headers_override_true(int_config):
    tracer = Tracer()
    int_config.myint["distributed_tracing_enabled"] = False
    headers = {
        HTTP_HEADER_PARENT_ID: "12345",
        HTTP_HEADER_TRACE_ID: "678910",
    }
    trace_utils.activate_distributed_headers(
        tracer, int_config=int_config.myint, request_headers=headers, override=True
    )
    context = tracer.context_provider.active()
    assert context.trace_id == 678910
    assert context.span_id == 12345


def test_activate_distributed_headers_override_false(int_config):
    tracer = Tracer()
    int_config.myint["distributed_tracing_enabled"] = True
    headers = {
        HTTP_HEADER_PARENT_ID: "12345",
        HTTP_HEADER_TRACE_ID: "678910",
    }
    trace_utils.activate_distributed_headers(
        tracer, int_config=int_config.myint, request_headers=headers, override=False
    )
    assert tracer.context_provider.active() is None


def test_activate_distributed_headers_existing_context(int_config):
    tracer = Tracer()
    int_config.myint["distributed_tracing_enabled"] = True

    headers = {
        HTTP_HEADER_PARENT_ID: "12345",
        HTTP_HEADER_TRACE_ID: "678910",
    }

    ctx = Context(trace_id=678910, span_id=823923)  # Note: Span id is different
    tracer.context_provider.activate(ctx)

    trace_utils.activate_distributed_headers(tracer, int_config=int_config.myint, request_headers=headers)
    assert tracer.context_provider.active() == ctx


def test_activate_distributed_headers_existing_context_different_trace_id(int_config):
    tracer = Tracer()
    int_config.myint["distributed_tracing_enabled"] = True

    headers = {
        HTTP_HEADER_PARENT_ID: "12345",
        HTTP_HEADER_TRACE_ID: "678910",
    }

    ctx = Context(trace_id=3473873, span_id=678308)  # Note: Trace id is different
    tracer.context_provider.activate(ctx)

    trace_utils.activate_distributed_headers(tracer, int_config=int_config.myint, request_headers=headers)
    new_ctx = tracer.context_provider.active()
    assert new_ctx != ctx
    assert new_ctx is not None
    assert new_ctx.trace_id == 678910
    assert new_ctx.span_id == 12345


def test_sanitized_url_in_http_meta(span, int_config):
    FULL_URL = "http://example.com/search?q=test+query#frag?ment"
    STRIPPED_URL = "http://example.com/search#frag?ment"

    int_config.http_tag_query_string = False
    trace_utils.set_http_meta(
        span,
        int_config,
        method="GET",
        url=FULL_URL,
        status_code=200,
    )
    assert span.get_tag(http.URL) == STRIPPED_URL

    int_config.http_tag_query_string = True
    trace_utils.set_http_meta(
        span,
        int_config,
        method="GET",
        url=FULL_URL,
        status_code=200,
    )
    assert span.get_tag(http.URL) == FULL_URL


def test_url_in_http_meta(span, int_config):
    SENSITIVE_QS_URL = "http://example.com/search?token=03cb9f67dbbc4cb8b963629951e10934&q=query#frag?ment"
    REDACTED_URL = "http://example.com/search?<redacted>&q=query#frag?ment"
    STRIPPED_URL = "http://example.com/search#frag?ment"

    int_config.http_tag_query_string = True
    with override_global_config({"global_query_string_obfuscation_disabled": False}):
        trace_utils.set_http_meta(
            span,
            int_config,
            method="GET",
            url=SENSITIVE_QS_URL,
            status_code=200,
        )
        assert span.get_tag(http.URL) == REDACTED_URL
    with override_global_config({"global_query_string_obfuscation_disabled": True}):
        trace_utils.set_http_meta(
            span,
            int_config,
            method="GET",
            url=SENSITIVE_QS_URL,
            status_code=200,
        )
        assert span.get_tag(http.URL) == SENSITIVE_QS_URL

    int_config.http_tag_query_string = False
    with override_global_config({"global_query_string_obfuscation_disabled": False}):
        trace_utils.set_http_meta(
            span,
            int_config,
            method="GET",
            url=SENSITIVE_QS_URL,
            status_code=200,
        )
        assert span.get_tag(http.URL) == STRIPPED_URL
    with override_global_config({"global_query_string_obfuscation_disabled": True}):
        trace_utils.set_http_meta(
            span,
            int_config,
            method="GET",
            url=SENSITIVE_QS_URL,
            status_code=200,
        )
        assert span.get_tag(http.URL) == STRIPPED_URL


def test_redacted_url_in_http_meta(span, int_config):
    SENSITIVE_QS_URL = "http://example.com/search?token=03cb9f67dbbc4cb8b963629951e10934&q=query#frag?ment"
    STRIPPED_URL = "http://example.com/search#frag?ment"
    REDACTED_QS_URL = "http://example.com/search?<redacted>&q=query#frag?ment"

    int_config.http_tag_query_string = False
    trace_utils.set_http_meta(
        span,
        int_config,
        method="GET",
        url=SENSITIVE_QS_URL,
        status_code=200,
    )
    assert span.get_tag(http.URL) == STRIPPED_URL

    int_config.http_tag_query_string = True
    trace_utils.set_http_meta(
        span,
        int_config,
        method="GET",
        url=SENSITIVE_QS_URL,
        status_code=200,
    )
    assert span.get_tag(http.URL) == REDACTED_QS_URL


def test_redacted_query_string_as_argument_in_http_meta(span, int_config):
    BASE_URL = "http://example.com/search"
    SENSITIVE_QS = "token=03cb9f67dbbc4cb8b963629951e10934&q=query"
    REDACTED_QS = "<redacted>&q=query"
    FRAGMENT = "frag?ment"
    SENSITIVE_URL = BASE_URL + "?" + SENSITIVE_QS + "#" + FRAGMENT
    REDACTED_URL = BASE_URL + "?" + REDACTED_QS + "#" + FRAGMENT
    STRIPPED_URL = BASE_URL + "#" + FRAGMENT

    int_config.http_tag_query_string = False
    trace_utils.set_http_meta(
        span,
        int_config,
        method="GET",
        url=SENSITIVE_URL,
        query=SENSITIVE_QS,
        status_code=200,
    )
    assert span.get_tag(http.URL) == STRIPPED_URL

    int_config.http_tag_query_string = True
    trace_utils.set_http_meta(
        span,
        int_config,
        method="GET",
        url=SENSITIVE_URL,
        query=SENSITIVE_QS,
        status_code=200,
    )
    assert span.get_tag(http.URL) == REDACTED_URL


@mock.patch("ddtrace.internal.utils.http.redact_query_string")
def test_empty_query_string_in_http_meta_should_not_call_redact_function(mock_redact_query_string, span, int_config):
    URL = "http://example.com/search#frag?ment"
    EMPTY_QS = ""
    NONE_QS = None

    int_config.http_tag_query_string = True
    trace_utils.set_http_meta(
        span,
        int_config,
        method="GET",
        url=URL,
        status_code=200,
    )
    mock_redact_query_string.assert_not_called()
    assert span.get_tag(http.URL) == URL

    trace_utils.set_http_meta(
        span,
        int_config,
        method="GET",
        url=URL,
        query=EMPTY_QS,
        status_code=200,
    )
    mock_redact_query_string.assert_not_called()
    assert span.get_tag(http.URL) == URL

    trace_utils.set_http_meta(
        span,
        int_config,
        method="GET",
        url=URL,
        query=NONE_QS,
        status_code=200,
    )
    mock_redact_query_string.assert_not_called()
    assert span.get_tag(http.URL) == URL


# This generates a list of (key, value) tuples, with values given by nested
# dictionaries
@given(
    lists(
        tuples(
            text(),
            recursive(
                none() | booleans() | floats() | text(),
                lambda children: lists(children, min_size=1) | dictionaries(text(), children, min_size=1),
                max_leaves=10,
            ),
        ),
        max_size=4,
    )
)
def test_set_flattened_tags_is_flat(items):
    """Ensure that flattening of a nested dict results in a normalized, 1-level dict"""
    span = Span("test")
    trace_utils.set_flattened_tags(span, items)
    assert isinstance(span.get_tags(), dict)
    assert not any(isinstance(v, dict) for v in span.get_tags().values())


def test_set_flattened_tags_keys():
    """Ensure expected keys in flattened dictionary"""
    d = dict(A=1, B=2, C=dict(A=3, B=4, C=dict(A=5, B=6)))
    e = dict(A=1, B=2, C_A=3, C_B=4, C_C_A=5, C_C_B=6)
    span = Span("test")
    trace_utils.set_flattened_tags(span, d.items(), sep="_")
    assert span.get_metrics() == e


def test_set_flattened_tags_exclude_policy():
    """Ensure expected keys in flattened dictionary with exclusion set"""
    d = dict(A=1, B=2, C=dict(A=3, B=4, C=dict(A=5, B=6)))
    e = dict(A=1, B=2, C_B=4)
    span = Span("test")

    trace_utils.set_flattened_tags(span, d.items(), sep="_", exclude_policy=lambda tag: tag in {"C_A", "C_C"})
<<<<<<< HEAD
    assert span.get_metrics() == e
=======
    assert span.get_metrics() == e


class EventsSDKTestCase(TracerTestCase):
    def test_track_user_login_event_success_without_metadata(self):
        with self.trace("test_success1"):
            track_user_login_event(
                self.tracer,
                "1234",
                success=True,
                metadata=None,
                name="John",
                email="test@test.com",
                scope="test_scope",
                role="boss",
                session_id="test_session_id",
            )

            root_span = self.tracer.current_root_span()

            success_prefix = "%s.success" % APPSEC.USER_LOGIN_EVENT_PREFIX
            failure_prefix = "%s.failure" % APPSEC.USER_LOGIN_EVENT_PREFIX

            assert root_span.get_tag("%s.track" % success_prefix) == "true"
            assert not root_span.get_tag("%s.track" % failure_prefix)
            assert root_span.get_tag(constants.MANUAL_KEEP_KEY) == "true"
            # set_user tags
            assert root_span.get_tag(user.ID) == "1234"
            assert root_span.get_tag(user.NAME) == "John"
            assert root_span.get_tag(user.EMAIL) == "test@test.com"
            assert root_span.get_tag(user.SCOPE) == "test_scope"
            assert root_span.get_tag(user.ROLE) == "boss"
            assert root_span.get_tag(user.SESSION_ID) == "test_session_id"

    def test_track_user_login_event_success_with_metadata(self):
        with self.trace("test_success2"):
            track_user_login_event(self.tracer, "1234", success=True, metadata={"foo": "bar"})
            root_span = self.tracer.current_root_span()
            success_prefix = "%s.success" % APPSEC.USER_LOGIN_EVENT_PREFIX
            assert root_span.get_tag("%s.track" % success_prefix) == "true"
            assert root_span.get_tag("%s.foo" % success_prefix) == "bar"
            assert root_span.get_tag(constants.MANUAL_KEEP_KEY) == "true"
            # set_user tags
            assert root_span.get_tag(user.ID) == "1234"
            assert not root_span.get_tag(user.NAME)
            assert not root_span.get_tag(user.EMAIL)
            assert not root_span.get_tag(user.SCOPE)
            assert not root_span.get_tag(user.ROLE)
            assert not root_span.get_tag(user.SESSION_ID)

    def test_track_user_login_event_failure(self):
        with self.trace("test_failure"):
            track_user_login_event(
                self.tracer,
                "1234",
                success=False,
                metadata={"foo": "bar"},
                name="John",
                email="test@test.com",
                scope="test_scope",
                role="boss",
                session_id="test_session_id",
            )
            root_span = self.tracer.current_root_span()

            success_prefix = "%s.success" % APPSEC.USER_LOGIN_EVENT_PREFIX
            failure_prefix = "%s.failure" % APPSEC.USER_LOGIN_EVENT_PREFIX

            assert root_span.get_tag("%s.track" % failure_prefix) == "true"
            assert not root_span.get_tag("%s.track" % success_prefix)
            assert root_span.get_tag("%s.%s" % (failure_prefix, user.ID)) == "1234"
            assert root_span.get_tag("%s.foo" % failure_prefix) == "bar"
            assert root_span.get_tag(constants.MANUAL_KEEP_KEY) == "true"
            # set_user tags: shouldn't have been called
            assert not root_span.get_tag(user.ID)
            assert not root_span.get_tag(user.NAME)
            assert not root_span.get_tag(user.EMAIL)
            assert not root_span.get_tag(user.SCOPE)
            assert not root_span.get_tag(user.ROLE)
            assert not root_span.get_tag(user.SESSION_ID)

    def test_custom_event(self):
        with self.trace("test_custom"):
            event = "some_event"
            track_custom_event(self.tracer, event, {"foo": "bar"})
            root_span = self.tracer.current_root_span()

            assert root_span.get_tag("%s.%s.foo" % (APPSEC.CUSTOM_EVENT_PREFIX, event)) == "bar"
>>>>>>> 4d75dc7e
<|MERGE_RESOLUTION|>--- conflicted
+++ resolved
@@ -20,11 +20,6 @@
 from ddtrace import config
 from ddtrace.context import Context
 from ddtrace.contrib import trace_utils
-<<<<<<< HEAD
-=======
-from ddtrace.contrib.trace_utils import track_custom_event
-from ddtrace.contrib.trace_utils import track_user_login_event
->>>>>>> 4d75dc7e
 from ddtrace.ext import http
 from ddtrace.internal import _context
 from ddtrace.internal.compat import six
@@ -1031,95 +1026,4 @@
     span = Span("test")
 
     trace_utils.set_flattened_tags(span, d.items(), sep="_", exclude_policy=lambda tag: tag in {"C_A", "C_C"})
-<<<<<<< HEAD
-    assert span.get_metrics() == e
-=======
-    assert span.get_metrics() == e
-
-
-class EventsSDKTestCase(TracerTestCase):
-    def test_track_user_login_event_success_without_metadata(self):
-        with self.trace("test_success1"):
-            track_user_login_event(
-                self.tracer,
-                "1234",
-                success=True,
-                metadata=None,
-                name="John",
-                email="test@test.com",
-                scope="test_scope",
-                role="boss",
-                session_id="test_session_id",
-            )
-
-            root_span = self.tracer.current_root_span()
-
-            success_prefix = "%s.success" % APPSEC.USER_LOGIN_EVENT_PREFIX
-            failure_prefix = "%s.failure" % APPSEC.USER_LOGIN_EVENT_PREFIX
-
-            assert root_span.get_tag("%s.track" % success_prefix) == "true"
-            assert not root_span.get_tag("%s.track" % failure_prefix)
-            assert root_span.get_tag(constants.MANUAL_KEEP_KEY) == "true"
-            # set_user tags
-            assert root_span.get_tag(user.ID) == "1234"
-            assert root_span.get_tag(user.NAME) == "John"
-            assert root_span.get_tag(user.EMAIL) == "test@test.com"
-            assert root_span.get_tag(user.SCOPE) == "test_scope"
-            assert root_span.get_tag(user.ROLE) == "boss"
-            assert root_span.get_tag(user.SESSION_ID) == "test_session_id"
-
-    def test_track_user_login_event_success_with_metadata(self):
-        with self.trace("test_success2"):
-            track_user_login_event(self.tracer, "1234", success=True, metadata={"foo": "bar"})
-            root_span = self.tracer.current_root_span()
-            success_prefix = "%s.success" % APPSEC.USER_LOGIN_EVENT_PREFIX
-            assert root_span.get_tag("%s.track" % success_prefix) == "true"
-            assert root_span.get_tag("%s.foo" % success_prefix) == "bar"
-            assert root_span.get_tag(constants.MANUAL_KEEP_KEY) == "true"
-            # set_user tags
-            assert root_span.get_tag(user.ID) == "1234"
-            assert not root_span.get_tag(user.NAME)
-            assert not root_span.get_tag(user.EMAIL)
-            assert not root_span.get_tag(user.SCOPE)
-            assert not root_span.get_tag(user.ROLE)
-            assert not root_span.get_tag(user.SESSION_ID)
-
-    def test_track_user_login_event_failure(self):
-        with self.trace("test_failure"):
-            track_user_login_event(
-                self.tracer,
-                "1234",
-                success=False,
-                metadata={"foo": "bar"},
-                name="John",
-                email="test@test.com",
-                scope="test_scope",
-                role="boss",
-                session_id="test_session_id",
-            )
-            root_span = self.tracer.current_root_span()
-
-            success_prefix = "%s.success" % APPSEC.USER_LOGIN_EVENT_PREFIX
-            failure_prefix = "%s.failure" % APPSEC.USER_LOGIN_EVENT_PREFIX
-
-            assert root_span.get_tag("%s.track" % failure_prefix) == "true"
-            assert not root_span.get_tag("%s.track" % success_prefix)
-            assert root_span.get_tag("%s.%s" % (failure_prefix, user.ID)) == "1234"
-            assert root_span.get_tag("%s.foo" % failure_prefix) == "bar"
-            assert root_span.get_tag(constants.MANUAL_KEEP_KEY) == "true"
-            # set_user tags: shouldn't have been called
-            assert not root_span.get_tag(user.ID)
-            assert not root_span.get_tag(user.NAME)
-            assert not root_span.get_tag(user.EMAIL)
-            assert not root_span.get_tag(user.SCOPE)
-            assert not root_span.get_tag(user.ROLE)
-            assert not root_span.get_tag(user.SESSION_ID)
-
-    def test_custom_event(self):
-        with self.trace("test_custom"):
-            event = "some_event"
-            track_custom_event(self.tracer, event, {"foo": "bar"})
-            root_span = self.tracer.current_root_span()
-
-            assert root_span.get_tag("%s.%s.foo" % (APPSEC.CUSTOM_EVENT_PREFIX, event)) == "bar"
->>>>>>> 4d75dc7e
+    assert span.get_metrics() == e