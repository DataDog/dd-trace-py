# -*- coding: utf-8 -*-
from ipaddress import ip_network

from hypothesis import given
from hypothesis.strategies import booleans
from hypothesis.strategies import dictionaries
from hypothesis.strategies import floats
from hypothesis.strategies import lists
from hypothesis.strategies import none
from hypothesis.strategies import recursive
from hypothesis.strategies import text
from hypothesis.strategies import tuples
import mock
import pytest

from ddtrace import config
from ddtrace._trace.pin import Pin
from ddtrace.contrib.internal import trace_utils
from ddtrace.contrib.internal.trace_utils import _get_request_header_client_ip
from ddtrace.ext import http
from ddtrace.internal.compat import ensure_text
from ddtrace.internal.settings._config import Config
from ddtrace.internal.settings.integration import IntegrationConfig
from ddtrace.propagation.http import HTTP_HEADER_PARENT_ID
from ddtrace.propagation.http import HTTP_HEADER_TRACE_ID
from ddtrace.propagation.http import HTTPPropagator
from ddtrace.trace import Context
from ddtrace.trace import Span
from tests.utils import override_global_config


@pytest.fixture
def int_config():
    c = Config()
    c.myint = IntegrationConfig(c, "myint")
    return c


@pytest.fixture
def span(tracer):
    with tracer.trace(name="myint") as span:
        yield span


class TestHeaders(object):
    @pytest.fixture()
    def span(self):
        yield Span("some_span")

    @pytest.fixture()
    def config(self):
        yield Config()

    @pytest.fixture()
    def integration_config(self, config):
        yield IntegrationConfig(config, "test")

    def test_it_does_not_break_if_no_headers(self, span, integration_config):
        trace_utils._store_request_headers(None, span, integration_config)
        trace_utils._store_response_headers(None, span, integration_config)

    def test_it_does_not_break_if_headers_are_not_a_dict(self, span, integration_config):
        trace_utils._store_request_headers(list(), span, integration_config)
        trace_utils._store_response_headers(list(), span, integration_config)

    def test_it_accept_headers_as_list_of_tuples(self, span, integration_config):
        """
        :type span: Span
        :type integration_config: IntegrationConfig
        """
        integration_config.http.trace_headers(["Content-Type", "Max-Age"])
        trace_utils._store_request_headers([("Content-Type", "some;value;content-type")], span, integration_config)
        assert span.get_tag("http.request.headers.content-type") == "some;value;content-type"
        assert None is span.get_tag("http.request.headers.other")

    def test_store_multiple_request_headers_as_dict(self, span, integration_config):
        """
        :type span: Span
        :type integration_config: IntegrationConfig
        """
        integration_config.http.trace_headers(["Content-Type", "Max-Age"])
        trace_utils._store_request_headers(
            {
                "Content-Type": "some;value;content-type",
                "Max-Age": "some;value;max_age",
                "Other": "some;value;other",
            },
            span,
            integration_config,
        )
        assert span.get_tag("http.request.headers.content-type") == "some;value;content-type"
        assert span.get_tag("http.request.headers.max-age") == "some;value;max_age"
        assert None is span.get_tag("http.request.headers.other")

    def test_store_multiple_response_headers_as_dict(self, span, integration_config):
        """
        :type span: Span
        :type integration_config: IntegrationConfig
        """
        integration_config.http.trace_headers(["Content-Type", "Max-Age"])
        trace_utils._store_response_headers(
            {
                "Content-Type": "some;value;content-type",
                "Max-Age": "some;value;max_age",
                "Other": "some;value;other",
            },
            span,
            integration_config,
        )
        assert span.get_tag("http.response.headers.content-type") == "some;value;content-type"
        assert span.get_tag("http.response.headers.max-age") == "some;value;max_age"
        assert None is span.get_tag("http.response.headers.other")

    def test_numbers_in_headers_names_are_allowed(self, span, integration_config):
        """
        :type span: Span
        :type integration_config: IntegrationConfig
        """
        integration_config.http.trace_headers("Content-Type123")
        trace_utils._store_response_headers(
            {
                "Content-Type123": "some;value",
            },
            span,
            integration_config,
        )
        assert span.get_tag("http.response.headers.content-type123") == "some;value"

    def test_allowed_chars_not_replaced_in_tag_name(self, span, integration_config):
        """
        :type span: Span
        :type integration_config: IntegrationConfig
        """
        # See: https://docs.datadoghq.com/tagging/#defining-tags
        integration_config.http.trace_headers("C0n_t:e/nt-Type")
        trace_utils._store_response_headers(
            {
                "C0n_t:e/nt-Type": "some;value",
            },
            span,
            integration_config,
        )
        assert span.get_tag("http.response.headers.c0n_t:e/nt-type") == "some;value"

    def test_period_is_replaced_by_underscore(self, span, integration_config):
        """
        :type span: Span
        :type integration_config: IntegrationConfig
        """
        # Deviation from https://docs.datadoghq.com/tagging/#defining-tags in order to allow
        # consistent representation of headers having the period in the name.
        integration_config.http.trace_headers("api.token")
        trace_utils._store_response_headers(
            {
                "api.token": "some;value",
            },
            span,
            integration_config,
        )
        assert span.get_tag("http.response.headers.api_token") == "some;value"

    def test_non_allowed_chars_replaced(self, span, integration_config):
        """
        :type span: Span
        :type integration_config: IntegrationConfig
        """
        # See: https://docs.datadoghq.com/tagging/#defining-tags
        integration_config.http.trace_headers("C!#ontent-Type")
        trace_utils._store_response_headers(
            {
                "C!#ontent-Type": "some;value",
            },
            span,
            integration_config,
        )
        assert span.get_tag("http.response.headers.c__ontent-type") == "some;value"

    def test_key_trim_leading_trailing_spaced(self, span, integration_config):
        """
        :type span: Span
        :type integration_config: IntegrationConfig
        """
        integration_config.http.trace_headers("Content-Type")
        trace_utils._store_response_headers(
            {
                "   Content-Type   ": "some;value",
            },
            span,
            integration_config,
        )
        assert span.get_tag("http.response.headers.content-type") == "some;value"

    def test_value_not_trim_leading_trailing_spaced(self, span, integration_config):
        """
        :type span: Span
        :type integration_config: IntegrationConfig
        """
        integration_config.http.trace_headers("Content-Type")
        trace_utils._store_response_headers(
            {
                "Content-Type": "   some;value   ",
            },
            span,
            integration_config,
        )
        assert span.get_tag("http.response.headers.content-type") == "   some;value   "

    def test_no_whitelist(self, span, integration_config):
        """
        :type span: Span
        :type integration_config: IntegrationConfig
        """
        trace_utils._store_response_headers(
            {
                "Content-Type": "some;value",
            },
            span,
            integration_config,
        )
        assert span.get_tag("http.response.headers.content-type") is None

    def test_whitelist_exact(self, span, integration_config):
        """
        :type span: Span
        :type integration_config: IntegrationConfig
        """
        integration_config.http.trace_headers("content-type")
        trace_utils._store_response_headers(
            {
                "Content-Type": "some;value",
            },
            span,
            integration_config,
        )
        assert span.get_tag("http.response.headers.content-type") == "some;value"

    def test_whitelist_case_insensitive(self, span, integration_config):
        """
        :type span: Span
        :type integration_config: IntegrationConfig
        """
        integration_config.http.trace_headers("CoNtEnT-tYpE")
        trace_utils._store_response_headers(
            {
                "cOnTeNt-TyPe": "some;value",
            },
            span,
            integration_config,
        )
        assert span.get_tag("http.response.headers.content-type") == "some;value"

    @pytest.mark.parametrize(
        "headers,expected_hostname,case_sensitive",
        [
            (
                {"referer": "https://example.com/path?query=1"},
                "example.com",
                False,
            ),
            (
                {"referer": "https://example.com:8080/path?query=1"},
                "example.com",
                False,
            ),
            (
                {"Referer": "https://example.com/path?query=1"},
                "example.com",
                True,
            ),
            (
                {"other-header": "value"},
                None,
                False,
            ),
            (
                {"referer": "not-a-valid-url"},
                None,
                False,
            ),
        ],
    )
    def test_referrer_hostname_extraction(self, span, integration_config, headers, expected_hostname, case_sensitive):
        """Test that referrer hostname is correctly extracted from referer header"""
        trace_utils.set_http_meta(
            span, integration_config, request_headers=headers, headers_are_case_sensitive=case_sensitive
        )
        assert span.get_tag("http.referrer_hostname") == expected_hostname


@pytest.mark.parametrize(
    "pin,config_val,default,global_service,expected",
    [
        (Pin(), None, None, None, "tests.tracer"),
        (Pin(), None, None, "global-svc", "global-svc"),
        (Pin(), None, "default-svc", None, "default-svc"),
        # Global service should have higher priority than the integration default.
        (Pin(), None, "default-svc", "global-svc", "global-svc"),
        (Pin(), "config-svc", "default-svc", None, "config-svc"),
        (Pin(service="pin-svc"), None, "default-svc", None, "pin-svc"),
        (Pin(service="pin-svc"), "config-svc", "default-svc", None, "pin-svc"),
    ],
)
def test_int_service(int_config, pin, config_val, default, global_service, expected):
    if config_val:
        int_config.myint.service = config_val

    if global_service:
        int_config.service = global_service

    assert trace_utils.int_service(pin, int_config.myint, default) in [expected, "pytest"]


def test_int_service_integration(int_config, tracer):
    pin = Pin()
    assert trace_utils.int_service(pin, int_config.myint) in ["tests.tracer", "pytest"]

    with override_global_config(dict(service="global-svc")):
        # ensure int config picks up overridden changes
        config.myint = int_config.myint
        config.myint.global_config = config

        assert trace_utils.int_service(pin, config.myint) == "global-svc"

        with tracer.trace("something", service=trace_utils.int_service(pin, config.myint)) as s:
            assert s.service == "global-svc"


@pytest.mark.parametrize(
    "pin,config_val,default,expected",
    [
        (Pin(), None, "default-svc", "default-svc"),
        (Pin(), "config-svc", "default-svc", "config-svc"),
        (Pin(service="pin-svc"), None, "default-svc", "pin-svc"),
        (Pin(service="pin-svc"), "config-svc", "default-svc", "pin-svc"),
    ],
)
def test_ext_service(int_config, pin, config_val, default, expected):
    if config_val:
        int_config.myint.service = config_val

    assert trace_utils.ext_service(pin, int_config.myint, default) == expected


@pytest.mark.subprocess(
    parametrize={
        "DD_TRACE_HEADER_TAGS": [
            "header1 header2 header3:third-header",
            "header1,header2,header3:third-header",
            "header1, header2, header3:third-header",
        ]
    }
)
def test_set_http_meta_with_http_header_tags_config():
    from ddtrace import config
    from ddtrace.contrib.internal.trace_utils import set_http_meta
    from ddtrace.trace import Span

    assert config._trace_http_header_tags == {
        "header1": "",
        "header2": "",
        "header3": "third-header",
    }, config._trace_http_header_tags
    integration_config = config.requests
    assert integration_config.is_header_tracing_configured

    # test request headers
    request_span = Span(name="new_integration.request")
    set_http_meta(
        request_span,
        integration_config,
        request_headers={"header1": "value1", "header2": "value2", "header3": "value3"},
    )
    assert request_span.get_tag("http.request.headers.header1") == "value1"
    assert request_span.get_tag("http.request.headers.header2") == "value2"
    assert request_span.get_tag("third-header") == "value3"

    # test response headers
    response_span = Span(name="new_integration.response")
    set_http_meta(
        response_span,
        integration_config,
        response_headers={"header1": "value1", "header2": "value2", "header3": "value3"},
    )
    assert response_span.get_tag("http.response.headers.header1") == "value1"
    assert response_span.get_tag("http.response.headers.header2") == "value2"
    assert response_span.get_tag("third-header") == "value3"


<<<<<<< HEAD
@mock.patch("ddtrace.settings._config.log")
=======
@pytest.mark.parametrize("appsec_enabled", [False, True])
@pytest.mark.parametrize("span_type", [SpanTypes.WEB, SpanTypes.HTTP, None])
@pytest.mark.parametrize(
    "method,url,status_code,status_msg,query,request_headers,response_headers,uri,path_params,cookies,target_host",
    [
        ("GET", "http://localhost/", 0, None, None, None, None, None, None, None, "localhost"),
        ("GET", "http://localhost/", 200, "OK", None, None, None, None, None, None, "localhost"),
        (None, None, None, None, None, None, None, None, None, None, None),
        (
            "GET",
            "http://localhost/",
            200,
            "OK",
            None,
            {"my-header": "value1"},
            {"resp-header": "val"},
            "http://localhost/",
            None,
            None,
            "localhost",
        ),
        (
            "GET",
            "http://localhost/",
            200,
            "OK",
            "q=test+query&q2=val",
            {"my-header": "value1"},
            {"resp-header": "val"},
            "http://localhost/search?q=test+query&q2=val",
            {"id": "val", "name": "vlad"},
            None,
            "localhost",
        ),
        ("GET", "http://user:pass@localhost/", 0, None, None, None, None, None, None, None, None),
        ("GET", "http://user@localhost/", 0, None, None, None, None, None, None, None, None),
        ("GET", "http://user:pass@localhost/api?q=test", 0, None, None, None, None, None, None, None, None),
        ("GET", "http://localhost/api@test", 0, None, None, None, None, None, None, None, None),
        ("GET", "http://localhost/?api@test", 0, None, None, None, None, None, None, None, None),
    ],
)
def test_set_http_meta(
    span,
    int_config,
    method,
    url,
    target_host,
    status_code,
    status_msg,
    query,
    request_headers,
    response_headers,
    uri,
    path_params,
    cookies,
    appsec_enabled,
    span_type,
):
    int_config.myint.http.trace_headers(["my-header"])
    int_config.myint.http.trace_query_string = True
    span.span_type = span_type
    with asm_context(config={"_asm_enabled": appsec_enabled}):
        trace_utils.set_http_meta(
            span,
            int_config.myint,
            method=method,
            url=url,
            target_host=target_host,
            status_code=status_code,
            status_msg=status_msg,
            query=query,
            raw_uri=uri,
            request_headers=request_headers,
            response_headers=response_headers,
            request_cookies=cookies,
            request_path_params=path_params,
        )
    if method is not None:
        assert span.get_tag(http.METHOD) == method
    else:
        assert http.METHOD not in span.get_tags()

    if target_host is not None:
        assert span.get_tag(net.TARGET_HOST) == target_host
    else:
        assert net.TARGET_HOST not in span.get_tags()

    if url is not None:
        if url.startswith("http://user"):
            # Remove any userinfo that may be in the original url
            expected_url = url[: url.index(":")] + "://" + url[url.index("@") + 1 :]
        else:
            expected_url = url

        if query and int_config.myint.http.trace_query_string:
            assert span.get_tag(http.URL) == str(expected_url + "?" + query)
        else:
            assert span.get_tag(http.URL) == str(expected_url)
    else:
        assert http.URL not in span.get_tags()

    if status_code is not None:
        assert span.get_tag(http.STATUS_CODE) == str(status_code)
        if 500 <= int(status_code) < 600:
            assert span.error == 1
        else:
            assert span.error == 0
    else:
        assert http.STATUS_CODE not in span.get_tags()

    if status_msg is not None:
        assert span.get_tag(http.STATUS_MSG) == str(status_msg)

    if query is not None and int_config.myint.http.trace_query_string:
        assert span.get_tag(http.QUERY_STRING) == query

    if request_headers is not None:
        for header, value in request_headers.items():
            tag = "http.request.headers." + header
            assert span.get_tag(tag) == value


@mock.patch("ddtrace.internal.settings._config.log")
>>>>>>> 1a6fc121
@pytest.mark.parametrize(
    "error_codes,status_code,error,log_call",
    [
        ("404-400", 400, 1, None),
        ("400-404", 400, 1, None),
        ("400-404", 500, 0, None),
        ("500-520", 530, 0, None),
        ("500-550         ", 530, 1, None),
        ("400-404,419", 419, 1, None),
        ("400,401,403", 401, 1, None),
        ("400-404,X", 0, 0, ("Error status codes was not a number %s", ["X"])),
        ("500-599", 200, 0, None),
    ],
)
def test_set_http_meta_custom_errors(mock_log, span, int_config, error_codes, status_code, error, log_call):
    config._http_server.error_statuses = error_codes
    trace_utils.set_http_meta(span, int_config, status_code=status_code)
    assert span.error == error
    if log_call:
        mock_log.exception.assert_called_once_with(*log_call)
    else:
        mock_log.exception.assert_not_called()


@pytest.mark.subprocess(env={"DD_TRACE_HTTP_SERVER_ERROR_STATUSES": "404-412"})
def test_set_http_meta_custom_errors_via_env():
    from ddtrace import config
    from ddtrace.contrib.internal.trace_utils import set_http_meta
    from ddtrace.internal.settings.integration import IntegrationConfig
    from ddtrace.trace import tracer

    config.myint = IntegrationConfig(config, "myint")
    with tracer.trace("error") as span1:
        set_http_meta(span1, config.myint, status_code=405)
        assert span1.error == 1

    with tracer.trace("noterror") as span2:
        set_http_meta(span2, config.myint, status_code=403)
        assert span2.error == 0

    with tracer.trace("noterror2") as span3:
        set_http_meta(span3, config.myint, status_code=413)
        assert span3.error == 0


@mock.patch("ddtrace.contrib.internal.trace_utils._store_headers")
def test_set_http_meta_no_headers(mock_store_headers, span, int_config):
    assert int_config.myint.is_header_tracing_configured is False
    trace_utils.set_http_meta(
        span,
        int_config.myint,
        request_headers={"HTTP_REQUEST_HEADER": "value", "user-agent": "dd-agent/1.0.0"},
        response_headers={"HTTP_RESPONSE_HEADER": "value"},
    )
    result_keys = list(span.get_tags().keys())
    result_keys.sort(reverse=True)
    assert result_keys == ["runtime-id", http.USER_AGENT]
    mock_store_headers.assert_not_called()


@mock.patch("ddtrace.contrib.internal.trace_utils._store_headers")
@pytest.mark.parametrize(
    "user_agent_key,user_agent_value,expected_keys,expected",
    [
        ("http-user-agent", "dd-agent/1.0.0", ["runtime-id", http.USER_AGENT], "dd-agent/1.0.0"),
        ("http-user-agent", None, ["runtime-id"], None),
        ("useragent", True, ["runtime-id"], None),
        ("http-user-agent", False, ["runtime-id"], None),
        ("http-user-agent", [], ["runtime-id"], None),
        ("http-user-agent", {}, ["runtime-id"], None),
    ],
)
def test_set_http_meta_headers_useragent(
    mock_store_headers, user_agent_key, user_agent_value, expected_keys, expected, span, int_config
):
    int_config.myint.http._header_tags = {"enabled": True}
    assert int_config.myint.is_header_tracing_configured is True
    trace_utils.set_http_meta(
        span,
        int_config.myint,
        request_headers={user_agent_key: user_agent_value},
    )
    result_keys = list(span.get_tags().keys())
    result_keys.sort(reverse=True)
    assert result_keys == expected_keys
    assert span.get_tag(http.USER_AGENT) == expected
    mock_store_headers.assert_called()


@mock.patch("ddtrace.contrib.internal.trace_utils._store_headers")
def test_set_http_meta_case_sensitive_headers(mock_store_headers, span, int_config):
    int_config.myint.http._header_tags = {"enabled": True}
    trace_utils.set_http_meta(
        span, int_config.myint, request_headers={"USER-AGENT": "dd-agent/1.0.0"}, headers_are_case_sensitive=True
    )
    result_keys = list(span.get_tags().keys())
    result_keys.sort(reverse=True)
    assert result_keys == ["runtime-id", http.USER_AGENT]
    assert span.get_tag(http.USER_AGENT) == "dd-agent/1.0.0"
    mock_store_headers.assert_called()


@mock.patch("ddtrace.contrib.internal.trace_utils._store_headers")
def test_set_http_meta_case_sensitive_headers_notfound(mock_store_headers, span, int_config):
    int_config.myint.http._header_tags = {"enabled": True}
    trace_utils.set_http_meta(
        span, int_config.myint, request_headers={"USER-AGENT": "dd-agent/1.0.0"}, headers_are_case_sensitive=False
    )
    result_keys = list(span.get_tags().keys())
    result_keys.sort(reverse=True)
    assert result_keys == ["runtime-id"]
    assert not span.get_tag(http.USER_AGENT)
    mock_store_headers.assert_called()


ALL_IP_HEADERS = (
    ("x-forwarded-for", "1.1.1.1"),
    ("x-real-ip", "2.2.2.2"),
    ("true-client-ip", "3.3.3.3"),
    ("x-client-ip", "4.4.4.4"),
    ("forwarded", 'by=1.2.3.4;for="5.5.5.5:2000";host=test.zouzou.ncom'),
    ("forwarded-for", "6.6.6.6"),
    ("x-cluster-client-ip", "7.7.7.7"),
    ("fastly-client-ip", "8.8.8.8"),
    ("cf-connecting-ip", "9.9.9.9"),
    ("cf-connecting-ipv6", "10.10.10.10"),
)

# testing priority order
ALL_TESTS = [
    ["", dict(ALL_IP_HEADERS[-1 : -i - 2 : -1]), ALL_IP_HEADERS[-1 - i][1]] for i in range(len(ALL_IP_HEADERS))
]

# expected value for forwarded is extracted from for
ALL_TESTS[5][2] = "5.5.5.5"


@pytest.mark.parametrize(
    "header_env_var,headers_dict,expected",
    [
        (
            "",
            {"x-forwarded-for": "8.8.8.8"},
            "8.8.8.8",
        ),
        (
            "",
            {"x-forwarded-for": "8.8.8.8,127.0.0.1"},
            "8.8.8.8",
        ),
        (
            "",
            {"x-forwarded-for": "192.168.144.2"},
            "192.168.144.2",
        ),
        (
            "",
            {"x-forwarded-for": "127.0.0.1"},
            "127.0.0.1",
        ),
        (
            "",
            {"x-forwarded-for": "192.168.1.14,8.8.8.8,127.0.0.1"},
            "8.8.8.8",
        ),
        (
            "",
            {"x-forwarded-for": "192.168.1.14,127.0.0.1"},
            "192.168.1.14",
        ),
        ("", {"x-forwarded-for": "foobar"}, ""),
        ("x-real-ip", {"x-forwarded-for": "4.4.8.8"}, ""),
        ("x-real-ip", {"x-real-ip": "8.8.8.8"}, "8.8.8.8"),
        (
            "x-real-ip",
            {"x-forwarded-for": "4.4.4.4", "x-real-ip": "8.8.4.4"},
            "8.8.4.4",
        ),
        (
            "",
            {"forwarded": 'by=1.2.3.4;for="[9f7b:5e67:5472:4464:90b0:6b0a:9aa6:f9dc]:2000";host=test.zouzou.ncom'},
            "9f7b:5e67:5472:4464:90b0:6b0a:9aa6:f9dc",
        ),
        (
            "",
            {"forwarded": 'by=1.2.3.4;for="[9f7b:5e67:5472:4464:90b0:6b0a:9aa6:f9dc]";host=test.zouzou.ncom'},
            "9f7b:5e67:5472:4464:90b0:6b0a:9aa6:f9dc",
        ),
        (
            "",
            {"forwarded": 'by=1.2.3.4;for="3.3.3.3:1321";host=test.zouzou.ncom'},
            "3.3.3.3",
        ),
        (
            "",
            {"forwarded": 'by=1.2.3.4;For="3.3.3.3";host=test.zouzou.ncom'},
            "3.3.3.3",
        ),
        (
            "",
            {"forwarded": "by=1.2.3.4;FOR=3.3.3.3;host=test.zouzou.ncom"},
            "3.3.3.3",
        ),
        (
            "",
            {"forwarded": "by=1.2.3.4;FOR=127.0.0.1;host=test.zouzou.ncom, For=4.5.6.7, For=5.6.7.8"},
            "4.5.6.7",
        ),
        (
            "",
            {"x-forwarded-for": "127.0.0.1, 3.4.5.6"},
            "3.4.5.6",
        ),
        (
            "",
            {
                "forwarded": "by=1.2.3.4;FOR=127.0.0.3;host=test.zouzou.ncom,"
                " by=1.2.3.4;FOR=127.0.0.4, by=1.2.3.4;FOR=127.0.0.5"
            },
            "127.0.0.3",
        ),
    ]
    + ALL_TESTS,
)
def test_get_request_header_ip(header_env_var, headers_dict, expected, span):
    with override_global_config(dict(_asm_enabled=True, _client_ip_header=header_env_var)):
        ip = trace_utils._get_request_header_client_ip(headers_dict, None, False)
        assert ip == expected


@pytest.mark.parametrize(
    "headers_dict,peer_ip,expected",
    [
        # Public IP in headers should be selected
        (
            {"x-forwarded-for": "8.8.8.8"},
            "127.0.0.1",
            "8.8.8.8",
        ),
        # Public IP in headers only should be selected
        (
            {"x-forwarded-for": "8.8.8.8"},
            "",
            "8.8.8.8",
        ),
        # Public peer IP, get preferred over loopback IP in headers
        (
            {"x-forwarded-for": "127.0.0.1"},
            "8.8.8.8",
            "8.8.8.8",
        ),
        # Public peer IP, get preferred over private IP in headers
        (
            {"x-forwarded-for": "192.168.1.1"},
            "8.8.8.8",
            "8.8.8.8",
        ),
        # Public IP on both, headers selected
        (
            {"x-forwarded-for": "8.8.8.8"},
            "8.8.4.4",
            "8.8.8.8",
        ),
        # Empty header IP, peer should be selected
        (
            {"x-forwarded-for": ""},
            "8.8.4.4",
            "8.8.4.4",
        ),
        # Empty header IP, peer should be selected even if loopback
        (
            {"x-forwarded-for": ""},
            "127.0.0.1",
            "127.0.0.1",
        ),
        # Empty headers, peer should be selected even if loopback
        (
            {},
            "127.0.0.1",
            "127.0.0.1",
        ),
        # None headers, peer should be selected even if loopback
        (
            None,
            "127.0.0.1",
            "127.0.0.1",
        ),
        # None everything, empty IP returned
        (
            None,
            None,
            "",
        ),
        # None headers, invalid peer IP, empty IP returned
        (
            None,
            "invalid",
            "",
        ),
        # Both invalid, empty IP returned
        (
            {"x-forwarded-for": "invalid"},
            "invalid",
            "",
        ),
        # Invalid IP in headers, peer ip should be selected even if loopback
        (
            {"x-forwarded-for": "invalid"},
            "127.0.0.1",
            "127.0.0.1",
        ),
    ],
)
def test_get_request_header_client_ip_peer_ip_selection(headers_dict, peer_ip, expected):
    ip = _get_request_header_client_ip(headers_dict, peer_ip, True)
    assert ip == expected


def test_set_http_meta_headers_ip_asm_disabled_env_default_false(span, int_config):
    with override_global_config(dict(_asm_enabled=False)):
        int_config.myint.http._header_tags = {"enabled": True}
        assert int_config.myint.is_header_tracing_configured is True
        trace_utils.set_http_meta(
            span,
            int_config.myint,
            request_headers={"x-real-ip": "8.8.8.8"},
        )
        result_keys = list(span.get_tags().keys())
        result_keys.sort(reverse=True)
        assert result_keys == ["runtime-id"]


def test_set_http_meta_headers_ip_asm_disabled_env_false(span, int_config):
    with override_global_config(dict(_asm_enabled=False, _retrieve_client_ip=False)):
        int_config.myint.http._header_tags = {"enabled": True}
        assert int_config.myint.is_header_tracing_configured is True
        trace_utils.set_http_meta(
            span,
            int_config.myint,
            request_headers={"x-real-ip": "8.8.8.8"},
        )
        result_keys = list(span.get_tags().keys())
        result_keys.sort(reverse=True)
        assert result_keys == ["runtime-id"]


def test_set_http_meta_headers_ip_asm_disabled_env_true(span, int_config):
    with override_global_config(dict(_asm_enabled=False, _retrieve_client_ip=True)):
        int_config.myint.http._header_tags = {"enabled": True}
        assert int_config.myint.is_header_tracing_configured is True
        trace_utils.set_http_meta(
            span,
            int_config.myint,
            request_headers={"x-real-ip": "8.8.8.8"},
        )
        result_keys = list(span.get_tags().keys())
        result_keys.sort(reverse=True)
        assert result_keys == ["runtime-id", "network.client.ip", http.CLIENT_IP]
        assert span.get_tag(http.CLIENT_IP) == "8.8.8.8"


def test_ip_subnet_regression():
    del_ip = "1.2.3.4/32"
    req_ip = "10.2.3.4"

    del_ip = ensure_text(del_ip)
    req_ip = ensure_text(req_ip)

    assert not ip_network(req_ip).subnet_of(ip_network(del_ip))


@mock.patch("ddtrace.contrib.internal.trace_utils._store_headers")
@pytest.mark.parametrize(
    "user_agent_value, expected_keys ,expected",
    [
        ("ㄲㄴㄷㄸ", ["runtime-id", http.USER_AGENT], "ㄲㄴㄷㄸ"),
        (b"", ["runtime-id"], None),
    ],
)
def test_set_http_meta_headers_useragent(  # noqa:F811
    mock_store_headers, user_agent_value, expected_keys, expected, span, int_config
):
    assert int_config.myint.is_header_tracing_configured is False
    trace_utils.set_http_meta(
        span,
        int_config.myint,
        request_headers={"user-agent": user_agent_value},
    )

    result_keys = list(span.get_tags().keys())
    result_keys.sort(reverse=True)
    assert result_keys == expected_keys
    assert span.get_tag(http.USER_AGENT) == expected
    mock_store_headers.assert_not_called()


@mock.patch("ddtrace.contrib.internal.trace_utils.log")
@pytest.mark.parametrize(
    "val, bad",
    [
        ("asdf", True),
        (object(), True),
        ("234", False),
        ("100.0", True),
        ("-123", False),
    ],
)
def test_bad_http_code(mock_log, span, int_config, val, bad):
    trace_utils.set_http_meta(span, int_config, status_code=val)
    if bad:
        assert http.STATUS_CODE not in span.get_tags()
        mock_log.debug.assert_called_once_with("failed to convert http status code %r to int", val)
    else:
        assert span.get_tag(http.STATUS_CODE) == str(val)


@pytest.mark.parametrize(
    "props,default,expected",
    (
        # Not configured, take the default
        ({}, None, False),
        ({}, False, False),
        ({}, True, True),
        # _enabled only, take provided value
        ({"distributed_tracing_enabled": True}, None, True),
        ({"distributed_tracing_enabled": True}, False, True),
        ({"distributed_tracing_enabled": True}, True, True),
        ({"distributed_tracing_enabled": None}, None, False),
        ({"distributed_tracing_enabled": None}, True, True),
        ({"distributed_tracing_enabled": None}, False, False),
        ({"distributed_tracing_enabled": False}, None, False),
        ({"distributed_tracing_enabled": False}, False, False),
        ({"distributed_tracing_enabled": False}, True, False),
        # non-_enabled only, take provided value
        ({"distributed_tracing": True}, None, True),
        ({"distributed_tracing": True}, False, True),
        ({"distributed_tracing": True}, True, True),
        ({"distributed_tracing": None}, None, False),
        ({"distributed_tracing": None}, True, True),
        ({"distributed_tracing": None}, False, False),
        ({"distributed_tracing": False}, None, False),
        ({"distributed_tracing": False}, False, False),
        ({"distributed_tracing": False}, True, False),
        # Prefer _enabled value
        ({"distributed_tracing_enabled": True, "distributed_tracing": False}, None, True),
        ({"distributed_tracing_enabled": True, "distributed_tracing": True}, None, True),
        ({"distributed_tracing_enabled": True, "distributed_tracing": None}, None, True),
        ({"distributed_tracing_enabled": None, "distributed_tracing": True}, None, True),
        ({"distributed_tracing_enabled": None, "distributed_tracing": None}, None, False),
        ({"distributed_tracing_enabled": None, "distributed_tracing": None}, False, False),
        ({"distributed_tracing_enabled": None, "distributed_tracing": None}, True, True),
        ({"distributed_tracing_enabled": False, "distributed_tracing": True}, None, False),
        ({"distributed_tracing_enabled": False, "distributed_tracing": False}, None, False),
    ),
)
def test_distributed_tracing_enabled(int_config, props, default, expected):
    kwargs = {}
    if default is not None:
        kwargs["default"] = default

    for key, value in props.items():
        int_config.myint[key] = value

    assert trace_utils.distributed_tracing_enabled(int_config.myint, **kwargs) == expected, (props, default, expected)


def test_activate_distributed_headers_enabled(int_config, tracer):
    int_config.myint["distributed_tracing_enabled"] = True
    headers = {
        HTTP_HEADER_PARENT_ID: "12345",
        HTTP_HEADER_TRACE_ID: "678910",
    }
    trace_utils.activate_distributed_headers(tracer, int_config=int_config.myint, request_headers=headers)
    context = tracer.context_provider.active()
    assert context.trace_id == 678910
    assert context.span_id == 12345

    trace_utils.activate_distributed_headers(
        tracer, int_config=int_config.myint, request_headers=headers, override=True
    )
    context = tracer.context_provider.active()
    assert context.trace_id == 678910
    assert context.span_id == 12345


def test_activate_distributed_headers_disabled(int_config, tracer):
    int_config.myint["distributed_tracing_enabled"] = False
    headers = {
        HTTP_HEADER_PARENT_ID: "12345",
        HTTP_HEADER_TRACE_ID: "678910",
    }
    trace_utils.activate_distributed_headers(tracer, int_config=int_config.myint, request_headers=headers)
    assert tracer.context_provider.active() is None

    trace_utils.activate_distributed_headers(
        tracer, int_config=int_config.myint, request_headers=headers, override=False
    )
    assert tracer.context_provider.active() is None


def test_activate_distributed_headers_no_headers(int_config, tracer):
    int_config.myint["distributed_tracing_enabled"] = True

    trace_utils.activate_distributed_headers(tracer, int_config=int_config.myint, request_headers=None)
    assert tracer.context_provider.active() is None


@mock.patch.object(HTTPPropagator, "extract", return_value=None)
def test_activate_distributed_headers_missing_headers(int_config, tracer):
    # Verify that when HTTPPropagator.extract returns None (no incoming headers),
    # activate_distributed_headers returns early without error and leaves the tracer’s context empty.
    int_config.myint["distributed_tracing_enabled"] = True
    trace_utils.activate_distributed_headers(tracer, int_config=int_config.myint, request_headers=None, override=True)
    assert tracer.context_provider.active() is None


def test_activate_distributed_headers_override_true(int_config, tracer):
    int_config.myint["distributed_tracing_enabled"] = False
    headers = {
        HTTP_HEADER_PARENT_ID: "12345",
        HTTP_HEADER_TRACE_ID: "678910",
    }
    trace_utils.activate_distributed_headers(
        tracer, int_config=int_config.myint, request_headers=headers, override=True
    )
    context = tracer.context_provider.active()
    assert context.trace_id == 678910
    assert context.span_id == 12345


def test_activate_distributed_headers_override_false(int_config, tracer):
    int_config.myint["distributed_tracing_enabled"] = True
    headers = {
        HTTP_HEADER_PARENT_ID: "12345",
        HTTP_HEADER_TRACE_ID: "678910",
    }
    trace_utils.activate_distributed_headers(
        tracer, int_config=int_config.myint, request_headers=headers, override=False
    )
    assert tracer.context_provider.active() is None


def test_activate_distributed_headers_existing_context(int_config, tracer):
    int_config.myint["distributed_tracing_enabled"] = True

    headers = {
        HTTP_HEADER_PARENT_ID: "12345",
        HTTP_HEADER_TRACE_ID: "678910",
    }

    ctx = Context(trace_id=678910, span_id=823923)  # Note: Span id is different
    tracer.context_provider.activate(ctx)

    trace_utils.activate_distributed_headers(tracer, int_config=int_config.myint, request_headers=headers)
    assert tracer.context_provider.active() == ctx


def test_activate_distributed_headers_existing_context_different_trace_id(int_config, tracer):
    int_config.myint["distributed_tracing_enabled"] = True

    headers = {
        HTTP_HEADER_PARENT_ID: "12345",
        HTTP_HEADER_TRACE_ID: "678910",
    }

    ctx = Context(trace_id=3473873, span_id=678308)  # Note: Trace id is different
    tracer.context_provider.activate(ctx)

    trace_utils.activate_distributed_headers(tracer, int_config=int_config.myint, request_headers=headers)
    new_ctx = tracer.context_provider.active()
    assert new_ctx != ctx
    assert new_ctx is not None
    assert new_ctx.trace_id == 678910
    assert new_ctx.span_id == 12345


def test_sanitized_url_in_http_meta(span, int_config):
    FULL_URL = "http://example.com/search?q=test+query#frag?ment"
    STRIPPED_URL = "http://example.com/search#frag?ment"

    int_config.http_tag_query_string = False
    trace_utils.set_http_meta(
        span,
        int_config,
        method="GET",
        url=FULL_URL,
        status_code=200,
    )
    assert span.get_tag(http.URL) == STRIPPED_URL

    int_config.http_tag_query_string = True
    trace_utils.set_http_meta(
        span,
        int_config,
        method="GET",
        url=FULL_URL,
        status_code=200,
    )
    assert span.get_tag(http.URL) == FULL_URL


@pytest.mark.subprocess(env={"DD_TRACE_OBFUSCATION_QUERY_STRING_REGEXP": ""})
def test_url_in_http_with_empty_obfuscation_regex():
    from ddtrace import config
    from ddtrace.contrib.internal.trace_utils import set_http_meta
    from ddtrace.ext import http
    from ddtrace.internal.settings.integration import IntegrationConfig
    from ddtrace.trace import tracer

    assert config._obfuscation_query_string_pattern.pattern == b"", config._obfuscation_query_string_pattern

    SENSITIVE_URL = "http://weblog:7777/?application_key=123"
    config.myint = IntegrationConfig(config, "myint")
    with tracer.trace("s") as span:
        set_http_meta(
            span,
            config.myint,
            method="GET",
            url=SENSITIVE_URL,
            status_code=200,
        )
        assert span.get_tag(http.URL) == SENSITIVE_URL


# TODO(munir): Remove this test when global_query_string_obfuscation_disabled is removed
@pytest.mark.subprocess(env={"DD_TRACE_OBFUSCATION_QUERY_STRING_REGEXP": ""})
def test_url_in_http_with_obfuscation_enabled_and_empty_regex():
    # Test that query strings are not added to urls when the obfuscation regex is an empty string
    # and obfuscation is enabled (not disabled xD)
    from ddtrace import config
    from ddtrace.contrib.internal.trace_utils import set_http_meta
    from ddtrace.ext import http
    from ddtrace.internal.settings.integration import IntegrationConfig
    from ddtrace.trace import tracer

    # assert obfuscation is disabled when the regex is an empty string
    assert config._global_query_string_obfuscation_disabled is True
    assert config._obfuscation_query_string_pattern is not None

    # Enable obfucation with an empty regex
    config._global_query_string_obfuscation_disabled = False

    config.myint = IntegrationConfig(config, "myint")
    with tracer.trace("s") as span:
        set_http_meta(
            span,
            config.myint,
            method="GET",
            url="http://weblog:7777/?application_key=123",
            status_code=200,
        )
        assert span.get_tag(http.URL) == "http://weblog:7777/", span._meta


def test_url_in_http_meta(span, int_config):
    SENSITIVE_QS_URL = "http://example.com/search?token=03cb9f67dbbc4cb8b963629951e10934&q=query#frag?ment"
    REDACTED_URL = "http://example.com/search?<redacted>&q=query#frag?ment"
    STRIPPED_URL = "http://example.com/search#frag?ment"

    int_config.http_tag_query_string = True
    with override_global_config({"_global_query_string_obfuscation_disabled": False}):
        trace_utils.set_http_meta(
            span,
            int_config,
            method="GET",
            url=SENSITIVE_QS_URL,
            status_code=200,
        )
        assert span.get_tag(http.URL) == REDACTED_URL
    with override_global_config({"_global_query_string_obfuscation_disabled": True}):
        trace_utils.set_http_meta(
            span,
            int_config,
            method="GET",
            url=SENSITIVE_QS_URL,
            status_code=200,
        )
        assert span.get_tag(http.URL) == SENSITIVE_QS_URL

    int_config.http_tag_query_string = False
    with override_global_config({"_global_query_string_obfuscation_disabled": False}):
        trace_utils.set_http_meta(
            span,
            int_config,
            method="GET",
            url=SENSITIVE_QS_URL,
            status_code=200,
        )
        assert span.get_tag(http.URL) == STRIPPED_URL
    with override_global_config({"_global_query_string_obfuscation_disabled": True}):
        trace_utils.set_http_meta(
            span,
            int_config,
            method="GET",
            url=SENSITIVE_QS_URL,
            status_code=200,
        )
        assert span.get_tag(http.URL) == STRIPPED_URL


def test_redacted_url_in_http_meta(span, int_config):
    SENSITIVE_QS_URL = "http://example.com/search?token=03cb9f67dbbc4cb8b963629951e10934&q=query#frag?ment"
    STRIPPED_URL = "http://example.com/search#frag?ment"
    REDACTED_QS_URL = "http://example.com/search?<redacted>&q=query#frag?ment"

    int_config.http_tag_query_string = False
    trace_utils.set_http_meta(
        span,
        int_config,
        method="GET",
        url=SENSITIVE_QS_URL,
        status_code=200,
    )
    assert span.get_tag(http.URL) == STRIPPED_URL

    int_config.http_tag_query_string = True
    trace_utils.set_http_meta(
        span,
        int_config,
        method="GET",
        url=SENSITIVE_QS_URL,
        status_code=200,
    )
    assert span.get_tag(http.URL) == REDACTED_QS_URL


def test_redacted_query_string_as_argument_in_http_meta(span, int_config):
    BASE_URL = "http://example.com/search"
    SENSITIVE_QS = "token=03cb9f67dbbc4cb8b963629951e10934&q=query"
    REDACTED_QS = "<redacted>&q=query"
    FRAGMENT = "frag?ment"
    SENSITIVE_URL = BASE_URL + "?" + SENSITIVE_QS + "#" + FRAGMENT
    REDACTED_URL = BASE_URL + "?" + REDACTED_QS + "#" + FRAGMENT
    STRIPPED_URL = BASE_URL + "#" + FRAGMENT

    int_config.myint.http_tag_query_string = False
    trace_utils.set_http_meta(
        span,
        int_config.myint,
        method="GET",
        url=SENSITIVE_URL,
        query=SENSITIVE_QS,
        status_code=200,
    )
    assert span.get_tag(http.URL) == STRIPPED_URL

    int_config.myint.http_tag_query_string = True
    trace_utils.set_http_meta(
        span,
        int_config.myint,
        method="GET",
        url=SENSITIVE_URL,
        query=SENSITIVE_QS,
        status_code=200,
    )
    assert span.get_tag(http.URL) == REDACTED_URL


@mock.patch("ddtrace.internal.utils.http.redact_query_string")
def test_empty_query_string_in_http_meta_should_not_call_redact_function(mock_redact_query_string, span, int_config):
    URL = "http://example.com/search#frag?ment"
    EMPTY_QS = ""
    NONE_QS = None

    int_config.myint.http_tag_query_string = True
    trace_utils.set_http_meta(
        span,
        int_config.myint,
        method="GET",
        url=URL,
        status_code=200,
    )
    mock_redact_query_string.assert_not_called()
    assert span.get_tag(http.URL) == URL

    trace_utils.set_http_meta(
        span,
        int_config.myint,
        method="GET",
        url=URL,
        query=EMPTY_QS,
        status_code=200,
    )
    mock_redact_query_string.assert_not_called()
    assert span.get_tag(http.URL) == URL

    trace_utils.set_http_meta(
        span,
        int_config.myint,
        method="GET",
        url=URL,
        query=NONE_QS,
        status_code=200,
    )
    mock_redact_query_string.assert_not_called()
    assert span.get_tag(http.URL) == URL


# This generates a list of (key, value) tuples, with values given by nested
# dictionaries
@given(
    lists(
        tuples(
            text(),
            recursive(
                none() | booleans() | floats() | text(),
                lambda children: lists(children, min_size=1) | dictionaries(text(), children, min_size=1),
                max_leaves=10,
            ),
        ),
        max_size=4,
    )
)
def test_set_flattened_tags_is_flat(items):
    """Ensure that flattening of a nested dict results in a normalized, 1-level dict"""
    span = Span("test")
    trace_utils.set_flattened_tags(span, items)
    assert isinstance(span.get_tags(), dict)
    assert not any(isinstance(v, dict) for v in span.get_tags().values())


def test_set_flattened_tags_keys():
    """Ensure expected keys in flattened dictionary"""
    d = dict(A=1, B=2, C=dict(A=3, B=4, C=dict(A=5, B=6)))
    e = dict(A=1, B=2, C_A=3, C_B=4, C_C_A=5, C_C_B=6)
    span = Span("test")
    trace_utils.set_flattened_tags(span, d.items(), sep="_")
    assert span.get_metrics() == e


def test_set_flattened_tags_exclude_policy():
    """Ensure expected keys in flattened dictionary with exclusion set"""
    d = dict(A=1, B=2, C=dict(A=3, B=4, C=dict(A=5, B=6)))
    e = dict(A=1, B=2, C_B=4)
    span = Span("test")

    trace_utils.set_flattened_tags(span, d.items(), sep="_", exclude_policy=lambda tag: tag in {"C_A", "C_C"})
    assert span.get_metrics() == e<|MERGE_RESOLUTION|>--- conflicted
+++ resolved
@@ -386,133 +386,8 @@
     assert response_span.get_tag("third-header") == "value3"
 
 
-<<<<<<< HEAD
-@mock.patch("ddtrace.settings._config.log")
-=======
-@pytest.mark.parametrize("appsec_enabled", [False, True])
-@pytest.mark.parametrize("span_type", [SpanTypes.WEB, SpanTypes.HTTP, None])
-@pytest.mark.parametrize(
-    "method,url,status_code,status_msg,query,request_headers,response_headers,uri,path_params,cookies,target_host",
-    [
-        ("GET", "http://localhost/", 0, None, None, None, None, None, None, None, "localhost"),
-        ("GET", "http://localhost/", 200, "OK", None, None, None, None, None, None, "localhost"),
-        (None, None, None, None, None, None, None, None, None, None, None),
-        (
-            "GET",
-            "http://localhost/",
-            200,
-            "OK",
-            None,
-            {"my-header": "value1"},
-            {"resp-header": "val"},
-            "http://localhost/",
-            None,
-            None,
-            "localhost",
-        ),
-        (
-            "GET",
-            "http://localhost/",
-            200,
-            "OK",
-            "q=test+query&q2=val",
-            {"my-header": "value1"},
-            {"resp-header": "val"},
-            "http://localhost/search?q=test+query&q2=val",
-            {"id": "val", "name": "vlad"},
-            None,
-            "localhost",
-        ),
-        ("GET", "http://user:pass@localhost/", 0, None, None, None, None, None, None, None, None),
-        ("GET", "http://user@localhost/", 0, None, None, None, None, None, None, None, None),
-        ("GET", "http://user:pass@localhost/api?q=test", 0, None, None, None, None, None, None, None, None),
-        ("GET", "http://localhost/api@test", 0, None, None, None, None, None, None, None, None),
-        ("GET", "http://localhost/?api@test", 0, None, None, None, None, None, None, None, None),
-    ],
-)
-def test_set_http_meta(
-    span,
-    int_config,
-    method,
-    url,
-    target_host,
-    status_code,
-    status_msg,
-    query,
-    request_headers,
-    response_headers,
-    uri,
-    path_params,
-    cookies,
-    appsec_enabled,
-    span_type,
-):
-    int_config.myint.http.trace_headers(["my-header"])
-    int_config.myint.http.trace_query_string = True
-    span.span_type = span_type
-    with asm_context(config={"_asm_enabled": appsec_enabled}):
-        trace_utils.set_http_meta(
-            span,
-            int_config.myint,
-            method=method,
-            url=url,
-            target_host=target_host,
-            status_code=status_code,
-            status_msg=status_msg,
-            query=query,
-            raw_uri=uri,
-            request_headers=request_headers,
-            response_headers=response_headers,
-            request_cookies=cookies,
-            request_path_params=path_params,
-        )
-    if method is not None:
-        assert span.get_tag(http.METHOD) == method
-    else:
-        assert http.METHOD not in span.get_tags()
-
-    if target_host is not None:
-        assert span.get_tag(net.TARGET_HOST) == target_host
-    else:
-        assert net.TARGET_HOST not in span.get_tags()
-
-    if url is not None:
-        if url.startswith("http://user"):
-            # Remove any userinfo that may be in the original url
-            expected_url = url[: url.index(":")] + "://" + url[url.index("@") + 1 :]
-        else:
-            expected_url = url
-
-        if query and int_config.myint.http.trace_query_string:
-            assert span.get_tag(http.URL) == str(expected_url + "?" + query)
-        else:
-            assert span.get_tag(http.URL) == str(expected_url)
-    else:
-        assert http.URL not in span.get_tags()
-
-    if status_code is not None:
-        assert span.get_tag(http.STATUS_CODE) == str(status_code)
-        if 500 <= int(status_code) < 600:
-            assert span.error == 1
-        else:
-            assert span.error == 0
-    else:
-        assert http.STATUS_CODE not in span.get_tags()
-
-    if status_msg is not None:
-        assert span.get_tag(http.STATUS_MSG) == str(status_msg)
-
-    if query is not None and int_config.myint.http.trace_query_string:
-        assert span.get_tag(http.QUERY_STRING) == query
-
-    if request_headers is not None:
-        for header, value in request_headers.items():
-            tag = "http.request.headers." + header
-            assert span.get_tag(tag) == value
-
 
 @mock.patch("ddtrace.internal.settings._config.log")
->>>>>>> 1a6fc121
 @pytest.mark.parametrize(
     "error_codes,status_code,error,log_call",
     [
