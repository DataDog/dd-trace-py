from typing import Any

import attr
import mock
import pytest

from ddtrace import Span
from ddtrace import Tracer
<<<<<<< HEAD
from ddtrace.constants import SAMPLING_PRIORITY_KEY
from ddtrace.constants import _SINGLE_SPAN_SAMPLING_MAX_PER_SEC
from ddtrace.constants import _SINGLE_SPAN_SAMPLING_MECHANISM
from ddtrace.constants import _SINGLE_SPAN_SAMPLING_RATE
from ddtrace.internal.processor.trace import SingleSpanSamplingProcessor
from ddtrace.internal.processor.trace import SpanAggregator
from ddtrace.internal.processor.trace import SpanProcessor
=======
from ddtrace.constants import AUTO_KEEP
from ddtrace.constants import AUTO_REJECT
from ddtrace.constants import MANUAL_KEEP_KEY
from ddtrace.constants import SAMPLING_PRIORITY_KEY
from ddtrace.constants import USER_KEEP
from ddtrace.constants import USER_REJECT
from ddtrace.constants import _SINGLE_SPAN_SAMPLING_MAX_PER_SEC
from ddtrace.constants import _SINGLE_SPAN_SAMPLING_MECHANISM
from ddtrace.constants import _SINGLE_SPAN_SAMPLING_RATE
from ddtrace.internal.processor.trace import SpanAggregator
from ddtrace.internal.processor.trace import SpanProcessor
from ddtrace.internal.processor.trace import SpanSamplingProcessor
>>>>>>> dc325d3a
from ddtrace.internal.processor.trace import TraceProcessor
from ddtrace.internal.processor.truncator import DEFAULT_SERVICE_NAME
from ddtrace.internal.processor.truncator import DEFAULT_SPAN_NAME
from ddtrace.internal.processor.truncator import MAX_META_KEY_LENGTH
from ddtrace.internal.processor.truncator import MAX_META_VALUE_LENGTH
from ddtrace.internal.processor.truncator import MAX_METRIC_KEY_LENGTH
from ddtrace.internal.processor.truncator import MAX_RESOURCE_NAME_LENGTH
from ddtrace.internal.processor.truncator import MAX_TYPE_LENGTH
from ddtrace.internal.processor.truncator import NormalizeSpanProcessor
from ddtrace.internal.processor.truncator import TruncateSpanProcessor
from ddtrace.internal.sampling import SamplingMechanism
from ddtrace.internal.sampling import SpanSamplingRule
<<<<<<< HEAD
=======
from tests.utils import DummyTracer
>>>>>>> dc325d3a
from tests.utils import DummyWriter
from tests.utils import override_global_config


def test_no_impl():
    @attr.s
    class BadProcessor(SpanProcessor):
        pass

    with pytest.raises(TypeError):
        BadProcessor()


def test_default_post_init():
    @attr.s
    class MyProcessor(SpanProcessor):
        def on_span_start(self, span):  # type: (Span) -> None
            pass

        def on_span_finish(self, data):  # type: (Any) -> Any
            pass

    with mock.patch("ddtrace.internal.processor.log") as log:
        p = MyProcessor()

    calls = [
        mock.call("initialized processor %r", p),
    ]
    log.debug.assert_has_calls(calls)


def test_aggregator_single_span():
    class Proc(TraceProcessor):
        def process_trace(self, trace):
            return trace

    mock_proc1 = mock.Mock(wraps=Proc())
    mock_proc2 = mock.Mock(wraps=Proc())
    writer = DummyWriter()
    aggr = SpanAggregator(
        partial_flush_enabled=False,
        partial_flush_min_spans=0,
        trace_processors=[
            mock_proc1,
            mock_proc2,
        ],
        writer=writer,
    )

    span = Span("span", on_finish=[aggr.on_span_finish])
    aggr.on_span_start(span)
    span.finish()

    mock_proc1.process_trace.assert_called_with([span])
    mock_proc2.process_trace.assert_called_with([span])
    assert writer.pop() == [span]


def test_aggregator_bad_processor():
    class Proc(TraceProcessor):
        def process_trace(self, trace):
            return trace

    class BadProc(TraceProcessor):
        def process_trace(self, trace):
            raise ValueError

    mock_good_before = mock.Mock(wraps=Proc())
    mock_bad = mock.Mock(wraps=BadProc())
    mock_good_after = mock.Mock(wraps=Proc())
    writer = DummyWriter()
    aggr = SpanAggregator(
        partial_flush_enabled=False,
        partial_flush_min_spans=0,
        trace_processors=[
            mock_good_before,
            mock_bad,
            mock_good_after,
        ],
        writer=writer,
    )

    span = Span("span", on_finish=[aggr.on_span_finish])
    aggr.on_span_start(span)
    span.finish()

    mock_good_before.process_trace.assert_called_with([span])
    mock_bad.process_trace.assert_called_with([span])
    mock_good_after.process_trace.assert_called_with([span])
    assert writer.pop() == [span]


def test_aggregator_multi_span():
    writer = DummyWriter()
    aggr = SpanAggregator(partial_flush_enabled=False, partial_flush_min_spans=0, trace_processors=[], writer=writer)

    # Normal usage
    parent = Span("parent", on_finish=[aggr.on_span_finish])
    aggr.on_span_start(parent)
    child = Span("child", on_finish=[aggr.on_span_finish])
    child.trace_id = parent.trace_id
    child.parent_id = parent.span_id
    aggr.on_span_start(child)

    assert writer.pop() == []
    child.finish()
    assert writer.pop() == []
    parent.finish()
    assert writer.pop() == [parent, child]

    # Parent closes before child
    parent = Span("parent", on_finish=[aggr.on_span_finish])
    aggr.on_span_start(parent)
    child = Span("child", on_finish=[aggr.on_span_finish])
    child.trace_id = parent.trace_id
    child.parent_id = parent.span_id
    aggr.on_span_start(child)

    assert writer.pop() == []
    parent.finish()
    assert writer.pop() == []
    child.finish()
    assert writer.pop() == [parent, child]


def test_aggregator_partial_flush_0_spans():
    writer = DummyWriter()
    aggr = SpanAggregator(partial_flush_enabled=True, partial_flush_min_spans=0, trace_processors=[], writer=writer)

    # Normal usage
    parent = Span("parent", on_finish=[aggr.on_span_finish])
    aggr.on_span_start(parent)
    child = Span("child", on_finish=[aggr.on_span_finish])
    child.trace_id = parent.trace_id
    child.parent_id = parent.span_id
    aggr.on_span_start(child)

    assert writer.pop() == []
    child.finish()
    assert writer.pop() == [child]
    parent.finish()
    assert writer.pop() == [parent]

    # Parent closes before child
    parent = Span("parent", on_finish=[aggr.on_span_finish])
    aggr.on_span_start(parent)
    child = Span("child", on_finish=[aggr.on_span_finish])
    child.trace_id = parent.trace_id
    child.parent_id = parent.span_id
    aggr.on_span_start(child)

    assert writer.pop() == []
    parent.finish()
    assert writer.pop() == [parent]
    assert parent.get_metric("_dd.py.partial_flush") == 1
    child.finish()
    assert writer.pop() == [child]
    assert child.get_metric("_dd.py.partial_flush") == 1


def test_aggregator_partial_flush_2_spans():
    writer = DummyWriter()
    aggr = SpanAggregator(partial_flush_enabled=True, partial_flush_min_spans=2, trace_processors=[], writer=writer)

    # Normal usage
    parent = Span("parent", on_finish=[aggr.on_span_finish])
    aggr.on_span_start(parent)
    child = Span("child", on_finish=[aggr.on_span_finish])
    child.trace_id = parent.trace_id
    child.parent_id = parent.span_id
    aggr.on_span_start(child)

    assert writer.pop() == []
    child.finish()
    assert writer.pop() == []
    parent.finish()
    assert writer.pop() == [parent, child]

    # Parent closes before child
    parent = Span("parent", on_finish=[aggr.on_span_finish])
    aggr.on_span_start(parent)
    child = Span("child", on_finish=[aggr.on_span_finish])
    child.trace_id = parent.trace_id
    child.parent_id = parent.span_id
    aggr.on_span_start(child)

    assert writer.pop() == []
    parent.finish()
    assert writer.pop() == []
    child.finish()
    assert writer.pop() == [parent, child]

    # Partial flush
    parent = Span("parent", on_finish=[aggr.on_span_finish])
    aggr.on_span_start(parent)
    child1 = Span("child1", on_finish=[aggr.on_span_finish])
    child1.trace_id = parent.trace_id
    child1.parent_id = parent.span_id
    aggr.on_span_start(child1)
    child2 = Span("child2", on_finish=[aggr.on_span_finish])
    child2.trace_id = parent.trace_id
    child2.parent_id = parent.span_id
    aggr.on_span_start(child2)

    assert writer.pop() == []
    child1.finish()
    assert writer.pop() == []
    child2.finish()
    assert writer.pop() == [child1, child2]
    assert child1.get_metric("_dd.py.partial_flush") == 2
    assert child2.get_metric("_dd.py.partial_flush") is None
    parent.finish()
    assert writer.pop() == [parent]
    assert parent.get_metric("_dd.py.partial_flush") is None


def test_trace_top_level_span_processor_partial_flushing():
    """Parent span and child span have the same service name"""
    tracer = Tracer()
    tracer.configure(
        partial_flush_enabled=True,
        partial_flush_min_spans=2,
        writer=DummyWriter(),
    )

    with tracer.trace("parent") as parent:
        with tracer.trace("1") as child1:
            pass
        with tracer.trace("2") as child2:
            pass
        with tracer.trace("3") as child3:
            pass

    # child spans 1 and 2 were partial flushed WITHOUT the parent span in the trace chunk
    assert child1.get_metric("_dd.top_level") is None
    assert child2.get_metric("_dd.top_level") is None

    # child span 3 was partial flushed WITH the parent span in the trace chunk
    assert "_dd.top_level" not in child3.get_metrics()
    assert parent.get_metric("_dd.top_level") == 1


def test_trace_top_level_span_processor_same_service_name():
    """Parent span and child span have the same service name"""

    tracer = Tracer()
    tracer.configure(writer=DummyWriter())

    with tracer.trace("parent", service="top_level_test") as parent:
        with tracer.trace("child") as child:
            pass

    assert parent.get_metric("_dd.top_level") == 1
    assert "_dd.top_level" not in child.get_metrics()


def test_trace_top_level_span_processor_different_service_name():
    """Parent span and child span have the different service names"""

    tracer = Tracer()
    tracer.configure(writer=DummyWriter())

    with tracer.trace("parent", service="top_level_test_service") as parent:
        with tracer.trace("child", service="top_level_test_service2") as child:
            pass

    assert parent.get_metric("_dd.top_level") == 1
    assert child.get_metric("_dd.top_level") == 1


def test_trace_top_level_span_processor_orphan_span():
    """Trace chuck does not contain parent span"""

    tracer = Tracer()
    tracer.configure(writer=DummyWriter())

    with tracer.trace("parent") as parent:
        pass

    with tracer.start_span("orphan span", child_of=parent) as orphan_span:
        pass

    # top_level in orphan_span should not be set as implicitly it is false
    assert orphan_span.get_metric("_dd.top_level") is None


def test_span_truncator():
    """TruncateSpanProcessor truncates information in spans"""
    span = Span("span1", resource="x" * (MAX_RESOURCE_NAME_LENGTH + 10))
    span.set_metric("m" * (MAX_METRIC_KEY_LENGTH + 10), 1)
    span.set_tag("t" * (MAX_META_KEY_LENGTH + 10), "v" * (MAX_META_VALUE_LENGTH + 10))

    TruncateSpanProcessor().on_span_finish(span)

    tags = span.get_tags()
    metrics = span.get_metrics()

    assert span.resource == "x" * MAX_RESOURCE_NAME_LENGTH
    assert tags["t" * MAX_META_KEY_LENGTH] == "v" * MAX_META_VALUE_LENGTH
    assert metrics["m" * MAX_METRIC_KEY_LENGTH] == 1


def test_span_normalizator():
    """NormalizeSpanProcessor adds missing information to spans"""
    span = Span("", span_type="x" * (MAX_TYPE_LENGTH + 10))

    NormalizeSpanProcessor().on_span_finish(span)

    assert span.service == DEFAULT_SERVICE_NAME
    assert span.name == DEFAULT_SPAN_NAME
    assert span.resource == DEFAULT_SPAN_NAME
    assert span.span_type == "x" * MAX_TYPE_LENGTH


def test_single_span_sampling_processor():
    """Test that single span sampling tags are applied to spans that should get sampled"""

    rule_1 = SpanSamplingRule(service="test_service", name="test_name")
    rules = [rule_1]
<<<<<<< HEAD
    processor = SingleSpanSamplingProcessor(rules)
    tracer = Tracer()
    tracer.configure(writer=DummyWriter())
=======
    processor = SpanSamplingProcessor(rules)
    tracer = DummyTracer()
>>>>>>> dc325d3a
    tracer._span_processors.append(processor)

    span = traced_function(tracer)

<<<<<<< HEAD
    assert_sampling_decision_tags(span)
=======
    assert_span_sampling_decision_tags(span)
>>>>>>> dc325d3a


def test_single_span_sampling_processor_match_second_rule():
    """Test that single span sampling rule is applied if the first rule does not match, but a later one does"""

    rule_1 = SpanSamplingRule(service="test_service", name="test_name")
    rule_2 = SpanSamplingRule(service="test_service2", name="test_name2")
    rules = [rule_1, rule_2]
<<<<<<< HEAD
    processor = SingleSpanSamplingProcessor(rules)
    tracer = Tracer()
    tracer.configure(writer=DummyWriter())
=======
    processor = SpanSamplingProcessor(rules)
    tracer = DummyTracer()
>>>>>>> dc325d3a
    tracer._span_processors.append(processor)

    span = traced_function(tracer, name="test_name2", service="test_service2")

<<<<<<< HEAD
    assert_sampling_decision_tags(span)
=======
    assert_span_sampling_decision_tags(span)
>>>>>>> dc325d3a


def test_single_span_sampling_processor_rule_order_drop():
    """Test that single span sampling rules are applied in an order and
    will only be applied if earlier rules have not been
    """

    rule_1 = SpanSamplingRule(service="test_service", name="test_name", sample_rate=0)
    rule_2 = SpanSamplingRule(service="test_service", name="test_name", sample_rate=1.0)
    rules = [rule_1, rule_2]
<<<<<<< HEAD
    processor = SingleSpanSamplingProcessor(rules)
    tracer = Tracer()
    tracer.configure(writer=DummyWriter())
=======
    processor = SpanSamplingProcessor(rules)
    tracer = DummyTracer()
>>>>>>> dc325d3a
    tracer._span_processors.append(processor)

    span = traced_function(tracer)

<<<<<<< HEAD
    assert_sampling_decision_tags(span, sample_rate=None, mechanism=None, limit=None)
=======
    assert_span_sampling_decision_tags(span, sample_rate=None, mechanism=None, limit=None)
>>>>>>> dc325d3a


def test_single_span_sampling_processor_rule_order_keep():
    """Test that single span sampling rules are applied in an order
    and will not be applied if an earlier rule has been
    """

    rule_1 = SpanSamplingRule(service="test_service", name="test_name", sample_rate=1.0)
    rule_2 = SpanSamplingRule(service="test_service", name="test_name", sample_rate=0)
    rules = [rule_1, rule_2]
<<<<<<< HEAD
    processor = SingleSpanSamplingProcessor(rules)
    tracer = Tracer()
    tracer.configure(writer=DummyWriter())
=======
    processor = SpanSamplingProcessor(rules)
    tracer = DummyTracer()
>>>>>>> dc325d3a
    tracer._span_processors.append(processor)

    span = traced_function(tracer)

<<<<<<< HEAD
    assert_sampling_decision_tags(span)


def test_single_span_sampling_processor_do_not_tag_if_tracer_samples():
    """Test that single span sampling rules aren't applied if a span is already going to be sampled by trace sampler"""

    rule_1 = SpanSamplingRule(service="test_service", name="test_name")
    rules = [rule_1]
    processor = SingleSpanSamplingProcessor(rules)
    tracer = Tracer()
    tracer.configure(writer=DummyWriter())
    tracer._span_processors.append(processor)

    span = traced_function(tracer, trace_sampling=True)

    assert_sampling_decision_tags(span, sample_rate=None, mechanism=None, limit=None)


def traced_function(tracer, name="test_name", service="test_service", trace_sampling=False):
    with tracer.trace(name) as span:
        # If the trace sampler samples the trace, then we shouldn't add the span sampling tags
        if trace_sampling:
            span.context.sampling_priority = 1
        else:
            span.context.sampling_priority = 0
=======
    assert_span_sampling_decision_tags(span)


@pytest.mark.parametrize(
    "span_sample_rate_rule, expected_span_sample_rate_tag, mechanism, trace_sampling_priority",
    [
        (0, None, None, AUTO_KEEP),  # Span sample rate is 0, but the tracer is going to keep it
        (0, None, None, USER_KEEP),  # Span sample rate is 0, but the user is going to keep it
        (0, None, None, AUTO_REJECT),  # The tracer will try to drop the span, the span sampling rule will not keep it
        (0, None, None, USER_REJECT),  # The user will try to drop the span, the span sampling rule will not keep it
        # The tracer will try to drop the span, but span sampling will keep it
        (1, 1, SamplingMechanism.SPAN_SAMPLING_RULE, AUTO_REJECT),
        # The user will try to drop the span, but span sampling will keep it
        (1, 1, SamplingMechanism.SPAN_SAMPLING_RULE, USER_REJECT),
        # Span sample rate is 1, but the tracer is going to keep it so span sampling tags will not be applied
        (1, None, None, AUTO_KEEP),
        # Span sample rate is 1, but the user is going to keep it so span sampling tags will not be applied
        (1, None, None, USER_KEEP),
    ],
)
def test_single_span_sampling_processor_w_tracer_sampling(
    span_sample_rate_rule, expected_span_sample_rate_tag, mechanism, trace_sampling_priority
):
    """Test how the single span sampler interacts with the trace sampler"""

    rule_1 = SpanSamplingRule(service="test_service", name="test_name", sample_rate=span_sample_rate_rule)
    rules = [rule_1]
    processor = SpanSamplingProcessor(rules)
    tracer = DummyTracer()
    tracer._span_processors.append(processor)

    span = traced_function(tracer, trace_sampling_priority=trace_sampling_priority)

    assert_span_sampling_decision_tags(
        span,
        sample_rate=expected_span_sample_rate_tag,
        mechanism=mechanism,
        trace_sampling_priority=trace_sampling_priority,
    )


def test_single_span_sampling_processor_w_tracer_sampling_after_processing():
    """Test that single span sampling tags and tracer sampling context are applied to spans
    if the trace sampling is changed after the span is processed.
    """

    rule_1 = SpanSamplingRule(name="child")
    rules = [rule_1]
    processor = SpanSamplingProcessor(rules)
    tracer = DummyTracer()
    tracer._span_processors.append(processor)

    root = tracer.trace("root")

    # When trace sampling marks it as a drop
    root.context.sampling_priority = AUTO_REJECT
    assert root.context.sampling_priority <= 0

    # Child is checked against the span sampling rules, and then is kept
    child = tracer.trace("child")
    child.finish()

    # The trace is updated to be a keep, but we already span sampled child
    root.set_tag(MANUAL_KEEP_KEY)
    root.finish()
    # We now expect the span to have both span sampling and tracer context that will sample
    assert_span_sampling_decision_tags(child)
    assert child.context.sampling_priority == USER_KEEP


def test_single_span_sampling_processor_no_rules():
    """Test that single span sampling rules aren't applied if a span is already going to be sampled by trace sampler"""
    tracer = DummyTracer()

    span = traced_function(tracer, trace_sampling_priority=AUTO_KEEP)

    assert_span_sampling_decision_tags(
        span,
        sample_rate=None,
        mechanism=None,
        trace_sampling_priority=AUTO_KEEP,
    )


def test_single_span_sampling_processor_w_stats_computation():
    """Test that span processor changes _sampling_priority_v1 to 2 when stats computation is enabled"""
    rule_1 = SpanSamplingRule(service="test_service", name="test_name")
    rules = [rule_1]
    processor = SpanSamplingProcessor(rules)
    with override_global_config(dict(_trace_compute_stats=True)):
        tracer = DummyTracer()
        tracer._span_processors.append(processor)

        span = traced_function(tracer)

    assert_span_sampling_decision_tags(span, trace_sampling_priority=USER_KEEP)


def traced_function(tracer, name="test_name", service="test_service", trace_sampling_priority=0):
    with tracer.trace(name) as span:
        # If the trace sampler samples the trace, then we shouldn't add the span sampling tags
        span.context.sampling_priority = trace_sampling_priority
>>>>>>> dc325d3a

        span.service = service
    return span


<<<<<<< HEAD
def assert_sampling_decision_tags(
    span, sample_rate=1.0, mechanism=SamplingMechanism.SPAN_SAMPLING_RULE, limit=None, trace_sampling=False
=======
def assert_span_sampling_decision_tags(
    span, sample_rate=1.0, mechanism=SamplingMechanism.SPAN_SAMPLING_RULE, limit=None, trace_sampling_priority=None
>>>>>>> dc325d3a
):
    assert span.get_metric(_SINGLE_SPAN_SAMPLING_RATE) == sample_rate
    assert span.get_metric(_SINGLE_SPAN_SAMPLING_MECHANISM) == mechanism
    assert span.get_metric(_SINGLE_SPAN_SAMPLING_MAX_PER_SEC) == limit

<<<<<<< HEAD
    if trace_sampling:
        assert span.get_metric(SAMPLING_PRIORITY_KEY) >= 0
=======
    if trace_sampling_priority:
        assert span.get_metric(SAMPLING_PRIORITY_KEY) == trace_sampling_priority
>>>>>>> dc325d3a
<|MERGE_RESOLUTION|>--- conflicted
+++ resolved
@@ -6,15 +6,6 @@
 
 from ddtrace import Span
 from ddtrace import Tracer
-<<<<<<< HEAD
-from ddtrace.constants import SAMPLING_PRIORITY_KEY
-from ddtrace.constants import _SINGLE_SPAN_SAMPLING_MAX_PER_SEC
-from ddtrace.constants import _SINGLE_SPAN_SAMPLING_MECHANISM
-from ddtrace.constants import _SINGLE_SPAN_SAMPLING_RATE
-from ddtrace.internal.processor.trace import SingleSpanSamplingProcessor
-from ddtrace.internal.processor.trace import SpanAggregator
-from ddtrace.internal.processor.trace import SpanProcessor
-=======
 from ddtrace.constants import AUTO_KEEP
 from ddtrace.constants import AUTO_REJECT
 from ddtrace.constants import MANUAL_KEEP_KEY
@@ -27,7 +18,6 @@
 from ddtrace.internal.processor.trace import SpanAggregator
 from ddtrace.internal.processor.trace import SpanProcessor
 from ddtrace.internal.processor.trace import SpanSamplingProcessor
->>>>>>> dc325d3a
 from ddtrace.internal.processor.trace import TraceProcessor
 from ddtrace.internal.processor.truncator import DEFAULT_SERVICE_NAME
 from ddtrace.internal.processor.truncator import DEFAULT_SPAN_NAME
@@ -40,10 +30,6 @@
 from ddtrace.internal.processor.truncator import TruncateSpanProcessor
 from ddtrace.internal.sampling import SamplingMechanism
 from ddtrace.internal.sampling import SpanSamplingRule
-<<<<<<< HEAD
-=======
-from tests.utils import DummyTracer
->>>>>>> dc325d3a
 from tests.utils import DummyWriter
 from tests.utils import override_global_config
 
@@ -363,23 +349,13 @@
 
     rule_1 = SpanSamplingRule(service="test_service", name="test_name")
     rules = [rule_1]
-<<<<<<< HEAD
-    processor = SingleSpanSamplingProcessor(rules)
-    tracer = Tracer()
-    tracer.configure(writer=DummyWriter())
-=======
-    processor = SpanSamplingProcessor(rules)
-    tracer = DummyTracer()
->>>>>>> dc325d3a
+    processor = SpanSamplingProcessor(rules)
+    tracer = DummyTracer()
     tracer._span_processors.append(processor)
 
     span = traced_function(tracer)
 
-<<<<<<< HEAD
-    assert_sampling_decision_tags(span)
-=======
     assert_span_sampling_decision_tags(span)
->>>>>>> dc325d3a
 
 
 def test_single_span_sampling_processor_match_second_rule():
@@ -388,23 +364,13 @@
     rule_1 = SpanSamplingRule(service="test_service", name="test_name")
     rule_2 = SpanSamplingRule(service="test_service2", name="test_name2")
     rules = [rule_1, rule_2]
-<<<<<<< HEAD
-    processor = SingleSpanSamplingProcessor(rules)
-    tracer = Tracer()
-    tracer.configure(writer=DummyWriter())
-=======
-    processor = SpanSamplingProcessor(rules)
-    tracer = DummyTracer()
->>>>>>> dc325d3a
+    processor = SpanSamplingProcessor(rules)
+    tracer = DummyTracer()
     tracer._span_processors.append(processor)
 
     span = traced_function(tracer, name="test_name2", service="test_service2")
 
-<<<<<<< HEAD
-    assert_sampling_decision_tags(span)
-=======
     assert_span_sampling_decision_tags(span)
->>>>>>> dc325d3a
 
 
 def test_single_span_sampling_processor_rule_order_drop():
@@ -415,23 +381,13 @@
     rule_1 = SpanSamplingRule(service="test_service", name="test_name", sample_rate=0)
     rule_2 = SpanSamplingRule(service="test_service", name="test_name", sample_rate=1.0)
     rules = [rule_1, rule_2]
-<<<<<<< HEAD
-    processor = SingleSpanSamplingProcessor(rules)
-    tracer = Tracer()
-    tracer.configure(writer=DummyWriter())
-=======
-    processor = SpanSamplingProcessor(rules)
-    tracer = DummyTracer()
->>>>>>> dc325d3a
+    processor = SpanSamplingProcessor(rules)
+    tracer = DummyTracer()
     tracer._span_processors.append(processor)
 
     span = traced_function(tracer)
 
-<<<<<<< HEAD
-    assert_sampling_decision_tags(span, sample_rate=None, mechanism=None, limit=None)
-=======
     assert_span_sampling_decision_tags(span, sample_rate=None, mechanism=None, limit=None)
->>>>>>> dc325d3a
 
 
 def test_single_span_sampling_processor_rule_order_keep():
@@ -442,45 +398,12 @@
     rule_1 = SpanSamplingRule(service="test_service", name="test_name", sample_rate=1.0)
     rule_2 = SpanSamplingRule(service="test_service", name="test_name", sample_rate=0)
     rules = [rule_1, rule_2]
-<<<<<<< HEAD
-    processor = SingleSpanSamplingProcessor(rules)
-    tracer = Tracer()
-    tracer.configure(writer=DummyWriter())
-=======
-    processor = SpanSamplingProcessor(rules)
-    tracer = DummyTracer()
->>>>>>> dc325d3a
+    processor = SpanSamplingProcessor(rules)
+    tracer = DummyTracer()
     tracer._span_processors.append(processor)
 
     span = traced_function(tracer)
 
-<<<<<<< HEAD
-    assert_sampling_decision_tags(span)
-
-
-def test_single_span_sampling_processor_do_not_tag_if_tracer_samples():
-    """Test that single span sampling rules aren't applied if a span is already going to be sampled by trace sampler"""
-
-    rule_1 = SpanSamplingRule(service="test_service", name="test_name")
-    rules = [rule_1]
-    processor = SingleSpanSamplingProcessor(rules)
-    tracer = Tracer()
-    tracer.configure(writer=DummyWriter())
-    tracer._span_processors.append(processor)
-
-    span = traced_function(tracer, trace_sampling=True)
-
-    assert_sampling_decision_tags(span, sample_rate=None, mechanism=None, limit=None)
-
-
-def traced_function(tracer, name="test_name", service="test_service", trace_sampling=False):
-    with tracer.trace(name) as span:
-        # If the trace sampler samples the trace, then we shouldn't add the span sampling tags
-        if trace_sampling:
-            span.context.sampling_priority = 1
-        else:
-            span.context.sampling_priority = 0
-=======
     assert_span_sampling_decision_tags(span)
 
 
@@ -583,28 +506,17 @@
     with tracer.trace(name) as span:
         # If the trace sampler samples the trace, then we shouldn't add the span sampling tags
         span.context.sampling_priority = trace_sampling_priority
->>>>>>> dc325d3a
 
         span.service = service
     return span
 
 
-<<<<<<< HEAD
-def assert_sampling_decision_tags(
-    span, sample_rate=1.0, mechanism=SamplingMechanism.SPAN_SAMPLING_RULE, limit=None, trace_sampling=False
-=======
 def assert_span_sampling_decision_tags(
     span, sample_rate=1.0, mechanism=SamplingMechanism.SPAN_SAMPLING_RULE, limit=None, trace_sampling_priority=None
->>>>>>> dc325d3a
 ):
     assert span.get_metric(_SINGLE_SPAN_SAMPLING_RATE) == sample_rate
     assert span.get_metric(_SINGLE_SPAN_SAMPLING_MECHANISM) == mechanism
     assert span.get_metric(_SINGLE_SPAN_SAMPLING_MAX_PER_SEC) == limit
 
-<<<<<<< HEAD
-    if trace_sampling:
-        assert span.get_metric(SAMPLING_PRIORITY_KEY) >= 0
-=======
     if trace_sampling_priority:
-        assert span.get_metric(SAMPLING_PRIORITY_KEY) == trace_sampling_priority
->>>>>>> dc325d3a
+        assert span.get_metric(SAMPLING_PRIORITY_KEY) == trace_sampling_priority