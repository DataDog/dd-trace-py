--- conflicted
+++ resolved
@@ -234,11 +234,7 @@
         "ddtrace.ext.git.extract_git_version", return_value=(2, 23, 0)
     ):
         mock_git_subprocess.return_value = ["commithash1", "commithash2"]
-<<<<<<< HEAD
-        assert git.get_rev_list(cwd=git_repo) == ["commithash1", "commithash2"]
-=======
         assert git._get_rev_list(cwd=git_repo) == ["commithash1", "commithash2"]
->>>>>>> d4d2f783
         mock_git_subprocess.assert_called_once_with(
             ["rev-list", "--objects", "--filter=blob:none", '--since="1 month ago"', "--no-object-names", "HEAD"],
             cwd=git_repo,
@@ -250,11 +246,7 @@
         "ddtrace.ext.git.extract_git_version", return_value=(2, 22, 0)
     ):
         mock_git_subprocess.return_value = ["commithash1", "commithash2"]
-<<<<<<< HEAD
-        assert git.get_rev_list(
-=======
         assert git._get_rev_list(
->>>>>>> d4d2f783
             excluded_commit_shas=["exclude1", "exclude2"], included_commit_shas=["include1", "include2"], cwd=git_repo
         ) == ["commithash1", "commithash2"]
         mock_git_subprocess.assert_called_once_with(
