--- conflicted
+++ resolved
@@ -10,17 +10,13 @@
 from nose.tools import eq_, ok_
 
 from ddtrace.api import API
-<<<<<<< HEAD
-from ddtrace.compat import PYTHON_INTERPRETER, PYTHON_VERSION
-=======
 from ddtrace.ext import http
 from ddtrace.filters import FilterRequestsOnUrl
 from ddtrace.constants import FILTERS_KEY
->>>>>>> 69693dc7
 from ddtrace.span import Span
 from ddtrace.tracer import Tracer
 from ddtrace.encoding import JSONEncoder, MsgpackEncoder, get_encoder
-from ddtrace.compat import httplib
+from ddtrace.compat import httplib, PYTHON_INTERPRETER, PYTHON_VERSION
 from tests.test_tracer import get_dummy_tracer
 
 
