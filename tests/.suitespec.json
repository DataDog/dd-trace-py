--- conflicted
+++ resolved
@@ -38,11 +38,8 @@
             "ddtrace/internal/_rand.pyi",
             "ddtrace/internal/_rand.pyx",
             "ddtrace/internal/_stdint.h",
-<<<<<<< HEAD
             "ddtrace/internal/_threads.*",
-=======
             "ddtrace/internal/_unpatched.py",
->>>>>>> 2008dd7d
             "ddtrace/internal/agent.py",
             "ddtrace/internal/assembly.py",
             "ddtrace/internal/atexit.py",
