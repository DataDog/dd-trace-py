--- conflicted
+++ resolved
@@ -164,13 +164,9 @@
             "ddtrace/contrib/aiopg/*",
             "ddtrace/contrib/internal/aiopg/*",
             "ddtrace/contrib/asyncpg/*",
-<<<<<<< HEAD
-            "ddtrace/contrib/psycopg/*",
             "ddtrace/contrib/internal/psycopg/*"
-=======
             "ddtrace/contrib/internal/asyncpg/*",
             "ddtrace/contrib/psycopg/*"
->>>>>>> b5bfcf22
         ],
         "datastreams": [
             "ddtrace/internal/datastreams/*",
@@ -359,13 +355,9 @@
             "ddtrace/contrib/mysql/*",
             "ddtrace/contrib/mysqldb/*",
             "ddtrace/contrib/pymysql/*",
-<<<<<<< HEAD
             "ddtrace/contrib/internal/pymysql/*",
             "ddtrace/contrib/aiomysql/*"
-=======
-            "ddtrace/contrib/aiomysql/*",
             "ddtrace/contrib/internal/aiomysql/*"
->>>>>>> b5bfcf22
         ],
         "pylibmc": [
             "ddtrace/contrib/pylibmc/*",
