{
    "components": {
        "$setup": [
            "setup.py",
            "setup.cfg",
            "pyproject.toml"
        ],
        "$harness": [
            "riotfile.py",
            "scripts/ddtest",
            "hatch.toml",
            "tests/conftest.py",
            "tests/__init__.py",
            "tests/.suitespec.json"
        ],
        "core": [
            "ddtrace/internal/*",
            "ddtrace/__init__.py",
            "ddtrace/py.typed",
            "ddtrace/version.py"
        ],
        "bootstrap": [
            "ddtrace/bootstrap/*",
            "ddtrace/commands/*",
            "ddtrace/auto.py"
        ],
        "tracing": [
            "ddtrace/_hooks.py",
            "ddtrace/_logger.py",
            "ddtrace/_monkey.py",
            "ddtrace/_tracing/*",
            "ddtrace/constants.py",
            "ddtrace/context.py",
            "ddtrace/filters.py",
            "ddtrace/pin.py",
            "ddtrace/provider.py",
            "ddtrace/sampler.py",
            "ddtrace/span.py",
            "ddtrace/tracer.py",
            "ddtrace/tracing/*",
            "ddtrace/settings/__init__.py",
            "ddtrace/settings/config.py",
            "ddtrace/settings/http.py",
            "ddtrace/settings/integration.py"
        ],
        "runtime": [
            "ddtrace/runtime/__init__.py"
        ],
        "contrib": [
            "ddtrace/contrib/__init__.py",
            "ddtrace/contrib/trace_utils.py",
            "ddtrace/contrib/_trace_utils_llm.py",
            "ddtrace/contrib/trace_utils_async.py",
            "ddtrace/ext/__init__.py",
            "ddtrace/ext/http.py",
            "ddtrace/ext/net.py",
            "ddtrace/ext/sql.py",
            "ddtrace/ext/test.py",
            "ddtrace/ext/user.py",
            "ddtrace/propagation/*",
            "ddtrace/settings/_database_monitoring.py",
            "tests/contrib/patch.py",
            "tests/contrib/__init__.py"
        ],
        "redis": [
            "ddtrace/contrib/rediscluster/*",
            "ddtrace/contrib/redis/*",
            "ddtrace/contrib/aioredis/*",
            "ddtrace/contrib/aredis/*",
            "ddtrace/contrib/yaaredis/*",
            "ddtrace/contrib/trace_utils_redis.py",
            "ddtrace/ext/redis.py"
        ],
        "mongo": [
            "ddtrace/contrib/pymongo/*",
            "ddtrace/contrib/mongoengine/*",
            "ddtrace/ext/mongo.py"
        ],
        "pg": [
            "ddtrace/contrib/aiopg/*",
            "ddtrace/contrib/asyncpg/*",
            "ddtrace/contrib/psycopg/*",
            "ddtrace/contrib/psycopg2/*"
        ],
        "datastreams": [
            "ddtrace/internal/datastreams/*"
        ],
        "debugging": [
            "ddtrace/debugging/*",
            "ddtrace/settings/dynamic_instrumentation.py",
            "ddtrace/settings/exception_debugging.py"
        ],
        "ci_visibility": [
            "ddtrace/internal/ci_visibility/*"
        ],
        "sourcecode": [
            "ddtrace/sourcecode/*"
        ],
        "telemetry": [
            "ddtrace/internal/telemetry/*"
        ],
        "opentracer": [
            "ddtrace/opentracer/*"
        ],
        "tornado": [
            "ddtrace/contrib/tornado/*"
        ],
        "pynamodb": [
            "ddtrace/contrib/pynamodb/*"
        ],
        "pyodbc": [
            "ddtrace/contrib/pyodbc/*"
        ],
        "flask": [
            "ddtrace/contrib/flask/*",
            "ddtrace/contrib/flask_cache/*"
        ],
        "fastapi": [
            "ddtrace/contrib/fastapi/*"
        ],
        "gevent": [
            "ddtrace/contrib/gevent/*"
        ],
        "graphene": [
            "ddtrace/contrib/graphene/*"
        ],
        "starlette": [
            "ddtrace/contrib/starlette/*"
        ],
        "asgi": [
            "ddtrace/contrib/asgi/*"
        ],
        "pymemcache": [
            "ddtrace/contrib/pymemcache/*",
            "ddtrace/ext/memcached.py"
        ],
        "snowflake": [
            "ddtrace/contrib/snowflake/*"
        ],
        "sanic": [
            "ddtrace/contrib/sanic/*"
        ],
        "requests": [
            "ddtrace/contrib/requests/*"
        ],
        "pyramid": [
            "ddtrace/contrib/pyramid/*"
        ],
        "langchain": [
            "ddtrace/contrib/langchain/*"
        ],
        "subprocess": [
            "ddtrace/contrib/subprocess/*"
        ],
        "sqlalchemy": [
            "ddtrace/contrib/sqlalchemy/*"
        ],
        "opentelemetry": [
            "ddtrace/opentelemetry/*"
        ],
        "profiling": [
            "ddtrace/profiling/*",
            "ddtrace/settings/profiling.py"
        ],
        "vendor": [
            "ddtrace/vendor/*"
        ],
        "urllib3": [
            "ddtrace/contrib/urllib3/*"
        ],
        "rq": [
            "ddtrace/contrib/rq/*"
        ],
        "mako": [
            "ddtrace/contrib/mako/*"
        ],
        "jinja2": [
            "ddtrace/contrib/jinja2/*"
        ],
        "kombu": [
            "ddtrace/contrib/kombu/*",
            "ddtrace/ext/kombu.py"
        ],
        "wsgi": [
            "ddtrace/contrib/wsgi/*"
        ],
        "vertica": [
            "ddtrace/contrib/vertica/*"
        ],
        "algoliasearch": [
            "ddtrace/contrib/algoliasearch/*"
        ],
        "kafka": [
            "ddtrace/contrib/kafka/*",
            "ddtrace/ext/kafka.py"
        ],
        "graphql": [
            "ddtrace/contrib/graphql/*"
        ],
        "grpc": [
            "ddtrace/contrib/grpc/*"
        ],
        "gunicorn": [
            "ddtrace/contrib/gunicorn/*"
        ],
        "httplib": [
            "ddtrace/contrib/httplib/*"
        ],
        "httpx": [
            "ddtrace/contrib/httpx/*"
        ],
        "mariadb": [
            "ddtrace/contrib/mariadb/*"
        ],
        "molten": [
            "ddtrace/contrib/molten/*"
        ],
        "botocore": [
            "ddtrace/contrib/botocore/*",
            "ddtrace/contrib/aiobotocore/*",
<<<<<<< HEAD
            "tests/contrib/botocore/*",
            "tests/contrib/aiobotocore/*"
=======
>>>>>>> 3cd8cd29
        ],
        "mysql": [
            "ddtrace/contrib/mysql/*",
            "ddtrace/contrib/mysqldb/*",
            "ddtrace/contrib/mysqlconnector/*",
            "ddtrace/contrib/mysqlpython/*",
            "ddtrace/contrib/pymysql/*",
            "ddtrace/contrib/aiomysql/*"
        ],
        "pylibmc": [
            "ddtrace/contrib/pylibmc/*"
        ],
        "asynctest": [
            "ddtrace/contrib/asynctest/*"
        ],
        "logging": [
            "ddtrace/contrib/logging/*"
        ],
        "sqlite3": [
            "ddtrace/contrib/sqlite3/*"
        ],
        "asyncio": [
            "ddtrace/contrib/asyncio/*"
        ],
        "futures": [
            "ddtrace/contrib/futures/*"
        ],
        "dbapi": [
            "ddtrace/contrib/dbapi/*",
            "ddtrace/contrib/dbapi_async/*",
            "ddtrace/ext/db.py"
        ],
        "aws_lambda": [
            "ddtrace/contrib/aws_lambda/*",
            "ddtrace/ext/aws.py"
        ],
        "aiohttp": [
            "ddtrace/contrib/aiohttp/*",
            "ddtrace/contrib/aiohttp_jinja2/*"
        ],
        "openai": [
            "ddtrace/contrib/openai/*"
        ],
        "falcon": [
            "ddtrace/contrib/falcon/*"
        ],
        "elasticsearch": [
            "ddtrace/contrib/elasticsearch/*",
            "ddtrace/ext/elasticsearch.py"
        ],
        "dogpile_cache": [
            "ddtrace/contrib/dogpile_cache/*"
        ],
        "cherrypy": [
            "ddtrace/contrib/cherrypy/*"
        ],
        "celery": [
            "ddtrace/contrib/celery/*"
        ],
        "cassandra": [
            "ddtrace/contrib/cassandra/*",
            "ddtrace/ext/cassandra.py"
        ],
        "bottle": [
            "ddtrace/contrib/bottle/*"
        ],
        "consul": [
            "ddtrace/contrib/consul/*",
            "ddtrace/ext/consul.py"
        ],
        "django": [
            "ddtrace/contrib/django/*",
            "ddtrace/contrib/django_hosts/*",
            "ddtrace/contrib/djangorestframework/*"
        ],
        "pytest": [
            "ddtrace/contrib/pytest/*",
            "ddtrace/contrib/pytest_bdd/*"
        ],
        "appsec": [
            "ddtrace/appsec/*"
        ]
    },
    "suites": {
        "internal": [
            "@core",
            "tests/internal/*",
            "tests/submod/*",
            "tests/cache/*"
        ],
        "ddtracerun": [
            "@contrib",
            "@bootstrap",
            "@core",
            "tests/commands/*",
            "tests/ddtrace_run.py"
        ],
        "debugger": [
            "@debugging",
            "@bootstrap",
            "@core",
            "@tracing",
            "tests/debugging/*"
        ],
        "kafka": [
            "@bootstrap",
            "@core",
            "@tracing",
            "@contrib",
            "@kafka",
            "tests/contrib/kafka/*",
            "tests/snapshots/tests.contrib.kafka.*"
        ],
        "tracer": [
            "@tracing",
            "@bootstrap",
            "@core",
            "tests/tracer/*"
        ],
        "integration_agent": [
            "@tracing",
            "@bootstrap",
            "@core",
            "tests/integration/*",
            "tests/snapshots/tests.integration.*"
        ],
        "integration_testagent": [
            "@tracing",
            "@bootstrap",
            "@core",
            "tests/integration/*",
            "tests/snapshots/tests.integration.*"
        ],
        "stdlib": [
            "@tracing",
            "@bootstrap",
            "@core",
            "@logging",
            "@asyncio",
            "@futures",
            "@sqlite3",
            "@dbapi",
            "tests/contrib/logging/*",
            "tests/contrib/sqlite3/*",
            "tests/contrib/asyncio/*",
            "tests/contrib/futures/*",
            "tests/contrib/dbapi/*",
            "tests/contrib/dbapi_async/*"
        ],
        "appsec": [
            "@bootstrap",
            "@core",
            "@tracing",
            "@appsec",
            "tests/appsec/*",
            "tests/snapshots/tests.appsec.*"
        ],
        "aws_lambda": [
            "@bootstrap",
            "@core",
            "@tracing",
            "@aws_lambda",
            "tests/contrib/aws_lambda/*",
            "tests/snapshots/tests.contrib.{suite}.*"
        ],
        "datastreams": [
            "@bootstrap",
            "@core",
            "@tracing",
            "@datastreams",
            "tests/datastreams/*"
        ],
        "ci_visibility": [
            "@bootstrap",
            "@core",
            "@tracing",
            "@ci_visibility",
            "@pytest",
            "tests/ci_visibility/*"
        ],
        "sourcecode": [
            "@bootstrap",
            "@core",
            "@sourcecode",
            "tests/sourcecode/*"
        ],
        "telemetry": [
            "@bootstrap",
            "@core",
            "@telemetry",
            "tests/telemetry/*",
            "tests/snapshots/tests.telemetry.*"
        ],
        "openai": [
            "@bootstrap",
            "@core",
            "@tracing",
            "@contrib",
            "@openai",
            "tests/contrib/openai/*",
            "tests/snapshots/tests.contrib.openai.*"
        ],
        "opentracer": [
            "@bootstrap",
            "@core",
            "@tracing",
            "@opentracer",
            "tests/opentracer/*"
        ],
        "opentelemetry": [
            "@bootstrap",
            "@core",
            "@tracing",
            "@opentelemetry",
            "tests/opentelemetry/*",
            "tests/snapshots/tests.opentelemetry.*"
        ],
        "profile": [
            "@bootstrap",
            "@core",
            "@profiling",
            "tests/profiling/*"
        ],
        "vendor": [
            "@vendor",
            "tests/vendor/*"
        ],
        "botocore": [
            "@bootstrap",
            "@core",
            "@tracing",
            "@botocore",
            "tests/contrib/botocore/*"
        ],
        "test_logging": [
            "@bootstrap",
            "@core",
            "@tracing",
            "@logging"
        ],
        "asyncio": [
            "@bootstrap",
            "@core",
            "@tracing",
            "@asyncio"
        ],
        "futures": [
            "@bootstrap",
            "@core",
            "@tracing",
            "@futures"
        ],
        "sqlite3": [
            "@bootstrap",
            "@core",
            "@tracing",
            "@sqlite3",
            "@dbapi"
        ],
        "dbapi": [
            "@bootstrap",
            "@core",
            "@tracing",
            "@dbapi",
            "@appsec"
        ],
        "dbapi_async": [
            "@bootstrap",
            "@core",
            "@tracing",
            "@dbapi"
        ],
        "asyncpg": [
            "@bootstrap",
            "@core",
            "@tracing",
            "@pg",
            "tests/contrib/asyncpg/*",
            "tests/snapshots/tests.contrib.{suite}.*"
        ],
        "aiohttp": [
            "@bootstrap",
            "@core",
            "@tracing",
            "@aiohttp",
            "tests/contrib/aiohttp/*",
            "tests/contrib/aiohttp_jinja2/*",
            "tests/snapshots/tests.contrib.aiohttp_jinja2.*",
            "tests/snapshots/tests.contrib.{suite}.*"
        ],
        "asgi": [
            "@bootstrap",
            "@core",
            "@tracing",
            "@asyncio",
            "@appsec",
            "@asgi",
            "tests/contrib/asgi/*"
        ],
        "bottle": [
            "@bootstrap",
            "@core",
            "@tracing",
            "@bottle",
            "tests/contrib/bottle/*"
        ],
        "cassandra": [
            "@bootstrap",
            "@core",
            "@tracing",
            "@cassandra",
            "tests/contrib/cassandra/*"
        ],
        "celery": [
            "@bootstrap",
            "@core",
            "@tracing",
            "@celery",
            "tests/contrib/celery/*"
        ],
        "cherrypy": [
            "@bootstrap",
            "@core",
            "@tracing",
            "@cherrypy",
            "tests/contrib/cherrypy/*",
            "tests/snapshots/tests.contrib.{suite}.*"
        ],
        "consul": [
            "@bootstrap",
            "@core",
            "@tracing",
            "@consul",
            "tests/contrib/consul/*"
        ],
        "dogpile_cache": [
            "@bootstrap",
            "@core",
            "@tracing",
            "@dogpile_cache",
            "tests/contrib/dogpile_cache/*"
        ],
        "elasticsearch": [
            "@bootstrap",
            "@core",
            "@tracing",
            "@contrib",
            "@elasticsearch",
            "tests/contrib/elasticsearch/*",
            "tests/snapshots/tests.contrib.{suite}.*"
        ],
        "falcon": [
            "@bootstrap",
            "@core",
            "@tracing",
            "@falcon",
            "tests/contrib/falcon/*"
        ],
        "django": [
            "@bootstrap",
            "@core",
            "@tracing",
            "@contrib",
            "@appsec",
            "@asgi",
            "@django",
            "@dbapi",
            "@pg",
            "tests/contrib/django/*",
            "tests/contrib/django_celery/*",
            "tests/snapshots/tests.contrib.{suite}.*"
        ],
        "django_hosts": [
            "@bootstrap",
            "@core",
            "@tracing",
            "@appsec",
            "@django",
            "tests/contrib/django_hosts/*",
            "tests/snapshots/tests.contrib.{suite}.*"
        ],
        "djangorestframework": [
            "@bootstrap",
            "@core",
            "@tracing",
            "@appsec",
            "@django",
            "tests/contrib/djangorestframework/*"
        ],
        "fastapi": [
            "@bootstrap",
            "@core",
            "@tracing",
            "@starlette",
            "@fastapi",
            "@asgi",
            "@asyncio",
            "tests/contrib/fastapi/*",
            "tests/snapshots/tests.contrib.starlette.*",
            "tests/snapshots/tests.contrib.{suite}.*"
        ],
        "flask": [
            "@bootstrap",
            "@core",
            "@tracing",
            "@flask",
            "@appsec",
            "@wsgi",
            "tests/contrib/flask/*",
            "tests/contrib/flask_autopatch/*",
            "tests/contrib/flask_cache/*",
            "tests/snapshots/tests.contrib.flask.*"
        ],
        "gevent": [
            "@bootstrap",
            "@core",
            "@tracing",
            "@gevent",
            "tests/contrib/gevent/*"
        ],
        "graphene": [
            "@bootstrap",
            "@core",
            "@tracing",
            "@graphene",
            "tests/contrib/graphene/*",
            "tests/snapshots/tests.contrib.graphene.*"
        ],
        "graphql": [
            "@bootstrap",
            "@core",
            "@tracing",
            "@graphql",
            "tests/contrib/graphql/*",
            "tests/snapshots/tests.contrib.graphql.*"
        ],
        "grpc": [
            "@bootstrap",
            "@core",
            "@tracing",
            "@grpc",
            "tests/contrib/grpc/*",
            "tests/contrib/grpc_aio/*",
            "tests/snapshots/tests.contrib.grpc.*"
        ],
        "gunicorn": [
            "@bootstrap",
            "@core",
            "@tracing",
            "@gunicorn",
            "tests/contrib/gunicorn/*",
            "tests/snapshots/tests.contrib.gunicorn.*"
        ],
        "httplib": [
            "@bootstrap",
            "@core",
            "@tracing",
            "@httplib",
            "tests/contrib/httplib/*"
        ],
        "httpx": [
            "@bootstrap",
            "@core",
            "@tracing",
            "@contrib",
            "@httpx",
            "tests/contrib/httpx/*",
            "tests/snapshots/tests.contrib.httpx.*"
        ],
        "mariadb": [
            "@bootstrap",
            "@core",
            "@tracing",
            "@dbapi",
            "@mariadb",
            "tests/contrib/mariadb/*",
            "tests/snapshots/tests.contrib.mariadb.*"
        ],
        "molten": [
            "@bootstrap",
            "@core",
            "@tracing",
            "@molten",
            "tests/contrib/molten/*"
        ],
        "mysqldb": [
            "@bootstrap",
            "@core",
            "@tracing",
            "@contrib",
            "@dbapi",
            "@mysql",
            "tests/contrib/mysqldb/*"
        ],
        "mysqlconnector": [
            "@bootstrap",
            "@core",
            "@tracing",
            "@mysql",
            "tests/contrib/mysqlconnector/*"
        ],
        "mysqlpython": [
            "@bootstrap",
            "@core",
            "@tracing",
            "@mysql",
            "tests/contrib/mysqlpython/*"
        ],
        "pymysql": [
            "@bootstrap",
            "@core",
            "@tracing",
            "@dbapi",
            "@mysql",
            "tests/contrib/pymysql/*"
        ],
        "pylibmc": [
            "@bootstrap",
            "@core",
            "@tracing",
            "@pylibmc",
            "tests/contrib/pylibmc/*"
        ],
        "pytest": [
            "@bootstrap",
            "@core",
            "@tracing",
            "@pytest",
            "@ci_visibility",
            "tests/contrib/pytest/*"
        ],
        "asynctest": [
            "@bootstrap",
            "@core",
            "@tracing",
            "@asynctest",
            "tests/contrib/asynctest/*"
        ],
        "pytestbdd": [
            "@bootstrap",
            "@core",
            "@tracing",
            "@pytest",
            "tests/contrib/pytest_bdd/*"
        ],
        "pymemcache": [
            "@bootstrap",
            "@core",
            "@tracing",
            "@pymemcache",
            "tests/contrib/pymemcache/*"
        ],
        "mongoengine": [
            "@bootstrap",
            "@core",
            "@tracing",
            "@mongo",
            "tests/contrib/mongoengine/*"
        ],
        "pymongo": [
            "@bootstrap",
            "@core",
            "@tracing",
            "@contrib",
            "@mongo",
            "tests/contrib/pymongo/*"
        ],
        "pynamodb": [
            "@bootstrap",
            "@core",
            "@tracing",
            "@pynamodb",
            "tests/contrib/pynamodb/*"
        ],
        "pyodbc": [
            "@bootstrap",
            "@core",
            "@tracing",
            "@pyodbc",
            "@dbapi",
            "tests/contrib/pyodbc/*"
        ],
        "pyramid": [
            "@bootstrap",
            "@core",
            "@tracing",
            "@pyramid",
            "tests/contrib/pyramid/*",
            "tests/snapshots/tests.contrib.pyramid.*"
        ],
        "requests": [
            "@bootstrap",
            "@core",
            "@tracing",
            "@requests",
            "tests/contrib/requests/*"
        ],
        "sanic": [
            "@bootstrap",
            "@core",
            "@tracing",
            "@sanic",
            "@asyncio",
            "tests/contrib/sanic/*",
            "tests/snapshots/tests.contrib.sanic.*"
        ],
        "snowflake": [
            "@bootstrap",
            "@core",
            "@tracing",
            "@dbapi",
            "@snowflake",
            "tests/contrib/snowflake/*",
            "tests/snapshots/tests.contrib.snowflake.*"
        ],
        "starlette": [
            "@bootstrap",
            "@core",
            "@tracing",
            "@asyncio",
            "@starlette",
            "@asgi",
            "tests/contrib/starlette/*"
        ],
        "sqlalchemy": [
            "@bootstrap",
            "@core",
            "@tracing",
            "@sqlalchemy",
            "@dbapi",
            "tests/contrib/sqlalchemy/*"
        ],
        "subprocess": [
            "@bootstrap",
            "@core",
            "@tracing",
            "@contrib",
            "@subprocess",
            "@appsec",
            "tests/contrib/subprocess/*"
        ],
        "psycopg": [
            "@bootstrap",
            "@core",
            "@tracing",
            "@contrib",
            "@dbapi",
            "@pg",
            "tests/contrib/psycopg/*",
            "tests/snapshots/tests.contrib.psycopg.*"
        ],
        "psycopg2": [
            "@bootstrap",
            "@core",
            "@dbapi",
            "@tracing",
            "@pg",
            "tests/contrib/psycopg2/*",
            "tests/snapshots/tests.contrib.psycopg2.*"
        ],
        "aiobotocore": [
            "@bootstrap",
            "@core",
            "@tracing",
            "@botocore",
            "tests/contrib/aiobotocore/*"
        ],
        "aiomysql": [
            "@bootstrap",
            "@core",
            "@tracing",
            "@dbapi",
            "@mysql",
            "tests/contrib/aiomysql/*",
            "tests/snapshots/tests.contrib.{suite}.*"
        ],
        "aiopg": [
            "@bootstrap",
            "@core",
            "@tracing",
            "@dbapi",
            "@pg",
            "tests/contrib/aiopg/*"
        ],
        "aioredis": [
            "@bootstrap",
            "@core",
            "@tracing",
            "@redis",
            "tests/contrib/aioredis/*",
            "tests/snapshots/tests.contrib.{suite}.*"
        ],
        "aredis": [
            "@bootstrap",
            "@core",
            "@tracing",
            "@redis",
            "tests/contrib/aredis/*",
            "tests/snapshots/tests.contrib.{suite}.*"
        ],
        "yaaredis": [
            "@core",
            "@bootstrap",
            "@tracing",
            "@redis",
            "tests/contrib/yaaredis/*",
            "tests/snapshots/tests.contrib.yaaredis.*"
        ],
        "redis": [
            "@bootstrap",
            "@core",
            "@tracing",
            "@redis",
            "tests/contrib/redis/*",
            "tests/snapshots/tests.contrib.redis.*"
        ],
        "tornado": [
            "@bootstrap",
            "@core",
            "@tracing",
            "@tornado",
            "tests/contrib/tornado/*"
        ],
        "rediscluster": [
            "@bootstrap",
            "@core",
            "@tracing",
            "@redis",
            "tests/contrib/rediscluster/*",
            "tests/snapshots/tests.contrib.rediscluster.*"
        ],
        "rq": [
            "@bootstrap",
            "@core",
            "@tracing",
            "@rq",
            "tests/contrib/rq/*",
            "tests/snapshots/tests.contrib.rq.*"
        ],
        "urllib3": [
            "@bootstrap",
            "@core",
            "@tracing",
            "@urllib3",
            "tests/contrib/urllib3/*",
            "tests/snapshots/tests.contrib.urllib3.*"
        ],
        "vertica": [
            "@bootstrap",
            "@core",
            "@tracing",
            "@vertica",
            "tests/contrib/vertica/*"
        ],
        "wsgi": [
            "@bootstrap",
            "@core",
            "@tracing",
            "@wsgi",
            "tests/contrib/wsgi/*",
            "tests/contrib/uwsgi/__init__.py",
            "tests/snapshots/tests.contrib.wsgi.*"
        ],
        "kombu": [
            "@bootstrap",
            "@core",
            "@tracing",
            "@kombu",
            "tests/contrib/kombu/*"
        ],
        "jinja2": [
            "@bootstrap",
            "@core",
            "@tracing",
            "@jinja2",
            "tests/contrib/jinja2/*"
        ],
        "mako": [
            "@bootstrap",
            "@core",
            "@tracing",
            "@mako",
            "tests/contrib/mako/*"
        ],
        "algoliasearch": [
            "@bootstrap",
            "@core",
            "@tracing",
            "@algoliasearch",
            "tests/contrib/algoliasearch/*"
        ],
        "langchain": [
            "@bootstrap",
            "@core",
            "@tracing",
            "@contrib",
            "@langchain",
            "tests/contrib/langchain/*",
            "tests/snapshots/tests.contrib.{suite}.*"
        ]
    }
}<|MERGE_RESOLUTION|>--- conflicted
+++ resolved
@@ -217,12 +217,7 @@
         ],
         "botocore": [
             "ddtrace/contrib/botocore/*",
-            "ddtrace/contrib/aiobotocore/*",
-<<<<<<< HEAD
-            "tests/contrib/botocore/*",
-            "tests/contrib/aiobotocore/*"
-=======
->>>>>>> 3cd8cd29
+            "ddtrace/contrib/aiobotocore/*"
         ],
         "mysql": [
             "ddtrace/contrib/mysql/*",
