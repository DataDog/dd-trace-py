{
    "components": {
        "$setup": [
            "setup.py",
            "setup.cfg",
            "pyproject.toml"
        ],
        "$harness": [
            "docker/*",
            "docker-compose.yml",
            "riotfile.py",
            "scripts/ddtest",
            "scripts/run-test-suite",
            "hatch.toml",
            "tests/conftest.py",
            "tests/utils.py",
            "tests/__init__.py",
            "tests/.suitespec.json",
            "tests/suitespec.py",
            ".circleci/*",
            "tests/meta/*",
            "tests/smoke_test.py",
            "tests/subprocesstest.py",
            "tests/wait-for-services.py",
            "tests/webclient.py",
            "tests/test_module/*",
            "tests/lib-injection/dd-lib-python-init-test-django/*",
            "tests/lib-injection/dd-lib-python-init-test-django-gunicorn/*",
            "tests/lib-injection/dd-lib-python-init-test-django-gunicorn-alpine/*",
            "tests/lib-injection/dd-lib-python-init-test-django-no-perms/*",
            "tests/lib-injection/dd-lib-python-init-test-django-pre-installed/*",
            "tests/lib-injection/dd-lib-python-init-test-django-unsupported-python/*",
            "tests/lib-injection/dd-lib-python-init-test-django-uvicorn/*"
        ],
        "core": [
            "ddtrace/internal/__init__.py",
            "ddtrace/internal/_exceptions.py",
            "ddtrace/internal/_rand.pyi",
            "ddtrace/internal/_rand.pyx",
            "ddtrace/internal/_stdint.h",
            "ddtrace/internal/agent.py",
            "ddtrace/internal/assembly.py",
            "ddtrace/internal/atexit.py",
            "ddtrace/internal/compat.py",
            "ddtrace/internal/core/*",
            "ddtrace/internal/datadog/__init__.py",
            "ddtrace/internal/debug.py",
            "ddtrace/internal/dogstatsd.py",
            "ddtrace/internal/forksafe.py",
            "ddtrace/internal/gitmetadata.py",
            "ddtrace/internal/glob_matching.py",
            "ddtrace/internal/logger.py",
            "ddtrace/internal/hostname.py",
            "ddtrace/internal/http.py",
            "ddtrace/internal/injection.py",
            "ddtrace/internal/logger.py",
            "ddtrace/internal/metrics.py",
            "ddtrace/internal/module.py",
            "ddtrace/internal/packages.py",
            "ddtrace/internal/third-party.tar.gz",
            "ddtrace/internal/periodic.py",
            "ddtrace/internal/rate_limiter.py",
            "ddtrace/internal/safety.py",
            "ddtrace/internal/service.py",
            "ddtrace/internal/uds.py",
            "ddtrace/internal/utils/*",
            "ddtrace/internal/uwsgi.py",
            "ddtrace/internal/wrapping/*",
            "ddtrace/__init__.py",
            "ddtrace/py.typed",
            "ddtrace/version.py",
            "ddtrace/settings/config.py"
        ],
        "bootstrap": [
            "ddtrace/bootstrap/*",
            "ddtrace/commands/*",
            "ddtrace/auto.py"
        ],
        "tracing": [
            "ddtrace/_hooks.py",
            "ddtrace/_logger.py",
            "ddtrace/_monkey.py",
            "ddtrace/_trace/*",
            "ddtrace/constants.py",
            "ddtrace/context.py",
            "ddtrace/filters.py",
            "ddtrace/pin.py",
            "ddtrace/provider.py",
            "ddtrace/sampler.py",
            "ddtrace/sampling_rule.py",
            "ddtrace/span.py",
            "ddtrace/tracer.py",
            "ddtrace/tracing/*",
            "ddtrace/settings/__init__.py",
            "ddtrace/settings/config.py",
            "ddtrace/settings/http.py",
            "ddtrace/settings/exceptions.py",
            "ddtrace/settings/integration.py",
            "ddtrace/internal/_encoding.py*",
            "ddtrace/internal/_tagset.py*",
            "ddtrace/internal/_utils.*",
            "ddtrace/internal/constants.py",
            "ddtrace/internal/encoding.py",
            "ddtrace/internal/flare.py",
            "ddtrace/internal/pack.h",
            "ddtrace/internal/pack_template.h",
            "ddtrace/internal/peer_service/*",
            "ddtrace/settings/peer_service.py",
            "ddtrace/internal/processor/__init__.py",
            "ddtrace/internal/processor/stats.py",
            "ddtrace/internal/runtime/*",
            "ddtrace/internal/sampling.py",
            "ddtrace/internal/schema/*",
            "ddtrace/internal/sma.py",
            "ddtrace/internal/tracemethods.py",
            "ddtrace/internal/sysdep.h",
            "ddtrace/internal/writer/*"
        ],
        "runtime": [
            "ddtrace/runtime/*"
        ],
        "contrib": [
            "ddtrace/contrib/__init__.py",
            "ddtrace/contrib/trace_utils.py",
            "ddtrace/contrib/trace_utils_async.py",
            "ddtrace/ext/__init__.py",
            "ddtrace/ext/http.py",
            "ddtrace/ext/net.py",
            "ddtrace/ext/sql.py",
            "ddtrace/ext/test.py",
            "ddtrace/ext/user.py",
            "ddtrace/propagation/*",
            "ddtrace/settings/_database_monitoring.py",
            "tests/contrib/patch.py",
            "tests/contrib/config.py",
            "tests/contrib/__init__.py"
        ],
        "redis": [
            "ddtrace/contrib/rediscluster/*",
            "ddtrace/contrib/redis/*",
            "ddtrace/contrib/aredis/*",
            "ddtrace/contrib/yaaredis/*",
            "ddtrace/_trace/utils_redis.py",
            "ddtrace/contrib/redis_utils.py",
            "ddtrace/contrib/trace_utils_redis.py",
            "ddtrace/ext/redis.py"
        ],
        "mongo": [
            "ddtrace/contrib/pymongo/*",
            "ddtrace/contrib/mongoengine/*",
            "ddtrace/ext/mongo.py"
        ],
        "pg": [
            "ddtrace/contrib/aiopg/*",
            "ddtrace/contrib/asyncpg/*",
            "ddtrace/contrib/psycopg/*"
        ],
        "datastreams": [
            "ddtrace/internal/datastreams/*",
            "ddtrace/data_streams.py"
        ],
        "debugging": [
            "ddtrace/debugging/*",
            "ddtrace/settings/dynamic_instrumentation.py",
            "ddtrace/settings/exception_debugging.py"
        ],
        "ci": [
            "ddtrace/ext/ci.py"
        ],
        "ci_visibility": [
            "ddtrace/internal/ci_visibility/*",
            "ddtrace/ext/ci_visibility/*",
            "ddtrace/ext/test.py"
        ],
        "coverage": [
            "ddtrace/contrib/coverage/*"
        ],
        "llmobs": [
            "ddtrace/llmobs/*"
        ],
        "settings": [
            "ddtrace/settings/*"
        ],
        "sourcecode": [
            "ddtrace/sourcecode/*"
        ],
        "telemetry": [
            "ddtrace/internal/telemetry/*"
        ],
        "opentracer": [
            "ddtrace/opentracer/*"
        ],
        "tornado": [
            "ddtrace/contrib/tornado/*"
        ],
        "pynamodb": [
            "ddtrace/contrib/pynamodb/*"
        ],
        "pyodbc": [
            "ddtrace/contrib/pyodbc/*"
        ],
        "flask": [
            "ddtrace/contrib/flask/*",
            "ddtrace/contrib/flask_cache/*",
            "ddtrace/contrib/flask_login/*"
        ],
        "fastapi": [
            "ddtrace/contrib/fastapi/*"
        ],
        "gevent": [
            "ddtrace/contrib/gevent/*"
        ],
        "git": [
            "ddtrace/ext/git.py"
        ],
        "starlette": [
            "ddtrace/contrib/starlette/*"
        ],
        "structlog": [
            "ddtrace/contrib/structlog/*"
        ],
        "asgi": [
            "ddtrace/contrib/asgi/*"
        ],
        "pymemcache": [
            "ddtrace/contrib/pymemcache/*",
            "ddtrace/ext/memcached.py"
        ],
        "snowflake": [
            "ddtrace/contrib/snowflake/*"
        ],
        "sanic": [
            "ddtrace/contrib/sanic/*"
        ],
        "requests": [
            "ddtrace/contrib/requests/*"
        ],
        "pyramid": [
            "ddtrace/contrib/pyramid/*"
        ],
        "langchain": [
            "ddtrace/contrib/langchain/*"
        ],
        "subprocess": [
            "ddtrace/contrib/subprocess/*"
        ],
        "sqlalchemy": [
            "ddtrace/contrib/sqlalchemy/*"
        ],
        "opentelemetry": [
            "ddtrace/opentelemetry/*"
        ],
        "profiling": [
            "ddtrace/profiling/*",
            "ddtrace/internal/datadog/profiling/*",
            "ddtrace/internal/processor/endpoint_call_counter.py",
            "ddtrace/settings/profiling.py"
        ],
        "vendor": [
            "ddtrace/vendor/*"
        ],
        "urllib3": [
            "ddtrace/contrib/urllib3/*"
        ],
        "rq": [
            "ddtrace/contrib/rq/*"
        ],
        "mako": [
            "ddtrace/contrib/mako/*"
        ],
        "jinja2": [
            "ddtrace/contrib/jinja2/*"
        ],
        "kombu": [
            "ddtrace/contrib/kombu/*",
            "ddtrace/ext/kombu.py"
        ],
        "wsgi": [
            "ddtrace/contrib/wsgi/*"
        ],
        "vertica": [
            "ddtrace/contrib/vertica/*"
        ],
        "algoliasearch": [
            "ddtrace/contrib/algoliasearch/*"
        ],
        "kafka": [
            "ddtrace/contrib/kafka/*",
            "ddtrace/ext/kafka.py"
        ],
        "graphql": [
            "ddtrace/contrib/graphql/*"
        ],
        "grpc": [
            "ddtrace/contrib/grpc/*"
        ],
        "gunicorn": [
            "ddtrace/contrib/gunicorn/*"
        ],
        "httplib": [
            "ddtrace/contrib/httplib/*"
        ],
        "httpx": [
            "ddtrace/contrib/httpx/*"
        ],
        "mariadb": [
            "ddtrace/contrib/mariadb/*"
        ],
        "molten": [
            "ddtrace/contrib/molten/*"
        ],
        "botocore": [
            "ddtrace/contrib/botocore/*",
            "ddtrace/contrib/boto/*",
            "ddtrace/contrib/aiobotocore/*"
        ],
        "mysql": [
            "ddtrace/contrib/mysql/*",
            "ddtrace/contrib/mysqldb/*",
            "ddtrace/contrib/pymysql/*",
            "ddtrace/contrib/aiomysql/*"
        ],
        "pylibmc": [
            "ddtrace/contrib/pylibmc/*"
        ],
        "logbook": [
            "ddtrace/contrib/logbook/*"
        ],
        "logging": [
            "ddtrace/contrib/logging/*"
        ],
        "loguru": [
            "ddtrace/contrib/logging/*",
            "ddtrace/contrib/loguru/*"
        ],
        "sqlite3": [
            "ddtrace/contrib/sqlite3/*"
        ],
        "asyncio": [
            "ddtrace/contrib/asyncio/*"
        ],
        "futures": [
            "ddtrace/contrib/futures/*"
        ],
        "dbapi": [
            "ddtrace/contrib/dbapi/*",
            "ddtrace/contrib/dbapi_async/*",
            "ddtrace/ext/db.py"
        ],
        "aws_lambda": [
            "ddtrace/contrib/aws_lambda/*",
            "ddtrace/ext/aws.py"
        ],
        "aiohttp": [
            "ddtrace/contrib/aiohttp/*",
            "ddtrace/contrib/aiohttp_jinja2/*"
        ],
        "openai": [
            "ddtrace/contrib/openai/*"
        ],
        "falcon": [
            "ddtrace/contrib/falcon/*"
        ],
        "elasticsearch": [
            "ddtrace/contrib/elasticsearch/*",
            "ddtrace/ext/elasticsearch.py"
        ],
        "dogpile_cache": [
            "ddtrace/contrib/dogpile_cache/*"
        ],
        "cherrypy": [
            "ddtrace/contrib/cherrypy/*"
        ],
        "celery": [
            "ddtrace/contrib/celery/*"
        ],
        "dramatiq": [
            "ddtrace/contrib/dramatiq/*"
        ],
        "cassandra": [
            "ddtrace/contrib/cassandra/*",
            "ddtrace/ext/cassandra.py"
        ],
        "bottle": [
            "ddtrace/contrib/bottle/*"
        ],
        "consul": [
            "ddtrace/contrib/consul/*",
            "ddtrace/ext/consul.py"
        ],
        "django": [
            "ddtrace/contrib/django/*"
        ],
        "aiopg": [
            "ddtrace/contrib/aiopg/*"
        ],
        "pytest": [
            "ddtrace/contrib/pytest/*",
            "ddtrace/contrib/pytest_bdd/*",
            "ddtrace/contrib/pytest_benchmark/*"
        ],
        "unittest": [
            "ddtrace/contrib/unittest/*"
        ],
        "appsec": [
            "ddtrace/appsec/*",
            "ddtrace/settings/asm.py"
        ],
        "appsec_iast": [
            "ddtrace/appsec/iast/*"
        ],
        "symbol_db": [
            "ddtrace/internal/symbol_db/*",
            "ddtrace/settings/symbol_db.py"
        ],
        "serverless": [
            "ddtrace/internal/serverless/*"
        ],
        "remoteconfig": [
            "ddtrace/internal/remoteconfig/*"
        ],
        "codeowners": [
            "ddtrace/internal/codeowners.py"
        ]
    },
    "suites": {
        "internal": [
            "@core",
            "@remoteconfig",
            "@symbol_db",
            "tests/internal/*",
            "tests/submod/*",
            "tests/cache/*"
        ],
        "ddtracerun": [
            "@contrib",
            "@bootstrap",
            "@core",
            "tests/commands/*",
            "tests/ddtrace_run.py"
        ],
        "debugger": [
            "@debugging",
            "@bootstrap",
            "@core",
            "@remoteconfig",
            "@tracing",
            "tests/debugging/*"
        ],
        "kafka": [
            "@bootstrap",
            "@core",
            "@tracing",
            "@contrib",
            "@kafka",
            "@datastreams",
            "tests/contrib/kafka/*",
            "tests/snapshots/tests.contrib.kafka.*"
        ],
        "tracer": [
            "@tracing",
            "@bootstrap",
            "@core",
            "@contrib",
            "@serverless",
            "@remoteconfig",
            "tests/tracer/*",
            "tests/snapshots/test_*"
        ],
        "integration_agent": [
            "@tracing",
            "@bootstrap",
            "@core",
            "@contrib",
            "tests/integration/*",
            "tests/snapshots/tests.integration.*"
        ],
        "integration_testagent": [
            "@tracing",
            "@bootstrap",
            "@core",
            "@contrib",
            "tests/integration/*",
            "tests/snapshots/tests.integration.*"
        ],
        "stdlib": [
            "@tracing",
            "@bootstrap",
            "@core",
            "@logging",
            "@asyncio",
            "@futures",
            "@sqlite3",
            "@dbapi",
            "@contrib",
            "tests/contrib/logging/*",
            "tests/contrib/sqlite3/*",
            "tests/contrib/asyncio/*",
            "tests/contrib/futures/*",
            "tests/contrib/dbapi/*",
            "tests/contrib/dbapi_async/*"
        ],
        "appsec": [
            "@bootstrap",
            "@core",
            "@tracing",
            "@appsec",
            "@appsec_iast",
            "@remoteconfig",
            "tests/appsec/*"
        ],
        "appsec_iast": [
            "@bootstrap",
            "@core",
            "@tracing",
            "@appsec",
            "@appsec_iast",
            "@remoteconfig",
            "tests/appsec/iast/*"
        ],
        "appsec_iast_memcheck": [
            "@bootstrap",
            "@core",
            "@tracing",
            "@appsec",
            "@appsec_iast",
            "@remoteconfig",
            "tests/appsec/iast/*",
            "tests/appsec/iast_memcheck/*"
        ],
        "appsec_iast_packages": [
            "@bootstrap",
            "@core",
            "@tracing",
            "@appsec",
            "@appsec_iast",
            "@remoteconfig",
            "tests/appsec/iast/*",
            "tests/appsec/iast_packages/*"
        ],
        "appsec_integrations": [
            "@bootstrap",
            "@core",
            "@tracing",
            "@appsec",
            "@appsec_iast",
            "@remoteconfig",
            "tests/appsec/*",
            "tests/snapshots/tests.appsec.*"
        ],
        "appsec_threats_django": [
            "@bootstrap",
            "@core",
            "@tracing",
            "@appsec",
            "@appsec_iast",
            "@asgi",
            "@wsgi",
            "@django",
            "@remoteconfig",
            "tests/appsec/*",
            "tests/appsec/contrib_appsec/*"
        ],
        "appsec_threats_flask": [
            "@bootstrap",
            "@core",
            "@tracing",
            "@appsec",
            "@appsec_iast",
            "@asgi",
            "@wsgi",
            "@flask",
            "@remoteconfig",
            "tests/appsec/*",
            "tests/appsec/contrib_appsec/*"
        ],
        "appsec_threats_fastapi": [
            "@bootstrap",
            "@core",
            "@tracing",
            "@appsec",
            "@appsec_iast",
            "@asgi",
            "@wsgi",
            "@fastapi",
            "@starlette",
            "@remoteconfig",
            "tests/appsec/*",
            "tests/appsec/contrib_appsec/*"
        ],
        "aws_lambda": [
            "@bootstrap",
            "@core",
            "@contrib",
            "@tracing",
            "@aws_lambda",
            "tests/contrib/aws_lambda/*",
            "tests/snapshots/tests.contrib.{suite}.*"
        ],
        "datastreams": [
            "@bootstrap",
            "@core",
            "@tracing",
            "@datastreams",
            "tests/datastreams/*"
        ],
        "ci_visibility": [
            "@bootstrap",
            "@core",
            "@tracing",
            "@ci_visibility",
            "@ci",
            "@coverage",
            "@git",
            "@pytest",
            "@codeowners",
            "tests/ci_visibility/*"
        ],
        "llmobs": [
            "@bootstrap",
            "@core",
            "@tracing",
            "@llmobs",
            "tests/llmobs/*"
        ],
        "sourcecode": [
            "@bootstrap",
            "@core",
            "@contrib",
            "@sourcecode",
            "tests/sourcecode/*"
        ],
        "telemetry": [
            "@bootstrap",
            "@core",
            "@telemetry",
            "@settings",
            "tests/telemetry/*",
            "tests/snapshots/tests.telemetry.*"
        ],
        "openai": [
            "@bootstrap",
            "@core",
            "@tracing",
            "@contrib",
            "@openai",
            "@requests",
            "@llmobs",
            "tests/contrib/openai/*",
            "tests/snapshots/tests.contrib.openai.*"
        ],
        "opentracer": [
            "@bootstrap",
            "@core",
            "@tracing",
            "@opentracer",
            "tests/opentracer/*"
        ],
        "opentelemetry": [
            "@bootstrap",
            "@core",
            "@tracing",
            "@opentelemetry",
            "tests/opentelemetry/*",
            "tests/snapshots/tests.opentelemetry.*"
        ],
        "profile": [
            "@bootstrap",
            "@core",
            "@profiling",
            "tests/profiling/*"
        ],
        "vendor": [
            "@vendor",
            "tests/vendor/*"
        ],
        "botocore": [
            "@bootstrap",
            "@core",
            "@contrib",
            "@tracing",
            "@llmobs",
            "@botocore",
            "@llmobs",
            "@datastreams",
            "tests/contrib/botocore/*",
            "tests/contrib/boto/*",
            "tests/snapshots/tests.contrib.botocore*"
        ],
        "test_logging": [
            "@bootstrap",
            "@core",
            "@contrib",
            "@tracing",
            "@logging",
            "tests/contrib/logging/*"
        ],
        "logbook": [
            "@core",
            "@contrib",
            "@tracing",
            "@logbook",
            "tests/contrib/logbook/*"
        ],
        "loguru": [
            "@core",
            "@contrib",
            "@tracing",
            "@loguru",
            "tests/contrib/loguru/*"
        ],
        "asyncio": [
            "@bootstrap",
            "@core",
            "@contrib",
            "@tracing",
            "@asyncio"
        ],
        "futures": [
            "@bootstrap",
            "@core",
            "@contrib",
            "@tracing",
            "@futures"
        ],
        "sqlite3": [
            "@bootstrap",
            "@core",
            "@contrib",
            "@tracing",
            "@sqlite3",
            "@dbapi"
        ],
        "dbapi": [
            "@bootstrap",
            "@core",
            "@contrib",
            "@tracing",
            "@dbapi",
            "@appsec",
            "tests/contrib/shared_tests.py"
        ],
        "dbapi_async": [
            "@bootstrap",
            "@core",
            "@contrib",
            "@tracing",
            "@dbapi",
            "tests/contrib/shared_tests.py"
        ],
        "asyncpg": [
            "@bootstrap",
            "@core",
            "@contrib",
            "@tracing",
            "@pg",
            "tests/contrib/asyncpg/*",
            "tests/snapshots/tests.contrib.{suite}.*",
            "tests/contrib/shared_tests.py"
        ],
        "aiohttp": [
            "@bootstrap",
            "@core",
            "@contrib",
            "@tracing",
            "@aiohttp",
            "tests/contrib/aiohttp/*",
            "tests/contrib/aiohttp_jinja2/*",
            "tests/snapshots/tests.contrib.aiohttp_jinja2.*",
            "tests/snapshots/tests.contrib.{suite}.*"
        ],
        "asgi": [
            "@bootstrap",
            "@core",
            "@contrib",
            "@tracing",
            "@asyncio",
            "@appsec",
            "@asgi",
            "tests/contrib/asgi/*"
        ],
        "bottle": [
            "@bootstrap",
            "@core",
            "@contrib",
            "@tracing",
            "@bottle",
            "tests/contrib/bottle/*"
        ],
        "cassandra": [
            "@bootstrap",
            "@core",
            "@contrib",
            "@tracing",
            "@cassandra",
            "tests/contrib/cassandra/*"
        ],
        "celery": [
            "@bootstrap",
            "@core",
            "@contrib",
            "@tracing",
            "@celery",
            "tests/contrib/celery/*"
        ],
        "cherrypy": [
            "@bootstrap",
            "@core",
            "@contrib",
            "@tracing",
            "@cherrypy",
            "tests/contrib/cherrypy/*",
            "tests/snapshots/tests.contrib.{suite}.*"
        ],
        "consul": [
            "@bootstrap",
            "@core",
            "@contrib",
            "@tracing",
            "@consul",
            "tests/contrib/consul/*"
        ],
        "dogpile_cache": [
            "@bootstrap",
            "@core",
            "@contrib",
            "@tracing",
            "@dogpile_cache",
            "tests/contrib/dogpile_cache/*"
        ],
        "dramatiq": [
            "@bootstrap",
            "@core",
            "@contrib",
            "@tracing",
            "@dramatiq",
            "tests/contrib/dramatiq/*",
            "tests/snapshots/tests.contrib.dramatiq.*"
        ],
        "elasticsearch": [
            "@bootstrap",
            "@core",
            "@tracing",
            "@contrib",
            "@elasticsearch",
            "tests/contrib/elasticsearch/*",
            "tests/snapshots/tests.contrib.{suite}.*"
        ],
        "falcon": [
            "@bootstrap",
            "@core",
            "@contrib",
            "@tracing",
            "@falcon",
            "tests/contrib/falcon/*"
        ],
        "django": [
            "@bootstrap",
            "@core",
            "@tracing",
            "@contrib",
            "@appsec",
            "@appsec_iast",
            "@asgi",
            "@wsgi",
            "@django",
            "@dbapi",
            "@asgi",
            "@pg",
            "tests/appsec/*",
            "tests/contrib/django/*",
            "tests/contrib/django_celery/*",
            "tests/snapshots/tests.contrib.{suite}.*"
        ],
        "django_hosts": [
            "@bootstrap",
            "@core",
            "@contrib",
            "@tracing",
            "@appsec",
            "@django",
            "tests/snapshots/tests.contrib.{suite}.*",
            "tests/contrib/django_hosts/*",
            "tests/contrib/django_hosts/django_app/*"
        ],
        "djangorestframework": [
            "@bootstrap",
            "@core",
            "@contrib",
            "@tracing",
            "@appsec",
            "@django",
            "tests/contrib/djangorestframework/*",
            "tests/contrib/djangorestframework/app/*"
        ],
        "fastapi": [
            "@bootstrap",
            "@core",
            "@contrib",
            "@tracing",
            "@starlette",
            "@fastapi",
            "@asgi",
            "@asyncio",
            "tests/contrib/fastapi/*",
            "tests/snapshots/tests.contrib.starlette.*",
            "tests/snapshots/tests.contrib.{suite}.*"
        ],
        "flask": [
            "@bootstrap",
            "@core",
            "@contrib",
            "@tracing",
            "@flask",
            "@appsec",
            "@appsec_iast",
            "@wsgi",
            "tests/appsec/*",
            "tests/contrib/flask/*",
            "tests/contrib/flask_autopatch/*",
            "tests/contrib/flask_cache/*",
            "tests/contrib/flask_login/*",
            "tests/snapshots/tests.contrib.flask.*"
        ],
        "gevent": [
            "@bootstrap",
            "@core",
            "@contrib",
            "@tracing",
            "@gevent",
            "tests/contrib/gevent/*"
        ],
        "graphene": [
            "@bootstrap",
            "@core",
            "@contrib",
            "@tracing",
            "tests/contrib/graphene/*",
            "tests/snapshots/tests.contrib.graphene*"
        ],
        "graphql": [
            "@bootstrap",
            "@core",
            "@contrib",
            "@tracing",
            "@graphql",
            "tests/contrib/graphql/*",
            "tests/snapshots/tests.contrib.graphql.*"
        ],
        "grpc": [
            "@bootstrap",
            "@core",
            "@contrib",
            "@tracing",
            "@grpc",
            "tests/contrib/grpc/*",
            "tests/contrib/grpc_aio/*",
            "tests/snapshots/tests.contrib.grpc.*"
        ],
        "gunicorn": [
            "@bootstrap",
            "@core",
            "@contrib",
            "@tracing",
            "@gunicorn",
            "tests/contrib/gunicorn/*",
            "tests/snapshots/tests.contrib.gunicorn.*"
        ],
        "httplib": [
            "@bootstrap",
            "@core",
            "@contrib",
            "@tracing",
            "@httplib",
            "tests/contrib/httplib/*"
        ],
        "httpx": [
            "@bootstrap",
            "@core",
            "@tracing",
            "@contrib",
            "@httpx",
            "tests/contrib/httpx/*",
            "tests/snapshots/tests.contrib.httpx.*"
        ],
        "mariadb": [
            "@bootstrap",
            "@core",
            "@contrib",
            "@tracing",
            "@dbapi",
            "@mariadb",
            "tests/contrib/mariadb/*",
            "tests/snapshots/tests.contrib.mariadb.*"
        ],
        "molten": [
            "@bootstrap",
            "@core",
            "@contrib",
            "@tracing",
            "@molten",
            "tests/contrib/molten/*"
        ],
        "mysqlconnector": [
            "@bootstrap",
            "@core",
            "@tracing",
            "@contrib",
            "@dbapi",
            "@mysql",
<<<<<<< HEAD
            "tests/contrib/mysql/*"
=======
            "tests/contrib/mysqldb/*",
            "tests/contrib/mysql/*",
            "tests/contrib/shared_tests.py"
>>>>>>> 666d1744
        ],
        "mysqlpython": [
            "@bootstrap",
            "@core",
            "@tracing",
            "@contrib",
            "@dbapi",
            "@mysql",
            "tests/contrib/mysqldb/*"
        ],
        "pymysql": [
            "@bootstrap",
            "@core",
            "@contrib",
            "@tracing",
            "@dbapi",
            "@mysql",
            "tests/contrib/pymysql/*",
            "tests/contrib/mysql/*",
            "tests/contrib/shared_tests.py"
        ],
        "pylibmc": [
            "@bootstrap",
            "@core",
            "@contrib",
            "@tracing",
            "@pylibmc",
            "tests/contrib/pylibmc/*"
        ],
        "pytest": [
            "@bootstrap",
            "@core",
            "@contrib",
            "@tracing",
            "@pytest",
            "@ci_visibility",
            "@coverage",
            "@codeowners",
            "tests/contrib/pytest/*",
            "tests/contrib/pytest_benchmark/*",
            "tests/contrib/pytest_bdd/*",
            "tests/snapshots/tests.contrib.pytest.*"
        ],
        "unittest": [
            "@contrib",
            "@unittest",
            "@ci_visibility",
            "@coverage",
            "tests/contrib/unittest/*",
            "tests/snapshots/tests.contrib.unittest.*"
        ],
        "asynctest": [
            "@bootstrap",
            "@core",
            "@contrib",
            "@tracing",
            "tests/contrib/asynctest/*"
        ],
        "pymemcache": [
            "@bootstrap",
            "@core",
            "@contrib",
            "@tracing",
            "@pymemcache",
            "tests/contrib/pymemcache/*"
        ],
        "mongoengine": [
            "@bootstrap",
            "@core",
            "@contrib",
            "@tracing",
            "@mongo",
            "tests/contrib/mongoengine/*"
        ],
        "pymongo": [
            "@bootstrap",
            "@core",
            "@tracing",
            "@contrib",
            "@mongo",
            "tests/contrib/pymongo/*"
        ],
        "pynamodb": [
            "@bootstrap",
            "@core",
            "@contrib",
            "@tracing",
            "@pynamodb",
            "tests/contrib/pynamodb/*"
        ],
        "pyodbc": [
            "@bootstrap",
            "@core",
            "@contrib",
            "@tracing",
            "@pyodbc",
            "@dbapi",
            "tests/contrib/pyodbc/*"
        ],
        "pyramid": [
            "@bootstrap",
            "@core",
            "@contrib",
            "@tracing",
            "@pyramid",
            "tests/contrib/pyramid/*",
            "tests/snapshots/tests.contrib.pyramid.*"
        ],
        "requests": [
            "@bootstrap",
            "@core",
            "@contrib",
            "@tracing",
            "@requests",
            "tests/contrib/requests/*"
        ],
        "sanic": [
            "@bootstrap",
            "@core",
            "@contrib",
            "@tracing",
            "@sanic",
            "@asyncio",
            "tests/contrib/sanic/*",
            "tests/snapshots/tests.contrib.sanic.*"
        ],
        "snowflake": [
            "@bootstrap",
            "@core",
            "@contrib",
            "@tracing",
            "@dbapi",
            "@snowflake",
            "tests/contrib/snowflake/*",
            "tests/snapshots/tests.contrib.snowflake.*"
        ],
        "starlette": [
            "@bootstrap",
            "@core",
            "@contrib",
            "@tracing",
            "@asyncio",
            "@starlette",
            "@asgi",
            "tests/contrib/starlette/*"
        ],
        "structlog": [
            "@core",
            "@contrib",
            "@tracing",
            "@structlog",
            "tests/contrib/structlog/*"
        ],
        "sqlalchemy": [
            "@bootstrap",
            "@core",
            "@contrib",
            "@tracing",
            "@sqlalchemy",
            "@dbapi",
            "tests/contrib/sqlalchemy/*"
        ],
        "subprocess": [
            "@bootstrap",
            "@core",
            "@tracing",
            "@contrib",
            "@subprocess",
            "@appsec",
            "tests/contrib/subprocess/*"
        ],
        "psycopg": [
            "@bootstrap",
            "@core",
            "@tracing",
            "@contrib",
            "@dbapi",
            "@pg",
            "tests/contrib/psycopg/*",
            "tests/snapshots/tests.contrib.psycopg.*",
            "tests/contrib/shared_tests.py"
        ],
        "psycopg2": [
            "@bootstrap",
            "@core",
            "@contrib",
            "@dbapi",
            "@tracing",
            "@pg",
            "tests/contrib/psycopg2/*",
            "tests/snapshots/tests.contrib.psycopg2.*",
            "tests/contrib/shared_tests.py"
        ],
        "aiobotocore": [
            "@bootstrap",
            "@core",
            "@contrib",
            "@tracing",
            "@botocore",
            "tests/contrib/aiobotocore/*"
        ],
        "aiomysql": [
            "@bootstrap",
            "@core",
            "@contrib",
            "@tracing",
            "@dbapi",
            "@mysql",
            "tests/contrib/aiomysql/*",
            "tests/snapshots/tests.contrib.{suite}.*",
            "tests/contrib/shared_tests.py"
        ],
        "aiopg": [
            "@bootstrap",
            "@core",
            "@contrib",
            "@tracing",
            "@dbapi",
            "@pg",
            "@aiopg",
            "tests/contrib/aiopg/*",
            "tests/contrib/shared_tests.py"
        ],
        "aredis": [
            "@bootstrap",
            "@core",
            "@contrib",
            "@tracing",
            "@redis",
            "tests/contrib/aredis/*",
            "tests/snapshots/tests.contrib.{suite}.*"
        ],
        "yaaredis": [
            "@core",
            "@bootstrap",
            "@contrib",
            "@tracing",
            "@redis",
            "tests/contrib/yaaredis/*",
            "tests/snapshots/tests.contrib.yaaredis.*"
        ],
        "redis": [
            "@bootstrap",
            "@core",
            "@contrib",
            "@tracing",
            "@redis",
            "tests/contrib/redis/*",
            "tests/snapshots/tests.contrib.redis.*"
        ],
        "tornado": [
            "@bootstrap",
            "@core",
            "@contrib",
            "@tracing",
            "@tornado",
            "tests/contrib/tornado/*"
        ],
        "rediscluster": [
            "@bootstrap",
            "@core",
            "@contrib",
            "@tracing",
            "@redis",
            "tests/contrib/rediscluster/*",
            "tests/snapshots/tests.contrib.rediscluster.*"
        ],
        "rq": [
            "@bootstrap",
            "@core",
            "@contrib",
            "@tracing",
            "@rq",
            "tests/contrib/rq/*",
            "tests/snapshots/tests.contrib.rq.*"
        ],
        "urllib3": [
            "@bootstrap",
            "@core",
            "@contrib",
            "@tracing",
            "@urllib3",
            "tests/contrib/urllib3/*",
            "tests/snapshots/tests.contrib.urllib3.*"
        ],
        "vertica": [
            "@bootstrap",
            "@core",
            "@contrib",
            "@tracing",
            "@vertica",
            "tests/contrib/vertica/*"
        ],
        "wsgi": [
            "@bootstrap",
            "@core",
            "@contrib",
            "@tracing",
            "@wsgi",
            "tests/contrib/wsgi/*",
            "tests/contrib/django/test_django_wsgi.py",
            "tests/contrib/uwsgi/__init__.py",
            "tests/snapshots/tests.contrib.wsgi.*"
        ],
        "kombu": [
            "@bootstrap",
            "@core",
            "@contrib",
            "@tracing",
            "@kombu",
            "@datastreams",
            "tests/contrib/kombu/*"
        ],
        "jinja2": [
            "@bootstrap",
            "@core",
            "@contrib",
            "@tracing",
            "@jinja2",
            "tests/contrib/jinja2/*"
        ],
        "mako": [
            "@bootstrap",
            "@core",
            "@contrib",
            "@tracing",
            "@mako",
            "tests/contrib/mako/*"
        ],
        "algoliasearch": [
            "@bootstrap",
            "@core",
            "@contrib",
            "@tracing",
            "@algoliasearch",
            "tests/contrib/algoliasearch/*"
        ],
        "langchain": [
            "@bootstrap",
            "@core",
            "@tracing",
            "@contrib",
            "@langchain",
            "@requests",
            "@llmobs",
            "tests/contrib/langchain/*",
            "tests/snapshots/tests.contrib.{suite}.*"
        ],
        "runtime": [
            "@core",
            "@runtime",
            "tests/runtime/*"
        ]
    }
}<|MERGE_RESOLUTION|>--- conflicted
+++ resolved
@@ -1008,13 +1008,8 @@
             "@contrib",
             "@dbapi",
             "@mysql",
-<<<<<<< HEAD
-            "tests/contrib/mysql/*"
-=======
-            "tests/contrib/mysqldb/*",
             "tests/contrib/mysql/*",
             "tests/contrib/shared_tests.py"
->>>>>>> 666d1744
         ],
         "mysqlpython": [
             "@bootstrap",
@@ -1023,7 +1018,8 @@
             "@contrib",
             "@dbapi",
             "@mysql",
-            "tests/contrib/mysqldb/*"
+            "tests/contrib/mysqldb/*",
+            "tests/contrib/shared_tests.py"
         ],
         "pymysql": [
             "@bootstrap",
