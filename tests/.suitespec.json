--- conflicted
+++ resolved
@@ -455,17 +455,6 @@
             "@vendor",
             "tests/vendor/*"
         ],
-<<<<<<< HEAD
-=======
-        "boto": [
-            "@bootstrap",
-            "@core",
-            "@contrib",
-            "@tracing",
-            "@boto",
-            "tests/contrib/boto/*"
-        ],
->>>>>>> 9922fc20
         "botocore": [
             "@bootstrap",
             "@core",
@@ -527,18 +516,6 @@
             "tests/contrib/asyncpg/*",
             "tests/snapshots/tests.contrib.{suite}.*"
         ],
-<<<<<<< HEAD
-=======
-        "pylons": [
-            "@bootstrap",
-            "@core",
-            "@contrib",
-            "@tracing",
-            "@appsec",
-            "@pylons",
-            "tests/contrib/pylons/*"
-        ],
->>>>>>> 9922fc20
         "aiohttp": [
             "@bootstrap",
             "@core",
