import mock
from unittest import TestCase

import pytest

from ddtrace import config as global_config
from ddtrace.settings import Config

from .test_tracer import get_dummy_tracer
from .utils import override_env


class GlobalConfigTestCase(TestCase):
    """Test the `Configuration` class that stores integration settings"""
    def setUp(self):
        self.config = Config()
        self.tracer = get_dummy_tracer()

    def test_registration(self):
        # ensure an integration can register a new list of settings
        settings = {
            'distributed_tracing': True,
        }
        self.config._add('requests', settings)
        assert self.config.requests['distributed_tracing'] is True

    def test_settings_copy(self):
        # ensure that once an integration is registered, a copy
        # of the settings is stored to avoid side-effects
        experimental = {
            'request_enqueuing': True,
        }
        settings = {
            'distributed_tracing': True,
            'experimental': experimental,
        }
        self.config._add('requests', settings)

        settings['distributed_tracing'] = False
        experimental['request_enqueuing'] = False
        assert self.config.requests['distributed_tracing'] is True
        assert self.config.requests['experimental']['request_enqueuing'] is True

    def test_missing_integration_key(self):
        # ensure a meaningful exception is raised when an integration
        # that is not available is retrieved in the configuration
        # object
        with pytest.raises(KeyError) as e:
            self.config.new_integration['some_key']

        assert isinstance(e.value, KeyError)

    def test_global_configuration(self):
        # ensure a global configuration is available in the `ddtrace` module
        assert isinstance(global_config, Config)

    def test_settings_merge(self):
        """
        When calling `config._add()`
            when existing settings exist
                we do not overwrite the existing settings
        """
        self.config.requests['split_by_domain'] = True
        self.config._add('requests', dict(split_by_domain=False))
        assert self.config.requests['split_by_domain'] is True

    def test_settings_overwrite(self):
        """
        When calling `config._add(..., merge=False)`
            when existing settings exist
                we overwrite the existing settings
        """
        self.config.requests['split_by_domain'] = True
        self.config._add('requests', dict(split_by_domain=False), merge=False)
        assert self.config.requests['split_by_domain'] is False

    def test_settings_merge_deep(self):
        """
        When calling `config._add()`
            when existing "deep" settings exist
                we do not overwrite the existing settings
        """
        self.config.requests['a'] = dict(
            b=dict(
                c=True,
            ),
        )
        self.config._add('requests', dict(
            a=dict(
                b=dict(
                    c=False,
                    d=True,
                ),
            ),
        ))
        assert self.config.requests['a']['b']['c'] is True
        assert self.config.requests['a']['b']['d'] is True

    def test_settings_hook(self):
        """
        When calling `Hooks._emit()`
            When there is a hook registered
                we call the hook as expected
        """
        # Setup our hook
        @self.config.web.hooks.on('request')
        def on_web_request(span):
            span.set_tag('web.request', '/')

        # Create our span
        span = self.tracer.start_span('web.request')
        assert 'web.request' not in span.meta

        # Emit the span
        self.config.web.hooks._emit('request', span)

        # Assert we updated the span as expected
        assert span.get_tag('web.request') == '/'

    def test_settings_hook_args(self):
        """
        When calling `Hooks._emit()` with arguments
            When there is a hook registered
                we call the hook as expected
        """
        # Setup our hook
        @self.config.web.hooks.on('request')
        def on_web_request(span, request, response):
            span.set_tag('web.request', request)
            span.set_tag('web.response', response)

        # Create our span
        span = self.tracer.start_span('web.request')
        assert 'web.request' not in span.meta

        # Emit the span
        # DEV: The actual values don't matter, we just want to test args + kwargs usage
        self.config.web.hooks._emit('request', span, 'request', response='response')

        # Assert we updated the span as expected
        assert span.get_tag('web.request') == 'request'
        assert span.get_tag('web.response') == 'response'

    def test_settings_hook_args_failure(self):
        """
        When calling `Hooks._emit()` with arguments
            When there is a hook registered that is missing parameters
                we do not raise an exception
        """
        # Setup our hook
        # DEV: We are missing the required "response" argument
        @self.config.web.hooks.on('request')
        def on_web_request(span, request):
            span.set_tag('web.request', request)

        # Create our span
        span = self.tracer.start_span('web.request')
        assert 'web.request' not in span.meta

        # Emit the span
        # DEV: This also asserts that no exception was raised
        self.config.web.hooks._emit('request', span, 'request', response='response')

        # Assert we did not update the span
        assert 'web.request' not in span.meta

    def test_settings_multiple_hooks(self):
        """
        When calling `Hooks._emit()`
            When there are multiple hooks registered
                we do not raise an exception
        """
        # Setup our hooks
        @self.config.web.hooks.on('request')
        def on_web_request(span):
            span.set_tag('web.request', '/')

        @self.config.web.hooks.on('request')
        def on_web_request2(span):
            span.set_tag('web.status', 200)

        @self.config.web.hooks.on('request')
        def on_web_request3(span):
            span.set_tag('web.method', 'GET')

        # Create our span
        span = self.tracer.start_span('web.request')
        assert 'web.request' not in span.meta
        assert 'web.status' not in span.metrics
        assert 'web.method' not in span.meta

        # Emit the span
        self.config.web.hooks._emit('request', span)

        # Assert we updated the span as expected
        assert span.get_tag('web.request') == '/'
        assert span.get_metric('web.status') == 200
        assert span.get_tag('web.method') == 'GET'

    def test_settings_hook_failure(self):
        """
        When calling `Hooks._emit()`
            When the hook raises an exception
                we do not raise an exception
        """
        # Setup our failing hook
        on_web_request = mock.Mock(side_effect=Exception)
        self.config.web.hooks.register('request')(on_web_request)

        # Create our span
        span = self.tracer.start_span('web.request')

        # Emit the span
        # DEV: This is the test, to ensure no exceptions are raised
        self.config.web.hooks._emit('request', span)
        on_web_request.assert_called()

    def test_settings_no_hook(self):
        """
        When calling `Hooks._emit()`
            When no hook is registered
                we do not raise an exception
        """
        # Create our span
        span = self.tracer.start_span('web.request')

        # Emit the span
        # DEV: This is the test, to ensure no exceptions are raised
        self.config.web.hooks._emit('request', span)

    def test_settings_no_span(self):
        """
        When calling `Hooks._emit()`
            When no span is provided
                we do not raise an exception
        """
        # Setup our hooks
        @self.config.web.hooks.on('request')
        def on_web_request(span):
            span.set_tag('web.request', '/')

        # Emit the span
        # DEV: This is the test, to ensure no exceptions are raised
        self.config.web.hooks._emit('request', None)

    def test_dd_version(self):
        c = Config()
        assert c.version is None

        with override_env(dict(DD_VERSION="1.2.3")):
            c = Config()
            assert c.version == "1.2.3"

            c.version = "4.5.6"
<<<<<<< HEAD
            assert c.version == "4.5.6"
=======
            assert c.version == "4.5.6"

    def test_dd_env(self):
        c = Config()
        assert c.env is None

        with override_env(dict(DD_ENV="prod")):
            c = Config()
            assert c.env == "prod"

            # manual override still possible
            c.env = "prod-staging"
            assert c.env == "prod-staging"

        # between DD_ENV and DATADOG_ENV, the former takes priority
        with override_env(dict(DATADOG_ENV="prod", DD_ENV="prod-staging")):
            c = Config()
            assert c.env == "prod-staging"
>>>>>>> 0e17a26a
<|MERGE_RESOLUTION|>--- conflicted
+++ resolved
@@ -252,9 +252,6 @@
             assert c.version == "1.2.3"
 
             c.version = "4.5.6"
-<<<<<<< HEAD
-            assert c.version == "4.5.6"
-=======
             assert c.version == "4.5.6"
 
     def test_dd_env(self):
@@ -272,5 +269,4 @@
         # between DD_ENV and DATADOG_ENV, the former takes priority
         with override_env(dict(DATADOG_ENV="prod", DD_ENV="prod-staging")):
             c = Config()
-            assert c.env == "prod-staging"
->>>>>>> 0e17a26a
+            assert c.env == "prod-staging"