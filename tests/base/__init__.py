--- conflicted
+++ resolved
@@ -37,43 +37,29 @@
             >>> with self.override_global_config(dict(name=value,...)):
                 # Your test
         """
-<<<<<<< HEAD
-=======
         # List of global variables we allow overriding
         # DEV: We do not do `ddtrace.config.keys()` because we have all of our integrations
->>>>>>> 0e17a26a
         global_config_keys = [
             "analytics_enabled",
             "report_hostname",
             "health_metrics_enabled",
-<<<<<<< HEAD
-            "version",
-        ]
-=======
             "env",
             "version",
         ]
 
         # Grab the current values of all keys
->>>>>>> 0e17a26a
         originals = dict(
             (key, getattr(ddtrace.config, key)) for key in global_config_keys
         )
 
-<<<<<<< HEAD
-=======
         # Override from the passed in keys
->>>>>>> 0e17a26a
         for key, value in values.items():
             if key in global_config_keys:
                 setattr(ddtrace.config, key, value)
         try:
             yield
         finally:
-<<<<<<< HEAD
-=======
             # Reset all to their original values
->>>>>>> 0e17a26a
             for key, value in originals.items():
                 setattr(ddtrace.config, key, value)
 
