--- conflicted
+++ resolved
@@ -11,11 +11,8 @@
 import pytest
 from six import PY2
 
-<<<<<<< HEAD
+import ddtrace
 from ddtrace.internal.gateway import _Gateway
-=======
-import ddtrace
->>>>>>> db503857
 from tests.utils import DummyTracer
 from tests.utils import TracerSpanContainer
 from tests.utils import call_program
