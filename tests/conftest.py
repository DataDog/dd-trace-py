import ast
import contextlib
from itertools import product
import os
from os.path import split
from os.path import splitext
import subprocess
import sys
from tempfile import NamedTemporaryFile
import time

from _pytest.runner import CallInfo
from _pytest.runner import TestReport
from _pytest.runner import call_and_report
from _pytest.runner import pytest_runtest_protocol as default_pytest_runtest_protocol
import pytest
from six import PY2

import ddtrace
from tests.utils import DummyTracer
from tests.utils import TracerSpanContainer
from tests.utils import call_program
from tests.utils import request_token
from tests.utils import snapshot_context as _snapshot_context


def pytest_configure(config):
    config.addinivalue_line(
        "markers", "snapshot(*args, **kwargs): mark test to run as a snapshot test which sends traces to the test agent"
    )


@pytest.fixture
def use_global_tracer():
    yield False


@pytest.fixture
def tracer(use_global_tracer):
    if use_global_tracer:
        return ddtrace.tracer
    else:
        return DummyTracer()


@pytest.fixture
def test_spans(tracer):
    container = TracerSpanContainer(tracer)
    yield container
    container.reset()


@pytest.fixture
def run_python_code_in_subprocess(tmpdir):
    def _run(code, **kwargs):
        pyfile = tmpdir.join("test.py")
        pyfile.write(code)
        return call_program(sys.executable, str(pyfile), **kwargs)

    yield _run


@pytest.fixture
def ddtrace_run_python_code_in_subprocess(tmpdir):
    def _run(code, **kwargs):
        pyfile = tmpdir.join("test.py")
        pyfile.write(code)
        return call_program("ddtrace-run", sys.executable, str(pyfile), **kwargs)

    yield _run


@pytest.fixture(autouse=True)
def snapshot(request):
    marks = [m for m in request.node.iter_markers(name="snapshot")]
    assert len(marks) < 2, "Multiple snapshot marks detected"
<<<<<<< HEAD

=======
>>>>>>> 1ddea67d
    if marks and os.getenv("DD_SNAPSHOT_ENABLED", "1") == "1":
        snap = marks[0]
        token = snap.kwargs.get("token")
        if token:
            del snap.kwargs["token"]
        else:
            token = request_token(request).replace(" ", "_").replace(os.path.sep, "_")

        with _snapshot_context(token, *snap.args, **snap.kwargs) as snapshot:
            yield snapshot
    else:
        yield


@pytest.fixture
def snapshot_context(request):
    """
    Fixture to provide a context manager for executing code within a ``tests.utils.snapshot_context``
    with a default ``token`` based on the test function/``pytest`` request.

    def test_case(snapshot_context):
        with snapshot_context():
            # my code
    """
    token = request_token(request)

    @contextlib.contextmanager
    def _snapshot(**kwargs):
        if "token" not in kwargs:
            kwargs["token"] = token
        with _snapshot_context(**kwargs) as snapshot:
            yield snapshot

    return _snapshot


# DEV: The dump_code_to_file function is adapted from the compile function in
# the py_compile module of the Python standard library. It generates .pyc files
# with the right format.
if PY2:
    import marshal
    from py_compile import MAGIC
    from py_compile import wr_long

    def dump_code_to_file(code, file):
        file.write(MAGIC)
        wr_long(file, long(time.time()))  # noqa
        marshal.dump(code, file)
        file.flush()


else:
    import importlib

    code_to_pyc = getattr(
        importlib._bootstrap_external, "_code_to_bytecode" if sys.version_info < (3, 7) else "_code_to_timestamp_pyc"
    )

    def dump_code_to_file(code, file):
        file.write(code_to_pyc(code, time.time(), len(code.co_code)))
        file.flush()


def unwind_params(params):
    if params is None:
        yield None
        return

    for _ in product(*(((k, v) for v in vs) for k, vs in params.items())):
        yield dict(_)


class FunctionDefFinder(ast.NodeVisitor):
    def __init__(self, func_name):
        super(FunctionDefFinder, self).__init__()
        self.func_name = func_name
        self._body = None

    def generic_visit(self, node):
        return self._body or super(FunctionDefFinder, self).generic_visit(node)

    def visit_FunctionDef(self, node):
        if node.name == self.func_name:
            self._body = node.body

    def find(self, file):
        with open(file) as f:
            t = ast.parse(f.read())
            self.visit(t)
            t.body = self._body
            return t


def is_stream_ok(stream, expected):
    if expected is None:
        return True

    if isinstance(expected, str):
        ex = expected.encode("utf-8")
    elif isinstance(expected, bytes):
        ex = expected
    else:
        # Assume it's a callable condition
        return expected(stream.decode("utf-8"))

    return stream == ex


def run_function_from_file(item, params=None):
    file, _, func = item.location
    marker = item.get_closest_marker("subprocess")
    run_module = marker.kwargs.get("run_module", False)

    args = [sys.executable]

    timeout = marker.kwargs.get("timeout", None)

    # Add ddtrace-run prefix in ddtrace-run mode
    if marker.kwargs.get("ddtrace_run", False):
        args.insert(0, "ddtrace-run")

    # Add -m if running script as a module
    if run_module:
        args.append("-m")

    # Override environment variables for the subprocess
    env = os.environ.copy()
    env.update(
        {
            # Add the tests path to the Python path so tests can import helpers
            # eg. from tests.webclient import PingFilter
            "PYTHONPATH": os.pathsep.join(
                (os.path.dirname(os.path.dirname(ddtrace.__file__)), os.environ.get("PYTHONPATH", ""))
            ),
        }
    )
    env.update(marker.kwargs.get("env", {}))
    if params is not None:
        env.update(params)

    expected_status = marker.kwargs.get("status", 0)
    expected_out = marker.kwargs.get("out", "")
    expected_err = marker.kwargs.get("err", "")

    with NamedTemporaryFile(mode="wb", suffix=".pyc") as fp:
        dump_code_to_file(compile(FunctionDefFinder(func).find(file), file, "exec"), fp.file)

        # If running a module with -m, we change directory to the module's
        # folder and run the module directly.
        if run_module:
            cwd, module = split(splitext(fp.name)[0])
            args.append(module)
        else:
            cwd = None
            args.append(fp.name)

        # Add any extra requested args
        args.extend(marker.kwargs.get("args", []))

        def _subprocess_wrapper():
            out, err, status, _ = call_program(*args, env=env, cwd=cwd, timeout=timeout)

            if status != expected_status:
                raise AssertionError(
                    "Expected status %s, got %s."
                    "\n=== Captured STDOUT ===\n%s=== End of captured STDOUT ==="
                    "\n=== Captured STDERR ===\n%s=== End of captured STDERR ==="
                    % (expected_status, status, out.decode("utf-8"), err.decode("utf-8"))
                )

            if not is_stream_ok(out, expected_out):
                raise AssertionError("STDOUT: Expected [%s] got [%s]" % (expected_out, out))

            if not is_stream_ok(err, expected_err):
                raise AssertionError("STDERR: Expected [%s] got [%s]" % (expected_err, err))

        return TestReport.from_item_and_call(item, CallInfo.from_call(_subprocess_wrapper, "call"))


@pytest.hookimpl(tryfirst=True)
def pytest_runtest_protocol(item):
    if item.get_closest_marker("skip"):
        return default_pytest_runtest_protocol(item, None)

    skipif = item.get_closest_marker("skipif")
    if skipif and skipif.args[0]:
        return default_pytest_runtest_protocol(item, None)

    marker = item.get_closest_marker("subprocess")
    if marker:
        params = marker.kwargs.get("parametrize", None)
        ihook = item.ihook
        base_name = item.nodeid

        for ps in unwind_params(params):
            nodeid = (base_name + str(ps)) if ps is not None else base_name

            # Start
            ihook.pytest_runtest_logstart(nodeid=nodeid, location=item.location)

            # Setup
            report = call_and_report(item, "setup", log=False)
            report.nodeid = nodeid
            ihook.pytest_runtest_logreport(report=report)

            # Call
            report = run_function_from_file(item, ps)
            report.nodeid = nodeid
            ihook.pytest_runtest_logreport(report=report)

            # Teardown
            report = call_and_report(item, "teardown", log=False, nextitem=None)
            report.nodeid = nodeid
            ihook.pytest_runtest_logreport(report=report)

            # Finish
            ihook.pytest_runtest_logfinish(nodeid=nodeid, location=item.location)

        return True


# source code fixtures


def _run(cmd):
    return subprocess.check_output(cmd, shell=True)


@contextlib.contextmanager
def create_package(directory, pyproject, setup):
    package_dir = os.path.join(directory, "mypackage")
    os.mkdir(package_dir)

    pyproject_file = os.path.join(package_dir, "pyproject.toml")
    with open(pyproject_file, "wb") as f:
        f.write(pyproject.encode("utf-8"))

    setup_file = os.path.join(package_dir, "setup.py")
    with open(setup_file, "wb") as f:
        f.write(setup.encode("utf-8"))

    _ = os.path.join(package_dir, "mypackage")
    os.mkdir(_)
    with open(os.path.join(_, "__init__.py"), "wb") as f:
        f.write('"0.0.1"'.encode("utf-8"))

    cwd = os.getcwd()
    os.chdir(package_dir)

    try:
        _run("git init")
        _run("git config --local user.name user")
        _run("git config --local user.email user@company.com")
        _run("git add .")
        _run("git commit -m init")
        _run("git remote add origin https://github.com/companydotcom/repo.git")

        yield package_dir
    finally:
        os.chdir(cwd)


@pytest.fixture
def mypackage_example(tmpdir):
    with create_package(
        str(tmpdir),
        """\
[build-system]
requires = ["setuptools", "ddtrace"]
build-backend = "setuptools.build_meta"
""",
        """\
import ddtrace.sourcecode.setuptools_auto
from setuptools import setup

setup(
    name="mypackage",
    version="0.0.1",
)
""",
    ) as package:
        yield package<|MERGE_RESOLUTION|>--- conflicted
+++ resolved
@@ -74,10 +74,6 @@
 def snapshot(request):
     marks = [m for m in request.node.iter_markers(name="snapshot")]
     assert len(marks) < 2, "Multiple snapshot marks detected"
-<<<<<<< HEAD
-
-=======
->>>>>>> 1ddea67d
     if marks and os.getenv("DD_SNAPSHOT_ENABLED", "1") == "1":
         snap = marks[0]
         token = snap.kwargs.get("token")
