import ast
import contextlib
from itertools import product
import os
from os.path import split
from os.path import splitext
import sys
from tempfile import NamedTemporaryFile
import time

from _pytest.runner import CallInfo
from _pytest.runner import TestReport
import pytest
from six import PY2

from tests.utils import DummyTracer
from tests.utils import TracerSpanContainer
from tests.utils import call_program
from tests.utils import snapshot_context as _snapshot_context


def pytest_configure(config):
    config.addinivalue_line(
        "markers", "snapshot(*args, **kwargs): mark test to run as a snapshot test which sends traces to the test agent"
    )


@pytest.fixture
def tracer():
    return DummyTracer()


@pytest.fixture
def test_spans(tracer):
    container = TracerSpanContainer(tracer)
    yield container
    container.reset()


@pytest.fixture
def run_python_code_in_subprocess(tmpdir):
    def _run(code, **kwargs):
        pyfile = tmpdir.join("test.py")
        pyfile.write(code)
        return call_program(sys.executable, str(pyfile), **kwargs)

    yield _run


@pytest.fixture
def ddtrace_run_python_code_in_subprocess(tmpdir):
    def _run(code, **kwargs):
        pyfile = tmpdir.join("test.py")
        pyfile.write(code)
        return call_program("ddtrace-run", sys.executable, str(pyfile), **kwargs)

    yield _run


def _request_token(request):
    token = ""
    token += request.module.__name__
    token += ".%s" % request.cls.__name__ if request.cls else ""
    token += ".%s" % request.node.name
    return token


@pytest.fixture(autouse=True)
def snapshot(request):
    marks = [m for m in request.node.iter_markers(name="snapshot")]
    assert len(marks) < 2, "Multiple snapshot marks detected"
    if marks:
        snap = marks[0]
        token = snap.kwargs.get("token")
        if token:
            del snap.kwargs["token"]
        else:
            token = _request_token(request).replace(" ", "_").replace(os.path.sep, "_")

        with _snapshot_context(token, *snap.args, **snap.kwargs) as snapshot:
            yield snapshot
    else:
        yield


@pytest.fixture
def snapshot_context(request):
    """
    Fixture to provide a context manager for executing code within a ``tests.utils.snapshot_context``
    with a default ``token`` based on the test function/``pytest`` request.

    def test_case(snapshot_context):
        with snapshot_context():
            # my code
    """
    token = _request_token(request)

    @contextlib.contextmanager
    def _snapshot(**kwargs):
        if "token" not in kwargs:
            kwargs["token"] = token
        with _snapshot_context(**kwargs) as snapshot:
            yield snapshot

    return _snapshot


# DEV: The dump_code_to_file function is adapted from the compile function in
# the py_compile module of the Python standard library. It generates .pyc files
# with the right format.
if PY2:
    import marshal
    from py_compile import MAGIC
    from py_compile import wr_long

    from _pytest._code.code import ExceptionInfo

    def dump_code_to_file(code, file):
        file.write(MAGIC)
        wr_long(file, long(time.time()))  # noqa
        marshal.dump(code, file)
        file.flush()


else:
    import importlib

    code_to_pyc = getattr(
        importlib._bootstrap_external, "_code_to_bytecode" if sys.version_info < (3, 7) else "_code_to_timestamp_pyc"
    )

    def dump_code_to_file(code, file):
        file.write(code_to_pyc(code, time.time(), len(code.co_code)))
        file.flush()


def unwind_params(params):
    if params is None:
        yield None
        return

    for _ in product(*(((k, v) for v in vs) for k, vs in params.items())):
        yield dict(_)


class FunctionDefFinder(ast.NodeVisitor):
    def __init__(self, func_name):
        super(FunctionDefFinder, self).__init__()
        self.func_name = func_name
        self._body = None

    def generic_visit(self, node):
        return self._body or super(FunctionDefFinder, self).generic_visit(node)

    def visit_FunctionDef(self, node):
        if node.name == self.func_name:
            self._body = node.body

    def find(self, file):
        with open(file) as f:
            t = ast.parse(f.read())
            self.visit(t)
            t.body = self._body
            return t


def run_function_from_file(item, params=None):
    file, _, func = item.location
    marker = item.get_closest_marker("subprocess")
<<<<<<< HEAD
    run_module = marker.kwargs.get("run_module", False)

    args = [sys.executable]

    # Add ddtrace-run prefix in ddtrace-run mode
    if marker.kwargs.get("ddtrace_run", False):
        args.insert(0, "ddtrace-run")

    # Add -m if running script as a module
    if run_module:
        args.append("-m")

    # Override environment variables for the subprocess
=======

    file_index = 1
    args = marker.kwargs.get("args", [])
    args.insert(0, None)
    args.insert(0, sys.executable)
    if marker.kwargs.get("ddtrace_run", False):
        file_index += 1
        args.insert(0, "ddtrace-run")

>>>>>>> c1dd80f4
    env = os.environ.copy()
    env.update(marker.kwargs.get("env", {}))
    if params is not None:
        env.update(params)

    expected_status = marker.kwargs.get("status", 0)

    expected_out = marker.kwargs.get("out", "")
    if expected_out is not None:
        expected_out = expected_out.encode("utf-8")

    expected_err = marker.kwargs.get("err", "")
    if expected_err is not None:
        expected_err = expected_err.encode("utf-8")

    with NamedTemporaryFile(mode="wb", suffix=".pyc") as fp:
        dump_code_to_file(compile(FunctionDefFinder(func).find(file), file, "exec"), fp.file)

        start = time.time()
<<<<<<< HEAD

        # If running a module with -m, we change directory to the module's
        # folder and run the module directly.
        if run_module:
            cwd, module = split(splitext(fp.name)[0])
            args.append(module)
        else:
            cwd = None
            args.append(fp.name)

        # Add any extra requested args
        args.extend(marker.kwargs.get("args", []))

        out, err, status, _ = call_program(*args, env=env, cwd=cwd)

        end = time.time()

=======
        args[file_index] = fp.name
        out, err, status, _ = call_program(*args, env=env)
        end = time.time()
>>>>>>> c1dd80f4
        excinfo = None

        if status != expected_status:
            excinfo = AssertionError(
                "Expected status %s, got %s.\n=== Captured STDERR ===\n%s=== End of captured STDERR ==="
                % (expected_status, status, err.decode("utf-8"))
            )
        elif expected_out is not None and out != expected_out:
            excinfo = AssertionError("STDOUT: Expected [%s] got [%s]" % (expected_out, out))
        elif expected_err is not None and err != expected_err:
            excinfo = AssertionError("STDERR: Expected [%s] got [%s]" % (expected_err, err))

        if PY2 and excinfo is not None:
            try:
                raise excinfo
            except Exception:
                excinfo = ExceptionInfo(sys.exc_info())

        call_info_args = dict(result=None, excinfo=excinfo, start=start, stop=end, when="call")
        if not PY2:
            call_info_args["duration"] = end - start

        return TestReport.from_item_and_call(item, CallInfo(**call_info_args))


@pytest.hookimpl(tryfirst=True)
def pytest_runtest_protocol(item):
    marker = item.get_closest_marker("subprocess")
    if marker:
        params = marker.kwargs.get("parametrize", None)
        ihook = item.ihook
        base_name = item.nodeid

        for ps in unwind_params(params):
            nodeid = (base_name + str(ps)) if ps is not None else base_name

            ihook.pytest_runtest_logstart(nodeid=nodeid, location=item.location)

            report = run_function_from_file(item, ps)
            report.nodeid = nodeid
            ihook.pytest_runtest_logreport(report=report)

            ihook.pytest_runtest_logfinish(nodeid=nodeid, location=item.location)

        return True<|MERGE_RESOLUTION|>--- conflicted
+++ resolved
@@ -167,7 +167,6 @@
 def run_function_from_file(item, params=None):
     file, _, func = item.location
     marker = item.get_closest_marker("subprocess")
-<<<<<<< HEAD
     run_module = marker.kwargs.get("run_module", False)
 
     args = [sys.executable]
@@ -181,17 +180,7 @@
         args.append("-m")
 
     # Override environment variables for the subprocess
-=======
-
-    file_index = 1
-    args = marker.kwargs.get("args", [])
-    args.insert(0, None)
-    args.insert(0, sys.executable)
-    if marker.kwargs.get("ddtrace_run", False):
-        file_index += 1
-        args.insert(0, "ddtrace-run")
-
->>>>>>> c1dd80f4
+
     env = os.environ.copy()
     env.update(marker.kwargs.get("env", {}))
     if params is not None:
@@ -211,7 +200,6 @@
         dump_code_to_file(compile(FunctionDefFinder(func).find(file), file, "exec"), fp.file)
 
         start = time.time()
-<<<<<<< HEAD
 
         # If running a module with -m, we change directory to the module's
         # folder and run the module directly.
@@ -229,11 +217,6 @@
 
         end = time.time()
 
-=======
-        args[file_index] = fp.name
-        out, err, status, _ = call_program(*args, env=env)
-        end = time.time()
->>>>>>> c1dd80f4
         excinfo = None
 
         if status != expected_status:
