--- conflicted
+++ resolved
@@ -5,11 +5,10 @@
 from unittest.case import SkipTest
 
 from ddtrace.context import Context
-<<<<<<< HEAD
-from ddtrace.constants import ANALYTICS_SAMPLE_RATE_KEY, VERSION_KEY, SERVICE_VERSION_KEY
-=======
-from ddtrace.constants import ANALYTICS_SAMPLE_RATE_KEY, SPAN_MEASURED_KEY
->>>>>>> f8ff0308
+from ddtrace.constants import (
+    ANALYTICS_SAMPLE_RATE_KEY, VERSION_KEY,
+    SERVICE_VERSION_KEY, SPAN_MEASURED_KEY
+)
 from ddtrace.span import Span
 from ddtrace.ext import SpanTypes, errors, priority
 from .base import BaseTracerTestCase
@@ -426,7 +425,6 @@
         assert s.duration_ns == 1000000000
         assert s.duration == 1
 
-<<<<<<< HEAD
     def test_set_tag_version(self):
         s = Span(tracer=None, name='test.span')
         s.set_tag(VERSION_KEY, '1.2.3')
@@ -436,7 +434,7 @@
         s.set_tag(SERVICE_VERSION_KEY, 'service.version')
         assert s.get_tag(VERSION_KEY) == 'service.version'
         assert s.get_tag(SERVICE_VERSION_KEY) == 'service.version'
-=======
+
 
 @pytest.mark.parametrize(
     "value,assertion",
@@ -483,5 +481,4 @@
     assert_is_not_measured(s)
 
     s.set_tag(SPAN_MEASURED_KEY)
-    assert_is_measured(s)
->>>>>>> f8ff0308
+    assert_is_measured(s)