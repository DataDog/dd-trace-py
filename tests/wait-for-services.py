import sys
import time

import mysql.connector
from psycopg2 import connect, OperationalError
from cassandra.cluster import Cluster, NoHostAvailable
import rediscluster
import vertica_python

from contrib.config import POSTGRES_CONFIG, CASSANDRA_CONFIG, MYSQL_CONFIG, REDISCLUSTER_CONFIG, VERTICA_CONFIG


def try_until_timeout(exception):
    """Utility decorator that tries to call a check until there is a
    timeout.  The default timeout is about 20 seconds.

    """
    def wrap(fn):
        err = None
        def wrapper(*args, **kwargs):
            for i in range(100):
                try:
                    fn()
                except exception as e:
                    err = e
                    time.sleep(0.2)
                else:
                    break
            else:
                if err:
                    raise err
        return wrapper
    return wrap


@try_until_timeout(OperationalError)
def check_postgres():
    conn = connect(**POSTGRES_CONFIG)
    try:
        conn.cursor().execute("SELECT 1;")
    finally:
        conn.close()


@try_until_timeout(NoHostAvailable)
def check_cassandra():
    with Cluster(**CASSANDRA_CONFIG).connect() as conn:
        conn.execute("SELECT now() FROM system.local")


@try_until_timeout(Exception)
def check_mysql():
    conn = mysql.connector.connect(**MYSQL_CONFIG)
    try:
        conn.cursor().execute("SELECT 1;")
    finally:
        conn.close()

<<<<<<< HEAD
=======
@try_until_timeout(Exception)
def check_rediscluster():
    test_host = REDISCLUSTER_CONFIG['host']
    test_ports = REDISCLUSTER_CONFIG['ports']
    startup_nodes = [
        {'host': test_host, 'port': int(port)}
        for port in test_ports.split(',')
    ]
    r = rediscluster.StrictRedisCluster(startup_nodes=startup_nodes)
    r.flushall()

@try_until_timeout(Exception)
def check_vertica():
    conn = vertica_python.connect(**VERTICA_CONFIG)
    try:
        conn.cursor().execute("SELECT 1;")
    finally:
        conn.close()

>>>>>>> 87b9ff74

if __name__ == '__main__':
    check_functions = {
        'cassandra': check_cassandra,
        'postgres': check_postgres,
        'mysql': check_mysql,
        'rediscluster': check_rediscluster,
        'vertica': check_vertica,
    }
    if len(sys.argv) >= 2:
        for service in sys.argv[1:]:
            check_functions[service]()
    else:
        print("usage: python {} SERVICE_NAME".format(sys.argv[0]))
        sys.exit(1)<|MERGE_RESOLUTION|>--- conflicted
+++ resolved
@@ -56,8 +56,7 @@
     finally:
         conn.close()
 
-<<<<<<< HEAD
-=======
+
 @try_until_timeout(Exception)
 def check_rediscluster():
     test_host = REDISCLUSTER_CONFIG['host']
@@ -77,7 +76,6 @@
     finally:
         conn.close()
 
->>>>>>> 87b9ff74
 
 if __name__ == '__main__':
     check_functions = {
