import sys
import time

import mysql.connector
from psycopg2 import connect, OperationalError
from cassandra.cluster import Cluster, NoHostAvailable
<<<<<<< HEAD
import vertica_python

from contrib.config import POSTGRES_CONFIG, CASSANDRA_CONFIG, MYSQL_CONFIG, VERTICA_CONFIG
=======
import rediscluster

from contrib.config import POSTGRES_CONFIG, CASSANDRA_CONFIG, MYSQL_CONFIG, REDISCLUSTER_CONFIG
>>>>>>> 83626b1f


def try_until_timeout(exception):
    """Utility decorator that tries to call a check until there is a
    timeout.  The default timeout is about 20 seconds.

    """
    def wrap(fn):
        err = None
        def wrapper(*args, **kwargs):
            for i in range(100):
                try:
                    fn()
                except exception as e:
                    err = e
                    time.sleep(0.2)
                else:
                    break
            else:
                if err:
                    raise err
        return wrapper
    return wrap


@try_until_timeout(OperationalError)
def check_postgres():
    conn = connect(**POSTGRES_CONFIG)
    try:
        conn.cursor().execute("SELECT 1;")
    finally:
        conn.close()


@try_until_timeout(NoHostAvailable)
def check_cassandra():
    with Cluster(**CASSANDRA_CONFIG).connect() as conn:
        conn.execute("SELECT now() FROM system.local")

@try_until_timeout(Exception)
def check_mysql():
    conn = mysql.connector.connect(**MYSQL_CONFIG)
    try:
        conn.cursor().execute("SELECT 1;")
    finally:
        conn.close()

@try_until_timeout(Exception)
<<<<<<< HEAD
def check_vertica():
    conn = vertica_python.connect(**VERTICA_CONFIG)
    try:
        conn.cursor().execute("SELECT 1;")
    finally:
        conn.close()
=======
def check_rediscluster():
    test_host = REDISCLUSTER_CONFIG['host']
    test_ports = REDISCLUSTER_CONFIG['ports']
    startup_nodes = [
        {'host': test_host, 'port': int(port)}
        for port in test_ports.split(',')
    ]
    r = rediscluster.StrictRedisCluster(startup_nodes=startup_nodes)
    r.flushall()
>>>>>>> 83626b1f


if __name__ == '__main__':
    check_functions = {
        'cassandra': check_cassandra,
        'postgres': check_postgres,
        'mysql': check_mysql,
<<<<<<< HEAD
        'vertica': check_vertica,
=======
        'rediscluster': check_rediscluster,
>>>>>>> 83626b1f
    }
    if len(sys.argv) >= 2:
        for service in sys.argv[1:]:
            check_functions[service]()
    else:
        print("usage: python {} SERVICE_NAME".format(sys.argv[0]))
        sys.exit(1)<|MERGE_RESOLUTION|>--- conflicted
+++ resolved
@@ -4,15 +4,10 @@
 import mysql.connector
 from psycopg2 import connect, OperationalError
 from cassandra.cluster import Cluster, NoHostAvailable
-<<<<<<< HEAD
+import rediscluster
 import vertica_python
 
-from contrib.config import POSTGRES_CONFIG, CASSANDRA_CONFIG, MYSQL_CONFIG, VERTICA_CONFIG
-=======
-import rediscluster
-
-from contrib.config import POSTGRES_CONFIG, CASSANDRA_CONFIG, MYSQL_CONFIG, REDISCLUSTER_CONFIG
->>>>>>> 83626b1f
+from contrib.config import POSTGRES_CONFIG, CASSANDRA_CONFIG, MYSQL_CONFIG, REDISCLUSTER_CONFIG, VERTICA_CONFIG
 
 
 def try_until_timeout(exception):
@@ -61,14 +56,6 @@
         conn.close()
 
 @try_until_timeout(Exception)
-<<<<<<< HEAD
-def check_vertica():
-    conn = vertica_python.connect(**VERTICA_CONFIG)
-    try:
-        conn.cursor().execute("SELECT 1;")
-    finally:
-        conn.close()
-=======
 def check_rediscluster():
     test_host = REDISCLUSTER_CONFIG['host']
     test_ports = REDISCLUSTER_CONFIG['ports']
@@ -78,7 +65,14 @@
     ]
     r = rediscluster.StrictRedisCluster(startup_nodes=startup_nodes)
     r.flushall()
->>>>>>> 83626b1f
+
+@try_until_timeout(Exception)
+def check_vertica():
+    conn = vertica_python.connect(**VERTICA_CONFIG)
+    try:
+        conn.cursor().execute("SELECT 1;")
+    finally:
+        conn.close()
 
 
 if __name__ == '__main__':
@@ -86,11 +80,8 @@
         'cassandra': check_cassandra,
         'postgres': check_postgres,
         'mysql': check_mysql,
-<<<<<<< HEAD
+        'rediscluster': check_rediscluster,
         'vertica': check_vertica,
-=======
-        'rediscluster': check_rediscluster,
->>>>>>> 83626b1f
     }
     if len(sys.argv) >= 2:
         for service in sys.argv[1:]:
