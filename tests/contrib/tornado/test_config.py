from ddtrace.filters import FilterRequestsOnUrl

from .utils import TornadoTestCase


class TestTornadoSettings(TornadoTestCase):
    """
    Ensure that Tornado web application properly configures the given tracer.
    """

    def get_settings(self):
        # update tracer settings
        return {
            "datadog_trace": {
                "default_service": "custom-tornado",
                "tags": {"env": "production", "debug": "false"},
                "enabled": False,
                "agent_hostname": "dd-agent.service.consul",
                "agent_port": 8126,
                "settings": {
                    "FILTERS": [
                        FilterRequestsOnUrl(r"http://test\.example\.com"),
                    ],
                },
            },
        }

    def test_tracer_is_properly_configured(self):
        # the tracer must be properly configured
        assert self.tracer.tags == {"env": "production", "debug": "false"}
        assert self.tracer.enabled is False
<<<<<<< HEAD
        assert self.tracer.writer.url == 'http://dd-agent.service.consul:8126'
=======
        assert self.tracer.writer._hostname == "dd-agent.service.consul"
        assert self.tracer.writer._port == 8126
>>>>>>> d2a42b42
        # settings are properly passed
        assert len(self.tracer._filters) == 1
        assert isinstance(self.tracer._filters[0], FilterRequestsOnUrl)


class TestTornadoSettingsEnabled(TornadoTestCase):
    def get_settings(self):
        return {
            "datadog_trace": {
                "default_service": "custom-tornado",
                "enabled": True,
            },
        }

    def test_service(self):
        """Ensure that the default service for a Tornado web application is configured."""
        response = self.fetch("/success/")
        assert 200 == response.code

        spans = self.get_spans()
        assert 1 == len(spans)

        assert "custom-tornado" == spans[0].service
        assert "tornado.request" == spans[0].name<|MERGE_RESOLUTION|>--- conflicted
+++ resolved
@@ -29,12 +29,7 @@
         # the tracer must be properly configured
         assert self.tracer.tags == {"env": "production", "debug": "false"}
         assert self.tracer.enabled is False
-<<<<<<< HEAD
-        assert self.tracer.writer.url == 'http://dd-agent.service.consul:8126'
-=======
-        assert self.tracer.writer._hostname == "dd-agent.service.consul"
-        assert self.tracer.writer._port == 8126
->>>>>>> d2a42b42
+        assert self.tracer.writer.url == "http://dd-agent.service.consul:8126"
         # settings are properly passed
         assert len(self.tracer._filters) == 1
         assert isinstance(self.tracer._filters[0], FilterRequestsOnUrl)
