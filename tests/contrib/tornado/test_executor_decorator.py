import unittest

from tornado import version_info

from ddtrace.contrib.tornado.compat import futures_available
from ddtrace.ext import http
from tests.utils import assert_span_http_status_code

from .utils import TornadoTestCase


class TestTornadoExecutor(TornadoTestCase):
    """
    Ensure that Tornado web handlers are properly traced even if
    ``@run_on_executor`` decorator is used.
    """

    def test_on_executor_handler(self):
        # it should trace a handler that uses @run_on_executor
        response = self.fetch("/executor_handler/")
        assert 200 == response.code

<<<<<<< HEAD
        traces = self.tracer.writer.pop_traces()
=======
        traces = self.pop_traces()
>>>>>>> d411dee2
        assert 1 == len(traces)
        assert 2 == len(traces[0])

        # this trace yields the execution of the thread
        request_span = traces[0][0]
<<<<<<< HEAD
        assert 'tornado-web' == request_span.service
        assert 'tornado.request' == request_span.name
        assert 'web' == request_span.span_type
        assert 'tests.contrib.tornado.web.app.ExecutorHandler' == request_span.resource
        assert 'GET' == request_span.get_tag('http.method')
=======
        assert "tornado-web" == request_span.service
        assert "tornado.request" == request_span.name
        assert "web" == request_span.span_type
        assert "tests.contrib.tornado.web.app.ExecutorHandler" == request_span.resource
        assert "GET" == request_span.get_tag("http.method")
>>>>>>> d411dee2
        assert_span_http_status_code(request_span, 200)
        assert self.get_url("/executor_handler/") == request_span.get_tag(http.URL)
        assert 0 == request_span.error
        assert request_span.duration >= 0.05

        # this trace is executed in a different thread
        executor_span = traces[0][1]
<<<<<<< HEAD
        assert 'tornado-web' == executor_span.service
        assert 'tornado.executor.with' == executor_span.name
=======
        assert "tornado-web" == executor_span.service
        assert "tornado.executor.with" == executor_span.name
>>>>>>> d411dee2
        assert executor_span.parent_id == request_span.span_id
        assert 0 == executor_span.error
        assert executor_span.duration >= 0.05

    @unittest.skipUnless(futures_available, "Futures must be available to test direct submit")
    def test_on_executor_submit(self):
        # it should propagate the context when a handler uses directly the `executor.submit()`
        response = self.fetch("/executor_submit_handler/")
        assert 200 == response.code

<<<<<<< HEAD
        traces = self.tracer.writer.pop_traces()
=======
        traces = self.pop_traces()
>>>>>>> d411dee2
        assert 1 == len(traces)
        assert 2 == len(traces[0])

        # this trace yields the execution of the thread
        request_span = traces[0][0]
<<<<<<< HEAD
        assert 'tornado-web' == request_span.service
        assert 'tornado.request' == request_span.name
        assert 'web' == request_span.span_type
        assert 'tests.contrib.tornado.web.app.ExecutorSubmitHandler' == request_span.resource
        assert 'GET' == request_span.get_tag('http.method')
=======
        assert "tornado-web" == request_span.service
        assert "tornado.request" == request_span.name
        assert "web" == request_span.span_type
        assert "tests.contrib.tornado.web.app.ExecutorSubmitHandler" == request_span.resource
        assert "GET" == request_span.get_tag("http.method")
>>>>>>> d411dee2
        assert_span_http_status_code(request_span, 200)
        assert self.get_url("/executor_submit_handler/") == request_span.get_tag(http.URL)
        assert 0 == request_span.error
        assert request_span.duration >= 0.05

        # this trace is executed in a different thread
        executor_span = traces[0][1]
<<<<<<< HEAD
        assert 'tornado-web' == executor_span.service
        assert 'tornado.executor.query' == executor_span.name
=======
        assert "tornado-web" == executor_span.service
        assert "tornado.executor.query" == executor_span.name
>>>>>>> d411dee2
        assert executor_span.parent_id == request_span.span_id
        assert 0 == executor_span.error
        assert executor_span.duration >= 0.05

    def test_on_executor_exception_handler(self):
        # it should trace a handler that uses @run_on_executor
        response = self.fetch("/executor_exception/")
        assert 500 == response.code

<<<<<<< HEAD
        traces = self.tracer.writer.pop_traces()
=======
        traces = self.pop_traces()
>>>>>>> d411dee2
        assert 1 == len(traces)
        assert 2 == len(traces[0])

        # this trace yields the execution of the thread
        request_span = traces[0][0]
<<<<<<< HEAD
        assert 'tornado-web' == request_span.service
        assert 'tornado.request' == request_span.name
        assert 'web' == request_span.span_type
        assert 'tests.contrib.tornado.web.app.ExecutorExceptionHandler' == request_span.resource
        assert 'GET' == request_span.get_tag('http.method')
=======
        assert "tornado-web" == request_span.service
        assert "tornado.request" == request_span.name
        assert "web" == request_span.span_type
        assert "tests.contrib.tornado.web.app.ExecutorExceptionHandler" == request_span.resource
        assert "GET" == request_span.get_tag("http.method")
>>>>>>> d411dee2
        assert_span_http_status_code(request_span, 500)
        assert self.get_url("/executor_exception/") == request_span.get_tag(http.URL)
        assert 1 == request_span.error
        assert "Ouch!" == request_span.get_tag("error.msg")
        assert "Exception: Ouch!" in request_span.get_tag("error.stack")

        # this trace is executed in a different thread
        executor_span = traces[0][1]
<<<<<<< HEAD
        assert 'tornado-web' == executor_span.service
        assert 'tornado.executor.with' == executor_span.name
=======
        assert "tornado-web" == executor_span.service
        assert "tornado.executor.with" == executor_span.name
>>>>>>> d411dee2
        assert executor_span.parent_id == request_span.span_id
        assert 1 == executor_span.error
        assert "Ouch!" == executor_span.get_tag("error.msg")
        assert "Exception: Ouch!" in executor_span.get_tag("error.stack")

    @unittest.skipIf(
        (version_info[0], version_info[1]) in [(4, 0), (4, 1)],
        reason="Custom kwargs are available only for Tornado 4.2+",
    )
    def test_on_executor_custom_kwarg(self):
        # it should trace a handler that uses @run_on_executor
        # with the `executor` kwarg
        response = self.fetch("/executor_custom_handler/")
        assert 200 == response.code

<<<<<<< HEAD
        traces = self.tracer.writer.pop_traces()
=======
        traces = self.pop_traces()
>>>>>>> d411dee2
        assert 1 == len(traces)
        assert 2 == len(traces[0])

        # this trace yields the execution of the thread
        request_span = traces[0][0]
<<<<<<< HEAD
        assert 'tornado-web' == request_span.service
        assert 'tornado.request' == request_span.name
        assert 'web' == request_span.span_type
        assert 'tests.contrib.tornado.web.app.ExecutorCustomHandler' == request_span.resource
        assert 'GET' == request_span.get_tag('http.method')
=======
        assert "tornado-web" == request_span.service
        assert "tornado.request" == request_span.name
        assert "web" == request_span.span_type
        assert "tests.contrib.tornado.web.app.ExecutorCustomHandler" == request_span.resource
        assert "GET" == request_span.get_tag("http.method")
>>>>>>> d411dee2
        assert_span_http_status_code(request_span, 200)
        assert self.get_url("/executor_custom_handler/") == request_span.get_tag(http.URL)
        assert 0 == request_span.error
        assert request_span.duration >= 0.05

        # this trace is executed in a different thread
        executor_span = traces[0][1]
<<<<<<< HEAD
        assert 'tornado-web' == executor_span.service
        assert 'tornado.executor.with' == executor_span.name
=======
        assert "tornado-web" == executor_span.service
        assert "tornado.executor.with" == executor_span.name
>>>>>>> d411dee2
        assert executor_span.parent_id == request_span.span_id
        assert 0 == executor_span.error
        assert executor_span.duration >= 0.05

    @unittest.skipIf(
        (version_info[0], version_info[1]) in [(4, 0), (4, 1)],
        reason="Custom kwargs are available only for Tornado 4.2+",
    )
    def test_on_executor_custom_args_kwarg(self):
        # it should raise an exception if the decorator is used improperly
        response = self.fetch("/executor_custom_args_handler/")
        assert 500 == response.code

        traces = self.pop_traces()
        assert 1 == len(traces)
        assert 1 == len(traces[0])

        # this trace yields the execution of the thread
        request_span = traces[0][0]
        assert "tornado-web" == request_span.service
        assert "tornado.request" == request_span.name
        assert "web" == request_span.span_type
        assert "tests.contrib.tornado.web.app.ExecutorCustomArgsHandler" == request_span.resource
        assert "GET" == request_span.get_tag("http.method")
        assert_span_http_status_code(request_span, 500)
        assert self.get_url("/executor_custom_args_handler/") == request_span.get_tag(http.URL)
        assert 1 == request_span.error
        assert "cannot combine positional and keyword args" == request_span.get_tag("error.msg")
        assert "ValueError" in request_span.get_tag("error.stack")

    @unittest.skipUnless(futures_available, "Futures must be available to test direct submit")
    def test_futures_double_instrumentation(self):
        # it should not double wrap `ThreadpPoolExecutor.submit` method if
        # `futures` is already instrumented
        from ddtrace import patch

        patch(futures=True)
        from concurrent.futures import ThreadPoolExecutor

        from ddtrace.vendor.wrapt import BoundFunctionWrapper

        fn_wrapper = getattr(ThreadPoolExecutor.submit, "__wrapped__", None)
        assert not isinstance(fn_wrapper, BoundFunctionWrapper)<|MERGE_RESOLUTION|>--- conflicted
+++ resolved
@@ -20,29 +20,17 @@
         response = self.fetch("/executor_handler/")
         assert 200 == response.code
 
-<<<<<<< HEAD
-        traces = self.tracer.writer.pop_traces()
-=======
         traces = self.pop_traces()
->>>>>>> d411dee2
         assert 1 == len(traces)
         assert 2 == len(traces[0])
 
         # this trace yields the execution of the thread
         request_span = traces[0][0]
-<<<<<<< HEAD
-        assert 'tornado-web' == request_span.service
-        assert 'tornado.request' == request_span.name
-        assert 'web' == request_span.span_type
-        assert 'tests.contrib.tornado.web.app.ExecutorHandler' == request_span.resource
-        assert 'GET' == request_span.get_tag('http.method')
-=======
         assert "tornado-web" == request_span.service
         assert "tornado.request" == request_span.name
         assert "web" == request_span.span_type
         assert "tests.contrib.tornado.web.app.ExecutorHandler" == request_span.resource
         assert "GET" == request_span.get_tag("http.method")
->>>>>>> d411dee2
         assert_span_http_status_code(request_span, 200)
         assert self.get_url("/executor_handler/") == request_span.get_tag(http.URL)
         assert 0 == request_span.error
@@ -50,13 +38,8 @@
 
         # this trace is executed in a different thread
         executor_span = traces[0][1]
-<<<<<<< HEAD
-        assert 'tornado-web' == executor_span.service
-        assert 'tornado.executor.with' == executor_span.name
-=======
         assert "tornado-web" == executor_span.service
         assert "tornado.executor.with" == executor_span.name
->>>>>>> d411dee2
         assert executor_span.parent_id == request_span.span_id
         assert 0 == executor_span.error
         assert executor_span.duration >= 0.05
@@ -67,29 +50,17 @@
         response = self.fetch("/executor_submit_handler/")
         assert 200 == response.code
 
-<<<<<<< HEAD
-        traces = self.tracer.writer.pop_traces()
-=======
         traces = self.pop_traces()
->>>>>>> d411dee2
         assert 1 == len(traces)
         assert 2 == len(traces[0])
 
         # this trace yields the execution of the thread
         request_span = traces[0][0]
-<<<<<<< HEAD
-        assert 'tornado-web' == request_span.service
-        assert 'tornado.request' == request_span.name
-        assert 'web' == request_span.span_type
-        assert 'tests.contrib.tornado.web.app.ExecutorSubmitHandler' == request_span.resource
-        assert 'GET' == request_span.get_tag('http.method')
-=======
         assert "tornado-web" == request_span.service
         assert "tornado.request" == request_span.name
         assert "web" == request_span.span_type
         assert "tests.contrib.tornado.web.app.ExecutorSubmitHandler" == request_span.resource
         assert "GET" == request_span.get_tag("http.method")
->>>>>>> d411dee2
         assert_span_http_status_code(request_span, 200)
         assert self.get_url("/executor_submit_handler/") == request_span.get_tag(http.URL)
         assert 0 == request_span.error
@@ -97,13 +68,8 @@
 
         # this trace is executed in a different thread
         executor_span = traces[0][1]
-<<<<<<< HEAD
-        assert 'tornado-web' == executor_span.service
-        assert 'tornado.executor.query' == executor_span.name
-=======
         assert "tornado-web" == executor_span.service
         assert "tornado.executor.query" == executor_span.name
->>>>>>> d411dee2
         assert executor_span.parent_id == request_span.span_id
         assert 0 == executor_span.error
         assert executor_span.duration >= 0.05
@@ -113,29 +79,17 @@
         response = self.fetch("/executor_exception/")
         assert 500 == response.code
 
-<<<<<<< HEAD
-        traces = self.tracer.writer.pop_traces()
-=======
         traces = self.pop_traces()
->>>>>>> d411dee2
         assert 1 == len(traces)
         assert 2 == len(traces[0])
 
         # this trace yields the execution of the thread
         request_span = traces[0][0]
-<<<<<<< HEAD
-        assert 'tornado-web' == request_span.service
-        assert 'tornado.request' == request_span.name
-        assert 'web' == request_span.span_type
-        assert 'tests.contrib.tornado.web.app.ExecutorExceptionHandler' == request_span.resource
-        assert 'GET' == request_span.get_tag('http.method')
-=======
         assert "tornado-web" == request_span.service
         assert "tornado.request" == request_span.name
         assert "web" == request_span.span_type
         assert "tests.contrib.tornado.web.app.ExecutorExceptionHandler" == request_span.resource
         assert "GET" == request_span.get_tag("http.method")
->>>>>>> d411dee2
         assert_span_http_status_code(request_span, 500)
         assert self.get_url("/executor_exception/") == request_span.get_tag(http.URL)
         assert 1 == request_span.error
@@ -144,13 +98,8 @@
 
         # this trace is executed in a different thread
         executor_span = traces[0][1]
-<<<<<<< HEAD
-        assert 'tornado-web' == executor_span.service
-        assert 'tornado.executor.with' == executor_span.name
-=======
         assert "tornado-web" == executor_span.service
         assert "tornado.executor.with" == executor_span.name
->>>>>>> d411dee2
         assert executor_span.parent_id == request_span.span_id
         assert 1 == executor_span.error
         assert "Ouch!" == executor_span.get_tag("error.msg")
@@ -166,29 +115,17 @@
         response = self.fetch("/executor_custom_handler/")
         assert 200 == response.code
 
-<<<<<<< HEAD
-        traces = self.tracer.writer.pop_traces()
-=======
         traces = self.pop_traces()
->>>>>>> d411dee2
         assert 1 == len(traces)
         assert 2 == len(traces[0])
 
         # this trace yields the execution of the thread
         request_span = traces[0][0]
-<<<<<<< HEAD
-        assert 'tornado-web' == request_span.service
-        assert 'tornado.request' == request_span.name
-        assert 'web' == request_span.span_type
-        assert 'tests.contrib.tornado.web.app.ExecutorCustomHandler' == request_span.resource
-        assert 'GET' == request_span.get_tag('http.method')
-=======
         assert "tornado-web" == request_span.service
         assert "tornado.request" == request_span.name
         assert "web" == request_span.span_type
         assert "tests.contrib.tornado.web.app.ExecutorCustomHandler" == request_span.resource
         assert "GET" == request_span.get_tag("http.method")
->>>>>>> d411dee2
         assert_span_http_status_code(request_span, 200)
         assert self.get_url("/executor_custom_handler/") == request_span.get_tag(http.URL)
         assert 0 == request_span.error
@@ -196,13 +133,8 @@
 
         # this trace is executed in a different thread
         executor_span = traces[0][1]
-<<<<<<< HEAD
-        assert 'tornado-web' == executor_span.service
-        assert 'tornado.executor.with' == executor_span.name
-=======
         assert "tornado-web" == executor_span.service
         assert "tornado.executor.with" == executor_span.name
->>>>>>> d411dee2
         assert executor_span.parent_id == request_span.span_id
         assert 0 == executor_span.error
         assert executor_span.duration >= 0.05
