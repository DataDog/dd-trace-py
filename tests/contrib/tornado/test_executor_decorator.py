import sys
import unittest

from tornado import version_info

<<<<<<< HEAD
=======
from ddtrace.constants import ERROR_MSG
from ddtrace.contrib.tornado.compat import futures_available
>>>>>>> cbd216e8
from ddtrace.ext import http
from tests.utils import assert_span_http_status_code

from .utils import TornadoTestCase


futures_available = "concurrent.futures" in sys.modules


class TestTornadoExecutor(TornadoTestCase):
    """
    Ensure that Tornado web handlers are properly traced even if
    ``@run_on_executor`` decorator is used.
    """

    def test_on_executor_handler(self):
        # it should trace a handler that uses @run_on_executor
        response = self.fetch("/executor_handler/")
        assert 200 == response.code

        traces = self.pop_traces()
        assert 1 == len(traces)
        assert 2 == len(traces[0])

        # this trace yields the execution of the thread
        request_span = traces[0][0]
        assert "tornado-web" == request_span.service
        assert "tornado.request" == request_span.name
        assert "web" == request_span.span_type
        assert "tests.contrib.tornado.web.app.ExecutorHandler" == request_span.resource
        assert "GET" == request_span.get_tag("http.method")
        assert_span_http_status_code(request_span, 200)
        assert self.get_url("/executor_handler/") == request_span.get_tag(http.URL)
        assert 0 == request_span.error
        assert request_span.duration >= 0.05
        assert request_span.get_tag("component") == "tornado"

        # this trace is executed in a different thread
        executor_span = traces[0][1]
        assert "tornado-web" == executor_span.service
        assert "tornado.executor.with" == executor_span.name
        assert executor_span.parent_id == request_span.span_id
        assert 0 == executor_span.error
        assert executor_span.duration >= 0.05

    @unittest.skipUnless(futures_available, "Futures must be available to test direct submit")
    def test_on_executor_submit(self):
        # it should propagate the context when a handler uses directly the `executor.submit()`
        response = self.fetch("/executor_submit_handler/")
        assert 200 == response.code

        traces = self.pop_traces()
        assert 1 == len(traces)
        assert 2 == len(traces[0])

        # this trace yields the execution of the thread
        request_span = traces[0][0]
        assert "tornado-web" == request_span.service
        assert "tornado.request" == request_span.name
        assert "web" == request_span.span_type
        assert "tests.contrib.tornado.web.app.ExecutorSubmitHandler" == request_span.resource
        assert "GET" == request_span.get_tag("http.method")
        assert_span_http_status_code(request_span, 200)
        assert self.get_url("/executor_submit_handler/") == request_span.get_tag(http.URL)
        assert 0 == request_span.error
        assert request_span.duration >= 0.05
        assert request_span.get_tag("component") == "tornado"

        # this trace is executed in a different thread
        executor_span = traces[0][1]
        assert "tornado-web" == executor_span.service
        assert "tornado.executor.query" == executor_span.name
        assert executor_span.parent_id == request_span.span_id
        assert 0 == executor_span.error
        assert executor_span.duration >= 0.05

    def test_on_executor_exception_handler(self):
        # it should trace a handler that uses @run_on_executor
        response = self.fetch("/executor_exception/")
        assert 500 == response.code

        traces = self.pop_traces()
        assert 1 == len(traces)
        assert 2 == len(traces[0])

        # this trace yields the execution of the thread
        request_span = traces[0][0]
        assert "tornado-web" == request_span.service
        assert "tornado.request" == request_span.name
        assert "web" == request_span.span_type
        assert "tests.contrib.tornado.web.app.ExecutorExceptionHandler" == request_span.resource
        assert "GET" == request_span.get_tag("http.method")
        assert_span_http_status_code(request_span, 500)
        assert self.get_url("/executor_exception/") == request_span.get_tag(http.URL)
        assert 1 == request_span.error
        assert "Ouch!" == request_span.get_tag(ERROR_MSG)
        assert "Exception: Ouch!" in request_span.get_tag("error.stack")
        assert request_span.get_tag("component") == "tornado"

        # this trace is executed in a different thread
        executor_span = traces[0][1]
        assert "tornado-web" == executor_span.service
        assert "tornado.executor.with" == executor_span.name
        assert executor_span.parent_id == request_span.span_id
        assert 1 == executor_span.error
        assert "Ouch!" == executor_span.get_tag(ERROR_MSG)
        assert "Exception: Ouch!" in executor_span.get_tag("error.stack")

    @unittest.skipIf(
        (version_info[0], version_info[1]) in [(4, 0), (4, 1)],
        reason="Custom kwargs are available only for Tornado 4.2+",
    )
    def test_on_executor_custom_kwarg(self):
        # it should trace a handler that uses @run_on_executor
        # with the `executor` kwarg
        response = self.fetch("/executor_custom_handler/")
        assert 200 == response.code

        traces = self.pop_traces()
        assert 1 == len(traces)
        assert 2 == len(traces[0])

        # this trace yields the execution of the thread
        request_span = traces[0][0]
        assert "tornado-web" == request_span.service
        assert "tornado.request" == request_span.name
        assert "web" == request_span.span_type
        assert "tests.contrib.tornado.web.app.ExecutorCustomHandler" == request_span.resource
        assert "GET" == request_span.get_tag("http.method")
        assert_span_http_status_code(request_span, 200)
        assert self.get_url("/executor_custom_handler/") == request_span.get_tag(http.URL)
        assert 0 == request_span.error
        assert request_span.duration >= 0.05
        assert request_span.get_tag("component") == "tornado"

        # this trace is executed in a different thread
        executor_span = traces[0][1]
        assert "tornado-web" == executor_span.service
        assert "tornado.executor.with" == executor_span.name
        assert executor_span.parent_id == request_span.span_id
        assert 0 == executor_span.error
        assert executor_span.duration >= 0.05

    @unittest.skipIf(
        (version_info[0], version_info[1]) in [(4, 0), (4, 1)],
        reason="Custom kwargs are available only for Tornado 4.2+",
    )
    def test_on_executor_custom_args_kwarg(self):
        # it should raise an exception if the decorator is used improperly
        response = self.fetch("/executor_custom_args_handler/")
        assert 500 == response.code

        traces = self.pop_traces()
        assert 1 == len(traces)
        assert 1 == len(traces[0])

        # this trace yields the execution of the thread
        request_span = traces[0][0]
        assert "tornado-web" == request_span.service
        assert "tornado.request" == request_span.name
        assert "web" == request_span.span_type
        assert "tests.contrib.tornado.web.app.ExecutorCustomArgsHandler" == request_span.resource
        assert "GET" == request_span.get_tag("http.method")
        assert_span_http_status_code(request_span, 500)
        assert self.get_url("/executor_custom_args_handler/") == request_span.get_tag(http.URL)
        assert 1 == request_span.error
        assert "cannot combine positional and keyword args" == request_span.get_tag(ERROR_MSG)
        assert "ValueError" in request_span.get_tag("error.stack")
        assert request_span.get_tag("component") == "tornado"

    @unittest.skipUnless(futures_available, "Futures must be available to test direct submit")
    def test_futures_double_instrumentation(self):
        # it should not double wrap `ThreadpPoolExecutor.submit` method if
        # `futures` is already instrumented
        from ddtrace import patch

        patch(futures=True)
        from concurrent.futures import ThreadPoolExecutor

        from ddtrace.vendor.wrapt import BoundFunctionWrapper

        fn_wrapper = getattr(ThreadPoolExecutor.submit, "__wrapped__", None)
        assert not isinstance(fn_wrapper, BoundFunctionWrapper)<|MERGE_RESOLUTION|>--- conflicted
+++ resolved
@@ -3,11 +3,7 @@
 
 from tornado import version_info
 
-<<<<<<< HEAD
-=======
 from ddtrace.constants import ERROR_MSG
-from ddtrace.contrib.tornado.compat import futures_available
->>>>>>> cbd216e8
 from ddtrace.ext import http
 from tests.utils import assert_span_http_status_code
 
