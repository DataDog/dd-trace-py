import anthropic as anthropic_module
import pytest

from ddtrace.internal.utils.version import parse_version
from tests.utils import override_global_config

from .utils import tools


ANTHROPIC_VERSION = parse_version(anthropic_module.__version__)


def test_global_tags(ddtrace_config_anthropic, anthropic, request_vcr, mock_tracer):
    """
    When the global config UST tags are set
        The service name should be used for all data
        The env should be used for all data
        The version should be used for all data
    """
    llm = anthropic.Anthropic()
    with override_global_config(dict(service="test-svc", env="staging", version="1234")):
        cassette_name = "anthropic_completion.yaml"
        with request_vcr.use_cassette(cassette_name):
            llm.messages.create(
                model="claude-3-opus-20240229",
                max_tokens=15,
                messages=[{"role": "user", "content": "What does Nietzsche mean by 'God is dead'?"}],
            )

    span = mock_tracer.pop_traces()[0][0]
    assert span.resource == "Messages.create"
    assert span.service == "test-svc"
    assert span.get_tag("env") == "staging"
    assert span.get_tag("version") == "1234"
    assert span.get_tag("anthropic.request.model") == "claude-3-opus-20240229"
    assert span.get_tag("anthropic.request.api_key") == "sk-...key>"


@pytest.mark.snapshot(token="tests.contrib.anthropic.test_anthropic.test_anthropic_llm", ignores=["resource"])
def test_anthropic_llm_sync_create(anthropic, request_vcr):
    llm = anthropic.Anthropic()
    with request_vcr.use_cassette("anthropic_completion.yaml"):
        llm.messages.create(
            model="claude-3-opus-20240229",
            max_tokens=15,
            messages=[
                {
                    "role": "user",
                    "content": [
                        {
                            "type": "text",
                            "text": "Can you explain what Descartes meant by 'I think, therefore I am'?",
                        }
                    ],
                }
            ],
        )


@pytest.mark.snapshot(
    token="tests.contrib.anthropic.test_anthropic.test_anthropic_llm_multiple_prompts", ignores=["resource"]
)
def test_anthropic_llm_sync_multiple_prompts(anthropic, request_vcr):
    llm = anthropic.Anthropic()
    with request_vcr.use_cassette("anthropic_completion_multi_prompt.yaml"):
        llm.messages.create(
            model="claude-3-opus-20240229",
            max_tokens=15,
            system="Respond only in all caps.",
            temperature=0.8,
            messages=[
                {
                    "role": "user",
                    "content": [
                        {"type": "text", "text": "Hello, I am looking for information about some books!"},
                        {"type": "text", "text": "What is the best selling book?"},
                    ],
                }
            ],
        )


@pytest.mark.snapshot(
    token="tests.contrib.anthropic.test_anthropic.test_anthropic_llm_multiple_prompts_with_chat_history",
    ignores=["resource"],
)
def test_anthropic_llm_sync_multiple_prompts_with_chat_history(anthropic, request_vcr):
    llm = anthropic.Anthropic()
    with request_vcr.use_cassette("anthropic_completion_multi_prompt_with_chat_history.yaml"):
        llm.messages.create(
            model="claude-3-opus-20240229",
            max_tokens=30,
            messages=[
                {
                    "role": "user",
                    "content": [
                        {"type": "text", "text": "Hello, Start all responses with your name Claude."},
                        {"type": "text", "text": "End all responses with [COPY, CLAUDE OVER AND OUT!]"},
                    ],
                },
                {"role": "assistant", "content": "Claude: Sure! [COPY, CLAUDE OVER AND OUT!]"},
                {
                    "role": "user",
                    "content": [
                        {
                            "type": "text",
                            "text": "Add the time and date to the beginning of your response after your name.",
                        },
                        {"type": "text", "text": "Explain string theory succinctly to a complete noob."},
                    ],
                },
            ],
        )


@pytest.mark.snapshot(
    ignores=["meta.error.stack", "resource"], token="tests.contrib.anthropic.test_anthropic.test_anthropic_llm_error"
)
def test_anthropic_llm_error(anthropic, request_vcr):
    llm = anthropic.Anthropic()
    invalid_error = anthropic.BadRequestError
    with pytest.raises(invalid_error):
        with request_vcr.use_cassette("anthropic_completion_error.yaml"):
            llm.messages.create(model="claude-3-opus-20240229", max_tokens=15, messages=["Invalid content"])


@pytest.mark.snapshot(token="tests.contrib.anthropic.test_anthropic.test_anthropic_llm_stream", ignores=["resource"])
def test_anthropic_llm_sync_stream(anthropic, request_vcr):
    llm = anthropic.Anthropic()
    with request_vcr.use_cassette("anthropic_completion_stream.yaml"):
        stream = llm.messages.create(
            model="claude-3-opus-20240229",
            max_tokens=15,
            messages=[
                {
                    "role": "user",
                    "content": [
                        {
                            "type": "text",
                            "text": "Can you explain what Descartes meant by 'I think, therefore I am'?",
                        }
                    ],
                },
            ],
            stream=True,
        )
        for _ in stream:
            pass


@pytest.mark.snapshot(
    token="tests.contrib.anthropic.test_anthropic.test_anthropic_llm_stream_helper", ignores=["resource"]
)
def test_anthropic_llm_sync_stream_helper(anthropic, request_vcr):
    llm = anthropic.Anthropic()
    with request_vcr.use_cassette("anthropic_completion_stream_helper.yaml"):
        with llm.messages.stream(
            max_tokens=15,
            messages=[
                {
                    "role": "user",
                    "content": "Can you explain what Descartes meant by 'I think, therefore I am'?",
                }
            ],
            model="claude-3-opus-20240229",
        ) as stream:
            for _ in stream.text_stream:
                pass

        message = stream.get_final_message()
        assert message is not None

        message = stream.get_final_text()
        assert message is not None


@pytest.mark.snapshot(token="tests.contrib.anthropic.test_anthropic.test_anthropic_llm_tools", ignores=["resource"])
@pytest.mark.skipif(ANTHROPIC_VERSION < (0, 27), reason="Anthropic Tools not available until 0.27.0, skipping.")
def test_anthropic_llm_sync_tools(anthropic, request_vcr):
    llm = anthropic.Anthropic()
    with request_vcr.use_cassette("anthropic_completion_tools.yaml"):
        message = llm.messages.create(
            model="claude-3-opus-20240229",
            max_tokens=200,
            messages=[{"role": "user", "content": "What is the result of 1,984,135 * 9,343,116?"}],
            tools=tools,
        )
        assert message is not None


@pytest.mark.snapshot(
    token="tests.contrib.anthropic.test_anthropic.test_anthropic_llm_tools_full_use", ignores=["resource"]
)
@pytest.mark.skipif(ANTHROPIC_VERSION < (0, 27), reason="Anthropic Tools not available until 0.27.0, skipping.")
def test_anthropic_llm_sync_tools_full_use(anthropic, request_vcr, snapshot_context):
    llm = anthropic.Anthropic()
    with request_vcr.use_cassette("anthropic_completion_tools.yaml"):
        message = llm.messages.create(
            model="claude-3-opus-20240229",
            max_tokens=200,
            messages=[{"role": "user", "content": "What is the result of 1,984,135 * 9,343,116?"}],
            tools=tools,
        )

    with request_vcr.use_cassette("anthropic_completion_tools_call_with_tool_result.yaml"):
        if message.stop_reason == "tool_use":
            response = llm.messages.create(
                model="claude-3-opus-20240229",
                max_tokens=500,
                messages=[
                    {"role": "user", "content": "What is the result of 1,984,135 * 9,343,116?"},
                    {"role": "assistant", "content": message.content},
                    {
                        "role": "user",
                        "content": [
                            {
                                "type": "tool_result",
                                "tool_use_id": "toolu_019rZvYJsQPUvLQmDE6r7b9B",
                                "content": "18538003464660",
                            }
                        ],
                    },
                ],
                tools=tools,
            )
            assert response is not None


# Async tests


@pytest.mark.asyncio
async def test_global_tags_async(ddtrace_config_anthropic, anthropic, request_vcr, mock_tracer):
    """
    When the global config UST tags are set
        The service name should be used for all data
        The env should be used for all data
        The version should be used for all data
    """
    llm = anthropic.AsyncAnthropic()
    with override_global_config(dict(service="test-svc", env="staging", version="1234")):
        cassette_name = "anthropic_completion.yaml"
        with request_vcr.use_cassette(cassette_name):
            await llm.messages.create(
                model="claude-3-opus-20240229",
                max_tokens=15,
                messages=[{"role": "user", "content": "What does Nietzsche mean by 'God is dead'?"}],
            )

    span = mock_tracer.pop_traces()[0][0]
    assert span.resource == "AsyncMessages.create"
    assert span.service == "test-svc"
    assert span.get_tag("env") == "staging"
    assert span.get_tag("version") == "1234"
    assert span.get_tag("anthropic.request.model") == "claude-3-opus-20240229"
    assert span.get_tag("anthropic.request.api_key") == "sk-...key>"


@pytest.mark.asyncio
<<<<<<< HEAD
async def test_anthropic_llm_async(anthropic, request_vcr, snapshot_context):
=======
async def test_anthropic_llm_async_create(anthropic, request_vcr, snapshot_context):
>>>>>>> fafd1958
    with snapshot_context(token="tests.contrib.anthropic.test_anthropic.test_anthropic_llm", ignores=["resource"]):
        llm = anthropic.AsyncAnthropic()
        with request_vcr.use_cassette("anthropic_completion.yaml"):
            await llm.messages.create(
                model="claude-3-opus-20240229",
                max_tokens=15,
                messages=[
                    {
                        "role": "user",
                        "content": [
                            {
                                "type": "text",
                                "text": "Can you explain what Descartes meant by 'I think, therefore I am'?",
                            }
                        ],
                    }
                ],
            )


@pytest.mark.asyncio
async def test_anthropic_llm_async_multiple_prompts(anthropic, request_vcr, snapshot_context):
    with snapshot_context(
        token="tests.contrib.anthropic.test_anthropic.test_anthropic_llm_multiple_prompts",
        ignores=["resource"],
    ):
        llm = anthropic.AsyncAnthropic()
        with request_vcr.use_cassette("anthropic_completion_multi_prompt.yaml"):
            await llm.messages.create(
                model="claude-3-opus-20240229",
                max_tokens=15,
                system="Respond only in all caps.",
                temperature=0.8,
                messages=[
                    {
                        "role": "user",
                        "content": [
                            {"type": "text", "text": "Hello, I am looking for information about some books!"},
                            {
                                "type": "text",
                                "text": "What is the best selling book?",
                            },
                        ],
                    }
                ],
            )


@pytest.mark.asyncio
async def test_anthropic_llm_async_multiple_prompts_with_chat_history(anthropic, request_vcr, snapshot_context):
    with snapshot_context(
        token="tests.contrib.anthropic.test_anthropic.test_anthropic_llm_multiple_prompts_with_chat_history",
        ignores=["resource"],
    ):
        llm = anthropic.AsyncAnthropic()
        with request_vcr.use_cassette("anthropic_completion_multi_prompt_with_chat_history.yaml"):
            await llm.messages.create(
                model="claude-3-opus-20240229",
                max_tokens=30,
                messages=[
                    {
                        "role": "user",
                        "content": [
                            {"type": "text", "text": "Hello, Start all responses with your name Claude."},
                            {"type": "text", "text": "End all responses with [COPY, CLAUDE OVER AND OUT!]"},
                        ],
                    },
                    {"role": "assistant", "content": "Claude: Sure! [COPY, CLAUDE OVER AND OUT!]"},
                    {
                        "role": "user",
                        "content": [
                            {
                                "type": "text",
                                "text": "Add the time and date to the beginning of your response after your name.",
                            },
                            {"type": "text", "text": "Explain string theory succinctly to a complete noob."},
                        ],
                    },
                ],
            )


@pytest.mark.asyncio
async def test_anthropic_llm_error_async(anthropic, request_vcr, snapshot_context):
    with snapshot_context(
        ignores=["meta.error.stack", "resource"],
        token="tests.contrib.anthropic.test_anthropic.test_anthropic_llm_error",
    ):
        llm = anthropic.AsyncAnthropic()
        invalid_error = anthropic.BadRequestError
        with pytest.raises(invalid_error):
            with request_vcr.use_cassette("anthropic_completion_error.yaml"):
                await llm.messages.create(model="claude-3-opus-20240229", max_tokens=15, messages=["Invalid content"])


@pytest.mark.asyncio
async def test_anthropic_llm_async_stream(anthropic, request_vcr, snapshot_context):
    with snapshot_context(
        token="tests.contrib.anthropic.test_anthropic.test_anthropic_llm_stream", ignores=["resource"]
    ):
        llm = anthropic.AsyncAnthropic()
        with request_vcr.use_cassette("anthropic_completion_stream.yaml"):
            stream = await llm.messages.create(
                model="claude-3-opus-20240229",
                max_tokens=15,
                messages=[
                    {
                        "role": "user",
                        "content": [
                            {
                                "type": "text",
                                "text": "Can you explain what Descartes meant by 'I think, therefore I am'?",
                            }
                        ],
                    },
                ],
                stream=True,
            )
            async for _ in stream:
                pass


@pytest.mark.asyncio
async def test_anthropic_llm_async_stream_helper(anthropic, request_vcr, snapshot_context):
    with snapshot_context(
        token="tests.contrib.anthropic.test_anthropic.test_anthropic_llm_stream_helper", ignores=["resource"]
    ):
        llm = anthropic.AsyncAnthropic()
        with request_vcr.use_cassette("anthropic_completion_stream_helper.yaml"):
            async with llm.messages.stream(
                max_tokens=15,
                messages=[
                    {
                        "role": "user",
                        "content": "Can you explain what Descartes meant by 'I think, therefore I am'?",
                    }
                ],
                model="claude-3-opus-20240229",
            ) as stream:
                async for _ in stream.text_stream:
                    pass

            message = await stream.get_final_message()
            assert message is not None

            message = await stream.get_final_text()
            assert message is not None


@pytest.mark.skipif(ANTHROPIC_VERSION < (0, 27), reason="Anthropic Tools not available until 0.27.0, skipping.")
async def test_anthropic_llm_async_tools(anthropic, request_vcr, snapshot_context):
    with snapshot_context(
        token="tests.contrib.anthropic.test_anthropic.test_anthropic_llm_tools", ignores=["resource"]
    ):
        llm = anthropic.AsyncAnthropic()
        with request_vcr.use_cassette("anthropic_completion_tools.yaml"):
            message = await llm.messages.create(
                model="claude-3-opus-20240229",
                max_tokens=200,
                messages=[{"role": "user", "content": "What is the result of 1,984,135 * 9,343,116?"}],
                tools=tools,
            )
            assert message is not None


@pytest.mark.skipif(ANTHROPIC_VERSION < (0, 27), reason="Anthropic Tools not available until 0.27.0, skipping.")
async def test_anthropic_llm_async_tools_full_use(anthropic, request_vcr, snapshot_context):
    with snapshot_context(
        token="tests.contrib.anthropic.test_anthropic.test_anthropic_llm_tools_full_use", ignores=["resource"]
    ):
        llm = anthropic.AsyncAnthropic()
        with request_vcr.use_cassette("anthropic_completion_tools.yaml"):
            message = await llm.messages.create(
                model="claude-3-opus-20240229",
                max_tokens=200,
                messages=[{"role": "user", "content": "What is the result of 1,984,135 * 9,343,116?"}],
                tools=tools,
            )

        with request_vcr.use_cassette("anthropic_completion_tools_call_with_tool_result.yaml"):
            if message.stop_reason == "tool_use":
                response = await llm.messages.create(
                    model="claude-3-opus-20240229",
                    max_tokens=500,
                    messages=[
                        {"role": "user", "content": "What is the result of 1,984,135 * 9,343,116?"},
                        {"role": "assistant", "content": message.content},
                        {
                            "role": "user",
                            "content": [
                                {
                                    "type": "tool_result",
                                    "tool_use_id": "toolu_019rZvYJsQPUvLQmDE6r7b9B",
                                    "content": "18538003464660",
                                }
                            ],
                        },
                    ],
                    tools=tools,
                )
                assert response is not None<|MERGE_RESOLUTION|>--- conflicted
+++ resolved
@@ -257,11 +257,7 @@
 
 
 @pytest.mark.asyncio
-<<<<<<< HEAD
-async def test_anthropic_llm_async(anthropic, request_vcr, snapshot_context):
-=======
 async def test_anthropic_llm_async_create(anthropic, request_vcr, snapshot_context):
->>>>>>> fafd1958
     with snapshot_context(token="tests.contrib.anthropic.test_anthropic.test_anthropic_llm", ignores=["resource"]):
         llm = anthropic.AsyncAnthropic()
         with request_vcr.use_cassette("anthropic_completion.yaml"):
