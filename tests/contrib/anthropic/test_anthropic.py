--- conflicted
+++ resolved
@@ -147,11 +147,13 @@
             pass
 
 
-<<<<<<< HEAD
-@pytest.mark.snapshot()
+@pytest.mark.snapshot(
+    token="tests.contrib.anthropic.test_anthropic.test_anthropic_llm_stream_helper", ignores=["resource"]
+)
 def test_anthropic_llm_sync_stream_helper(anthropic, request_vcr):
-    llm = anthropic.Anthropic()
-    with request_vcr.use_cassette("anthropic_completion_sync_stream_helper.yaml"):
+    
+    llm = anthropic.Anthropic()
+    with request_vcr.use_cassette("anthropic_completion_stream_helper.yaml"):
         with llm.messages.stream(
             max_tokens=15,
             messages=[
@@ -170,7 +172,8 @@
 
         message = stream.get_final_text()
         assert message is not None
-=======
+
+
 @pytest.mark.snapshot(token="tests.contrib.anthropic.test_anthropic.test_anthropic_llm_tools", ignores=["resource"])
 @pytest.mark.skipif(ANTHROPIC_VERSION < (0, 27), reason="Anthropic Tools not available until 0.27.0, skipping.")
 def test_anthropic_llm_sync_tools(anthropic, request_vcr):
@@ -372,6 +375,33 @@
             )
             async for _ in stream:
                 pass
+
+
+@pytest.mark.asyncio
+async def test_anthropic_llm_async_stream_helper(anthropic, request_vcr, snapshot_context):
+    with snapshot_context(
+        token="tests.contrib.anthropic.test_anthropic.test_anthropic_llm_stream_helper", ignores=["resource"]
+    ):
+        llm = anthropic.AsyncAnthropic()
+        with request_vcr.use_cassette("anthropic_completion_stream_helper.yaml"):
+            async with llm.messages.stream(
+                max_tokens=15,
+                messages=[
+                    {
+                        "role": "user",
+                        "content": "Can you explain what Descartes meant by 'I think, therefore I am'?",
+                    }
+                ],
+                model="claude-3-opus-20240229",
+            ) as stream:
+                async for _ in stream.text_stream:
+                    pass
+
+            message = await stream.get_final_message()
+            assert message is not None
+
+            message = await stream.get_final_text()
+            assert message is not None
 
 
 @pytest.mark.skipif(ANTHROPIC_VERSION < (0, 27), reason="Anthropic Tools not available until 0.27.0, skipping.")
@@ -422,5 +452,4 @@
                 (block.text for block in response.content if hasattr(block, "text")),
                 None,
             )
-            assert final_response is not None
->>>>>>> d16c466f
+            assert final_response is not None