# 3p
import pymemcache

# project
from ddtrace import Pin
from ddtrace.constants import ANALYTICS_SAMPLE_RATE_KEY
from ddtrace.contrib.pymemcache.patch import patch
from ddtrace.contrib.pymemcache.patch import unpatch
from ddtrace.ext import memcached as memcachedx
from ddtrace.ext import net
from tests.utils import DummyTracer
from tests.utils import TracerTestCase

from .utils import MockSocket


_Client = pymemcache.client.base.Client

TEST_HOST = "localhost"
TEST_PORT = 117711

PYMEMCACHE_VERSION = tuple(int(_) for _ in pymemcache.__version__.split("."))


class PymemcacheClientTestCaseMixin(TracerTestCase):
    """Tests for a patched pymemcache.client.base.Client."""

    def get_spans(self):
        pin = Pin.get_from(pymemcache)
        tracer = pin.tracer
        spans = tracer.pop()
        return spans

    def check_spans(self, num_expected, resources_expected, queries_expected):
        """A helper for validating basic span information."""
        spans = self.get_spans()
        self.assertEqual(num_expected, len(spans))

        for span, resource, query in zip(spans, resources_expected, queries_expected):
            self.assert_is_measured(span)
            self.assertEqual(span.get_tag(net.TARGET_HOST), TEST_HOST)
            self.assertEqual(span.get_metric("network.destination.port"), TEST_PORT)
            self.assertEqual(span.name, memcachedx.CMD)
            self.assertEqual(span.span_type, "cache")
            self.assertEqual(span.service, memcachedx.SERVICE)
            self.assertEqual(span.get_tag(memcachedx.QUERY), query)
            self.assertEqual(span.resource, resource)
            self.assertEqual(span.get_tag("component"), "pymemcache")
<<<<<<< HEAD
            self.assertEqual(span.get_tag("span.kind"), "client")
=======
            self.assertEqual(span.get_tag("db.system"), "memcached")
>>>>>>> c31b3b3f

        return spans

    def setUp(self):
        patch()

    def tearDown(self):
        unpatch()

    def make_client(self, mock_socket_values, **kwargs):
        tracer = DummyTracer()
        Pin.override(pymemcache, tracer=tracer)
        self.client = pymemcache.client.base.Client((TEST_HOST, TEST_PORT), **kwargs)
        self.client.sock = MockSocket(list(mock_socket_values))
        return self.client

    def test_set_success(self):
        client = self.make_client([b"STORED\r\n"])
        result = client.set(b"key", b"value", noreply=False)
        assert result is True

        self.check_spans(1, ["set"], ["set key"])

    def test_get_many_none_found(self):
        client = self.make_client([b"END\r\n"])
        result = client.get_many([b"key1", b"key2"])
        assert result == {}

        self.check_spans(1, ["get_many"], ["get_many key1 key2"])

    def test_get_multi_none_found(self):
        client = self.make_client([b"END\r\n"])
        result = client.get_multi([b"key1", b"key2"])
        assert result == {}

        self.check_spans(1, ["get_many"], ["get_many key1 key2"])

    def test_delete_not_found(self):
        client = self.make_client([b"NOT_FOUND\r\n"])
        result = client.delete(b"key", noreply=False)
        assert result is False

        self.check_spans(1, ["delete"], ["delete key"])

    def test_incr_found(self):
        client = self.make_client([b"STORED\r\n", b"1\r\n"])
        client.set(b"key", 0, noreply=False)
        result = client.incr(b"key", 1, noreply=False)
        assert result == 1

        self.check_spans(2, ["set", "incr"], ["set key", "incr key"])

    def test_get_found(self):
        client = self.make_client([b"STORED\r\n", b"VALUE key 0 5\r\nvalue\r\nEND\r\n"])
        result = client.set(b"key", b"value", noreply=False)
        result = client.get(b"key")
        assert result == b"value"

        self.check_spans(2, ["set", "get"], ["set key", "get key"])

    def test_decr_found(self):
        client = self.make_client([b"STORED\r\n", b"1\r\n"])
        client.set(b"key", 2, noreply=False)
        result = client.decr(b"key", 1, noreply=False)
        assert result == 1

        self.check_spans(2, ["set", "decr"], ["set key", "decr key"])

    def test_add_stored(self):
        client = self.make_client([b"STORED\r", b"\n"])
        result = client.add(b"key", b"value", noreply=False)
        assert result is True

        self.check_spans(1, ["add"], ["add key"])

    def test_delete_many_found(self):
        client = self.make_client([b"STORED\r", b"\n", b"DELETED\r\n"])
        result = client.add(b"key", b"value", noreply=False)
        result = client.delete_many([b"key"], noreply=False)
        assert result is True

        self.check_spans(2, ["add", "delete_many"], ["add key", "delete_many key"])

    def test_set_many_success(self):
        client = self.make_client([b"STORED\r\n"])
        result = client.set_many({b"key": b"value"}, noreply=False)

        resource = "set_many"
        query = "set_many key"
        if PYMEMCACHE_VERSION[0] == 1:
            assert result is True
        elif PYMEMCACHE_VERSION < (3, 4, 4):
            assert result == []
            if isinstance(client, pymemcache.client.hash.HashClient):
                resource = "set"
                query = "set key"
        else:
            assert result == []

        self.check_spans(1, [resource], [query])

    def test_set_multi_success(self):
        # Should just map to set_many
        client = self.make_client([b"STORED\r\n"])
        result = client.set_multi({b"key": b"value"}, noreply=False)

        resource = "set_many"
        query = "set_many key"
        if PYMEMCACHE_VERSION[0] == 1:
            assert result is True
        elif PYMEMCACHE_VERSION < (3, 4, 4):
            assert result == []
            if isinstance(client, pymemcache.client.hash.HashClient):
                resource = "set"
                query = "set key"
        else:
            assert result == []

        self.check_spans(1, [resource], [query])

    def test_analytics_default(self):
        client = self.make_client([b"STORED\r\n"])
        result = client.set(b"key", b"value", noreply=False)
        assert result is True

        spans = self.get_spans()
        self.assertEqual(len(spans), 1)
        self.assertIsNone(spans[0].get_metric(ANALYTICS_SAMPLE_RATE_KEY))

    def test_analytics_with_rate(self):
        with self.override_config("pymemcache", dict(analytics_enabled=True, analytics_sample_rate=0.5)):
            client = self.make_client([b"STORED\r\n"])
            result = client.set(b"key", b"value", noreply=False)
            assert result is True

        spans = self.get_spans()
        self.assertEqual(len(spans), 1)
        self.assertEqual(spans[0].get_metric(ANALYTICS_SAMPLE_RATE_KEY), 0.5)

    def test_analytics_without_rate(self):
        with self.override_config("pymemcache", dict(analytics_enabled=True)):
            client = self.make_client([b"STORED\r\n"])
            result = client.set(b"key", b"value", noreply=False)
            assert result is True

        spans = self.get_spans()
        self.assertEqual(len(spans), 1)
        self.assertEqual(spans[0].get_metric(ANALYTICS_SAMPLE_RATE_KEY), 1.0)<|MERGE_RESOLUTION|>--- conflicted
+++ resolved
@@ -46,11 +46,8 @@
             self.assertEqual(span.get_tag(memcachedx.QUERY), query)
             self.assertEqual(span.resource, resource)
             self.assertEqual(span.get_tag("component"), "pymemcache")
-<<<<<<< HEAD
             self.assertEqual(span.get_tag("span.kind"), "client")
-=======
             self.assertEqual(span.get_tag("db.system"), "memcached")
->>>>>>> c31b3b3f
 
         return spans
 
