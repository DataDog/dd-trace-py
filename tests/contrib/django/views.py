--- conflicted
+++ resolved
@@ -81,8 +81,9 @@
 
 
 def index(request):
-<<<<<<< HEAD
-    return HttpResponse("Hello, test app.")
+    response = HttpResponse("Hello, test app.")
+    response["my-response-header"] = "my_response_value"
+    return response
 
 
 def template_view(request):
@@ -104,9 +105,4 @@
     """
     For testing resolving a list of templates
     """
-    return TemplateResponse(request, ["doesntexist.html", "basic.html"])
-=======
-    response = HttpResponse("Hello, test app.")
-    response["my-response-header"] = "my_response_value"
-    return response
->>>>>>> 876c90e7
+    return TemplateResponse(request, ["doesntexist.html", "basic.html"])