--- conflicted
+++ resolved
@@ -185,7 +185,6 @@
     return HttpResponse(status=200)
 
 
-<<<<<<< HEAD
 def identify(request):
     set_user(
         tracer,
@@ -197,7 +196,8 @@
         scope="usr.scope",
     )
     return HttpResponse(status=200)
-=======
+
+
 def body_view(request):
     # Django >= 3
     if hasattr(request, "headers"):
@@ -210,5 +210,4 @@
         return HttpResponse(data, status=200)
     else:
         data = request.POST
-        return HttpResponse(str(dict(data)), status=200)
->>>>>>> a8f1c9cc
+        return HttpResponse(str(dict(data)), status=200)