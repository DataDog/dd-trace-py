# -*- coding: utf-8 -*-
import json
import logging

import pytest

from ddtrace import constants
from ddtrace._monkey import patch_iast
from ddtrace.appsec import _asm_context
from ddtrace.constants import APPSEC_JSON
from ddtrace.constants import IAST_JSON
from ddtrace.ext import http
from ddtrace.internal import _context
from ddtrace.internal.compat import PY3
from ddtrace.internal.compat import urlencode
from tests.appsec.test_processor import RULES_GOOD_PATH
from tests.appsec.test_processor import RULES_SRB
from tests.appsec.test_processor import RULES_SRB_METHOD
from tests.appsec.test_processor import RULES_SRB_RESPONSE
from tests.utils import override_env
from tests.utils import override_global_config


def _aux_appsec_get_root_span(
<<<<<<< HEAD
    client, test_spans, tracer, appsec_enabled=True, payload=None, url="/", content_type="text/plain", agent=None
=======
    client,
    test_spans,
    tracer,
    appsec_enabled=True,
    payload=None,
    url="/",
    content_type="text/plain",
    headers=None,
    iast_enabled=False,
>>>>>>> 4aa78e1f
):
    tracer._appsec_enabled = appsec_enabled
    tracer._iast_enabled = iast_enabled
    # Hack: need to pass an argument to configure so that the processors are recreated
    tracer.configure(api_version="v0.4")
    if payload is None:
<<<<<<< HEAD
        response = client.get(url, HTTP_USER_AGENT=agent)
    else:
        response = client.post(url, payload, content_type=content_type, HTTP_USER_AGENT=agent)
=======
        if headers:
            response = client.get(url, **headers)
        else:
            response = client.get(url)
    else:
        if headers:
            response = client.post(url, payload, content_type=content_type, **headers)
        else:
            response = client.post(url, payload, content_type=content_type)
>>>>>>> 4aa78e1f
    return test_spans.spans[0], response


def test_django_simple_attack(client, test_spans, tracer):
    """test simple attack with a rule using server.response.status and server.request.uri.raw"""
    with override_global_config(dict(_appsec_enabled=True)):
        root_span, response = _aux_appsec_get_root_span(client, test_spans, tracer, url="/.git?q=1")
        assert response.status_code == 404
        assert "triggers" in json.loads(root_span.get_tag(APPSEC_JSON))
        assert _context.get_item("http.request.uri", span=root_span) == "http://testserver/.git?q=1"
        assert _context.get_item("http.request.headers", span=root_span) is not None
        query = dict(_context.get_item("http.request.query", span=root_span))
        assert query == {"q": "1"} or query == {"q": ["1"]}


def test_django_querystrings(client, test_spans, tracer):
    with override_global_config(dict(_appsec_enabled=True)):
        root_span, _ = _aux_appsec_get_root_span(client, test_spans, tracer, url="/?a=1&b&c=d")
        query = dict(_context.get_item("http.request.query", span=root_span))
        assert query == {"a": "1", "b": "", "c": "d"} or query == {"a": ["1"], "b": [""], "c": ["d"]}


def test_no_django_querystrings(client, test_spans, tracer):
    with override_global_config(dict(_appsec_enabled=True)):
        root_span, _ = _aux_appsec_get_root_span(client, test_spans, tracer)
        assert not _context.get_item("http.request.query", span=root_span)


def test_django_request_cookies(client, test_spans, tracer):
    with override_global_config(dict(_appsec_enabled=True)):
        client.cookies.load({"mytestingcookie_key": "mytestingcookie_value"})
        root_span, _ = _aux_appsec_get_root_span(client, test_spans, tracer)
        query = dict(_context.get_item("http.request.cookies", span=root_span))

        assert root_span.get_tag(APPSEC_JSON) is None
        assert query == {"mytestingcookie_key": "mytestingcookie_value"}


def test_django_request_cookies_attack(client, test_spans, tracer):
    """test simple attack with a rule using server.request.cookies"""
    with override_global_config(dict(_appsec_enabled=True)):
        with override_env(dict(DD_APPSEC_RULES=RULES_GOOD_PATH)):
            client.cookies.load({"attack": "1' or '1' = '1'"})
            root_span, _ = _aux_appsec_get_root_span(client, test_spans, tracer)
            query = dict(_context.get_item("http.request.cookies", span=root_span))
            assert "triggers" in json.loads(root_span.get_tag(APPSEC_JSON))
            assert query == {"attack": "1' or '1' = '1'"}


def test_django_request_body_urlencoded(client, test_spans, tracer):
    with override_global_config(dict(_appsec_enabled=True)):
        payload = urlencode({"mytestingbody_key": "mytestingbody_value"})
        root_span, response = _aux_appsec_get_root_span(
            client, test_spans, tracer, payload=payload, url="/body/", content_type="application/x-www-form-urlencoded"
        )

        assert response.status_code == 200
        query = dict(_context.get_item("http.request.body", span=root_span))

        assert root_span.get_tag(APPSEC_JSON) is None
        assert query == {"mytestingbody_key": "mytestingbody_value"}


def test_django_request_body_urlencoded_appsec_disabled_then_no_body(client, test_spans, tracer):
    with override_global_config(dict(_appsec_enabled=False)):
        payload = urlencode({"mytestingbody_key": "mytestingbody_value"})
        root_span, _ = _aux_appsec_get_root_span(
            client,
            test_spans,
            tracer,
            appsec_enabled=False,
            payload=payload,
            url="/",
            content_type="application/x-www-form-urlencoded",
        )
        assert not _context.get_item("http.request.body", span=root_span)


def test_django_request_body_urlencoded_attack(client, test_spans, tracer):
    with override_global_config(dict(_appsec_enabled=True)):
        payload = urlencode({"attack": "1' or '1' = '1'"})
        root_span, _ = _aux_appsec_get_root_span(
            client,
            test_spans,
            tracer,
            payload=payload,
            url="/body/",
            content_type="application/x-www-form-urlencoded",
        )
        query = dict(_context.get_item("http.request.body", span=root_span))
        assert "triggers" in json.loads(root_span.get_tag(APPSEC_JSON))
        assert query == {"attack": "1' or '1' = '1'"}


def test_django_request_body_json(client, test_spans, tracer):
    with override_global_config(dict(_appsec_enabled=True)):
        payload = json.dumps({"mytestingbody_key": "mytestingbody_value"})
        root_span, response = _aux_appsec_get_root_span(
            client,
            test_spans,
            tracer,
            payload=payload,
            url="/body/",
            content_type="application/json",
        )
        query = dict(_context.get_item("http.request.body", span=root_span))
        assert response.status_code == 200
        assert response.content == b'{"mytestingbody_key": "mytestingbody_value"}'

        assert root_span.get_tag(APPSEC_JSON) is None
        assert query == {"mytestingbody_key": "mytestingbody_value"}


def test_django_request_body_json_attack(client, test_spans, tracer):
    with override_global_config(dict(_appsec_enabled=True)):
        with override_env(dict(DD_APPSEC_RULES=RULES_GOOD_PATH)):
            payload = json.dumps({"attack": "1' or '1' = '1'"})
            root_span, _ = _aux_appsec_get_root_span(
                client,
                test_spans,
                tracer,
                payload=payload,
                content_type="application/json",
            )
            query = dict(_context.get_item("http.request.body", span=root_span))
            assert "triggers" in json.loads(root_span.get_tag(APPSEC_JSON))
            assert query == {"attack": "1' or '1' = '1'"}


def test_django_request_body_xml(client, test_spans, tracer):
    with override_global_config(dict(_appsec_enabled=True)):
        payload = "<mytestingbody_key>mytestingbody_value</mytestingbody_key>"

        for content_type in ("application/xml", "text/xml"):
            root_span, response = _aux_appsec_get_root_span(
                client,
                test_spans,
                tracer,
                payload=payload,
                url="/body/",
                content_type=content_type,
            )

            query = dict(_context.get_item("http.request.body", span=root_span))
            assert response.status_code == 200
            assert response.content == b"<mytestingbody_key>mytestingbody_value</mytestingbody_key>"
            assert root_span.get_tag(APPSEC_JSON) is None
            assert query == {"mytestingbody_key": "mytestingbody_value"}


def test_django_request_body_xml_attack(client, test_spans, tracer):
    with override_global_config(dict(_appsec_enabled=True)):
        payload = "<attack>1' or '1' = '1'</attack>"

        for content_type in ("application/xml", "text/xml"):
            root_span, _ = _aux_appsec_get_root_span(
                client,
                test_spans,
                tracer,
                payload=payload,
                content_type=content_type,
            )
            query = dict(_context.get_item("http.request.body", span=root_span))
            assert "triggers" in json.loads(root_span.get_tag(APPSEC_JSON))
            assert query == {"attack": "1' or '1' = '1'"}


def test_django_request_body_plain(client, test_spans, tracer):
    with override_global_config(dict(_appsec_enabled=True)):
        root_span, _ = _aux_appsec_get_root_span(client, test_spans, tracer, payload="foo=bar")
        query = _context.get_item("http.request.body", span=root_span)

        assert root_span.get_tag(APPSEC_JSON) is None
        assert query == "foo=bar"


def test_django_request_body_plain_attack(client, test_spans, tracer):
    with override_global_config(dict(_appsec_enabled=True)), override_env(dict(DD_APPSEC_RULES=RULES_GOOD_PATH)):
        root_span, _ = _aux_appsec_get_root_span(client, test_spans, tracer, payload="1' or '1' = '1'")

        query = _context.get_item("http.request.body", span=root_span)
        assert "triggers" in json.loads(root_span.get_tag(APPSEC_JSON))
        assert query == "1' or '1' = '1'"


def test_django_request_body_json_bad(caplog, client, test_spans, tracer):
    # Note: there is some odd interaction between hypotheses or pytest and
    # caplog where if you set this to WARNING the second test won't get
    # output unless you set all to DEBUG.
    with caplog.at_level(logging.DEBUG), override_global_config(dict(_appsec_enabled=True)), override_env(
        dict(DD_APPSEC_RULES=RULES_GOOD_PATH)
    ):
        payload = '{"attack": "bad_payload",}'

        _, response = _aux_appsec_get_root_span(
            client,
            test_spans,
            tracer,
            payload=payload,
            content_type="application/json",
        )

        assert response.status_code == 200
        assert "Failed to parse request body" in caplog.text


def test_django_request_body_xml_bad_logs_warning(caplog, client, test_spans, tracer):
    # see above about caplog
    with caplog.at_level(logging.DEBUG), override_global_config(dict(_appsec_enabled=True)), override_env(
        dict(DD_APPSEC_RULES=RULES_GOOD_PATH)
    ):
        _, response = _aux_appsec_get_root_span(
            client,
            test_spans,
            tracer,
            payload="bad xml",
            content_type="application/xml",
        )

        assert response.status_code == 200
        assert "Failed to parse request body" in caplog.text


def test_django_path_params(client, test_spans, tracer):
    with override_global_config(dict(_appsec_enabled=True)):
        root_span, _ = _aux_appsec_get_root_span(
            client,
            test_spans,
            tracer,
            url="/path-params/2022/july/",
        )
        path_params = _context.get_item("http.request.path_params", span=root_span)
        assert path_params["month"] == "july"
        # django>=1.8,<1.9 returns string instead int
        assert int(path_params["year"]) == 2022


def test_django_useragent(client, test_spans, tracer):
    with override_global_config(dict(_appsec_enabled=True)):
        root_span, _ = _aux_appsec_get_root_span(
            client, test_spans, tracer, url="/?a=1&b&c=d", headers={"HTTP_USER_AGENT": "test/1.2.3"}
        )
        assert root_span.get_tag(http.USER_AGENT) == "test/1.2.3"


def test_django_client_ip_asm_enabled_reported(client, test_spans, tracer):
    with override_global_config(dict(_appsec_enabled=True)):
        root_span, _ = _aux_appsec_get_root_span(
            client, test_spans, tracer, url="/?a=1&b&c=d", headers={"HTTP_X_REAL_IP": "8.8.8.8"}
        )
        assert root_span.get_tag(http.CLIENT_IP)


def test_django_client_ip_asm_disabled_not_reported(client, test_spans, tracer):
    with override_global_config(dict(_appsec_enabled=False)):
        root_span, _ = _aux_appsec_get_root_span(
            client, test_spans, tracer, url="/?a=1&b&c=d", headers={"HTTP_X_REAL_IP": "8.8.8.8"}
        )
        assert not root_span.get_tag(http.CLIENT_IP)


def test_django_client_ip_header_set_by_env_var_empty(client, test_spans, tracer):
    with override_global_config(dict(_appsec_enabled=True, client_ip_header="Fooipheader")):
        root_span, _ = _aux_appsec_get_root_span(
            client, test_spans, tracer, url="/?a=1&b&c=d", headers={"HTTP_FOOIPHEADER": "", "HTTP_X_REAL_IP": "8.8.8.8"}
        )
        # X_REAL_IP should be ignored since the client provided a header
        assert not root_span.get_tag(http.CLIENT_IP)


def test_django_client_ip_header_set_by_env_var_invalid(client, test_spans, tracer):
    with override_global_config(dict(_appsec_enabled=True, client_ip_header="Fooipheader")):
        root_span, _ = _aux_appsec_get_root_span(
            client,
            test_spans,
            tracer,
            url="/?a=1&b&c=d",
            headers={"HTTP_FOOIPHEADER": "foobar", "HTTP_X_REAL_IP": "8.8.8.8"},
        )
        # X_REAL_IP should be ignored since the client provided a header
        assert not root_span.get_tag(http.CLIENT_IP)


def test_django_client_ip_header_set_by_env_var_valid(client, test_spans, tracer):
    with override_global_config(dict(_appsec_enabled=True, client_ip_header="X-Use-This")):
        root_span, _ = _aux_appsec_get_root_span(
            client,
            test_spans,
            tracer,
            url="/?a=1&b&c=d",
            headers={"HTTP_CLIENT_IP": "8.8.8.8", "HTTP_X_USE_THIS": "4.4.4.4"},
        )
        assert root_span.get_tag(http.CLIENT_IP) == "4.4.4.4"


def test_django_client_ip_nothing(client, test_spans, tracer):
    with override_global_config(dict(_appsec_enabled=True)):
        root_span, _ = _aux_appsec_get_root_span(client, test_spans, tracer, url="/?a=1&b&c=d")
        ip = root_span.get_tag(http.CLIENT_IP)
        assert not ip or ip == "127.0.0.1"  # this varies when running under PyCharm or CI


@pytest.mark.parametrize(
    "kwargs,expected",
    [
        ({"HTTP_CLIENT_IP": "", "HTTP_X_FORWARDED_FOR": "4.4.4.4"}, "4.4.4.4"),
        ({"HTTP_CLIENT_IP": "192.168.1.3,4.4.4.4"}, "4.4.4.4"),
        ({"HTTP_CLIENT_IP": "4.4.4.4,8.8.8.8"}, "4.4.4.4"),
        ({"HTTP_CLIENT_IP": "192.168.1.10,192.168.1.20"}, "192.168.1.10"),
    ],
)
def test_django_client_ip_headers(client, test_spans, tracer, kwargs, expected):
    with override_global_config(dict(_appsec_enabled=True)):
        root_span, _ = _aux_appsec_get_root_span(client, test_spans, tracer, url="/?a=1&b&c=d", headers=kwargs)
        assert root_span.get_tag(http.CLIENT_IP) == expected


def test_django_client_ip_header_set_by_env_var_invalid_2(client, test_spans, tracer):
    with override_global_config(dict(_appsec_enabled=True, client_ip_header="Fooipheader")):
        root_span, response = _aux_appsec_get_root_span(
            client, test_spans, tracer, url="/?a=1&b&c=d", headers={"HTTP_FOOIPHEADER": "", "HTTP_X_REAL_IP": "アスダス"}
        )
        assert response.status_code == 200
        # X_REAL_IP should be ignored since the client provided a header
        assert not root_span.get_tag(http.CLIENT_IP)


def test_django_weak_hash(client, test_spans, tracer):
    with override_env(dict(DD_IAST_ENABLED="true")):
        patch_iast(weak_hash=True)
        root_span, _ = _aux_appsec_get_root_span(client, test_spans, tracer, url="/weak-hash/", iast_enabled=True)
        root_span.get_tag(IAST_JSON)
        vulnerability = json.loads(root_span.get_tag(IAST_JSON))["vulnerabilities"][0]
        assert vulnerability["location"]["path"].endswith("tests/contrib/django/views.py")
        assert vulnerability["evidence"]["value"] == "md5"


<<<<<<< HEAD
def test_request_ipblock_nomatch_200(client, tracer):
    with override_global_config(dict(_appsec_enabled=True)), override_env(dict(DD_APPSEC_RULES=RULES_GOOD_PATH)):
        tracer._appsec_enabled = True
        # Hack: need to pass an argument to configure so that the processors are recreated
        tracer.configure(api_version="v0.4")

        result = client.get("/?a=1&b&c=d", HTTP_X_REAL_IP="8.8.8.8")
        assert result.status_code == 200
        assert result.content == b"Hello, test app."


def test_request_ipblock_match_403(client, test_spans, tracer):
    with override_global_config(dict(_appsec_enabled=True)), override_env(dict(DD_APPSEC_RULES=RULES_GOOD_PATH)):
        tracer._appsec_enabled = True
        # # Hack: need to pass an argument to configure so that the processors are recreated
        tracer.configure(api_version="v0.4")

        result = client.get("/?a=1&b&c=d", HTTP_X_REAL_IP="8.8.4.4", HTTP_ACCEPT="text/html")
        assert result.status_code == 403
        as_bytes = (
            bytes(constants.APPSEC_BLOCKED_RESPONSE_HTML, "utf-8") if PY3 else constants.APPSEC_BLOCKED_RESPONSE_HTML
        )
        assert result.content == as_bytes
        root = test_spans.spans[0]
        assert root.get_tag("actor.ip") == "8.8.4.4"
        loaded = json.loads(root.get_tag(APPSEC_JSON))
        assert loaded == {
            "triggers": [
                {
                    "rule": {
                        "id": "blk-001-001",
                        "name": "Block IP addresses",
                        "tags": {"type": "ip_addresses", "category": "blocking"},
                        "on_match": ["block"],
                    },
                    "rule_matches": [
                        {
                            "operator": "ip_match",
                            "operator_value": "",
                            "parameters": [
                                {
                                    "address": "http.client_ip",
                                    "key_path": [],
                                    "value": "8.8.4.4",
                                    "highlight": ["8.8.4.4"],
                                }
                            ],
                        }
                    ],
                }
            ]
        }


def test_request_ipblock_match_403_json(client, test_spans, tracer):
    with override_global_config(dict(_appsec_enabled=True)), override_env(dict(DD_APPSEC_RULES=RULES_GOOD_PATH)):
        tracer._appsec_enabled = True
        # # Hack: need to pass an argument to configure so that the processors are recreated
        tracer.configure(api_version="v0.4")

        result = client.get("/?a=1&b&c=d", HTTP_X_REAL_IP="8.8.4.4")
        assert result.status_code == 403
        as_bytes = (
            bytes(constants.APPSEC_BLOCKED_RESPONSE_JSON, "utf-8") if PY3 else constants.APPSEC_BLOCKED_RESPONSE_JSON
        )
        assert result.content == as_bytes


def test_request_suspicious_request_block_match_method(client, test_spans, tracer):
    # GET must be blocked
    with override_global_config(dict(_appsec_enabled=True)), override_env(dict(DD_APPSEC_RULES=RULES_SRB_METHOD)):
        tracer._appsec_enabled = True
        # # Hack: need to pass an argument to configure so that the processors are recreated
        tracer.configure(api_version="v0.4")
        root_span, response = _aux_appsec_get_root_span(client, test_spans, tracer, url="/")
        assert response.status_code == 403
        as_bytes = (
            bytes(constants.APPSEC_BLOCKED_RESPONSE_JSON, "utf-8") if PY3 else constants.APPSEC_BLOCKED_RESPONSE_JSON
        )
        assert response.content == as_bytes
        loaded = json.loads(root_span.get_tag(APPSEC_JSON))
        assert [t["rule"]["id"] for t in loaded["triggers"]] == ["tst-037-006"]
    # POST must pass
    with override_global_config(dict(_appsec_enabled=True)), override_env(dict(DD_APPSEC_RULES=RULES_SRB_METHOD)):
        tracer._appsec_enabled = True
        # # Hack: need to pass an argument to configure so that the processors are recreated
        tracer.configure(api_version="v0.4")
        root_span, response = _aux_appsec_get_root_span(client, test_spans, tracer, url="/", payload="any")
        assert response.status_code == 200


def test_request_suspicious_request_block_match_uri(client, test_spans, tracer):
    # .git must be blocked
    with override_global_config(dict(_appsec_enabled=True)), override_env(dict(DD_APPSEC_RULES=RULES_SRB)):
        tracer._appsec_enabled = True
        # # Hack: need to pass an argument to configure so that the processors are recreated
        tracer.configure(api_version="v0.4")
        root_span, response = _aux_appsec_get_root_span(client, test_spans, tracer, url="/.git")
        assert response.status_code == 403
        as_bytes = (
            bytes(constants.APPSEC_BLOCKED_RESPONSE_JSON, "utf-8") if PY3 else constants.APPSEC_BLOCKED_RESPONSE_JSON
        )
        assert response.content == as_bytes
        loaded = json.loads(root_span.get_tag(APPSEC_JSON))
        assert [t["rule"]["id"] for t in loaded["triggers"]] == ["tst-037-002"]
    # legit must pass
    with override_global_config(dict(_appsec_enabled=True)), override_env(dict(DD_APPSEC_RULES=RULES_SRB)):
        tracer._appsec_enabled = True
        # # Hack: need to pass an argument to configure so that the processors are recreated
        tracer.configure(api_version="v0.4")
        root_span, response = _aux_appsec_get_root_span(client, test_spans, tracer, url="/legit")
        assert response.status_code == 404


def test_request_suspicious_request_block_match_path_params(client, test_spans, tracer):
    # value AiKfOeRcvG45 must be blocked
    with override_global_config(dict(_appsec_enabled=True)), override_env(dict(DD_APPSEC_RULES=RULES_SRB)):
        tracer._appsec_enabled = True
        # # Hack: need to pass an argument to configure so that the processors are recreated
        tracer.configure(api_version="v0.4")
        root_span, response = _aux_appsec_get_root_span(
            client, test_spans, tracer, url="/path-params/2022/AiKfOeRcvG45/"
        )
        assert response.status_code == 403
        as_bytes = (
            bytes(constants.APPSEC_BLOCKED_RESPONSE_JSON, "utf-8") if PY3 else constants.APPSEC_BLOCKED_RESPONSE_JSON
        )
        assert response.content == as_bytes
        loaded = json.loads(root_span.get_tag(APPSEC_JSON))
        assert [t["rule"]["id"] for t in loaded["triggers"]] == ["tst-037-007"]


def test_request_suspicious_request_block_match_query_value(client, test_spans, tracer):
    with override_global_config(dict(_appsec_enabled=True)), override_env(dict(DD_APPSEC_RULES=RULES_SRB)):
        tracer._appsec_enabled = True
        # # Hack: need to pass an argument to configure so that the processors are recreated
        tracer.configure(api_version="v0.4")
        root_span, response = _aux_appsec_get_root_span(client, test_spans, tracer, url="index.html?toto=xtrace")
        assert response.status_code == 403
        as_bytes = (
            bytes(constants.APPSEC_BLOCKED_RESPONSE_JSON, "utf-8") if PY3 else constants.APPSEC_BLOCKED_RESPONSE_JSON
        )
        assert response.content == as_bytes
        loaded = json.loads(root_span.get_tag(APPSEC_JSON))
        assert [t["rule"]["id"] for t in loaded["triggers"]] == ["tst-037-001"]


def test_request_suspicious_request_block_match_header(client, test_spans, tracer):
    with override_global_config(dict(_appsec_enabled=True)), override_env(dict(DD_APPSEC_RULES=RULES_SRB)):
        tracer._appsec_enabled = True
        # # Hack: need to pass an argument to configure so that the processors are recreated
        tracer.configure(api_version="v0.4")
        root_span, response = _aux_appsec_get_root_span(client, test_spans, tracer, url="/", agent="01972498723465")
        assert response.status_code == 403
        as_bytes = (
            bytes(constants.APPSEC_BLOCKED_RESPONSE_JSON, "utf-8") if PY3 else constants.APPSEC_BLOCKED_RESPONSE_JSON
        )
        assert response.content == as_bytes
        loaded = json.loads(root_span.get_tag(APPSEC_JSON))
        assert [t["rule"]["id"] for t in loaded["triggers"]] == ["tst-037-004"]


def test_request_suspicious_request_block_match_body(client, test_spans, tracer):
    with override_global_config(dict(_appsec_enabled=True)), override_env(dict(DD_APPSEC_RULES=RULES_SRB)):
        tracer._appsec_enabled = True
        # # Hack: need to pass an argument to configure so that the processors are recreated
        tracer.configure(api_version="v0.4")
        root_span, response = _aux_appsec_get_root_span(
            client, test_spans, tracer, url="/", payload="yqrweytqwreasldhkuqwgervflnmlnli"
        )
        assert response.status_code == 403
        as_bytes = (
            bytes(constants.APPSEC_BLOCKED_RESPONSE_JSON, "utf-8") if PY3 else constants.APPSEC_BLOCKED_RESPONSE_JSON
        )
        assert response.content == as_bytes
        loaded = json.loads(root_span.get_tag(APPSEC_JSON))
        assert [t["rule"]["id"] for t in loaded["triggers"]] == ["tst-037-003"]


def test_request_suspicious_request_block_match_response_code(client, test_spans, tracer):
    with override_global_config(dict(_appsec_enabled=True)), override_env(dict(DD_APPSEC_RULES=RULES_SRB_RESPONSE)):
        tracer._appsec_enabled = True
        # # Hack: need to pass an argument to configure so that the processors are recreated
        tracer.configure(api_version="v0.4")
        root_span, response = _aux_appsec_get_root_span(client, test_spans, tracer, url="/do_not_exist.php")
        assert response.status_code == 403
        as_bytes = (
            bytes(constants.APPSEC_BLOCKED_RESPONSE_JSON, "utf-8") if PY3 else constants.APPSEC_BLOCKED_RESPONSE_JSON
        )
        assert response.content == as_bytes
        loaded = json.loads(root_span.get_tag(APPSEC_JSON))
        assert [t["rule"]["id"] for t in loaded["triggers"]] == ["tst-037-005"]


def test_request_suspicious_request_block_match_request_cookie(client, test_spans, tracer):
    with override_global_config(dict(_appsec_enabled=True)), override_env(dict(DD_APPSEC_RULES=RULES_SRB)):
        tracer._appsec_enabled = True
        # # Hack: need to pass an argument to configure so that the processors are recreated
        tracer.configure(api_version="v0.4")
        client.cookies.load({"mytestingcookie_key": "jdfoSDGFkivRG_234"})
        root_span, response = _aux_appsec_get_root_span(client, test_spans, tracer, url="")
        assert response.status_code == 403
        as_bytes = (
            bytes(constants.APPSEC_BLOCKED_RESPONSE_JSON, "utf-8") if PY3 else constants.APPSEC_BLOCKED_RESPONSE_JSON
        )
        assert response.content == as_bytes
        loaded = json.loads(root_span.get_tag(APPSEC_JSON))
        assert [t["rule"]["id"] for t in loaded["triggers"]] == ["tst-037-008"]


def test_request_suspicious_request_block_match_response_headers(client, test_spans, tracer):
    with override_global_config(dict(_appsec_enabled=True)), override_env(dict(DD_APPSEC_RULES=RULES_SRB)):
        tracer._appsec_enabled = True
        # # Hack: need to pass an argument to configure so that the processors are recreated
        tracer.configure(api_version="v0.4")
        root_span, response = _aux_appsec_get_root_span(client, test_spans, tracer, url="/response-header/")
        assert response.status_code == 403
        as_bytes = (
            bytes(constants.APPSEC_BLOCKED_RESPONSE_JSON, "utf-8") if PY3 else constants.APPSEC_BLOCKED_RESPONSE_JSON
        )
        assert response.content == as_bytes
        loaded = json.loads(root_span.get_tag(APPSEC_JSON))
        assert [t["rule"]["id"] for t in loaded["triggers"]] == ["tst-037-009"]
=======
def _assert_context_is(ip, headers, case_sensitive):
    assert _asm_context.get_ip() == ip
    assert _asm_context.get_headers() == headers
    assert _asm_context.get_headers_case_sensitive() == case_sensitive


_BLOCKED_IP = "8.8.4.4"
_ALLOWED_IP = "8.8.8.8"


def test_asm_request_context(client, test_spans, tracer):
    test_ip = "1.1.1.1"
    test_headers = {"foo": "bar"}

    with override_global_config(dict(_appsec_enabled=True)), override_env(dict(DD_APPSEC_RULES=RULES_GOOD_PATH)):
        with _asm_context.asm_request_context_manager(test_ip, test_headers, False):
            tracer._appsec_enabled = True
            # # Hack: need to pass an argument to configure so that the processors are recreated
            tracer.configure(api_version="v0.4")

            # Check that the context vars are what we set at the start since the request has
            # not yet started
            _assert_context_is(test_ip, test_headers, False)

            # Do a call and check that is blocked (thus the new context values set inside the
            # request are working)
            assert client.get("/?a=1&b&c=d", HTTP_X_REAL_IP=_BLOCKED_IP).status_code == 403

            # Check that it's reset at the end of the request
            _assert_context_is(None, None, False)
            _asm_context.set_ip(test_ip)

    # Check that it should also be reset outside the first one
    _assert_context_is(None, None, False)
>>>>>>> 4aa78e1f
<|MERGE_RESOLUTION|>--- conflicted
+++ resolved
@@ -22,9 +22,6 @@
 
 
 def _aux_appsec_get_root_span(
-<<<<<<< HEAD
-    client, test_spans, tracer, appsec_enabled=True, payload=None, url="/", content_type="text/plain", agent=None
-=======
     client,
     test_spans,
     tracer,
@@ -34,18 +31,12 @@
     content_type="text/plain",
     headers=None,
     iast_enabled=False,
->>>>>>> 4aa78e1f
 ):
     tracer._appsec_enabled = appsec_enabled
     tracer._iast_enabled = iast_enabled
     # Hack: need to pass an argument to configure so that the processors are recreated
     tracer.configure(api_version="v0.4")
     if payload is None:
-<<<<<<< HEAD
-        response = client.get(url, HTTP_USER_AGENT=agent)
-    else:
-        response = client.post(url, payload, content_type=content_type, HTTP_USER_AGENT=agent)
-=======
         if headers:
             response = client.get(url, **headers)
         else:
@@ -55,7 +46,6 @@
             response = client.post(url, payload, content_type=content_type, **headers)
         else:
             response = client.post(url, payload, content_type=content_type)
->>>>>>> 4aa78e1f
     return test_spans.spans[0], response
 
 
@@ -298,6 +288,7 @@
         root_span, _ = _aux_appsec_get_root_span(
             client, test_spans, tracer, url="/?a=1&b&c=d", headers={"HTTP_USER_AGENT": "test/1.2.3"}
         )
+        print(root_span._meta)
         assert root_span.get_tag(http.USER_AGENT) == "test/1.2.3"
 
 
@@ -393,231 +384,6 @@
         assert vulnerability["evidence"]["value"] == "md5"
 
 
-<<<<<<< HEAD
-def test_request_ipblock_nomatch_200(client, tracer):
-    with override_global_config(dict(_appsec_enabled=True)), override_env(dict(DD_APPSEC_RULES=RULES_GOOD_PATH)):
-        tracer._appsec_enabled = True
-        # Hack: need to pass an argument to configure so that the processors are recreated
-        tracer.configure(api_version="v0.4")
-
-        result = client.get("/?a=1&b&c=d", HTTP_X_REAL_IP="8.8.8.8")
-        assert result.status_code == 200
-        assert result.content == b"Hello, test app."
-
-
-def test_request_ipblock_match_403(client, test_spans, tracer):
-    with override_global_config(dict(_appsec_enabled=True)), override_env(dict(DD_APPSEC_RULES=RULES_GOOD_PATH)):
-        tracer._appsec_enabled = True
-        # # Hack: need to pass an argument to configure so that the processors are recreated
-        tracer.configure(api_version="v0.4")
-
-        result = client.get("/?a=1&b&c=d", HTTP_X_REAL_IP="8.8.4.4", HTTP_ACCEPT="text/html")
-        assert result.status_code == 403
-        as_bytes = (
-            bytes(constants.APPSEC_BLOCKED_RESPONSE_HTML, "utf-8") if PY3 else constants.APPSEC_BLOCKED_RESPONSE_HTML
-        )
-        assert result.content == as_bytes
-        root = test_spans.spans[0]
-        assert root.get_tag("actor.ip") == "8.8.4.4"
-        loaded = json.loads(root.get_tag(APPSEC_JSON))
-        assert loaded == {
-            "triggers": [
-                {
-                    "rule": {
-                        "id": "blk-001-001",
-                        "name": "Block IP addresses",
-                        "tags": {"type": "ip_addresses", "category": "blocking"},
-                        "on_match": ["block"],
-                    },
-                    "rule_matches": [
-                        {
-                            "operator": "ip_match",
-                            "operator_value": "",
-                            "parameters": [
-                                {
-                                    "address": "http.client_ip",
-                                    "key_path": [],
-                                    "value": "8.8.4.4",
-                                    "highlight": ["8.8.4.4"],
-                                }
-                            ],
-                        }
-                    ],
-                }
-            ]
-        }
-
-
-def test_request_ipblock_match_403_json(client, test_spans, tracer):
-    with override_global_config(dict(_appsec_enabled=True)), override_env(dict(DD_APPSEC_RULES=RULES_GOOD_PATH)):
-        tracer._appsec_enabled = True
-        # # Hack: need to pass an argument to configure so that the processors are recreated
-        tracer.configure(api_version="v0.4")
-
-        result = client.get("/?a=1&b&c=d", HTTP_X_REAL_IP="8.8.4.4")
-        assert result.status_code == 403
-        as_bytes = (
-            bytes(constants.APPSEC_BLOCKED_RESPONSE_JSON, "utf-8") if PY3 else constants.APPSEC_BLOCKED_RESPONSE_JSON
-        )
-        assert result.content == as_bytes
-
-
-def test_request_suspicious_request_block_match_method(client, test_spans, tracer):
-    # GET must be blocked
-    with override_global_config(dict(_appsec_enabled=True)), override_env(dict(DD_APPSEC_RULES=RULES_SRB_METHOD)):
-        tracer._appsec_enabled = True
-        # # Hack: need to pass an argument to configure so that the processors are recreated
-        tracer.configure(api_version="v0.4")
-        root_span, response = _aux_appsec_get_root_span(client, test_spans, tracer, url="/")
-        assert response.status_code == 403
-        as_bytes = (
-            bytes(constants.APPSEC_BLOCKED_RESPONSE_JSON, "utf-8") if PY3 else constants.APPSEC_BLOCKED_RESPONSE_JSON
-        )
-        assert response.content == as_bytes
-        loaded = json.loads(root_span.get_tag(APPSEC_JSON))
-        assert [t["rule"]["id"] for t in loaded["triggers"]] == ["tst-037-006"]
-    # POST must pass
-    with override_global_config(dict(_appsec_enabled=True)), override_env(dict(DD_APPSEC_RULES=RULES_SRB_METHOD)):
-        tracer._appsec_enabled = True
-        # # Hack: need to pass an argument to configure so that the processors are recreated
-        tracer.configure(api_version="v0.4")
-        root_span, response = _aux_appsec_get_root_span(client, test_spans, tracer, url="/", payload="any")
-        assert response.status_code == 200
-
-
-def test_request_suspicious_request_block_match_uri(client, test_spans, tracer):
-    # .git must be blocked
-    with override_global_config(dict(_appsec_enabled=True)), override_env(dict(DD_APPSEC_RULES=RULES_SRB)):
-        tracer._appsec_enabled = True
-        # # Hack: need to pass an argument to configure so that the processors are recreated
-        tracer.configure(api_version="v0.4")
-        root_span, response = _aux_appsec_get_root_span(client, test_spans, tracer, url="/.git")
-        assert response.status_code == 403
-        as_bytes = (
-            bytes(constants.APPSEC_BLOCKED_RESPONSE_JSON, "utf-8") if PY3 else constants.APPSEC_BLOCKED_RESPONSE_JSON
-        )
-        assert response.content == as_bytes
-        loaded = json.loads(root_span.get_tag(APPSEC_JSON))
-        assert [t["rule"]["id"] for t in loaded["triggers"]] == ["tst-037-002"]
-    # legit must pass
-    with override_global_config(dict(_appsec_enabled=True)), override_env(dict(DD_APPSEC_RULES=RULES_SRB)):
-        tracer._appsec_enabled = True
-        # # Hack: need to pass an argument to configure so that the processors are recreated
-        tracer.configure(api_version="v0.4")
-        root_span, response = _aux_appsec_get_root_span(client, test_spans, tracer, url="/legit")
-        assert response.status_code == 404
-
-
-def test_request_suspicious_request_block_match_path_params(client, test_spans, tracer):
-    # value AiKfOeRcvG45 must be blocked
-    with override_global_config(dict(_appsec_enabled=True)), override_env(dict(DD_APPSEC_RULES=RULES_SRB)):
-        tracer._appsec_enabled = True
-        # # Hack: need to pass an argument to configure so that the processors are recreated
-        tracer.configure(api_version="v0.4")
-        root_span, response = _aux_appsec_get_root_span(
-            client, test_spans, tracer, url="/path-params/2022/AiKfOeRcvG45/"
-        )
-        assert response.status_code == 403
-        as_bytes = (
-            bytes(constants.APPSEC_BLOCKED_RESPONSE_JSON, "utf-8") if PY3 else constants.APPSEC_BLOCKED_RESPONSE_JSON
-        )
-        assert response.content == as_bytes
-        loaded = json.loads(root_span.get_tag(APPSEC_JSON))
-        assert [t["rule"]["id"] for t in loaded["triggers"]] == ["tst-037-007"]
-
-
-def test_request_suspicious_request_block_match_query_value(client, test_spans, tracer):
-    with override_global_config(dict(_appsec_enabled=True)), override_env(dict(DD_APPSEC_RULES=RULES_SRB)):
-        tracer._appsec_enabled = True
-        # # Hack: need to pass an argument to configure so that the processors are recreated
-        tracer.configure(api_version="v0.4")
-        root_span, response = _aux_appsec_get_root_span(client, test_spans, tracer, url="index.html?toto=xtrace")
-        assert response.status_code == 403
-        as_bytes = (
-            bytes(constants.APPSEC_BLOCKED_RESPONSE_JSON, "utf-8") if PY3 else constants.APPSEC_BLOCKED_RESPONSE_JSON
-        )
-        assert response.content == as_bytes
-        loaded = json.loads(root_span.get_tag(APPSEC_JSON))
-        assert [t["rule"]["id"] for t in loaded["triggers"]] == ["tst-037-001"]
-
-
-def test_request_suspicious_request_block_match_header(client, test_spans, tracer):
-    with override_global_config(dict(_appsec_enabled=True)), override_env(dict(DD_APPSEC_RULES=RULES_SRB)):
-        tracer._appsec_enabled = True
-        # # Hack: need to pass an argument to configure so that the processors are recreated
-        tracer.configure(api_version="v0.4")
-        root_span, response = _aux_appsec_get_root_span(client, test_spans, tracer, url="/", agent="01972498723465")
-        assert response.status_code == 403
-        as_bytes = (
-            bytes(constants.APPSEC_BLOCKED_RESPONSE_JSON, "utf-8") if PY3 else constants.APPSEC_BLOCKED_RESPONSE_JSON
-        )
-        assert response.content == as_bytes
-        loaded = json.loads(root_span.get_tag(APPSEC_JSON))
-        assert [t["rule"]["id"] for t in loaded["triggers"]] == ["tst-037-004"]
-
-
-def test_request_suspicious_request_block_match_body(client, test_spans, tracer):
-    with override_global_config(dict(_appsec_enabled=True)), override_env(dict(DD_APPSEC_RULES=RULES_SRB)):
-        tracer._appsec_enabled = True
-        # # Hack: need to pass an argument to configure so that the processors are recreated
-        tracer.configure(api_version="v0.4")
-        root_span, response = _aux_appsec_get_root_span(
-            client, test_spans, tracer, url="/", payload="yqrweytqwreasldhkuqwgervflnmlnli"
-        )
-        assert response.status_code == 403
-        as_bytes = (
-            bytes(constants.APPSEC_BLOCKED_RESPONSE_JSON, "utf-8") if PY3 else constants.APPSEC_BLOCKED_RESPONSE_JSON
-        )
-        assert response.content == as_bytes
-        loaded = json.loads(root_span.get_tag(APPSEC_JSON))
-        assert [t["rule"]["id"] for t in loaded["triggers"]] == ["tst-037-003"]
-
-
-def test_request_suspicious_request_block_match_response_code(client, test_spans, tracer):
-    with override_global_config(dict(_appsec_enabled=True)), override_env(dict(DD_APPSEC_RULES=RULES_SRB_RESPONSE)):
-        tracer._appsec_enabled = True
-        # # Hack: need to pass an argument to configure so that the processors are recreated
-        tracer.configure(api_version="v0.4")
-        root_span, response = _aux_appsec_get_root_span(client, test_spans, tracer, url="/do_not_exist.php")
-        assert response.status_code == 403
-        as_bytes = (
-            bytes(constants.APPSEC_BLOCKED_RESPONSE_JSON, "utf-8") if PY3 else constants.APPSEC_BLOCKED_RESPONSE_JSON
-        )
-        assert response.content == as_bytes
-        loaded = json.loads(root_span.get_tag(APPSEC_JSON))
-        assert [t["rule"]["id"] for t in loaded["triggers"]] == ["tst-037-005"]
-
-
-def test_request_suspicious_request_block_match_request_cookie(client, test_spans, tracer):
-    with override_global_config(dict(_appsec_enabled=True)), override_env(dict(DD_APPSEC_RULES=RULES_SRB)):
-        tracer._appsec_enabled = True
-        # # Hack: need to pass an argument to configure so that the processors are recreated
-        tracer.configure(api_version="v0.4")
-        client.cookies.load({"mytestingcookie_key": "jdfoSDGFkivRG_234"})
-        root_span, response = _aux_appsec_get_root_span(client, test_spans, tracer, url="")
-        assert response.status_code == 403
-        as_bytes = (
-            bytes(constants.APPSEC_BLOCKED_RESPONSE_JSON, "utf-8") if PY3 else constants.APPSEC_BLOCKED_RESPONSE_JSON
-        )
-        assert response.content == as_bytes
-        loaded = json.loads(root_span.get_tag(APPSEC_JSON))
-        assert [t["rule"]["id"] for t in loaded["triggers"]] == ["tst-037-008"]
-
-
-def test_request_suspicious_request_block_match_response_headers(client, test_spans, tracer):
-    with override_global_config(dict(_appsec_enabled=True)), override_env(dict(DD_APPSEC_RULES=RULES_SRB)):
-        tracer._appsec_enabled = True
-        # # Hack: need to pass an argument to configure so that the processors are recreated
-        tracer.configure(api_version="v0.4")
-        root_span, response = _aux_appsec_get_root_span(client, test_spans, tracer, url="/response-header/")
-        assert response.status_code == 403
-        as_bytes = (
-            bytes(constants.APPSEC_BLOCKED_RESPONSE_JSON, "utf-8") if PY3 else constants.APPSEC_BLOCKED_RESPONSE_JSON
-        )
-        assert response.content == as_bytes
-        loaded = json.loads(root_span.get_tag(APPSEC_JSON))
-        assert [t["rule"]["id"] for t in loaded["triggers"]] == ["tst-037-009"]
-=======
 def _assert_context_is(ip, headers, case_sensitive):
     assert _asm_context.get_ip() == ip
     assert _asm_context.get_headers() == headers
@@ -652,4 +418,162 @@
 
     # Check that it should also be reset outside the first one
     _assert_context_is(None, None, False)
->>>>>>> 4aa78e1f
+
+
+def test_request_suspicious_request_block_match_method(client, test_spans, tracer):
+    # GET must be blocked
+    with override_global_config(dict(_appsec_enabled=True)), override_env(dict(DD_APPSEC_RULES=RULES_SRB_METHOD)):
+        tracer._appsec_enabled = True
+        # # Hack: need to pass an argument to configure so that the processors are recreated
+        tracer.configure(api_version="v0.4")
+        root_span, response = _aux_appsec_get_root_span(client, test_spans, tracer, url="/")
+        assert response.status_code == 403
+        as_bytes = (
+            bytes(constants.APPSEC_BLOCKED_RESPONSE_JSON, "utf-8") if PY3 else constants.APPSEC_BLOCKED_RESPONSE_JSON
+        )
+        assert response.content == as_bytes
+        loaded = json.loads(root_span.get_tag(APPSEC_JSON))
+        assert [t["rule"]["id"] for t in loaded["triggers"]] == ["tst-037-006"]
+    # POST must pass
+    with override_global_config(dict(_appsec_enabled=True)), override_env(dict(DD_APPSEC_RULES=RULES_SRB_METHOD)):
+        tracer._appsec_enabled = True
+        # # Hack: need to pass an argument to configure so that the processors are recreated
+        tracer.configure(api_version="v0.4")
+        root_span, response = _aux_appsec_get_root_span(client, test_spans, tracer, url="/", payload="any")
+        assert response.status_code == 200
+
+
+def test_request_suspicious_request_block_match_uri(client, test_spans, tracer):
+    # .git must be blocked
+    with override_global_config(dict(_appsec_enabled=True)), override_env(dict(DD_APPSEC_RULES=RULES_SRB)):
+        tracer._appsec_enabled = True
+        # # Hack: need to pass an argument to configure so that the processors are recreated
+        tracer.configure(api_version="v0.4")
+        root_span, response = _aux_appsec_get_root_span(client, test_spans, tracer, url="/.git")
+        assert response.status_code == 403
+        as_bytes = (
+            bytes(constants.APPSEC_BLOCKED_RESPONSE_JSON, "utf-8") if PY3 else constants.APPSEC_BLOCKED_RESPONSE_JSON
+        )
+        assert response.content == as_bytes
+        loaded = json.loads(root_span.get_tag(APPSEC_JSON))
+        assert [t["rule"]["id"] for t in loaded["triggers"]] == ["tst-037-002"]
+    # legit must pass
+    with override_global_config(dict(_appsec_enabled=True)), override_env(dict(DD_APPSEC_RULES=RULES_SRB)):
+        tracer._appsec_enabled = True
+        # # Hack: need to pass an argument to configure so that the processors are recreated
+        tracer.configure(api_version="v0.4")
+        root_span, response = _aux_appsec_get_root_span(client, test_spans, tracer, url="/legit")
+        assert response.status_code == 404
+
+
+def test_request_suspicious_request_block_match_path_params(client, test_spans, tracer):
+    # value AiKfOeRcvG45 must be blocked
+    with override_global_config(dict(_appsec_enabled=True)), override_env(dict(DD_APPSEC_RULES=RULES_SRB)):
+        tracer._appsec_enabled = True
+        # # Hack: need to pass an argument to configure so that the processors are recreated
+        tracer.configure(api_version="v0.4")
+        root_span, response = _aux_appsec_get_root_span(
+            client, test_spans, tracer, url="/path-params/2022/AiKfOeRcvG45/"
+        )
+        assert response.status_code == 403
+        as_bytes = (
+            bytes(constants.APPSEC_BLOCKED_RESPONSE_JSON, "utf-8") if PY3 else constants.APPSEC_BLOCKED_RESPONSE_JSON
+        )
+        assert response.content == as_bytes
+        loaded = json.loads(root_span.get_tag(APPSEC_JSON))
+        assert [t["rule"]["id"] for t in loaded["triggers"]] == ["tst-037-007"]
+
+
+def test_request_suspicious_request_block_match_query_value(client, test_spans, tracer):
+    with override_global_config(dict(_appsec_enabled=True)), override_env(dict(DD_APPSEC_RULES=RULES_SRB)):
+        tracer._appsec_enabled = True
+        # # Hack: need to pass an argument to configure so that the processors are recreated
+        tracer.configure(api_version="v0.4")
+        root_span, response = _aux_appsec_get_root_span(client, test_spans, tracer, url="index.html?toto=xtrace")
+        assert response.status_code == 403
+        as_bytes = (
+            bytes(constants.APPSEC_BLOCKED_RESPONSE_JSON, "utf-8") if PY3 else constants.APPSEC_BLOCKED_RESPONSE_JSON
+        )
+        assert response.content == as_bytes
+        loaded = json.loads(root_span.get_tag(APPSEC_JSON))
+        assert [t["rule"]["id"] for t in loaded["triggers"]] == ["tst-037-001"]
+
+
+def test_request_suspicious_request_block_match_header(client, test_spans, tracer):
+    with override_global_config(dict(_appsec_enabled=True)), override_env(dict(DD_APPSEC_RULES=RULES_SRB)):
+        tracer._appsec_enabled = True
+        # # Hack: need to pass an argument to configure so that the processors are recreated
+        tracer.configure(api_version="v0.4")
+        root_span, response = _aux_appsec_get_root_span(
+            client, test_spans, tracer, url="/", headers={"HTTP_USER_AGENT": "01972498723465"}
+        )
+        assert response.status_code == 403
+        as_bytes = (
+            bytes(constants.APPSEC_BLOCKED_RESPONSE_JSON, "utf-8") if PY3 else constants.APPSEC_BLOCKED_RESPONSE_JSON
+        )
+        assert response.content == as_bytes
+        loaded = json.loads(root_span.get_tag(APPSEC_JSON))
+        assert [t["rule"]["id"] for t in loaded["triggers"]] == ["tst-037-004"]
+
+
+def test_request_suspicious_request_block_match_body(client, test_spans, tracer):
+    with override_global_config(dict(_appsec_enabled=True)), override_env(dict(DD_APPSEC_RULES=RULES_SRB)):
+        tracer._appsec_enabled = True
+        # # Hack: need to pass an argument to configure so that the processors are recreated
+        tracer.configure(api_version="v0.4")
+        root_span, response = _aux_appsec_get_root_span(
+            client, test_spans, tracer, url="/", payload="yqrweytqwreasldhkuqwgervflnmlnli"
+        )
+        assert response.status_code == 403
+        as_bytes = (
+            bytes(constants.APPSEC_BLOCKED_RESPONSE_JSON, "utf-8") if PY3 else constants.APPSEC_BLOCKED_RESPONSE_JSON
+        )
+        assert response.content == as_bytes
+        loaded = json.loads(root_span.get_tag(APPSEC_JSON))
+        assert [t["rule"]["id"] for t in loaded["triggers"]] == ["tst-037-003"]
+
+
+def test_request_suspicious_request_block_match_response_code(client, test_spans, tracer):
+    with override_global_config(dict(_appsec_enabled=True)), override_env(dict(DD_APPSEC_RULES=RULES_SRB_RESPONSE)):
+        tracer._appsec_enabled = True
+        # # Hack: need to pass an argument to configure so that the processors are recreated
+        tracer.configure(api_version="v0.4")
+        root_span, response = _aux_appsec_get_root_span(client, test_spans, tracer, url="/do_not_exist.php")
+        assert response.status_code == 403
+        as_bytes = (
+            bytes(constants.APPSEC_BLOCKED_RESPONSE_JSON, "utf-8") if PY3 else constants.APPSEC_BLOCKED_RESPONSE_JSON
+        )
+        assert response.content == as_bytes
+        loaded = json.loads(root_span.get_tag(APPSEC_JSON))
+        assert [t["rule"]["id"] for t in loaded["triggers"]] == ["tst-037-005"]
+
+
+def test_request_suspicious_request_block_match_request_cookie(client, test_spans, tracer):
+    with override_global_config(dict(_appsec_enabled=True)), override_env(dict(DD_APPSEC_RULES=RULES_SRB)):
+        tracer._appsec_enabled = True
+        # # Hack: need to pass an argument to configure so that the processors are recreated
+        tracer.configure(api_version="v0.4")
+        client.cookies.load({"mytestingcookie_key": "jdfoSDGFkivRG_234"})
+        root_span, response = _aux_appsec_get_root_span(client, test_spans, tracer, url="")
+        assert response.status_code == 403
+        as_bytes = (
+            bytes(constants.APPSEC_BLOCKED_RESPONSE_JSON, "utf-8") if PY3 else constants.APPSEC_BLOCKED_RESPONSE_JSON
+        )
+        assert response.content == as_bytes
+        loaded = json.loads(root_span.get_tag(APPSEC_JSON))
+        assert [t["rule"]["id"] for t in loaded["triggers"]] == ["tst-037-008"]
+
+
+def test_request_suspicious_request_block_match_response_headers(client, test_spans, tracer):
+    with override_global_config(dict(_appsec_enabled=True)), override_env(dict(DD_APPSEC_RULES=RULES_SRB)):
+        tracer._appsec_enabled = True
+        # # Hack: need to pass an argument to configure so that the processors are recreated
+        tracer.configure(api_version="v0.4")
+        root_span, response = _aux_appsec_get_root_span(client, test_spans, tracer, url="/response-header/")
+        assert response.status_code == 403
+        as_bytes = (
+            bytes(constants.APPSEC_BLOCKED_RESPONSE_JSON, "utf-8") if PY3 else constants.APPSEC_BLOCKED_RESPONSE_JSON
+        )
+        assert response.content == as_bytes
+        loaded = json.loads(root_span.get_tag(APPSEC_JSON))
+        assert [t["rule"]["id"] for t in loaded["triggers"]] == ["tst-037-009"]