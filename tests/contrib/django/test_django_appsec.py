--- conflicted
+++ resolved
@@ -704,7 +704,10 @@
         assert response.content == as_bytes
         loaded = json.loads(root_span.get_tag(APPSEC_JSON))
         assert [t["rule"]["id"] for t in loaded["triggers"]] == ["tst-037-009"]
-<<<<<<< HEAD
+    # appsec disabled must not block
+    with override_global_config(dict(_appsec_enabled=False)), override_env(dict(DD_APPSEC_RULES=RULES_SRB)):
+        root_span, response = _aux_appsec_get_root_span(client, test_spans, tracer, url="/response-header/")
+        assert response.status_code == 200
 
 
 @pytest.mark.skipif(not python_supported_by_iast(), reason="Python version not supported by IAST")
@@ -752,10 +755,4 @@
         )
 
         assert response.status_code == 200
-        assert response.content == b"test/1.2.3"
-=======
-    # appsec disabled must not block
-    with override_global_config(dict(_appsec_enabled=False)), override_env(dict(DD_APPSEC_RULES=RULES_SRB)):
-        root_span, response = _aux_appsec_get_root_span(client, test_spans, tracer, url="/response-header/")
-        assert response.status_code == 200
->>>>>>> 02f19522
+        assert response.content == b"test/1.2.3"