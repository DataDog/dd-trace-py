--- conflicted
+++ resolved
@@ -1022,7 +1022,126 @@
         assert response.content == b"test/1.2.3"
 
 
-<<<<<<< HEAD
+@pytest.mark.django_db()
+@pytest.mark.skipif(not python_supported_by_iast(), reason="Python version not supported by IAST")
+def test_django_tainted_user_agent_iast_enabled_sqli_http_cookies_name(client, test_spans, tracer):
+    from ddtrace.appsec.iast._taint_dict import clear_taint_mapping
+    from ddtrace.appsec.iast._taint_tracking import setup
+
+    with override_global_config(dict(_iast_enabled=True)), mock.patch(
+        "ddtrace.contrib.dbapi._is_iast_enabled", return_value=True
+    ):
+        setup(bytes.join, bytearray.join)
+        clear_taint_mapping()
+
+        root_span, response = _aux_appsec_get_root_span(
+            client,
+            test_spans,
+            tracer,
+            url="/appsec/sqli_http_request_cookie_name/",
+            cookies={"master": "test/1.2.3"},
+        )
+
+        loaded = json.loads(root_span.get_tag(IAST.JSON))
+        assert loaded["sources"] == [{"origin": "http.request.cookie.name", "name": "master", "value": "master"}]
+        assert loaded["vulnerabilities"][0]["type"] == "SQL_INJECTION"
+        assert loaded["vulnerabilities"][0]["hash"] == 982818537
+        assert loaded["vulnerabilities"][0]["evidence"] == {
+            "valueParts": [{"value": "SELECT 1 FROM sqlite_"}, {"source": 0, "value": "master"}]
+        }
+        assert loaded["vulnerabilities"][0]["location"]["path"] == "tests/contrib/django/django_app/appsec_urls.py"
+        assert loaded["vulnerabilities"][0]["location"]["line"] == 170
+
+        assert response.status_code == 200
+        assert response.content == b"test/1.2.3"
+
+
+@pytest.mark.django_db()
+@pytest.mark.skipif(not python_supported_by_iast(), reason="Python version not supported by IAST")
+def test_django_tainted_iast_disabled_sqli_http_cookies_name(client, test_spans, tracer):
+    from ddtrace.appsec.iast._taint_dict import clear_taint_mapping
+    from ddtrace.appsec.iast._taint_tracking import setup
+
+    with override_global_config(dict(_iast_enabled=False)), mock.patch(
+        "ddtrace.contrib.dbapi._is_iast_enabled", return_value=False
+    ):
+        setup(bytes.join, bytearray.join)
+        clear_taint_mapping()
+
+        root_span, response = _aux_appsec_get_root_span(
+            client,
+            test_spans,
+            tracer,
+            url="/appsec/sqli_http_request_cookie_name/",
+            cookies={"master": "test/1.2.3"},
+        )
+
+        assert root_span.get_tag(IAST.JSON) is None
+
+        assert response.status_code == 200
+        assert response.content == b"test/1.2.3"
+
+
+@pytest.mark.django_db()
+@pytest.mark.skipif(not python_supported_by_iast(), reason="Python version not supported by IAST")
+def test_django_tainted_user_agent_iast_enabled_sqli_http_cookies_value(client, test_spans, tracer):
+    from ddtrace.appsec.iast._taint_dict import clear_taint_mapping
+    from ddtrace.appsec.iast._taint_tracking import setup
+
+    with override_global_config(dict(_iast_enabled=True)), mock.patch(
+        "ddtrace.contrib.dbapi._is_iast_enabled", return_value=True
+    ):
+        setup(bytes.join, bytearray.join)
+        clear_taint_mapping()
+
+        root_span, response = _aux_appsec_get_root_span(
+            client,
+            test_spans,
+            tracer,
+            url="/appsec/sqli_http_request_cookie_value/",
+            cookies={"master": "master"},
+        )
+
+        loaded = json.loads(root_span.get_tag(IAST.JSON))
+        assert loaded["sources"] == [{"origin": "http.request.cookie.value", "name": "master", "value": "master"}]
+        assert loaded["vulnerabilities"][0]["type"] == "SQL_INJECTION"
+        assert loaded["vulnerabilities"][0]["hash"] == 893756774
+        assert loaded["vulnerabilities"][0]["evidence"] == {
+            "valueParts": [{"value": "SELECT 1 FROM sqlite_"}, {"source": 0, "value": "master"}]
+        }
+        assert loaded["vulnerabilities"][0]["location"]["line"] == 179
+        assert loaded["vulnerabilities"][0]["location"]["path"] == "tests/contrib/django/django_app/appsec_urls.py"
+
+        assert response.status_code == 200
+        assert response.content == b"master"
+
+
+@pytest.mark.django_db()
+@pytest.mark.skipif(not python_supported_by_iast(), reason="Python version not supported by IAST")
+def test_django_tainted_iast_disabled_sqli_http_cookies_value(client, test_spans, tracer):
+    from ddtrace.appsec.iast._taint_dict import clear_taint_mapping
+    from ddtrace.appsec.iast._taint_tracking import setup
+
+    with override_global_config(dict(_iast_enabled=False)), mock.patch(
+        "ddtrace.contrib.dbapi._is_iast_enabled", return_value=False
+    ):
+        setup(bytes.join, bytearray.join)
+        clear_taint_mapping()
+
+        root_span, response = _aux_appsec_get_root_span(
+            client,
+            test_spans,
+            tracer,
+            url="/appsec/sqli_http_request_cookie_value/",
+            cookies={"master": "master"},
+        )
+
+        assert root_span.get_tag(IAST.JSON) is None
+
+        assert response.status_code == 200
+        assert response.content == b"master"
+
+
 @pytest.mark.django_db
 def test_django_login_events_disabled(client, test_spans, tracer):
     with override_env(dict(DD_AUTOMATIC_LOGIN_EVENTS_ENABLED="false")):
@@ -1085,124 +1204,4 @@
 
 # TODO:
 # test for custom userid field (e.g. email)
-# test for the additional fields retrieved if used
-=======
-@pytest.mark.django_db()
-@pytest.mark.skipif(not python_supported_by_iast(), reason="Python version not supported by IAST")
-def test_django_tainted_user_agent_iast_enabled_sqli_http_cookies_name(client, test_spans, tracer):
-    from ddtrace.appsec.iast._taint_dict import clear_taint_mapping
-    from ddtrace.appsec.iast._taint_tracking import setup
-
-    with override_global_config(dict(_iast_enabled=True)), mock.patch(
-        "ddtrace.contrib.dbapi._is_iast_enabled", return_value=True
-    ):
-        setup(bytes.join, bytearray.join)
-        clear_taint_mapping()
-
-        root_span, response = _aux_appsec_get_root_span(
-            client,
-            test_spans,
-            tracer,
-            url="/appsec/sqli_http_request_cookie_name/",
-            cookies={"master": "test/1.2.3"},
-        )
-
-        loaded = json.loads(root_span.get_tag(IAST.JSON))
-        assert loaded["sources"] == [{"origin": "http.request.cookie.name", "name": "master", "value": "master"}]
-        assert loaded["vulnerabilities"][0]["type"] == "SQL_INJECTION"
-        assert loaded["vulnerabilities"][0]["hash"] == 982818537
-        assert loaded["vulnerabilities"][0]["evidence"] == {
-            "valueParts": [{"value": "SELECT 1 FROM sqlite_"}, {"source": 0, "value": "master"}]
-        }
-        assert loaded["vulnerabilities"][0]["location"]["path"] == "tests/contrib/django/django_app/appsec_urls.py"
-        assert loaded["vulnerabilities"][0]["location"]["line"] == 170
-
-        assert response.status_code == 200
-        assert response.content == b"test/1.2.3"
-
-
-@pytest.mark.django_db()
-@pytest.mark.skipif(not python_supported_by_iast(), reason="Python version not supported by IAST")
-def test_django_tainted_iast_disabled_sqli_http_cookies_name(client, test_spans, tracer):
-    from ddtrace.appsec.iast._taint_dict import clear_taint_mapping
-    from ddtrace.appsec.iast._taint_tracking import setup
-
-    with override_global_config(dict(_iast_enabled=False)), mock.patch(
-        "ddtrace.contrib.dbapi._is_iast_enabled", return_value=False
-    ):
-        setup(bytes.join, bytearray.join)
-        clear_taint_mapping()
-
-        root_span, response = _aux_appsec_get_root_span(
-            client,
-            test_spans,
-            tracer,
-            url="/appsec/sqli_http_request_cookie_name/",
-            cookies={"master": "test/1.2.3"},
-        )
-
-        assert root_span.get_tag(IAST.JSON) is None
-
-        assert response.status_code == 200
-        assert response.content == b"test/1.2.3"
-
-
-@pytest.mark.django_db()
-@pytest.mark.skipif(not python_supported_by_iast(), reason="Python version not supported by IAST")
-def test_django_tainted_user_agent_iast_enabled_sqli_http_cookies_value(client, test_spans, tracer):
-    from ddtrace.appsec.iast._taint_dict import clear_taint_mapping
-    from ddtrace.appsec.iast._taint_tracking import setup
-
-    with override_global_config(dict(_iast_enabled=True)), mock.patch(
-        "ddtrace.contrib.dbapi._is_iast_enabled", return_value=True
-    ):
-        setup(bytes.join, bytearray.join)
-        clear_taint_mapping()
-
-        root_span, response = _aux_appsec_get_root_span(
-            client,
-            test_spans,
-            tracer,
-            url="/appsec/sqli_http_request_cookie_value/",
-            cookies={"master": "master"},
-        )
-
-        loaded = json.loads(root_span.get_tag(IAST.JSON))
-        assert loaded["sources"] == [{"origin": "http.request.cookie.value", "name": "master", "value": "master"}]
-        assert loaded["vulnerabilities"][0]["type"] == "SQL_INJECTION"
-        assert loaded["vulnerabilities"][0]["hash"] == 893756774
-        assert loaded["vulnerabilities"][0]["evidence"] == {
-            "valueParts": [{"value": "SELECT 1 FROM sqlite_"}, {"source": 0, "value": "master"}]
-        }
-        assert loaded["vulnerabilities"][0]["location"]["line"] == 179
-        assert loaded["vulnerabilities"][0]["location"]["path"] == "tests/contrib/django/django_app/appsec_urls.py"
-
-        assert response.status_code == 200
-        assert response.content == b"master"
-
-
-@pytest.mark.django_db()
-@pytest.mark.skipif(not python_supported_by_iast(), reason="Python version not supported by IAST")
-def test_django_tainted_iast_disabled_sqli_http_cookies_value(client, test_spans, tracer):
-    from ddtrace.appsec.iast._taint_dict import clear_taint_mapping
-    from ddtrace.appsec.iast._taint_tracking import setup
-
-    with override_global_config(dict(_iast_enabled=False)), mock.patch(
-        "ddtrace.contrib.dbapi._is_iast_enabled", return_value=False
-    ):
-        setup(bytes.join, bytearray.join)
-        clear_taint_mapping()
-
-        root_span, response = _aux_appsec_get_root_span(
-            client,
-            test_spans,
-            tracer,
-            url="/appsec/sqli_http_request_cookie_value/",
-            cookies={"master": "master"},
-        )
-
-        assert root_span.get_tag(IAST.JSON) is None
-
-        assert response.status_code == 200
-        assert response.content == b"master"
->>>>>>> dc0bc7c6
+# test for the additional fields retrieved if used