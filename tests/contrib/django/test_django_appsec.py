# -*- coding: utf-8 -*-
import json
import logging

import pytest

from ddtrace._monkey import patch_iast
from ddtrace.constants import APPSEC_JSON
from ddtrace.constants import IAST_JSON
from ddtrace.ext import http
from ddtrace.internal import _context
from ddtrace.internal import constants
from ddtrace.internal.compat import PY3
from ddtrace.internal.compat import urlencode
from ddtrace.internal.constants import APPSEC_BLOCKED_RESPONSE_JSON
from tests.appsec.test_processor import RULES_GOOD_PATH
from tests.appsec.test_processor import RULES_SRB
from tests.appsec.test_processor import RULES_SRB_METHOD
from tests.appsec.test_processor import RULES_SRB_RESPONSE
from tests.appsec.test_processor import _ALLOWED_IP
from tests.appsec.test_processor import _BLOCKED_IP
from tests.utils import override_env
from tests.utils import override_global_config


def _aux_appsec_get_root_span(
    client,
    test_spans,
    tracer,
    appsec_enabled=True,
    payload=None,
    url="/",
    content_type="text/plain",
    headers=None,
    iast_enabled=False,
):
    tracer._appsec_enabled = appsec_enabled
    tracer._iast_enabled = iast_enabled
    # Hack: need to pass an argument to configure so that the processors are recreated
    tracer.configure(api_version="v0.4")
    if payload is None:
        if headers:
            response = client.get(url, **headers)
        else:
            response = client.get(url)
    else:
        if headers:
            response = client.post(url, payload, content_type=content_type, **headers)
        else:
            response = client.post(url, payload, content_type=content_type)
    return test_spans.spans[0], response


def test_django_simple_attack(client, test_spans, tracer):
    with override_global_config(dict(_appsec_enabled=True)):
        root_span, response = _aux_appsec_get_root_span(client, test_spans, tracer, url="/.git?q=1")
        assert response.status_code == 404
        str_json = root_span.get_tag(APPSEC_JSON)
        assert str_json is not None, "no JSON tag in root span"
        assert "triggers" in json.loads(str_json)
        assert _context.get_item("http.request.uri", span=root_span) == "http://testserver/.git?q=1"
        assert _context.get_item("http.request.headers", span=root_span) is not None
        query = dict(_context.get_item("http.request.query", span=root_span))
        assert query == {"q": "1"} or query == {"q": ["1"]}


def test_django_querystrings(client, test_spans, tracer):
    with override_global_config(dict(_appsec_enabled=True)):
        root_span, _ = _aux_appsec_get_root_span(client, test_spans, tracer, url="/?a=1&b&c=d")
        query = dict(_context.get_item("http.request.query", span=root_span))
        assert query == {"a": "1", "b": "", "c": "d"} or query == {"a": ["1"], "b": [""], "c": ["d"]}


def test_no_django_querystrings(client, test_spans, tracer):
    with override_global_config(dict(_appsec_enabled=True)):
        root_span, _ = _aux_appsec_get_root_span(client, test_spans, tracer)
        assert not _context.get_item("http.request.query", span=root_span)


def test_django_request_cookies(client, test_spans, tracer):
    with override_global_config(dict(_appsec_enabled=True)):
        client.cookies.load({"mytestingcookie_key": "mytestingcookie_value"})
        root_span, _ = _aux_appsec_get_root_span(client, test_spans, tracer)
        query = dict(_context.get_item("http.request.cookies", span=root_span))

        assert root_span.get_tag(APPSEC_JSON) is None
        assert query == {"mytestingcookie_key": "mytestingcookie_value"}


def test_django_request_cookies_attack(client, test_spans, tracer):
    with override_global_config(dict(_appsec_enabled=True)):
        with override_env(dict(DD_APPSEC_RULES=RULES_GOOD_PATH)):
            client.cookies.load({"attack": "1' or '1' = '1'"})
            root_span, _ = _aux_appsec_get_root_span(client, test_spans, tracer)
            query = dict(_context.get_item("http.request.cookies", span=root_span))
            str_json = root_span.get_tag(APPSEC_JSON)
            assert str_json is not None, "no JSON tag in root span"
            assert "triggers" in json.loads(str_json)
            assert query == {"attack": "1' or '1' = '1'"}


def test_django_request_body_urlencoded(client, test_spans, tracer):
    with override_global_config(dict(_appsec_enabled=True)):
        payload = urlencode({"mytestingbody_key": "mytestingbody_value"})
        root_span, response = _aux_appsec_get_root_span(
            client, test_spans, tracer, payload=payload, url="/body/", content_type="application/x-www-form-urlencoded"
        )

        assert response.status_code == 200
        query = dict(_context.get_item("http.request.body", span=root_span))

        assert root_span.get_tag(APPSEC_JSON) is None
        assert query == {"mytestingbody_key": "mytestingbody_value"}


def test_django_request_body_urlencoded_appsec_disabled_then_no_body(client, test_spans, tracer):
    with override_global_config(dict(_appsec_enabled=False)):
        payload = urlencode({"mytestingbody_key": "mytestingbody_value"})
        root_span, _ = _aux_appsec_get_root_span(
            client,
            test_spans,
            tracer,
            appsec_enabled=False,
            payload=payload,
            url="/",
            content_type="application/x-www-form-urlencoded",
        )
        assert not _context.get_item("http.request.body", span=root_span)


def test_django_request_body_urlencoded_attack(client, test_spans, tracer):
    with override_global_config(dict(_appsec_enabled=True)):
        payload = urlencode({"attack": "1' or '1' = '1'"})
        root_span, _ = _aux_appsec_get_root_span(
            client,
            test_spans,
            tracer,
            payload=payload,
            url="/body/",
            content_type="application/x-www-form-urlencoded",
        )
        query = dict(_context.get_item("http.request.body", span=root_span))
        str_json = root_span.get_tag(APPSEC_JSON)
        assert str_json is not None, "no JSON tag in root span"
        assert "triggers" in json.loads(str_json)
        assert query == {"attack": "1' or '1' = '1'"}


def test_django_request_body_json(client, test_spans, tracer):
    with override_global_config(dict(_appsec_enabled=True)):
        payload = json.dumps({"mytestingbody_key": "mytestingbody_value"})
        root_span, response = _aux_appsec_get_root_span(
            client,
            test_spans,
            tracer,
            payload=payload,
            url="/body/",
            content_type="application/json",
        )
        query = dict(_context.get_item("http.request.body", span=root_span))
        assert response.status_code == 200
        assert response.content == b'{"mytestingbody_key": "mytestingbody_value"}'

        assert root_span.get_tag(APPSEC_JSON) is None
        assert query == {"mytestingbody_key": "mytestingbody_value"}


def test_django_request_body_json_attack(client, test_spans, tracer):
    with override_global_config(dict(_appsec_enabled=True)):
        with override_env(dict(DD_APPSEC_RULES=RULES_GOOD_PATH)):
            payload = json.dumps({"attack": "1' or '1' = '1'"})
            root_span, _ = _aux_appsec_get_root_span(
                client,
                test_spans,
                tracer,
                payload=payload,
                content_type="application/json",
            )
            query = dict(_context.get_item("http.request.body", span=root_span))
            str_json = root_span.get_tag(APPSEC_JSON)
            assert str_json is not None, "no JSON tag in root span"
            assert "triggers" in json.loads(str_json)
            assert query == {"attack": "1' or '1' = '1'"}


def test_django_request_body_xml(client, test_spans, tracer):
    with override_global_config(dict(_appsec_enabled=True)):
        payload = "<mytestingbody_key>mytestingbody_value</mytestingbody_key>"

        for content_type in ("application/xml", "text/xml"):
            root_span, response = _aux_appsec_get_root_span(
                client,
                test_spans,
                tracer,
                payload=payload,
                url="/body/",
                content_type=content_type,
            )

            query = dict(_context.get_item("http.request.body", span=root_span))
            assert response.status_code == 200
            assert response.content == b"<mytestingbody_key>mytestingbody_value</mytestingbody_key>"
            assert root_span.get_tag(APPSEC_JSON) is None
            assert query == {"mytestingbody_key": "mytestingbody_value"}


def test_django_request_body_xml_attack(client, test_spans, tracer):
    with override_global_config(dict(_appsec_enabled=True)):
        payload = "<attack>1' or '1' = '1'</attack>"

        for content_type in ("application/xml", "text/xml"):
            root_span, _ = _aux_appsec_get_root_span(
                client,
                test_spans,
                tracer,
                payload=payload,
                content_type=content_type,
            )
            query = dict(_context.get_item("http.request.body", span=root_span))
            str_json = root_span.get_tag(APPSEC_JSON)
            assert str_json is not None, "no JSON tag in root span"
            assert "triggers" in json.loads(str_json)
            assert query == {"attack": "1' or '1' = '1'"}


def test_django_request_body_plain(client, test_spans, tracer):
    with override_global_config(dict(_appsec_enabled=True)):
        root_span, _ = _aux_appsec_get_root_span(client, test_spans, tracer, payload="foo=bar")
        query = _context.get_item("http.request.body", span=root_span)

        assert root_span.get_tag(APPSEC_JSON) is None
        assert query == "foo=bar"


def test_django_request_body_plain_attack(client, test_spans, tracer):
    with override_global_config(dict(_appsec_enabled=True)), override_env(dict(DD_APPSEC_RULES=RULES_GOOD_PATH)):
        root_span, _ = _aux_appsec_get_root_span(client, test_spans, tracer, payload="1' or '1' = '1'")

        query = _context.get_item("http.request.body", span=root_span)
        str_json = root_span.get_tag(APPSEC_JSON)
        assert str_json is not None, "no JSON tag in root span"
        assert "triggers" in json.loads(str_json)
        assert query == "1' or '1' = '1'"


def test_django_request_body_json_bad(caplog, client, test_spans, tracer):
    # Note: there is some odd interaction between hypotheses or pytest and
    # caplog where if you set this to WARNING the second test won't get
    # output unless you set all to DEBUG.
    with caplog.at_level(logging.DEBUG), override_global_config(dict(_appsec_enabled=True)), override_env(
        dict(DD_APPSEC_RULES=RULES_GOOD_PATH)
    ):
        payload = '{"attack": "bad_payload",}'

        _, response = _aux_appsec_get_root_span(
            client,
            test_spans,
            tracer,
            payload=payload,
            content_type="application/json",
        )

        assert response.status_code == 200
        assert "Failed to parse request body" in caplog.text


def test_django_request_body_xml_bad_logs_warning(caplog, client, test_spans, tracer):
    # see above about caplog
    with caplog.at_level(logging.DEBUG), override_global_config(dict(_appsec_enabled=True)), override_env(
        dict(DD_APPSEC_RULES=RULES_GOOD_PATH)
    ):
        _, response = _aux_appsec_get_root_span(
            client,
            test_spans,
            tracer,
            payload="bad xml",
            content_type="application/xml",
        )

        assert response.status_code == 200
        assert "Failed to parse request body" in caplog.text


def test_django_path_params(client, test_spans, tracer):
    with override_global_config(dict(_appsec_enabled=True)):
        root_span, _ = _aux_appsec_get_root_span(
            client,
            test_spans,
            tracer,
            url="/path-params/2022/july/",
        )
        path_params = _context.get_item("http.request.path_params", span=root_span)
        assert path_params["month"] == "july"
        # django>=1.8,<1.9 returns string instead int
        assert int(path_params["year"]) == 2022


def test_django_useragent(client, test_spans, tracer):
    with override_global_config(dict(_appsec_enabled=True)):
        tracer._appsec_enabled = True
        tracer.configure(api_version="v0.4")
        root_span, _ = _aux_appsec_get_root_span(
            client, test_spans, tracer, url="/?a=1&b&c=d", headers={"HTTP_USER_AGENT": "test/1.2.3"}
        )
        assert root_span.get_tag(http.USER_AGENT) == "test/1.2.3"


def test_django_client_ip_asm_enabled_reported(client, test_spans, tracer):
    with override_global_config(dict(_appsec_enabled=True)):
        root_span, _ = _aux_appsec_get_root_span(
            client, test_spans, tracer, url="/?a=1&b&c=d", headers={"HTTP_X_REAL_IP": "8.8.8.8"}
        )
        assert root_span.get_tag(http.CLIENT_IP)


def test_django_client_ip_asm_disabled_not_reported(client, test_spans, tracer):
    with override_global_config(dict(_appsec_enabled=False)):
        root_span, _ = _aux_appsec_get_root_span(
            client, test_spans, tracer, url="/?a=1&b&c=d", headers={"HTTP_X_REAL_IP": "8.8.8.8"}
        )
        assert not root_span.get_tag(http.CLIENT_IP)


def test_django_client_ip_header_set_by_env_var_empty(client, test_spans, tracer):
    with override_global_config(dict(_appsec_enabled=True, client_ip_header="Fooipheader")):
        root_span, _ = _aux_appsec_get_root_span(
            client, test_spans, tracer, url="/?a=1&b&c=d", headers={"HTTP_FOOIPHEADER": "", "HTTP_X_REAL_IP": "8.8.8.8"}
        )
        # X_REAL_IP should be ignored since the client provided a header
        assert not root_span.get_tag(http.CLIENT_IP)


def test_django_client_ip_header_set_by_env_var_invalid(client, test_spans, tracer):
    with override_global_config(dict(_appsec_enabled=True, client_ip_header="Fooipheader")):
        root_span, _ = _aux_appsec_get_root_span(
            client,
            test_spans,
            tracer,
            url="/?a=1&b&c=d",
            headers={"HTTP_FOOIPHEADER": "foobar", "HTTP_X_REAL_IP": "8.8.8.8"},
        )
        # X_REAL_IP should be ignored since the client provided a header
        assert not root_span.get_tag(http.CLIENT_IP)


def test_django_client_ip_header_set_by_env_var_valid(client, test_spans, tracer):
    with override_global_config(dict(_appsec_enabled=True, client_ip_header="X-Use-This")):
        root_span, _ = _aux_appsec_get_root_span(
            client,
            test_spans,
            tracer,
            url="/?a=1&b&c=d",
            headers={"HTTP_CLIENT_IP": "8.8.8.8", "HTTP_X_USE_THIS": "4.4.4.4"},
        )
        assert root_span.get_tag(http.CLIENT_IP) == "4.4.4.4"


def test_django_client_ip_nothing(client, test_spans, tracer):
    with override_global_config(dict(_appsec_enabled=True)):
        root_span, _ = _aux_appsec_get_root_span(client, test_spans, tracer, url="/?a=1&b&c=d")
        ip = root_span.get_tag(http.CLIENT_IP)
        assert not ip or ip == "127.0.0.1"  # this varies when running under PyCharm or CI


@pytest.mark.parametrize(
    "kwargs,expected",
    [
        ({"HTTP_CLIENT_IP": "", "HTTP_X_FORWARDED_FOR": "4.4.4.4"}, "4.4.4.4"),
        ({"HTTP_CLIENT_IP": "192.168.1.3,4.4.4.4"}, "4.4.4.4"),
        ({"HTTP_CLIENT_IP": "4.4.4.4,8.8.8.8"}, "4.4.4.4"),
        ({"HTTP_CLIENT_IP": "192.168.1.10,192.168.1.20"}, "192.168.1.10"),
    ],
)
def test_django_client_ip_headers(client, test_spans, tracer, kwargs, expected):
    with override_global_config(dict(_appsec_enabled=True)):
        root_span, _ = _aux_appsec_get_root_span(client, test_spans, tracer, url="/?a=1&b&c=d", headers=kwargs)
        assert root_span.get_tag(http.CLIENT_IP) == expected


def test_django_client_ip_header_set_by_env_var_invalid_2(client, test_spans, tracer):
    with override_global_config(dict(_appsec_enabled=True, client_ip_header="Fooipheader")):
        root_span, response = _aux_appsec_get_root_span(
            client, test_spans, tracer, url="/?a=1&b&c=d", headers={"HTTP_FOOIPHEADER": "", "HTTP_X_REAL_IP": "アスダス"}
        )
        assert response.status_code == 200
        # X_REAL_IP should be ignored since the client provided a header
        assert not root_span.get_tag(http.CLIENT_IP)


def test_django_weak_hash(client, test_spans, tracer):
    with override_env(dict(DD_IAST_ENABLED="true")):
        patch_iast(weak_hash=True)
        root_span, _ = _aux_appsec_get_root_span(client, test_spans, tracer, url="/weak-hash/", iast_enabled=True)
        str_json = root_span.get_tag(IAST_JSON)
        assert str_json is not None, "no JSON tag in root span"
        vulnerability = json.loads(str_json)["vulnerabilities"][0]
        assert vulnerability["location"]["path"].endswith("tests/contrib/django/views.py")
        assert vulnerability["evidence"]["value"] == "md5"


def test_request_ipblock_403(client, test_spans, tracer):
    """
    Most blocking tests are done in test_django_snapshots but
    since those go through ASGI, this tests the blocking
    using the "normal" path for these Django tests.
    (They're also a lot less cumbersome to use for experimentation/debugging)
    """
    with override_global_config(dict(_appsec_enabled=True)), override_env(dict(DD_APPSEC_RULES=RULES_GOOD_PATH)):
        root, result = _aux_appsec_get_root_span(
            client, test_spans, tracer, url="/", headers={"HTTP_X_REAL_IP": _BLOCKED_IP}
        )
        assert result.status_code == 403
        as_bytes = (
            bytes(constants.APPSEC_BLOCKED_RESPONSE_JSON, "utf-8") if PY3 else constants.APPSEC_BLOCKED_RESPONSE_JSON
        )
        assert result.content == as_bytes
        assert root.get_tag("actor.ip") == _BLOCKED_IP


def test_request_ipblock_nomatch_200(client, test_spans, tracer):
    with override_global_config(dict(_appsec_enabled=True)), override_env(dict(DD_APPSEC_RULES=RULES_GOOD_PATH)):
        _, result = _aux_appsec_get_root_span(
            client, test_spans, tracer, url="/", headers={"HTTP_X_REAL_IP": _ALLOWED_IP}
        )
        assert result.status_code == 200
        assert result.content == b"Hello, test app."


def test_request_block_request_callable(client, test_spans, tracer):
    with override_global_config(dict(_appsec_enabled=True)), override_env(dict(DD_APPSEC_RULES=RULES_GOOD_PATH)):
        _, result = _aux_appsec_get_root_span(
            client, test_spans, tracer, url="/block/", headers={"HTTP_X_REAL_IP": _ALLOWED_IP}
        )
        # Should not block by IP, but the block callable is called directly inside that view
        assert result.status_code == 403
        as_bytes = (
            bytes(constants.APPSEC_BLOCKED_RESPONSE_JSON, "utf-8") if PY3 else constants.APPSEC_BLOCKED_RESPONSE_JSON
        )
        assert result.content == as_bytes


<<<<<<< HEAD
def test_request_suspicious_request_block_match_method(client, test_spans, tracer):
    # GET must be blocked
    with override_global_config(dict(_appsec_enabled=True)), override_env(dict(DD_APPSEC_RULES=RULES_SRB_METHOD)):
        tracer._appsec_enabled = True
        # # Hack: need to pass an argument to configure so that the processors are recreated
        tracer.configure(api_version="v0.4")
        root_span, response = _aux_appsec_get_root_span(client, test_spans, tracer, url="/")
        assert response.status_code == 403
        as_bytes = bytes(APPSEC_BLOCKED_RESPONSE_JSON, "utf-8") if PY3 else APPSEC_BLOCKED_RESPONSE_JSON
        assert response.content == as_bytes
        loaded = json.loads(root_span.get_tag(APPSEC_JSON))
        assert [t["rule"]["id"] for t in loaded["triggers"]] == ["tst-037-006"]
    # POST must pass
    with override_global_config(dict(_appsec_enabled=True)), override_env(dict(DD_APPSEC_RULES=RULES_SRB_METHOD)):
        tracer._appsec_enabled = True
        # # Hack: need to pass an argument to configure so that the processors are recreated
        tracer.configure(api_version="v0.4")
        root_span, response = _aux_appsec_get_root_span(client, test_spans, tracer, url="/", payload="any")
        assert response.status_code == 200


def test_request_suspicious_request_block_match_uri(client, test_spans, tracer):
    # .git must be blocked
    with override_global_config(dict(_appsec_enabled=True)), override_env(dict(DD_APPSEC_RULES=RULES_SRB)):
        tracer._appsec_enabled = True
        # # Hack: need to pass an argument to configure so that the processors are recreated
        tracer.configure(api_version="v0.4")
        root_span, response = _aux_appsec_get_root_span(client, test_spans, tracer, url="/.git")
        assert response.status_code == 403
        as_bytes = bytes(APPSEC_BLOCKED_RESPONSE_JSON, "utf-8") if PY3 else APPSEC_BLOCKED_RESPONSE_JSON
        assert response.content == as_bytes
        loaded = json.loads(root_span.get_tag(APPSEC_JSON))
        assert [t["rule"]["id"] for t in loaded["triggers"]] == ["tst-037-002"]
    # legit must pass
    with override_global_config(dict(_appsec_enabled=True)), override_env(dict(DD_APPSEC_RULES=RULES_SRB)):
        tracer._appsec_enabled = True
        # # Hack: need to pass an argument to configure so that the processors are recreated
        tracer.configure(api_version="v0.4")
        root_span, response = _aux_appsec_get_root_span(client, test_spans, tracer, url="/legit")
        assert response.status_code == 404


def test_request_suspicious_request_block_match_path_params(client, test_spans, tracer):
    # value AiKfOeRcvG45 must be blocked
    with override_global_config(dict(_appsec_enabled=True)), override_env(dict(DD_APPSEC_RULES=RULES_SRB)):
        tracer._appsec_enabled = True
        # # Hack: need to pass an argument to configure so that the processors are recreated
        tracer.configure(api_version="v0.4")
        root_span, response = _aux_appsec_get_root_span(
            client, test_spans, tracer, url="/path-params/2022/AiKfOeRcvG45/"
        )
        assert response.status_code == 403
        as_bytes = bytes(APPSEC_BLOCKED_RESPONSE_JSON, "utf-8") if PY3 else APPSEC_BLOCKED_RESPONSE_JSON
        assert response.content == as_bytes
        loaded = json.loads(root_span.get_tag(APPSEC_JSON))
        assert [t["rule"]["id"] for t in loaded["triggers"]] == ["tst-037-007"]


def test_request_suspicious_request_block_match_query_value(client, test_spans, tracer):
    with override_global_config(dict(_appsec_enabled=True)), override_env(dict(DD_APPSEC_RULES=RULES_SRB)):
        tracer._appsec_enabled = True
        # # Hack: need to pass an argument to configure so that the processors are recreated
        tracer.configure(api_version="v0.4")
        root_span, response = _aux_appsec_get_root_span(client, test_spans, tracer, url="index.html?toto=xtrace")
        assert response.status_code == 403
        as_bytes = bytes(APPSEC_BLOCKED_RESPONSE_JSON, "utf-8") if PY3 else APPSEC_BLOCKED_RESPONSE_JSON
        assert response.content == as_bytes
        loaded = json.loads(root_span.get_tag(APPSEC_JSON))
        assert [t["rule"]["id"] for t in loaded["triggers"]] == ["tst-037-001"]


def test_request_suspicious_request_block_match_header(client, test_spans, tracer):
    with override_global_config(dict(_appsec_enabled=True)), override_env(dict(DD_APPSEC_RULES=RULES_SRB)):
        tracer._appsec_enabled = True
        # # Hack: need to pass an argument to configure so that the processors are recreated
        tracer.configure(api_version="v0.4")
        root_span, response = _aux_appsec_get_root_span(
            client, test_spans, tracer, url="/", headers={"HTTP_USER_AGENT": "01972498723465"}
        )
        assert response.status_code == 403
        as_bytes = bytes(APPSEC_BLOCKED_RESPONSE_JSON, "utf-8") if PY3 else APPSEC_BLOCKED_RESPONSE_JSON
        assert response.content == as_bytes
        loaded = json.loads(root_span.get_tag(APPSEC_JSON))
        assert [t["rule"]["id"] for t in loaded["triggers"]] == ["tst-037-004"]


def test_request_suspicious_request_block_match_body(client, test_spans, tracer):
    with override_global_config(dict(_appsec_enabled=True)), override_env(dict(DD_APPSEC_RULES=RULES_SRB)):
        tracer._appsec_enabled = True
        # # Hack: need to pass an argument to configure so that the processors are recreated
        tracer.configure(api_version="v0.4")
        root_span, response = _aux_appsec_get_root_span(
            client, test_spans, tracer, url="/", payload="yqrweytqwreasldhkuqwgervflnmlnli"
        )
        assert response.status_code == 403
        as_bytes = bytes(APPSEC_BLOCKED_RESPONSE_JSON, "utf-8") if PY3 else APPSEC_BLOCKED_RESPONSE_JSON
        assert response.content == as_bytes
        loaded = json.loads(root_span.get_tag(APPSEC_JSON))
        assert [t["rule"]["id"] for t in loaded["triggers"]] == ["tst-037-003"]


def test_request_suspicious_request_block_match_response_code(client, test_spans, tracer):
    with override_global_config(dict(_appsec_enabled=True)), override_env(dict(DD_APPSEC_RULES=RULES_SRB_RESPONSE)):
        tracer._appsec_enabled = True
        # # Hack: need to pass an argument to configure so that the processors are recreated
        tracer.configure(api_version="v0.4")
        root_span, response = _aux_appsec_get_root_span(client, test_spans, tracer, url="/do_not_exist.php")
        assert response.status_code == 403
        as_bytes = bytes(APPSEC_BLOCKED_RESPONSE_JSON, "utf-8") if PY3 else APPSEC_BLOCKED_RESPONSE_JSON
        assert response.content == as_bytes
        loaded = json.loads(root_span.get_tag(APPSEC_JSON))
        assert [t["rule"]["id"] for t in loaded["triggers"]] == ["tst-037-005"]


def test_request_suspicious_request_block_match_request_cookie(client, test_spans, tracer):
    with override_global_config(dict(_appsec_enabled=True)), override_env(dict(DD_APPSEC_RULES=RULES_SRB)):
        tracer._appsec_enabled = True
        # # Hack: need to pass an argument to configure so that the processors are recreated
        tracer.configure(api_version="v0.4")
        client.cookies.load({"mytestingcookie_key": "jdfoSDGFkivRG_234"})
        root_span, response = _aux_appsec_get_root_span(client, test_spans, tracer, url="")
        assert response.status_code == 403
        as_bytes = bytes(APPSEC_BLOCKED_RESPONSE_JSON, "utf-8") if PY3 else APPSEC_BLOCKED_RESPONSE_JSON
        assert response.content == as_bytes
        loaded = json.loads(root_span.get_tag(APPSEC_JSON))
        assert [t["rule"]["id"] for t in loaded["triggers"]] == ["tst-037-008"]


def test_request_suspicious_request_block_match_response_headers(client, test_spans, tracer):
    with override_global_config(dict(_appsec_enabled=True)), override_env(dict(DD_APPSEC_RULES=RULES_SRB)):
        tracer._appsec_enabled = True
        # # Hack: need to pass an argument to configure so that the processors are recreated
        tracer.configure(api_version="v0.4")
        root_span, response = _aux_appsec_get_root_span(client, test_spans, tracer, url="/response-header/")
        assert response.status_code == 403
        as_bytes = bytes(APPSEC_BLOCKED_RESPONSE_JSON, "utf-8") if PY3 else APPSEC_BLOCKED_RESPONSE_JSON
        assert response.content == as_bytes
        loaded = json.loads(root_span.get_tag(APPSEC_JSON))
        assert [t["rule"]["id"] for t in loaded["triggers"]] == ["tst-037-009"]
=======
_BLOCKED_USER = "123456"
_ALLOWED_USER = "111111"


def test_request_userblock_200(client, test_spans, tracer):
    with override_global_config(dict(_appsec_enabled=True)), override_env(dict(DD_APPSEC_RULES=RULES_GOOD_PATH)):
        root, result = _aux_appsec_get_root_span(client, test_spans, tracer, url="/checkuser/%s/" % _ALLOWED_USER)
        assert result.status_code == 200


def test_request_userblock_403(client, test_spans, tracer):
    with override_global_config(dict(_appsec_enabled=True)), override_env(dict(DD_APPSEC_RULES=RULES_GOOD_PATH)):
        root, result = _aux_appsec_get_root_span(client, test_spans, tracer, url="/checkuser/%s/" % _BLOCKED_USER)
        assert result.status_code == 403
        as_bytes = (
            bytes(constants.APPSEC_BLOCKED_RESPONSE_JSON, "utf-8") if PY3 else constants.APPSEC_BLOCKED_RESPONSE_JSON
        )
        assert result.content == as_bytes
>>>>>>> aca50128
<|MERGE_RESOLUTION|>--- conflicted
+++ resolved
@@ -439,147 +439,6 @@
         assert result.content == as_bytes
 
 
-<<<<<<< HEAD
-def test_request_suspicious_request_block_match_method(client, test_spans, tracer):
-    # GET must be blocked
-    with override_global_config(dict(_appsec_enabled=True)), override_env(dict(DD_APPSEC_RULES=RULES_SRB_METHOD)):
-        tracer._appsec_enabled = True
-        # # Hack: need to pass an argument to configure so that the processors are recreated
-        tracer.configure(api_version="v0.4")
-        root_span, response = _aux_appsec_get_root_span(client, test_spans, tracer, url="/")
-        assert response.status_code == 403
-        as_bytes = bytes(APPSEC_BLOCKED_RESPONSE_JSON, "utf-8") if PY3 else APPSEC_BLOCKED_RESPONSE_JSON
-        assert response.content == as_bytes
-        loaded = json.loads(root_span.get_tag(APPSEC_JSON))
-        assert [t["rule"]["id"] for t in loaded["triggers"]] == ["tst-037-006"]
-    # POST must pass
-    with override_global_config(dict(_appsec_enabled=True)), override_env(dict(DD_APPSEC_RULES=RULES_SRB_METHOD)):
-        tracer._appsec_enabled = True
-        # # Hack: need to pass an argument to configure so that the processors are recreated
-        tracer.configure(api_version="v0.4")
-        root_span, response = _aux_appsec_get_root_span(client, test_spans, tracer, url="/", payload="any")
-        assert response.status_code == 200
-
-
-def test_request_suspicious_request_block_match_uri(client, test_spans, tracer):
-    # .git must be blocked
-    with override_global_config(dict(_appsec_enabled=True)), override_env(dict(DD_APPSEC_RULES=RULES_SRB)):
-        tracer._appsec_enabled = True
-        # # Hack: need to pass an argument to configure so that the processors are recreated
-        tracer.configure(api_version="v0.4")
-        root_span, response = _aux_appsec_get_root_span(client, test_spans, tracer, url="/.git")
-        assert response.status_code == 403
-        as_bytes = bytes(APPSEC_BLOCKED_RESPONSE_JSON, "utf-8") if PY3 else APPSEC_BLOCKED_RESPONSE_JSON
-        assert response.content == as_bytes
-        loaded = json.loads(root_span.get_tag(APPSEC_JSON))
-        assert [t["rule"]["id"] for t in loaded["triggers"]] == ["tst-037-002"]
-    # legit must pass
-    with override_global_config(dict(_appsec_enabled=True)), override_env(dict(DD_APPSEC_RULES=RULES_SRB)):
-        tracer._appsec_enabled = True
-        # # Hack: need to pass an argument to configure so that the processors are recreated
-        tracer.configure(api_version="v0.4")
-        root_span, response = _aux_appsec_get_root_span(client, test_spans, tracer, url="/legit")
-        assert response.status_code == 404
-
-
-def test_request_suspicious_request_block_match_path_params(client, test_spans, tracer):
-    # value AiKfOeRcvG45 must be blocked
-    with override_global_config(dict(_appsec_enabled=True)), override_env(dict(DD_APPSEC_RULES=RULES_SRB)):
-        tracer._appsec_enabled = True
-        # # Hack: need to pass an argument to configure so that the processors are recreated
-        tracer.configure(api_version="v0.4")
-        root_span, response = _aux_appsec_get_root_span(
-            client, test_spans, tracer, url="/path-params/2022/AiKfOeRcvG45/"
-        )
-        assert response.status_code == 403
-        as_bytes = bytes(APPSEC_BLOCKED_RESPONSE_JSON, "utf-8") if PY3 else APPSEC_BLOCKED_RESPONSE_JSON
-        assert response.content == as_bytes
-        loaded = json.loads(root_span.get_tag(APPSEC_JSON))
-        assert [t["rule"]["id"] for t in loaded["triggers"]] == ["tst-037-007"]
-
-
-def test_request_suspicious_request_block_match_query_value(client, test_spans, tracer):
-    with override_global_config(dict(_appsec_enabled=True)), override_env(dict(DD_APPSEC_RULES=RULES_SRB)):
-        tracer._appsec_enabled = True
-        # # Hack: need to pass an argument to configure so that the processors are recreated
-        tracer.configure(api_version="v0.4")
-        root_span, response = _aux_appsec_get_root_span(client, test_spans, tracer, url="index.html?toto=xtrace")
-        assert response.status_code == 403
-        as_bytes = bytes(APPSEC_BLOCKED_RESPONSE_JSON, "utf-8") if PY3 else APPSEC_BLOCKED_RESPONSE_JSON
-        assert response.content == as_bytes
-        loaded = json.loads(root_span.get_tag(APPSEC_JSON))
-        assert [t["rule"]["id"] for t in loaded["triggers"]] == ["tst-037-001"]
-
-
-def test_request_suspicious_request_block_match_header(client, test_spans, tracer):
-    with override_global_config(dict(_appsec_enabled=True)), override_env(dict(DD_APPSEC_RULES=RULES_SRB)):
-        tracer._appsec_enabled = True
-        # # Hack: need to pass an argument to configure so that the processors are recreated
-        tracer.configure(api_version="v0.4")
-        root_span, response = _aux_appsec_get_root_span(
-            client, test_spans, tracer, url="/", headers={"HTTP_USER_AGENT": "01972498723465"}
-        )
-        assert response.status_code == 403
-        as_bytes = bytes(APPSEC_BLOCKED_RESPONSE_JSON, "utf-8") if PY3 else APPSEC_BLOCKED_RESPONSE_JSON
-        assert response.content == as_bytes
-        loaded = json.loads(root_span.get_tag(APPSEC_JSON))
-        assert [t["rule"]["id"] for t in loaded["triggers"]] == ["tst-037-004"]
-
-
-def test_request_suspicious_request_block_match_body(client, test_spans, tracer):
-    with override_global_config(dict(_appsec_enabled=True)), override_env(dict(DD_APPSEC_RULES=RULES_SRB)):
-        tracer._appsec_enabled = True
-        # # Hack: need to pass an argument to configure so that the processors are recreated
-        tracer.configure(api_version="v0.4")
-        root_span, response = _aux_appsec_get_root_span(
-            client, test_spans, tracer, url="/", payload="yqrweytqwreasldhkuqwgervflnmlnli"
-        )
-        assert response.status_code == 403
-        as_bytes = bytes(APPSEC_BLOCKED_RESPONSE_JSON, "utf-8") if PY3 else APPSEC_BLOCKED_RESPONSE_JSON
-        assert response.content == as_bytes
-        loaded = json.loads(root_span.get_tag(APPSEC_JSON))
-        assert [t["rule"]["id"] for t in loaded["triggers"]] == ["tst-037-003"]
-
-
-def test_request_suspicious_request_block_match_response_code(client, test_spans, tracer):
-    with override_global_config(dict(_appsec_enabled=True)), override_env(dict(DD_APPSEC_RULES=RULES_SRB_RESPONSE)):
-        tracer._appsec_enabled = True
-        # # Hack: need to pass an argument to configure so that the processors are recreated
-        tracer.configure(api_version="v0.4")
-        root_span, response = _aux_appsec_get_root_span(client, test_spans, tracer, url="/do_not_exist.php")
-        assert response.status_code == 403
-        as_bytes = bytes(APPSEC_BLOCKED_RESPONSE_JSON, "utf-8") if PY3 else APPSEC_BLOCKED_RESPONSE_JSON
-        assert response.content == as_bytes
-        loaded = json.loads(root_span.get_tag(APPSEC_JSON))
-        assert [t["rule"]["id"] for t in loaded["triggers"]] == ["tst-037-005"]
-
-
-def test_request_suspicious_request_block_match_request_cookie(client, test_spans, tracer):
-    with override_global_config(dict(_appsec_enabled=True)), override_env(dict(DD_APPSEC_RULES=RULES_SRB)):
-        tracer._appsec_enabled = True
-        # # Hack: need to pass an argument to configure so that the processors are recreated
-        tracer.configure(api_version="v0.4")
-        client.cookies.load({"mytestingcookie_key": "jdfoSDGFkivRG_234"})
-        root_span, response = _aux_appsec_get_root_span(client, test_spans, tracer, url="")
-        assert response.status_code == 403
-        as_bytes = bytes(APPSEC_BLOCKED_RESPONSE_JSON, "utf-8") if PY3 else APPSEC_BLOCKED_RESPONSE_JSON
-        assert response.content == as_bytes
-        loaded = json.loads(root_span.get_tag(APPSEC_JSON))
-        assert [t["rule"]["id"] for t in loaded["triggers"]] == ["tst-037-008"]
-
-
-def test_request_suspicious_request_block_match_response_headers(client, test_spans, tracer):
-    with override_global_config(dict(_appsec_enabled=True)), override_env(dict(DD_APPSEC_RULES=RULES_SRB)):
-        tracer._appsec_enabled = True
-        # # Hack: need to pass an argument to configure so that the processors are recreated
-        tracer.configure(api_version="v0.4")
-        root_span, response = _aux_appsec_get_root_span(client, test_spans, tracer, url="/response-header/")
-        assert response.status_code == 403
-        as_bytes = bytes(APPSEC_BLOCKED_RESPONSE_JSON, "utf-8") if PY3 else APPSEC_BLOCKED_RESPONSE_JSON
-        assert response.content == as_bytes
-        loaded = json.loads(root_span.get_tag(APPSEC_JSON))
-        assert [t["rule"]["id"] for t in loaded["triggers"]] == ["tst-037-009"]
-=======
 _BLOCKED_USER = "123456"
 _ALLOWED_USER = "111111"
 
@@ -598,4 +457,144 @@
             bytes(constants.APPSEC_BLOCKED_RESPONSE_JSON, "utf-8") if PY3 else constants.APPSEC_BLOCKED_RESPONSE_JSON
         )
         assert result.content == as_bytes
->>>>>>> aca50128
+
+
+def test_request_suspicious_request_block_match_method(client, test_spans, tracer):
+    # GET must be blocked
+    with override_global_config(dict(_appsec_enabled=True)), override_env(dict(DD_APPSEC_RULES=RULES_SRB_METHOD)):
+        tracer._appsec_enabled = True
+        # # Hack: need to pass an argument to configure so that the processors are recreated
+        tracer.configure(api_version="v0.4")
+        root_span, response = _aux_appsec_get_root_span(client, test_spans, tracer, url="/")
+        assert response.status_code == 403
+        as_bytes = bytes(APPSEC_BLOCKED_RESPONSE_JSON, "utf-8") if PY3 else APPSEC_BLOCKED_RESPONSE_JSON
+        assert response.content == as_bytes
+        loaded = json.loads(root_span.get_tag(APPSEC_JSON))
+        assert [t["rule"]["id"] for t in loaded["triggers"]] == ["tst-037-006"]
+    # POST must pass
+    with override_global_config(dict(_appsec_enabled=True)), override_env(dict(DD_APPSEC_RULES=RULES_SRB_METHOD)):
+        tracer._appsec_enabled = True
+        # # Hack: need to pass an argument to configure so that the processors are recreated
+        tracer.configure(api_version="v0.4")
+        root_span, response = _aux_appsec_get_root_span(client, test_spans, tracer, url="/", payload="any")
+        assert response.status_code == 200
+
+
+def test_request_suspicious_request_block_match_uri(client, test_spans, tracer):
+    # .git must be blocked
+    with override_global_config(dict(_appsec_enabled=True)), override_env(dict(DD_APPSEC_RULES=RULES_SRB)):
+        tracer._appsec_enabled = True
+        # # Hack: need to pass an argument to configure so that the processors are recreated
+        tracer.configure(api_version="v0.4")
+        root_span, response = _aux_appsec_get_root_span(client, test_spans, tracer, url="/.git")
+        assert response.status_code == 403
+        as_bytes = bytes(APPSEC_BLOCKED_RESPONSE_JSON, "utf-8") if PY3 else APPSEC_BLOCKED_RESPONSE_JSON
+        assert response.content == as_bytes
+        loaded = json.loads(root_span.get_tag(APPSEC_JSON))
+        assert [t["rule"]["id"] for t in loaded["triggers"]] == ["tst-037-002"]
+    # legit must pass
+    with override_global_config(dict(_appsec_enabled=True)), override_env(dict(DD_APPSEC_RULES=RULES_SRB)):
+        tracer._appsec_enabled = True
+        # # Hack: need to pass an argument to configure so that the processors are recreated
+        tracer.configure(api_version="v0.4")
+        root_span, response = _aux_appsec_get_root_span(client, test_spans, tracer, url="/legit")
+        assert response.status_code == 404
+
+
+def test_request_suspicious_request_block_match_path_params(client, test_spans, tracer):
+    # value AiKfOeRcvG45 must be blocked
+    with override_global_config(dict(_appsec_enabled=True)), override_env(dict(DD_APPSEC_RULES=RULES_SRB)):
+        tracer._appsec_enabled = True
+        # # Hack: need to pass an argument to configure so that the processors are recreated
+        tracer.configure(api_version="v0.4")
+        root_span, response = _aux_appsec_get_root_span(
+            client, test_spans, tracer, url="/path-params/2022/AiKfOeRcvG45/"
+        )
+        assert response.status_code == 403
+        as_bytes = bytes(APPSEC_BLOCKED_RESPONSE_JSON, "utf-8") if PY3 else APPSEC_BLOCKED_RESPONSE_JSON
+        assert response.content == as_bytes
+        loaded = json.loads(root_span.get_tag(APPSEC_JSON))
+        assert [t["rule"]["id"] for t in loaded["triggers"]] == ["tst-037-007"]
+
+
+def test_request_suspicious_request_block_match_query_value(client, test_spans, tracer):
+    with override_global_config(dict(_appsec_enabled=True)), override_env(dict(DD_APPSEC_RULES=RULES_SRB)):
+        tracer._appsec_enabled = True
+        # # Hack: need to pass an argument to configure so that the processors are recreated
+        tracer.configure(api_version="v0.4")
+        root_span, response = _aux_appsec_get_root_span(client, test_spans, tracer, url="index.html?toto=xtrace")
+        assert response.status_code == 403
+        as_bytes = bytes(APPSEC_BLOCKED_RESPONSE_JSON, "utf-8") if PY3 else APPSEC_BLOCKED_RESPONSE_JSON
+        assert response.content == as_bytes
+        loaded = json.loads(root_span.get_tag(APPSEC_JSON))
+        assert [t["rule"]["id"] for t in loaded["triggers"]] == ["tst-037-001"]
+
+
+def test_request_suspicious_request_block_match_header(client, test_spans, tracer):
+    with override_global_config(dict(_appsec_enabled=True)), override_env(dict(DD_APPSEC_RULES=RULES_SRB)):
+        tracer._appsec_enabled = True
+        # # Hack: need to pass an argument to configure so that the processors are recreated
+        tracer.configure(api_version="v0.4")
+        root_span, response = _aux_appsec_get_root_span(
+            client, test_spans, tracer, url="/", headers={"HTTP_USER_AGENT": "01972498723465"}
+        )
+        assert response.status_code == 403
+        as_bytes = bytes(APPSEC_BLOCKED_RESPONSE_JSON, "utf-8") if PY3 else APPSEC_BLOCKED_RESPONSE_JSON
+        assert response.content == as_bytes
+        loaded = json.loads(root_span.get_tag(APPSEC_JSON))
+        assert [t["rule"]["id"] for t in loaded["triggers"]] == ["tst-037-004"]
+
+
+def test_request_suspicious_request_block_match_body(client, test_spans, tracer):
+    with override_global_config(dict(_appsec_enabled=True)), override_env(dict(DD_APPSEC_RULES=RULES_SRB)):
+        tracer._appsec_enabled = True
+        # # Hack: need to pass an argument to configure so that the processors are recreated
+        tracer.configure(api_version="v0.4")
+        root_span, response = _aux_appsec_get_root_span(
+            client, test_spans, tracer, url="/", payload="yqrweytqwreasldhkuqwgervflnmlnli"
+        )
+        assert response.status_code == 403
+        as_bytes = bytes(APPSEC_BLOCKED_RESPONSE_JSON, "utf-8") if PY3 else APPSEC_BLOCKED_RESPONSE_JSON
+        assert response.content == as_bytes
+        loaded = json.loads(root_span.get_tag(APPSEC_JSON))
+        assert [t["rule"]["id"] for t in loaded["triggers"]] == ["tst-037-003"]
+
+
+def test_request_suspicious_request_block_match_response_code(client, test_spans, tracer):
+    with override_global_config(dict(_appsec_enabled=True)), override_env(dict(DD_APPSEC_RULES=RULES_SRB_RESPONSE)):
+        tracer._appsec_enabled = True
+        # # Hack: need to pass an argument to configure so that the processors are recreated
+        tracer.configure(api_version="v0.4")
+        root_span, response = _aux_appsec_get_root_span(client, test_spans, tracer, url="/do_not_exist.php")
+        assert response.status_code == 403
+        as_bytes = bytes(APPSEC_BLOCKED_RESPONSE_JSON, "utf-8") if PY3 else APPSEC_BLOCKED_RESPONSE_JSON
+        assert response.content == as_bytes
+        loaded = json.loads(root_span.get_tag(APPSEC_JSON))
+        assert [t["rule"]["id"] for t in loaded["triggers"]] == ["tst-037-005"]
+
+
+def test_request_suspicious_request_block_match_request_cookie(client, test_spans, tracer):
+    with override_global_config(dict(_appsec_enabled=True)), override_env(dict(DD_APPSEC_RULES=RULES_SRB)):
+        tracer._appsec_enabled = True
+        # # Hack: need to pass an argument to configure so that the processors are recreated
+        tracer.configure(api_version="v0.4")
+        client.cookies.load({"mytestingcookie_key": "jdfoSDGFkivRG_234"})
+        root_span, response = _aux_appsec_get_root_span(client, test_spans, tracer, url="")
+        assert response.status_code == 403
+        as_bytes = bytes(APPSEC_BLOCKED_RESPONSE_JSON, "utf-8") if PY3 else APPSEC_BLOCKED_RESPONSE_JSON
+        assert response.content == as_bytes
+        loaded = json.loads(root_span.get_tag(APPSEC_JSON))
+        assert [t["rule"]["id"] for t in loaded["triggers"]] == ["tst-037-008"]
+
+
+def test_request_suspicious_request_block_match_response_headers(client, test_spans, tracer):
+    with override_global_config(dict(_appsec_enabled=True)), override_env(dict(DD_APPSEC_RULES=RULES_SRB)):
+        tracer._appsec_enabled = True
+        # # Hack: need to pass an argument to configure so that the processors are recreated
+        tracer.configure(api_version="v0.4")
+        root_span, response = _aux_appsec_get_root_span(client, test_spans, tracer, url="/response-header/")
+        assert response.status_code == 403
+        as_bytes = bytes(APPSEC_BLOCKED_RESPONSE_JSON, "utf-8") if PY3 else APPSEC_BLOCKED_RESPONSE_JSON
+        assert response.content == as_bytes
+        loaded = json.loads(root_span.get_tag(APPSEC_JSON))
+        assert [t["rule"]["id"] for t in loaded["triggers"]] == ["tst-037-009"]