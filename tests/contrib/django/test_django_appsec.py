--- conflicted
+++ resolved
@@ -8,11 +8,7 @@
 from ddtrace.appsec._constants import APPSEC
 from ddtrace.appsec._constants import SPAN_DATA_NAMES
 from ddtrace.ext import http
-<<<<<<< HEAD
-=======
 from ddtrace.ext import user
-from ddtrace.internal import _context
->>>>>>> 09956e4b
 from ddtrace.internal import constants
 from ddtrace.internal import core
 from ddtrace.internal.compat import PY3
