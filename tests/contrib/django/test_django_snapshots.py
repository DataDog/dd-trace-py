--- conflicted
+++ resolved
@@ -98,19 +98,6 @@
 
 
 @pytest.mark.django_db
-<<<<<<< HEAD
-@snapshot(
-    ignores=["meta.http.useragent"],
-    variants={
-        "18x": django.VERSION < (1, 9),
-        "111x": (1, 9) <= django.VERSION < (1, 12),
-        "21x": (1, 12) < django.VERSION < (2, 2),
-        "": django.VERSION >= (2, 2),
-    },
-)
-def test_safe_string_encoding(client):
-    assert client.get("/safe-template/").status_code == 200
-=======
 def test_safe_string_encoding(client, snapshot_context):
     """test_safe_string_encoding.
     If we use @snapshot decorator in a Django snapshot test, the first test adds DB creation traces. Until the
@@ -127,7 +114,6 @@
         }
     ):
         assert client.get("/safe-template/").status_code == 200
->>>>>>> d3f87609
 
 
 @snapshot(
