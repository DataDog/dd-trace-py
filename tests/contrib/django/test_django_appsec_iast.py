# -*- coding: utf-8 -*-
import json
<<<<<<< HEAD
=======

>>>>>>> 2d1feafc
import mock
import pytest

from ddtrace import config
from ddtrace._monkey import patch_iast
from ddtrace.appsec._constants import IAST
from ddtrace.appsec.iast import oce
from ddtrace.appsec.iast._util import _is_python_version_supported as python_supported_by_iast
from ddtrace.internal.compat import urlencode
from tests.appsec.iast.iast_utils import get_line_and_hash
from tests.utils import override_global_config


TEST_FILE = "tests/contrib/django/django_app/appsec_urls.py"


def _aux_appsec_get_root_span(
    client,
    test_spans,
    tracer,
    payload=None,
    url="/",
    content_type="text/plain",
    headers=None,
    cookies={},
):
    tracer._appsec_enabled = config._appsec_enabled
    tracer._iast_enabled = config._iast_enabled
    # Hack: need to pass an argument to configure so that the processors are recreated
    tracer.configure(api_version="v0.4")
    # Set cookies
    client.cookies.load(cookies)
    if payload is None:
        if headers:
            response = client.get(url, **headers)
        else:
            response = client.get(url)
    else:
        if headers:
            response = client.post(url, payload, content_type=content_type, **headers)
        else:
            response = client.post(url, payload, content_type=content_type)
    return test_spans.spans[0], response


@pytest.mark.skipif(not python_supported_by_iast(), reason="Python version not supported by IAST")
def test_django_weak_hash(client, test_spans, tracer):
    from ddtrace.appsec.iast._taint_tracking import setup

    with override_global_config(dict(_appsec_enabled=True, _iast_enabled=True)):
        setup(bytes.join, bytearray.join)
        oce.reconfigure()
        patch_iast(weak_hash=True)
        root_span, _ = _aux_appsec_get_root_span(client, test_spans, tracer, url="/appsec/weak-hash/")
        str_json = root_span.get_tag(IAST.JSON)
        assert str_json is not None, "no JSON tag in root span"
        vulnerability = json.loads(str_json)["vulnerabilities"][0]
        assert vulnerability["location"]["path"].endswith(TEST_FILE)
        assert vulnerability["evidence"]["value"] == "md5"


@pytest.mark.skipif(not python_supported_by_iast(), reason="Python version not supported by IAST")
def test_django_tainted_user_agent_iast_enabled(client, test_spans, tracer):
    from ddtrace.appsec.iast._taint_tracking import setup

    with override_global_config(dict(_iast_enabled=True)):
        oce.reconfigure()
        tracer._iast_enabled = True
        setup(bytes.join, bytearray.join)

        root_span, response = _aux_appsec_get_root_span(
            client,
            test_spans,
            tracer,
            payload=urlencode({"mytestingbody_key": "mytestingbody_value"}),
            content_type="application/x-www-form-urlencoded",
            url="/appsec/taint-checking-enabled/?q=aaa",
            headers={"HTTP_USER_AGENT": "test/1.2.3"},
        )

        assert response.status_code == 200
        assert response.content == b"test/1.2.3"


@pytest.mark.skipif(not python_supported_by_iast(), reason="Python version not supported by IAST")
def test_django_tainted_user_agent_iast_disabled(client, test_spans, tracer):
    from ddtrace.appsec.iast._taint_tracking import setup

    with override_global_config(dict(_iast_enabled=False)):
        oce.reconfigure()
        setup(bytes.join, bytearray.join)

        root_span, response = _aux_appsec_get_root_span(
            client,
            test_spans,
            tracer,
            payload=urlencode({"mytestingbody_key": "mytestingbody_value"}),
            content_type="application/x-www-form-urlencoded",
            url="/appsec/taint-checking-disabled/?q=aaa",
            headers={"HTTP_USER_AGENT": "test/1.2.3"},
        )

        assert root_span.get_tag(IAST.JSON) is None

        assert response.status_code == 200
        assert response.content == b"test/1.2.3"


@pytest.mark.django_db()
@pytest.mark.skipif(not python_supported_by_iast(), reason="Python version not supported by IAST")
def test_django_tainted_user_agent_iast_enabled_sqli_http_request_parameter(client, test_spans, tracer):
    from ddtrace.appsec.iast._taint_tracking import setup

    with override_global_config(dict(_iast_enabled=True)), mock.patch(
        "ddtrace.contrib.dbapi._is_iast_enabled", return_value=True
    ):
        setup(bytes.join, bytearray.join)

        root_span, response = _aux_appsec_get_root_span(
            client,
            test_spans,
            tracer,
            payload=urlencode({"mytestingbody_key": "mytestingbody_value"}),
            content_type="application/x-www-form-urlencoded",
            url="/appsec/sqli_http_request_parameter/?q=SELECT 1 FROM sqlite_master",
            headers={"HTTP_USER_AGENT": "test/1.2.3"},
        )

        vuln_type = "SQL_INJECTION"

        assert response.status_code == 200
        assert response.content == b"test/1.2.3"

        loaded = json.loads(root_span.get_tag(IAST.JSON))

        line, hash_value = get_line_and_hash("iast_enabled_sqli_http_request_parameter", vuln_type, filename=TEST_FILE)

        assert loaded["sources"] == [
            {"origin": "http.request.parameter", "name": "q", "value": "SELECT 1 FROM sqlite_master"}
        ]
        assert loaded["vulnerabilities"][0]["type"] == vuln_type
        assert loaded["vulnerabilities"][0]["evidence"] == {
            "valueParts": [{"value": "SELECT 1 FROM sqlite_master", "source": 0}]
        }
        assert loaded["vulnerabilities"][0]["location"]["path"] == TEST_FILE
        assert loaded["vulnerabilities"][0]["location"]["line"] == line
        assert loaded["vulnerabilities"][0]["hash"] == hash_value


@pytest.mark.django_db()
@pytest.mark.skipif(not python_supported_by_iast(), reason="Python version not supported by IAST")
def test_django_tainted_user_agent_iast_enabled_sqli_http_request_header_value(client, test_spans, tracer):
    from ddtrace.appsec.iast._taint_tracking import setup

    with override_global_config(dict(_iast_enabled=True)), mock.patch(
        "ddtrace.contrib.dbapi._is_iast_enabled", return_value=True
    ):
        setup(bytes.join, bytearray.join)

        root_span, response = _aux_appsec_get_root_span(
            client,
            test_spans,
            tracer,
            payload=urlencode({"mytestingbody_key": "mytestingbody_value"}),
            content_type="application/x-www-form-urlencoded",
            url="/appsec/sqli_http_request_header_value/",
            headers={"HTTP_USER_AGENT": "master"},
        )

        vuln_type = "SQL_INJECTION"
        loaded = json.loads(root_span.get_tag(IAST.JSON))

        line, hash_value = get_line_and_hash(
            "iast_enabled_sqli_http_request_header_value", vuln_type, filename=TEST_FILE
        )

        assert loaded["sources"] == [{"origin": "http.request.header", "name": "HTTP_USER_AGENT", "value": "master"}]
        assert loaded["vulnerabilities"][0]["type"] == vuln_type
        assert loaded["vulnerabilities"][0]["hash"] == hash_value
        assert loaded["vulnerabilities"][0]["evidence"] == {
            "valueParts": [{"value": "SELECT 1 FROM sqlite_"}, {"source": 0, "value": "master"}]
        }
        assert loaded["vulnerabilities"][0]["location"]["path"] == TEST_FILE
        assert loaded["vulnerabilities"][0]["location"]["line"] == line

        assert response.status_code == 200
        assert response.content == b"master"


@pytest.mark.django_db()
@pytest.mark.skipif(not python_supported_by_iast(), reason="Python version not supported by IAST")
def test_django_tainted_user_agent_iast_disabled_sqli_http_request_header_value(client, test_spans, tracer):
    from ddtrace.appsec.iast._taint_tracking import setup

    with override_global_config(dict(_iast_enabled=False)), mock.patch(
        "ddtrace.contrib.dbapi._is_iast_enabled", return_value=False
    ):
        setup(bytes.join, bytearray.join)

        root_span, response = _aux_appsec_get_root_span(
            client,
            test_spans,
            tracer,
            payload=urlencode({"mytestingbody_key": "mytestingbody_value"}),
            content_type="application/x-www-form-urlencoded",
            url="/appsec/sqli_http_request_header_value/",
            headers={"HTTP_USER_AGENT": "master"},
        )

        assert root_span.get_tag(IAST.JSON) is None

        assert response.status_code == 200
        assert response.content == b"master"


@pytest.mark.django_db()
@pytest.mark.skipif(not python_supported_by_iast(), reason="Python version not supported by IAST")
def test_django_tainted_user_agent_iast_enabled_sqli_http_request_header_name(client, test_spans, tracer):
    from ddtrace.appsec.iast._taint_tracking import setup

    with override_global_config(dict(_iast_enabled=True)), mock.patch(
        "ddtrace.contrib.dbapi._is_iast_enabled", return_value=True
    ):
        setup(bytes.join, bytearray.join)

        root_span, response = _aux_appsec_get_root_span(
            client,
            test_spans,
            tracer,
            payload=urlencode({"mytestingbody_key": "mytestingbody_value"}),
            content_type="application/x-www-form-urlencoded",
            url="/appsec/sqli_http_request_header_name/",
            headers={"master": "test/1.2.3"},
        )

        vuln_type = "SQL_INJECTION"

        loaded = json.loads(root_span.get_tag(IAST.JSON))

        line, hash_value = get_line_and_hash(
            "iast_enabled_sqli_http_request_header_name", vuln_type, filename=TEST_FILE
        )

        assert loaded["sources"] == [{"origin": "http.request.header", "name": "master", "value": "master"}]
        assert loaded["vulnerabilities"][0]["type"] == vuln_type
        assert loaded["vulnerabilities"][0]["hash"] == hash_value
        assert loaded["vulnerabilities"][0]["evidence"] == {
            "valueParts": [{"value": "SELECT 1 FROM sqlite_"}, {"source": 0, "value": "master"}]
        }
        assert loaded["vulnerabilities"][0]["location"]["path"] == TEST_FILE
        assert loaded["vulnerabilities"][0]["location"]["line"] == line

        assert response.status_code == 200
        assert response.content == b"test/1.2.3"


@pytest.mark.django_db()
@pytest.mark.skipif(not python_supported_by_iast(), reason="Python version not supported by IAST")
def test_django_tainted_user_agent_iast_disabled_sqli_http_request_header_name(client, test_spans, tracer):
    from ddtrace.appsec.iast._taint_tracking import setup

    with override_global_config(dict(_iast_enabled=False)), mock.patch(
        "ddtrace.contrib.dbapi._is_iast_enabled", return_value=True
    ):
        setup(bytes.join, bytearray.join)

        root_span, response = _aux_appsec_get_root_span(
            client,
            test_spans,
            tracer,
            payload=urlencode({"mytestingbody_key": "mytestingbody_value"}),
            content_type="application/x-www-form-urlencoded",
            url="/appsec/sqli_http_request_header_name/",
            headers={"master": "test/1.2.3"},
        )

        assert root_span.get_tag(IAST.JSON) is None

        assert response.status_code == 200
        assert response.content == b"test/1.2.3"


@pytest.mark.django_db()
@pytest.mark.skipif(not python_supported_by_iast(), reason="Python version not supported by IAST")
def test_django_iast_enabled_full_sqli_http_path_parameter(client, test_spans, tracer):
    from ddtrace.appsec.iast._taint_tracking import setup

    with override_global_config(dict(_iast_enabled=True)), mock.patch(
        "ddtrace.contrib.dbapi._is_iast_enabled", return_value=True
    ):
        setup(bytes.join, bytearray.join)

        root_span, response = _aux_appsec_get_root_span(
            client,
            test_spans,
            tracer,
            url="/appsec/sqli_http_path_parameter/sqlite_master/",
            headers={"HTTP_USER_AGENT": "test/1.2.3"},
        )
        vuln_type = "SQL_INJECTION"

        loaded = json.loads(root_span.get_tag(IAST.JSON))

        line, hash_value = get_line_and_hash(
            "iast_enabled_full_sqli_http_path_parameter", vuln_type, filename=TEST_FILE
        )

        assert loaded["sources"] == [
            {"origin": "http.request.path.parameter", "name": "q_http_path_parameter", "value": "sqlite_master"}
        ]
        assert loaded["vulnerabilities"][0]["type"] == vuln_type
        assert loaded["vulnerabilities"][0]["hash"] == hash_value
        assert loaded["vulnerabilities"][0]["evidence"] == {
            "valueParts": [{"value": "SELECT 1 from "}, {"value": "sqlite_master", "source": 0}]
        }
        assert loaded["vulnerabilities"][0]["location"]["path"] == TEST_FILE
        assert loaded["vulnerabilities"][0]["location"]["line"] == line

        assert response.status_code == 200
        assert response.content == b"test/1.2.3"


@pytest.mark.django_db()
@pytest.mark.skipif(not python_supported_by_iast(), reason="Python version not supported by IAST")
def test_django_iast_disabled_full_sqli_http_path_parameter(client, test_spans, tracer):
    from ddtrace.appsec.iast._taint_tracking import setup

    with override_global_config(dict(_iast_enabled=False)), mock.patch(
        "ddtrace.contrib.dbapi._is_iast_enabled", return_value=False
    ):
        setup(bytes.join, bytearray.join)

        root_span, response = _aux_appsec_get_root_span(
            client,
            test_spans,
            tracer,
            url="/appsec/sqli_http_path_parameter/sqlite_master/",
            headers={"HTTP_USER_AGENT": "test/1.2.3"},
        )

        assert root_span.get_tag(IAST.JSON) is None

        assert response.status_code == 200
        assert response.content == b"test/1.2.3"


@pytest.mark.django_db()
@pytest.mark.skipif(not python_supported_by_iast(), reason="Python version not supported by IAST")
def test_django_tainted_user_agent_iast_enabled_sqli_http_cookies_name(client, test_spans, tracer):
    from ddtrace.appsec.iast._taint_tracking import setup

    with override_global_config(dict(_iast_enabled=True)), mock.patch(
        "ddtrace.contrib.dbapi._is_iast_enabled", return_value=True
    ):
        setup(bytes.join, bytearray.join)

        root_span, response = _aux_appsec_get_root_span(
            client,
            test_spans,
            tracer,
            url="/appsec/sqli_http_request_cookie_name/",
            cookies={"master": "test/1.2.3"},
        )
        vuln_type = "SQL_INJECTION"

        loaded = json.loads(root_span.get_tag(IAST.JSON))

        line, hash_value = get_line_and_hash("iast_enabled_sqli_http_cookies_name", vuln_type, filename=TEST_FILE)

        assert loaded["sources"] == [{"origin": "http.request.cookie.value", "name": "master", "value": "master"}]
        assert loaded["vulnerabilities"][0]["type"] == vuln_type
        assert loaded["vulnerabilities"][0]["hash"] == hash_value
        assert loaded["vulnerabilities"][0]["evidence"] == {
            "valueParts": [{"value": "SELECT 1 FROM sqlite_"}, {"source": 0, "value": "master"}]
        }
        assert loaded["vulnerabilities"][0]["location"]["path"] == TEST_FILE
        assert loaded["vulnerabilities"][0]["location"]["line"] == line

        assert response.status_code == 200
        assert response.content == b"test/1.2.3"


@pytest.mark.django_db()
@pytest.mark.skipif(not python_supported_by_iast(), reason="Python version not supported by IAST")
def test_django_tainted_iast_disabled_sqli_http_cookies_name(client, test_spans, tracer):
    from ddtrace.appsec.iast._taint_tracking import setup

    with override_global_config(dict(_iast_enabled=False)), mock.patch(
        "ddtrace.contrib.dbapi._is_iast_enabled", return_value=False
    ):
        setup(bytes.join, bytearray.join)

        root_span, response = _aux_appsec_get_root_span(
            client,
            test_spans,
            tracer,
            url="/appsec/sqli_http_request_cookie_name/",
            cookies={"master": "test/1.2.3"},
        )

        assert root_span.get_tag(IAST.JSON) is None

        assert response.status_code == 200
        assert response.content == b"test/1.2.3"


@pytest.mark.django_db()
@pytest.mark.skipif(not python_supported_by_iast(), reason="Python version not supported by IAST")
def test_django_tainted_user_agent_iast_enabled_sqli_http_cookies_value(client, test_spans, tracer):
    from ddtrace.appsec.iast._taint_tracking import setup

    with override_global_config(dict(_iast_enabled=True)), mock.patch(
        "ddtrace.contrib.dbapi._is_iast_enabled", return_value=True
    ):
        setup(bytes.join, bytearray.join)

        root_span, response = _aux_appsec_get_root_span(
            client,
            test_spans,
            tracer,
            url="/appsec/sqli_http_request_cookie_value/",
            cookies={"master": "master"},
        )
        vuln_type = "SQL_INJECTION"
        loaded = json.loads(root_span.get_tag(IAST.JSON))

        line, hash_value = get_line_and_hash("iast_enabled_sqli_http_cookies_value", vuln_type, filename=TEST_FILE)

        assert loaded["sources"] == [{"origin": "http.request.cookie.value", "name": "master", "value": "master"}]
        assert loaded["vulnerabilities"][0]["type"] == "SQL_INJECTION"
        assert loaded["vulnerabilities"][0]["hash"] == hash_value
        assert loaded["vulnerabilities"][0]["evidence"] == {
            "valueParts": [{"value": "SELECT 1 FROM sqlite_"}, {"source": 0, "value": "master"}]
        }
        assert loaded["vulnerabilities"][0]["location"]["line"] == line
        assert loaded["vulnerabilities"][0]["location"]["path"] == TEST_FILE

        assert response.status_code == 200
        assert response.content == b"master"


@pytest.mark.django_db()
@pytest.mark.skipif(not python_supported_by_iast(), reason="Python version not supported by IAST")
def test_django_tainted_iast_disabled_sqli_http_cookies_value(client, test_spans, tracer):
    from ddtrace.appsec.iast._taint_tracking import setup

    with override_global_config(dict(_iast_enabled=False)), mock.patch(
        "ddtrace.contrib.dbapi._is_iast_enabled", return_value=False
    ):
        setup(bytes.join, bytearray.join)

        root_span, response = _aux_appsec_get_root_span(
            client,
            test_spans,
            tracer,
            url="/appsec/sqli_http_request_cookie_value/",
            cookies={"master": "master"},
        )

        assert root_span.get_tag(IAST.JSON) is None

        assert response.status_code == 200
        assert response.content == b"master"<|MERGE_RESOLUTION|>--- conflicted
+++ resolved
@@ -1,9 +1,6 @@
 # -*- coding: utf-8 -*-
 import json
-<<<<<<< HEAD
-=======
-
->>>>>>> 2d1feafc
+
 import mock
 import pytest
 
