# -*- coding: utf-8 -*-
import json

import mock
import pytest

from ddtrace import config
from ddtrace.appsec._constants import IAST
from ddtrace.appsec._iast import oce
from ddtrace.appsec._iast._patch_modules import patch_iast
from ddtrace.appsec._iast._utils import _is_python_version_supported as python_supported_by_iast
from ddtrace.internal.compat import urlencode
from tests.appsec.iast.iast_utils import get_line_and_hash
from tests.utils import override_global_config


TEST_FILE = "tests/contrib/django/django_app/appsec_urls.py"


@pytest.fixture(autouse=True)
def reset_context():
<<<<<<< HEAD
    from ddtrace.appsec._iast._taint_tracking import contexts_reset
    from ddtrace.appsec._iast._taint_tracking import create_context
=======
    from ddtrace.appsec.iast._taint_tracking import create_context
    from ddtrace.appsec.iast._taint_tracking import reset_context
>>>>>>> 9922fc20

    yield
    reset_context()
    _ = create_context()


def _aux_appsec_get_root_span(
    client,
    test_spans,
    tracer,
    payload=None,
    url="/",
    content_type="text/plain",
    headers=None,
    cookies=None,
):
    if cookies is None:
        cookies = {}
    tracer._appsec_enabled = config._appsec_enabled
    tracer._iast_enabled = config._iast_enabled
    # Hack: need to pass an argument to configure so that the processors are recreated
    tracer.configure(api_version="v0.4")
    # Set cookies
    client.cookies.load(cookies)
    if payload is None:
        if headers:
            response = client.get(url, **headers)
        else:
            response = client.get(url)
    else:
        if headers:
            response = client.post(url, payload, content_type=content_type, **headers)
        else:
            response = client.post(url, payload, content_type=content_type)
    return test_spans.spans[0], response


@pytest.mark.skipif(not python_supported_by_iast(), reason="Python version not supported by IAST")
def test_django_weak_hash(client, test_spans, tracer):
    with override_global_config(dict(_appsec_enabled=True, _iast_enabled=True)):
        oce.reconfigure()
        patch_iast({"weak_hash": True})
        root_span, _ = _aux_appsec_get_root_span(client, test_spans, tracer, url="/appsec/weak-hash/")
        str_json = root_span.get_tag(IAST.JSON)
        assert str_json is not None, "no JSON tag in root span"
        vulnerability = json.loads(str_json)["vulnerabilities"][0]
        assert vulnerability["location"]["path"].endswith(TEST_FILE)
        assert vulnerability["evidence"]["value"] == "md5"


@pytest.mark.skipif(not python_supported_by_iast(), reason="Python version not supported by IAST")
def test_django_tainted_user_agent_iast_enabled(client, test_spans, tracer):
    with override_global_config(dict(_iast_enabled=True)):
        oce.reconfigure()
        tracer._iast_enabled = True

        root_span, response = _aux_appsec_get_root_span(
            client,
            test_spans,
            tracer,
            payload=urlencode({"mytestingbody_key": "mytestingbody_value"}),
            content_type="application/x-www-form-urlencoded",
            url="/appsec/taint-checking-enabled/?q=aaa",
            headers={"HTTP_USER_AGENT": "test/1.2.3"},
        )

        assert response.status_code == 200
        assert response.content == b"test/1.2.3"


@pytest.mark.skipif(not python_supported_by_iast(), reason="Python version not supported by IAST")
def test_django_tainted_user_agent_iast_disabled(client, test_spans, tracer):
    with override_global_config(dict(_iast_enabled=False)):
        oce.reconfigure()

        root_span, response = _aux_appsec_get_root_span(
            client,
            test_spans,
            tracer,
            payload=urlencode({"mytestingbody_key": "mytestingbody_value"}),
            content_type="application/x-www-form-urlencoded",
            url="/appsec/taint-checking-disabled/?q=aaa",
            headers={"HTTP_USER_AGENT": "test/1.2.3"},
        )

        assert root_span.get_tag(IAST.JSON) is None

        assert response.status_code == 200
        assert response.content == b"test/1.2.3"


@pytest.mark.django_db()
@pytest.mark.skipif(not python_supported_by_iast(), reason="Python version not supported by IAST")
def test_django_tainted_user_agent_iast_enabled_sqli_http_request_parameter(client, test_spans, tracer):
    with override_global_config(dict(_iast_enabled=True)), mock.patch(
        "ddtrace.contrib.dbapi._is_iast_enabled", return_value=True
    ):
        root_span, response = _aux_appsec_get_root_span(
            client,
            test_spans,
            tracer,
            payload=urlencode({"mytestingbody_key": "mytestingbody_value"}),
            content_type="application/x-www-form-urlencoded",
            url="/appsec/sqli_http_request_parameter/?q=SELECT 1 FROM sqlite_master",
            headers={"HTTP_USER_AGENT": "test/1.2.3"},
        )

        vuln_type = "SQL_INJECTION"

        assert response.status_code == 200
        assert response.content == b"test/1.2.3"

        loaded = json.loads(root_span.get_tag(IAST.JSON))

        line, hash_value = get_line_and_hash("iast_enabled_sqli_http_request_parameter", vuln_type, filename=TEST_FILE)

        assert loaded["sources"] == [
            {"origin": "http.request.parameter", "name": "q", "value": "SELECT 1 FROM sqlite_master"}
        ]
        assert loaded["vulnerabilities"][0]["type"] == vuln_type
        assert loaded["vulnerabilities"][0]["evidence"] == {
            "valueParts": [{"value": "SELECT 1 FROM sqlite_master", "source": 0}]
        }
        assert loaded["vulnerabilities"][0]["location"]["path"] == TEST_FILE
        assert loaded["vulnerabilities"][0]["location"]["line"] == line
        assert loaded["vulnerabilities"][0]["hash"] == hash_value


@pytest.mark.django_db()
@pytest.mark.skipif(not python_supported_by_iast(), reason="Python version not supported by IAST")
def test_django_tainted_user_agent_iast_enabled_sqli_http_request_header_value(client, test_spans, tracer):
    with override_global_config(dict(_iast_enabled=True)), mock.patch(
        "ddtrace.contrib.dbapi._is_iast_enabled", return_value=True
    ):
        root_span, response = _aux_appsec_get_root_span(
            client,
            test_spans,
            tracer,
            payload=urlencode({"mytestingbody_key": "mytestingbody_value"}),
            content_type="application/x-www-form-urlencoded",
            url="/appsec/sqli_http_request_header_value/",
            headers={"HTTP_USER_AGENT": "master"},
        )

        vuln_type = "SQL_INJECTION"
        loaded = json.loads(root_span.get_tag(IAST.JSON))

        line, hash_value = get_line_and_hash(
            "iast_enabled_sqli_http_request_header_value", vuln_type, filename=TEST_FILE
        )

        assert loaded["sources"] == [{"origin": "http.request.header", "name": "HTTP_USER_AGENT", "value": "master"}]
        assert loaded["vulnerabilities"][0]["type"] == vuln_type
        assert loaded["vulnerabilities"][0]["hash"] == hash_value
        assert loaded["vulnerabilities"][0]["evidence"] == {
            "valueParts": [{"value": "SELECT 1 FROM sqlite_"}, {"source": 0, "value": "master"}]
        }
        assert loaded["vulnerabilities"][0]["location"]["path"] == TEST_FILE
        assert loaded["vulnerabilities"][0]["location"]["line"] == line

        assert response.status_code == 200
        assert response.content == b"master"


@pytest.mark.django_db()
@pytest.mark.skipif(not python_supported_by_iast(), reason="Python version not supported by IAST")
def test_django_tainted_user_agent_iast_disabled_sqli_http_request_header_value(client, test_spans, tracer):
    with override_global_config(dict(_iast_enabled=False)), mock.patch(
        "ddtrace.contrib.dbapi._is_iast_enabled", return_value=False
    ):
        root_span, response = _aux_appsec_get_root_span(
            client,
            test_spans,
            tracer,
            payload=urlencode({"mytestingbody_key": "mytestingbody_value"}),
            content_type="application/x-www-form-urlencoded",
            url="/appsec/sqli_http_request_header_value/",
            headers={"HTTP_USER_AGENT": "master"},
        )

        assert root_span.get_tag(IAST.JSON) is None

        assert response.status_code == 200
        assert response.content == b"master"


@pytest.mark.django_db()
@pytest.mark.skipif(not python_supported_by_iast(), reason="Python version not supported by IAST")
def test_django_tainted_user_agent_iast_enabled_sqli_http_request_header_name(client, test_spans, tracer):
    with override_global_config(dict(_iast_enabled=True)), mock.patch(
        "ddtrace.contrib.dbapi._is_iast_enabled", return_value=True
    ):
        root_span, response = _aux_appsec_get_root_span(
            client,
            test_spans,
            tracer,
            payload=urlencode({"mytestingbody_key": "mytestingbody_value"}),
            content_type="application/x-www-form-urlencoded",
            url="/appsec/sqli_http_request_header_name/",
            headers={"master": "test/1.2.3"},
        )

        vuln_type = "SQL_INJECTION"

        loaded = json.loads(root_span.get_tag(IAST.JSON))

        line, hash_value = get_line_and_hash(
            "iast_enabled_sqli_http_request_header_name", vuln_type, filename=TEST_FILE
        )

        assert loaded["sources"] == [{"origin": "http.request.header.name", "name": "master", "value": "master"}]
        assert loaded["vulnerabilities"][0]["type"] == vuln_type
        assert loaded["vulnerabilities"][0]["hash"] == hash_value
        assert loaded["vulnerabilities"][0]["evidence"] == {
            "valueParts": [{"value": "SELECT 1 FROM sqlite_"}, {"source": 0, "value": "master"}]
        }
        assert loaded["vulnerabilities"][0]["location"]["path"] == TEST_FILE
        assert loaded["vulnerabilities"][0]["location"]["line"] == line

        assert response.status_code == 200
        assert response.content == b"test/1.2.3"


@pytest.mark.django_db()
@pytest.mark.skipif(not python_supported_by_iast(), reason="Python version not supported by IAST")
def test_django_tainted_user_agent_iast_disabled_sqli_http_request_header_name(client, test_spans, tracer):
    with override_global_config(dict(_iast_enabled=False)), mock.patch(
        "ddtrace.contrib.dbapi._is_iast_enabled", return_value=True
    ):
        root_span, response = _aux_appsec_get_root_span(
            client,
            test_spans,
            tracer,
            payload=urlencode({"mytestingbody_key": "mytestingbody_value"}),
            content_type="application/x-www-form-urlencoded",
            url="/appsec/sqli_http_request_header_name/",
            headers={"master": "test/1.2.3"},
        )

        assert root_span.get_tag(IAST.JSON) is None

        assert response.status_code == 200
        assert response.content == b"test/1.2.3"


@pytest.mark.django_db()
@pytest.mark.skipif(not python_supported_by_iast(), reason="Python version not supported by IAST")
def test_django_iast_enabled_full_sqli_http_path_parameter(client, test_spans, tracer):
    with override_global_config(dict(_iast_enabled=True)), mock.patch(
        "ddtrace.contrib.dbapi._is_iast_enabled", return_value=True
    ):
        root_span, response = _aux_appsec_get_root_span(
            client,
            test_spans,
            tracer,
            url="/appsec/sqli_http_path_parameter/sqlite_master/",
            headers={"HTTP_USER_AGENT": "test/1.2.3"},
        )
        vuln_type = "SQL_INJECTION"

        loaded = json.loads(root_span.get_tag(IAST.JSON))

        line, hash_value = get_line_and_hash(
            "iast_enabled_full_sqli_http_path_parameter", vuln_type, filename=TEST_FILE
        )

        assert loaded["sources"] == [
            {"origin": "http.request.path.parameter", "name": "q_http_path_parameter", "value": "sqlite_master"}
        ]
        assert loaded["vulnerabilities"][0]["type"] == vuln_type
        assert loaded["vulnerabilities"][0]["hash"] == hash_value
        assert loaded["vulnerabilities"][0]["evidence"] == {
            "valueParts": [{"value": "SELECT 1 from "}, {"value": "sqlite_master", "source": 0}]
        }
        assert loaded["vulnerabilities"][0]["location"]["path"] == TEST_FILE
        assert loaded["vulnerabilities"][0]["location"]["line"] == line

        assert response.status_code == 200
        assert response.content == b"test/1.2.3"


@pytest.mark.django_db()
@pytest.mark.skipif(not python_supported_by_iast(), reason="Python version not supported by IAST")
def test_django_iast_disabled_full_sqli_http_path_parameter(client, test_spans, tracer):
    with override_global_config(dict(_iast_enabled=False)), mock.patch(
        "ddtrace.contrib.dbapi._is_iast_enabled", return_value=False
    ):
        root_span, response = _aux_appsec_get_root_span(
            client,
            test_spans,
            tracer,
            url="/appsec/sqli_http_path_parameter/sqlite_master/",
            headers={"HTTP_USER_AGENT": "test/1.2.3"},
        )

        assert root_span.get_tag(IAST.JSON) is None

        assert response.status_code == 200
        assert response.content == b"test/1.2.3"


@pytest.mark.django_db()
@pytest.mark.skipif(not python_supported_by_iast(), reason="Python version not supported by IAST")
def test_django_tainted_user_agent_iast_enabled_sqli_http_cookies_name(client, test_spans, tracer):
    with override_global_config(dict(_iast_enabled=True)), mock.patch(
        "ddtrace.contrib.dbapi._is_iast_enabled", return_value=True
    ):
        root_span, response = _aux_appsec_get_root_span(
            client,
            test_spans,
            tracer,
            url="/appsec/sqli_http_request_cookie_name/",
            cookies={"master": "test/1.2.3"},
        )
        vuln_type = "SQL_INJECTION"

        loaded = json.loads(root_span.get_tag(IAST.JSON))

        line, hash_value = get_line_and_hash("iast_enabled_sqli_http_cookies_name", vuln_type, filename=TEST_FILE)

        assert loaded["sources"] == [{"origin": "http.request.cookie.name", "name": "master", "value": "master"}]
        assert loaded["vulnerabilities"][0]["type"] == vuln_type
        assert loaded["vulnerabilities"][0]["hash"] == hash_value
        assert loaded["vulnerabilities"][0]["evidence"] == {
            "valueParts": [{"value": "SELECT 1 FROM sqlite_"}, {"source": 0, "value": "master"}]
        }
        assert loaded["vulnerabilities"][0]["location"]["path"] == TEST_FILE
        assert loaded["vulnerabilities"][0]["location"]["line"] == line

        assert response.status_code == 200
        assert response.content == b"test/1.2.3"


@pytest.mark.django_db()
@pytest.mark.skipif(not python_supported_by_iast(), reason="Python version not supported by IAST")
def test_django_tainted_iast_disabled_sqli_http_cookies_name(client, test_spans, tracer):
    with override_global_config(dict(_iast_enabled=False)), mock.patch(
        "ddtrace.contrib.dbapi._is_iast_enabled", return_value=False
    ):
        root_span, response = _aux_appsec_get_root_span(
            client,
            test_spans,
            tracer,
            url="/appsec/sqli_http_request_cookie_name/",
            cookies={"master": "test/1.2.3"},
        )

        assert root_span.get_tag(IAST.JSON) is None

        assert response.status_code == 200
        assert response.content == b"test/1.2.3"


@pytest.mark.django_db()
@pytest.mark.skipif(not python_supported_by_iast(), reason="Python version not supported by IAST")
def test_django_tainted_user_agent_iast_enabled_sqli_http_cookies_value(client, test_spans, tracer):
    with override_global_config(dict(_iast_enabled=True)), mock.patch(
        "ddtrace.contrib.dbapi._is_iast_enabled", return_value=True
    ):
        root_span, response = _aux_appsec_get_root_span(
            client,
            test_spans,
            tracer,
            url="/appsec/sqli_http_request_cookie_value/",
            cookies={"master": "master"},
        )
        vuln_type = "SQL_INJECTION"
        loaded = json.loads(root_span.get_tag(IAST.JSON))

        line, hash_value = get_line_and_hash("iast_enabled_sqli_http_cookies_value", vuln_type, filename=TEST_FILE)

        assert loaded["sources"] == [{"origin": "http.request.cookie.value", "name": "master", "value": "master"}]
        assert loaded["vulnerabilities"][0]["type"] == "SQL_INJECTION"
        assert loaded["vulnerabilities"][0]["hash"] == hash_value
        assert loaded["vulnerabilities"][0]["evidence"] == {
            "valueParts": [{"value": "SELECT 1 FROM sqlite_"}, {"source": 0, "value": "master"}]
        }
        assert loaded["vulnerabilities"][0]["location"]["line"] == line
        assert loaded["vulnerabilities"][0]["location"]["path"] == TEST_FILE

        assert response.status_code == 200
        assert response.content == b"master"


@pytest.mark.django_db()
@pytest.mark.skipif(not python_supported_by_iast(), reason="Python version not supported by IAST")
def test_django_tainted_iast_disabled_sqli_http_cookies_value(client, test_spans, tracer):
    with override_global_config(dict(_iast_enabled=False)), mock.patch(
        "ddtrace.contrib.dbapi._is_iast_enabled", return_value=False
    ):
        root_span, response = _aux_appsec_get_root_span(
            client,
            test_spans,
            tracer,
            url="/appsec/sqli_http_request_cookie_value/",
            cookies={"master": "master"},
        )

        assert root_span.get_tag(IAST.JSON) is None

        assert response.status_code == 200
        assert response.content == b"master"


@pytest.mark.parametrize(
    ("payload", "content_type"),
    [
        ("master", "application/json"),
        ("master", "text/plain"),
    ],
)
@pytest.mark.django_db()
@pytest.mark.skipif(not python_supported_by_iast(), reason="Python version not supported by IAST")
def test_django_tainted_user_agent_iast_enabled_sqli_http_body(client, test_spans, tracer, payload, content_type):
    with override_global_config(dict(_iast_enabled=True)), mock.patch(
        "ddtrace.contrib.dbapi._is_iast_enabled", return_value=True
    ):
        root_span, response = _aux_appsec_get_root_span(
            client,
            test_spans,
            tracer,
            url="/appsec/sqli_http_request_body/",
            payload=payload,
            content_type=content_type,
        )
        vuln_type = "SQL_INJECTION"
        loaded = json.loads(root_span.get_tag(IAST.JSON))

        line, hash_value = get_line_and_hash("iast_enabled_sqli_http_body", vuln_type, filename=TEST_FILE)

        assert loaded["sources"] == [{"origin": "http.request.body", "name": "body", "value": "master"}]
        assert loaded["vulnerabilities"][0]["type"] == "SQL_INJECTION"
        assert loaded["vulnerabilities"][0]["hash"] == hash_value
        assert loaded["vulnerabilities"][0]["evidence"] == {
            "valueParts": [{"value": "SELECT 1 FROM sqlite_"}, {"source": 0, "value": "master"}]
        }
        assert loaded["vulnerabilities"][0]["location"]["line"] == line
        assert loaded["vulnerabilities"][0]["location"]["path"] == TEST_FILE

        assert response.status_code == 200
        assert response.content == b"master"


@pytest.mark.django_db()
@pytest.mark.skipif(not python_supported_by_iast(), reason="Python version not supported by IAST")
def test_django_tainted_iast_disabled_sqli_http_body(client, test_spans, tracer):
    with override_global_config(dict(_iast_enabled=False)), mock.patch(
        "ddtrace.contrib.dbapi._is_iast_enabled", return_value=False
    ):
        root_span, response = _aux_appsec_get_root_span(
            client,
            test_spans,
            tracer,
            url="/appsec/sqli_http_request_body/",
            payload="master",
            content_type="application/json",
        )

        assert root_span.get_tag(IAST.JSON) is None

        assert response.status_code == 200
        assert response.content == b"master"


@pytest.mark.skipif(not python_supported_by_iast(), reason="Python version not supported by IAST")
def test_querydict_django_with_iast(client, test_spans, tracer):
    with override_global_config(dict(_iast_enabled=True)), mock.patch(
        "ddtrace.contrib.dbapi._is_iast_enabled", return_value=False
    ):
        root_span, response = _aux_appsec_get_root_span(
            client,
            test_spans,
            tracer,
            url="/appsec/validate_querydict/?x=1&y=2&x=3",
        )

        assert root_span.get_tag(IAST.JSON) is None

        assert response.status_code == 200
        assert (
            response.content == b"x=['1', '3'], all=[('x', ['1', '3']), ('y', ['2'])],"
            b" keys=['x', 'y'], urlencode=x=1&x=3&y=2"
        )<|MERGE_RESOLUTION|>--- conflicted
+++ resolved
@@ -19,13 +19,8 @@
 
 @pytest.fixture(autouse=True)
 def reset_context():
-<<<<<<< HEAD
-    from ddtrace.appsec._iast._taint_tracking import contexts_reset
     from ddtrace.appsec._iast._taint_tracking import create_context
-=======
-    from ddtrace.appsec.iast._taint_tracking import create_context
-    from ddtrace.appsec.iast._taint_tracking import reset_context
->>>>>>> 9922fc20
+    from ddtrace.appsec._iast._taint_tracking import reset_context
 
     yield
     reset_context()
