--- conflicted
+++ resolved
@@ -9,11 +9,8 @@
 from ddtrace._monkey import patch_iast
 from ddtrace.appsec._constants import IAST
 from ddtrace.appsec.iast import oce
-<<<<<<< HEAD
 from ddtrace.appsec.iast._util import _is_python_version_supported as python_supported_by_iast
-=======
 from ddtrace.internal.compat import PY2
->>>>>>> 3b8457e0
 from ddtrace.internal.compat import urlencode
 from tests.utils import override_global_config
 
@@ -59,21 +56,7 @@
     assert False, "label %s not found" % label
 
 
-<<<<<<< HEAD
-=======
-def get_line_and_hash(label, vuln_type, filename=TEST_FILE):
-    """return the line number and the associated vulnerability hash for `label` and source file `filename`"""
-    line = get_line(label, filename=filename)
-    rep = "Vulnerability(type='%s', location=Location(path='%s', line=%d))" % (vuln_type, filename, line)
-    hash_value = zlib.crc32(rep.encode())
-    if PY2 and hash_value < 0:
-        hash_value += 1 << 32
-
-    return line, hash_value
-
-
-@pytest.mark.skip(reason="TODO: this tests will enable in the next PR")
->>>>>>> 3b8457e0
+@pytest.mark.skip(reason="TODO: this tests will enable in the next PR")
 def test_django_weak_hash(client, test_spans, tracer):
     with override_global_config(dict(_appsec_enabled=True, _iast_enabled=True)):
         oce.reconfigure()
