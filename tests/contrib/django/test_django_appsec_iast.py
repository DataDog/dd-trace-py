# -*- coding: utf-8 -*-
import json
import mock
import pytest

from ddtrace import config
from ddtrace._monkey import patch_iast
from ddtrace.appsec._constants import IAST
from ddtrace.appsec.iast import oce
from ddtrace.appsec.iast._util import _is_python_version_supported as python_supported_by_iast
from ddtrace.internal.compat import urlencode
from tests.appsec.iast.iast_utils import get_line_and_hash
from tests.utils import override_global_config


TEST_FILE = "tests/contrib/django/django_app/appsec_urls.py"


def _aux_appsec_get_root_span(
    client,
    test_spans,
    tracer,
    payload=None,
    url="/",
    content_type="text/plain",
    headers=None,
    cookies={},
):
    tracer._appsec_enabled = config._appsec_enabled
    tracer._iast_enabled = config._iast_enabled
    # Hack: need to pass an argument to configure so that the processors are recreated
    tracer.configure(api_version="v0.4")
    # Set cookies
    client.cookies.load(cookies)
    if payload is None:
        if headers:
            response = client.get(url, **headers)
        else:
            response = client.get(url)
    else:
        if headers:
            response = client.post(url, payload, content_type=content_type, **headers)
        else:
            response = client.post(url, payload, content_type=content_type)
    return test_spans.spans[0], response


<<<<<<< HEAD
def get_line(label, filename=TEST_FILE):
    """get the line number after the label comment in source file `filename`"""
    with open(filename, "r") as file_in:
        for nb_line, line in enumerate(file_in):
            if re.search("label " + re.escape(label), line):
                return nb_line + 2
    assert False, "label %s not found" % label


def get_line_and_hash(label, vuln_type, filename=TEST_FILE, value_parts=None):
    """return the line number and the associated vulnerability hash for `label` and source file `filename`"""

    line = get_line(label, filename=filename)
    rep = "Vulnerability(type='%s', location=Location(path='%s', line=%s))" % (vuln_type, filename, line)
    hash_value = zlib.crc32(rep.encode())
    if PY2 and hash_value < 0:
        hash_value += 1 << 32

    return line, hash_value


=======
>>>>>>> cf35bde9
@pytest.mark.skipif(not python_supported_by_iast(), reason="Python version not supported by IAST")
def test_django_weak_hash(client, test_spans, tracer):
    from ddtrace.appsec.iast._taint_tracking import setup

    with override_global_config(dict(_appsec_enabled=True, _iast_enabled=True)):
        setup(bytes.join, bytearray.join)
        oce.reconfigure()
        patch_iast(weak_hash=True)
        root_span, _ = _aux_appsec_get_root_span(client, test_spans, tracer, url="/appsec/weak-hash/")
        str_json = root_span.get_tag(IAST.JSON)
        assert str_json is not None, "no JSON tag in root span"
        vulnerability = json.loads(str_json)["vulnerabilities"][0]
        assert vulnerability["location"]["path"].endswith(TEST_FILE)
        assert vulnerability["evidence"]["value"] == "md5"


@pytest.mark.skipif(not python_supported_by_iast(), reason="Python version not supported by IAST")
def test_django_tainted_user_agent_iast_enabled(client, test_spans, tracer):
    from ddtrace.appsec.iast._taint_tracking import setup

    with override_global_config(dict(_iast_enabled=True)):
        oce.reconfigure()
        tracer._iast_enabled = True
        setup(bytes.join, bytearray.join)

        root_span, response = _aux_appsec_get_root_span(
            client,
            test_spans,
            tracer,
            payload=urlencode({"mytestingbody_key": "mytestingbody_value"}),
            content_type="application/x-www-form-urlencoded",
            url="/appsec/taint-checking-enabled/?q=aaa",
            headers={"HTTP_USER_AGENT": "test/1.2.3"},
        )

        assert response.status_code == 200
        assert response.content == b"test/1.2.3"


@pytest.mark.skipif(not python_supported_by_iast(), reason="Python version not supported by IAST")
def test_django_tainted_user_agent_iast_disabled(client, test_spans, tracer):
    from ddtrace.appsec.iast._taint_tracking import setup

    with override_global_config(dict(_iast_enabled=False)):
        oce.reconfigure()
        setup(bytes.join, bytearray.join)

        root_span, response = _aux_appsec_get_root_span(
            client,
            test_spans,
            tracer,
            payload=urlencode({"mytestingbody_key": "mytestingbody_value"}),
            content_type="application/x-www-form-urlencoded",
            url="/appsec/taint-checking-disabled/?q=aaa",
            headers={"HTTP_USER_AGENT": "test/1.2.3"},
        )

        assert root_span.get_tag(IAST.JSON) is None

        assert response.status_code == 200
        assert response.content == b"test/1.2.3"


@pytest.mark.django_db()
@pytest.mark.skipif(not python_supported_by_iast(), reason="Python version not supported by IAST")
def test_django_tainted_user_agent_iast_enabled_sqli_http_request_parameter(client, test_spans, tracer):
    from ddtrace.appsec.iast._taint_tracking import setup

    with override_global_config(dict(_iast_enabled=True)), mock.patch(
        "ddtrace.contrib.dbapi._is_iast_enabled", return_value=True
    ):
        setup(bytes.join, bytearray.join)

        root_span, response = _aux_appsec_get_root_span(
            client,
            test_spans,
            tracer,
            payload=urlencode({"mytestingbody_key": "mytestingbody_value"}),
            content_type="application/x-www-form-urlencoded",
            url="/appsec/sqli_http_request_parameter/?q=SELECT 1 FROM sqlite_master",
            headers={"HTTP_USER_AGENT": "test/1.2.3"},
        )

        vuln_type = "SQL_INJECTION"

        assert response.status_code == 200
        assert response.content == b"test/1.2.3"

        loaded = json.loads(root_span.get_tag(IAST.JSON))

        line, hash_value = get_line_and_hash(
            "iast_enabled_sqli_http_request_parameter",
            vuln_type,
            value_parts=loaded["vulnerabilities"][0]["evidence"]["valueParts"],
        )

        assert loaded["sources"] == [
            {"origin": "http.request.parameter", "name": "q", "value": "SELECT 1 FROM sqlite_master"}
        ]
        assert loaded["vulnerabilities"][0]["type"] == vuln_type
        assert loaded["vulnerabilities"][0]["evidence"] == {
            "valueParts": [{"value": "SELECT 1 FROM sqlite_master", "source": 0}]
        }
        assert loaded["vulnerabilities"][0]["location"]["path"] == TEST_FILE
        assert loaded["vulnerabilities"][0]["location"]["line"] == line
        assert loaded["vulnerabilities"][0]["hash"] == hash_value


@pytest.mark.django_db()
@pytest.mark.skipif(not python_supported_by_iast(), reason="Python version not supported by IAST")
def test_django_tainted_user_agent_iast_enabled_sqli_http_request_header_value(client, test_spans, tracer):
    from ddtrace.appsec.iast._taint_tracking import setup

    with override_global_config(dict(_iast_enabled=True)), mock.patch(
        "ddtrace.contrib.dbapi._is_iast_enabled", return_value=True
    ):
        setup(bytes.join, bytearray.join)

        root_span, response = _aux_appsec_get_root_span(
            client,
            test_spans,
            tracer,
            payload=urlencode({"mytestingbody_key": "mytestingbody_value"}),
            content_type="application/x-www-form-urlencoded",
            url="/appsec/sqli_http_request_header_value/",
            headers={"HTTP_USER_AGENT": "master"},
        )

        vuln_type = "SQL_INJECTION"
        loaded = json.loads(root_span.get_tag(IAST.JSON))

        line, hash_value = get_line_and_hash(
            "iast_enabled_sqli_http_request_header_value",
            vuln_type,
            value_parts=loaded["vulnerabilities"][0]["evidence"]["valueParts"],
        )

        assert loaded["sources"] == [{"origin": "http.request.header", "name": "HTTP_USER_AGENT", "value": "master"}]
        assert loaded["vulnerabilities"][0]["type"] == vuln_type
        assert loaded["vulnerabilities"][0]["hash"] == hash_value
        assert loaded["vulnerabilities"][0]["evidence"] == {
            "valueParts": [{"value": "SELECT 1 FROM sqlite_"}, {"source": 0, "value": "master"}]
        }
        assert loaded["vulnerabilities"][0]["location"]["path"] == TEST_FILE
        assert loaded["vulnerabilities"][0]["location"]["line"] == line

        assert response.status_code == 200
        assert response.content == b"master"


@pytest.mark.django_db()
@pytest.mark.skipif(not python_supported_by_iast(), reason="Python version not supported by IAST")
def test_django_tainted_user_agent_iast_disabled_sqli_http_request_header_value(client, test_spans, tracer):
    from ddtrace.appsec.iast._taint_tracking import setup

    with override_global_config(dict(_iast_enabled=False)), mock.patch(
        "ddtrace.contrib.dbapi._is_iast_enabled", return_value=False
    ):
        setup(bytes.join, bytearray.join)

        root_span, response = _aux_appsec_get_root_span(
            client,
            test_spans,
            tracer,
            payload=urlencode({"mytestingbody_key": "mytestingbody_value"}),
            content_type="application/x-www-form-urlencoded",
            url="/appsec/sqli_http_request_header_value/",
            headers={"HTTP_USER_AGENT": "master"},
        )

        assert root_span.get_tag(IAST.JSON) is None

        assert response.status_code == 200
        assert response.content == b"master"


@pytest.mark.django_db()
@pytest.mark.skipif(not python_supported_by_iast(), reason="Python version not supported by IAST")
def test_django_tainted_user_agent_iast_enabled_sqli_http_request_header_name(client, test_spans, tracer):
    from ddtrace.appsec.iast._taint_tracking import setup

    with override_global_config(dict(_iast_enabled=True)), mock.patch(
        "ddtrace.contrib.dbapi._is_iast_enabled", return_value=True
    ):
        setup(bytes.join, bytearray.join)

        root_span, response = _aux_appsec_get_root_span(
            client,
            test_spans,
            tracer,
            payload=urlencode({"mytestingbody_key": "mytestingbody_value"}),
            content_type="application/x-www-form-urlencoded",
            url="/appsec/sqli_http_request_header_name/",
            headers={"master": "test/1.2.3"},
        )

        vuln_type = "SQL_INJECTION"

        loaded = json.loads(root_span.get_tag(IAST.JSON))

        line, hash_value = get_line_and_hash(
            "iast_enabled_sqli_http_request_header_name",
            vuln_type,
            value_parts=loaded["vulnerabilities"][0]["evidence"]["valueParts"],
        )

        assert loaded["sources"] == [{"origin": "http.request.header", "name": "master", "value": "master"}]
        assert loaded["vulnerabilities"][0]["type"] == vuln_type
        assert loaded["vulnerabilities"][0]["hash"] == hash_value
        assert loaded["vulnerabilities"][0]["evidence"] == {
            "valueParts": [{"value": "SELECT 1 FROM sqlite_"}, {"source": 0, "value": "master"}]
        }
        assert loaded["vulnerabilities"][0]["location"]["path"] == TEST_FILE
        assert loaded["vulnerabilities"][0]["location"]["line"] == line

        assert response.status_code == 200
        assert response.content == b"test/1.2.3"


@pytest.mark.django_db()
@pytest.mark.skipif(not python_supported_by_iast(), reason="Python version not supported by IAST")
def test_django_tainted_user_agent_iast_disabled_sqli_http_request_header_name(client, test_spans, tracer):
    from ddtrace.appsec.iast._taint_tracking import setup

    with override_global_config(dict(_iast_enabled=False)), mock.patch(
        "ddtrace.contrib.dbapi._is_iast_enabled", return_value=True
    ):
        setup(bytes.join, bytearray.join)

        root_span, response = _aux_appsec_get_root_span(
            client,
            test_spans,
            tracer,
            payload=urlencode({"mytestingbody_key": "mytestingbody_value"}),
            content_type="application/x-www-form-urlencoded",
            url="/appsec/sqli_http_request_header_name/",
            headers={"master": "test/1.2.3"},
        )

        assert root_span.get_tag(IAST.JSON) is None

        assert response.status_code == 200
        assert response.content == b"test/1.2.3"


@pytest.mark.django_db()
@pytest.mark.skipif(not python_supported_by_iast(), reason="Python version not supported by IAST")
def test_django_iast_enabled_full_sqli_http_path_parameter(client, test_spans, tracer):
    from ddtrace.appsec.iast._taint_tracking import setup

    with override_global_config(dict(_iast_enabled=True)), mock.patch(
        "ddtrace.contrib.dbapi._is_iast_enabled", return_value=True
    ):
        setup(bytes.join, bytearray.join)

        root_span, response = _aux_appsec_get_root_span(
            client,
            test_spans,
            tracer,
            url="/appsec/sqli_http_path_parameter/sqlite_master/",
            headers={"HTTP_USER_AGENT": "test/1.2.3"},
        )
        vuln_type = "SQL_INJECTION"

        loaded = json.loads(root_span.get_tag(IAST.JSON))

        line, hash_value = get_line_and_hash(
            "iast_enabled_full_sqli_http_path_parameter",
            vuln_type,
            value_parts=loaded["vulnerabilities"][0]["evidence"]["valueParts"],
        )

        assert loaded["sources"] == [
            {"origin": "http.request.path.parameter", "name": "q_http_path_parameter", "value": "sqlite_master"}
        ]
        assert loaded["vulnerabilities"][0]["type"] == vuln_type
        assert loaded["vulnerabilities"][0]["hash"] == hash_value
        assert loaded["vulnerabilities"][0]["evidence"] == {
            "valueParts": [{"value": "SELECT 1 from "}, {"value": "sqlite_master", "source": 0}]
        }
        assert loaded["vulnerabilities"][0]["location"]["path"] == TEST_FILE
        assert loaded["vulnerabilities"][0]["location"]["line"] == line

        assert response.status_code == 200
        assert response.content == b"test/1.2.3"


@pytest.mark.django_db()
@pytest.mark.skipif(not python_supported_by_iast(), reason="Python version not supported by IAST")
def test_django_iast_disabled_full_sqli_http_path_parameter(client, test_spans, tracer):
    from ddtrace.appsec.iast._taint_tracking import setup

    with override_global_config(dict(_iast_enabled=False)), mock.patch(
        "ddtrace.contrib.dbapi._is_iast_enabled", return_value=False
    ):
        setup(bytes.join, bytearray.join)

        root_span, response = _aux_appsec_get_root_span(
            client,
            test_spans,
            tracer,
            url="/appsec/sqli_http_path_parameter/sqlite_master/",
            headers={"HTTP_USER_AGENT": "test/1.2.3"},
        )

        assert root_span.get_tag(IAST.JSON) is None

        assert response.status_code == 200
        assert response.content == b"test/1.2.3"


@pytest.mark.django_db()
@pytest.mark.skipif(not python_supported_by_iast(), reason="Python version not supported by IAST")
def test_django_tainted_user_agent_iast_enabled_sqli_http_cookies_name(client, test_spans, tracer):
    from ddtrace.appsec.iast._taint_tracking import setup

    with override_global_config(dict(_iast_enabled=True)), mock.patch(
        "ddtrace.contrib.dbapi._is_iast_enabled", return_value=True
    ):
        setup(bytes.join, bytearray.join)

        root_span, response = _aux_appsec_get_root_span(
            client,
            test_spans,
            tracer,
            url="/appsec/sqli_http_request_cookie_name/",
            cookies={"master": "test/1.2.3"},
        )
        vuln_type = "SQL_INJECTION"

        loaded = json.loads(root_span.get_tag(IAST.JSON))

        line, hash_value = get_line_and_hash(
            "iast_enabled_sqli_http_cookies_name",
            vuln_type,
            value_parts=loaded["vulnerabilities"][0]["evidence"]["valueParts"],
        )

        assert loaded["sources"] == [{"origin": "http.request.cookie.value", "name": "master", "value": "master"}]
        assert loaded["vulnerabilities"][0]["type"] == vuln_type
        assert loaded["vulnerabilities"][0]["hash"] == hash_value
        assert loaded["vulnerabilities"][0]["evidence"] == {
            "valueParts": [{"value": "SELECT 1 FROM sqlite_"}, {"source": 0, "value": "master"}]
        }
        assert loaded["vulnerabilities"][0]["location"]["path"] == TEST_FILE
        assert loaded["vulnerabilities"][0]["location"]["line"] == line

        assert response.status_code == 200
        assert response.content == b"test/1.2.3"


@pytest.mark.django_db()
@pytest.mark.skipif(not python_supported_by_iast(), reason="Python version not supported by IAST")
def test_django_tainted_iast_disabled_sqli_http_cookies_name(client, test_spans, tracer):
    from ddtrace.appsec.iast._taint_tracking import setup

    with override_global_config(dict(_iast_enabled=False)), mock.patch(
        "ddtrace.contrib.dbapi._is_iast_enabled", return_value=False
    ):
        setup(bytes.join, bytearray.join)

        root_span, response = _aux_appsec_get_root_span(
            client,
            test_spans,
            tracer,
            url="/appsec/sqli_http_request_cookie_name/",
            cookies={"master": "test/1.2.3"},
        )

        assert root_span.get_tag(IAST.JSON) is None

        assert response.status_code == 200
        assert response.content == b"test/1.2.3"


@pytest.mark.django_db()
@pytest.mark.skipif(not python_supported_by_iast(), reason="Python version not supported by IAST")
def test_django_tainted_user_agent_iast_enabled_sqli_http_cookies_value(client, test_spans, tracer):
    from ddtrace.appsec.iast._taint_tracking import setup

    with override_global_config(dict(_iast_enabled=True)), mock.patch(
        "ddtrace.contrib.dbapi._is_iast_enabled", return_value=True
    ):
        setup(bytes.join, bytearray.join)

        root_span, response = _aux_appsec_get_root_span(
            client,
            test_spans,
            tracer,
            url="/appsec/sqli_http_request_cookie_value/",
            cookies={"master": "master"},
        )
        vuln_type = "SQL_INJECTION"
        loaded = json.loads(root_span.get_tag(IAST.JSON))

        line, hash_value = get_line_and_hash(
            "iast_enabled_sqli_http_cookies_value",
            vuln_type,
            value_parts=loaded["vulnerabilities"][0]["evidence"]["valueParts"],
        )

        assert loaded["sources"] == [{"origin": "http.request.cookie.value", "name": "master", "value": "master"}]
        assert loaded["vulnerabilities"][0]["type"] == "SQL_INJECTION"
        assert loaded["vulnerabilities"][0]["hash"] == hash_value
        assert loaded["vulnerabilities"][0]["evidence"] == {
            "valueParts": [{"value": "SELECT 1 FROM sqlite_"}, {"source": 0, "value": "master"}]
        }
        assert loaded["vulnerabilities"][0]["location"]["line"] == line
        assert loaded["vulnerabilities"][0]["location"]["path"] == TEST_FILE

        assert response.status_code == 200
        assert response.content == b"master"


@pytest.mark.django_db()
@pytest.mark.skipif(not python_supported_by_iast(), reason="Python version not supported by IAST")
def test_django_tainted_iast_disabled_sqli_http_cookies_value(client, test_spans, tracer):
    from ddtrace.appsec.iast._taint_tracking import setup

    with override_global_config(dict(_iast_enabled=False)), mock.patch(
        "ddtrace.contrib.dbapi._is_iast_enabled", return_value=False
    ):
        setup(bytes.join, bytearray.join)

        root_span, response = _aux_appsec_get_root_span(
            client,
            test_spans,
            tracer,
            url="/appsec/sqli_http_request_cookie_value/",
            cookies={"master": "master"},
        )

        assert root_span.get_tag(IAST.JSON) is None

        assert response.status_code == 200
        assert response.content == b"master"<|MERGE_RESOLUTION|>--- conflicted
+++ resolved
@@ -45,30 +45,6 @@
     return test_spans.spans[0], response
 
 
-<<<<<<< HEAD
-def get_line(label, filename=TEST_FILE):
-    """get the line number after the label comment in source file `filename`"""
-    with open(filename, "r") as file_in:
-        for nb_line, line in enumerate(file_in):
-            if re.search("label " + re.escape(label), line):
-                return nb_line + 2
-    assert False, "label %s not found" % label
-
-
-def get_line_and_hash(label, vuln_type, filename=TEST_FILE, value_parts=None):
-    """return the line number and the associated vulnerability hash for `label` and source file `filename`"""
-
-    line = get_line(label, filename=filename)
-    rep = "Vulnerability(type='%s', location=Location(path='%s', line=%s))" % (vuln_type, filename, line)
-    hash_value = zlib.crc32(rep.encode())
-    if PY2 and hash_value < 0:
-        hash_value += 1 << 32
-
-    return line, hash_value
-
-
-=======
->>>>>>> cf35bde9
 @pytest.mark.skipif(not python_supported_by_iast(), reason="Python version not supported by IAST")
 def test_django_weak_hash(client, test_spans, tracer):
     from ddtrace.appsec.iast._taint_tracking import setup
