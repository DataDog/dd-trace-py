--- conflicted
+++ resolved
@@ -1421,22 +1421,14 @@
         "django.cache.key": (
             "views.decorators.cache.cache_page..GET.03cdc1cc4aab71b038a6764e5fcabb82.d41d8cd98f00b204e9800998ecf8..."
         ),
-<<<<<<< HEAD
-=======
-        "_dd.p.dm": "-0",
         "_dd.base_service": "",
->>>>>>> 7f595f18
     }
 
     expected_meta_header = {
         "component": "django",
         "django.cache.backend": "django.core.cache.backends.locmem.LocMemCache",
         "django.cache.key": "views.decorators.cache.cache_header..03cdc1cc4aab71b038a6764e5fcabb82.en-us",
-<<<<<<< HEAD
-=======
-        "_dd.p.dm": "-0",
         "_dd.base_service": "",
->>>>>>> 7f595f18
     }
 
     assert span_view.get_tags() == expected_meta_view
@@ -1475,11 +1467,7 @@
         "component": "django",
         "django.cache.backend": "django.core.cache.backends.locmem.LocMemCache",
         "django.cache.key": "template.cache.users_list.d41d8cd98f00b204e9800998ecf8427e",
-<<<<<<< HEAD
-=======
         "_dd.base_service": "",
-        "_dd.p.dm": "-0",
->>>>>>> 7f595f18
     }
 
     assert span_template_cache.get_tags() == expected_meta
