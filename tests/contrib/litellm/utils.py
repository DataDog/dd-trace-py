import json
import os

from litellm import RouterGeneralSettings
import vcr


CASETTE_EXTENSION = ".yaml"


# VCR is used to capture and store network requests made to Anthropic.
# This is done to avoid making real calls to the API which could introduce
# flakiness and cost.
def get_request_vcr(ignore_localhost=True):
    return vcr.VCR(
        cassette_library_dir=os.path.join(os.path.dirname(__file__), "cassettes"),
        record_mode="once",
        match_on=["path"],
        filter_headers=["authorization", "x-api-key", "api-key"],
        ignore_localhost=ignore_localhost,
    )


# Get the name of the cassette to use for a given test
# All LiteLLM requests that use Open AI get routed to the chat completions endpoint,
# so we can reuse the same cassette for each combination of stream and n
def get_cassette_name(stream, n, include_usage=True, tools=False, proxy=False):
    stream_suffix = "_stream" if stream else ""
    choice_suffix = "_multiple_choices" if n > 1 else ""
    # include_usage only affects streamed responses
    if stream and not include_usage:
        usage_suffix = "_exclude_usage"
    else:
        usage_suffix = ""
    tools_suffix = "_with_tools" if tools else ""
    proxy_suffix = "_proxy" if proxy else ""
    return "completion" + stream_suffix + choice_suffix + usage_suffix + tools_suffix + proxy_suffix + CASETTE_EXTENSION


def consume_stream(resp, n, is_completion=False):
    output_messages = [{"content": "", "tool_calls": []} for _ in range(n)]
    token_metrics = {}
    role = None
    for chunk in resp:
        output_messages, token_metrics, role = extract_output_from_chunk(
            chunk, output_messages, token_metrics, role, is_completion
        )
    output_messages = parse_tool_calls(output_messages)
    return output_messages, token_metrics


async def async_consume_stream(resp, n, is_completion=False):
    output_messages = [{"content": "", "tool_calls": []} for _ in range(n)]
    token_metrics = {}
    role = None
    async for chunk in resp:
        output_messages, token_metrics, role = extract_output_from_chunk(
            chunk, output_messages, token_metrics, role, is_completion
        )
    output_messages = parse_tool_calls(output_messages)
    return output_messages, token_metrics


def extract_output_from_chunk(chunk, output_messages, token_metrics, role, is_completion=False):
    for choice in chunk["choices"]:
        content = choice["text"] if is_completion else choice["delta"]["content"]
        content = content or ""
        output_messages[choice.index]["content"] += content
        if "role" not in output_messages[choice.index] and (choice.get("delta", {}).get("role") or role):
            role = choice.get("delta", {}).get("role") or role
            output_messages[choice.index]["role"] = role
        if choice.get("delta", {}).get("tool_calls", []):
            tool_calls_chunk = choice["delta"]["tool_calls"]
            for tool_call in tool_calls_chunk:
                while tool_call.index >= len(output_messages[choice.index]["tool_calls"]):
                    output_messages[choice.index]["tool_calls"].append({})
                arguments = output_messages[choice.index]["tool_calls"][tool_call.index].get("arguments", "")
                output_messages[choice.index]["tool_calls"][tool_call.index]["name"] = (
                    output_messages[choice.index]["tool_calls"][tool_call.index].get("name", None)
                    or tool_call.function.name
                )
                output_messages[choice.index]["tool_calls"][tool_call.index]["arguments"] = (
                    arguments + tool_call.function.arguments
                )
                output_messages[choice.index]["tool_calls"][tool_call.index]["tool_id"] = (
                    output_messages[choice.index]["tool_calls"][tool_call.index].get("tool_id", None) or tool_call.id
                )
                output_messages[choice.index]["tool_calls"][tool_call.index]["type"] = tool_call.type

    if "usage" in chunk and chunk["usage"]:
        token_metrics.update(
            {
                "input_tokens": chunk["usage"]["prompt_tokens"],
                "output_tokens": chunk["usage"]["completion_tokens"],
                "total_tokens": chunk["usage"]["total_tokens"],
            }
        )

    return output_messages, token_metrics, role


def parse_tool_calls(output_messages):
    # remove tool_calls from messages if they are empty and parse arguments
    for message in output_messages:
        if message["tool_calls"]:
            for tool_call in message["tool_calls"]:
                if "arguments" in tool_call:
                    tool_call["arguments"] = json.loads(tool_call["arguments"])
        else:
            del message["tool_calls"]
    return output_messages


def parse_response(resp, is_completion=False):
    output_messages = []
    for choice in resp.choices:
        content = choice.text if is_completion else choice.message.content
        message = {"content": content or ""}
        if choice.get("role", None) or choice.get("message", {}).get("role", None):
            message["role"] = choice["role"] if is_completion else choice["message"]["role"]
        tool_calls = choice.get("message", {}).get("tool_calls", [])
        if tool_calls:
            message["tool_calls"] = []
            for tool_call in tool_calls:
                message["tool_calls"].append(
                    {
                        "name": tool_call["function"]["name"],
                        "arguments": json.loads(tool_call["function"]["arguments"]),
                        "tool_id": tool_call["id"],
                        "type": tool_call["type"],
                    }
                )
        output_messages.append(message)
    token_metrics = {
        "input_tokens": resp.usage.prompt_tokens,
        "output_tokens": resp.usage.completion_tokens,
        "total_tokens": resp.usage.total_tokens,
    }
    return output_messages, token_metrics


model_list = [
    {
        "model_name": "gpt-3.5-turbo",
        "litellm_params": {
            "model": "gpt-3.5-turbo",
<<<<<<< HEAD
            "api_key": os.getenv("<not-a-real-key>"),
=======
            "api_key": "<not-a-real-key>",
>>>>>>> 327bde72
        },
    },
    {
        "model_name": "gpt-4",
        "litellm_params": {
            "model": "gpt-4",
<<<<<<< HEAD
            "api_key": os.getenv("<not-a-real-key>"),
=======
            "api_key": "<not-a-real-key>",
>>>>>>> 327bde72
        },
    },
]

tools = [
    {
        "type": "function",
        "function": {
            "name": "get_current_weather",
            "description": "Get the current weather in a given location",
            "parameters": {
                "type": "object",
                "properties": {
                    "location": {
                        "type": "string",
                        "description": "The city and state, e.g. San Francisco, CA",
                    },
                    "unit": {"type": "string", "enum": ["celsius", "fahrenheit"]},
                },
                "required": ["location"],
            },
        },
    }
]

expected_router_settings = {
    "router_general_settings": RouterGeneralSettings(async_only_mode=False, pass_through_all_models=False),
    "routing_strategy": "simple-shuffle",
    "routing_strategy_args": {},
    "provider_budget_config": None,
    "retry_policy": None,
    "enable_tag_filtering": False,
    "model_list": [
        {
            "model_name": "gpt-3.5-turbo",
            "litellm_params": {
<<<<<<< HEAD
                "use_in_pass_through": False,
                "merge_reasoning_content_in_choices": False,
                "model": "gpt-3.5-turbo",
            },
            "model_info": {"id": "c9015295692caff343e5da390cef20930bbeb7bf78be9202763d0cf4ced22351", "db_model": False},
=======
                "model": "gpt-3.5-turbo",
            },
>>>>>>> 327bde72
        },
        {
            "model_name": "gpt-4",
            "litellm_params": {
<<<<<<< HEAD
                "use_in_pass_through": False,
                "merge_reasoning_content_in_choices": False,
                "model": "gpt-4",
            },
            "model_info": {"id": "de074d9b469e7072548ae4dbe5758205cc13e9c1934a981d774cc974e83c177b", "db_model": False},
=======
                "model": "gpt-4",
            },
>>>>>>> 327bde72
        },
    ],
}<|MERGE_RESOLUTION|>--- conflicted
+++ resolved
@@ -144,22 +144,14 @@
         "model_name": "gpt-3.5-turbo",
         "litellm_params": {
             "model": "gpt-3.5-turbo",
-<<<<<<< HEAD
-            "api_key": os.getenv("<not-a-real-key>"),
-=======
             "api_key": "<not-a-real-key>",
->>>>>>> 327bde72
         },
     },
     {
         "model_name": "gpt-4",
         "litellm_params": {
             "model": "gpt-4",
-<<<<<<< HEAD
-            "api_key": os.getenv("<not-a-real-key>"),
-=======
             "api_key": "<not-a-real-key>",
->>>>>>> 327bde72
         },
     },
 ]
@@ -196,30 +188,14 @@
         {
             "model_name": "gpt-3.5-turbo",
             "litellm_params": {
-<<<<<<< HEAD
-                "use_in_pass_through": False,
-                "merge_reasoning_content_in_choices": False,
                 "model": "gpt-3.5-turbo",
             },
-            "model_info": {"id": "c9015295692caff343e5da390cef20930bbeb7bf78be9202763d0cf4ced22351", "db_model": False},
-=======
-                "model": "gpt-3.5-turbo",
-            },
->>>>>>> 327bde72
         },
         {
             "model_name": "gpt-4",
             "litellm_params": {
-<<<<<<< HEAD
-                "use_in_pass_through": False,
-                "merge_reasoning_content_in_choices": False,
                 "model": "gpt-4",
             },
-            "model_info": {"id": "de074d9b469e7072548ae4dbe5758205cc13e9c1934a981d774cc974e83c177b", "db_model": False},
-=======
-                "model": "gpt-4",
-            },
->>>>>>> 327bde72
         },
     ],
 }