--- conflicted
+++ resolved
@@ -110,12 +110,8 @@
         assert "INSERT INTO players" in span.resource
         assert span.get_tag("sql.db") == self.SQL_DB
         assert span.get_tag("component") == "sqlalchemy"
-<<<<<<< HEAD
         assert span.get_tag("span.kind") == "client"
-        assert span.get_metric("sql.rows") == 1
-=======
         assert span.get_metric("db.row_count") == 1
->>>>>>> c31b3b3f
         self.check_meta(span)
         assert span.span_type == "sql"
         assert span.error == 0
