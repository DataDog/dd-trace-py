---
components:
  aiohttp:
    - ddtrace/contrib/aiohttp.py
    - ddtrace/contrib/internal/aiohttp/*
    - ddtrace/contrib/internal/aiohttp_jinja2/*
  aiopg:
    - ddtrace/contrib/internal/aiopg/*
  algoliasearch:
    - ddtrace/contrib/internal/algoliasearch/*
  asgi:
    - ddtrace/contrib/asgi.py
    - ddtrace/contrib/internal/asgi/*
  asyncio:
    - ddtrace/contrib/internal/asyncio/*
  avro:
    - ddtrace/contrib/internal/avro/*
  aws_lambda:
    - ddtrace/contrib/internal/aws_lambda/*
    - ddtrace/ext/aws.py
  azure_eventhubs:
    - ddtrace/contrib/internal/azure_eventhubs/*
    - ddtrace/ext/azure_eventhubs.py
  azure_functions:
    - ddtrace/contrib/internal/azure_functions/*
  azure_servicebus:
    - ddtrace/contrib/internal/azure_servicebus/*
    - ddtrace/ext/azure_servicebus.py
  botocore:
    - ddtrace/contrib/internal/botocore/*
    - ddtrace/contrib/internal/boto/*
    - ddtrace/contrib/internal/aiobotocore/*
  bottle:
    - ddtrace/contrib/bottle.py
    - ddtrace/contrib/internal/bottle/*
  celery:
    - ddtrace/contrib/celery.py
    - ddtrace/contrib/internal/celery/*
  cherrypy:
    - ddtrace/contrib/cherrypy.py
    - ddtrace/contrib/internal/cherrypy/*
  consul:
    - ddtrace/contrib/internal/consul/*
    - ddtrace/ext/consul.py
  contrib:
<<<<<<< HEAD
    - ddtrace/contrib/__init__.py
    - ddtrace/contrib/internal/__init__.py
    - ddtrace/contrib/trace_utils.py
    - ddtrace/contrib/internal/__init__.py
    - ddtrace/contrib/internal/trace_utils_base.py
    - ddtrace/contrib/internal/trace_utils_async.py
    - ddtrace/contrib/internal/trace_utils_base.py
    - ddtrace/contrib/internal/trace_utils.py
    - ddtrace/contrib/internal/redis_utils.py
    - ddtrace/contrib/ray.py
    - ddtrace/contrib/valkey.py
    - ddtrace/ext/__init__.py
    - ddtrace/ext/http.py
    - ddtrace/ext/net.py
    - ddtrace/ext/schema.py
    - ddtrace/ext/sql.py
    - ddtrace/ext/test.py
    - ddtrace/ext/user.py
    - ddtrace/ext/websocket.py
=======
    - ddtrace/contrib/*
    - ddtrace/ext/*
>>>>>>> 3d5a9f31
    - ddtrace/propagation/*
    - ddtrace/internal/settings/_database_monitoring.py
    - tests/contrib/patch.py
    - tests/contrib/config.py
    - tests/contrib/__init__.py
    - tests/contrib/suitespec.yml
  coverage:
    - ddtrace/contrib/internal/coverage/*
  dbapi:
    - ddtrace/contrib/dbapi.py
    - ddtrace/contrib/dbapi_async.py
    - ddtrace/ext/db.py
  ddtrace_api:
    - ddtrace/contrib/internal/ddtrace_api/*
    - tests/snapshots/tests.contrib.ddtrace_api.*
  django:
    - ddtrace/contrib/internal/django/*
  dogpile_cache:
    - ddtrace/contrib/internal/dogpile_cache/*
  dramatiq:
    - ddtrace/contrib/internal/dramatiq/*
  elasticsearch:
    - ddtrace/contrib/internal/elasticsearch/*
    - ddtrace/ext/elasticsearch.py
  falcon:
    - ddtrace/contrib/falcon.py
    - ddtrace/contrib/internal/falcon/*
  fastapi:
    - ddtrace/contrib/internal/fastapi/*
  flask:
    - ddtrace/contrib/internal/flask/*
    - ddtrace/contrib/flask_cache.py
    - ddtrace/contrib/internal/flask_cache/*
  futures:
    - ddtrace/contrib/internal/futures/*
  gevent:
    - ddtrace/contrib/internal/gevent/*
  graphql:
    - ddtrace/contrib/internal/graphql/*
  grpc:
    - ddtrace/contrib/internal/grpc/*
  gunicorn:
    - ddtrace/contrib/internal/gunicorn/*
  httplib:
    - ddtrace/contrib/internal/httplib/*
  httpx:
    - ddtrace/contrib/internal/httpx/*
  integration_registry:
    - ddtrace/contrib/integration_registry/*
  jinja2:
    - ddtrace/contrib/internal/jinja2/*
  kafka:
    - ddtrace/contrib/internal/kafka/*
    - ddtrace/ext/kafka.py
  kombu:
    - ddtrace/contrib/internal/kombu/*
    - ddtrace/ext/kombu.py
  logbook:
    - ddtrace/contrib/internal/logbook/*
  logging:
    - ddtrace/contrib/internal/logging/*
  loguru:
    - ddtrace/contrib/internal/loguru/*
  mako:
    - ddtrace/contrib/internal/mako/*
  mariadb:
    - ddtrace/contrib/internal/mariadb/*
  molten:
    - ddtrace/contrib/internal/molten/*
  mongo:
    - ddtrace/contrib/internal/pymongo/*
    - ddtrace/ext/mongo.py
  mysql:
    - ddtrace/contrib/internal/mysql/*
    - ddtrace/contrib/internal/mysqldb/*
    - ddtrace/contrib/internal/pymysql/*
    - ddtrace/contrib/internal/aiomysql/*
  pg:
    - ddtrace/contrib/internal/aiopg/*
    - ddtrace/contrib/internal/psycopg/*
    - ddtrace/contrib/internal/asyncpg/*
  protobuf:
    - ddtrace/contrib/internal/protobuf/*
  pylibmc:
    - ddtrace/contrib/pylibmc.py
    - ddtrace/contrib/internal/pylibmc/*
  pymemcache:
    - ddtrace/contrib/internal/pymemcache/*
    - ddtrace/ext/memcached.py
  pynamodb:
    - ddtrace/contrib/internal/pynamodb/*
  pyodbc:
    - ddtrace/contrib/internal/pyodbc/*
  pyramid:
    - ddtrace/contrib/pyramid.py
    - ddtrace/contrib/internal/pyramid/*
  ray:
    - ddtrace/contrib/internal/ray/*
    - ddtrace/contrib/ray.py
  redis:
    - ddtrace/contrib/internal/rediscluster/*
    - ddtrace/contrib/internal/redis/*
    - ddtrace/contrib/internal/aredis/*
    - ddtrace/contrib/internal/yaaredis/*
    - ddtrace/contrib/internal/redis_utils.py
    - ddtrace/ext/redis.py
  requests:
    - ddtrace/contrib/requests.py
    - ddtrace/contrib/internal/requests/*
  rq:
    - ddtrace/contrib/internal/rq/*
  sanic:
    - ddtrace/contrib/internal/sanic/*
  snowflake:
    - ddtrace/contrib/internal/snowflake/*
  sqlalchemy:
    - ddtrace/contrib/sqlalchemy.py
    - ddtrace/contrib/internal/sqlalchemy/*
  sqlite3:
    - ddtrace/contrib/internal/sqlite3/*
  starlette:
    - ddtrace/contrib/internal/starlette/*
  structlog:
    - ddtrace/contrib/internal/structlog/*
  subprocess:
    - ddtrace/contrib/internal/subprocess/*
  tornado:
    - ddtrace/contrib/tornado.py
    - ddtrace/contrib/internal/tornado/*
  urllib3:
    - ddtrace/contrib/internal/urllib3/*
  valkey:
    - ddtrace/contrib/internal/valkey/*
    - ddtrace/contrib/internal/valkey_utils.py
    - ddtrace/contrib/valkey.py
    - ddtrace/_trace/utils_valkey.py
    - ddtrace/ext/valkey.py
  vertica:
    - ddtrace/contrib/internal/vertica/*
  wsgi:
    - ddtrace/contrib/wsgi.py
    - ddtrace/contrib/internal/wsgi/*
suites:
  aiobotocore:
    paths:
      - '@bootstrap'
      - '@core'
      - '@contrib'
      - '@tracing'
      - '@botocore'
      - tests/contrib/aiobotocore/*
    runner: riot
    services:
      - moto
    env:
      TEST_MOTO_PORT: '3000'
    snapshot: true
  aiohttp:
    parallelism: 3
    paths:
      - '@bootstrap'
      - '@core'
      - '@contrib'
      - '@tracing'
      - '@aiohttp'
      - tests/contrib/aiohttp/*
      - tests/contrib/aiohttp_jinja2/*
      - tests/snapshots/tests.contrib.aiohttp_jinja2.*
      - tests/snapshots/tests.{suite}.*
    runner: riot
    services:
      - httpbin
    snapshot: true
  aiomysql:
    parallelism: 2
    paths:
      - '@bootstrap'
      - '@core'
      - '@contrib'
      - '@tracing'
      - '@dbapi'
      - '@mysql'
      - tests/contrib/aiomysql/*
      - tests/snapshots/tests.{suite}.*
      - tests/contrib/shared_tests_async.py
    runner: riot
    services:
      - mysql
    snapshot: true
  aiopg:
    paths:
      - '@bootstrap'
      - '@core'
      - '@contrib'
      - '@tracing'
      - '@dbapi'
      - '@pg'
      - '@aiopg'
      - tests/contrib/aiopg/*
      - tests/contrib/shared_tests_async.py
    runner: riot
    snapshot: true
    services:
      - postgres
  algoliasearch:
    parallelism: 2
    paths:
      - '@bootstrap'
      - '@core'
      - '@contrib'
      - '@tracing'
      - '@algoliasearch'
      - tests/contrib/algoliasearch/*
    runner: riot
    snapshot: true
  aredis:
    parallelism: 1
    paths:
      - '@bootstrap'
      - '@core'
      - '@contrib'
      - '@tracing'
      - '@redis'
      - tests/contrib/aredis/*
      - tests/snapshots/tests.{suite}.*
    pattern: aredis$
    runner: riot
    services:
      - redis
    snapshot: true
  asgi:
    parallelism: 6
    paths:
      - '@bootstrap'
      - '@core'
      - '@contrib'
      - '@tracing'
      - '@asyncio'
      - '@appsec'
      - '@asgi'
      - tests/contrib/asgi/*
    pattern: asgi$
    runner: riot
    snapshot: true
  asyncpg:
    parallelism: 2
    paths:
      - '@bootstrap'
      - '@core'
      - '@contrib'
      - '@tracing'
      - '@pg'
      - tests/contrib/asyncpg/*
      - tests/snapshots/tests.{suite}.*
      - tests/contrib/shared_tests_async.py
    runner: riot
    snapshot: true
    services:
      - postgres
  asynctest:
    parallelism: 1
    paths:
      - '@bootstrap'
      - '@core'
      - '@contrib'
      - '@tracing'
      - tests/contrib/asynctest/*
    pattern: asynctest$
    runner: riot
  avro:
    parallelism: 1
    paths:
      - '@bootstrap'
      - '@core'
      - '@contrib'
      - '@tracing'
      - '@avro'
      - tests/contrib/avro/*
    runner: riot
    snapshot: true
  aws_lambda:
    parallelism: 2
    paths:
      - '@bootstrap'
      - '@core'
      - '@contrib'
      - '@tracing'
      - '@aws_lambda'
      - tests/contrib/aws_lambda/*
      - tests/snapshots/tests.{suite}.*
    runner: riot
    snapshot: true
  azure_eventhubs:
    parallelism: 4
    paths:
      - '@bootstrap'
      - '@core'
      - '@contrib'
      - '@tracing'
      - '@azure_eventhubs'
      - tests/contrib/azure_eventhubs/*
      - tests/snapshots/tests.contrib.azure_eventhubs.*
    runner: riot
    snapshot: true
    services:
      - azurite
      - azureeventhubsemulator
  azure_functions:
    parallelism: 4
    paths:
      - '@bootstrap'
      - '@core'
      - '@contrib'
      - '@tracing'
      - '@azure_functions'
      - tests/contrib/azure_functions/*
      - tests/snapshots/tests.contrib.azure_functions.*
    pattern: ^azure_functions$
    runner: riot
    snapshot: true
    services:
      - azurite
  azure_functions:eventhubs:
    parallelism: 4
    paths:
      - '@bootstrap'
      - '@core'
      - '@contrib'
      - '@tracing'
      - '@azure_functions'
      - '@azure_eventhubs'
      - tests/contrib/azure_functions_eventhubs/*
      - tests/snapshots/tests.contrib.azure_functions_eventhubs.*
    pattern: azure_functions:eventhubs
    runner: riot
    snapshot: true
    services:
      - azurite
      - azureeventhubsemulator
  azure_functions:servicebus:
    parallelism: 4
    paths:
      - '@bootstrap'
      - '@core'
      - '@contrib'
      - '@tracing'
      - '@azure_functions'
      - '@azure_servicebus'
      - tests/contrib/azure_functions_servicebus/*
      - tests/snapshots/tests.contrib.azure_functions_servicebus.*
    pattern: azure_functions:servicebus
    runner: riot
    snapshot: true
    services:
      - azurite
      - azuresqledge
      - azureservicebusemulator
  azure_servicebus:
    parallelism: 4
    paths:
      - '@bootstrap'
      - '@core'
      - '@contrib'
      - '@tracing'
      - '@azure_servicebus'
      - tests/contrib/azure_servicebus/*
      - tests/snapshots/tests.contrib.azure_servicebus.*
    runner: riot
    snapshot: true
    services:
      - azuresqledge
      - azureservicebusemulator
  botocore:
    parallelism: 11
    paths:
      - '@bootstrap'
      - '@core'
      - '@contrib'
      - '@tracing'
      - '@llmobs'
      - '@botocore'
      - '@llmobs'
      - '@datastreams'
      - tests/contrib/botocore/*
      - tests/contrib/boto/*
      - tests/snapshots/tests.contrib.botocore*
    pattern: ^botocore$
    runner: riot
    snapshot: true
    services:
      - localstack
  bottle:
    parallelism: 1
    paths:
      - '@bootstrap'
      - '@core'
      - '@contrib'
      - '@tracing'
      - '@bottle'
      - tests/contrib/bottle/*
    runner: riot
    snapshot: true
  celery:
    env:
      DD_DISABLE_ERROR_RESPONSES: true
      DD_POOL_TRACE_CHECK_FAILURES: true
      ENABLED_CHECKS: trace_stall,meta_tracer_version_header,trace_content_length,trace_peer_service,trace_dd_service
      LOG_LEVEL: DEBUG
      PORT: 9126
    paths:
      - '@bootstrap'
      - '@core'
      - '@contrib'
      - '@tracing'
      - '@celery'
      - tests/contrib/celery/*
    runner: riot
    services:
      - rabbitmq
      - redis
    snapshot: true
  cherrypy:
    paths:
      - '@bootstrap'
      - '@core'
      - '@contrib'
      - '@tracing'
      - '@cherrypy'
      - tests/contrib/cherrypy/*
      - tests/snapshots/tests.{suite}.*
    runner: riot
    snapshot: true
  consul:
    parallelism: 1
    paths:
      - '@bootstrap'
      - '@core'
      - '@contrib'
      - '@tracing'
      - '@consul'
      - tests/contrib/consul/*
    runner: riot
    snapshot: true
    services:
      - consul
  datastreams:
    parallelism: 1
    paths:
      - '@bootstrap'
      - '@core'
      - '@tracing'
      - '@datastreams'
      - tests/datastreams/*
    runner: riot
  ddtrace_api:
    parallelism: 1
    paths:
      - '@bootstrap'
      - '@core'
      - '@tracing'
      - '@ddtrace_api'
      - tests/contrib/ddtrace_api/*
    runner: riot
    snapshot: true
  django:
    parallelism: 6
    env:
      TEST_MEMCACHED_HOST: memcached
      TEST_POSTGRES_HOST: postgres
      TEST_REDIS_HOST: redis
    paths:
      - '@bootstrap'
      - '@core'
      - '@tracing'
      - '@contrib'
      - '@appsec'
      - '@appsec_iast'
      - '@asgi'
      - '@wsgi'
      - '@django'
      - '@dbapi'
      - '@asgi'
      - '@pg'
      - tests/appsec/*
      - tests/contrib/django/*
      - tests/contrib/django_celery/*
      - tests/snapshots/tests.{suite}.*
    pattern: ^(django|django:celery)$
    runner: riot
    services:
      - postgres
      - memcached
      - redis
    snapshot: true
  django_hosts:
    parallelism: 2
    paths:
      - '@bootstrap'
      - '@core'
      - '@contrib'
      - '@tracing'
      - '@appsec'
      - '@django'
      - tests/snapshots/tests.{suite}.*
      - tests/contrib/django_hosts/*
      - tests/contrib/django_hosts/django_app/*
    pattern: django:django_hosts
    runner: riot
    snapshot: true
  django:djangorestframework:
    parallelism: 2
    env:
      TEST_MEMCACHED_HOST: memcached
      TEST_REDIS_HOST: redis
    paths:
      - '@bootstrap'
      - '@core'
      - '@contrib'
      - '@tracing'
      - '@appsec'
      - '@django'
      - tests/contrib/djangorestframework/*
      - tests/contrib/djangorestframework/app/*
    pattern: django:djangorestframework
    runner: riot
    services:
      - memcached
      - redis
    snapshot: true
  dogpile_cache:
    paths:
      - '@bootstrap'
      - '@core'
      - '@contrib'
      - '@tracing'
      - '@dogpile_cache'
      - tests/contrib/dogpile_cache/*
    runner: riot
    snapshot: true
  dramatiq:
    env:
      TEST_REDIS_HOST: redis
    parallelism: 1
    paths:
      - '@bootstrap'
      - '@core'
      - '@contrib'
      - '@tracing'
      - '@dramatiq'
      - tests/contrib/dramatiq/*
      - tests/snapshots/tests.contrib.dramatiq.*
    runner: riot
    services:
      - redis
      - rabbitmq
    snapshot: true
  elasticsearch:
    env:
      TEST_ELASTICSEARCH_HOST: elasticsearch
      TEST_OPENSEARCH_HOST: opensearch
    parallelism: 17
    paths:
      - '@bootstrap'
      - '@core'
      - '@tracing'
      - '@contrib'
      - '@elasticsearch'
      - tests/contrib/elasticsearch/*
      - tests/snapshots/tests.{suite}.*
    runner: riot
    services:
      - opensearch
      - elasticsearch
    snapshot: true
  falcon:
    paths:
      - '@bootstrap'
      - '@core'
      - '@contrib'
      - '@tracing'
      - '@falcon'
      - tests/contrib/falcon/*
    runner: riot
    snapshot: true
  fastapi:
    paths:
      - '@bootstrap'
      - '@core'
      - '@contrib'
      - '@tracing'
      - '@starlette'
      - '@fastapi'
      - '@asgi'
      - '@asyncio'
      - tests/contrib/fastapi/*
      - tests/snapshots/tests.contrib.starlette.*
      - tests/snapshots/tests.{suite}.*
    runner: riot
    snapshot: true
  flask:
    env:
      TEST_MEMCACHED_HOST: memcached
      TEST_REDIS_HOST: redis
    parallelism: 11
    paths:
      - '@bootstrap'
      - '@core'
      - '@contrib'
      - '@tracing'
      - '@flask'
      - '@appsec'
      - '@appsec_iast'
      - '@wsgi'
      - '@redis'
      - tests/appsec/*
      - tests/contrib/flask/*
      - tests/contrib/flask_autopatch/*
      - tests/contrib/flask_cache/*
      - tests/snapshots/tests.contrib.flask.*
    runner: riot
    services:
      - memcached
      - redis
    snapshot: true
  gevent:
    paths:
      - '@bootstrap'
      - '@core'
      - '@contrib'
      - '@tracing'
      - '@gevent'
      - tests/contrib/gevent/*
    runner: riot
    snapshot: false
  graphql:graphene:
    parallelism: 1
    paths:
      - '@bootstrap'
      - '@core'
      - '@contrib'
      - '@tracing'
      - tests/contrib/graphene/*
      - tests/snapshots/tests.contrib.graphene*
    runner: riot
    snapshot: true
  graphql:
    parallelism: 1
    paths:
      - '@bootstrap'
      - '@core'
      - '@contrib'
      - '@tracing'
      - '@graphql'
      - tests/contrib/graphql/*
      - tests/snapshots/tests.contrib.graphql.*
    pattern: graphql$
    runner: riot
    snapshot: true
  grpc:
    paths:
      - '@bootstrap'
      - '@core'
      - '@contrib'
      - '@tracing'
      - '@grpc'
      - tests/contrib/grpc/*
      - tests/contrib/grpc_aio/*
      - tests/snapshots/tests.contrib.grpc.*
    runner: riot
    snapshot: true
  gunicorn:
    parallelism: 6
    paths:
      - '@bootstrap'
      - '@core'
      - '@contrib'
      - '@tracing'
      - '@gunicorn'
      - tests/contrib/gunicorn/*
      - tests/snapshots/tests.contrib.gunicorn.*
    runner: riot
    snapshot: true
  httplib:
    paths:
      - '@bootstrap'
      - '@core'
      - '@contrib'
      - '@tracing'
      - '@httplib'
      - tests/contrib/httplib/*
    runner: riot
    services:
      - httpbin
    snapshot: true
  httpx:
    parallelism: 3
    paths:
      - '@bootstrap'
      - '@core'
      - '@tracing'
      - '@contrib'
      - '@httpx'
      - tests/contrib/httpx/*
      - tests/snapshots/tests.contrib.httpx.*
    runner: riot
    services:
      - httpbin
    snapshot: true
  integration_registry:
    paths:
      - '@bootstrap'
      - '@core'
      - '@contrib'
      - '@tracing'
      - '@integration_registry'
      - tests/contrib/integration_registry/*
    runner: riot
    snapshot: false
    parallelism: 1
  jinja2:
    parallelism: 2
    paths:
      - '@bootstrap'
      - '@core'
      - '@contrib'
      - '@tracing'
      - '@jinja2'
      - tests/contrib/jinja2/*
    runner: riot
    snapshot: true
  kafka:
    env:
      TEST_KAFKA_HOST: kafka
      TEST_KAFKA_PORT: '29092'
    parallelism: 4
    paths:
      - '@bootstrap'
      - '@core'
      - '@tracing'
      - '@contrib'
      - '@kafka'
      - '@datastreams'
      - tests/contrib/kafka/*
      - tests/snapshots/tests.contrib.kafka.*
    runner: riot
    services:
      - kafka
    snapshot: true
  kombu:
    parallelism: 1
    paths:
      - '@bootstrap'
      - '@core'
      - '@contrib'
      - '@tracing'
      - '@kombu'
      - '@datastreams'
      - tests/contrib/kombu/*
    runner: riot
    services:
      - rabbitmq
    snapshot: true
  logbook:
    parallelism: 1
    paths:
      - '@core'
      - '@contrib'
      - '@tracing'
      - '@logbook'
      - tests/contrib/logbook/*
    runner: riot
    snapshot: true
  loguru:
    parallelism: 1
    paths:
      - '@core'
      - '@contrib'
      - '@tracing'
      - '@loguru'
      - tests/contrib/loguru/*
    runner: riot
    snapshot: true
  mako:
    parallelism: 1
    paths:
      - '@bootstrap'
      - '@core'
      - '@contrib'
      - '@tracing'
      - '@mako'
      - tests/contrib/mako/*
    runner: riot
    snapshot: true
  mariadb:
    paths:
      - '@bootstrap'
      - '@core'
      - '@contrib'
      - '@tracing'
      - '@dbapi'
      - '@mariadb'
      - tests/contrib/mariadb/*
      - tests/snapshots/tests.contrib.mariadb.*
    runner: riot
    services:
      - mariadb
    snapshot: true
  molten:
    parallelism: 1
    paths:
      - '@bootstrap'
      - '@core'
      - '@contrib'
      - '@tracing'
      - '@molten'
      - tests/contrib/molten/*
    runner: riot
    snapshot: true
  mysqlpython:
    paths:
      - '@bootstrap'
      - '@core'
      - '@tracing'
      - '@contrib'
      - '@dbapi'
      - '@mysql'
      - tests/contrib/mysqldb/*
      - tests/contrib/mysql/*
      - tests/contrib/shared_tests.py
    pattern: mysqldb$
    runner: riot
    skip: true
    services:
      - mysql
  opentelemetry:
    parallelism: 4
    paths:
      - '@bootstrap'
      - '@core'
      - '@tracing'
      - '@opentelemetry'
      - tests/opentelemetry/*
      - tests/snapshots/tests.opentelemetry.*
    runner: riot
    snapshot: true
  protobuf:
    parallelism: 1
    paths:
      - '@bootstrap'
      - '@core'
      - '@contrib'
      - '@tracing'
      - '@protobuf'
      - tests/contrib/protobuf/*
    runner: riot
    snapshot: true
  psycopg:
    paths:
      - '@bootstrap'
      - '@core'
      - '@tracing'
      - '@contrib'
      - '@dbapi'
      - '@pg'
      - tests/contrib/psycopg/*
      - tests/contrib/psycopg2/*
      - tests/snapshots/tests.contrib.psycopg.*
      - tests/snapshots/tests.contrib.psycopg2.*
      - tests/contrib/shared_tests.py
    runner: riot
    services:
      - postgres
    snapshot: true
  pylibmc:
    parallelism: 1
    paths:
      - '@bootstrap'
      - '@core'
      - '@contrib'
      - '@tracing'
      - '@pylibmc'
      - tests/contrib/pylibmc/*
    runner: riot
    services:
      - memcached
    snapshot: true
  pymemcache:
    parallelism: 2
    paths:
      - '@bootstrap'
      - '@core'
      - '@contrib'
      - '@tracing'
      - '@pymemcache'
      - tests/contrib/pymemcache/*
    runner: riot
    services:
      - memcached
    snapshot: true
  pymongo:
    paths:
      - '@bootstrap'
      - '@core'
      - '@tracing'
      - '@contrib'
      - '@mongo'
      - tests/contrib/pymongo/*
    runner: riot
    services:
      - mongo
    snapshot: true
  pymysql:
    parallelism: 1
    paths:
      - '@bootstrap'
      - '@core'
      - '@contrib'
      - '@tracing'
      - '@dbapi'
      - '@mysql'
      - tests/contrib/pymysql/*
      - tests/contrib/mysql/*
      - tests/contrib/shared_tests.py
    runner: riot
    services:
      - mysql
    snapshot: true
  pynamodb:
    parallelism: 2
    paths:
      - '@bootstrap'
      - '@core'
      - '@contrib'
      - '@tracing'
      - '@pynamodb'
      - tests/contrib/pynamodb/*
    runner: riot
    snapshot: true
  pyodbc:
    parallelism: 1
    paths:
      - '@bootstrap'
      - '@core'
      - '@contrib'
      - '@tracing'
      - '@pyodbc'
      - '@dbapi'
      - tests/contrib/pyodbc/*
    runner: riot
    snapshot: true
  pyramid:
    parallelism: 1
    paths:
      - '@bootstrap'
      - '@core'
      - '@contrib'
      - '@tracing'
      - '@pyramid'
      - tests/contrib/pyramid/*
      - tests/snapshots/tests.contrib.pyramid.*
    runner: riot
    snapshot: true
  ray:
    parallelism: 1
    paths:
      - '@bootstrap'
      - '@core'
      - '@contrib'
      - '@tracing'
      - '@ray'
      - tests/contrib/ray/*
      - tests/snapshots/tests.contrib.ray.*
    runner: riot
    snapshot: true
  redis:
    parallelism: 5
    paths:
      - '@bootstrap'
      - '@core'
      - '@contrib'
      - '@tracing'
      - '@redis'
      - tests/contrib/redis/*
      - tests/snapshots/tests.contrib.redis.*
    pattern: ^redis$
    runner: riot
    services:
      - rediscluster
      - redis
    snapshot: true
  rediscluster:
    parallelism: 1
    paths:
      - '@bootstrap'
      - '@core'
      - '@contrib'
      - '@tracing'
      - '@redis'
      - tests/contrib/rediscluster/*
      - tests/snapshots/tests.contrib.rediscluster.*
    runner: riot
    services:
      - redis
      - rediscluster
    snapshot: true
  requests:
    parallelism: 1
    paths:
      - '@bootstrap'
      - '@core'
      - '@contrib'
      - '@tracing'
      - '@requests'
      - tests/contrib/requests/*
    runner: riot
    services:
      - httpbin
    snapshot: true
  rq:
    parallelism: 1
    paths:
      - '@bootstrap'
      - '@core'
      - '@contrib'
      - '@tracing'
      - '@rq'
      - tests/contrib/rq/*
      - tests/snapshots/tests.contrib.rq.*
    runner: riot
    services:
      - redis
    snapshot: true
  sanic:
    paths:
      - '@bootstrap'
      - '@core'
      - '@contrib'
      - '@tracing'
      - '@sanic'
      - '@asyncio'
      - tests/contrib/sanic/*
      - tests/snapshots/tests.contrib.sanic.*
    runner: riot
    snapshot: true
  snowflake:
    paths:
      - '@bootstrap'
      - '@core'
      - '@contrib'
      - '@tracing'
      - '@dbapi'
      - '@snowflake'
      - tests/contrib/snowflake/*
      - tests/snapshots/tests.contrib.snowflake.*
    runner: riot
    snapshot: true
  sourcecode:
    parallelism: 1
    paths:
      - '@bootstrap'
      - '@core'
      - '@contrib'
      - '@sourcecode'
      - tests/sourcecode/*
    runner: riot
  sqlalchemy:
    parallelism: 1
    paths:
      - '@bootstrap'
      - '@core'
      - '@contrib'
      - '@tracing'
      - '@sqlalchemy'
      - '@dbapi'
      - tests/contrib/sqlalchemy/*
    runner: riot
    services:
      - postgres
      - mysql
    snapshot: true
  starlette:
    paths:
      - '@bootstrap'
      - '@core'
      - '@contrib'
      - '@tracing'
      - '@asyncio'
      - '@starlette'
      - '@asgi'
      - tests/contrib/starlette/*
    runner: riot
    snapshot: true
  stdlib:
    parallelism: 2
    paths:
      - '@tracing'
      - '@bootstrap'
      - '@core'
      - '@logging'
      - '@asyncio'
      - '@futures'
      - '@sqlite3'
      - '@dbapi'
      - '@contrib'
      - tests/contrib/logging/*
      - tests/contrib/sqlite3/*
      - tests/contrib/asyncio/*
      - tests/contrib/futures/*
      - tests/contrib/dbapi/*
      - tests/contrib/dbapi_async/*
    pattern: asyncio$|sqlite3$|futures$|dbapi$|dbapi_async$
    runner: riot
    snapshot: true
  structlog:
    parallelism: 1
    paths:
      - '@core'
      - '@contrib'
      - '@tracing'
      - '@structlog'
      - tests/contrib/structlog/*
    runner: riot
    snapshot: true
  subprocess:
    parallelism: 2
    paths:
      - '@bootstrap'
      - '@core'
      - '@tracing'
      - '@contrib'
      - '@subprocess'
      - '@appsec'
      - tests/contrib/subprocess/*
    runner: riot
  logging:
    parallelism: 1
    paths:
      - '@bootstrap'
      - '@core'
      - '@contrib'
      - '@tracing'
      - '@logging'
      - tests/contrib/logging/*
    runner: riot
    snapshot: true
  tornado:
    parallelism: 1
    paths:
      - '@bootstrap'
      - '@core'
      - '@contrib'
      - '@tracing'
      - '@tornado'
      - '@futures'
      - tests/contrib/tornado/*
    runner: riot
    snapshot: true
  urllib3:
    parallelism: 1
    env:
      TEST_HTTPBIN_HOST: httpbin
      TEST_HTTPBIN_PORT: '8001'
    paths:
      - '@bootstrap'
      - '@core'
      - '@contrib'
      - '@tracing'
      - '@urllib3'
      - tests/contrib/urllib3/*
      - tests/snapshots/tests.contrib.urllib3.*
    runner: riot
    services:
      - httpbin
    snapshot: true
  vertica:
    parallelism: 1
    paths:
      - '@bootstrap'
      - '@core'
      - '@contrib'
      - '@tracing'
      - '@vertica'
      - tests/contrib/vertica/*
    runner: riot
    skip: true # Vertica tests are flaky
  wsgi:
    parallelism: 1
    paths:
      - '@bootstrap'
      - '@core'
      - '@contrib'
      - '@tracing'
      - '@wsgi'
      - tests/contrib/wsgi/*
      - tests/contrib/django/test_django_wsgi.py
      - tests/contrib/uwsgi/__init__.py
      - tests/snapshots/tests.contrib.wsgi.*
    runner: riot
    snapshot: true
  yaaredis:
    parallelism: 1
    paths:
      - '@core'
      - '@bootstrap'
      - '@contrib'
      - '@tracing'
      - '@redis'
      - tests/contrib/yaaredis/*
      - tests/snapshots/tests.contrib.yaaredis.*
    pattern: yaaredis$
    runner: riot
    services:
      - redis
    snapshot: true
  valkey:
    parallelism: 1
    paths:
      - '@bootstrap'
      - '@core'
      - '@contrib'
      - '@tracing'
      - '@valkey'
      - tests/contrib/valkey/*
      - tests/snapshots/tests.contrib.valkey.*
    pattern: ^valkey*
    runner: riot
    services:
      - valkeycluster
      - valkey
    snapshot: true<|MERGE_RESOLUTION|>--- conflicted
+++ resolved
@@ -43,30 +43,8 @@
     - ddtrace/contrib/internal/consul/*
     - ddtrace/ext/consul.py
   contrib:
-<<<<<<< HEAD
-    - ddtrace/contrib/__init__.py
-    - ddtrace/contrib/internal/__init__.py
-    - ddtrace/contrib/trace_utils.py
-    - ddtrace/contrib/internal/__init__.py
-    - ddtrace/contrib/internal/trace_utils_base.py
-    - ddtrace/contrib/internal/trace_utils_async.py
-    - ddtrace/contrib/internal/trace_utils_base.py
-    - ddtrace/contrib/internal/trace_utils.py
-    - ddtrace/contrib/internal/redis_utils.py
-    - ddtrace/contrib/ray.py
-    - ddtrace/contrib/valkey.py
-    - ddtrace/ext/__init__.py
-    - ddtrace/ext/http.py
-    - ddtrace/ext/net.py
-    - ddtrace/ext/schema.py
-    - ddtrace/ext/sql.py
-    - ddtrace/ext/test.py
-    - ddtrace/ext/user.py
-    - ddtrace/ext/websocket.py
-=======
     - ddtrace/contrib/*
     - ddtrace/ext/*
->>>>>>> 3d5a9f31
     - ddtrace/propagation/*
     - ddtrace/internal/settings/_database_monitoring.py
     - tests/contrib/patch.py
