--- conflicted
+++ resolved
@@ -169,38 +169,6 @@
         assert dd_cmd_span.service == self.TEST_SERVICE
         _assert_timing(dd_cmd_span, start, end)
 
-<<<<<<< HEAD
-=======
-    def test_analytics_default(self):
-        tracer = self.get_tracer_and_connect()
-        Artist.drop_collection()
-
-        spans = tracer.pop()
-        assert len(spans) == 2
-        assert spans[1].name == "pymongo.cmd"
-        assert spans[1].get_metric(ANALYTICS_SAMPLE_RATE_KEY) is None
-
-    def test_analytics_with_rate(self):
-        with TracerTestCase.override_config("pymongo", dict(analytics_enabled=True, analytics_sample_rate=0.5)):
-            tracer = self.get_tracer_and_connect()
-            Artist.drop_collection()
-
-            spans = tracer.pop()
-            assert len(spans) == 2
-            assert spans[1].name == "pymongo.cmd"
-            assert spans[1].get_metric(ANALYTICS_SAMPLE_RATE_KEY) == 0.5
-
-    def test_analytics_without_rate(self):
-        with TracerTestCase.override_config("pymongo", dict(analytics_enabled=True)):
-            tracer = self.get_tracer_and_connect()
-            Artist.drop_collection()
-
-            spans = tracer.pop()
-            assert len(spans) == 2
-            assert spans[1].name == "pymongo.cmd"
-            assert spans[1].get_metric(ANALYTICS_SAMPLE_RATE_KEY) == 1.0
-
->>>>>>> ea40a0e1
 
 class TestMongoEnginePatchConnectDefault(TracerTestCase, MongoEngineCore):
     """Test suite with a global Pin for the connect function with the default configuration"""
