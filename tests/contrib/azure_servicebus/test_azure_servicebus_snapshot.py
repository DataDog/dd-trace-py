import itertools
import os
from pathlib import Path

import pytest

from ddtrace.contrib.internal.azure_servicebus.patch import patch
from ddtrace.contrib.internal.azure_servicebus.patch import unpatch


# Ignoring span link attributes until values are normalized: https://github.com/DataDog/dd-apm-test-agent/issues/154
SNAPSHOT_IGNORES = ["meta.messaging.message_id", "meta._dd.span_links"]

METHODS = ["send_messages", "schedule_messages"]
ASYNC_OPTIONS = [False, True]
PAYLOAD_TYPES = ["single", "list", "batch"]
DISTRIBUTED_TRACING_ENABLED_OPTIONS = [None, False]
BATCH_LINKS_ENABLED_OPTIONS = [None, False]


def is_invalid_test_combination(method, payload_type, batch_links_enabled):
    return (method == "schedule_messages" and payload_type == "batch") or (
        payload_type != "batch" and batch_links_enabled is False
    )


params = [
    (
        f"{m}{'_async' if a else ''}_{p}"
        f"_distributed_tracing_{'enabled' if d is None else 'disabled'}"
        f"{'_batch_links_enabled' if p == 'batch' and b is None else '_batch_links_disabled' if p == 'batch' else ''}",
        {
            "METHOD": m,
            "IS_ASYNC": str(a),
            "MESSAGE_PAYLOAD_TYPE": p,
            **({"DD_AZURE_SERVICEBUS_DISTRIBUTED_TRACING": str(d)} if d is not None else {}),
            **({"DD_TRACE_AZURE_SERVICEBUS_BATCH_LINKS_ENABLED": str(b)} if b is not None else {}),
        },
    )
    for m, a, p, d, b in itertools.product(
        METHODS, ASYNC_OPTIONS, PAYLOAD_TYPES, DISTRIBUTED_TRACING_ENABLED_OPTIONS, BATCH_LINKS_ENABLED_OPTIONS
    )
    if not is_invalid_test_combination(m, p, b)
]

param_ids, param_values = zip(*params)


@pytest.fixture(autouse=True)
def patch_azure_servicebus():
    patch()
    yield
    unpatch()


@pytest.mark.asyncio
@pytest.mark.parametrize(
    "env_vars",
    param_values,
    ids=param_ids,
)
@pytest.mark.snapshot(ignores=SNAPSHOT_IGNORES)
async def test_producer(ddtrace_run_python_code_in_subprocess, env_vars):
    env = os.environ.copy()
    env.update(env_vars)
<<<<<<< HEAD
    out, err, status, _ = ddtrace_run_python_code_in_subprocess(code, env=env)
    assert status == 0, (err.decode(), out.decode())


@pytest.mark.asyncio
@pytest.mark.snapshot
async def test_send_messages_async(
    azure_servicebus_queue_sender_async: ServiceBusSenderAsync,
    azure_servicebus_queue_receiver_async: ServiceBusReceiverAsync,
    azure_servicebus_topic_sender_async: ServiceBusSenderAsync,
    azure_servicebus_subscription_receiver_async: ServiceBusReceiverAsync,
    trace_context_keys: List[str],
):
    await asyncio.gather(
        send_messages_to_queue_async(azure_servicebus_queue_sender_async),
        send_messages_to_topic_async(azure_servicebus_topic_sender_async),
    )
=======
>>>>>>> 2927ae70

    helper_path = Path(__file__).resolve().parent.joinpath("common.py")
    out, err, status, _ = ddtrace_run_python_code_in_subprocess(helper_path.read_text(), env=env)

    assert status == 0, (err.decode(), out.decode())
    assert err == b"", err.decode()<|MERGE_RESOLUTION|>--- conflicted
+++ resolved
@@ -63,8 +63,10 @@
 async def test_producer(ddtrace_run_python_code_in_subprocess, env_vars):
     env = os.environ.copy()
     env.update(env_vars)
-<<<<<<< HEAD
-    out, err, status, _ = ddtrace_run_python_code_in_subprocess(code, env=env)
+
+    helper_path = Path(__file__).resolve().parent.joinpath("common.py")
+    out, err, status, _ = ddtrace_run_python_code_in_subprocess(helper_path.read_text(), env=env)
+
     assert status == 0, (err.decode(), out.decode())
 
 
@@ -81,11 +83,97 @@
         send_messages_to_queue_async(azure_servicebus_queue_sender_async),
         send_messages_to_topic_async(azure_servicebus_topic_sender_async),
     )
-=======
->>>>>>> 2927ae70
 
-    helper_path = Path(__file__).resolve().parent.joinpath("common.py")
-    out, err, status, _ = ddtrace_run_python_code_in_subprocess(helper_path.read_text(), env=env)
+    received_queue_messages, received_subscription_messages = await asyncio.gather(
+        azure_servicebus_queue_receiver_async.receive_messages(max_message_count=4, max_wait_time=5),
+        azure_servicebus_subscription_receiver_async.receive_messages(max_message_count=4, max_wait_time=5),
+    )
 
-    assert status == 0, (err.decode(), out.decode())
-    assert err == b"", err.decode()+    assert len(received_queue_messages) == 4
+    assert len(received_subscription_messages) == 4
+
+    assert all(
+        key in normalize_application_properties(msg.application_properties)
+        for msg in received_queue_messages
+        for key in trace_context_keys
+    )
+
+    assert all(
+        key in normalize_application_properties(msg.application_properties)
+        for msg in received_subscription_messages
+        for key in trace_context_keys
+    )
+
+
+@pytest.mark.snapshot
+def test_schedule_messages(
+    azure_servicebus_queue_sender: ServiceBusSender,
+    azure_servicebus_queue_receiver: ServiceBusReceiver,
+    azure_servicebus_topic_sender: ServiceBusSender,
+    azure_servicebus_subscription_receiver: ServiceBusReceiver,
+    trace_context_keys: List[str],
+):
+    now = datetime.now(timezone.utc)
+
+    for message in make_messages():
+        azure_servicebus_queue_sender.schedule_messages(message, now)
+
+    for message in make_messages():
+        azure_servicebus_topic_sender.schedule_messages(message, now)
+
+    received_queue_messages = azure_servicebus_queue_receiver.receive_messages(max_message_count=4, max_wait_time=5)
+    received_subscription_messages = azure_servicebus_subscription_receiver.receive_messages(
+        max_message_count=4, max_wait_time=5
+    )
+
+    assert len(received_queue_messages) == 4
+    assert len(received_subscription_messages) == 4
+
+    assert all(
+        key in normalize_application_properties(msg.application_properties)
+        for msg in received_queue_messages
+        for key in trace_context_keys
+    )
+
+    assert all(
+        key in normalize_application_properties(msg.application_properties)
+        for msg in received_subscription_messages
+        for key in trace_context_keys
+    )
+
+
+@pytest.mark.asyncio
+@pytest.mark.snapshot
+async def test_schedule_messages_async(
+    azure_servicebus_queue_sender_async: ServiceBusSenderAsync,
+    azure_servicebus_queue_receiver_async: ServiceBusReceiverAsync,
+    azure_servicebus_topic_sender_async: ServiceBusSenderAsync,
+    azure_servicebus_subscription_receiver_async: ServiceBusReceiverAsync,
+    trace_context_keys: List[str],
+):
+    now = datetime.now(timezone.utc)
+
+    await asyncio.gather(
+        schedule_messages_to_queue_async(azure_servicebus_queue_sender_async, now),
+        schedule_messages_to_topic_async(azure_servicebus_topic_sender_async, now),
+    )
+
+    received_queue_messages, received_subscription_messages = await asyncio.gather(
+        azure_servicebus_queue_receiver_async.receive_messages(max_message_count=4, max_wait_time=5),
+        azure_servicebus_subscription_receiver_async.receive_messages(max_message_count=4, max_wait_time=5),
+    )
+
+    assert len(received_queue_messages) == 4
+    assert len(received_subscription_messages) == 4
+
+    assert all(
+        key in normalize_application_properties(msg.application_properties)
+        for msg in received_queue_messages
+        for key in trace_context_keys
+    )
+
+    assert all(
+        key in normalize_application_properties(msg.application_properties)
+        for msg in received_subscription_messages
+        for key in trace_context_keys
+    )