# stdlib
import logging
import unittest
from threading import Event

# 3p
from nose.tools import eq_, ok_
from nose.plugins.attrib import attr
from cassandra.cluster import Cluster, ResultSet
from cassandra.query import BatchStatement, SimpleStatement

# project
from ddtrace.contrib.cassandra.patch import patch, unpatch
from ddtrace.contrib.cassandra.session import get_traced_cassandra, SERVICE
from ddtrace.ext import net, cassandra as cassx, errors
from ddtrace import Pin

# testing
from tests.contrib.config import CASSANDRA_CONFIG
from tests.opentracer.utils import init_tracer
from tests.test_tracer import get_dummy_tracer

# Oftentimes our tests fails because Cassandra connection timeouts during keyspace drop. Slowness in keyspace drop
# is known and is due to 'auto_snapshot' configuration. In our test env we should disable it, but the official cassandra
# image that we are using only allows us to configure a few configs:
# https://github.com/docker-library/cassandra/blob/4474c6c5cc2a81ee57c5615aae00555fca7e26a6/3.11/docker-entrypoint.sh#L51
# So for now we just increase the timeout, if this is not enough we may want to extend the official image with our own
# custom image.
CONNECTION_TIMEOUT_SECS = 20  # override the default value of 5

logging.getLogger('cassandra').setLevel(logging.INFO)

def setUpModule():
    # skip all the modules if the Cluster is not available
    if not Cluster:
        raise unittest.SkipTest('cassandra.cluster.Cluster is not available.')

    # create the KEYSPACE for this test module
    cluster = Cluster(port=CASSANDRA_CONFIG['port'], connect_timeout=CONNECTION_TIMEOUT_SECS)
    session = cluster.connect()
    session.execute('DROP KEYSPACE IF EXISTS test', timeout=10)
    session.execute("CREATE KEYSPACE if not exists test WITH REPLICATION = { 'class' : 'SimpleStrategy', 'replication_factor': 1};")
    session.execute('CREATE TABLE if not exists test.person (name text PRIMARY KEY, age int, description text)')
    session.execute('CREATE TABLE if not exists test.person_write (name text PRIMARY KEY, age int, description text)')
    session.execute("INSERT INTO test.person (name, age, description) VALUES ('Cassandra', 100, 'A cruel mistress')")
    session.execute("INSERT INTO test.person (name, age, description) VALUES ('Athena', 100, 'Whose shield is thunder')")
    session.execute("INSERT INTO test.person (name, age, description) VALUES ('Calypso', 100, 'Softly-braided nymph')")

def tearDownModule():
    # destroy the KEYSPACE
    cluster = Cluster(port=CASSANDRA_CONFIG['port'], connect_timeout=CONNECTION_TIMEOUT_SECS)
    session = cluster.connect()
    session.execute('DROP TABLE IF EXISTS test.person')
    session.execute('DROP TABLE IF EXISTS test.person_write')
    session.execute('DROP KEYSPACE IF EXISTS test', timeout=10)


class CassandraBase(object):
    """
    Needs a running Cassandra
    """
    TEST_QUERY = "SELECT * from test.person WHERE name = 'Cassandra'"
    TEST_QUERY_PAGINATED = 'SELECT * from test.person'
    TEST_KEYSPACE = 'test'
    TEST_PORT = str(CASSANDRA_CONFIG['port'])
    TEST_SERVICE = 'test-cassandra'

    def _traced_session(self):
        # implement me
        pass

    def setUp(self):
        self.cluster = Cluster(port=CASSANDRA_CONFIG['port'])
        self.session = self.cluster.connect()

    def _assert_result_correct(self, result):
        eq_(len(result.current_rows), 1)
        for r in result:
            eq_(r.name, 'Cassandra')
            eq_(r.age, 100)
            eq_(r.description, 'A cruel mistress')

    def _test_query_base(self, execute_fn):
        session, tracer = self._traced_session()
        writer = tracer.writer
        result = execute_fn(session, self.TEST_QUERY)
        self._assert_result_correct(result)

        spans = writer.pop()
        assert spans, spans

        # another for the actual query
        eq_(len(spans), 1)

        query = spans[0]
        eq_(query.service, self.TEST_SERVICE)
        eq_(query.resource, self.TEST_QUERY)
        eq_(query.span_type, cassx.TYPE)

        eq_(query.get_tag(cassx.KEYSPACE), self.TEST_KEYSPACE)
        eq_(query.get_tag(net.TARGET_PORT), self.TEST_PORT)
        eq_(query.get_tag(cassx.ROW_COUNT), '1')
        eq_(query.get_tag(cassx.PAGE_NUMBER), None)
        eq_(query.get_tag(cassx.PAGINATED), 'False')
        eq_(query.get_tag(net.TARGET_HOST), '127.0.0.1')

    def test_query(self):
        def execute_fn(session, query):
            return session.execute(query)
        self._test_query_base(execute_fn)

    def test_query_ot(self):
        """Ensure that cassandra works with the opentracer."""
        def execute_fn(session, query):
            return session.execute(query)

        session, tracer = self._traced_session()
        ot_tracer = init_tracer('cass_svc', tracer)
        writer = tracer.writer

        with ot_tracer.start_active_span('cass_op'):
            result = execute_fn(session, self.TEST_QUERY)
            self._assert_result_correct(result)

        spans = writer.pop()
        assert spans, spans

        # another for the actual query
        eq_(len(spans), 2)
        ot_span, dd_span = spans

        # confirm parenting
        eq_(ot_span.parent_id, None)
        eq_(dd_span.parent_id, ot_span.span_id)

        eq_(ot_span.name, 'cass_op')
        eq_(ot_span.service, 'cass_svc')

        eq_(dd_span.service, self.TEST_SERVICE)
        eq_(dd_span.resource, self.TEST_QUERY)
        eq_(dd_span.span_type, cassx.TYPE)

        eq_(dd_span.get_tag(cassx.KEYSPACE), self.TEST_KEYSPACE)
        eq_(dd_span.get_tag(net.TARGET_PORT), self.TEST_PORT)
        eq_(dd_span.get_tag(cassx.ROW_COUNT), '1')
        eq_(dd_span.get_tag(cassx.PAGE_NUMBER), None)
        eq_(dd_span.get_tag(cassx.PAGINATED), 'False')
        eq_(dd_span.get_tag(net.TARGET_HOST), '127.0.0.1')

    def test_query_async(self):
        def execute_fn(session, query):
            event = Event()
            result = []
            future = session.execute_async(query)
            def callback(results):
                result.append(ResultSet(future, results))
                event.set()
            future.add_callback(callback)
            event.wait()
            return result[0]
        self._test_query_base(execute_fn)

    def test_query_async_clearing_callbacks(self):
        def execute_fn(session, query):
            future = session.execute_async(query)
            future.clear_callbacks()
            return future.result()
        self._test_query_base(execute_fn)

    def test_span_is_removed_from_future(self):
        session, tracer = self._traced_session()
        future = session.execute_async(self.TEST_QUERY)
        future.result()
        span = getattr(future, '_ddtrace_current_span', None)
        ok_(span is None)

    def test_paginated_query(self):
        session, tracer = self._traced_session()
        writer = tracer.writer
        statement = SimpleStatement(self.TEST_QUERY_PAGINATED, fetch_size=1)
        result = session.execute(statement)
        #iterate over all pages
        results = list(result)
        eq_(len(results), 3)

        spans = writer.pop()
        assert spans, spans

        # There are 4 spans for 3 results since the driver makes a request with
        # no result to check that it has reached the last page
        eq_(len(spans), 4)

        for i in range(4):
            query = spans[i]
            eq_(query.service, self.TEST_SERVICE)
            eq_(query.resource, self.TEST_QUERY_PAGINATED)
            eq_(query.span_type, cassx.TYPE)

            eq_(query.get_tag(cassx.KEYSPACE), self.TEST_KEYSPACE)
            eq_(query.get_tag(net.TARGET_PORT), self.TEST_PORT)
            if i == 3:
                eq_(query.get_tag(cassx.ROW_COUNT), '0')
            else:
                eq_(query.get_tag(cassx.ROW_COUNT), '1')
            eq_(query.get_tag(net.TARGET_HOST), '127.0.0.1')
            eq_(query.get_tag(cassx.PAGINATED), 'True')
            eq_(query.get_tag(cassx.PAGE_NUMBER), str(i+1))

    def test_trace_with_service(self):
        session, tracer = self._traced_session()
        writer = tracer.writer
        session.execute(self.TEST_QUERY)
        spans = writer.pop()
        assert spans
        eq_(len(spans), 1)
        query = spans[0]
        eq_(query.service, self.TEST_SERVICE)

<<<<<<< HEAD
    def test_unicode_batch_statement(self):
        # ensure that unicode included in queries is properly handled
        session, tracer = self._traced_session()

        batch = BatchStatement()
        query = 'INSERT INTO test.person_write (name, age, description) VALUES (%s, %s, %s)'
        batch.add(SimpleStatement(query), ('Joe', 1, '好'))
        session.execute(batch)

        spans = tracer.writer.pop()
        eq_(len(spans), 1)
        s = spans[0]
        eq_(s.get_metric('cassandra.batch_size'), 1)
        eq_(s.resource, to_unicode('INSERT INTO test.person_write (name, age, description) VALUES (\'Joe\', 1, \'好\')'))
        eq_(s.get_tag(cassx.QUERY), None)

=======
>>>>>>> 6656236d
    def test_trace_error(self):
        session, tracer = self._traced_session()
        writer = tracer.writer

        try:
            session.execute('select * from test.i_dont_exist limit 1')
        except Exception:
            pass
        else:
            assert 0

        spans = writer.pop()
        assert spans
        query = spans[0]
        eq_(query.error, 1)
        for k in (errors.ERROR_MSG, errors.ERROR_TYPE):
            assert query.get_tag(k)

    @attr('bound')
    def test_bound_statement(self):
        session, tracer = self._traced_session()
        writer = tracer.writer

        query = 'INSERT INTO test.person_write (name, age, description) VALUES (?, ?, ?)'
        prepared = session.prepare(query)
        session.execute(prepared, ('matt', 34, 'can'))

        prepared = session.prepare(query)
        bound_stmt = prepared.bind(('leo', 16, 'fr'))
        session.execute(bound_stmt)

        spans = writer.pop()
        eq_(len(spans), 2)
        for s in spans:
            eq_(s.resource, query)

    def test_batch_statement(self):
        session, tracer = self._traced_session()
        writer = tracer.writer

        batch = BatchStatement()
        batch.add(SimpleStatement('INSERT INTO test.person_write (name, age, description) VALUES (%s, %s, %s)'), ('Joe', 1, 'a'))
        batch.add(SimpleStatement('INSERT INTO test.person_write (name, age, description) VALUES (%s, %s, %s)'), ('Jane', 2, 'b'))
        session.execute(batch)

        spans = writer.pop()
        eq_(len(spans), 1)
        s = spans[0]
        eq_(
            s.resource,
            (
                'INSERT INTO test.person_write (name, age, description) VALUES (\'Joe\', 1, \'a\'); '
                'INSERT INTO test.person_write (name, age, description) VALUES (\'Jane\', 2, \'b\')'
            )
        )
        eq_(s.get_metric('cassandra.batch_size'), 2)
        assert s.get_tag('cassandra.query') is None


class TestCassPatchDefault(CassandraBase):
    """Test Cassandra instrumentation with patching and default configuration"""

    TEST_SERVICE = SERVICE

    def tearDown(self):
        unpatch()

    def setUp(self):
        CassandraBase.setUp(self)
        patch()

    def _traced_session(self):
        tracer = get_dummy_tracer()
        Pin.get_from(self.cluster).clone(tracer=tracer).onto(self.cluster)
        return self.cluster.connect(self.TEST_KEYSPACE), tracer

class TestCassPatchAll(TestCassPatchDefault):
    """Test Cassandra instrumentation with patching and custom service on all clusters"""

    TEST_SERVICE = 'test-cassandra-patch-all'

    def tearDown(self):
        unpatch()

    def setUp(self):
        CassandraBase.setUp(self)
        patch()

    def _traced_session(self):
        tracer = get_dummy_tracer()
        # pin the global Cluster to test if they will conflict
        Pin(service=self.TEST_SERVICE, tracer=tracer).onto(Cluster)
        self.cluster = Cluster(port=CASSANDRA_CONFIG['port'])

        return self.cluster.connect(self.TEST_KEYSPACE), tracer


class TestCassPatchOne(TestCassPatchDefault):
    """Test Cassandra instrumentation with patching and custom service on one cluster"""

    TEST_SERVICE = 'test-cassandra-patch-one'

    def tearDown(self):
        unpatch()

    def setUp(self):
        CassandraBase.setUp(self)
        patch()

    def _traced_session(self):
        tracer = get_dummy_tracer()
        # pin the global Cluster to test if they will conflict
        Pin(service='not-%s' % self.TEST_SERVICE).onto(Cluster)
        self.cluster = Cluster(port=CASSANDRA_CONFIG['port'])

        Pin(service=self.TEST_SERVICE, tracer=tracer).onto(self.cluster)
        return self.cluster.connect(self.TEST_KEYSPACE), tracer

    def test_patch_unpatch(self):
        # Test patch idempotence
        patch()
        patch()

        tracer = get_dummy_tracer()
        Pin.get_from(Cluster).clone(tracer=tracer).onto(Cluster)

        session = Cluster(port=CASSANDRA_CONFIG['port']).connect(self.TEST_KEYSPACE)
        session.execute(self.TEST_QUERY)

        spans = tracer.writer.pop()
        assert spans, spans
        eq_(len(spans), 1)

        # Test unpatch
        unpatch()

        session = Cluster(port=CASSANDRA_CONFIG['port']).connect(self.TEST_KEYSPACE)
        session.execute(self.TEST_QUERY)

        spans = tracer.writer.pop()
        assert not spans, spans

        # Test patch again
        patch()
        Pin.get_from(Cluster).clone(tracer=tracer).onto(Cluster)

        session = Cluster(port=CASSANDRA_CONFIG['port']).connect(self.TEST_KEYSPACE)
        session.execute(self.TEST_QUERY)

        spans = tracer.writer.pop()
        assert spans, spans


def test_backwards_compat_get_traced_cassandra():
    cluster = get_traced_cassandra()
    session = cluster(port=CASSANDRA_CONFIG['port']).connect()
    session.execute("drop table if exists test.person")<|MERGE_RESOLUTION|>--- conflicted
+++ resolved
@@ -216,25 +216,6 @@
         query = spans[0]
         eq_(query.service, self.TEST_SERVICE)
 
-<<<<<<< HEAD
-    def test_unicode_batch_statement(self):
-        # ensure that unicode included in queries is properly handled
-        session, tracer = self._traced_session()
-
-        batch = BatchStatement()
-        query = 'INSERT INTO test.person_write (name, age, description) VALUES (%s, %s, %s)'
-        batch.add(SimpleStatement(query), ('Joe', 1, '好'))
-        session.execute(batch)
-
-        spans = tracer.writer.pop()
-        eq_(len(spans), 1)
-        s = spans[0]
-        eq_(s.get_metric('cassandra.batch_size'), 1)
-        eq_(s.resource, to_unicode('INSERT INTO test.person_write (name, age, description) VALUES (\'Joe\', 1, \'好\')'))
-        eq_(s.get_tag(cassx.QUERY), None)
-
-=======
->>>>>>> 6656236d
     def test_trace_error(self):
         session, tracer = self._traced_session()
         writer = tracer.writer
