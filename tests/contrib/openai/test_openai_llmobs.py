--- conflicted
+++ resolved
@@ -7,6 +7,8 @@
 from tests.contrib.openai.utils import chat_completion_custom_functions
 from tests.contrib.openai.utils import chat_completion_input_description
 from tests.contrib.openai.utils import get_openai_vcr
+from tests.contrib.openai.utils import mock_openai_chat_completions_response
+from tests.contrib.openai.utils import mock_openai_completions_response
 from tests.contrib.openai.utils import multi_message_input
 from tests.contrib.openai.utils import tool_call_expected_output
 from tests.llmobs._utils import _expected_llmobs_llm_span_event
@@ -16,7 +18,6 @@
     "ddtrace_global_config", [dict(_llmobs_enabled=True, _llmobs_sample_rate=1.0, _llmobs_ml_app="<ml-app-name>")]
 )
 class TestLLMObsOpenaiV1:
-<<<<<<< HEAD
     @mock.patch("openai._base_client.SyncAPIClient.post")
     def test_completion_proxy(
         self, mock_completions_post, openai, ddtrace_global_config, mock_llmobs_writer, mock_tracer
@@ -55,8 +56,6 @@
         )
 
 
-=======
->>>>>>> 327bde72
     def test_completion(self, openai, ddtrace_global_config, mock_llmobs_writer, mock_tracer):
         """Ensure llmobs records are emitted for completion endpoints when configured.
 
@@ -93,7 +92,6 @@
         parse_version(openai_module.version.VERSION) >= (1, 60),
         reason="latest openai versions use modified azure requests",
     )
-<<<<<<< HEAD
     @mock.patch("openai._base_client.SyncAPIClient.post")
     def test_completion_azure_proxy(
         self, mock_completions_post, openai, azure_openai_config, ddtrace_global_config, mock_llmobs_writer, mock_tracer
@@ -130,8 +128,6 @@
         parse_version(openai_module.version.VERSION) >= (1, 60),
         reason="latest openai versions use modified azure requests",
     )
-=======
->>>>>>> 327bde72
     def test_completion_azure(
         self, openai, azure_openai_config, ddtrace_global_config, mock_llmobs_writer, mock_tracer
     ):
@@ -223,7 +219,6 @@
             ),
         )
 
-<<<<<<< HEAD
     @mock.patch("openai._base_client.SyncAPIClient.post")
     def test_chat_completion_proxy(
         self, mock_completions_post, openai, ddtrace_global_config, mock_llmobs_writer, mock_tracer
@@ -251,8 +246,6 @@
             )
         )
 
-=======
->>>>>>> 327bde72
     def test_chat_completion(self, openai, ddtrace_global_config, mock_llmobs_writer, mock_tracer):
         """Ensure llmobs records are emitted for chat completion endpoints when configured.
 
@@ -284,7 +277,6 @@
         parse_version(openai_module.version.VERSION) >= (1, 60),
         reason="latest openai versions use modified azure requests",
     )
-<<<<<<< HEAD
     @mock.patch("openai._base_client.SyncAPIClient.post")
     def test_chat_completion_azure_proxy(
         self, mock_completions_post, openai, azure_openai_config, ddtrace_global_config, mock_llmobs_writer, mock_tracer
@@ -322,8 +314,6 @@
         parse_version(openai_module.version.VERSION) >= (1, 60),
         reason="latest openai versions use modified azure requests",
     )
-=======
->>>>>>> 327bde72
     def test_chat_completion_azure(
         self, openai, azure_openai_config, ddtrace_global_config, mock_llmobs_writer, mock_tracer
     ):
