--- conflicted
+++ resolved
@@ -2152,7 +2152,6 @@
         )
 
     @pytest.mark.skipif(
-<<<<<<< HEAD
         parse_version(openai_module.version.VERSION) < (1, 80),
         reason="Full OpenAI MCP support only available with openai >= 1.80",
     )
@@ -2279,7 +2278,9 @@
                     },
                 }
             ],
-=======
+        )
+    
+    @pytest.mark.skipif(
         parse_version(openai_module.version.VERSION) < (1, 87),
         reason="Reusable prompts only available in openai >= 1.87",
     )
@@ -2328,7 +2329,6 @@
         assert (
             input_messages[1]["content"]
             == "You are a helpful assistant. Please answer this question: What is machine learning?"
->>>>>>> 3fc3fac7
         )
 
 
