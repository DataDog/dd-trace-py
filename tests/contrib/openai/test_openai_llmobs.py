--- conflicted
+++ resolved
@@ -248,13 +248,8 @@
                 model_name=resp.model,
                 model_provider="openai",
                 input_messages=[{"content": chat_completion_input_description, "role": "user"}],
-<<<<<<< HEAD
                 output_messages=[expected_output],
-                metadata={"temperature": 0},
-=======
-                output_messages=[{"content": expected_output, "role": "assistant"}],
                 metadata={"tool_choice": "auto", "user": "ddtrace-test"},
->>>>>>> 707ffeb5
                 token_metrics={"input_tokens": 157, "output_tokens": 57, "total_tokens": 214},
                 tags={"ml_app": "<ml-app-name>"},
                 integration="openai",
@@ -541,21 +536,8 @@
                 model_name=resp.model,
                 model_provider="openai",
                 input_messages=[{"content": chat_completion_input_description, "role": "user"}],
-<<<<<<< HEAD
                 output_messages=[expected_output],
-                metadata={"temperature": 0},
-=======
-                output_messages=[
-                    {
-                        "content": "[tool: {}]\n\n{}".format(
-                            resp.choices[0].message.tool_calls[0].function.name,
-                            resp.choices[0].message.tool_calls[0].function.arguments,
-                        ),
-                        "role": "assistant",
-                    }
-                ],
                 metadata={"user": "ddtrace-test"},
->>>>>>> 707ffeb5
                 token_metrics={"input_tokens": 157, "output_tokens": 57, "total_tokens": 214},
                 tags={"ml_app": "<ml-app-name>"},
                 integration="openai",
