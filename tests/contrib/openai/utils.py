import os

import vcr


def iswrapped(obj):
    return hasattr(obj, "__dd_wrapped__")


# VCR is used to capture and store network requests made to OpenAI.
# This is done to avoid making real calls to the API which could introduce
# flakiness and cost.


# To (re)-generate the cassettes: pass a real OpenAI API key with
# OPENAI_API_KEY, delete the old cassettes and re-run the tests.
# NOTE: be sure to check that the generated cassettes don't contain your
#       API key. Keys should be redacted by the filter_headers option below.
# NOTE: that different cassettes have to be used between sync and async
#       due to this issue: https://github.com/kevin1024/vcrpy/issues/463
#       between cassettes generated for requests and aiohttp.
def get_openai_vcr(subdirectory_name=""):
    return vcr.VCR(
        cassette_library_dir=os.path.join(os.path.dirname(__file__), "cassettes/%s" % subdirectory_name),
        record_mode="once",
        match_on=["path"],
        filter_headers=["authorization", "OpenAI-Organization", "api-key"],
        # Ignore requests to the agent
        ignore_localhost=True,
    )


def _expected_llmobs_tags(error=None):
    expected_tags = [
        "version:",
        "env:",
        "service:",
        "source:integration",
<<<<<<< HEAD
        "ml_app:",
=======
        "ml_app:unnamed-ml-app",
>>>>>>> 60121cf7
    ]
    if error:
        expected_tags.append("error:1")
        expected_tags.append("error_type:{}".format(error))
    else:
        expected_tags.append("error:0")
    return expected_tags<|MERGE_RESOLUTION|>--- conflicted
+++ resolved
@@ -36,11 +36,7 @@
         "env:",
         "service:",
         "source:integration",
-<<<<<<< HEAD
-        "ml_app:",
-=======
         "ml_app:unnamed-ml-app",
->>>>>>> 60121cf7
     ]
     if error:
         expected_tags.append("error:1")
