--- conflicted
+++ resolved
@@ -108,11 +108,7 @@
 
 @pytest.fixture(scope="session")
 def mock_metrics():
-<<<<<<< HEAD
-    patcher = mock.patch("ddtrace.contrib.trace_utils_llm.get_dogstatsd_client")
-=======
     patcher = mock.patch("ddtrace.contrib._trace_utils_llm.get_dogstatsd_client")
->>>>>>> d08f1cb5
     DogStatsdMock = patcher.start()
     m = mock.MagicMock()
     DogStatsdMock.return_value = m
@@ -126,11 +122,7 @@
     Note that this fixture must be ordered BEFORE mock_tracer as it needs to patch the log writer
     before it is instantiated.
     """
-<<<<<<< HEAD
-    patcher = mock.patch("ddtrace.contrib.trace_utils_llm.V2LogWriter")
-=======
     patcher = mock.patch("ddtrace.contrib._trace_utils_llm.V2LogWriter")
->>>>>>> d08f1cb5
     V2LogWriterMock = patcher.start()
     m = mock.MagicMock()
     V2LogWriterMock.return_value = m
