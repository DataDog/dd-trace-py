import os

import mock
import openai as openai_module
import pytest

import ddtrace
from ddtrace import patch
from ddtrace.contrib.openai.utils import _est_tokens
from ddtrace.internal.utils.version import parse_version
from tests.contrib.openai.utils import get_openai_vcr
from tests.contrib.openai.utils import iswrapped
from tests.llmobs._utils import _expected_llmobs_llm_span_event
from tests.utils import override_global_config
from tests.utils import snapshot_context


TIKTOKEN_AVAILABLE = os.getenv("TIKTOKEN_AVAILABLE", False)
pytestmark = pytest.mark.skipif(
    parse_version(openai_module.version.VERSION) < (1, 0, 0), reason="This module only tests openai >= 1.0"
)

chat_completion_input_description = """
    David Nguyen is a sophomore majoring in computer science at Stanford University and has a GPA of 3.8.
    David is an active member of the university's Chess Club and the South Asian Student Association.
    He hopes to pursue a career in software engineering after graduating.
    """
chat_completion_custom_functions = [
    {
        "name": "extract_student_info",
        "description": "Get the student information from the body of the input text",
        "parameters": {
            "type": "object",
            "properties": {
                "name": {"type": "string", "description": "Name of the person"},
                "major": {"type": "string", "description": "Major subject."},
                "school": {"type": "string", "description": "The university name."},
                "grades": {"type": "integer", "description": "GPA of the student."},
                "clubs": {
                    "type": "array",
                    "description": "School clubs for extracurricular activities. ",
                    "items": {"type": "string", "description": "Name of School Club"},
                },
            },
        },
    },
]


@pytest.fixture(scope="session")
def openai_vcr():
    yield get_openai_vcr(subdirectory_name="v1")


@pytest.mark.parametrize("ddtrace_config_openai", [dict(metrics_enabled=True), dict(metrics_enabled=False)])
def test_config(ddtrace_config_openai, mock_tracer, openai):
    # Ensure that the module state is reloaded for each test run
    assert not hasattr(openai, "_test")
    openai._test = 1

    # Ensure overriding the config works
    assert ddtrace.config.openai.metrics_enabled is ddtrace_config_openai["metrics_enabled"]


def test_patching(openai):
    """Ensure that the correct objects are patched and not double patched."""
    methods = [
        (openai.resources.completions.Completions, "create"),
        (openai.resources.completions.AsyncCompletions, "create"),
        (openai.resources.chat.Completions, "create"),
        (openai.resources.chat.AsyncCompletions, "create"),
        (openai.resources.embeddings.Embeddings, "create"),
        (openai.resources.embeddings.AsyncEmbeddings, "create"),
        (openai.resources.models.Models, "list"),
        (openai.resources.models.Models, "retrieve"),
        (openai.resources.models.AsyncModels, "list"),
        (openai.resources.models.AsyncModels, "retrieve"),
        (openai.resources.images.Images, "generate"),
        (openai.resources.images.Images, "edit"),
        (openai.resources.images.Images, "create_variation"),
        (openai.resources.images.AsyncImages, "generate"),
        (openai.resources.images.AsyncImages, "edit"),
        (openai.resources.images.AsyncImages, "create_variation"),
        (openai.resources.audio.Transcriptions, "create"),
        (openai.resources.audio.AsyncTranscriptions, "create"),
        (openai.resources.audio.Translations, "create"),
        (openai.resources.audio.AsyncTranslations, "create"),
        (openai.resources.moderations.Moderations, "create"),
        (openai.resources.moderations.AsyncModerations, "create"),
        (openai.resources.files.Files, "create"),
        (openai.resources.files.Files, "retrieve"),
        (openai.resources.files.Files, "list"),
        (openai.resources.files.Files, "delete"),
        (openai.resources.files.Files, "retrieve_content"),
        (openai.resources.files.AsyncFiles, "create"),
        (openai.resources.files.AsyncFiles, "retrieve"),
        (openai.resources.files.AsyncFiles, "list"),
        (openai.resources.files.AsyncFiles, "delete"),
        (openai.resources.files.AsyncFiles, "retrieve_content"),
    ]

    for m in methods:
        assert not iswrapped(getattr(m[0], m[1]))

    patch(openai=True)
    for m in methods:
        assert iswrapped(getattr(m[0], m[1]))

    # Ensure double patching does not occur
    patch(openai=True)
    for m in methods:
        assert not iswrapped(getattr(m[0], m[1]).__dd_wrapped__)


@pytest.mark.parametrize("api_key_in_env", [True, False])
def test_model_list(api_key_in_env, request_api_key, openai, openai_vcr, mock_metrics, snapshot_tracer):
    with snapshot_context(
        token="tests.contrib.openai.test_openai.test_model_list",
        ignores=["meta.http.useragent", "meta.openai.api_type", "meta.openai.api_base", "meta.openai.request.user"],
    ):
        with openai_vcr.use_cassette("model_list.yaml"):
            client = openai.OpenAI(api_key=request_api_key)
            client.models.list()


@pytest.mark.parametrize("api_key_in_env", [True, False])
async def test_model_alist(api_key_in_env, request_api_key, openai, openai_vcr, mock_metrics, snapshot_tracer):
    with snapshot_context(
        token="tests.contrib.openai.test_openai.test_model_list",
        ignores=["meta.http.useragent", "meta.openai.api_type", "meta.openai.api_base", "meta.openai.request.user"],
    ):
        with openai_vcr.use_cassette("model_alist.yaml"):
            client = openai.AsyncOpenAI(api_key=request_api_key)
            await client.models.list()


@pytest.mark.parametrize("api_key_in_env", [True, False])
def test_model_retrieve(api_key_in_env, request_api_key, openai, openai_vcr, mock_metrics, snapshot_tracer):
    with snapshot_context(
        token="tests.contrib.openai.test_openai.test_model_retrieve",
        ignores=["meta.http.useragent", "meta.openai.api_type", "meta.openai.api_base", "meta.openai.request.user"],
    ):
        with openai_vcr.use_cassette("model_retrieve.yaml"):
            client = openai.OpenAI(api_key=request_api_key)
            client.models.retrieve("curie")


@pytest.mark.parametrize("api_key_in_env", [True, False])
async def test_model_aretrieve(api_key_in_env, request_api_key, openai, openai_vcr, mock_metrics, snapshot_tracer):
    with snapshot_context(
        token="tests.contrib.openai.test_openai.test_model_retrieve",
        ignores=["meta.http.useragent", "meta.openai.api_type", "meta.openai.api_base", "meta.openai.request.user"],
    ):
        with openai_vcr.use_cassette("model_retrieve.yaml"):
            client = openai.AsyncOpenAI(api_key=request_api_key)
            await client.models.retrieve("curie")


@pytest.mark.parametrize("api_key_in_env", [True, False])
def test_completion(
    api_key_in_env, request_api_key, openai, openai_vcr, mock_metrics, mock_logs, mock_llmobs_writer, snapshot_tracer
):
    with snapshot_context(
        token="tests.contrib.openai.test_openai.test_completion",
        ignores=["meta.http.useragent", "meta.openai.api_type", "meta.openai.api_base"],
    ):
        with openai_vcr.use_cassette("completion.yaml"):
            client = openai.OpenAI(api_key=request_api_key)
            resp = client.completions.create(
                model="ada",
                prompt="Hello world",
                temperature=0.8,
                n=2,
                stop=".",
                max_tokens=10,
                user="ddtrace-test",
            )

    assert resp.object == "text_completion"
    assert resp.model == "ada"
    expected_choices = [
        {"finish_reason": "length", "index": 0, "logprobs": None, "text": ", relax!” I said to my laptop"},
        {"finish_reason": "stop", "index": 1, "logprobs": None, "text": " (1"},
    ]
    for idx, choice in enumerate(resp.choices):
        assert choice.finish_reason == expected_choices[idx]["finish_reason"]
        assert choice.index == expected_choices[idx]["index"]
        assert choice.logprobs == expected_choices[idx]["logprobs"]
        assert choice.text == expected_choices[idx]["text"]

    expected_tags = [
        "version:",
        "env:",
        "service:",
        "openai.request.model:ada",
        "openai.request.endpoint:/v1/completions",
        "openai.request.method:POST",
        "openai.organization.id:",
        "openai.organization.name:datadog-4",
        "openai.user.api_key:sk-...key>",
        "error:0",
    ]
    mock_metrics.assert_has_calls(
        [
            mock.call.distribution("tokens.prompt", 2, tags=expected_tags + ["openai.estimated:false"]),
            mock.call.distribution("tokens.completion", 12, tags=expected_tags + ["openai.estimated:false"]),
            mock.call.distribution("tokens.total", 14, tags=expected_tags + ["openai.estimated:false"]),
            mock.call.distribution("request.duration", mock.ANY, tags=expected_tags),
            mock.call.gauge("ratelimit.remaining.requests", mock.ANY, tags=expected_tags),
            mock.call.gauge("ratelimit.requests", mock.ANY, tags=expected_tags),
            mock.call.gauge("ratelimit.remaining.tokens", mock.ANY, tags=expected_tags),
            mock.call.gauge("ratelimit.tokens", mock.ANY, tags=expected_tags),
        ],
        any_order=True,
    )
    mock_logs.start.assert_not_called()
    mock_logs.enqueue.assert_not_called()
    mock_llmobs_writer.start.assert_not_called()
    mock_llmobs_writer.enqueue.assert_not_called()


@pytest.mark.asyncio
@pytest.mark.parametrize("api_key_in_env", [True, False])
async def test_acompletion(
    api_key_in_env, request_api_key, openai, openai_vcr, mock_metrics, mock_logs, mock_llmobs_writer, snapshot_tracer
):
    with snapshot_context(
        token="tests.contrib.openai.test_openai.test_acompletion",
        ignores=["meta.http.useragent", "meta.openai.api_type", "meta.openai.api_base"],
    ):
        with openai_vcr.use_cassette("completion_async.yaml"):
            client = openai.AsyncOpenAI(api_key=request_api_key)
            resp = await client.completions.create(
                model="curie",
                prompt="As Descartes said, I think, therefore",
                temperature=0.8,
                n=1,
                max_tokens=150,
                user="ddtrace-test",
            )
    assert resp.object == "text_completion"
    expected_choices = {
        "finish_reason": "length",
        "index": 0,
        "logprobs": None,
        "text": " I am; and I am in a sense a non-human entity woven together from "
        "memories, desires and emotions. But, who is to say that I am not an "
        "artificial intelligence. The brain is a self-organising, "
        "self-aware, virtual reality computer … so how is it, who exactly is "
        "it, this thing that thinks, feels, loves and believes? Are we not "
        "just software running on hardware?\n"
        "\n"
        "Recently, I have come to take a more holistic view of my identity, "
        "not as a series of fleeting moments, but as a long-term, ongoing "
        "process. The key question for me is not that of ‘who am I?’ but "
        "rather, ‘how am I?’ – a question",
    }
    for key, value in expected_choices.items():
        assert getattr(resp.choices[0], key, None) == value

    expected_tags = [
        "version:",
        "env:",
        "service:",
        "openai.request.model:curie",
        "openai.request.endpoint:/v1/completions",
        "openai.request.method:POST",
        "openai.organization.id:",
        "openai.organization.name:datadog-4",
        "openai.user.api_key:sk-...key>",
        "error:0",
    ]
    mock_metrics.assert_has_calls(
        [
            mock.call.distribution("tokens.prompt", 10, tags=expected_tags + ["openai.estimated:false"]),
            mock.call.distribution("tokens.completion", 150, tags=expected_tags + ["openai.estimated:false"]),
            mock.call.distribution("tokens.total", 160, tags=expected_tags + ["openai.estimated:false"]),
            mock.call.distribution("request.duration", mock.ANY, tags=expected_tags),
            mock.call.gauge("ratelimit.remaining.requests", mock.ANY, tags=expected_tags),
            mock.call.gauge("ratelimit.requests", mock.ANY, tags=expected_tags),
            mock.call.gauge("ratelimit.remaining.tokens", mock.ANY, tags=expected_tags),
            mock.call.gauge("ratelimit.tokens", mock.ANY, tags=expected_tags),
        ],
        any_order=True,
    )
    mock_logs.start.assert_not_called()
    mock_logs.enqueue.assert_not_called()
    mock_llmobs_writer.start.assert_not_called()
    mock_llmobs_writer.enqueue.assert_not_called()


@pytest.mark.xfail(reason="An API key is required when logs are enabled")
@pytest.mark.parametrize(
    "ddtrace_global_config,ddtrace_config_openai",
    [(dict(_dd_api_key=""), dict(logs_enabled=True))],
)
def test_logs_no_api_key(openai, ddtrace_global_config, ddtrace_config_openai, mock_tracer):
    """When no DD_API_KEY is set, the patching fails"""
    pass


@pytest.mark.parametrize("ddtrace_config_openai", [dict(logs_enabled=True, log_prompt_completion_sample_rate=1.0)])
def test_logs_completions(openai_vcr, openai, ddtrace_config_openai, mock_logs, mock_tracer):
    """Ensure logs are emitted for completion endpoints when configured.

    Also ensure the logs have the correct tagging including the trace-logs correlation tagging.
    """
    with openai_vcr.use_cassette("completion.yaml"):
        client = openai.OpenAI()
        client.completions.create(
            model="ada", prompt="Hello world", temperature=0.8, n=2, stop=".", max_tokens=10, user="ddtrace-test"
        )

    span = mock_tracer.pop_traces()[0][0]
    trace_id, span_id = span.trace_id, span.span_id

    assert mock_logs.enqueue.call_count == 1
    mock_logs.assert_has_calls(
        [
            mock.call.start(),
            mock.call.enqueue(
                {
                    "timestamp": mock.ANY,
                    "message": mock.ANY,
                    "hostname": mock.ANY,
                    "ddsource": "openai",
                    "service": "",
                    "status": "info",
                    "ddtags": "env:,version:,openai.request.endpoint:/v1/completions,openai.request.method:POST,openai.request.model:ada,openai.organization.name:datadog-4,openai.user.api_key:sk-...key>",  # noqa: E501
                    "dd.trace_id": "{:x}".format(trace_id),
                    "dd.span_id": str(span_id),
                    "prompt": "Hello world",
                    "choices": mock.ANY,
                }
            ),
        ]
    )


@pytest.mark.parametrize("ddtrace_config_openai", [dict(logs_enabled=True, log_prompt_completion_sample_rate=1.0)])
def test_global_tags(openai_vcr, ddtrace_config_openai, openai, mock_metrics, mock_logs, mock_tracer):
    """
    When the global config UST tags are set
        The service name should be used for all data
        The env should be used for all data
        The version should be used for all data

    All data should also be tagged with the same OpenAI data.
    """
    with override_global_config(dict(service="test-svc", env="staging", version="1234")):
        with openai_vcr.use_cassette("completion.yaml"):
            client = openai.OpenAI()
            client.completions.create(
                model="ada", prompt="Hello world", temperature=0.8, n=2, stop=".", max_tokens=10, user="ddtrace-test"
            )

    span = mock_tracer.pop_traces()[0][0]
    assert span.service == "test-svc"
    assert span.get_tag("env") == "staging"
    assert span.get_tag("version") == "1234"
    assert span.get_tag("openai.request.model") == "ada"
    assert span.get_tag("openai.request.endpoint") == "/v1/completions"
    assert span.get_tag("openai.request.method") == "POST"
    assert span.get_tag("openai.organization.name") == "datadog-4"
    assert span.get_tag("openai.user.api_key") == "sk-...key>"

    for _, _args, kwargs in mock_metrics.mock_calls:
        expected_metrics = [
            "service:test-svc",
            "env:staging",
            "version:1234",
            "openai.request.model:ada",
            "openai.request.endpoint:/v1/completions",
            "openai.request.method:POST",
            "openai.organization.name:datadog-4",
            "openai.user.api_key:sk-...key>",
        ]
        actual_tags = kwargs.get("tags")
        for m in expected_metrics:
            assert m in actual_tags

    for call, args, _kwargs in mock_logs.mock_calls:
        if call != "enqueue":
            continue
        log = args[0]
        assert log["service"] == "test-svc"
        assert (
            log["ddtags"]
            == "env:staging,version:1234,openai.request.endpoint:/v1/completions,openai.request.method:POST,openai.request.model:ada,openai.organization.name:datadog-4,openai.user.api_key:sk-...key>"  # noqa: E501
        )


def test_completion_raw_response(openai, openai_vcr, snapshot_tracer):
    with snapshot_context(
        token="tests.contrib.openai.test_openai.test_completion",
        ignores=["meta.http.useragent", "meta.openai.api_type", "meta.openai.api_base"],
    ):
        with openai_vcr.use_cassette("completion.yaml"):
            client = openai.OpenAI()
            client.completions.with_raw_response.create(
                model="ada", prompt="Hello world", temperature=0.8, n=2, stop=".", max_tokens=10, user="ddtrace-test"
            )


@pytest.mark.parametrize("api_key_in_env", [True, False])
def test_chat_completion(api_key_in_env, request_api_key, openai, openai_vcr, snapshot_tracer):
    with snapshot_context(
        token="tests.contrib.openai.test_openai.test_chat_completion",
        ignores=["meta.http.useragent", "meta.openai.api_type", "meta.openai.api_base"],
    ):
        with openai_vcr.use_cassette("chat_completion.yaml"):
            client = openai.OpenAI(api_key=request_api_key)
            client.chat.completions.create(
                model="gpt-3.5-turbo",
                messages=[
                    {"role": "system", "content": "You are a helpful assistant."},
                    {"role": "user", "content": "Who won the world series in 2020?"},
                    {"role": "assistant", "content": "The Los Angeles Dodgers won the World Series in 2020."},
                    {"role": "user", "content": "Where was it played?"},
                ],
                top_p=0.9,
                n=2,
                user="ddtrace-test",
            )


@pytest.mark.snapshot(
    token="tests.contrib.openai.test_openai.test_chat_completion_function_calling",
    ignores=["meta.http.useragent", "meta.openai.api_type", "meta.openai.api_base"],
)
def test_chat_completion_function_calling(openai, openai_vcr, snapshot_tracer):
    with openai_vcr.use_cassette("chat_completion_function_call.yaml"):
        client = openai.OpenAI()
        client.chat.completions.create(
            model="gpt-3.5-turbo",
            messages=[{"role": "user", "content": chat_completion_input_description}],
            functions=chat_completion_custom_functions,
            function_call="auto",
            user="ddtrace-test",
        )


@pytest.mark.snapshot(
    token="tests.contrib.openai.test_openai.test_chat_completion_function_calling",
    ignores=[
        "meta.http.useragent",
        "meta.openai.api_type",
        "meta.openai.api_base",
        "meta.openai.response.choices.0.finish_reason",
    ],
)
def test_chat_completion_tool_calling(openai, openai_vcr, snapshot_tracer):
    with openai_vcr.use_cassette("chat_completion_tool_call.yaml"):
        client = openai.OpenAI()
        client.chat.completions.create(
            model="gpt-3.5-turbo",
            messages=[{"role": "user", "content": chat_completion_input_description}],
            tools=[{"type": "function", "function": chat_completion_custom_functions[0]}],
            tool_choice="auto",
            user="ddtrace-test",
        )


@pytest.mark.snapshot(
    token="tests.contrib.openai.test_openai.test_chat_completion_image_input",
    ignores=[
        "meta.http.useragent",
        "meta.openai.api_type",
        "meta.openai.api_base",
    ],
)
def test_chat_completion_image_input(openai, openai_vcr, snapshot_tracer):
    image_url = (
        "https://upload.wikimedia.org/wikipedia/commons/thumb/d/dd/Gfp-wisconsin-madison-the-nature-boardwalk"
        ".jpg/2560px-Gfp-wisconsin-madison-the-nature-boardwalk.jpg"
    )
    with openai_vcr.use_cassette("chat_completion_image_input.yaml"):
        client = openai.OpenAI()
        client.chat.completions.create(
            model="gpt-4-vision-preview",
            messages=[
                {
                    "role": "user",
                    "content": [
                        {"type": "text", "text": "What’s in this image?"},
                        {
                            "type": "image_url",
                            "image_url": image_url,
                        },
                    ],
                }
            ],
        )


def test_chat_completion_raw_response(openai, openai_vcr, snapshot_tracer):
    with snapshot_context(
        token="tests.contrib.openai.test_openai.test_chat_completion",
        ignores=["meta.http.useragent", "meta.openai.api_type", "meta.openai.api_base"],
    ):
        with openai_vcr.use_cassette("chat_completion.yaml"):
            client = openai.OpenAI()
            client.chat.completions.with_raw_response.create(
                model="gpt-3.5-turbo",
                messages=[
                    {"role": "system", "content": "You are a helpful assistant."},
                    {"role": "user", "content": "Who won the world series in 2020?"},
                    {"role": "assistant", "content": "The Los Angeles Dodgers won the World Series in 2020."},
                    {"role": "user", "content": "Where was it played?"},
                ],
                top_p=0.9,
                n=2,
                user="ddtrace-test",
            )


@pytest.mark.parametrize("ddtrace_config_openai", [dict(metrics_enabled=b) for b in [True, False]])
def test_enable_metrics(openai, openai_vcr, ddtrace_config_openai, mock_metrics, mock_tracer):
    """Ensure the metrics_enabled configuration works."""
    with openai_vcr.use_cassette("completion.yaml"):
        client = openai.OpenAI()
        client.completions.create(
            model="ada", prompt="Hello world", temperature=0.8, n=2, stop=".", max_tokens=10, user="ddtrace-test"
        )
    if ddtrace_config_openai["metrics_enabled"]:
        assert mock_metrics.mock_calls
    else:
        assert not mock_metrics.mock_calls


@pytest.mark.asyncio
@pytest.mark.parametrize("api_key_in_env", [True, False])
async def test_achat_completion(api_key_in_env, request_api_key, openai, openai_vcr, snapshot_tracer):
    with snapshot_context(
        token="tests.contrib.openai.test_openai.test_chat_completion",
        ignores=["meta.http.useragent", "meta.openai.api_type", "meta.openai.api_base", "meta._dd.p.tid"],
    ):
        with openai_vcr.use_cassette("chat_completion_async.yaml"):
            client = openai.OpenAI(api_key=request_api_key)
            client.chat.completions.create(
                model="gpt-3.5-turbo",
                messages=[
                    {"role": "system", "content": "You are a helpful assistant."},
                    {"role": "user", "content": "Who won the world series in 2020?"},
                    {"role": "assistant", "content": "The Los Angeles Dodgers won the World Series in 2020."},
                    {"role": "user", "content": "Where was it played?"},
                ],
                top_p=0.9,
                n=2,
                user="ddtrace-test",
            )


@pytest.mark.parametrize("api_key_in_env", [True, False])
def test_image_create(api_key_in_env, request_api_key, openai, openai_vcr, snapshot_tracer):
    with snapshot_context(
        token="tests.contrib.openai.test_openai.test_image_create",
        ignores=["meta.http.useragent", "meta.openai.api_type", "meta.openai.api_base"],
    ):
        with openai_vcr.use_cassette("image_create.yaml"):
            client = openai.OpenAI(api_key=request_api_key)
            client.images.generate(
                prompt="sleepy capybara with monkey on top",
                n=1,
                size="256x256",
                response_format="url",
                user="ddtrace-test",
            )


@pytest.mark.asyncio
@pytest.mark.parametrize("api_key_in_env", [True, False])
async def test_image_acreate(api_key_in_env, request_api_key, openai, openai_vcr, snapshot_tracer):
    with snapshot_context(
        token="tests.contrib.openai.test_openai.test_image_create",
        ignores=["meta.http.useragent", "meta.openai.api_type", "meta.openai.api_base"],
    ):
        with openai_vcr.use_cassette("image_create.yaml"):
            client = openai.AsyncOpenAI(api_key=request_api_key)
            await client.images.generate(
                prompt="sleepy capybara with monkey on top",
                n=1,
                size="256x256",
                response_format="url",
                user="ddtrace-test",
            )


@pytest.mark.parametrize("ddtrace_config_openai", [dict(logs_enabled=True, log_prompt_completion_sample_rate=1.0)])
def test_logs_image_create(openai_vcr, openai, ddtrace_config_openai, mock_logs, mock_tracer):
    """Ensure logs are emitted for image endpoints when configured.

    Also ensure the logs have the correct tagging including the trace-logs correlation tagging.
    """
    with openai_vcr.use_cassette("image_create.yaml"):
        client = openai.OpenAI()
        client.images.generate(
            prompt="sleepy capybara with monkey on top",
            n=1,
            size="256x256",
            response_format="url",
            user="ddtrace-test",
        )
    span = mock_tracer.pop_traces()[0][0]
    trace_id, span_id = span.trace_id, span.span_id

    assert mock_logs.enqueue.call_count == 1
    mock_logs.assert_has_calls(
        [
            mock.call.start(),
            mock.call.enqueue(
                {
                    "timestamp": mock.ANY,
                    "message": mock.ANY,
                    "hostname": mock.ANY,
                    "ddsource": "openai",
                    "service": "",
                    "status": "info",
                    "ddtags": "env:,version:,openai.request.endpoint:/v1/images/generations,openai.request.method:POST,openai.request.model:dall-e,openai.organization.name:datadog-4,openai.user.api_key:sk-...key>",  # noqa: E501
                    "dd.trace_id": "{:x}".format(trace_id),
                    "dd.span_id": str(span_id),
                    "prompt": "sleepy capybara with monkey on top",
                    "choices": mock.ANY,
                }
            ),
        ]
    )


# TODO: Note that vcr tests for image edit/variation don't work as they error out when recording the vcr request,
#  during the payload decoding. We'll need to migrate those tests over once we can address this.
@pytest.mark.snapshot(
    token="tests.contrib.openai.test_openai.test_image_b64_json_response",
    ignores=["meta.http.useragent", "meta.openai.api_type", "meta.openai.api_base"],
)
def test_image_b64_json_response(openai, openai_vcr, snapshot_tracer):
    with openai_vcr.use_cassette("image_create_b64_json.yaml"):
        client = openai.OpenAI()
        client.images.generate(
            prompt="sleepy capybara with monkey on top",
            n=1,
            size="256x256",
            response_format="b64_json",
            user="ddtrace-test",
        )


@pytest.mark.parametrize("api_key_in_env", [True, False])
def test_embedding(api_key_in_env, request_api_key, openai, openai_vcr, snapshot_tracer):
    with snapshot_context(
        token="tests.contrib.openai.test_openai.test_embedding",
        ignores=["meta.http.useragent", "meta.openai.api_type", "meta.openai.api_base"],
    ):
        with openai_vcr.use_cassette("embedding.yaml"):
            client = openai.OpenAI(api_key=request_api_key)
            client.embeddings.create(input="hello world", model="text-embedding-ada-002", user="ddtrace-test")


@pytest.mark.snapshot(
    token="tests.contrib.openai.test_openai.test_embedding_string_array",
    ignores=["meta.http.useragent", "meta.openai.api_type", "meta.openai.api_base"],
)
def test_embedding_string_array(openai, openai_vcr, snapshot_tracer):
    with openai_vcr.use_cassette("embedding_string_array.yaml"):
        client = openai.OpenAI()
        client.embeddings.create(
            input=["hello world", "hello again"], model="text-embedding-ada-002", user="ddtrace-test"
        )


@pytest.mark.snapshot(
    token="tests.contrib.openai.test_openai.test_embedding_token_array",
    ignores=["meta.http.useragent", "meta.openai.api_type", "meta.openai.api_base"],
)
def test_embedding_token_array(openai, openai_vcr, snapshot_tracer):
    with openai_vcr.use_cassette("embedding_token_array.yaml"):
        client = openai.OpenAI()
        client.embeddings.create(input=[1111, 2222, 3333], model="text-embedding-ada-002", user="ddtrace-test")


@pytest.mark.snapshot(
    token="tests.contrib.openai.test_openai.test_embedding_array_of_token_arrays",
    ignores=["meta.http.useragent", "meta.openai.api_type", "meta.openai.api_base"],
)
def test_embedding_array_of_token_arrays(openai, openai_vcr, snapshot_tracer):
    with openai_vcr.use_cassette("embedding_array_of_token_arrays.yaml"):
        client = openai.OpenAI()
        client.embeddings.create(
            input=[[1111, 2222, 3333], [4444, 5555, 6666], [7777, 8888, 9999]],
            model="text-embedding-ada-002",
            user="ddtrace-test",
        )


@pytest.mark.asyncio
@pytest.mark.parametrize("api_key_in_env", [True, False])
async def test_aembedding(api_key_in_env, request_api_key, openai, openai_vcr, snapshot_tracer):
    with snapshot_context(
        token="tests.contrib.openai.test_openai.test_embedding",
        ignores=["meta.http.useragent", "meta.openai.api_type", "meta.openai.api_base"],
    ):
        with openai_vcr.use_cassette("embedding.yaml"):
            client = openai.AsyncOpenAI(api_key=request_api_key)
            await client.embeddings.create(input="hello world", model="text-embedding-ada-002", user="ddtrace-test")


# TODO: Note that vcr tests for audio transcribe/translate don't work as they error out when recording the vcr request,
#  during the payload decoding. We'll need to migrate those tests over once we can address this.


@pytest.mark.parametrize("api_key_in_env", [True, False])
def test_file_list(api_key_in_env, request_api_key, openai, openai_vcr, snapshot_tracer):
    with snapshot_context(
        token="tests.contrib.openai.test_openai.test_file_list",
        ignores=["meta.http.useragent", "meta.openai.api_type", "meta.openai.api_base", "meta.openai.request.user"],
    ):
        with openai_vcr.use_cassette("file_list.yaml"):
            client = openai.OpenAI(api_key=request_api_key)
            client.files.list()


@pytest.mark.asyncio
@pytest.mark.parametrize("api_key_in_env", [True, False])
async def test_file_alist(api_key_in_env, request_api_key, openai, openai_vcr, snapshot_tracer):
    with snapshot_context(
        token="tests.contrib.openai.test_openai.test_file_list",
        ignores=["meta.http.useragent", "meta.openai.api_type", "meta.openai.api_base", "meta.openai.request.user"],
    ):
        with openai_vcr.use_cassette("file_list.yaml"):
            client = openai.AsyncOpenAI(api_key=request_api_key)
            await client.files.list()


@pytest.mark.parametrize("api_key_in_env", [True, False])
def test_file_create(api_key_in_env, request_api_key, openai, openai_vcr, snapshot_tracer):
    with snapshot_context(
        token="tests.contrib.openai.test_openai.test_file_create",
        ignores=[
            "meta.http.useragent",
            "meta.openai.api_type",
            "meta.openai.api_base",
            "meta.openai.request.user",
            "meta.openai.request.user_provided_filename",
            "meta.openai.response.filename",
        ],
    ):
        with openai_vcr.use_cassette("file_create.yaml"):
            client = openai.OpenAI(api_key=request_api_key)
            client.files.create(
                file=open(os.path.join(os.path.dirname(__file__), "test_data/training_data.jsonl"), "rb"),
                purpose="fine-tune",
            )


@pytest.mark.asyncio
@pytest.mark.parametrize("api_key_in_env", [True, False])
async def test_file_acreate(api_key_in_env, request_api_key, openai, openai_vcr, snapshot_tracer):
    with snapshot_context(
        token="tests.contrib.openai.test_openai.test_file_create",
        ignores=[
            "meta.http.useragent",
            "meta.openai.api_type",
            "meta.openai.api_base",
            "meta.openai.request.user",
            "meta.openai.request.user_provided_filename",
            "meta.openai.response.filename",
        ],
    ):
        with openai_vcr.use_cassette("file_create.yaml"):
            client = openai.AsyncOpenAI(api_key=request_api_key)
            await client.files.create(
                file=open(os.path.join(os.path.dirname(__file__), "test_data/training_data.jsonl"), "rb"),
                purpose="fine-tune",
            )


@pytest.mark.parametrize("api_key_in_env", [True, False])
def test_file_delete(api_key_in_env, request_api_key, openai, openai_vcr, snapshot_tracer):
    with snapshot_context(
        token="tests.contrib.openai.test_openai.test_file_delete",
        ignores=["meta.http.useragent", "meta.openai.api_type", "meta.openai.api_base", "meta.openai.request.user"],
    ):
        with openai_vcr.use_cassette("file_delete.yaml"):
            client = openai.OpenAI(api_key=request_api_key)
            client.files.delete(
                file_id="file-l48KgWVF75Tz2HLqLrcUdBPi",
            )


@pytest.mark.asyncio
@pytest.mark.parametrize("api_key_in_env", [True, False])
async def test_file_adelete(api_key_in_env, request_api_key, openai, openai_vcr, snapshot_tracer):
    with snapshot_context(
        token="tests.contrib.openai.test_openai.test_file_delete",
        ignores=["meta.http.useragent", "meta.openai.api_type", "meta.openai.api_base", "meta.openai.request.user"],
    ):
        with openai_vcr.use_cassette("file_delete.yaml"):
            client = openai.AsyncOpenAI(api_key=request_api_key)
            await client.files.delete(
                file_id="file-l48KgWVF75Tz2HLqLrcUdBPi",
            )


@pytest.mark.parametrize("api_key_in_env", [True, False])
def test_file_retrieve(api_key_in_env, request_api_key, openai, openai_vcr, snapshot_tracer):
    with snapshot_context(
        token="tests.contrib.openai.test_openai.test_file_retrieve",
        ignores=["meta.http.useragent", "meta.openai.api_type", "meta.openai.api_base", "meta.openai.request.user"],
    ):
        with openai_vcr.use_cassette("file_retrieve.yaml"):
            client = openai.OpenAI(api_key=request_api_key)
            client.files.retrieve(
                file_id="file-Aeh42OWPtbWgt7gfUjXBVFAF",
            )


@pytest.mark.asyncio
@pytest.mark.parametrize("api_key_in_env", [True, False])
async def test_file_aretrieve(api_key_in_env, request_api_key, openai, openai_vcr, snapshot_tracer):
    with snapshot_context(
        token="tests.contrib.openai.test_openai.test_file_retrieve",
        ignores=["meta.http.useragent", "meta.openai.api_type", "meta.openai.api_base", "meta.openai.request.user"],
    ):
        with openai_vcr.use_cassette("file_retrieve.yaml"):
            client = openai.AsyncOpenAI(api_key=request_api_key)
            await client.files.retrieve(
                file_id="file-Aeh42OWPtbWgt7gfUjXBVFAF",
            )


@pytest.mark.parametrize("api_key_in_env", [True, False])
def test_file_download(api_key_in_env, request_api_key, openai, openai_vcr, snapshot_tracer):
    with snapshot_context(
        token="tests.contrib.openai.test_openai.test_file_download",
        ignores=["meta.http.useragent", "meta.openai.api_type", "meta.openai.api_base"],
    ):
        with openai_vcr.use_cassette("file_download.yaml"):
            client = openai.OpenAI(api_key=request_api_key)
            client.files.retrieve_content(
                file_id="file-xC22NUuYBkXvzRt2fLREcGde",
            )


@pytest.mark.asyncio
@pytest.mark.parametrize("api_key_in_env", [True, False])
async def test_file_adownload(api_key_in_env, request_api_key, openai, openai_vcr, snapshot_tracer):
    with snapshot_context(
        token="tests.contrib.openai.test_openai.test_file_download",
        ignores=["meta.http.useragent", "meta.openai.api_type", "meta.openai.api_base"],
    ):
        with openai_vcr.use_cassette("file_download.yaml"):
            client = openai.AsyncOpenAI(api_key=request_api_key)
            await client.files.retrieve_content(
                file_id="file-xC22NUuYBkXvzRt2fLREcGde",
            )


@pytest.mark.parametrize("api_key_in_env", [True, False])
def test_model_delete(api_key_in_env, request_api_key, openai, openai_vcr, snapshot_tracer):
    with snapshot_context(
        token="tests.contrib.openai.test_openai.test_model_delete",
        ignores=["meta.http.useragent", "meta.openai.api_type", "meta.openai.api_base", "meta.openai.request.user"],
    ):
        with openai_vcr.use_cassette("model_delete.yaml"):
            client = openai.OpenAI(api_key=request_api_key)
            client.models.delete(
                model="babbage:ft-datadog:dummy-fine-tune-model-2023-06-01-23-15-52",
            )


@pytest.mark.asyncio
@pytest.mark.parametrize("api_key_in_env", [True, False])
async def test_model_adelete(api_key_in_env, request_api_key, openai, openai_vcr, snapshot_tracer):
    with snapshot_context(
        token="tests.contrib.openai.test_openai.test_model_delete",
        ignores=["meta.http.useragent", "meta.openai.api_type", "meta.openai.api_base", "meta.openai.request.user"],
    ):
        with openai_vcr.use_cassette("model_delete.yaml"):
            client = openai.AsyncOpenAI(api_key=request_api_key)
            await client.models.delete(
                model="babbage:ft-datadog:dummy-fine-tune-model-2023-06-01-23-15-52",
            )


@pytest.mark.parametrize("api_key_in_env", [True, False])
def test_create_moderation(api_key_in_env, request_api_key, openai, openai_vcr, snapshot_tracer):
    with snapshot_context(
        token="tests.contrib.openai.test_openai.test_create_moderation",
        ignores=["meta.http.useragent", "meta.openai.api_type", "meta.openai.api_base"],
    ):
        with openai_vcr.use_cassette("moderation.yaml"):
            client = openai.OpenAI(api_key=request_api_key)
            client.moderations.create(
                input="i want to kill them.",
                model="text-moderation-latest",
            )


@pytest.mark.asyncio
@pytest.mark.parametrize("api_key_in_env", [True, False])
async def test_acreate_moderation(api_key_in_env, request_api_key, openai, openai_vcr, snapshot_tracer):
    with snapshot_context(
        token="tests.contrib.openai.test_openai.test_create_moderation",
        ignores=["meta.http.useragent", "meta.openai.api_type", "meta.openai.api_base"],
    ):
        with openai_vcr.use_cassette("moderation.yaml"):
            client = openai.AsyncOpenAI(api_key=request_api_key)
            await client.moderations.create(
                input="i want to kill them.",
                model="text-moderation-latest",
            )


@pytest.mark.snapshot(
    token="tests.contrib.openai.test_openai.test_misuse",
    ignores=[
        "meta.http.useragent",
        "meta.error.stack",
        "meta.error.type",
        "meta.openai.api_type",
        "meta.openai.api_base",
        "meta.error.message",
    ],
)
def test_misuse(openai, snapshot_tracer):
    with pytest.raises(TypeError):
        client = openai.OpenAI()
        client.completions.create(input="wrong arg")


@pytest.mark.snapshot(
    token="tests.contrib.openai.test_openai.test_span_finish_on_stream_error",
    ignores=[
        "meta.http.useragent",
        "meta.error.stack",
        "meta.openai.api_type",
        "meta.openai.api_base",
        "meta.error.type",
        "meta.error.message",
    ],
)
def test_span_finish_on_stream_error(openai, openai_vcr, snapshot_tracer):
    with openai_vcr.use_cassette("completion_stream_wrong_api_key.yaml"):
        with pytest.raises(openai.APIConnectionError):
            with pytest.raises(openai.AuthenticationError):
                client = openai.OpenAI(api_key="sk-wrong-api-key")
                client.completions.create(
                    model="text-curie-001",
                    prompt="how does openai tokenize prompts?",
                    temperature=0.8,
                    n=1,
                    max_tokens=150,
                    stream=True,
                )


def test_completion_stream(openai, openai_vcr, mock_metrics, mock_tracer):
    with openai_vcr.use_cassette("completion_streamed.yaml"):
        with mock.patch("ddtrace.contrib.openai.utils.encoding_for_model", create=True) as mock_encoding:
            mock_encoding.return_value.encode.side_effect = lambda x: [1, 2]
            expected_completion = '! ... A page layouts page drawer? ... Interesting. The "Tools" is'
            client = openai.OpenAI()
            resp = client.completions.create(model="ada", prompt="Hello world", stream=True, n=None)
<<<<<<< HEAD
            assert isinstance(resp, Generator)
=======
>>>>>>> ce7a7b55
            chunks = [c for c in resp]

    completion = "".join([c.choices[0].text for c in chunks])
    assert completion == expected_completion

    traces = mock_tracer.pop_traces()
    assert len(traces) == 1
    assert len(traces[0]) == 1
    assert traces[0][0].get_tag("openai.response.choices.0.text") == expected_completion
    assert traces[0][0].get_tag("openai.response.choices.0.finish_reason") == "length"

    expected_tags = [
        "version:",
        "env:",
        "service:",
        "openai.request.model:ada",
        "openai.request.endpoint:/v1/completions",
        "openai.request.method:POST",
        "openai.organization.id:",
        "openai.organization.name:datadog-4",
        "openai.user.api_key:sk-...key>",
        "error:0",
        "openai.estimated:true",
    ]
    if TIKTOKEN_AVAILABLE:
        expected_tags = expected_tags[:-1]
    assert mock.call.distribution("tokens.prompt", 2, tags=expected_tags) in mock_metrics.mock_calls
    assert mock.call.distribution("tokens.completion", mock.ANY, tags=expected_tags) in mock_metrics.mock_calls
    assert mock.call.distribution("tokens.total", mock.ANY, tags=expected_tags) in mock_metrics.mock_calls


@pytest.mark.asyncio
async def test_completion_async_stream(openai, openai_vcr, mock_metrics, mock_tracer):
    with openai_vcr.use_cassette("completion_streamed.yaml"):
        with mock.patch("ddtrace.contrib.openai.utils.encoding_for_model", create=True) as mock_encoding:
            mock_encoding.return_value.encode.side_effect = lambda x: [1, 2]
            expected_completion = '! ... A page layouts page drawer? ... Interesting. The "Tools" is'
            client = openai.AsyncOpenAI()
            resp = await client.completions.create(model="ada", prompt="Hello world", stream=True)
            chunks = [c async for c in resp]

    completion = "".join([c.choices[0].text for c in chunks])
    assert completion == expected_completion

    traces = mock_tracer.pop_traces()
    assert len(traces) == 1
    assert len(traces[0]) == 1
    assert traces[0][0].get_tag("openai.response.choices.0.text") == expected_completion
    assert traces[0][0].get_tag("openai.response.choices.0.finish_reason") == "length"

    expected_tags = [
        "version:",
        "env:",
        "service:",
        "openai.request.model:ada",
        "openai.request.endpoint:/v1/completions",
        "openai.request.method:POST",
        "openai.organization.id:",
        "openai.organization.name:datadog-4",
        "openai.user.api_key:sk-...key>",
        "error:0",
        "openai.estimated:true",
    ]
    if TIKTOKEN_AVAILABLE:
        expected_tags = expected_tags[:-1]
    assert mock.call.distribution("tokens.prompt", 2, tags=expected_tags) in mock_metrics.mock_calls
    assert mock.call.distribution("tokens.completion", mock.ANY, tags=expected_tags) in mock_metrics.mock_calls
    assert mock.call.distribution("tokens.total", mock.ANY, tags=expected_tags) in mock_metrics.mock_calls


@pytest.mark.skipif(
    parse_version(openai_module.version.VERSION) < (1, 6, 0),
    reason="Streamed response context managers are only available v1.6.0+",
)
def test_completion_stream_context_manager(openai, openai_vcr, mock_metrics, mock_tracer):
    with openai_vcr.use_cassette("completion_streamed.yaml"):
        with mock.patch("ddtrace.contrib.openai.utils.encoding_for_model", create=True) as mock_encoding:
            mock_encoding.return_value.encode.side_effect = lambda x: [1, 2]
            expected_completion = '! ... A page layouts page drawer? ... Interesting. The "Tools" is'
            client = openai.OpenAI()
            with client.completions.create(model="ada", prompt="Hello world", stream=True, n=None) as resp:
                chunks = [c for c in resp]

    completion = "".join([c.choices[0].text for c in chunks])
    assert completion == expected_completion

    traces = mock_tracer.pop_traces()
    assert len(traces) == 1
    assert len(traces[0]) == 1
    assert traces[0][0].get_tag("openai.response.choices.0.text") == expected_completion
    assert traces[0][0].get_tag("openai.response.choices.0.finish_reason") == "length"

    expected_tags = [
        "version:",
        "env:",
        "service:",
        "openai.request.model:ada",
        "openai.request.endpoint:/v1/completions",
        "openai.request.method:POST",
        "openai.organization.id:",
        "openai.organization.name:datadog-4",
        "openai.user.api_key:sk-...key>",
        "error:0",
        "openai.estimated:true",
    ]
    if TIKTOKEN_AVAILABLE:
        expected_tags = expected_tags[:-1]
    assert mock.call.distribution("tokens.prompt", 2, tags=expected_tags) in mock_metrics.mock_calls
    assert mock.call.distribution("tokens.completion", mock.ANY, tags=expected_tags) in mock_metrics.mock_calls
    assert mock.call.distribution("tokens.total", mock.ANY, tags=expected_tags) in mock_metrics.mock_calls


def test_chat_completion_stream(openai, openai_vcr, mock_metrics, snapshot_tracer):
    with openai_vcr.use_cassette("chat_completion_streamed.yaml"):
        with mock.patch("ddtrace.contrib.openai.utils.encoding_for_model", create=True) as mock_encoding:
            mock_encoding.return_value.encode.side_effect = lambda x: [1, 2, 3, 4, 5, 6, 7, 8]
            expected_completion = "The Los Angeles Dodgers won the World Series in 2020."
            client = openai.OpenAI()
            resp = client.chat.completions.create(
                model="gpt-3.5-turbo",
                messages=[
                    {"role": "user", "content": "Who won the world series in 2020?"},
                ],
                stream=True,
                user="ddtrace-test",
                n=None,
            )
            prompt_tokens = 8
            span = snapshot_tracer.current_span()
            chunks = [c for c in resp]
            assert len(chunks) == 15
            completion = "".join([c.choices[0].delta.content for c in chunks if c.choices[0].delta.content is not None])
            assert completion == expected_completion

    assert span.get_tag("openai.response.choices.0.message.content") == expected_completion
    assert span.get_tag("openai.response.choices.0.message.role") == "assistant"
    assert span.get_tag("openai.response.choices.0.finish_reason") == "stop"

    expected_tags = [
        "version:",
        "env:",
        "service:",
        "openai.request.model:gpt-3.5-turbo",
        "openai.request.endpoint:/v1/chat/completions",
        "openai.request.method:POST",
        "openai.organization.id:",
        "openai.organization.name:datadog-4",
        "openai.user.api_key:sk-...key>",
        "error:0",
    ]
    assert mock.call.distribution("request.duration", span.duration_ns, tags=expected_tags) in mock_metrics.mock_calls
    assert mock.call.gauge("ratelimit.requests", 3000, tags=expected_tags) in mock_metrics.mock_calls
    assert mock.call.gauge("ratelimit.remaining.requests", 2999, tags=expected_tags) in mock_metrics.mock_calls
    expected_tags += ["openai.estimated:true"]
    if TIKTOKEN_AVAILABLE:
        expected_tags = expected_tags[:-1]
    assert mock.call.distribution("tokens.prompt", prompt_tokens, tags=expected_tags) in mock_metrics.mock_calls
    assert mock.call.distribution("tokens.completion", mock.ANY, tags=expected_tags) in mock_metrics.mock_calls
    assert mock.call.distribution("tokens.total", mock.ANY, tags=expected_tags) in mock_metrics.mock_calls


@pytest.mark.asyncio
async def test_chat_completion_async_stream(openai, openai_vcr, mock_metrics, snapshot_tracer):
    with openai_vcr.use_cassette("chat_completion_streamed.yaml"):
        with mock.patch("ddtrace.contrib.openai.utils.encoding_for_model", create=True) as mock_encoding:
            mock_encoding.return_value.encode.side_effect = lambda x: [1, 2, 3, 4, 5, 6, 7, 8]
            expected_completion = "The Los Angeles Dodgers won the World Series in 2020."
            client = openai.AsyncOpenAI()
            resp = await client.chat.completions.create(
                model="gpt-3.5-turbo",
                messages=[
                    {"role": "user", "content": "Who won the world series in 2020?"},
                ],
                stream=True,
                user="ddtrace-test",
            )
            prompt_tokens = 8
            span = snapshot_tracer.current_span()
            chunks = [c async for c in resp]
            assert len(chunks) == 15
            completion = "".join([c.choices[0].delta.content for c in chunks if c.choices[0].delta.content is not None])
            assert completion == expected_completion

    assert span.get_tag("openai.response.choices.0.message.content") == expected_completion
    assert span.get_tag("openai.response.choices.0.message.role") == "assistant"
    assert span.get_tag("openai.response.choices.0.finish_reason") == "stop"

    expected_tags = [
        "version:",
        "env:",
        "service:",
        "openai.request.model:gpt-3.5-turbo",
        "openai.request.endpoint:/v1/chat/completions",
        "openai.request.method:POST",
        "openai.organization.id:",
        "openai.organization.name:datadog-4",
        "openai.user.api_key:sk-...key>",
        "error:0",
    ]
    assert mock.call.distribution("request.duration", span.duration_ns, tags=expected_tags) in mock_metrics.mock_calls
    assert mock.call.gauge("ratelimit.requests", 3000, tags=expected_tags) in mock_metrics.mock_calls
    assert mock.call.gauge("ratelimit.remaining.requests", 2999, tags=expected_tags) in mock_metrics.mock_calls
    expected_tags += ["openai.estimated:true"]
    if TIKTOKEN_AVAILABLE:
        expected_tags = expected_tags[:-1]
    assert mock.call.distribution("tokens.prompt", prompt_tokens, tags=expected_tags) in mock_metrics.mock_calls
    assert mock.call.distribution("tokens.completion", mock.ANY, tags=expected_tags) in mock_metrics.mock_calls
    assert mock.call.distribution("tokens.total", mock.ANY, tags=expected_tags) in mock_metrics.mock_calls


@pytest.mark.skipif(
    parse_version(openai_module.version.VERSION) < (1, 6, 0),
    reason="Streamed response context managers are only available v1.6.0+",
)
@pytest.mark.asyncio
async def test_chat_completion_async_stream_context_manager(openai, openai_vcr, mock_metrics, snapshot_tracer):
    with openai_vcr.use_cassette("chat_completion_streamed.yaml"):
        with mock.patch("ddtrace.contrib.openai.utils.encoding_for_model", create=True) as mock_encoding:
            mock_encoding.return_value.encode.side_effect = lambda x: [1, 2, 3, 4, 5, 6, 7, 8]
            expected_completion = "The Los Angeles Dodgers won the World Series in 2020."
            client = openai.AsyncOpenAI()
            async with await client.chat.completions.create(
                model="gpt-3.5-turbo",
                messages=[
                    {"role": "user", "content": "Who won the world series in 2020?"},
                ],
                stream=True,
                user="ddtrace-test",
                n=None,
            ) as resp:
                prompt_tokens = 8
                span = snapshot_tracer.current_span()
                chunks = [c async for c in resp]
                assert len(chunks) == 15
                completion = "".join(
                    [c.choices[0].delta.content for c in chunks if c.choices[0].delta.content is not None]
                )
                assert completion == expected_completion

    assert span.get_tag("openai.response.choices.0.message.content") == expected_completion
    assert span.get_tag("openai.response.choices.0.message.role") == "assistant"
    assert span.get_tag("openai.response.choices.0.finish_reason") == "stop"

    expected_tags = [
        "version:",
        "env:",
        "service:",
        "openai.request.model:gpt-3.5-turbo",
        "openai.request.endpoint:/v1/chat/completions",
        "openai.request.method:POST",
        "openai.organization.id:",
        "openai.organization.name:datadog-4",
        "openai.user.api_key:sk-...key>",
        "error:0",
    ]
    assert mock.call.distribution("request.duration", span.duration_ns, tags=expected_tags) in mock_metrics.mock_calls
    assert mock.call.gauge("ratelimit.requests", 3000, tags=expected_tags) in mock_metrics.mock_calls
    assert mock.call.gauge("ratelimit.remaining.requests", 2999, tags=expected_tags) in mock_metrics.mock_calls
    expected_tags += ["openai.estimated:true"]
    if TIKTOKEN_AVAILABLE:
        expected_tags = expected_tags[:-1]
    assert mock.call.distribution("tokens.prompt", prompt_tokens, tags=expected_tags) in mock_metrics.mock_calls
    assert mock.call.distribution("tokens.completion", mock.ANY, tags=expected_tags) in mock_metrics.mock_calls
    assert mock.call.distribution("tokens.total", mock.ANY, tags=expected_tags) in mock_metrics.mock_calls


@pytest.mark.snapshot(
    token="tests.contrib.openai.test_openai_v1.test_integration_sync", ignores=["meta.http.useragent"], async_mode=False
)
def test_integration_sync(openai_api_key, ddtrace_run_python_code_in_subprocess):
    """OpenAI uses httpx for its synchronous requests.

    Running in a subprocess with ddtrace-run should produce traces
    with both OpenAI and httpx spans.

    FIXME: there _should_ be httpx spans generated for this test case. There aren't
           because the patching VCR does into httpx interferes with the tracing patching.
    """
    env = os.environ.copy()
    pypath = [os.path.dirname(os.path.dirname(os.path.dirname(os.path.dirname(__file__))))]
    if "PYTHONPATH" in env:
        pypath.append(env["PYTHONPATH"])
    env.update(
        {
            "OPENAI_API_KEY": openai_api_key,
            "PYTHONPATH": ":".join(pypath),
            # Disable metrics because the test agent doesn't support metrics
            "DD_OPENAI_METRICS_ENABLED": "false",
        }
    )
    out, err, status, pid = ddtrace_run_python_code_in_subprocess(
        """
import openai
import ddtrace
from tests.contrib.openai.conftest import FilterOrg
from tests.contrib.openai.test_openai_v1 import get_openai_vcr
pin = ddtrace.Pin.get_from(openai)
pin.tracer.configure(settings={"FILTERS": [FilterOrg()]})
with get_openai_vcr(subdirectory_name="v1").use_cassette("completion.yaml"):
    client = openai.OpenAI()
    resp = client.completions.create(
        model="ada", prompt="Hello world", temperature=0.8, n=2, stop=".", max_tokens=10, user="ddtrace-test"
    )
""",
        env=env,
    )
    assert status == 0, err
    assert out == b""
    assert err == b""


@pytest.mark.snapshot(
    token="tests.contrib.openai.test_openai_v1.test_integration_sync",
    ignores=["meta.http.useragent"],
    async_mode=False,
)
def test_integration_async(openai_api_key, ddtrace_run_python_code_in_subprocess):
    """OpenAI uses httpx for its asynchronous requests.

    Running in a subprocess with ddtrace-run should produce traces
    with both OpenAI and httpx spans.

    FIXME: there _should_ be httpx spans generated for this test case. There aren't
           because the patching VCR does into httpx interferes with the tracing patching.
    """
    env = os.environ.copy()
    pypath = [os.path.dirname(os.path.dirname(os.path.dirname(os.path.dirname(__file__))))]
    if "PYTHONPATH" in env:
        pypath.append(env["PYTHONPATH"])
    env.update(
        {
            "OPENAI_API_KEY": openai_api_key,
            "PYTHONPATH": ":".join(pypath),
            # Disable metrics because the test agent doesn't support metrics
            "DD_OPENAI_METRICS_ENABLED": "false",
        }
    )
    out, err, status, pid = ddtrace_run_python_code_in_subprocess(
        """
import asyncio
import openai
import ddtrace
from tests.contrib.openai.conftest import FilterOrg
from tests.contrib.openai.test_openai_v1 import get_openai_vcr
pin = ddtrace.Pin.get_from(openai)
pin.tracer.configure(settings={"FILTERS": [FilterOrg()]})
async def task():
    with get_openai_vcr(subdirectory_name="v1").use_cassette("completion.yaml"):
        client = openai.AsyncOpenAI()
        resp = await client.completions.create(
            model="ada", prompt="Hello world", temperature=0.8, n=2, stop=".", max_tokens=10, user="ddtrace-test"
        )

asyncio.run(task())
""",
        env=env,
    )
    assert status == 0, err
    assert out == b""
    assert err == b""


@pytest.mark.parametrize(
    "ddtrace_config_openai",
    [dict(span_prompt_completion_sample_rate=r) for r in [0, 0.25, 0.75, 1]],
)
def test_completion_sample(openai, openai_vcr, ddtrace_config_openai, mock_tracer):
    """Test functionality for DD_OPENAI_SPAN_PROMPT_COMPLETION_SAMPLE_RATE for completions endpoint"""
    num_completions = 200

    client = openai.OpenAI()
    for _ in range(num_completions):
        with openai_vcr.use_cassette("completion.yaml"):
            client.completions.create(model="ada", prompt="hello world")

    traces = mock_tracer.pop_traces()
    sampled = 0
    assert len(traces) == num_completions, len(traces)
    for trace in traces:
        for span in trace:
            if span.get_tag("openai.response.choices.0.text"):
                sampled += 1
    if ddtrace.config.openai.span_prompt_completion_sample_rate == 0:
        assert sampled == 0
    elif ddtrace.config.openai.span_prompt_completion_sample_rate == 1:
        assert sampled == num_completions
    else:
        # this should be good enough for our purposes
        rate = ddtrace.config.openai["span_prompt_completion_sample_rate"] * num_completions
        assert (rate - 30) < sampled < (rate + 30)


@pytest.mark.parametrize(
    "ddtrace_config_openai",
    [dict(span_prompt_completion_sample_rate=r) for r in [0, 0.25, 0.75, 1]],
)
def test_chat_completion_sample(openai, openai_vcr, ddtrace_config_openai, mock_tracer):
    """Test functionality for DD_OPENAI_SPAN_PROMPT_COMPLETION_SAMPLE_RATE for chat completions endpoint"""
    num_completions = 200

    client = openai.OpenAI()
    for _ in range(num_completions):
        with openai_vcr.use_cassette("chat_completion.yaml"):
            client.chat.completions.create(
                model="gpt-3.5-turbo",
                messages=[
                    {"role": "system", "content": "You are a helpful assistant."},
                    {"role": "user", "content": "Who won the world series in 2020?"},
                    {"role": "assistant", "content": "The Los Angeles Dodgers won the World Series in 2020."},
                    {"role": "user", "content": "Where was it played?"},
                ],
                top_p=0.9,
                n=2,
                user="ddtrace-test",
            )

    traces = mock_tracer.pop_traces()
    sampled = 0
    assert len(traces) == num_completions
    for trace in traces:
        for span in trace:
            if span.get_tag("openai.response.choices.0.message.content"):
                sampled += 1
    if ddtrace.config.openai["span_prompt_completion_sample_rate"] == 0:
        assert sampled == 0
    elif ddtrace.config.openai["span_prompt_completion_sample_rate"] == 1:
        assert sampled == num_completions
    else:
        # this should be good enough for our purposes
        rate = ddtrace.config.openai["span_prompt_completion_sample_rate"] * num_completions
        assert (rate - 30) < sampled < (rate + 30)


@pytest.mark.parametrize("ddtrace_config_openai", [dict(truncation_threshold=t) for t in [0, 10, 10000]])
def test_completion_truncation(openai, openai_vcr, mock_tracer, ddtrace_config_openai):
    """Test functionality of DD_OPENAI_TRUNCATION_THRESHOLD for completions"""
    prompt = "1, 2, 3, 4, 5, 6, 7, 8, 9, 10"

    with openai_vcr.use_cassette("completion_truncation.yaml"):
        client = openai.OpenAI()
        client.completions.create(model="ada", prompt=prompt)

    with openai_vcr.use_cassette("chat_completion_truncation.yaml"):
        resp = client.chat.completions.create(
            model="gpt-3.5-turbo",
            messages=[
                {"role": "user", "content": "Count from 1 to 100"},
            ],
        )
        assert resp.choices[0].message.content == (
            "1, 2, 3, 4, 5, 6, 7, 8, 9, 10, 11, 12, 13, 14, 15, 16, 17, 18, 19, 20, 21, 22, 23, 24, 25, 26, 27, 28, 29,"
            " 30, 31, 32, 33, 34, 35, 36, 37, 38, 39, 40, 41, 42, 43, 44, 45, 46, 47, 48, 49, 50, 51, 52, 53, 54, 55,"
            " 56, 57, 58, 59, 60, 61, 62, 63, 64, 65, 66, 67, 68, 69, 70, 71, 72, 73, 74, 75, 76, 77, 78, 79, 80, 81,"
            " 82, 83, 84, 85, 86, 87, 88, 89, 90, 91, 92, 93, 94, 95, 96, 97, 98, 99, 100"
        )

    traces = mock_tracer.pop_traces()
    assert len(traces) == 2

    limit = ddtrace.config.openai["span_char_limit"]
    for trace in traces:
        for span in trace:
            if span.get_tag("openai.request.endpoint").endswith("/chat/completions"):
                prompt = span.get_tag("openai.request.messages.0.content")
                completion = span.get_tag("openai.response.choices.0.message.content")
                assert len(prompt) <= limit + 3
                assert len(completion) <= limit + 3
                if "..." in prompt:
                    assert len(prompt.replace("...", "")) == limit
                if "..." in completion:
                    assert len(completion.replace("...", "")) == limit
            else:
                prompt = span.get_tag("openai.request.prompt.0")
                completion = span.get_tag("openai.response.choices.0.text")
                # +3 for the ellipsis
                assert len(prompt) <= limit + 3
                assert len(completion) <= limit + 3
                if "..." in prompt:
                    assert len(prompt.replace("...", "")) == limit
                if "..." in completion:
                    assert len(completion.replace("...", "")) == limit


@pytest.mark.parametrize("ddtrace_config_openai", [dict(span_prompt_completion_sample_rate=0)])
def test_embedding_unsampled_prompt_completion(openai, openai_vcr, ddtrace_config_openai, mock_logs, mock_tracer):
    with openai_vcr.use_cassette("embedding.yaml"):
        client = openai.OpenAI()
        client.embeddings.create(input="hello world", model="text-embedding-ada-002")
    logs = mock_logs.enqueue.call_count
    traces = mock_tracer.pop_traces()
    assert len(traces) == 1
    assert traces[0][0].get_tag("openai.request.input") is None
    assert logs == 0


@pytest.mark.parametrize(
    "ddtrace_config_openai",
    [dict(logs_enabled=True, log_prompt_completion_sample_rate=r) for r in [0, 0.25, 0.75, 1]],
)
def test_logs_sample_rate(openai, openai_vcr, ddtrace_config_openai, mock_logs, mock_tracer):
    total_calls = 200
    for _ in range(total_calls):
        with openai_vcr.use_cassette("completion.yaml"):
            client = openai.OpenAI()
            client.completions.create(model="ada", prompt="Hello world", temperature=0.8, n=2, stop=".", max_tokens=10)

    logs = mock_logs.enqueue.call_count
    if ddtrace.config.openai["log_prompt_completion_sample_rate"] == 0:
        assert logs == 0
    elif ddtrace.config.openai["log_prompt_completion_sample_rate"] == 1:
        assert logs == total_calls
    else:
        rate = ddtrace.config.openai["log_prompt_completion_sample_rate"] * total_calls
        assert (rate - 30) < logs < (rate + 30)


def test_est_tokens():
    """Oracle numbers are from https://platform.openai.com/tokenizer (GPT-3)."""
    assert _est_tokens("") == 0  # oracle: 1
    assert _est_tokens("hello") == 1  # oracle: 1
    assert _est_tokens("hello, world") == 3  # oracle: 3
    assert _est_tokens("hello world") == 2  # oracle: 2
    assert _est_tokens("Hello world, how are you?") == 6  # oracle: 7
    assert _est_tokens("    hello    ") == 3  # oracle: 8
    assert (
        _est_tokens(
            "The GPT family of models process text using tokens, which are common sequences of characters found in text. The models understand the statistical relationships between these tokens, and excel at producing the next token in a sequence of tokens."  # noqa E501
        )
        == 54
    )  # oracle: 44
    assert (
        _est_tokens(
            "You can use the tool below to understand how a piece of text would be tokenized by the API, and the total count of tokens in that piece of text."  # noqa: E501
        )
        == 33
    )  # oracle: 33
    assert (
        _est_tokens(
            "A helpful rule of thumb is that one token generally corresponds to ~4 characters of text for common "
            "English text. This translates to roughly ¾ of a word (so 100 tokens ~= 75 words). If you need a "
            "programmatic interface for tokenizing text, check out our tiktoken package for Python. For JavaScript, "
            "the gpt-3-encoder package for node.js works for most GPT-3 models."
        )
        == 83
    )  # oracle: 87

    # Expected to be a disparity since our assumption is based on english words
    assert (
        _est_tokens(
            """Lorem ipsum dolor sit amet, consectetur adipiscing elit. Donec hendrerit sapien eu erat imperdiet, in
 maximus elit malesuada. Pellentesque quis gravida purus. Nullam eu eros vitae dui placerat viverra quis a magna. Mauris
 vitae lorem quis neque pharetra congue. Praesent volutpat dui eget nibh auctor, sit amet elementum velit faucibus.
 Nullam ultricies dolor sit amet nisl molestie, a porta metus suscipit. Vivamus eget luctus mauris. Proin commodo
 elementum ex a pretium. Nam vitae ipsum sed dolor congue fermentum. Sed quis bibendum sapien, dictum venenatis urna.
 Morbi molestie lacinia iaculis. Proin lorem mauris, interdum eget lectus a, auctor volutpat nisl. Suspendisse ac
 tincidunt sapien. Cras congue ipsum sit amet congue ullamcorper. Proin hendrerit at erat vulputate consequat."""
        )
        == 175
    )  # oracle 281

    assert (
        _est_tokens(
            "I want you to act as a linux terminal. I will type commands and you will reply with what the terminal should show. I want you to only reply with the terminal output inside one unique code block, and nothing else. do not write explanations. do not type commands unless I instruct you to do so. When I need to tell you something in English, I will do so by putting text inside curly brackets {like this}. My first command is pwd"  # noqa: E501
        )
        == 97
    )  # oracle: 92


@pytest.mark.snapshot(
    token="tests.contrib.openai.test_openai.test_azure_openai_completion",
    ignores=["meta.http.useragent", "meta.openai.api_base", "meta.openai.api_type", "meta.openai.api_version"],
)
def test_azure_openai_completion(openai, azure_openai_config, openai_vcr, snapshot_tracer):
    with openai_vcr.use_cassette("azure_completion.yaml"):
        azure_client = openai.AzureOpenAI(
            api_version=azure_openai_config["api_version"],
            azure_endpoint=azure_openai_config["azure_endpoint"],
            azure_deployment=azure_openai_config["azure_deployment"],
            api_key=azure_openai_config["api_key"],
        )
        azure_client.completions.create(
            model="gpt-35-turbo",
            prompt="why do some languages have words that can't directly be translated to other languages?",
            temperature=0,
            n=1,
            max_tokens=20,
            user="ddtrace-test",
        )


@pytest.mark.asyncio
@pytest.mark.snapshot(
    token="tests.contrib.openai.test_openai.test_azure_openai_completion",
    ignores=[
        "meta.http.useragent",
        "meta.openai.api_base",
        "meta.openai.api_type",
        "meta.openai.api_version",
        "meta.openai.response.id",
        "metrics.openai.response.created",
    ],
)
async def test_azure_openai_acompletion(openai, azure_openai_config, openai_vcr, snapshot_tracer):
    with openai_vcr.use_cassette("azure_completion.yaml"):
        azure_client = openai.AsyncAzureOpenAI(
            api_version=azure_openai_config["api_version"],
            azure_endpoint=azure_openai_config["azure_endpoint"],
            azure_deployment=azure_openai_config["azure_deployment"],
            api_key=azure_openai_config["api_key"],
        )
        await azure_client.completions.create(
            model="gpt-35-turbo",
            prompt="why do some languages have words that can't directly be translated to other languages?",
            temperature=0,
            n=1,
            max_tokens=20,
            user="ddtrace-test",
        )


@pytest.mark.snapshot(
    token="tests.contrib.openai.test_openai.test_azure_openai_chat_completion",
    ignores=["meta.http.useragent", "meta.openai.api_base", "meta.openai.api_type", "meta.openai.api_version"],
)
def test_azure_openai_chat_completion(openai, azure_openai_config, openai_vcr, snapshot_tracer):
    with openai_vcr.use_cassette("azure_chat_completion.yaml"):
        azure_client = openai.AzureOpenAI(
            api_version=azure_openai_config["api_version"],
            azure_endpoint=azure_openai_config["azure_endpoint"],
            azure_deployment=azure_openai_config["azure_deployment"],
            api_key=azure_openai_config["api_key"],
        )
        azure_client.chat.completions.create(
            model="gpt-35-turbo",
            messages=[{"role": "user", "content": "What's the weather like in NYC right now?"}],
            temperature=0,
            n=1,
            max_tokens=20,
            user="ddtrace-test",
        )


@pytest.mark.asyncio
@pytest.mark.snapshot(
    token="tests.contrib.openai.test_openai.test_azure_openai_chat_completion",
    ignores=["meta.http.useragent", "meta.openai.api_base", "meta.openai.api_type", "meta.openai.api_version"],
)
async def test_azure_openai_chat_acompletion(openai, azure_openai_config, openai_vcr, snapshot_tracer):
    with openai_vcr.use_cassette("azure_chat_completion.yaml"):
        azure_client = openai.AsyncAzureOpenAI(
            api_version=azure_openai_config["api_version"],
            azure_endpoint=azure_openai_config["azure_endpoint"],
            azure_deployment=azure_openai_config["azure_deployment"],
            api_key=azure_openai_config["api_key"],
        )
        await azure_client.chat.completions.create(
            model="gpt-35-turbo",
            messages=[{"role": "user", "content": "What's the weather like in NYC right now?"}],
            temperature=0,
            n=1,
            max_tokens=20,
            user="ddtrace-test",
        )


@pytest.mark.snapshot(
    token="tests.contrib.openai.test_openai.test_azure_openai_embedding",
    ignores=["meta.http.useragent", "meta.openai.api_base", "meta.openai.api_type", "meta.openai.api_version"],
)
def test_azure_openai_embedding(openai, azure_openai_config, openai_vcr, snapshot_tracer):
    with openai_vcr.use_cassette("azure_embedding.yaml"):
        azure_client = openai.AzureOpenAI(
            api_version=azure_openai_config["api_version"],
            azure_endpoint=azure_openai_config["azure_endpoint"],
            azure_deployment=azure_openai_config["azure_deployment"],
            api_key=azure_openai_config["api_key"],
        )
        azure_client.embeddings.create(
            model="text-embedding-ada-002",
            input="Hello world",
            user="ddtrace-test",
        )


@pytest.mark.asyncio
@pytest.mark.snapshot(
    token="tests.contrib.openai.test_openai.test_azure_openai_embedding",
    ignores=["meta.http.useragent", "meta.openai.api_base", "meta.openai.api_type", "meta.openai.api_version"],
)
async def test_azure_openai_aembedding(openai, azure_openai_config, openai_vcr, snapshot_tracer):
    with openai_vcr.use_cassette("azure_embedding.yaml"):
        azure_client = openai.AsyncAzureOpenAI(
            api_version=azure_openai_config["api_version"],
            azure_endpoint=azure_openai_config["azure_endpoint"],
            azure_deployment=azure_openai_config["azure_deployment"],
            api_key=azure_openai_config["api_key"],
        )
        await azure_client.embeddings.create(
            model="text-embedding-ada-002",
            input="Hello world",
            user="ddtrace-test",
        )


@pytest.mark.parametrize("schema_version", [None, "v0", "v1"])
@pytest.mark.parametrize("service_name", [None, "mysvc"])
def test_integration_service_name(openai_api_key, ddtrace_run_python_code_in_subprocess, schema_version, service_name):
    env = os.environ.copy()
    pypath = [os.path.dirname(os.path.dirname(os.path.dirname(os.path.dirname(__file__))))]
    if "PYTHONPATH" in env:
        pypath.append(env["PYTHONPATH"])
    env.update(
        {
            "OPENAI_API_KEY": openai_api_key,
            "PYTHONPATH": ":".join(pypath),
            # Disable metrics because the test agent doesn't support metrics
            "DD_OPENAI_METRICS_ENABLED": "false",
        }
    )
    if schema_version:
        env["DD_TRACE_SPAN_ATTRIBUTE_SCHEMA"] = schema_version
    if service_name:
        env["DD_SERVICE"] = service_name
    with snapshot_context(
        token="tests.contrib.openai.test_openai_v1.test_integration_service_name[%s-%s]"
        % (service_name, schema_version),
        ignores=["meta.http.useragent", "meta.openai.api_base", "meta.openai.api_type"],
        async_mode=False,
    ):
        out, err, status, pid = ddtrace_run_python_code_in_subprocess(
            """
import openai
import ddtrace
from tests.contrib.openai.conftest import FilterOrg
from tests.contrib.openai.test_openai_v1 import get_openai_vcr
pin = ddtrace.Pin.get_from(openai)
pin.tracer.configure(settings={"FILTERS": [FilterOrg()]})
with get_openai_vcr(subdirectory_name="v1").use_cassette("completion.yaml"):
    client = openai.OpenAI()
    resp = client.completions.create(model="ada", prompt="hello world")
    """,
            env=env,
        )
        assert status == 0, err
        assert out == b""
        assert err == b""


@pytest.mark.parametrize(
    "ddtrace_global_config", [dict(_llmobs_enabled=True, _llmobs_sample_rate=1.0, _llmobs_ml_app="<ml-app-name>")]
)
def test_llmobs_completion(openai_vcr, openai, ddtrace_global_config, mock_llmobs_writer, mock_tracer):
    """Ensure llmobs records are emitted for completion endpoints when configured.

    Also ensure the llmobs records have the correct tagging including trace/span ID for trace correlation.
    """
    with openai_vcr.use_cassette("completion.yaml"):
        model = "ada"
        client = openai.OpenAI()
        client.completions.create(
            model=model,
            prompt="Hello world",
            temperature=0.8,
            n=2,
            stop=".",
            max_tokens=10,
            user="ddtrace-test",
        )
    span = mock_tracer.pop_traces()[0][0]
    assert mock_llmobs_writer.enqueue.call_count == 1
    mock_llmobs_writer.assert_has_calls(
        [
            mock.call.start(),
            mock.call.enqueue(
                _expected_llmobs_llm_span_event(
                    span,
                    model_name=model,
                    model_provider="openai",
                    input_messages=[{"content": "Hello world"}],
                    output_messages=[{"content": ", relax!” I said to my laptop"}, {"content": " (1"}],
                    parameters={"temperature": 0.8, "max_tokens": 10},
                    token_metrics={"prompt_tokens": 2, "completion_tokens": 12, "total_tokens": 14},
                    tags={"ml_app": "<ml-app-name>"},
                )
            ),
        ]
    )


@pytest.mark.parametrize(
    "ddtrace_global_config", [dict(_llmobs_enabled=True, _llmobs_sample_rate=1.0, _llmobs_ml_app="<ml-app-name>")]
)
def test_llmobs_completion_stream(openai_vcr, openai, ddtrace_global_config, mock_llmobs_writer, mock_tracer):
    with openai_vcr.use_cassette("completion_streamed.yaml"):
        with mock.patch("ddtrace.contrib.openai.utils.encoding_for_model", create=True) as mock_encoding:
            with mock.patch("ddtrace.contrib.openai.utils._est_tokens") as mock_est:
                mock_encoding.return_value.encode.side_effect = lambda x: [1, 2]
                mock_est.return_value = 2
                model = "ada"
                expected_completion = '! ... A page layouts page drawer? ... Interesting. The "Tools" is'
                client = openai.OpenAI()
                resp = client.completions.create(model=model, prompt="Hello world", stream=True)
                for _ in resp:
                    pass
    span = mock_tracer.pop_traces()[0][0]
    assert mock_llmobs_writer.enqueue.call_count == 1
    mock_llmobs_writer.assert_has_calls(
        [
            mock.call.start(),
            mock.call.enqueue(
                _expected_llmobs_llm_span_event(
                    span,
                    model_name=model,
                    model_provider="openai",
                    input_messages=[{"content": "Hello world"}],
                    output_messages=[{"content": expected_completion}],
                    parameters={"temperature": 0},
                    token_metrics={"prompt_tokens": 2, "completion_tokens": 2, "total_tokens": 4},
                    tags={"ml_app": "<ml-app-name>"},
                ),
            ),
        ]
    )


@pytest.mark.parametrize(
    "ddtrace_global_config", [dict(_llmobs_enabled=True, _llmobs_sample_rate=1.0, _llmobs_ml_app="<ml-app-name>")]
)
def test_llmobs_chat_completion(openai_vcr, openai, ddtrace_global_config, mock_llmobs_writer, mock_tracer):
    """Ensure llmobs records are emitted for chat completion endpoints when configured.

    Also ensure the llmobs records have the correct tagging including trace/span ID for trace correlation.
    """
    with openai_vcr.use_cassette("chat_completion.yaml"):
        model = "gpt-3.5-turbo"
        input_messages = [
            {"role": "system", "content": "You are a helpful assistant."},
            {"role": "user", "content": "Who won the world series in 2020?"},
            {"role": "assistant", "content": "The Los Angeles Dodgers won the World Series in 2020."},
            {"role": "user", "content": "Where was it played?"},
        ]
        client = openai.OpenAI()
        resp = client.chat.completions.create(
            model=model,
            messages=input_messages,
            top_p=0.9,
            n=2,
            user="ddtrace-test",
        )
    span = mock_tracer.pop_traces()[0][0]
    assert mock_llmobs_writer.enqueue.call_count == 1
    mock_llmobs_writer.assert_has_calls(
        [
            mock.call.start(),
            mock.call.enqueue(
                _expected_llmobs_llm_span_event(
                    span,
                    model_name=resp.model,
                    model_provider="openai",
                    input_messages=input_messages,
                    output_messages=[
                        {"role": "assistant", "content": choice.message.content} for choice in resp.choices
                    ],
                    parameters={"temperature": 0},
                    token_metrics={"prompt_tokens": 57, "completion_tokens": 34, "total_tokens": 91},
                    tags={"ml_app": "<ml-app-name>"},
                )
            ),
        ]
    )


@pytest.mark.parametrize(
    "ddtrace_global_config", [dict(_llmobs_enabled=True, _llmobs_sample_rate=1.0, _llmobs_ml_app="<ml-app-name>")]
)
def test_llmobs_chat_completion_stream(openai_vcr, openai, ddtrace_global_config, mock_llmobs_writer, mock_tracer):
    """Ensure llmobs records are emitted for chat completion endpoints when configured.

    Also ensure the llmobs records have the correct tagging including trace/span ID for trace correlation.
    """
    with openai_vcr.use_cassette("chat_completion_streamed.yaml"):
        with mock.patch("ddtrace.contrib.openai.utils.encoding_for_model", create=True) as mock_encoding:
            with mock.patch("ddtrace.contrib.openai.utils._est_tokens") as mock_est:
                mock_encoding.return_value.encode.side_effect = lambda x: [1, 2, 3, 4, 5, 6, 7, 8]
                mock_est.return_value = 8
                model = "gpt-3.5-turbo"
                resp_model = model
                input_messages = [{"role": "user", "content": "Who won the world series in 2020?"}]
                expected_completion = "The Los Angeles Dodgers won the World Series in 2020."
                client = openai.OpenAI()
                resp = client.chat.completions.create(
                    model=model,
                    messages=input_messages,
                    stream=True,
                    user="ddtrace-test",
                )
                for chunk in resp:
                    resp_model = chunk.model
    span = mock_tracer.pop_traces()[0][0]
    assert mock_llmobs_writer.enqueue.call_count == 1
    mock_llmobs_writer.assert_has_calls(
        [
            mock.call.start(),
            mock.call.enqueue(
                _expected_llmobs_llm_span_event(
                    span,
                    model_name=resp_model,
                    model_provider="openai",
                    input_messages=input_messages,
                    output_messages=[{"content": expected_completion, "role": "assistant"}],
                    parameters={"temperature": 0},
                    token_metrics={"prompt_tokens": 8, "completion_tokens": 8, "total_tokens": 16},
                    tags={"ml_app": "<ml-app-name>"},
                )
            ),
        ]
    )


@pytest.mark.parametrize(
    "ddtrace_global_config", [dict(_llmobs_enabled=True, _llmobs_sample_rate=1.0, _llmobs_ml_app="<ml-app-name>")]
)
def test_llmobs_chat_completion_function_call(
    openai_vcr, openai, ddtrace_global_config, mock_llmobs_writer, mock_tracer
):
    """Test that function call chat completion calls are recorded as LLMObs events correctly."""
    with openai_vcr.use_cassette("chat_completion_function_call.yaml"):
        model = "gpt-3.5-turbo"
        client = openai.OpenAI()
        resp = client.chat.completions.create(
            model=model,
            messages=[{"role": "user", "content": chat_completion_input_description}],
            functions=chat_completion_custom_functions,
            function_call="auto",
            user="ddtrace-test",
        )
    span = mock_tracer.pop_traces()[0][0]
    assert mock_llmobs_writer.enqueue.call_count == 1
    mock_llmobs_writer.assert_has_calls(
        [
            mock.call.start(),
            mock.call.enqueue(
                _expected_llmobs_llm_span_event(
                    span,
                    model_name=resp.model,
                    model_provider="openai",
                    input_messages=[{"content": chat_completion_input_description, "role": "user"}],
                    output_messages=[{"content": resp.choices[0].message.function_call.arguments, "role": "assistant"}],
                    parameters={"temperature": 0},
                    token_metrics={"prompt_tokens": 157, "completion_tokens": 57, "total_tokens": 214},
                    tags={"ml_app": "<ml-app-name>"},
                )
            ),
        ]
    )


@pytest.mark.parametrize(
    "ddtrace_global_config", [dict(_llmobs_enabled=True, _llmobs_sample_rate=1.0, _llmobs_ml_app="<ml-app-name>")]
)
def test_llmobs_completion_error(openai_vcr, openai, ddtrace_global_config, mock_llmobs_writer, mock_tracer):
    """Ensure erroneous llmobs records are emitted for completion endpoints when configured."""
    with pytest.raises(Exception):
        with openai_vcr.use_cassette("completion_error.yaml"):
            model = "babbage-002"
            client = openai.OpenAI()
            client.completions.create(
                model=model,
                prompt="Hello world",
                temperature=0.8,
                n=2,
                stop=".",
                max_tokens=10,
                user="ddtrace-test",
            )
    span = mock_tracer.pop_traces()[0][0]
    assert mock_llmobs_writer.enqueue.call_count == 1
    mock_llmobs_writer.assert_has_calls(
        [
            mock.call.start(),
            mock.call.enqueue(
                _expected_llmobs_llm_span_event(
                    span,
                    model_name=model,
                    model_provider="openai",
                    input_messages=[{"content": "Hello world"}],
                    output_messages=[{"content": ""}],
                    parameters={"temperature": 0.8, "max_tokens": 10},
                    token_metrics={},
                    error="openai.AuthenticationError",
                    error_message="Error code: 401 - {'error': {'message': 'Incorrect API key provided: <not-a-r****key>. You can find your API key at https://platform.openai.com/account/api-keys.', 'type': 'invalid_request_error', 'param': None, 'code': 'invalid_api_key'}}",  # noqa: E501
                    error_stack=span.get_tag("error.stack"),
                    tags={"ml_app": "<ml-app-name>"},
                )
            ),
        ]
    )


@pytest.mark.parametrize(
    "ddtrace_global_config", [dict(_llmobs_enabled=True, _llmobs_sample_rate=1.0, _llmobs_ml_app="<ml-app-name>")]
)
def test_llmobs_chat_completion_error(openai_vcr, openai, ddtrace_global_config, mock_llmobs_writer, mock_tracer):
    """Ensure erroneous llmobs records are emitted for chat completion endpoints when configured."""
    with pytest.raises(Exception):
        with openai_vcr.use_cassette("chat_completion_error.yaml"):
            model = "gpt-3.5-turbo"
            client = openai.OpenAI()
            input_messages = [
                {"role": "system", "content": "You are a helpful assistant."},
                {"role": "user", "content": "Who won the world series in 2020?"},
                {"role": "assistant", "content": "The Los Angeles Dodgers won the World Series in 2020."},
                {"role": "user", "content": "Where was it played?"},
            ]
            client.chat.completions.create(
                model=model,
                messages=input_messages,
                top_p=0.9,
                n=2,
                user="ddtrace-test",
            )
    span = mock_tracer.pop_traces()[0][0]
    assert mock_llmobs_writer.enqueue.call_count == 1
    mock_llmobs_writer.assert_has_calls(
        [
            mock.call.start(),
            mock.call.enqueue(
                _expected_llmobs_llm_span_event(
                    span,
                    model_name=model,
                    model_provider="openai",
                    input_messages=input_messages,
                    output_messages=[{"content": ""}],
                    parameters={"temperature": 0},
                    token_metrics={},
                    error="openai.AuthenticationError",
                    error_message="Error code: 401 - {'error': {'message': 'Incorrect API key provided: <not-a-r****key>. You can find your API key at https://platform.openai.com/account/api-keys.', 'type': 'invalid_request_error', 'param': None, 'code': 'invalid_api_key'}}",  # noqa: E501
                    error_stack=span.get_tag("error.stack"),
                    tags={"ml_app": "<ml-app-name>"},
                )
            ),
        ]
    )<|MERGE_RESOLUTION|>--- conflicted
+++ resolved
@@ -961,10 +961,6 @@
             expected_completion = '! ... A page layouts page drawer? ... Interesting. The "Tools" is'
             client = openai.OpenAI()
             resp = client.completions.create(model="ada", prompt="Hello world", stream=True, n=None)
-<<<<<<< HEAD
-            assert isinstance(resp, Generator)
-=======
->>>>>>> ce7a7b55
             chunks = [c for c in resp]
 
     completion = "".join([c.choices[0].text for c in chunks])
