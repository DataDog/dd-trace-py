import os
from typing import AsyncGenerator
from typing import Generator

import mock
import openai as openai_module
import pytest

import ddtrace
from ddtrace import patch
from ddtrace.contrib.openai.utils import _est_tokens
from ddtrace.internal.utils.version import parse_version
from tests.contrib.openai.utils import get_openai_vcr
from tests.contrib.openai.utils import iswrapped
from tests.utils import override_global_config
from tests.utils import snapshot_context


TIKTOKEN_AVAILABLE = os.getenv("TIKTOKEN_AVAILABLE", False)
pytestmark = pytest.mark.skipif(
    parse_version(openai_module.version.VERSION) < (1, 0, 0), reason="This module only tests openai >= 1.0"
)

chat_completion_input_description = """
    David Nguyen is a sophomore majoring in computer science at Stanford University and has a GPA of 3.8.
    David is an active member of the university's Chess Club and the South Asian Student Association.
    He hopes to pursue a career in software engineering after graduating.
    """
chat_completion_custom_functions = [
    {
        "name": "extract_student_info",
        "description": "Get the student information from the body of the input text",
        "parameters": {
            "type": "object",
            "properties": {
                "name": {"type": "string", "description": "Name of the person"},
                "major": {"type": "string", "description": "Major subject."},
                "school": {"type": "string", "description": "The university name."},
                "grades": {"type": "integer", "description": "GPA of the student."},
                "clubs": {
                    "type": "array",
                    "description": "School clubs for extracurricular activities. ",
                    "items": {"type": "string", "description": "Name of School Club"},
                },
            },
        },
    },
]


@pytest.fixture(scope="session")
def openai_vcr():
    yield get_openai_vcr(subdirectory_name="v1")


@pytest.mark.parametrize("ddtrace_config_openai", [dict(metrics_enabled=True), dict(metrics_enabled=False)])
def test_config(ddtrace_config_openai, mock_tracer, openai):
    # Ensure that the module state is reloaded for each test run
    assert not hasattr(openai, "_test")
    openai._test = 1

    # Ensure overriding the config works
    assert ddtrace.config.openai.metrics_enabled is ddtrace_config_openai["metrics_enabled"]


def test_patching(openai):
    """Ensure that the correct objects are patched and not double patched."""
    methods = [
        (openai.resources.completions.Completions, "create"),
        (openai.resources.completions.AsyncCompletions, "create"),
        (openai.resources.chat.Completions, "create"),
        (openai.resources.chat.AsyncCompletions, "create"),
        (openai.resources.embeddings.Embeddings, "create"),
        (openai.resources.embeddings.AsyncEmbeddings, "create"),
        (openai.resources.models.Models, "list"),
        (openai.resources.models.Models, "retrieve"),
        (openai.resources.models.AsyncModels, "list"),
        (openai.resources.models.AsyncModels, "retrieve"),
        (openai.resources.edits.Edits, "create"),
        (openai.resources.edits.AsyncEdits, "create"),
        (openai.resources.images.Images, "generate"),
        (openai.resources.images.Images, "edit"),
        (openai.resources.images.Images, "create_variation"),
        (openai.resources.images.AsyncImages, "generate"),
        (openai.resources.images.AsyncImages, "edit"),
        (openai.resources.images.AsyncImages, "create_variation"),
        (openai.resources.audio.Transcriptions, "create"),
        (openai.resources.audio.AsyncTranscriptions, "create"),
        (openai.resources.audio.Translations, "create"),
        (openai.resources.audio.AsyncTranslations, "create"),
        (openai.resources.moderations.Moderations, "create"),
        (openai.resources.moderations.AsyncModerations, "create"),
        (openai.resources.files.Files, "create"),
        (openai.resources.files.Files, "retrieve"),
        (openai.resources.files.Files, "list"),
        (openai.resources.files.Files, "delete"),
        (openai.resources.files.Files, "retrieve_content"),
        (openai.resources.files.AsyncFiles, "create"),
        (openai.resources.files.AsyncFiles, "retrieve"),
        (openai.resources.files.AsyncFiles, "list"),
        (openai.resources.files.AsyncFiles, "delete"),
        (openai.resources.files.AsyncFiles, "retrieve_content"),
        (openai.resources.fine_tunes.FineTunes, "create"),
        (openai.resources.fine_tunes.FineTunes, "retrieve"),
        (openai.resources.fine_tunes.FineTunes, "list"),
        (openai.resources.fine_tunes.FineTunes, "cancel"),
        (openai.resources.fine_tunes.FineTunes, "list_events"),
        (openai.resources.fine_tunes.AsyncFineTunes, "create"),
        (openai.resources.fine_tunes.AsyncFineTunes, "retrieve"),
        (openai.resources.fine_tunes.AsyncFineTunes, "list"),
        (openai.resources.fine_tunes.AsyncFineTunes, "cancel"),
        (openai.resources.fine_tunes.AsyncFineTunes, "list_events"),
    ]

    for m in methods:
        assert not iswrapped(getattr(m[0], m[1]))

    patch(openai=True)
    for m in methods:
        assert iswrapped(getattr(m[0], m[1]))

    # Ensure double patching does not occur
    patch(openai=True)
    for m in methods:
        assert not iswrapped(getattr(m[0], m[1]).__dd_wrapped__)


@pytest.mark.parametrize("api_key_in_env", [True, False])
def test_model_list(api_key_in_env, request_api_key, openai, openai_vcr, mock_metrics, snapshot_tracer):
    with snapshot_context(
        token="tests.contrib.openai.test_openai.test_model_list",
        ignores=["meta.http.useragent", "meta.openai.api_type", "meta.openai.api_base", "meta.openai.request.user"],
    ):
        with openai_vcr.use_cassette("model_list.yaml"):
            client = openai.OpenAI(api_key=request_api_key)
            client.models.list()


@pytest.mark.parametrize("api_key_in_env", [True, False])
async def test_model_alist(api_key_in_env, request_api_key, openai, openai_vcr, mock_metrics, snapshot_tracer):
    with snapshot_context(
        token="tests.contrib.openai.test_openai.test_model_list",
        ignores=["meta.http.useragent", "meta.openai.api_type", "meta.openai.api_base", "meta.openai.request.user"],
    ):
        with openai_vcr.use_cassette("model_alist.yaml"):
            client = openai.AsyncOpenAI(api_key=request_api_key)
            await client.models.list()


@pytest.mark.parametrize("api_key_in_env", [True, False])
def test_model_retrieve(api_key_in_env, request_api_key, openai, openai_vcr, mock_metrics, snapshot_tracer):
    with snapshot_context(
        token="tests.contrib.openai.test_openai.test_model_retrieve",
        ignores=["meta.http.useragent", "meta.openai.api_type", "meta.openai.api_base", "meta.openai.request.user"],
    ):
        with openai_vcr.use_cassette("model_retrieve.yaml"):
            client = openai.OpenAI(api_key=request_api_key)
            client.models.retrieve("curie")


@pytest.mark.parametrize("api_key_in_env", [True, False])
async def test_model_aretrieve(api_key_in_env, request_api_key, openai, openai_vcr, mock_metrics, snapshot_tracer):
    with snapshot_context(
        token="tests.contrib.openai.test_openai.test_model_retrieve",
        ignores=["meta.http.useragent", "meta.openai.api_type", "meta.openai.api_base", "meta.openai.request.user"],
    ):
        with openai_vcr.use_cassette("model_retrieve.yaml"):
            client = openai.AsyncOpenAI(api_key=request_api_key)
            await client.models.retrieve("curie")


@pytest.mark.parametrize("api_key_in_env", [True, False])
def test_completion(
    api_key_in_env, request_api_key, openai, openai_vcr, mock_metrics, mock_logs, mock_llmobs_writer, snapshot_tracer
):
    with snapshot_context(
        token="tests.contrib.openai.test_openai.test_completion",
        ignores=["meta.http.useragent", "meta.openai.api_type", "meta.openai.api_base"],
    ):
        with openai_vcr.use_cassette("completion.yaml"):
            client = openai.OpenAI(api_key=request_api_key)
            resp = client.completions.create(
                model="ada",
                prompt="Hello world",
                temperature=0.8,
                n=2,
                stop=".",
                max_tokens=10,
                user="ddtrace-test",
            )

    assert resp.object == "text_completion"
    assert resp.model == "ada"
    expected_choices = [
        {"finish_reason": "length", "index": 0, "logprobs": None, "text": ", relax!” I said to my laptop"},
        {"finish_reason": "stop", "index": 1, "logprobs": None, "text": " (1"},
    ]
    for idx, choice in enumerate(resp.choices):
        assert choice.finish_reason == expected_choices[idx]["finish_reason"]
        assert choice.index == expected_choices[idx]["index"]
        assert choice.logprobs == expected_choices[idx]["logprobs"]
        assert choice.text == expected_choices[idx]["text"]

    expected_tags = [
        "version:",
        "env:",
        "service:",
        "openai.request.model:ada",
        "openai.request.endpoint:/v1/completions",
        "openai.request.method:POST",
        "openai.organization.id:",
        "openai.organization.name:datadog-4",
        "openai.user.api_key:sk-...key>",
        "error:0",
    ]
    mock_metrics.assert_has_calls(
        [
            mock.call.distribution("tokens.prompt", 2, tags=expected_tags + ["openai.estimated:false"]),
            mock.call.distribution("tokens.completion", 12, tags=expected_tags + ["openai.estimated:false"]),
            mock.call.distribution("tokens.total", 14, tags=expected_tags + ["openai.estimated:false"]),
            mock.call.distribution("request.duration", mock.ANY, tags=expected_tags),
            mock.call.gauge("ratelimit.remaining.requests", mock.ANY, tags=expected_tags),
            mock.call.gauge("ratelimit.requests", mock.ANY, tags=expected_tags),
            mock.call.gauge("ratelimit.remaining.tokens", mock.ANY, tags=expected_tags),
            mock.call.gauge("ratelimit.tokens", mock.ANY, tags=expected_tags),
        ],
        any_order=True,
    )
    mock_logs.start.assert_not_called()
    mock_logs.enqueue.assert_not_called()
    mock_llmobs_writer.start.assert_not_called()
    mock_llmobs_writer.enqueue.assert_not_called()


@pytest.mark.asyncio
@pytest.mark.parametrize("api_key_in_env", [True, False])
async def test_acompletion(
    api_key_in_env, request_api_key, openai, openai_vcr, mock_metrics, mock_logs, mock_llmobs_writer, snapshot_tracer
):
    with snapshot_context(
        token="tests.contrib.openai.test_openai.test_acompletion",
        ignores=["meta.http.useragent", "meta.openai.api_type", "meta.openai.api_base"],
    ):
        with openai_vcr.use_cassette("completion_async.yaml"):
            client = openai.AsyncOpenAI(api_key=request_api_key)
            resp = await client.completions.create(
                model="curie",
                prompt="As Descartes said, I think, therefore",
                temperature=0.8,
                n=1,
                max_tokens=150,
                user="ddtrace-test",
            )
    assert resp.object == "text_completion"
    expected_choices = {
        "finish_reason": "length",
        "index": 0,
        "logprobs": None,
        "text": " I am; and I am in a sense a non-human entity woven together from "
        "memories, desires and emotions. But, who is to say that I am not an "
        "artificial intelligence. The brain is a self-organising, "
        "self-aware, virtual reality computer … so how is it, who exactly is "
        "it, this thing that thinks, feels, loves and believes? Are we not "
        "just software running on hardware?\n"
        "\n"
        "Recently, I have come to take a more holistic view of my identity, "
        "not as a series of fleeting moments, but as a long-term, ongoing "
        "process. The key question for me is not that of ‘who am I?’ but "
        "rather, ‘how am I?’ – a question",
    }
    for key, value in expected_choices.items():
        assert getattr(resp.choices[0], key, None) == value

    expected_tags = [
        "version:",
        "env:",
        "service:",
        "openai.request.model:curie",
        "openai.request.endpoint:/v1/completions",
        "openai.request.method:POST",
        "openai.organization.id:",
        "openai.organization.name:datadog-4",
        "openai.user.api_key:sk-...key>",
        "error:0",
    ]
    mock_metrics.assert_has_calls(
        [
            mock.call.distribution("tokens.prompt", 10, tags=expected_tags + ["openai.estimated:false"]),
            mock.call.distribution("tokens.completion", 150, tags=expected_tags + ["openai.estimated:false"]),
            mock.call.distribution("tokens.total", 160, tags=expected_tags + ["openai.estimated:false"]),
            mock.call.distribution("request.duration", mock.ANY, tags=expected_tags),
            mock.call.gauge("ratelimit.remaining.requests", mock.ANY, tags=expected_tags),
            mock.call.gauge("ratelimit.requests", mock.ANY, tags=expected_tags),
            mock.call.gauge("ratelimit.remaining.tokens", mock.ANY, tags=expected_tags),
            mock.call.gauge("ratelimit.tokens", mock.ANY, tags=expected_tags),
        ],
        any_order=True,
    )
    mock_logs.start.assert_not_called()
    mock_logs.enqueue.assert_not_called()
    mock_llmobs_writer.start.assert_not_called()
    mock_llmobs_writer.enqueue.assert_not_called()


@pytest.mark.xfail(reason="An API key is required when logs are enabled")
@pytest.mark.parametrize("ddtrace_config_openai", [dict(_api_key="", logs_enabled=True)])
def test_logs_no_api_key(openai, ddtrace_config_openai, mock_tracer):
    """When no DD_API_KEY is set, the patching fails"""
    pass


@pytest.mark.parametrize(
    "ddtrace_config_openai",
    [
        # Default service, env, version
        dict(
            _api_key="<not-real-but-it's-something>",
            logs_enabled=True,
            log_prompt_completion_sample_rate=1.0,
        ),
    ],
)
def test_logs_completions(openai_vcr, openai, ddtrace_config_openai, mock_logs, mock_tracer):
    """Ensure logs are emitted for completion endpoints when configured.

    Also ensure the logs have the correct tagging including the trace-logs correlation tagging.
    """
    with openai_vcr.use_cassette("completion.yaml"):
        client = openai.OpenAI()
        client.completions.create(
            model="ada", prompt="Hello world", temperature=0.8, n=2, stop=".", max_tokens=10, user="ddtrace-test"
        )

    span = mock_tracer.pop_traces()[0][0]
    trace_id, span_id = span.trace_id, span.span_id

    assert mock_logs.enqueue.call_count == 1
    mock_logs.assert_has_calls(
        [
            mock.call.start(),
            mock.call.enqueue(
                {
                    "timestamp": mock.ANY,
                    "message": mock.ANY,
                    "hostname": mock.ANY,
                    "ddsource": "openai",
                    "service": "",
                    "status": "info",
                    "ddtags": "env:,version:,openai.request.endpoint:/v1/completions,openai.request.method:POST,openai.request.model:ada,openai.organization.name:datadog-4,openai.user.api_key:sk-...key>",  # noqa: E501
                    "dd.trace_id": str(trace_id),
                    "dd.span_id": str(span_id),
                    "prompt": "Hello world",
                    "choices": mock.ANY,
                }
            ),
        ]
    )


@pytest.mark.parametrize(
    "ddtrace_config_openai",
    [dict(_api_key="<not-real-but-it's-something>", logs_enabled=True, log_prompt_completion_sample_rate=1.0)],
)
def test_global_tags(openai_vcr, ddtrace_config_openai, openai, mock_metrics, mock_logs, mock_tracer):
    """
    When the global config UST tags are set
        The service name should be used for all data
        The env should be used for all data
        The version should be used for all data

    All data should also be tagged with the same OpenAI data.
    """
    with override_global_config(dict(service="test-svc", env="staging", version="1234")):
        with openai_vcr.use_cassette("completion.yaml"):
            client = openai.OpenAI()
            client.completions.create(
                model="ada", prompt="Hello world", temperature=0.8, n=2, stop=".", max_tokens=10, user="ddtrace-test"
            )

    span = mock_tracer.pop_traces()[0][0]
    assert span.service == "test-svc"
    assert span.get_tag("env") == "staging"
    assert span.get_tag("version") == "1234"
    assert span.get_tag("openai.request.model") == "ada"
    assert span.get_tag("openai.request.endpoint") == "/v1/completions"
    assert span.get_tag("openai.request.method") == "POST"
    assert span.get_tag("openai.organization.name") == "datadog-4"
    assert span.get_tag("openai.user.api_key") == "sk-...key>"

    for _, _args, kwargs in mock_metrics.mock_calls:
        expected_metrics = [
            "service:test-svc",
            "env:staging",
            "version:1234",
            "openai.request.model:ada",
            "openai.request.endpoint:/v1/completions",
            "openai.request.method:POST",
            "openai.organization.name:datadog-4",
            "openai.user.api_key:sk-...key>",
        ]
        actual_tags = kwargs.get("tags")
        for m in expected_metrics:
            assert m in actual_tags

    for call, args, _kwargs in mock_logs.mock_calls:
        if call != "enqueue":
            continue
        log = args[0]
        assert log["service"] == "test-svc"
        assert (
            log["ddtags"]
            == "env:staging,version:1234,openai.request.endpoint:/v1/completions,openai.request.method:POST,openai.request.model:ada,openai.organization.name:datadog-4,openai.user.api_key:sk-...key>"  # noqa: E501
        )


def test_completion_raw_response(openai, openai_vcr, snapshot_tracer):
    with snapshot_context(
        token="tests.contrib.openai.test_openai.test_completion",
        ignores=["meta.http.useragent", "meta.openai.api_type", "meta.openai.api_base"],
    ):
        with openai_vcr.use_cassette("completion.yaml"):
            client = openai.OpenAI()
            client.completions.with_raw_response.create(
                model="ada", prompt="Hello world", temperature=0.8, n=2, stop=".", max_tokens=10, user="ddtrace-test"
            )


@pytest.mark.parametrize("api_key_in_env", [True, False])
def test_chat_completion(api_key_in_env, request_api_key, openai, openai_vcr, snapshot_tracer):
    with snapshot_context(
        token="tests.contrib.openai.test_openai.test_chat_completion",
        ignores=["meta.http.useragent", "meta.openai.api_type", "meta.openai.api_base"],
    ):
        with openai_vcr.use_cassette("chat_completion.yaml"):
            client = openai.OpenAI(api_key=request_api_key)
            client.chat.completions.create(
                model="gpt-3.5-turbo",
                messages=[
                    {"role": "system", "content": "You are a helpful assistant."},
                    {"role": "user", "content": "Who won the world series in 2020?"},
                    {"role": "assistant", "content": "The Los Angeles Dodgers won the World Series in 2020."},
                    {"role": "user", "content": "Where was it played?"},
                ],
                top_p=0.9,
                n=2,
                user="ddtrace-test",
            )


@pytest.mark.snapshot(
    token="tests.contrib.openai.test_openai.test_chat_completion_function_calling",
    ignores=["meta.http.useragent", "meta.openai.api_type", "meta.openai.api_base"],
)
def test_chat_completion_function_calling(openai, openai_vcr, snapshot_tracer):
    with openai_vcr.use_cassette("chat_completion_function_call.yaml"):
        client = openai.OpenAI()
        client.chat.completions.create(
            model="gpt-3.5-turbo",
            messages=[{"role": "user", "content": chat_completion_input_description}],
            functions=chat_completion_custom_functions,
            function_call="auto",
            user="ddtrace-test",
        )


@pytest.mark.snapshot(
    token="tests.contrib.openai.test_openai.test_chat_completion_function_calling",
    ignores=[
        "meta.http.useragent",
        "meta.openai.api_type",
        "meta.openai.api_base",
        "meta.openai.response.choices.0.finish_reason",
    ],
)
def test_chat_completion_tool_calling(openai, openai_vcr, snapshot_tracer):
    with openai_vcr.use_cassette("chat_completion_tool_call.yaml"):
        client = openai.OpenAI()
        client.chat.completions.create(
            model="gpt-3.5-turbo",
            messages=[{"role": "user", "content": chat_completion_input_description}],
            tools=[{"type": "function", "function": chat_completion_custom_functions[0]}],
            tool_choice="auto",
            user="ddtrace-test",
        )


<<<<<<< HEAD
@pytest.mark.snapshot(
    token="tests.contrib.openai.test_openai.test_chat_completion_image_input",
    ignores=[
        "meta.http.useragent",
        "meta.openai.api_type",
        "meta.openai.api_base",
    ],
)
def test_chat_completion_image_input(openai, openai_vcr, snapshot_tracer):
    image_url = (
        "https://upload.wikimedia.org/wikipedia/commons/thumb/d/dd/Gfp-wisconsin-madison-the-nature-boardwalk"
        ".jpg/2560px-Gfp-wisconsin-madison-the-nature-boardwalk.jpg"
    )
    with openai_vcr.use_cassette("chat_completion_image_input.yaml"):
        client = openai.OpenAI()
        client.chat.completions.create(
            model="gpt-4-vision-preview",
            messages=[
                {
                    "role": "user",
                    "content": [
                        {"type": "text", "text": "What’s in this image?"},
                        {
                            "type": "image_url",
                            "image_url": image_url,
                        },
                    ],
                }
            ],
        )
=======
def test_chat_completion_raw_response(openai, openai_vcr, snapshot_tracer):
    with snapshot_context(
        token="tests.contrib.openai.test_openai.test_chat_completion",
        ignores=["meta.http.useragent", "meta.openai.api_type", "meta.openai.api_base"],
    ):
        with openai_vcr.use_cassette("chat_completion.yaml"):
            client = openai.OpenAI()
            client.chat.completions.with_raw_response.create(
                model="gpt-3.5-turbo",
                messages=[
                    {"role": "system", "content": "You are a helpful assistant."},
                    {"role": "user", "content": "Who won the world series in 2020?"},
                    {"role": "assistant", "content": "The Los Angeles Dodgers won the World Series in 2020."},
                    {"role": "user", "content": "Where was it played?"},
                ],
                top_p=0.9,
                n=2,
                user="ddtrace-test",
            )
>>>>>>> 215f2bf5


@pytest.mark.parametrize("ddtrace_config_openai", [dict(metrics_enabled=b) for b in [True, False]])
def test_enable_metrics(openai, openai_vcr, ddtrace_config_openai, mock_metrics, mock_tracer):
    """Ensure the metrics_enabled configuration works."""
    with openai_vcr.use_cassette("completion.yaml"):
        client = openai.OpenAI()
        client.completions.create(
            model="ada", prompt="Hello world", temperature=0.8, n=2, stop=".", max_tokens=10, user="ddtrace-test"
        )
    if ddtrace_config_openai["metrics_enabled"]:
        assert mock_metrics.mock_calls
    else:
        assert not mock_metrics.mock_calls


@pytest.mark.asyncio
@pytest.mark.parametrize("api_key_in_env", [True, False])
async def test_achat_completion(api_key_in_env, request_api_key, openai, openai_vcr, snapshot_tracer):
    with snapshot_context(
        token="tests.contrib.openai.test_openai.test_chat_completion",
        ignores=["meta.http.useragent", "meta.openai.api_type", "meta.openai.api_base", "meta._dd.p.tid"],
    ):
        with openai_vcr.use_cassette("chat_completion_async.yaml"):
            client = openai.OpenAI(api_key=request_api_key)
            client.chat.completions.create(
                model="gpt-3.5-turbo",
                messages=[
                    {"role": "system", "content": "You are a helpful assistant."},
                    {"role": "user", "content": "Who won the world series in 2020?"},
                    {"role": "assistant", "content": "The Los Angeles Dodgers won the World Series in 2020."},
                    {"role": "user", "content": "Where was it played?"},
                ],
                top_p=0.9,
                n=2,
                user="ddtrace-test",
            )


@pytest.mark.parametrize("api_key_in_env", [True, False])
def test_edit(api_key_in_env, request_api_key, openai, openai_vcr, snapshot_tracer):
    with snapshot_context(
        token="tests.contrib.openai.test_openai.test_edit",
        ignores=["meta.http.useragent", "meta.openai.api_type", "meta.openai.api_base", "meta.openai.request.user"],
    ):
        with openai_vcr.use_cassette("edit.yaml"):
            client = openai.OpenAI(api_key=request_api_key)
            client.edits.create(
                model="text-davinci-edit-001",
                input="thsi si a spelilgn imstkae.",
                instruction="fix spelling mistakes",
                n=3,
                temperature=0.2,
            )


@pytest.mark.asyncio
@pytest.mark.parametrize("api_key_in_env", [True, False])
async def test_aedit(api_key_in_env, request_api_key, openai, openai_vcr, snapshot_tracer):
    with snapshot_context(
        token="tests.contrib.openai.test_openai.test_edit",
        ignores=["meta.http.useragent", "meta.openai.api_type", "meta.openai.api_base", "meta.openai.request.user"],
    ):
        with openai_vcr.use_cassette("edit_async.yaml"):
            client = openai.AsyncOpenAI(api_key=request_api_key)
            await client.edits.create(
                model="text-davinci-edit-001",
                input="thsi si a spelilgn imstkae.",
                instruction="fix spelling mistakes",
                n=3,
                temperature=0.2,
            )


@pytest.mark.parametrize(
    "ddtrace_config_openai",
    [
        # Default service, env, version
        dict(
            _api_key="<not-real-but-it's-something>",
            logs_enabled=True,
            log_prompt_completion_sample_rate=1.0,
        ),
    ],
)
def test_logs_edit(openai_vcr, openai, ddtrace_config_openai, mock_logs, mock_tracer):
    """Ensure logs are emitted for edit endpoint when configured.

    Also ensure the logs have the correct tagging including the trace-logs correlation tagging.
    """
    with openai_vcr.use_cassette("edit.yaml"):
        client = openai.OpenAI()
        client.edits.create(
            model="text-davinci-edit-001",
            input="thsi si a spelilgn imstkae.",
            instruction="fix spelling mistakes",
            n=3,
            temperature=0.2,
        )
    span = mock_tracer.pop_traces()[0][0]
    trace_id, span_id = span.trace_id, span.span_id

    assert mock_logs.enqueue.call_count == 1
    mock_logs.assert_has_calls(
        [
            mock.call.start(),
            mock.call.enqueue(
                {
                    "timestamp": mock.ANY,
                    "message": mock.ANY,
                    "hostname": mock.ANY,
                    "ddsource": "openai",
                    "service": "",
                    "status": "info",
                    "ddtags": "env:,version:,openai.request.endpoint:/v1/edits,openai.request.method:POST,openai.request.model:text-davinci-edit-001,openai.organization.name:datadog-4,openai.user.api_key:sk-...key>",  # noqa: E501
                    "dd.trace_id": str(trace_id),
                    "dd.span_id": str(span_id),
                    "instruction": "fix spelling mistakes",
                    "input": "thsi si a spelilgn imstkae.",
                    "choices": mock.ANY,
                }
            ),
        ]
    )


@pytest.mark.parametrize("api_key_in_env", [True, False])
def test_image_create(api_key_in_env, request_api_key, openai, openai_vcr, snapshot_tracer):
    with snapshot_context(
        token="tests.contrib.openai.test_openai.test_image_create",
        ignores=["meta.http.useragent", "meta.openai.api_type", "meta.openai.api_base"],
    ):
        with openai_vcr.use_cassette("image_create.yaml"):
            client = openai.OpenAI(api_key=request_api_key)
            client.images.generate(
                prompt="sleepy capybara with monkey on top",
                n=1,
                size="256x256",
                response_format="url",
                user="ddtrace-test",
            )


@pytest.mark.asyncio
@pytest.mark.parametrize("api_key_in_env", [True, False])
async def test_image_acreate(api_key_in_env, request_api_key, openai, openai_vcr, snapshot_tracer):
    with snapshot_context(
        token="tests.contrib.openai.test_openai.test_image_create",
        ignores=["meta.http.useragent", "meta.openai.api_type", "meta.openai.api_base"],
    ):
        with openai_vcr.use_cassette("image_create.yaml"):
            client = openai.AsyncOpenAI(api_key=request_api_key)
            await client.images.generate(
                prompt="sleepy capybara with monkey on top",
                n=1,
                size="256x256",
                response_format="url",
                user="ddtrace-test",
            )


@pytest.mark.parametrize(
    "ddtrace_config_openai",
    [
        # Default service, env, version
        dict(
            _api_key="<not-real-but-it's-something>",
            logs_enabled=True,
            log_prompt_completion_sample_rate=1.0,
        ),
    ],
)
def test_logs_image_create(openai_vcr, openai, ddtrace_config_openai, mock_logs, mock_tracer):
    """Ensure logs are emitted for image endpoints when configured.

    Also ensure the logs have the correct tagging including the trace-logs correlation tagging.
    """
    with openai_vcr.use_cassette("image_create.yaml"):
        client = openai.OpenAI()
        client.images.generate(
            prompt="sleepy capybara with monkey on top",
            n=1,
            size="256x256",
            response_format="url",
            user="ddtrace-test",
        )
    span = mock_tracer.pop_traces()[0][0]
    trace_id, span_id = span.trace_id, span.span_id

    assert mock_logs.enqueue.call_count == 1
    mock_logs.assert_has_calls(
        [
            mock.call.start(),
            mock.call.enqueue(
                {
                    "timestamp": mock.ANY,
                    "message": mock.ANY,
                    "hostname": mock.ANY,
                    "ddsource": "openai",
                    "service": "",
                    "status": "info",
                    "ddtags": "env:,version:,openai.request.endpoint:/v1/images/generations,openai.request.method:POST,openai.request.model:dall-e,openai.organization.name:datadog-4,openai.user.api_key:sk-...key>",  # noqa: E501
                    "dd.trace_id": str(trace_id),
                    "dd.span_id": str(span_id),
                    "prompt": "sleepy capybara with monkey on top",
                    "choices": mock.ANY,
                }
            ),
        ]
    )


# TODO: Note that vcr tests for image edit/variation don't work as they error out when recording the vcr request,
#  during the payload decoding. We'll need to migrate those tests over once we can address this.
@pytest.mark.snapshot(
    token="tests.contrib.openai.test_openai.test_image_b64_json_response",
    ignores=["meta.http.useragent", "meta.openai.api_type", "meta.openai.api_base"],
)
def test_image_b64_json_response(openai, openai_vcr, snapshot_tracer):
    with openai_vcr.use_cassette("image_create_b64_json.yaml"):
        client = openai.OpenAI()
        client.images.generate(
            prompt="sleepy capybara with monkey on top",
            n=1,
            size="256x256",
            response_format="b64_json",
            user="ddtrace-test",
        )


@pytest.mark.parametrize("api_key_in_env", [True, False])
def test_embedding(api_key_in_env, request_api_key, openai, openai_vcr, snapshot_tracer):
    with snapshot_context(
        token="tests.contrib.openai.test_openai.test_embedding",
        ignores=["meta.http.useragent", "meta.openai.api_type", "meta.openai.api_base"],
    ):
        with openai_vcr.use_cassette("embedding.yaml"):
            client = openai.OpenAI(api_key=request_api_key)
            client.embeddings.create(input="hello world", model="text-embedding-ada-002", user="ddtrace-test")


@pytest.mark.snapshot(
    token="tests.contrib.openai.test_openai.test_embedding_string_array",
    ignores=["meta.http.useragent", "meta.openai.api_type", "meta.openai.api_base"],
)
def test_embedding_string_array(openai, openai_vcr, snapshot_tracer):
    with openai_vcr.use_cassette("embedding_string_array.yaml"):
        client = openai.OpenAI()
        client.embeddings.create(
            input=["hello world", "hello again"], model="text-embedding-ada-002", user="ddtrace-test"
        )


@pytest.mark.snapshot(
    token="tests.contrib.openai.test_openai.test_embedding_token_array",
    ignores=["meta.http.useragent", "meta.openai.api_type", "meta.openai.api_base"],
)
def test_embedding_token_array(openai, openai_vcr, snapshot_tracer):
    with openai_vcr.use_cassette("embedding_token_array.yaml"):
        client = openai.OpenAI()
        client.embeddings.create(input=[1111, 2222, 3333], model="text-embedding-ada-002", user="ddtrace-test")


@pytest.mark.snapshot(
    token="tests.contrib.openai.test_openai.test_embedding_array_of_token_arrays",
    ignores=["meta.http.useragent", "meta.openai.api_type", "meta.openai.api_base"],
)
def test_embedding_array_of_token_arrays(openai, openai_vcr, snapshot_tracer):
    with openai_vcr.use_cassette("embedding_array_of_token_arrays.yaml"):
        client = openai.OpenAI()
        client.embeddings.create(
            input=[[1111, 2222, 3333], [4444, 5555, 6666], [7777, 8888, 9999]],
            model="text-embedding-ada-002",
            user="ddtrace-test",
        )


@pytest.mark.asyncio
@pytest.mark.parametrize("api_key_in_env", [True, False])
async def test_aembedding(api_key_in_env, request_api_key, openai, openai_vcr, snapshot_tracer):
    with snapshot_context(
        token="tests.contrib.openai.test_openai.test_embedding",
        ignores=["meta.http.useragent", "meta.openai.api_type", "meta.openai.api_base"],
    ):
        with openai_vcr.use_cassette("embedding.yaml"):
            client = openai.AsyncOpenAI(api_key=request_api_key)
            await client.embeddings.create(input="hello world", model="text-embedding-ada-002", user="ddtrace-test")


# TODO: Note that vcr tests for audio transcribe/translate don't work as they error out when recording the vcr request,
#  during the payload decoding. We'll need to migrate those tests over once we can address this.


@pytest.mark.parametrize("api_key_in_env", [True, False])
def test_file_list(api_key_in_env, request_api_key, openai, openai_vcr, snapshot_tracer):
    with snapshot_context(
        token="tests.contrib.openai.test_openai.test_file_list",
        ignores=["meta.http.useragent", "meta.openai.api_type", "meta.openai.api_base", "meta.openai.request.user"],
    ):
        with openai_vcr.use_cassette("file_list.yaml"):
            client = openai.OpenAI(api_key=request_api_key)
            client.files.list()


@pytest.mark.asyncio
@pytest.mark.parametrize("api_key_in_env", [True, False])
async def test_file_alist(api_key_in_env, request_api_key, openai, openai_vcr, snapshot_tracer):
    with snapshot_context(
        token="tests.contrib.openai.test_openai.test_file_list",
        ignores=["meta.http.useragent", "meta.openai.api_type", "meta.openai.api_base", "meta.openai.request.user"],
    ):
        with openai_vcr.use_cassette("file_list.yaml"):
            client = openai.AsyncOpenAI(api_key=request_api_key)
            await client.files.list()


@pytest.mark.parametrize("api_key_in_env", [True, False])
def test_file_create(api_key_in_env, request_api_key, openai, openai_vcr, snapshot_tracer):
    with snapshot_context(
        token="tests.contrib.openai.test_openai.test_file_create",
        ignores=[
            "meta.http.useragent",
            "meta.openai.api_type",
            "meta.openai.api_base",
            "meta.openai.request.user",
            "meta.openai.request.user_provided_filename",
            "meta.openai.response.filename",
        ],
    ):
        with openai_vcr.use_cassette("file_create.yaml"):
            client = openai.OpenAI(api_key=request_api_key)
            client.files.create(
                file=open(os.path.join(os.path.dirname(__file__), "test_data/training_data.jsonl"), "rb"),
                purpose="fine-tune",
            )


@pytest.mark.asyncio
@pytest.mark.parametrize("api_key_in_env", [True, False])
async def test_file_acreate(api_key_in_env, request_api_key, openai, openai_vcr, snapshot_tracer):
    with snapshot_context(
        token="tests.contrib.openai.test_openai.test_file_create",
        ignores=[
            "meta.http.useragent",
            "meta.openai.api_type",
            "meta.openai.api_base",
            "meta.openai.request.user",
            "meta.openai.request.user_provided_filename",
            "meta.openai.response.filename",
        ],
    ):
        with openai_vcr.use_cassette("file_create.yaml"):
            client = openai.AsyncOpenAI(api_key=request_api_key)
            await client.files.create(
                file=open(os.path.join(os.path.dirname(__file__), "test_data/training_data.jsonl"), "rb"),
                purpose="fine-tune",
            )


@pytest.mark.parametrize("api_key_in_env", [True, False])
def test_file_delete(api_key_in_env, request_api_key, openai, openai_vcr, snapshot_tracer):
    with snapshot_context(
        token="tests.contrib.openai.test_openai.test_file_delete",
        ignores=["meta.http.useragent", "meta.openai.api_type", "meta.openai.api_base", "meta.openai.request.user"],
    ):
        with openai_vcr.use_cassette("file_delete.yaml"):
            client = openai.OpenAI(api_key=request_api_key)
            client.files.delete(
                file_id="file-l48KgWVF75Tz2HLqLrcUdBPi",
            )


@pytest.mark.asyncio
@pytest.mark.parametrize("api_key_in_env", [True, False])
async def test_file_adelete(api_key_in_env, request_api_key, openai, openai_vcr, snapshot_tracer):
    with snapshot_context(
        token="tests.contrib.openai.test_openai.test_file_delete",
        ignores=["meta.http.useragent", "meta.openai.api_type", "meta.openai.api_base", "meta.openai.request.user"],
    ):
        with openai_vcr.use_cassette("file_delete.yaml"):
            client = openai.AsyncOpenAI(api_key=request_api_key)
            await client.files.delete(
                file_id="file-l48KgWVF75Tz2HLqLrcUdBPi",
            )


@pytest.mark.parametrize("api_key_in_env", [True, False])
def test_file_retrieve(api_key_in_env, request_api_key, openai, openai_vcr, snapshot_tracer):
    with snapshot_context(
        token="tests.contrib.openai.test_openai.test_file_retrieve",
        ignores=["meta.http.useragent", "meta.openai.api_type", "meta.openai.api_base", "meta.openai.request.user"],
    ):
        with openai_vcr.use_cassette("file_retrieve.yaml"):
            client = openai.OpenAI(api_key=request_api_key)
            client.files.retrieve(
                file_id="file-Aeh42OWPtbWgt7gfUjXBVFAF",
            )


@pytest.mark.asyncio
@pytest.mark.parametrize("api_key_in_env", [True, False])
async def test_file_aretrieve(api_key_in_env, request_api_key, openai, openai_vcr, snapshot_tracer):
    with snapshot_context(
        token="tests.contrib.openai.test_openai.test_file_retrieve",
        ignores=["meta.http.useragent", "meta.openai.api_type", "meta.openai.api_base", "meta.openai.request.user"],
    ):
        with openai_vcr.use_cassette("file_retrieve.yaml"):
            client = openai.AsyncOpenAI(api_key=request_api_key)
            await client.files.retrieve(
                file_id="file-Aeh42OWPtbWgt7gfUjXBVFAF",
            )


@pytest.mark.parametrize("api_key_in_env", [True, False])
def test_file_download(api_key_in_env, request_api_key, openai, openai_vcr, snapshot_tracer):
    with snapshot_context(
        token="tests.contrib.openai.test_openai.test_file_download",
        ignores=["meta.http.useragent", "meta.openai.api_type", "meta.openai.api_base"],
    ):
        with openai_vcr.use_cassette("file_download.yaml"):
            client = openai.OpenAI(api_key=request_api_key)
            client.files.retrieve_content(
                file_id="file-xC22NUuYBkXvzRt2fLREcGde",
            )


@pytest.mark.asyncio
@pytest.mark.parametrize("api_key_in_env", [True, False])
async def test_file_adownload(api_key_in_env, request_api_key, openai, openai_vcr, snapshot_tracer):
    with snapshot_context(
        token="tests.contrib.openai.test_openai.test_file_download",
        ignores=["meta.http.useragent", "meta.openai.api_type", "meta.openai.api_base"],
    ):
        with openai_vcr.use_cassette("file_download.yaml"):
            client = openai.AsyncOpenAI(api_key=request_api_key)
            await client.files.retrieve_content(
                file_id="file-xC22NUuYBkXvzRt2fLREcGde",
            )


@pytest.mark.parametrize("api_key_in_env", [True, False])
def test_fine_tune_list(api_key_in_env, request_api_key, openai, openai_vcr, snapshot_tracer):
    with snapshot_context(
        token="tests.contrib.openai.test_openai.test_fine_tune_list",
        ignores=["meta.http.useragent", "meta.openai.api_type", "meta.openai.api_base", "meta.openai.request.user"],
    ):
        with openai_vcr.use_cassette("fine_tune_list.yaml"):
            client = openai.OpenAI(api_key=request_api_key)
            client.fine_tunes.list()


@pytest.mark.asyncio
@pytest.mark.parametrize("api_key_in_env", [True, False])
async def test_fine_tune_alist(api_key_in_env, request_api_key, openai, openai_vcr, snapshot_tracer):
    with snapshot_context(
        token="tests.contrib.openai.test_openai.test_fine_tune_list",
        ignores=["meta.http.useragent", "meta.openai.api_type", "meta.openai.api_base", "meta.openai.request.user"],
    ):
        with openai_vcr.use_cassette("fine_tune_list.yaml"):
            client = openai.AsyncOpenAI(api_key=request_api_key)
            await client.fine_tunes.list()


@pytest.mark.parametrize("api_key_in_env", [True, False])
def test_fine_tune_create(api_key_in_env, request_api_key, openai, openai_vcr, snapshot_tracer):
    with snapshot_context(
        token="tests.contrib.openai.test_openai.test_fine_tune_create",
        ignores=["meta.http.useragent", "meta.openai.api_type", "meta.openai.api_base", "meta.openai.request.n_epochs"],
    ):
        with openai_vcr.use_cassette("fine_tune_create.yaml"):
            client = openai.OpenAI(api_key=request_api_key)
            client.fine_tunes.create(
                training_file="file-llDq0Q9la7EBTScAowIotxxc",
                prompt_loss_weight=0.01,
                model="babbage",
                suffix="dummy-fine-tune-model",
                batch_size=5,
                learning_rate_multiplier=0.05,
                compute_classification_metrics=False,
            )


@pytest.mark.asyncio
@pytest.mark.parametrize("api_key_in_env", [True, False])
async def test_fine_tune_acreate(api_key_in_env, request_api_key, openai, openai_vcr, snapshot_tracer):
    with snapshot_context(
        token="tests.contrib.openai.test_openai.test_fine_tune_create",
        ignores=["meta.http.useragent", "meta.openai.api_type", "meta.openai.api_base", "meta.openai.request.n_epochs"],
    ):
        with openai_vcr.use_cassette("fine_tune_create.yaml"):
            client = openai.AsyncOpenAI(api_key=request_api_key)
            await client.fine_tunes.create(
                training_file="file-llDq0Q9la7EBTScAowIotxxc",
                prompt_loss_weight=0.01,
                model="babbage",
                suffix="dummy-fine-tune-model",
                batch_size=5,
                learning_rate_multiplier=0.05,
                compute_classification_metrics=False,
            )


@pytest.mark.parametrize("api_key_in_env", [True, False])
def test_fine_tune_retrieve(api_key_in_env, request_api_key, openai, openai_vcr, snapshot_tracer):
    with snapshot_context(
        token="tests.contrib.openai.test_openai.test_fine_tune_retrieve",
        ignores=["meta.http.useragent", "meta.openai.api_type", "meta.openai.api_base", "meta.openai.request.user"],
    ):
        with openai_vcr.use_cassette("fine_tune_retrieve.yaml"):
            client = openai.OpenAI(api_key=request_api_key)
            client.fine_tunes.retrieve(
                fine_tune_id="ft-sADEaavxRFrjOQ65XkQKm0zM",
            )


@pytest.mark.parametrize("api_key_in_env", [True, False])
def test_fine_tune_cancel(api_key_in_env, request_api_key, openai, openai_vcr, snapshot_tracer):
    with snapshot_context(
        token="tests.contrib.openai.test_openai.test_fine_tune_cancel",
        ignores=[
            "meta.http.useragent",
            "meta.openai.api_type",
            "meta.openai.api_base",
            "meta.openai.request.user",
            "meta.openai.response.hyperparams.batch_size",
            "meta.openai.response.hyperparams.learning_rate_multiplier",
            "meta.openai.response.hyperparams.batch_size",
        ],
    ):
        with openai_vcr.use_cassette("fine_tune_cancel.yaml"):
            client = openai.OpenAI(api_key=request_api_key)
            client.fine_tunes.cancel(
                fine_tune_id="ft-N6ggcFNqJNuREixR9ShDWzST",
            )


@pytest.mark.asyncio
@pytest.mark.parametrize("api_key_in_env", [True, False])
async def test_fine_tune_acancel(api_key_in_env, request_api_key, openai, openai_vcr, snapshot_tracer):
    with snapshot_context(
        token="tests.contrib.openai.test_openai.test_fine_tune_cancel",
        ignores=[
            "meta.http.useragent",
            "meta.openai.api_type",
            "meta.openai.api_base",
            "meta.openai.request.user",
            "meta.openai.response.hyperparams.batch_size",
            "meta.openai.response.hyperparams.learning_rate_multiplier",
            "meta.openai.response.hyperparams.batch_size",
        ],
    ):
        with openai_vcr.use_cassette("fine_tune_cancel.yaml"):
            client = openai.AsyncOpenAI(api_key=request_api_key)
            await client.fine_tunes.cancel(
                fine_tune_id="ft-N6ggcFNqJNuREixR9ShDWzST",
            )


@pytest.mark.parametrize("api_key_in_env", [True, False])
def test_model_delete(api_key_in_env, request_api_key, openai, openai_vcr, snapshot_tracer):
    with snapshot_context(
        token="tests.contrib.openai.test_openai.test_model_delete",
        ignores=["meta.http.useragent", "meta.openai.api_type", "meta.openai.api_base", "meta.openai.request.user"],
    ):
        with openai_vcr.use_cassette("model_delete.yaml"):
            client = openai.OpenAI(api_key=request_api_key)
            client.models.delete(
                model="babbage:ft-datadog:dummy-fine-tune-model-2023-06-01-23-15-52",
            )


@pytest.mark.asyncio
@pytest.mark.parametrize("api_key_in_env", [True, False])
async def test_model_adelete(api_key_in_env, request_api_key, openai, openai_vcr, snapshot_tracer):
    with snapshot_context(
        token="tests.contrib.openai.test_openai.test_model_delete",
        ignores=["meta.http.useragent", "meta.openai.api_type", "meta.openai.api_base", "meta.openai.request.user"],
    ):
        with openai_vcr.use_cassette("model_delete.yaml"):
            client = openai.AsyncOpenAI(api_key=request_api_key)
            await client.models.delete(
                model="babbage:ft-datadog:dummy-fine-tune-model-2023-06-01-23-15-52",
            )


@pytest.mark.parametrize("api_key_in_env", [True, False])
def test_fine_tune_list_events(api_key_in_env, request_api_key, openai, openai_vcr, snapshot_tracer):
    with snapshot_context(
        token="tests.contrib.openai.test_openai.test_fine_tune_list_events",
        ignores=["meta.http.useragent", "meta.openai.api_type", "meta.openai.api_base", "meta.openai.request.user"],
    ):
        with openai_vcr.use_cassette("fine_tune_list_events.yaml"):
            client = openai.OpenAI(api_key=request_api_key)
            client.fine_tunes.list_events(fine_tune_id="ft-N6ggcFNqJNuREixR9ShDWzST", stream=False)


@pytest.mark.asyncio
@pytest.mark.parametrize("api_key_in_env", [True, False])
async def test_fine_tune_alist_events(api_key_in_env, request_api_key, openai, openai_vcr, snapshot_tracer):
    with snapshot_context(
        token="tests.contrib.openai.test_openai.test_fine_tune_list_events",
        ignores=["meta.http.useragent", "meta.openai.api_type", "meta.openai.api_base", "meta.openai.request.user"],
    ):
        with openai_vcr.use_cassette("fine_tune_list_events.yaml"):
            client = openai.AsyncOpenAI(api_key=request_api_key)
            await client.fine_tunes.list_events(fine_tune_id="ft-N6ggcFNqJNuREixR9ShDWzST", stream=False)


@pytest.mark.parametrize("api_key_in_env", [True, False])
def test_create_moderation(api_key_in_env, request_api_key, openai, openai_vcr, snapshot_tracer):
    with snapshot_context(
        token="tests.contrib.openai.test_openai.test_create_moderation",
        ignores=["meta.http.useragent", "meta.openai.api_type", "meta.openai.api_base"],
    ):
        with openai_vcr.use_cassette("moderation.yaml"):
            client = openai.OpenAI(api_key=request_api_key)
            client.moderations.create(
                input="i want to kill them.",
                model="text-moderation-latest",
            )


@pytest.mark.asyncio
@pytest.mark.parametrize("api_key_in_env", [True, False])
async def test_acreate_moderation(api_key_in_env, request_api_key, openai, openai_vcr, snapshot_tracer):
    with snapshot_context(
        token="tests.contrib.openai.test_openai.test_create_moderation",
        ignores=["meta.http.useragent", "meta.openai.api_type", "meta.openai.api_base"],
    ):
        with openai_vcr.use_cassette("moderation.yaml"):
            client = openai.AsyncOpenAI(api_key=request_api_key)
            await client.moderations.create(
                input="i want to kill them.",
                model="text-moderation-latest",
            )


@pytest.mark.snapshot(
    token="tests.contrib.openai.test_openai.test_misuse",
    ignores=[
        "meta.http.useragent",
        "meta.error.stack",
        "meta.error.type",
        "meta.openai.api_type",
        "meta.openai.api_base",
        "meta.error.message",
    ],
)
def test_misuse(openai, snapshot_tracer):
    with pytest.raises(TypeError):
        client = openai.OpenAI()
        client.completions.create(input="wrong arg")


@pytest.mark.snapshot(
    token="tests.contrib.openai.test_openai.test_span_finish_on_stream_error",
    ignores=[
        "meta.http.useragent",
        "meta.error.stack",
        "meta.openai.api_type",
        "meta.openai.api_base",
        "meta.error.type",
        "meta.error.message",
    ],
)
def test_span_finish_on_stream_error(openai, openai_vcr, snapshot_tracer):
    with openai_vcr.use_cassette("completion_stream_wrong_api_key.yaml"):
        with pytest.raises(openai.APIConnectionError):
            with pytest.raises(openai.AuthenticationError):
                client = openai.OpenAI(api_key="sk-wrong-api-key")
                client.completions.create(
                    model="text-curie-001",
                    prompt="how does openai tokenize prompts?",
                    temperature=0.8,
                    n=1,
                    max_tokens=150,
                    stream=True,
                )


def test_completion_stream(openai, openai_vcr, mock_metrics, mock_tracer):
    with openai_vcr.use_cassette("completion_streamed.yaml"):
        with mock.patch("ddtrace.contrib.openai.utils.encoding_for_model", create=True) as mock_encoding:
            mock_encoding.return_value.encode.side_effect = lambda x: [1, 2]
            expected_completion = '! ... A page layouts page drawer? ... Interesting. The "Tools" is'
            client = openai.OpenAI()
            resp = client.completions.create(model="ada", prompt="Hello world", stream=True)
            assert isinstance(resp, Generator)
            chunks = [c for c in resp]

    completion = "".join([c.choices[0].text for c in chunks])
    assert completion == expected_completion

    traces = mock_tracer.pop_traces()
    assert len(traces) == 1
    assert len(traces[0]) == 1

    expected_tags = [
        "version:",
        "env:",
        "service:",
        "openai.request.model:ada",
        "openai.request.endpoint:/v1/completions",
        "openai.request.method:POST",
        "openai.organization.id:",
        "openai.organization.name:datadog-4",
        "openai.user.api_key:sk-...key>",
        "error:0",
        "openai.estimated:true",
    ]
    if TIKTOKEN_AVAILABLE:
        prompt_expected_tags = expected_tags[:-1]
    else:
        prompt_expected_tags = expected_tags
    assert mock.call.distribution("tokens.prompt", 2, tags=prompt_expected_tags) in mock_metrics.mock_calls
    assert mock.call.distribution("tokens.completion", len(chunks), tags=expected_tags) in mock_metrics.mock_calls
    assert mock.call.distribution("tokens.total", len(chunks) + 2, tags=expected_tags) in mock_metrics.mock_calls


@pytest.mark.asyncio
async def test_completion_async_stream(openai, openai_vcr, mock_metrics, mock_tracer):
    with openai_vcr.use_cassette("completion_streamed.yaml"):
        with mock.patch("ddtrace.contrib.openai.utils.encoding_for_model", create=True) as mock_encoding:
            mock_encoding.return_value.encode.side_effect = lambda x: [1, 2]
            expected_completion = '! ... A page layouts page drawer? ... Interesting. The "Tools" is'
            client = openai.AsyncOpenAI()
            resp = await client.completions.create(model="ada", prompt="Hello world", stream=True)
            assert isinstance(resp, AsyncGenerator)
            chunks = [c async for c in resp]

    completion = "".join([c.choices[0].text for c in chunks])
    assert completion == expected_completion

    traces = mock_tracer.pop_traces()
    assert len(traces) == 1
    assert len(traces[0]) == 1

    expected_tags = [
        "version:",
        "env:",
        "service:",
        "openai.request.model:ada",
        "openai.request.endpoint:/v1/completions",
        "openai.request.method:POST",
        "openai.organization.id:",
        "openai.organization.name:datadog-4",
        "openai.user.api_key:sk-...key>",
        "error:0",
        "openai.estimated:true",
    ]
    if TIKTOKEN_AVAILABLE:
        prompt_expected_tags = expected_tags[:-1]
    else:
        prompt_expected_tags = expected_tags
    assert mock.call.distribution("tokens.prompt", 2, tags=prompt_expected_tags) in mock_metrics.mock_calls
    assert mock.call.distribution("tokens.completion", len(chunks), tags=expected_tags) in mock_metrics.mock_calls
    assert mock.call.distribution("tokens.total", len(chunks) + 2, tags=expected_tags) in mock_metrics.mock_calls


def test_chat_completion_stream(openai, openai_vcr, mock_metrics, snapshot_tracer):
    with openai_vcr.use_cassette("chat_completion_streamed.yaml"):
        with mock.patch("ddtrace.contrib.openai.utils.encoding_for_model", create=True) as mock_encoding:
            mock_encoding.return_value.encode.side_effect = lambda x: [1, 2, 3, 4, 5, 6, 7, 8]
            expected_completion = "The Los Angeles Dodgers won the World Series in 2020."
            client = openai.OpenAI()
            resp = client.chat.completions.create(
                model="gpt-3.5-turbo",
                messages=[
                    {"role": "user", "content": "Who won the world series in 2020?"},
                ],
                stream=True,
                user="ddtrace-test",
            )
            assert isinstance(resp, Generator)
            prompt_tokens = 8
            span = snapshot_tracer.current_span()
            chunks = [c for c in resp]
            assert len(chunks) == 15
            completion = "".join([c.choices[0].delta.content for c in chunks if c.choices[0].delta.content is not None])
            assert completion == expected_completion

    expected_tags = [
        "version:",
        "env:",
        "service:",
        "openai.request.model:gpt-3.5-turbo",
        "openai.request.endpoint:/v1/chat/completions",
        "openai.request.method:POST",
        "openai.organization.id:",
        "openai.organization.name:datadog-4",
        "openai.user.api_key:sk-...key>",
        "error:0",
    ]
    assert mock.call.distribution("request.duration", span.duration_ns, tags=expected_tags) in mock_metrics.mock_calls
    assert mock.call.gauge("ratelimit.requests", 3000, tags=expected_tags) in mock_metrics.mock_calls
    assert mock.call.gauge("ratelimit.remaining.requests", 2999, tags=expected_tags) in mock_metrics.mock_calls
    expected_tags += ["openai.estimated:true"]
    if TIKTOKEN_AVAILABLE:
        prompt_expected_tags = expected_tags[:-1]
    else:
        prompt_expected_tags = expected_tags
    assert mock.call.distribution("tokens.prompt", prompt_tokens, tags=prompt_expected_tags) in mock_metrics.mock_calls
    assert mock.call.distribution("tokens.completion", len(chunks), tags=expected_tags) in mock_metrics.mock_calls
    assert (
        mock.call.distribution("tokens.total", len(chunks) + prompt_tokens, tags=expected_tags)
        in mock_metrics.mock_calls
    )


@pytest.mark.asyncio
async def test_chat_completion_async_stream(openai, openai_vcr, mock_metrics, snapshot_tracer):
    with openai_vcr.use_cassette("chat_completion_streamed.yaml"):
        with mock.patch("ddtrace.contrib.openai.utils.encoding_for_model", create=True) as mock_encoding:
            mock_encoding.return_value.encode.side_effect = lambda x: [1, 2, 3, 4, 5, 6, 7, 8]
            expected_completion = "The Los Angeles Dodgers won the World Series in 2020."
            client = openai.AsyncOpenAI()
            resp = await client.chat.completions.create(
                model="gpt-3.5-turbo",
                messages=[
                    {"role": "user", "content": "Who won the world series in 2020?"},
                ],
                stream=True,
                user="ddtrace-test",
            )
            assert isinstance(resp, AsyncGenerator)
            prompt_tokens = 8
            span = snapshot_tracer.current_span()
            chunks = [c async for c in resp]
            assert len(chunks) == 15
            completion = "".join([c.choices[0].delta.content for c in chunks if c.choices[0].delta.content is not None])
            assert completion == expected_completion

    expected_tags = [
        "version:",
        "env:",
        "service:",
        "openai.request.model:gpt-3.5-turbo",
        "openai.request.endpoint:/v1/chat/completions",
        "openai.request.method:POST",
        "openai.organization.id:",
        "openai.organization.name:datadog-4",
        "openai.user.api_key:sk-...key>",
        "error:0",
    ]
    assert mock.call.distribution("request.duration", span.duration_ns, tags=expected_tags) in mock_metrics.mock_calls
    assert mock.call.gauge("ratelimit.requests", 3000, tags=expected_tags) in mock_metrics.mock_calls
    assert mock.call.gauge("ratelimit.remaining.requests", 2999, tags=expected_tags) in mock_metrics.mock_calls
    expected_tags += ["openai.estimated:true"]
    if TIKTOKEN_AVAILABLE:
        prompt_expected_tags = expected_tags[:-1]
    else:
        prompt_expected_tags = expected_tags
    assert mock.call.distribution("tokens.prompt", prompt_tokens, tags=prompt_expected_tags) in mock_metrics.mock_calls
    assert mock.call.distribution("tokens.completion", len(chunks), tags=expected_tags) in mock_metrics.mock_calls
    assert (
        mock.call.distribution("tokens.total", len(chunks) + prompt_tokens, tags=expected_tags)
        in mock_metrics.mock_calls
    )


@pytest.mark.snapshot(
    token="tests.contrib.openai.test_openai_v1.test_integration_sync", ignores=["meta.http.useragent"], async_mode=False
)
def test_integration_sync(openai_api_key, ddtrace_run_python_code_in_subprocess):
    """OpenAI uses httpx for its synchronous requests.

    Running in a subprocess with ddtrace-run should produce traces
    with both OpenAI and httpx spans.

    FIXME: there _should_ be httpx spans generated for this test case. There aren't
           because the patching VCR does into httpx interferes with the tracing patching.
    """
    env = os.environ.copy()
    pypath = [os.path.dirname(os.path.dirname(os.path.dirname(os.path.dirname(__file__))))]
    if "PYTHONPATH" in env:
        pypath.append(env["PYTHONPATH"])
    env.update(
        {
            "OPENAI_API_KEY": openai_api_key,
            "PYTHONPATH": ":".join(pypath),
            # Disable metrics because the test agent doesn't support metrics
            "DD_OPENAI_METRICS_ENABLED": "false",
        }
    )
    out, err, status, pid = ddtrace_run_python_code_in_subprocess(
        """
import openai
import ddtrace
from tests.contrib.openai.conftest import FilterOrg
from tests.contrib.openai.test_openai_v1 import get_openai_vcr
pin = ddtrace.Pin.get_from(openai)
pin.tracer.configure(settings={"FILTERS": [FilterOrg()]})
with get_openai_vcr(subdirectory_name="v1").use_cassette("completion.yaml"):
    client = openai.OpenAI()
    resp = client.completions.create(
        model="ada", prompt="Hello world", temperature=0.8, n=2, stop=".", max_tokens=10, user="ddtrace-test"
    )
""",
        env=env,
    )
    assert status == 0, err
    assert out == b""
    assert err == b""


@pytest.mark.snapshot(
    token="tests.contrib.openai.test_openai_v1.test_integration_sync",
    ignores=["meta.http.useragent"],
    async_mode=False,
)
def test_integration_async(openai_api_key, ddtrace_run_python_code_in_subprocess):
    """OpenAI uses httpx for its asynchronous requests.

    Running in a subprocess with ddtrace-run should produce traces
    with both OpenAI and httpx spans.

    FIXME: there _should_ be httpx spans generated for this test case. There aren't
           because the patching VCR does into httpx interferes with the tracing patching.
    """
    env = os.environ.copy()
    pypath = [os.path.dirname(os.path.dirname(os.path.dirname(os.path.dirname(__file__))))]
    if "PYTHONPATH" in env:
        pypath.append(env["PYTHONPATH"])
    env.update(
        {
            "OPENAI_API_KEY": openai_api_key,
            "PYTHONPATH": ":".join(pypath),
            # Disable metrics because the test agent doesn't support metrics
            "DD_OPENAI_METRICS_ENABLED": "false",
        }
    )
    out, err, status, pid = ddtrace_run_python_code_in_subprocess(
        """
import asyncio
import openai
import ddtrace
from tests.contrib.openai.conftest import FilterOrg
from tests.contrib.openai.test_openai_v1 import get_openai_vcr
pin = ddtrace.Pin.get_from(openai)
pin.tracer.configure(settings={"FILTERS": [FilterOrg()]})
async def task():
    with get_openai_vcr(subdirectory_name="v1").use_cassette("completion.yaml"):
        client = openai.AsyncOpenAI()
        resp = await client.completions.create(
            model="ada", prompt="Hello world", temperature=0.8, n=2, stop=".", max_tokens=10, user="ddtrace-test"
        )

asyncio.run(task())
""",
        env=env,
    )
    assert status == 0, err
    assert out == b""
    assert err == b""


@pytest.mark.parametrize(
    "ddtrace_config_openai",
    [dict(span_prompt_completion_sample_rate=r) for r in [0, 0.25, 0.75, 1]],
)
def test_completion_sample(openai, openai_vcr, ddtrace_config_openai, mock_tracer):
    """Test functionality for DD_OPENAI_SPAN_PROMPT_COMPLETION_SAMPLE_RATE for completions endpoint"""
    num_completions = 200

    client = openai.OpenAI()
    for _ in range(num_completions):
        with openai_vcr.use_cassette("completion.yaml"):
            client.completions.create(model="ada", prompt="hello world")

    traces = mock_tracer.pop_traces()
    sampled = 0
    assert len(traces) == num_completions, len(traces)
    for trace in traces:
        for span in trace:
            if span.get_tag("openai.response.choices.0.text"):
                sampled += 1
    if ddtrace.config.openai.span_prompt_completion_sample_rate == 0:
        assert sampled == 0
    elif ddtrace.config.openai.span_prompt_completion_sample_rate == 1:
        assert sampled == num_completions
    else:
        # this should be good enough for our purposes
        rate = ddtrace.config.openai["span_prompt_completion_sample_rate"] * num_completions
        assert (rate - 30) < sampled < (rate + 30)


@pytest.mark.parametrize(
    "ddtrace_config_openai",
    [dict(span_prompt_completion_sample_rate=r) for r in [0, 0.25, 0.75, 1]],
)
def test_chat_completion_sample(openai, openai_vcr, ddtrace_config_openai, mock_tracer):
    """Test functionality for DD_OPENAI_SPAN_PROMPT_COMPLETION_SAMPLE_RATE for chat completions endpoint"""
    num_completions = 200

    client = openai.OpenAI()
    for _ in range(num_completions):
        with openai_vcr.use_cassette("chat_completion.yaml"):
            client.chat.completions.create(
                model="gpt-3.5-turbo",
                messages=[
                    {"role": "system", "content": "You are a helpful assistant."},
                    {"role": "user", "content": "Who won the world series in 2020?"},
                    {"role": "assistant", "content": "The Los Angeles Dodgers won the World Series in 2020."},
                    {"role": "user", "content": "Where was it played?"},
                ],
                top_p=0.9,
                n=2,
                user="ddtrace-test",
            )

    traces = mock_tracer.pop_traces()
    sampled = 0
    assert len(traces) == num_completions
    for trace in traces:
        for span in trace:
            if span.get_tag("openai.response.choices.0.message.content"):
                sampled += 1
    if ddtrace.config.openai["span_prompt_completion_sample_rate"] == 0:
        assert sampled == 0
    elif ddtrace.config.openai["span_prompt_completion_sample_rate"] == 1:
        assert sampled == num_completions
    else:
        # this should be good enough for our purposes
        rate = ddtrace.config.openai["span_prompt_completion_sample_rate"] * num_completions
        assert (rate - 30) < sampled < (rate + 30)


@pytest.mark.parametrize("ddtrace_config_openai", [dict(truncation_threshold=t) for t in [0, 10, 10000]])
def test_completion_truncation(openai, openai_vcr, mock_tracer, ddtrace_config_openai):
    """Test functionality of DD_OPENAI_TRUNCATION_THRESHOLD for completions"""
    prompt = "1, 2, 3, 4, 5, 6, 7, 8, 9, 10"

    with openai_vcr.use_cassette("completion_truncation.yaml"):
        client = openai.OpenAI()
        client.completions.create(model="ada", prompt=prompt)

    with openai_vcr.use_cassette("chat_completion_truncation.yaml"):
        resp = client.chat.completions.create(
            model="gpt-3.5-turbo",
            messages=[
                {"role": "user", "content": "Count from 1 to 100"},
            ],
        )
        assert resp.choices[0].model_dump() == {
            "finish_reason": "stop",
            "index": 0,
            "message": {
                "content": "1, 2, 3, 4, 5, 6, 7, 8, 9, 10, 11, 12, 13, 14, 15, "
                "16, 17, 18, 19, 20, "
                "21, 22, 23, 24, 25, 26, 27, 28, 29, 30, 31, 32, 33, "
                "34, 35, 36, 37, 38, 39, 40, "
                "41, 42, 43, 44, 45, 46, 47, 48, 49, 50, 51, 52, 53, "
                "54, 55, 56, 57, 58, 59, 60, "
                "61, 62, 63, 64, 65, 66, 67, 68, 69, 70, 71, 72, 73, "
                "74, 75, 76, 77, 78, 79, 80, "
                "81, 82, 83, 84, 85, 86, 87, 88, 89, 90, 91, 92, 93, "
                "94, 95, 96, 97, 98, 99, 100",
                "role": "assistant",
                "function_call": None,
                "tool_calls": None,
            },
        }

    traces = mock_tracer.pop_traces()
    assert len(traces) == 2

    limit = ddtrace.config.openai["span_char_limit"]
    for trace in traces:
        for span in trace:
            if span.get_tag("openai.request.endpoint").endswith("/chat/completions"):
                prompt = span.get_tag("openai.request.messages.0.content")
                completion = span.get_tag("openai.response.choices.0.message.content")
                assert len(prompt) <= limit + 3
                assert len(completion) <= limit + 3
                if "..." in prompt:
                    assert len(prompt.replace("...", "")) == limit
                if "..." in completion:
                    assert len(completion.replace("...", "")) == limit
            else:
                prompt = span.get_tag("openai.request.prompt.0")
                completion = span.get_tag("openai.response.choices.0.text")
                # +3 for the ellipsis
                assert len(prompt) <= limit + 3
                assert len(completion) <= limit + 3
                if "..." in prompt:
                    assert len(prompt.replace("...", "")) == limit
                if "..." in completion:
                    assert len(completion.replace("...", "")) == limit


@pytest.mark.parametrize(
    "ddtrace_config_openai",
    [
        dict(
            _api_key="<not-real-but-it's-something>",
            span_prompt_completion_sample_rate=0,
        )
    ],
)
def test_embedding_unsampled_prompt_completion(openai, openai_vcr, ddtrace_config_openai, mock_logs, mock_tracer):
    with openai_vcr.use_cassette("embedding.yaml"):
        client = openai.OpenAI()
        client.embeddings.create(input="hello world", model="text-embedding-ada-002")
    logs = mock_logs.enqueue.call_count
    traces = mock_tracer.pop_traces()
    assert len(traces) == 1
    assert traces[0][0].get_tag("openai.request.input") is None
    assert logs == 0


@pytest.mark.parametrize(
    "ddtrace_config_openai",
    [
        dict(
            _api_key="<not-real-but-it's-something>",
            logs_enabled=True,
            log_prompt_completion_sample_rate=r,
        )
        for r in [0, 0.25, 0.75, 1]
    ],
)
def test_logs_sample_rate(openai, openai_vcr, ddtrace_config_openai, mock_logs, mock_tracer):
    total_calls = 200
    for _ in range(total_calls):
        with openai_vcr.use_cassette("completion.yaml"):
            client = openai.OpenAI()
            client.completions.create(model="ada", prompt="Hello world", temperature=0.8, n=2, stop=".", max_tokens=10)

    logs = mock_logs.enqueue.call_count
    if ddtrace.config.openai["log_prompt_completion_sample_rate"] == 0:
        assert logs == 0
    elif ddtrace.config.openai["log_prompt_completion_sample_rate"] == 1:
        assert logs == total_calls
    else:
        rate = ddtrace.config.openai["log_prompt_completion_sample_rate"] * total_calls
        assert (rate - 30) < logs < (rate + 30)


def test_est_tokens():
    """Oracle numbers are from https://platform.openai.com/tokenizer (GPT-3)."""
    assert _est_tokens("") == 0  # oracle: 1
    assert _est_tokens("hello") == 1  # oracle: 1
    assert _est_tokens("hello, world") == 3  # oracle: 3
    assert _est_tokens("hello world") == 2  # oracle: 2
    assert _est_tokens("Hello world, how are you?") == 6  # oracle: 7
    assert _est_tokens("    hello    ") == 3  # oracle: 8
    assert (
        _est_tokens(
            "The GPT family of models process text using tokens, which are common sequences of characters found in text. The models understand the statistical relationships between these tokens, and excel at producing the next token in a sequence of tokens."  # noqa E501
        )
        == 54
    )  # oracle: 44
    assert (
        _est_tokens(
            "You can use the tool below to understand how a piece of text would be tokenized by the API, and the total count of tokens in that piece of text."  # noqa: E501
        )
        == 33
    )  # oracle: 33
    assert (
        _est_tokens(
            "A helpful rule of thumb is that one token generally corresponds to ~4 characters of text for common "
            "English text. This translates to roughly ¾ of a word (so 100 tokens ~= 75 words). If you need a "
            "programmatic interface for tokenizing text, check out our tiktoken package for Python. For JavaScript, "
            "the gpt-3-encoder package for node.js works for most GPT-3 models."
        )
        == 83
    )  # oracle: 87

    # Expected to be a disparity since our assumption is based on english words
    assert (
        _est_tokens(
            """Lorem ipsum dolor sit amet, consectetur adipiscing elit. Donec hendrerit sapien eu erat imperdiet, in
 maximus elit malesuada. Pellentesque quis gravida purus. Nullam eu eros vitae dui placerat viverra quis a magna. Mauris
 vitae lorem quis neque pharetra congue. Praesent volutpat dui eget nibh auctor, sit amet elementum velit faucibus.
 Nullam ultricies dolor sit amet nisl molestie, a porta metus suscipit. Vivamus eget luctus mauris. Proin commodo
 elementum ex a pretium. Nam vitae ipsum sed dolor congue fermentum. Sed quis bibendum sapien, dictum venenatis urna.
 Morbi molestie lacinia iaculis. Proin lorem mauris, interdum eget lectus a, auctor volutpat nisl. Suspendisse ac
 tincidunt sapien. Cras congue ipsum sit amet congue ullamcorper. Proin hendrerit at erat vulputate consequat."""
        )
        == 175
    )  # oracle 281

    assert (
        _est_tokens(
            "I want you to act as a linux terminal. I will type commands and you will reply with what the terminal should show. I want you to only reply with the terminal output inside one unique code block, and nothing else. do not write explanations. do not type commands unless I instruct you to do so. When I need to tell you something in English, I will do so by putting text inside curly brackets {like this}. My first command is pwd"  # noqa: E501
        )
        == 97
    )  # oracle: 92


@pytest.mark.snapshot(
    token="tests.contrib.openai.test_openai.test_azure_openai_completion",
    ignores=["meta.http.useragent", "meta.openai.api_base", "meta.openai.api_type", "meta.openai.api_version"],
)
def test_azure_openai_completion(openai, azure_openai_config, openai_vcr, snapshot_tracer):
    with openai_vcr.use_cassette("azure_completion.yaml"):
        azure_client = openai.AzureOpenAI(
            api_version=azure_openai_config["api_version"],
            azure_endpoint=azure_openai_config["azure_endpoint"],
            azure_deployment=azure_openai_config["azure_deployment"],
            api_key=azure_openai_config["api_key"],
        )
        azure_client.completions.create(
            model="gpt-35-turbo",
            prompt="why do some languages have words that can't directly be translated to other languages?",
            temperature=0,
            n=1,
            max_tokens=20,
            user="ddtrace-test",
        )


@pytest.mark.asyncio
@pytest.mark.snapshot(
    token="tests.contrib.openai.test_openai.test_azure_openai_completion",
    ignores=[
        "meta.http.useragent",
        "meta.openai.api_base",
        "meta.openai.api_type",
        "meta.openai.api_version",
        "meta.openai.response.id",
        "metrics.openai.response.created",
    ],
)
async def test_azure_openai_acompletion(openai, azure_openai_config, openai_vcr, snapshot_tracer):
    with openai_vcr.use_cassette("azure_completion.yaml"):
        azure_client = openai.AsyncAzureOpenAI(
            api_version=azure_openai_config["api_version"],
            azure_endpoint=azure_openai_config["azure_endpoint"],
            azure_deployment=azure_openai_config["azure_deployment"],
            api_key=azure_openai_config["api_key"],
        )
        await azure_client.completions.create(
            model="gpt-35-turbo",
            prompt="why do some languages have words that can't directly be translated to other languages?",
            temperature=0,
            n=1,
            max_tokens=20,
            user="ddtrace-test",
        )


@pytest.mark.snapshot(
    token="tests.contrib.openai.test_openai.test_azure_openai_chat_completion",
    ignores=["meta.http.useragent", "meta.openai.api_base", "meta.openai.api_type", "meta.openai.api_version"],
)
def test_azure_openai_chat_completion(openai, azure_openai_config, openai_vcr, snapshot_tracer):
    with openai_vcr.use_cassette("azure_chat_completion.yaml"):
        azure_client = openai.AzureOpenAI(
            api_version=azure_openai_config["api_version"],
            azure_endpoint=azure_openai_config["azure_endpoint"],
            azure_deployment=azure_openai_config["azure_deployment"],
            api_key=azure_openai_config["api_key"],
        )
        azure_client.chat.completions.create(
            model="gpt-35-turbo",
            messages=[{"role": "user", "content": "What's the weather like in NYC right now?"}],
            temperature=0,
            n=1,
            max_tokens=20,
            user="ddtrace-test",
        )


@pytest.mark.asyncio
@pytest.mark.snapshot(
    token="tests.contrib.openai.test_openai.test_azure_openai_chat_completion",
    ignores=["meta.http.useragent", "meta.openai.api_base", "meta.openai.api_type", "meta.openai.api_version"],
)
async def test_azure_openai_chat_acompletion(openai, azure_openai_config, openai_vcr, snapshot_tracer):
    with openai_vcr.use_cassette("azure_chat_completion.yaml"):
        azure_client = openai.AsyncAzureOpenAI(
            api_version=azure_openai_config["api_version"],
            azure_endpoint=azure_openai_config["azure_endpoint"],
            azure_deployment=azure_openai_config["azure_deployment"],
            api_key=azure_openai_config["api_key"],
        )
        await azure_client.chat.completions.create(
            model="gpt-35-turbo",
            messages=[{"role": "user", "content": "What's the weather like in NYC right now?"}],
            temperature=0,
            n=1,
            max_tokens=20,
            user="ddtrace-test",
        )


@pytest.mark.snapshot(
    token="tests.contrib.openai.test_openai.test_azure_openai_embedding",
    ignores=["meta.http.useragent", "meta.openai.api_base", "meta.openai.api_type", "meta.openai.api_version"],
)
def test_azure_openai_embedding(openai, azure_openai_config, openai_vcr, snapshot_tracer):
    with openai_vcr.use_cassette("azure_embedding.yaml"):
        azure_client = openai.AzureOpenAI(
            api_version=azure_openai_config["api_version"],
            azure_endpoint=azure_openai_config["azure_endpoint"],
            azure_deployment=azure_openai_config["azure_deployment"],
            api_key=azure_openai_config["api_key"],
        )
        azure_client.embeddings.create(
            model="text-embedding-ada-002",
            input="Hello world",
            user="ddtrace-test",
        )


@pytest.mark.asyncio
@pytest.mark.snapshot(
    token="tests.contrib.openai.test_openai.test_azure_openai_embedding",
    ignores=["meta.http.useragent", "meta.openai.api_base", "meta.openai.api_type", "meta.openai.api_version"],
)
async def test_azure_openai_aembedding(openai, azure_openai_config, openai_vcr, snapshot_tracer):
    with openai_vcr.use_cassette("azure_embedding.yaml"):
        azure_client = openai.AsyncAzureOpenAI(
            api_version=azure_openai_config["api_version"],
            azure_endpoint=azure_openai_config["azure_endpoint"],
            azure_deployment=azure_openai_config["azure_deployment"],
            api_key=azure_openai_config["api_key"],
        )
        await azure_client.embeddings.create(
            model="text-embedding-ada-002",
            input="Hello world",
            user="ddtrace-test",
        )


@pytest.mark.parametrize("schema_version", [None, "v0", "v1"])
@pytest.mark.parametrize("service_name", [None, "mysvc"])
def test_integration_service_name(openai_api_key, ddtrace_run_python_code_in_subprocess, schema_version, service_name):
    env = os.environ.copy()
    pypath = [os.path.dirname(os.path.dirname(os.path.dirname(os.path.dirname(__file__))))]
    if "PYTHONPATH" in env:
        pypath.append(env["PYTHONPATH"])
    env.update(
        {
            "OPENAI_API_KEY": openai_api_key,
            "PYTHONPATH": ":".join(pypath),
            # Disable metrics because the test agent doesn't support metrics
            "DD_OPENAI_METRICS_ENABLED": "false",
        }
    )
    if schema_version:
        env["DD_TRACE_SPAN_ATTRIBUTE_SCHEMA"] = schema_version
    if service_name:
        env["DD_SERVICE"] = service_name
    with snapshot_context(
        token="tests.contrib.openai.test_openai_v1.test_integration_service_name[%s-%s]"
        % (service_name, schema_version),
        ignores=["meta.http.useragent", "meta.openai.api_base", "meta.openai.api_type"],
        async_mode=False,
    ):
        out, err, status, pid = ddtrace_run_python_code_in_subprocess(
            """
import openai
import ddtrace
from tests.contrib.openai.conftest import FilterOrg
from tests.contrib.openai.test_openai_v1 import get_openai_vcr
pin = ddtrace.Pin.get_from(openai)
pin.tracer.configure(settings={"FILTERS": [FilterOrg()]})
with get_openai_vcr(subdirectory_name="v1").use_cassette("completion.yaml"):
    client = openai.OpenAI()
    resp = client.completions.create(model="ada", prompt="hello world")
    """,
            env=env,
        )
        assert status == 0, err
        assert out == b""
        assert err == b""


@pytest.mark.parametrize(
    "ddtrace_config_openai",
    [
        # Default service, env, version
        dict(
            _api_key="<not-a-real-api-key>",
            _app_key="<not-a-real-app-key",
            llmobs_enabled=True,
            llmobs_prompt_completion_sample_rate=1.0,
        ),
    ],
)
def test_llmobs_completion(openai_vcr, openai, ddtrace_config_openai, mock_llmobs_writer, mock_tracer):
    """Ensure llmobs records are emitted for completion endpoints when configured.

    Also ensure the llmobs records have the correct tagging including trace/span ID for trace correlation.
    """
    with openai_vcr.use_cassette("completion.yaml"):
        client = openai.OpenAI()
        resp = client.completions.create(
            model="ada",
            prompt="Hello world",
            temperature=0.8,
            n=2,
            stop=".",
            max_tokens=10,
            user="ddtrace-test",
        )
    span = mock_tracer.pop_traces()[0][0]
    trace_id, span_id = span.trace_id, span.span_id

    assert mock_llmobs_writer.enqueue.call_count == 2
    mock_llmobs_writer.assert_has_calls(
        [
            mock.call.start(),
            mock.call.enqueue(
                {
                    "dd.trace_id": str(trace_id),
                    "dd.span_id": str(span_id),
                    "type": "completion",
                    "id": resp.id,
                    "timestamp": resp.created * 1000,
                    "model": "ada",
                    "model_provider": "openai",
                    "input": {"prompts": ["Hello world"], "temperature": 0.8, "max_tokens": 10},
                    "output": {"completions": [{"content": ", relax!” I said to my laptop"}]},
                }
            ),
            mock.call.enqueue(
                {
                    "dd.trace_id": str(trace_id),
                    "dd.span_id": str(span_id),
                    "type": "completion",
                    "id": resp.id,
                    "timestamp": resp.created * 1000,
                    "model": "ada",
                    "model_provider": "openai",
                    "input": {"prompts": ["Hello world"], "temperature": 0.8, "max_tokens": 10},
                    "output": {"completions": [{"content": " (1"}]},
                }
            ),
        ]
    )


@pytest.mark.parametrize(
    "ddtrace_config_openai",
    [
        # Default service, env, version
        dict(
            _api_key="<not-a-real-api-key>",
            _app_key="<not-a-real-app-key",
            llmobs_enabled=True,
            llmobs_prompt_completion_sample_rate=1.0,
        ),
    ],
)
def test_llmobs_chat_completion(openai_vcr, openai, ddtrace_config_openai, mock_llmobs_writer, mock_tracer):
    """Ensure llmobs records are emitted for chat completion endpoints when configured.

    Also ensure the llmobs records have the correct tagging including trace/span ID for trace correlation.
    """
    with openai_vcr.use_cassette("chat_completion.yaml"):
        input_messages = [
            {"role": "system", "content": "You are a helpful assistant."},
            {"role": "user", "content": "Who won the world series in 2020?"},
            {"role": "assistant", "content": "The Los Angeles Dodgers won the World Series in 2020."},
            {"role": "user", "content": "Where was it played?"},
        ]
        client = openai.OpenAI()
        resp = client.chat.completions.create(
            model="gpt-3.5-turbo",
            messages=input_messages,
            top_p=0.9,
            n=2,
            user="ddtrace-test",
        )
    span = mock_tracer.pop_traces()[0][0]
    trace_id, span_id = span.trace_id, span.span_id

    assert mock_llmobs_writer.enqueue.call_count == 2
    mock_llmobs_writer.assert_has_calls(
        [
            mock.call.start(),
            mock.call.enqueue(
                {
                    "dd.trace_id": str(trace_id),
                    "dd.span_id": str(span_id),
                    "type": "chat",
                    "id": resp.id,
                    "timestamp": resp.created * 1000,
                    "model": resp.model,
                    "model_provider": "openai",
                    "input": {"messages": input_messages, "temperature": None, "max_tokens": None},
                    "output": {"completions": [{"content": resp.choices[0].message.content, "role": "assistant"}]},
                }
            ),
            mock.call.enqueue(
                {
                    "dd.trace_id": str(trace_id),
                    "dd.span_id": str(span_id),
                    "type": "chat",
                    "id": resp.id,
                    "timestamp": resp.created * 1000,
                    "model": resp.model,
                    "model_provider": "openai",
                    "input": {"messages": input_messages, "temperature": None, "max_tokens": None},
                    "output": {"completions": [{"content": resp.choices[1].message.content, "role": "assistant"}]},
                }
            ),
        ]
    )


@pytest.mark.parametrize(
    "ddtrace_config_openai",
    [
        # Default service, env, version
        dict(
            _api_key="<not-a-real-api-key>",
            _app_key="<not-a-real-app-key",
            llmobs_enabled=True,
            llmobs_prompt_completion_sample_rate=1.0,
        ),
    ],
)
def test_llmobs_chat_completion_function_call(
    openai_vcr, openai, ddtrace_config_openai, mock_llmobs_writer, mock_tracer
):
    """Test that function call chat completion calls are recorded as LLMObs events correctly."""
    with openai_vcr.use_cassette("chat_completion_function_call.yaml"):
        client = openai.OpenAI()
        resp = client.chat.completions.create(
            model="gpt-3.5-turbo",
            messages=[{"role": "user", "content": chat_completion_input_description}],
            functions=chat_completion_custom_functions,
            function_call="auto",
            user="ddtrace-test",
        )
    span = mock_tracer.pop_traces()[0][0]
    trace_id, span_id = span.trace_id, span.span_id

    assert mock_llmobs_writer.enqueue.call_count == 1
    mock_llmobs_writer.assert_has_calls(
        [
            mock.call.start(),
            mock.call.enqueue(
                {
                    "dd.trace_id": str(trace_id),
                    "dd.span_id": str(span_id),
                    "type": "chat",
                    "id": resp.id,
                    "timestamp": resp.created * 1000,
                    "model": resp.model,
                    "model_provider": "openai",
                    "input": {
                        "messages": [{"content": chat_completion_input_description, "role": "user"}],
                        "temperature": None,
                        "max_tokens": None,
                    },
                    "output": {
                        "completions": [
                            {"content": resp.choices[0].message.function_call.arguments, "role": "assistant"}
                        ]
                    },
                }
            ),
        ]
    )<|MERGE_RESOLUTION|>--- conflicted
+++ resolved
@@ -484,7 +484,6 @@
         )
 
 
-<<<<<<< HEAD
 @pytest.mark.snapshot(
     token="tests.contrib.openai.test_openai.test_chat_completion_image_input",
     ignores=[
@@ -515,7 +514,8 @@
                 }
             ],
         )
-=======
+
+
 def test_chat_completion_raw_response(openai, openai_vcr, snapshot_tracer):
     with snapshot_context(
         token="tests.contrib.openai.test_openai.test_chat_completion",
@@ -535,7 +535,6 @@
                 n=2,
                 user="ddtrace-test",
             )
->>>>>>> 215f2bf5
 
 
 @pytest.mark.parametrize("ddtrace_config_openai", [dict(metrics_enabled=b) for b in [True, False]])
