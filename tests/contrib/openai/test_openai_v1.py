import os
from typing import AsyncGenerator
from typing import Generator

import mock
import openai as openai_module
import pytest

import ddtrace
from ddtrace import patch
from ddtrace.contrib.openai.utils import _est_tokens
from ddtrace.internal.utils.version import parse_version
from tests.contrib.openai.utils import _expected_llmobs_tags
from tests.contrib.openai.utils import get_openai_vcr
from tests.contrib.openai.utils import iswrapped
from tests.utils import override_global_config
from tests.utils import snapshot_context


TIKTOKEN_AVAILABLE = os.getenv("TIKTOKEN_AVAILABLE", False)
pytestmark = pytest.mark.skipif(
    parse_version(openai_module.version.VERSION) < (1, 0, 0), reason="This module only tests openai >= 1.0"
)

chat_completion_input_description = """
    David Nguyen is a sophomore majoring in computer science at Stanford University and has a GPA of 3.8.
    David is an active member of the university's Chess Club and the South Asian Student Association.
    He hopes to pursue a career in software engineering after graduating.
    """
chat_completion_custom_functions = [
    {
        "name": "extract_student_info",
        "description": "Get the student information from the body of the input text",
        "parameters": {
            "type": "object",
            "properties": {
                "name": {"type": "string", "description": "Name of the person"},
                "major": {"type": "string", "description": "Major subject."},
                "school": {"type": "string", "description": "The university name."},
                "grades": {"type": "integer", "description": "GPA of the student."},
                "clubs": {
                    "type": "array",
                    "description": "School clubs for extracurricular activities. ",
                    "items": {"type": "string", "description": "Name of School Club"},
                },
            },
        },
    },
]


@pytest.fixture(scope="session")
def openai_vcr():
    yield get_openai_vcr(subdirectory_name="v1")


@pytest.mark.parametrize("ddtrace_config_openai", [dict(metrics_enabled=True), dict(metrics_enabled=False)])
def test_config(ddtrace_config_openai, mock_tracer, openai):
    # Ensure that the module state is reloaded for each test run
    assert not hasattr(openai, "_test")
    openai._test = 1

    # Ensure overriding the config works
    assert ddtrace.config.openai.metrics_enabled is ddtrace_config_openai["metrics_enabled"]


def test_patching(openai):
    """Ensure that the correct objects are patched and not double patched."""
    methods = [
        (openai.resources.completions.Completions, "create"),
        (openai.resources.completions.AsyncCompletions, "create"),
        (openai.resources.chat.Completions, "create"),
        (openai.resources.chat.AsyncCompletions, "create"),
        (openai.resources.embeddings.Embeddings, "create"),
        (openai.resources.embeddings.AsyncEmbeddings, "create"),
        (openai.resources.models.Models, "list"),
        (openai.resources.models.Models, "retrieve"),
        (openai.resources.models.AsyncModels, "list"),
        (openai.resources.models.AsyncModels, "retrieve"),
        (openai.resources.edits.Edits, "create"),
        (openai.resources.edits.AsyncEdits, "create"),
        (openai.resources.images.Images, "generate"),
        (openai.resources.images.Images, "edit"),
        (openai.resources.images.Images, "create_variation"),
        (openai.resources.images.AsyncImages, "generate"),
        (openai.resources.images.AsyncImages, "edit"),
        (openai.resources.images.AsyncImages, "create_variation"),
        (openai.resources.audio.Transcriptions, "create"),
        (openai.resources.audio.AsyncTranscriptions, "create"),
        (openai.resources.audio.Translations, "create"),
        (openai.resources.audio.AsyncTranslations, "create"),
        (openai.resources.moderations.Moderations, "create"),
        (openai.resources.moderations.AsyncModerations, "create"),
        (openai.resources.files.Files, "create"),
        (openai.resources.files.Files, "retrieve"),
        (openai.resources.files.Files, "list"),
        (openai.resources.files.Files, "delete"),
        (openai.resources.files.Files, "retrieve_content"),
        (openai.resources.files.AsyncFiles, "create"),
        (openai.resources.files.AsyncFiles, "retrieve"),
        (openai.resources.files.AsyncFiles, "list"),
        (openai.resources.files.AsyncFiles, "delete"),
        (openai.resources.files.AsyncFiles, "retrieve_content"),
        (openai.resources.fine_tunes.FineTunes, "create"),
        (openai.resources.fine_tunes.FineTunes, "retrieve"),
        (openai.resources.fine_tunes.FineTunes, "list"),
        (openai.resources.fine_tunes.FineTunes, "cancel"),
        (openai.resources.fine_tunes.FineTunes, "list_events"),
        (openai.resources.fine_tunes.AsyncFineTunes, "create"),
        (openai.resources.fine_tunes.AsyncFineTunes, "retrieve"),
        (openai.resources.fine_tunes.AsyncFineTunes, "list"),
        (openai.resources.fine_tunes.AsyncFineTunes, "cancel"),
        (openai.resources.fine_tunes.AsyncFineTunes, "list_events"),
    ]

    for m in methods:
        assert not iswrapped(getattr(m[0], m[1]))

    patch(openai=True)
    for m in methods:
        assert iswrapped(getattr(m[0], m[1]))

    # Ensure double patching does not occur
    patch(openai=True)
    for m in methods:
        assert not iswrapped(getattr(m[0], m[1]).__dd_wrapped__)


@pytest.mark.parametrize("api_key_in_env", [True, False])
def test_model_list(api_key_in_env, request_api_key, openai, openai_vcr, mock_metrics, snapshot_tracer):
    with snapshot_context(
        token="tests.contrib.openai.test_openai.test_model_list",
        ignores=["meta.http.useragent", "meta.openai.api_type", "meta.openai.api_base", "meta.openai.request.user"],
    ):
        with openai_vcr.use_cassette("model_list.yaml"):
            client = openai.OpenAI(api_key=request_api_key)
            client.models.list()


@pytest.mark.parametrize("api_key_in_env", [True, False])
async def test_model_alist(api_key_in_env, request_api_key, openai, openai_vcr, mock_metrics, snapshot_tracer):
    with snapshot_context(
        token="tests.contrib.openai.test_openai.test_model_list",
        ignores=["meta.http.useragent", "meta.openai.api_type", "meta.openai.api_base", "meta.openai.request.user"],
    ):
        with openai_vcr.use_cassette("model_alist.yaml"):
            client = openai.AsyncOpenAI(api_key=request_api_key)
            await client.models.list()


@pytest.mark.parametrize("api_key_in_env", [True, False])
def test_model_retrieve(api_key_in_env, request_api_key, openai, openai_vcr, mock_metrics, snapshot_tracer):
    with snapshot_context(
        token="tests.contrib.openai.test_openai.test_model_retrieve",
        ignores=["meta.http.useragent", "meta.openai.api_type", "meta.openai.api_base", "meta.openai.request.user"],
    ):
        with openai_vcr.use_cassette("model_retrieve.yaml"):
            client = openai.OpenAI(api_key=request_api_key)
            client.models.retrieve("curie")


@pytest.mark.parametrize("api_key_in_env", [True, False])
async def test_model_aretrieve(api_key_in_env, request_api_key, openai, openai_vcr, mock_metrics, snapshot_tracer):
    with snapshot_context(
        token="tests.contrib.openai.test_openai.test_model_retrieve",
        ignores=["meta.http.useragent", "meta.openai.api_type", "meta.openai.api_base", "meta.openai.request.user"],
    ):
        with openai_vcr.use_cassette("model_retrieve.yaml"):
            client = openai.AsyncOpenAI(api_key=request_api_key)
            await client.models.retrieve("curie")


@pytest.mark.parametrize("api_key_in_env", [True, False])
def test_completion(
    api_key_in_env, request_api_key, openai, openai_vcr, mock_metrics, mock_logs, mock_llmobs_writer, snapshot_tracer
):
    with snapshot_context(
        token="tests.contrib.openai.test_openai.test_completion",
        ignores=["meta.http.useragent", "meta.openai.api_type", "meta.openai.api_base"],
    ):
        with openai_vcr.use_cassette("completion.yaml"):
            client = openai.OpenAI(api_key=request_api_key)
            resp = client.completions.create(
                model="ada",
                prompt="Hello world",
                temperature=0.8,
                n=2,
                stop=".",
                max_tokens=10,
                user="ddtrace-test",
            )

    assert resp.object == "text_completion"
    assert resp.model == "ada"
    expected_choices = [
        {"finish_reason": "length", "index": 0, "logprobs": None, "text": ", relax!” I said to my laptop"},
        {"finish_reason": "stop", "index": 1, "logprobs": None, "text": " (1"},
    ]
    for idx, choice in enumerate(resp.choices):
        assert choice.finish_reason == expected_choices[idx]["finish_reason"]
        assert choice.index == expected_choices[idx]["index"]
        assert choice.logprobs == expected_choices[idx]["logprobs"]
        assert choice.text == expected_choices[idx]["text"]

    expected_tags = [
        "version:",
        "env:",
        "service:",
        "openai.request.model:ada",
        "openai.request.endpoint:/v1/completions",
        "openai.request.method:POST",
        "openai.organization.id:",
        "openai.organization.name:datadog-4",
        "openai.user.api_key:sk-...key>",
        "error:0",
    ]
    mock_metrics.assert_has_calls(
        [
            mock.call.distribution("tokens.prompt", 2, tags=expected_tags + ["openai.estimated:false"]),
            mock.call.distribution("tokens.completion", 12, tags=expected_tags + ["openai.estimated:false"]),
            mock.call.distribution("tokens.total", 14, tags=expected_tags + ["openai.estimated:false"]),
            mock.call.distribution("request.duration", mock.ANY, tags=expected_tags),
            mock.call.gauge("ratelimit.remaining.requests", mock.ANY, tags=expected_tags),
            mock.call.gauge("ratelimit.requests", mock.ANY, tags=expected_tags),
            mock.call.gauge("ratelimit.remaining.tokens", mock.ANY, tags=expected_tags),
            mock.call.gauge("ratelimit.tokens", mock.ANY, tags=expected_tags),
        ],
        any_order=True,
    )
    mock_logs.start.assert_not_called()
    mock_logs.enqueue.assert_not_called()
    mock_llmobs_writer.start.assert_not_called()
    mock_llmobs_writer.enqueue.assert_not_called()


@pytest.mark.asyncio
@pytest.mark.parametrize("api_key_in_env", [True, False])
async def test_acompletion(
    api_key_in_env, request_api_key, openai, openai_vcr, mock_metrics, mock_logs, mock_llmobs_writer, snapshot_tracer
):
    with snapshot_context(
        token="tests.contrib.openai.test_openai.test_acompletion",
        ignores=["meta.http.useragent", "meta.openai.api_type", "meta.openai.api_base"],
    ):
        with openai_vcr.use_cassette("completion_async.yaml"):
            client = openai.AsyncOpenAI(api_key=request_api_key)
            resp = await client.completions.create(
                model="curie",
                prompt="As Descartes said, I think, therefore",
                temperature=0.8,
                n=1,
                max_tokens=150,
                user="ddtrace-test",
            )
    assert resp.object == "text_completion"
    expected_choices = {
        "finish_reason": "length",
        "index": 0,
        "logprobs": None,
        "text": " I am; and I am in a sense a non-human entity woven together from "
        "memories, desires and emotions. But, who is to say that I am not an "
        "artificial intelligence. The brain is a self-organising, "
        "self-aware, virtual reality computer … so how is it, who exactly is "
        "it, this thing that thinks, feels, loves and believes? Are we not "
        "just software running on hardware?\n"
        "\n"
        "Recently, I have come to take a more holistic view of my identity, "
        "not as a series of fleeting moments, but as a long-term, ongoing "
        "process. The key question for me is not that of ‘who am I?’ but "
        "rather, ‘how am I?’ – a question",
    }
    for key, value in expected_choices.items():
        assert getattr(resp.choices[0], key, None) == value

    expected_tags = [
        "version:",
        "env:",
        "service:",
        "openai.request.model:curie",
        "openai.request.endpoint:/v1/completions",
        "openai.request.method:POST",
        "openai.organization.id:",
        "openai.organization.name:datadog-4",
        "openai.user.api_key:sk-...key>",
        "error:0",
    ]
    mock_metrics.assert_has_calls(
        [
            mock.call.distribution("tokens.prompt", 10, tags=expected_tags + ["openai.estimated:false"]),
            mock.call.distribution("tokens.completion", 150, tags=expected_tags + ["openai.estimated:false"]),
            mock.call.distribution("tokens.total", 160, tags=expected_tags + ["openai.estimated:false"]),
            mock.call.distribution("request.duration", mock.ANY, tags=expected_tags),
            mock.call.gauge("ratelimit.remaining.requests", mock.ANY, tags=expected_tags),
            mock.call.gauge("ratelimit.requests", mock.ANY, tags=expected_tags),
            mock.call.gauge("ratelimit.remaining.tokens", mock.ANY, tags=expected_tags),
            mock.call.gauge("ratelimit.tokens", mock.ANY, tags=expected_tags),
        ],
        any_order=True,
    )
    mock_logs.start.assert_not_called()
    mock_logs.enqueue.assert_not_called()
    mock_llmobs_writer.start.assert_not_called()
    mock_llmobs_writer.enqueue.assert_not_called()


@pytest.mark.xfail(reason="An API key is required when logs are enabled")
@pytest.mark.parametrize(
    "ddtrace_global_config,ddtrace_config_openai",
    [(dict(_dd_api_key=""), dict(logs_enabled=True))],
)
def test_logs_no_api_key(openai, ddtrace_global_config, ddtrace_config_openai, mock_tracer):
    """When no DD_API_KEY is set, the patching fails"""
    pass


@pytest.mark.parametrize("ddtrace_config_openai", [dict(logs_enabled=True, log_prompt_completion_sample_rate=1.0)])
def test_logs_completions(openai_vcr, openai, ddtrace_config_openai, mock_logs, mock_tracer):
    """Ensure logs are emitted for completion endpoints when configured.

    Also ensure the logs have the correct tagging including the trace-logs correlation tagging.
    """
    with openai_vcr.use_cassette("completion.yaml"):
        client = openai.OpenAI()
        client.completions.create(
            model="ada", prompt="Hello world", temperature=0.8, n=2, stop=".", max_tokens=10, user="ddtrace-test"
        )

    span = mock_tracer.pop_traces()[0][0]
    trace_id, span_id = span.trace_id, span.span_id

    assert mock_logs.enqueue.call_count == 1
    mock_logs.assert_has_calls(
        [
            mock.call.start(),
            mock.call.enqueue(
                {
                    "timestamp": mock.ANY,
                    "message": mock.ANY,
                    "hostname": mock.ANY,
                    "ddsource": "openai",
                    "service": "",
                    "status": "info",
                    "ddtags": "env:,version:,openai.request.endpoint:/v1/completions,openai.request.method:POST,openai.request.model:ada,openai.organization.name:datadog-4,openai.user.api_key:sk-...key>",  # noqa: E501
                    "dd.trace_id": "{:x}".format(trace_id),
                    "dd.span_id": str(span_id),
                    "prompt": "Hello world",
                    "choices": mock.ANY,
                }
            ),
        ]
    )


@pytest.mark.parametrize("ddtrace_config_openai", [dict(logs_enabled=True, log_prompt_completion_sample_rate=1.0)])
def test_global_tags(openai_vcr, ddtrace_config_openai, openai, mock_metrics, mock_logs, mock_tracer):
    """
    When the global config UST tags are set
        The service name should be used for all data
        The env should be used for all data
        The version should be used for all data

    All data should also be tagged with the same OpenAI data.
    """
    with override_global_config(dict(service="test-svc", env="staging", version="1234")):
        with openai_vcr.use_cassette("completion.yaml"):
            client = openai.OpenAI()
            client.completions.create(
                model="ada", prompt="Hello world", temperature=0.8, n=2, stop=".", max_tokens=10, user="ddtrace-test"
            )

    span = mock_tracer.pop_traces()[0][0]
    assert span.service == "test-svc"
    assert span.get_tag("env") == "staging"
    assert span.get_tag("version") == "1234"
    assert span.get_tag("openai.request.model") == "ada"
    assert span.get_tag("openai.request.endpoint") == "/v1/completions"
    assert span.get_tag("openai.request.method") == "POST"
    assert span.get_tag("openai.organization.name") == "datadog-4"
    assert span.get_tag("openai.user.api_key") == "sk-...key>"

    for _, _args, kwargs in mock_metrics.mock_calls:
        expected_metrics = [
            "service:test-svc",
            "env:staging",
            "version:1234",
            "openai.request.model:ada",
            "openai.request.endpoint:/v1/completions",
            "openai.request.method:POST",
            "openai.organization.name:datadog-4",
            "openai.user.api_key:sk-...key>",
        ]
        actual_tags = kwargs.get("tags")
        for m in expected_metrics:
            assert m in actual_tags

    for call, args, _kwargs in mock_logs.mock_calls:
        if call != "enqueue":
            continue
        log = args[0]
        assert log["service"] == "test-svc"
        assert (
            log["ddtags"]
            == "env:staging,version:1234,openai.request.endpoint:/v1/completions,openai.request.method:POST,openai.request.model:ada,openai.organization.name:datadog-4,openai.user.api_key:sk-...key>"  # noqa: E501
        )


def test_completion_raw_response(openai, openai_vcr, snapshot_tracer):
    with snapshot_context(
        token="tests.contrib.openai.test_openai.test_completion",
        ignores=["meta.http.useragent", "meta.openai.api_type", "meta.openai.api_base"],
    ):
        with openai_vcr.use_cassette("completion.yaml"):
            client = openai.OpenAI()
            client.completions.with_raw_response.create(
                model="ada", prompt="Hello world", temperature=0.8, n=2, stop=".", max_tokens=10, user="ddtrace-test"
            )


@pytest.mark.parametrize("api_key_in_env", [True, False])
def test_chat_completion(api_key_in_env, request_api_key, openai, openai_vcr, snapshot_tracer):
    with snapshot_context(
        token="tests.contrib.openai.test_openai.test_chat_completion",
        ignores=["meta.http.useragent", "meta.openai.api_type", "meta.openai.api_base"],
    ):
        with openai_vcr.use_cassette("chat_completion.yaml"):
            client = openai.OpenAI(api_key=request_api_key)
            client.chat.completions.create(
                model="gpt-3.5-turbo",
                messages=[
                    {"role": "system", "content": "You are a helpful assistant."},
                    {"role": "user", "content": "Who won the world series in 2020?"},
                    {"role": "assistant", "content": "The Los Angeles Dodgers won the World Series in 2020."},
                    {"role": "user", "content": "Where was it played?"},
                ],
                top_p=0.9,
                n=2,
                user="ddtrace-test",
            )


@pytest.mark.snapshot(
    token="tests.contrib.openai.test_openai.test_chat_completion_function_calling",
    ignores=["meta.http.useragent", "meta.openai.api_type", "meta.openai.api_base"],
)
def test_chat_completion_function_calling(openai, openai_vcr, snapshot_tracer):
    with openai_vcr.use_cassette("chat_completion_function_call.yaml"):
        client = openai.OpenAI()
        client.chat.completions.create(
            model="gpt-3.5-turbo",
            messages=[{"role": "user", "content": chat_completion_input_description}],
            functions=chat_completion_custom_functions,
            function_call="auto",
            user="ddtrace-test",
        )


@pytest.mark.snapshot(
    token="tests.contrib.openai.test_openai.test_chat_completion_function_calling",
    ignores=[
        "meta.http.useragent",
        "meta.openai.api_type",
        "meta.openai.api_base",
        "meta.openai.response.choices.0.finish_reason",
    ],
)
def test_chat_completion_tool_calling(openai, openai_vcr, snapshot_tracer):
    with openai_vcr.use_cassette("chat_completion_tool_call.yaml"):
        client = openai.OpenAI()
        client.chat.completions.create(
            model="gpt-3.5-turbo",
            messages=[{"role": "user", "content": chat_completion_input_description}],
            tools=[{"type": "function", "function": chat_completion_custom_functions[0]}],
            tool_choice="auto",
            user="ddtrace-test",
        )


@pytest.mark.snapshot(
    token="tests.contrib.openai.test_openai.test_chat_completion_image_input",
    ignores=[
        "meta.http.useragent",
        "meta.openai.api_type",
        "meta.openai.api_base",
    ],
)
def test_chat_completion_image_input(openai, openai_vcr, snapshot_tracer):
    image_url = (
        "https://upload.wikimedia.org/wikipedia/commons/thumb/d/dd/Gfp-wisconsin-madison-the-nature-boardwalk"
        ".jpg/2560px-Gfp-wisconsin-madison-the-nature-boardwalk.jpg"
    )
    with openai_vcr.use_cassette("chat_completion_image_input.yaml"):
        client = openai.OpenAI()
        client.chat.completions.create(
            model="gpt-4-vision-preview",
            messages=[
                {
                    "role": "user",
                    "content": [
                        {"type": "text", "text": "What’s in this image?"},
                        {
                            "type": "image_url",
                            "image_url": image_url,
                        },
                    ],
                }
            ],
        )


def test_chat_completion_raw_response(openai, openai_vcr, snapshot_tracer):
    with snapshot_context(
        token="tests.contrib.openai.test_openai.test_chat_completion",
        ignores=["meta.http.useragent", "meta.openai.api_type", "meta.openai.api_base"],
    ):
        with openai_vcr.use_cassette("chat_completion.yaml"):
            client = openai.OpenAI()
            client.chat.completions.with_raw_response.create(
                model="gpt-3.5-turbo",
                messages=[
                    {"role": "system", "content": "You are a helpful assistant."},
                    {"role": "user", "content": "Who won the world series in 2020?"},
                    {"role": "assistant", "content": "The Los Angeles Dodgers won the World Series in 2020."},
                    {"role": "user", "content": "Where was it played?"},
                ],
                top_p=0.9,
                n=2,
                user="ddtrace-test",
            )


@pytest.mark.parametrize("ddtrace_config_openai", [dict(metrics_enabled=b) for b in [True, False]])
def test_enable_metrics(openai, openai_vcr, ddtrace_config_openai, mock_metrics, mock_tracer):
    """Ensure the metrics_enabled configuration works."""
    with openai_vcr.use_cassette("completion.yaml"):
        client = openai.OpenAI()
        client.completions.create(
            model="ada", prompt="Hello world", temperature=0.8, n=2, stop=".", max_tokens=10, user="ddtrace-test"
        )
    if ddtrace_config_openai["metrics_enabled"]:
        assert mock_metrics.mock_calls
    else:
        assert not mock_metrics.mock_calls


@pytest.mark.asyncio
@pytest.mark.parametrize("api_key_in_env", [True, False])
async def test_achat_completion(api_key_in_env, request_api_key, openai, openai_vcr, snapshot_tracer):
    with snapshot_context(
        token="tests.contrib.openai.test_openai.test_chat_completion",
        ignores=["meta.http.useragent", "meta.openai.api_type", "meta.openai.api_base", "meta._dd.p.tid"],
    ):
        with openai_vcr.use_cassette("chat_completion_async.yaml"):
            client = openai.OpenAI(api_key=request_api_key)
            client.chat.completions.create(
                model="gpt-3.5-turbo",
                messages=[
                    {"role": "system", "content": "You are a helpful assistant."},
                    {"role": "user", "content": "Who won the world series in 2020?"},
                    {"role": "assistant", "content": "The Los Angeles Dodgers won the World Series in 2020."},
                    {"role": "user", "content": "Where was it played?"},
                ],
                top_p=0.9,
                n=2,
                user="ddtrace-test",
            )


@pytest.mark.parametrize("api_key_in_env", [True, False])
def test_edit(api_key_in_env, request_api_key, openai, openai_vcr, snapshot_tracer):
    with snapshot_context(
        token="tests.contrib.openai.test_openai.test_edit",
        ignores=["meta.http.useragent", "meta.openai.api_type", "meta.openai.api_base", "meta.openai.request.user"],
    ):
        with openai_vcr.use_cassette("edit.yaml"):
            client = openai.OpenAI(api_key=request_api_key)
            client.edits.create(
                model="text-davinci-edit-001",
                input="thsi si a spelilgn imstkae.",
                instruction="fix spelling mistakes",
                n=3,
                temperature=0.2,
            )


@pytest.mark.asyncio
@pytest.mark.parametrize("api_key_in_env", [True, False])
async def test_aedit(api_key_in_env, request_api_key, openai, openai_vcr, snapshot_tracer):
    with snapshot_context(
        token="tests.contrib.openai.test_openai.test_edit",
        ignores=["meta.http.useragent", "meta.openai.api_type", "meta.openai.api_base", "meta.openai.request.user"],
    ):
        with openai_vcr.use_cassette("edit_async.yaml"):
            client = openai.AsyncOpenAI(api_key=request_api_key)
            await client.edits.create(
                model="text-davinci-edit-001",
                input="thsi si a spelilgn imstkae.",
                instruction="fix spelling mistakes",
                n=3,
                temperature=0.2,
            )


@pytest.mark.parametrize("ddtrace_config_openai", [dict(logs_enabled=True, log_prompt_completion_sample_rate=1.0)])
def test_logs_edit(openai_vcr, openai, ddtrace_config_openai, mock_logs, mock_tracer):
    """Ensure logs are emitted for edit endpoint when configured.

    Also ensure the logs have the correct tagging including the trace-logs correlation tagging.
    """
    with openai_vcr.use_cassette("edit.yaml"):
        client = openai.OpenAI()
        client.edits.create(
            model="text-davinci-edit-001",
            input="thsi si a spelilgn imstkae.",
            instruction="fix spelling mistakes",
            n=3,
            temperature=0.2,
        )
    span = mock_tracer.pop_traces()[0][0]
    trace_id, span_id = span.trace_id, span.span_id

    assert mock_logs.enqueue.call_count == 1
    mock_logs.assert_has_calls(
        [
            mock.call.start(),
            mock.call.enqueue(
                {
                    "timestamp": mock.ANY,
                    "message": mock.ANY,
                    "hostname": mock.ANY,
                    "ddsource": "openai",
                    "service": "",
                    "status": "info",
                    "ddtags": "env:,version:,openai.request.endpoint:/v1/edits,openai.request.method:POST,openai.request.model:text-davinci-edit-001,openai.organization.name:datadog-4,openai.user.api_key:sk-...key>",  # noqa: E501
                    "dd.trace_id": "{:x}".format(trace_id),
                    "dd.span_id": str(span_id),
                    "instruction": "fix spelling mistakes",
                    "input": "thsi si a spelilgn imstkae.",
                    "choices": mock.ANY,
                }
            ),
        ]
    )


@pytest.mark.parametrize("api_key_in_env", [True, False])
def test_image_create(api_key_in_env, request_api_key, openai, openai_vcr, snapshot_tracer):
    with snapshot_context(
        token="tests.contrib.openai.test_openai.test_image_create",
        ignores=["meta.http.useragent", "meta.openai.api_type", "meta.openai.api_base"],
    ):
        with openai_vcr.use_cassette("image_create.yaml"):
            client = openai.OpenAI(api_key=request_api_key)
            client.images.generate(
                prompt="sleepy capybara with monkey on top",
                n=1,
                size="256x256",
                response_format="url",
                user="ddtrace-test",
            )


@pytest.mark.asyncio
@pytest.mark.parametrize("api_key_in_env", [True, False])
async def test_image_acreate(api_key_in_env, request_api_key, openai, openai_vcr, snapshot_tracer):
    with snapshot_context(
        token="tests.contrib.openai.test_openai.test_image_create",
        ignores=["meta.http.useragent", "meta.openai.api_type", "meta.openai.api_base"],
    ):
        with openai_vcr.use_cassette("image_create.yaml"):
            client = openai.AsyncOpenAI(api_key=request_api_key)
            await client.images.generate(
                prompt="sleepy capybara with monkey on top",
                n=1,
                size="256x256",
                response_format="url",
                user="ddtrace-test",
            )


@pytest.mark.parametrize("ddtrace_config_openai", [dict(logs_enabled=True, log_prompt_completion_sample_rate=1.0)])
def test_logs_image_create(openai_vcr, openai, ddtrace_config_openai, mock_logs, mock_tracer):
    """Ensure logs are emitted for image endpoints when configured.

    Also ensure the logs have the correct tagging including the trace-logs correlation tagging.
    """
    with openai_vcr.use_cassette("image_create.yaml"):
        client = openai.OpenAI()
        client.images.generate(
            prompt="sleepy capybara with monkey on top",
            n=1,
            size="256x256",
            response_format="url",
            user="ddtrace-test",
        )
    span = mock_tracer.pop_traces()[0][0]
    trace_id, span_id = span.trace_id, span.span_id

    assert mock_logs.enqueue.call_count == 1
    mock_logs.assert_has_calls(
        [
            mock.call.start(),
            mock.call.enqueue(
                {
                    "timestamp": mock.ANY,
                    "message": mock.ANY,
                    "hostname": mock.ANY,
                    "ddsource": "openai",
                    "service": "",
                    "status": "info",
                    "ddtags": "env:,version:,openai.request.endpoint:/v1/images/generations,openai.request.method:POST,openai.request.model:dall-e,openai.organization.name:datadog-4,openai.user.api_key:sk-...key>",  # noqa: E501
                    "dd.trace_id": "{:x}".format(trace_id),
                    "dd.span_id": str(span_id),
                    "prompt": "sleepy capybara with monkey on top",
                    "choices": mock.ANY,
                }
            ),
        ]
    )


# TODO: Note that vcr tests for image edit/variation don't work as they error out when recording the vcr request,
#  during the payload decoding. We'll need to migrate those tests over once we can address this.
@pytest.mark.snapshot(
    token="tests.contrib.openai.test_openai.test_image_b64_json_response",
    ignores=["meta.http.useragent", "meta.openai.api_type", "meta.openai.api_base"],
)
def test_image_b64_json_response(openai, openai_vcr, snapshot_tracer):
    with openai_vcr.use_cassette("image_create_b64_json.yaml"):
        client = openai.OpenAI()
        client.images.generate(
            prompt="sleepy capybara with monkey on top",
            n=1,
            size="256x256",
            response_format="b64_json",
            user="ddtrace-test",
        )


@pytest.mark.parametrize("api_key_in_env", [True, False])
def test_embedding(api_key_in_env, request_api_key, openai, openai_vcr, snapshot_tracer):
    with snapshot_context(
        token="tests.contrib.openai.test_openai.test_embedding",
        ignores=["meta.http.useragent", "meta.openai.api_type", "meta.openai.api_base"],
    ):
        with openai_vcr.use_cassette("embedding.yaml"):
            client = openai.OpenAI(api_key=request_api_key)
            client.embeddings.create(input="hello world", model="text-embedding-ada-002", user="ddtrace-test")


@pytest.mark.snapshot(
    token="tests.contrib.openai.test_openai.test_embedding_string_array",
    ignores=["meta.http.useragent", "meta.openai.api_type", "meta.openai.api_base"],
)
def test_embedding_string_array(openai, openai_vcr, snapshot_tracer):
    with openai_vcr.use_cassette("embedding_string_array.yaml"):
        client = openai.OpenAI()
        client.embeddings.create(
            input=["hello world", "hello again"], model="text-embedding-ada-002", user="ddtrace-test"
        )


@pytest.mark.snapshot(
    token="tests.contrib.openai.test_openai.test_embedding_token_array",
    ignores=["meta.http.useragent", "meta.openai.api_type", "meta.openai.api_base"],
)
def test_embedding_token_array(openai, openai_vcr, snapshot_tracer):
    with openai_vcr.use_cassette("embedding_token_array.yaml"):
        client = openai.OpenAI()
        client.embeddings.create(input=[1111, 2222, 3333], model="text-embedding-ada-002", user="ddtrace-test")


@pytest.mark.snapshot(
    token="tests.contrib.openai.test_openai.test_embedding_array_of_token_arrays",
    ignores=["meta.http.useragent", "meta.openai.api_type", "meta.openai.api_base"],
)
def test_embedding_array_of_token_arrays(openai, openai_vcr, snapshot_tracer):
    with openai_vcr.use_cassette("embedding_array_of_token_arrays.yaml"):
        client = openai.OpenAI()
        client.embeddings.create(
            input=[[1111, 2222, 3333], [4444, 5555, 6666], [7777, 8888, 9999]],
            model="text-embedding-ada-002",
            user="ddtrace-test",
        )


@pytest.mark.asyncio
@pytest.mark.parametrize("api_key_in_env", [True, False])
async def test_aembedding(api_key_in_env, request_api_key, openai, openai_vcr, snapshot_tracer):
    with snapshot_context(
        token="tests.contrib.openai.test_openai.test_embedding",
        ignores=["meta.http.useragent", "meta.openai.api_type", "meta.openai.api_base"],
    ):
        with openai_vcr.use_cassette("embedding.yaml"):
            client = openai.AsyncOpenAI(api_key=request_api_key)
            await client.embeddings.create(input="hello world", model="text-embedding-ada-002", user="ddtrace-test")


# TODO: Note that vcr tests for audio transcribe/translate don't work as they error out when recording the vcr request,
#  during the payload decoding. We'll need to migrate those tests over once we can address this.


@pytest.mark.parametrize("api_key_in_env", [True, False])
def test_file_list(api_key_in_env, request_api_key, openai, openai_vcr, snapshot_tracer):
    with snapshot_context(
        token="tests.contrib.openai.test_openai.test_file_list",
        ignores=["meta.http.useragent", "meta.openai.api_type", "meta.openai.api_base", "meta.openai.request.user"],
    ):
        with openai_vcr.use_cassette("file_list.yaml"):
            client = openai.OpenAI(api_key=request_api_key)
            client.files.list()


@pytest.mark.asyncio
@pytest.mark.parametrize("api_key_in_env", [True, False])
async def test_file_alist(api_key_in_env, request_api_key, openai, openai_vcr, snapshot_tracer):
    with snapshot_context(
        token="tests.contrib.openai.test_openai.test_file_list",
        ignores=["meta.http.useragent", "meta.openai.api_type", "meta.openai.api_base", "meta.openai.request.user"],
    ):
        with openai_vcr.use_cassette("file_list.yaml"):
            client = openai.AsyncOpenAI(api_key=request_api_key)
            await client.files.list()


@pytest.mark.parametrize("api_key_in_env", [True, False])
def test_file_create(api_key_in_env, request_api_key, openai, openai_vcr, snapshot_tracer):
    with snapshot_context(
        token="tests.contrib.openai.test_openai.test_file_create",
        ignores=[
            "meta.http.useragent",
            "meta.openai.api_type",
            "meta.openai.api_base",
            "meta.openai.request.user",
            "meta.openai.request.user_provided_filename",
            "meta.openai.response.filename",
        ],
    ):
        with openai_vcr.use_cassette("file_create.yaml"):
            client = openai.OpenAI(api_key=request_api_key)
            client.files.create(
                file=open(os.path.join(os.path.dirname(__file__), "test_data/training_data.jsonl"), "rb"),
                purpose="fine-tune",
            )


@pytest.mark.asyncio
@pytest.mark.parametrize("api_key_in_env", [True, False])
async def test_file_acreate(api_key_in_env, request_api_key, openai, openai_vcr, snapshot_tracer):
    with snapshot_context(
        token="tests.contrib.openai.test_openai.test_file_create",
        ignores=[
            "meta.http.useragent",
            "meta.openai.api_type",
            "meta.openai.api_base",
            "meta.openai.request.user",
            "meta.openai.request.user_provided_filename",
            "meta.openai.response.filename",
        ],
    ):
        with openai_vcr.use_cassette("file_create.yaml"):
            client = openai.AsyncOpenAI(api_key=request_api_key)
            await client.files.create(
                file=open(os.path.join(os.path.dirname(__file__), "test_data/training_data.jsonl"), "rb"),
                purpose="fine-tune",
            )


@pytest.mark.parametrize("api_key_in_env", [True, False])
def test_file_delete(api_key_in_env, request_api_key, openai, openai_vcr, snapshot_tracer):
    with snapshot_context(
        token="tests.contrib.openai.test_openai.test_file_delete",
        ignores=["meta.http.useragent", "meta.openai.api_type", "meta.openai.api_base", "meta.openai.request.user"],
    ):
        with openai_vcr.use_cassette("file_delete.yaml"):
            client = openai.OpenAI(api_key=request_api_key)
            client.files.delete(
                file_id="file-l48KgWVF75Tz2HLqLrcUdBPi",
            )


@pytest.mark.asyncio
@pytest.mark.parametrize("api_key_in_env", [True, False])
async def test_file_adelete(api_key_in_env, request_api_key, openai, openai_vcr, snapshot_tracer):
    with snapshot_context(
        token="tests.contrib.openai.test_openai.test_file_delete",
        ignores=["meta.http.useragent", "meta.openai.api_type", "meta.openai.api_base", "meta.openai.request.user"],
    ):
        with openai_vcr.use_cassette("file_delete.yaml"):
            client = openai.AsyncOpenAI(api_key=request_api_key)
            await client.files.delete(
                file_id="file-l48KgWVF75Tz2HLqLrcUdBPi",
            )


@pytest.mark.parametrize("api_key_in_env", [True, False])
def test_file_retrieve(api_key_in_env, request_api_key, openai, openai_vcr, snapshot_tracer):
    with snapshot_context(
        token="tests.contrib.openai.test_openai.test_file_retrieve",
        ignores=["meta.http.useragent", "meta.openai.api_type", "meta.openai.api_base", "meta.openai.request.user"],
    ):
        with openai_vcr.use_cassette("file_retrieve.yaml"):
            client = openai.OpenAI(api_key=request_api_key)
            client.files.retrieve(
                file_id="file-Aeh42OWPtbWgt7gfUjXBVFAF",
            )


@pytest.mark.asyncio
@pytest.mark.parametrize("api_key_in_env", [True, False])
async def test_file_aretrieve(api_key_in_env, request_api_key, openai, openai_vcr, snapshot_tracer):
    with snapshot_context(
        token="tests.contrib.openai.test_openai.test_file_retrieve",
        ignores=["meta.http.useragent", "meta.openai.api_type", "meta.openai.api_base", "meta.openai.request.user"],
    ):
        with openai_vcr.use_cassette("file_retrieve.yaml"):
            client = openai.AsyncOpenAI(api_key=request_api_key)
            await client.files.retrieve(
                file_id="file-Aeh42OWPtbWgt7gfUjXBVFAF",
            )


@pytest.mark.parametrize("api_key_in_env", [True, False])
def test_file_download(api_key_in_env, request_api_key, openai, openai_vcr, snapshot_tracer):
    with snapshot_context(
        token="tests.contrib.openai.test_openai.test_file_download",
        ignores=["meta.http.useragent", "meta.openai.api_type", "meta.openai.api_base"],
    ):
        with openai_vcr.use_cassette("file_download.yaml"):
            client = openai.OpenAI(api_key=request_api_key)
            client.files.retrieve_content(
                file_id="file-xC22NUuYBkXvzRt2fLREcGde",
            )


@pytest.mark.asyncio
@pytest.mark.parametrize("api_key_in_env", [True, False])
async def test_file_adownload(api_key_in_env, request_api_key, openai, openai_vcr, snapshot_tracer):
    with snapshot_context(
        token="tests.contrib.openai.test_openai.test_file_download",
        ignores=["meta.http.useragent", "meta.openai.api_type", "meta.openai.api_base"],
    ):
        with openai_vcr.use_cassette("file_download.yaml"):
            client = openai.AsyncOpenAI(api_key=request_api_key)
            await client.files.retrieve_content(
                file_id="file-xC22NUuYBkXvzRt2fLREcGde",
            )


@pytest.mark.parametrize("api_key_in_env", [True, False])
def test_fine_tune_list(api_key_in_env, request_api_key, openai, openai_vcr, snapshot_tracer):
    with snapshot_context(
        token="tests.contrib.openai.test_openai.test_fine_tune_list",
        ignores=["meta.http.useragent", "meta.openai.api_type", "meta.openai.api_base", "meta.openai.request.user"],
    ):
        with openai_vcr.use_cassette("fine_tune_list.yaml"):
            client = openai.OpenAI(api_key=request_api_key)
            client.fine_tunes.list()


@pytest.mark.asyncio
@pytest.mark.parametrize("api_key_in_env", [True, False])
async def test_fine_tune_alist(api_key_in_env, request_api_key, openai, openai_vcr, snapshot_tracer):
    with snapshot_context(
        token="tests.contrib.openai.test_openai.test_fine_tune_list",
        ignores=["meta.http.useragent", "meta.openai.api_type", "meta.openai.api_base", "meta.openai.request.user"],
    ):
        with openai_vcr.use_cassette("fine_tune_list.yaml"):
            client = openai.AsyncOpenAI(api_key=request_api_key)
            await client.fine_tunes.list()


@pytest.mark.parametrize("api_key_in_env", [True, False])
def test_fine_tune_create(api_key_in_env, request_api_key, openai, openai_vcr, snapshot_tracer):
    with snapshot_context(
        token="tests.contrib.openai.test_openai.test_fine_tune_create",
        ignores=["meta.http.useragent", "meta.openai.api_type", "meta.openai.api_base", "meta.openai.request.n_epochs"],
    ):
        with openai_vcr.use_cassette("fine_tune_create.yaml"):
            client = openai.OpenAI(api_key=request_api_key)
            client.fine_tunes.create(
                training_file="file-llDq0Q9la7EBTScAowIotxxc",
                prompt_loss_weight=0.01,
                model="babbage",
                suffix="dummy-fine-tune-model",
                batch_size=5,
                learning_rate_multiplier=0.05,
                compute_classification_metrics=False,
            )


@pytest.mark.asyncio
@pytest.mark.parametrize("api_key_in_env", [True, False])
async def test_fine_tune_acreate(api_key_in_env, request_api_key, openai, openai_vcr, snapshot_tracer):
    with snapshot_context(
        token="tests.contrib.openai.test_openai.test_fine_tune_create",
        ignores=["meta.http.useragent", "meta.openai.api_type", "meta.openai.api_base", "meta.openai.request.n_epochs"],
    ):
        with openai_vcr.use_cassette("fine_tune_create.yaml"):
            client = openai.AsyncOpenAI(api_key=request_api_key)
            await client.fine_tunes.create(
                training_file="file-llDq0Q9la7EBTScAowIotxxc",
                prompt_loss_weight=0.01,
                model="babbage",
                suffix="dummy-fine-tune-model",
                batch_size=5,
                learning_rate_multiplier=0.05,
                compute_classification_metrics=False,
            )


@pytest.mark.parametrize("api_key_in_env", [True, False])
def test_fine_tune_retrieve(api_key_in_env, request_api_key, openai, openai_vcr, snapshot_tracer):
    with snapshot_context(
        token="tests.contrib.openai.test_openai.test_fine_tune_retrieve",
        ignores=["meta.http.useragent", "meta.openai.api_type", "meta.openai.api_base", "meta.openai.request.user"],
    ):
        with openai_vcr.use_cassette("fine_tune_retrieve.yaml"):
            client = openai.OpenAI(api_key=request_api_key)
            client.fine_tunes.retrieve(
                fine_tune_id="ft-sADEaavxRFrjOQ65XkQKm0zM",
            )


@pytest.mark.parametrize("api_key_in_env", [True, False])
def test_fine_tune_cancel(api_key_in_env, request_api_key, openai, openai_vcr, snapshot_tracer):
    with snapshot_context(
        token="tests.contrib.openai.test_openai.test_fine_tune_cancel",
        ignores=[
            "meta.http.useragent",
            "meta.openai.api_type",
            "meta.openai.api_base",
            "meta.openai.request.user",
            "meta.openai.response.hyperparams.batch_size",
            "meta.openai.response.hyperparams.learning_rate_multiplier",
            "meta.openai.response.hyperparams.batch_size",
        ],
    ):
        with openai_vcr.use_cassette("fine_tune_cancel.yaml"):
            client = openai.OpenAI(api_key=request_api_key)
            client.fine_tunes.cancel(
                fine_tune_id="ft-N6ggcFNqJNuREixR9ShDWzST",
            )


@pytest.mark.asyncio
@pytest.mark.parametrize("api_key_in_env", [True, False])
async def test_fine_tune_acancel(api_key_in_env, request_api_key, openai, openai_vcr, snapshot_tracer):
    with snapshot_context(
        token="tests.contrib.openai.test_openai.test_fine_tune_cancel",
        ignores=[
            "meta.http.useragent",
            "meta.openai.api_type",
            "meta.openai.api_base",
            "meta.openai.request.user",
            "meta.openai.response.hyperparams.batch_size",
            "meta.openai.response.hyperparams.learning_rate_multiplier",
            "meta.openai.response.hyperparams.batch_size",
        ],
    ):
        with openai_vcr.use_cassette("fine_tune_cancel.yaml"):
            client = openai.AsyncOpenAI(api_key=request_api_key)
            await client.fine_tunes.cancel(
                fine_tune_id="ft-N6ggcFNqJNuREixR9ShDWzST",
            )


@pytest.mark.parametrize("api_key_in_env", [True, False])
def test_model_delete(api_key_in_env, request_api_key, openai, openai_vcr, snapshot_tracer):
    with snapshot_context(
        token="tests.contrib.openai.test_openai.test_model_delete",
        ignores=["meta.http.useragent", "meta.openai.api_type", "meta.openai.api_base", "meta.openai.request.user"],
    ):
        with openai_vcr.use_cassette("model_delete.yaml"):
            client = openai.OpenAI(api_key=request_api_key)
            client.models.delete(
                model="babbage:ft-datadog:dummy-fine-tune-model-2023-06-01-23-15-52",
            )


@pytest.mark.asyncio
@pytest.mark.parametrize("api_key_in_env", [True, False])
async def test_model_adelete(api_key_in_env, request_api_key, openai, openai_vcr, snapshot_tracer):
    with snapshot_context(
        token="tests.contrib.openai.test_openai.test_model_delete",
        ignores=["meta.http.useragent", "meta.openai.api_type", "meta.openai.api_base", "meta.openai.request.user"],
    ):
        with openai_vcr.use_cassette("model_delete.yaml"):
            client = openai.AsyncOpenAI(api_key=request_api_key)
            await client.models.delete(
                model="babbage:ft-datadog:dummy-fine-tune-model-2023-06-01-23-15-52",
            )


@pytest.mark.parametrize("api_key_in_env", [True, False])
def test_fine_tune_list_events(api_key_in_env, request_api_key, openai, openai_vcr, snapshot_tracer):
    with snapshot_context(
        token="tests.contrib.openai.test_openai.test_fine_tune_list_events",
        ignores=["meta.http.useragent", "meta.openai.api_type", "meta.openai.api_base", "meta.openai.request.user"],
    ):
        with openai_vcr.use_cassette("fine_tune_list_events.yaml"):
            client = openai.OpenAI(api_key=request_api_key)
            client.fine_tunes.list_events(fine_tune_id="ft-N6ggcFNqJNuREixR9ShDWzST", stream=False)


@pytest.mark.asyncio
@pytest.mark.parametrize("api_key_in_env", [True, False])
async def test_fine_tune_alist_events(api_key_in_env, request_api_key, openai, openai_vcr, snapshot_tracer):
    with snapshot_context(
        token="tests.contrib.openai.test_openai.test_fine_tune_list_events",
        ignores=["meta.http.useragent", "meta.openai.api_type", "meta.openai.api_base", "meta.openai.request.user"],
    ):
        with openai_vcr.use_cassette("fine_tune_list_events.yaml"):
            client = openai.AsyncOpenAI(api_key=request_api_key)
            await client.fine_tunes.list_events(fine_tune_id="ft-N6ggcFNqJNuREixR9ShDWzST", stream=False)


@pytest.mark.parametrize("api_key_in_env", [True, False])
def test_create_moderation(api_key_in_env, request_api_key, openai, openai_vcr, snapshot_tracer):
    with snapshot_context(
        token="tests.contrib.openai.test_openai.test_create_moderation",
        ignores=["meta.http.useragent", "meta.openai.api_type", "meta.openai.api_base"],
    ):
        with openai_vcr.use_cassette("moderation.yaml"):
            client = openai.OpenAI(api_key=request_api_key)
            client.moderations.create(
                input="i want to kill them.",
                model="text-moderation-latest",
            )


@pytest.mark.asyncio
@pytest.mark.parametrize("api_key_in_env", [True, False])
async def test_acreate_moderation(api_key_in_env, request_api_key, openai, openai_vcr, snapshot_tracer):
    with snapshot_context(
        token="tests.contrib.openai.test_openai.test_create_moderation",
        ignores=["meta.http.useragent", "meta.openai.api_type", "meta.openai.api_base"],
    ):
        with openai_vcr.use_cassette("moderation.yaml"):
            client = openai.AsyncOpenAI(api_key=request_api_key)
            await client.moderations.create(
                input="i want to kill them.",
                model="text-moderation-latest",
            )


@pytest.mark.snapshot(
    token="tests.contrib.openai.test_openai.test_misuse",
    ignores=[
        "meta.http.useragent",
        "meta.error.stack",
        "meta.error.type",
        "meta.openai.api_type",
        "meta.openai.api_base",
        "meta.error.message",
    ],
)
def test_misuse(openai, snapshot_tracer):
    with pytest.raises(TypeError):
        client = openai.OpenAI()
        client.completions.create(input="wrong arg")


@pytest.mark.snapshot(
    token="tests.contrib.openai.test_openai.test_span_finish_on_stream_error",
    ignores=[
        "meta.http.useragent",
        "meta.error.stack",
        "meta.openai.api_type",
        "meta.openai.api_base",
        "meta.error.type",
        "meta.error.message",
    ],
)
def test_span_finish_on_stream_error(openai, openai_vcr, snapshot_tracer):
    with openai_vcr.use_cassette("completion_stream_wrong_api_key.yaml"):
        with pytest.raises(openai.APIConnectionError):
            with pytest.raises(openai.AuthenticationError):
                client = openai.OpenAI(api_key="sk-wrong-api-key")
                client.completions.create(
                    model="text-curie-001",
                    prompt="how does openai tokenize prompts?",
                    temperature=0.8,
                    n=1,
                    max_tokens=150,
                    stream=True,
                )


def test_completion_stream(openai, openai_vcr, mock_metrics, mock_tracer):
    with openai_vcr.use_cassette("completion_streamed.yaml"):
        with mock.patch("ddtrace.contrib.openai.utils.encoding_for_model", create=True) as mock_encoding:
            mock_encoding.return_value.encode.side_effect = lambda x: [1, 2]
            expected_completion = '! ... A page layouts page drawer? ... Interesting. The "Tools" is'
            client = openai.OpenAI()
            resp = client.completions.create(model="ada", prompt="Hello world", stream=True)
            assert isinstance(resp, Generator)
            chunks = [c for c in resp]

    completion = "".join([c.choices[0].text for c in chunks])
    assert completion == expected_completion

    traces = mock_tracer.pop_traces()
    assert len(traces) == 1
    assert len(traces[0]) == 1
    assert traces[0][0].get_tag("openai.response.choices.0.text") == expected_completion
    assert traces[0][0].get_tag("openai.response.choices.0.finish_reason") == "length"

    expected_tags = [
        "version:",
        "env:",
        "service:",
        "openai.request.model:ada",
        "openai.request.endpoint:/v1/completions",
        "openai.request.method:POST",
        "openai.organization.id:",
        "openai.organization.name:datadog-4",
        "openai.user.api_key:sk-...key>",
        "error:0",
        "openai.estimated:true",
    ]
    if TIKTOKEN_AVAILABLE:
        prompt_expected_tags = expected_tags[:-1]
    else:
        prompt_expected_tags = expected_tags
    assert mock.call.distribution("tokens.prompt", 2, tags=prompt_expected_tags) in mock_metrics.mock_calls
    assert mock.call.distribution("tokens.completion", len(chunks), tags=expected_tags) in mock_metrics.mock_calls
    assert mock.call.distribution("tokens.total", len(chunks) + 2, tags=expected_tags) in mock_metrics.mock_calls


@pytest.mark.asyncio
async def test_completion_async_stream(openai, openai_vcr, mock_metrics, mock_tracer):
    with openai_vcr.use_cassette("completion_streamed.yaml"):
        with mock.patch("ddtrace.contrib.openai.utils.encoding_for_model", create=True) as mock_encoding:
            mock_encoding.return_value.encode.side_effect = lambda x: [1, 2]
            expected_completion = '! ... A page layouts page drawer? ... Interesting. The "Tools" is'
            client = openai.AsyncOpenAI()
            resp = await client.completions.create(model="ada", prompt="Hello world", stream=True)
            assert isinstance(resp, AsyncGenerator)
            chunks = [c async for c in resp]

    completion = "".join([c.choices[0].text for c in chunks])
    assert completion == expected_completion

    traces = mock_tracer.pop_traces()
    assert len(traces) == 1
    assert len(traces[0]) == 1
    assert traces[0][0].get_tag("openai.response.choices.0.text") == expected_completion
    assert traces[0][0].get_tag("openai.response.choices.0.finish_reason") == "length"

    expected_tags = [
        "version:",
        "env:",
        "service:",
        "openai.request.model:ada",
        "openai.request.endpoint:/v1/completions",
        "openai.request.method:POST",
        "openai.organization.id:",
        "openai.organization.name:datadog-4",
        "openai.user.api_key:sk-...key>",
        "error:0",
        "openai.estimated:true",
    ]
    if TIKTOKEN_AVAILABLE:
        prompt_expected_tags = expected_tags[:-1]
    else:
        prompt_expected_tags = expected_tags
    assert mock.call.distribution("tokens.prompt", 2, tags=prompt_expected_tags) in mock_metrics.mock_calls
    assert mock.call.distribution("tokens.completion", len(chunks), tags=expected_tags) in mock_metrics.mock_calls
    assert mock.call.distribution("tokens.total", len(chunks) + 2, tags=expected_tags) in mock_metrics.mock_calls


def test_chat_completion_stream(openai, openai_vcr, mock_metrics, snapshot_tracer):
    with openai_vcr.use_cassette("chat_completion_streamed.yaml"):
        with mock.patch("ddtrace.contrib.openai.utils.encoding_for_model", create=True) as mock_encoding:
            mock_encoding.return_value.encode.side_effect = lambda x: [1, 2, 3, 4, 5, 6, 7, 8]
            expected_completion = "The Los Angeles Dodgers won the World Series in 2020."
            client = openai.OpenAI()
            resp = client.chat.completions.create(
                model="gpt-3.5-turbo",
                messages=[
                    {"role": "user", "content": "Who won the world series in 2020?"},
                ],
                stream=True,
                user="ddtrace-test",
            )
            assert isinstance(resp, Generator)
            prompt_tokens = 8
            span = snapshot_tracer.current_span()
            chunks = [c for c in resp]
            assert len(chunks) == 15
            completion = "".join([c.choices[0].delta.content for c in chunks if c.choices[0].delta.content is not None])
            assert completion == expected_completion

    assert span.get_tag("openai.response.choices.0.message.content") == expected_completion
    assert span.get_tag("openai.response.choices.0.message.role") == "assistant"
    assert span.get_tag("openai.response.choices.0.finish_reason") == "stop"

    expected_tags = [
        "version:",
        "env:",
        "service:",
        "openai.request.model:gpt-3.5-turbo",
        "openai.request.endpoint:/v1/chat/completions",
        "openai.request.method:POST",
        "openai.organization.id:",
        "openai.organization.name:datadog-4",
        "openai.user.api_key:sk-...key>",
        "error:0",
    ]
    assert mock.call.distribution("request.duration", span.duration_ns, tags=expected_tags) in mock_metrics.mock_calls
    assert mock.call.gauge("ratelimit.requests", 3000, tags=expected_tags) in mock_metrics.mock_calls
    assert mock.call.gauge("ratelimit.remaining.requests", 2999, tags=expected_tags) in mock_metrics.mock_calls
    expected_tags += ["openai.estimated:true"]
    if TIKTOKEN_AVAILABLE:
        prompt_expected_tags = expected_tags[:-1]
    else:
        prompt_expected_tags = expected_tags
    assert mock.call.distribution("tokens.prompt", prompt_tokens, tags=prompt_expected_tags) in mock_metrics.mock_calls
    assert mock.call.distribution("tokens.completion", len(chunks), tags=expected_tags) in mock_metrics.mock_calls
    assert (
        mock.call.distribution("tokens.total", len(chunks) + prompt_tokens, tags=expected_tags)
        in mock_metrics.mock_calls
    )


@pytest.mark.asyncio
async def test_chat_completion_async_stream(openai, openai_vcr, mock_metrics, snapshot_tracer):
    with openai_vcr.use_cassette("chat_completion_streamed.yaml"):
        with mock.patch("ddtrace.contrib.openai.utils.encoding_for_model", create=True) as mock_encoding:
            mock_encoding.return_value.encode.side_effect = lambda x: [1, 2, 3, 4, 5, 6, 7, 8]
            expected_completion = "The Los Angeles Dodgers won the World Series in 2020."
            client = openai.AsyncOpenAI()
            resp = await client.chat.completions.create(
                model="gpt-3.5-turbo",
                messages=[
                    {"role": "user", "content": "Who won the world series in 2020?"},
                ],
                stream=True,
                user="ddtrace-test",
            )
            assert isinstance(resp, AsyncGenerator)
            prompt_tokens = 8
            span = snapshot_tracer.current_span()
            chunks = [c async for c in resp]
            assert len(chunks) == 15
            completion = "".join([c.choices[0].delta.content for c in chunks if c.choices[0].delta.content is not None])
            assert completion == expected_completion

    assert span.get_tag("openai.response.choices.0.message.content") == expected_completion
    assert span.get_tag("openai.response.choices.0.message.role") == "assistant"
    assert span.get_tag("openai.response.choices.0.finish_reason") == "stop"

    expected_tags = [
        "version:",
        "env:",
        "service:",
        "openai.request.model:gpt-3.5-turbo",
        "openai.request.endpoint:/v1/chat/completions",
        "openai.request.method:POST",
        "openai.organization.id:",
        "openai.organization.name:datadog-4",
        "openai.user.api_key:sk-...key>",
        "error:0",
    ]
    assert mock.call.distribution("request.duration", span.duration_ns, tags=expected_tags) in mock_metrics.mock_calls
    assert mock.call.gauge("ratelimit.requests", 3000, tags=expected_tags) in mock_metrics.mock_calls
    assert mock.call.gauge("ratelimit.remaining.requests", 2999, tags=expected_tags) in mock_metrics.mock_calls
    expected_tags += ["openai.estimated:true"]
    if TIKTOKEN_AVAILABLE:
        prompt_expected_tags = expected_tags[:-1]
    else:
        prompt_expected_tags = expected_tags
    assert mock.call.distribution("tokens.prompt", prompt_tokens, tags=prompt_expected_tags) in mock_metrics.mock_calls
    assert mock.call.distribution("tokens.completion", len(chunks), tags=expected_tags) in mock_metrics.mock_calls
    assert (
        mock.call.distribution("tokens.total", len(chunks) + prompt_tokens, tags=expected_tags)
        in mock_metrics.mock_calls
    )


@pytest.mark.snapshot(
    token="tests.contrib.openai.test_openai_v1.test_integration_sync", ignores=["meta.http.useragent"], async_mode=False
)
def test_integration_sync(openai_api_key, ddtrace_run_python_code_in_subprocess):
    """OpenAI uses httpx for its synchronous requests.

    Running in a subprocess with ddtrace-run should produce traces
    with both OpenAI and httpx spans.

    FIXME: there _should_ be httpx spans generated for this test case. There aren't
           because the patching VCR does into httpx interferes with the tracing patching.
    """
    env = os.environ.copy()
    pypath = [os.path.dirname(os.path.dirname(os.path.dirname(os.path.dirname(__file__))))]
    if "PYTHONPATH" in env:
        pypath.append(env["PYTHONPATH"])
    env.update(
        {
            "OPENAI_API_KEY": openai_api_key,
            "PYTHONPATH": ":".join(pypath),
            # Disable metrics because the test agent doesn't support metrics
            "DD_OPENAI_METRICS_ENABLED": "false",
        }
    )
    out, err, status, pid = ddtrace_run_python_code_in_subprocess(
        """
import openai
import ddtrace
from tests.contrib.openai.conftest import FilterOrg
from tests.contrib.openai.test_openai_v1 import get_openai_vcr
pin = ddtrace.Pin.get_from(openai)
pin.tracer.configure(settings={"FILTERS": [FilterOrg()]})
with get_openai_vcr(subdirectory_name="v1").use_cassette("completion.yaml"):
    client = openai.OpenAI()
    resp = client.completions.create(
        model="ada", prompt="Hello world", temperature=0.8, n=2, stop=".", max_tokens=10, user="ddtrace-test"
    )
""",
        env=env,
    )
    assert status == 0, err
    assert out == b""
    assert err == b""


@pytest.mark.snapshot(
    token="tests.contrib.openai.test_openai_v1.test_integration_sync",
    ignores=["meta.http.useragent"],
    async_mode=False,
)
def test_integration_async(openai_api_key, ddtrace_run_python_code_in_subprocess):
    """OpenAI uses httpx for its asynchronous requests.

    Running in a subprocess with ddtrace-run should produce traces
    with both OpenAI and httpx spans.

    FIXME: there _should_ be httpx spans generated for this test case. There aren't
           because the patching VCR does into httpx interferes with the tracing patching.
    """
    env = os.environ.copy()
    pypath = [os.path.dirname(os.path.dirname(os.path.dirname(os.path.dirname(__file__))))]
    if "PYTHONPATH" in env:
        pypath.append(env["PYTHONPATH"])
    env.update(
        {
            "OPENAI_API_KEY": openai_api_key,
            "PYTHONPATH": ":".join(pypath),
            # Disable metrics because the test agent doesn't support metrics
            "DD_OPENAI_METRICS_ENABLED": "false",
        }
    )
    out, err, status, pid = ddtrace_run_python_code_in_subprocess(
        """
import asyncio
import openai
import ddtrace
from tests.contrib.openai.conftest import FilterOrg
from tests.contrib.openai.test_openai_v1 import get_openai_vcr
pin = ddtrace.Pin.get_from(openai)
pin.tracer.configure(settings={"FILTERS": [FilterOrg()]})
async def task():
    with get_openai_vcr(subdirectory_name="v1").use_cassette("completion.yaml"):
        client = openai.AsyncOpenAI()
        resp = await client.completions.create(
            model="ada", prompt="Hello world", temperature=0.8, n=2, stop=".", max_tokens=10, user="ddtrace-test"
        )

asyncio.run(task())
""",
        env=env,
    )
    assert status == 0, err
    assert out == b""
    assert err == b""


@pytest.mark.parametrize(
    "ddtrace_config_openai",
    [dict(span_prompt_completion_sample_rate=r) for r in [0, 0.25, 0.75, 1]],
)
def test_completion_sample(openai, openai_vcr, ddtrace_config_openai, mock_tracer):
    """Test functionality for DD_OPENAI_SPAN_PROMPT_COMPLETION_SAMPLE_RATE for completions endpoint"""
    num_completions = 200

    client = openai.OpenAI()
    for _ in range(num_completions):
        with openai_vcr.use_cassette("completion.yaml"):
            client.completions.create(model="ada", prompt="hello world")

    traces = mock_tracer.pop_traces()
    sampled = 0
    assert len(traces) == num_completions, len(traces)
    for trace in traces:
        for span in trace:
            if span.get_tag("openai.response.choices.0.text"):
                sampled += 1
    if ddtrace.config.openai.span_prompt_completion_sample_rate == 0:
        assert sampled == 0
    elif ddtrace.config.openai.span_prompt_completion_sample_rate == 1:
        assert sampled == num_completions
    else:
        # this should be good enough for our purposes
        rate = ddtrace.config.openai["span_prompt_completion_sample_rate"] * num_completions
        assert (rate - 30) < sampled < (rate + 30)


@pytest.mark.parametrize(
    "ddtrace_config_openai",
    [dict(span_prompt_completion_sample_rate=r) for r in [0, 0.25, 0.75, 1]],
)
def test_chat_completion_sample(openai, openai_vcr, ddtrace_config_openai, mock_tracer):
    """Test functionality for DD_OPENAI_SPAN_PROMPT_COMPLETION_SAMPLE_RATE for chat completions endpoint"""
    num_completions = 200

    client = openai.OpenAI()
    for _ in range(num_completions):
        with openai_vcr.use_cassette("chat_completion.yaml"):
            client.chat.completions.create(
                model="gpt-3.5-turbo",
                messages=[
                    {"role": "system", "content": "You are a helpful assistant."},
                    {"role": "user", "content": "Who won the world series in 2020?"},
                    {"role": "assistant", "content": "The Los Angeles Dodgers won the World Series in 2020."},
                    {"role": "user", "content": "Where was it played?"},
                ],
                top_p=0.9,
                n=2,
                user="ddtrace-test",
            )

    traces = mock_tracer.pop_traces()
    sampled = 0
    assert len(traces) == num_completions
    for trace in traces:
        for span in trace:
            if span.get_tag("openai.response.choices.0.message.content"):
                sampled += 1
    if ddtrace.config.openai["span_prompt_completion_sample_rate"] == 0:
        assert sampled == 0
    elif ddtrace.config.openai["span_prompt_completion_sample_rate"] == 1:
        assert sampled == num_completions
    else:
        # this should be good enough for our purposes
        rate = ddtrace.config.openai["span_prompt_completion_sample_rate"] * num_completions
        assert (rate - 30) < sampled < (rate + 30)


@pytest.mark.parametrize("ddtrace_config_openai", [dict(truncation_threshold=t) for t in [0, 10, 10000]])
def test_completion_truncation(openai, openai_vcr, mock_tracer, ddtrace_config_openai):
    """Test functionality of DD_OPENAI_TRUNCATION_THRESHOLD for completions"""
    prompt = "1, 2, 3, 4, 5, 6, 7, 8, 9, 10"

    with openai_vcr.use_cassette("completion_truncation.yaml"):
        client = openai.OpenAI()
        client.completions.create(model="ada", prompt=prompt)

    with openai_vcr.use_cassette("chat_completion_truncation.yaml"):
        resp = client.chat.completions.create(
            model="gpt-3.5-turbo",
            messages=[
                {"role": "user", "content": "Count from 1 to 100"},
            ],
        )
        assert resp.choices[0].model_dump() == {
            "finish_reason": "stop",
            "index": 0,
            "message": {
                "content": "1, 2, 3, 4, 5, 6, 7, 8, 9, 10, 11, 12, 13, 14, 15, "
                "16, 17, 18, 19, 20, "
                "21, 22, 23, 24, 25, 26, 27, 28, 29, 30, 31, 32, 33, "
                "34, 35, 36, 37, 38, 39, 40, "
                "41, 42, 43, 44, 45, 46, 47, 48, 49, 50, 51, 52, 53, "
                "54, 55, 56, 57, 58, 59, 60, "
                "61, 62, 63, 64, 65, 66, 67, 68, 69, 70, 71, 72, 73, "
                "74, 75, 76, 77, 78, 79, 80, "
                "81, 82, 83, 84, 85, 86, 87, 88, 89, 90, 91, 92, 93, "
                "94, 95, 96, 97, 98, 99, 100",
                "role": "assistant",
                "function_call": None,
                "tool_calls": None,
            },
        }

    traces = mock_tracer.pop_traces()
    assert len(traces) == 2

    limit = ddtrace.config.openai["span_char_limit"]
    for trace in traces:
        for span in trace:
            if span.get_tag("openai.request.endpoint").endswith("/chat/completions"):
                prompt = span.get_tag("openai.request.messages.0.content")
                completion = span.get_tag("openai.response.choices.0.message.content")
                assert len(prompt) <= limit + 3
                assert len(completion) <= limit + 3
                if "..." in prompt:
                    assert len(prompt.replace("...", "")) == limit
                if "..." in completion:
                    assert len(completion.replace("...", "")) == limit
            else:
                prompt = span.get_tag("openai.request.prompt.0")
                completion = span.get_tag("openai.response.choices.0.text")
                # +3 for the ellipsis
                assert len(prompt) <= limit + 3
                assert len(completion) <= limit + 3
                if "..." in prompt:
                    assert len(prompt.replace("...", "")) == limit
                if "..." in completion:
                    assert len(completion.replace("...", "")) == limit


@pytest.mark.parametrize("ddtrace_config_openai", [dict(span_prompt_completion_sample_rate=0)])
def test_embedding_unsampled_prompt_completion(openai, openai_vcr, ddtrace_config_openai, mock_logs, mock_tracer):
    with openai_vcr.use_cassette("embedding.yaml"):
        client = openai.OpenAI()
        client.embeddings.create(input="hello world", model="text-embedding-ada-002")
    logs = mock_logs.enqueue.call_count
    traces = mock_tracer.pop_traces()
    assert len(traces) == 1
    assert traces[0][0].get_tag("openai.request.input") is None
    assert logs == 0


@pytest.mark.parametrize(
    "ddtrace_config_openai",
    [dict(logs_enabled=True, log_prompt_completion_sample_rate=r) for r in [0, 0.25, 0.75, 1]],
)
def test_logs_sample_rate(openai, openai_vcr, ddtrace_config_openai, mock_logs, mock_tracer):
    total_calls = 200
    for _ in range(total_calls):
        with openai_vcr.use_cassette("completion.yaml"):
            client = openai.OpenAI()
            client.completions.create(model="ada", prompt="Hello world", temperature=0.8, n=2, stop=".", max_tokens=10)

    logs = mock_logs.enqueue.call_count
    if ddtrace.config.openai["log_prompt_completion_sample_rate"] == 0:
        assert logs == 0
    elif ddtrace.config.openai["log_prompt_completion_sample_rate"] == 1:
        assert logs == total_calls
    else:
        rate = ddtrace.config.openai["log_prompt_completion_sample_rate"] * total_calls
        assert (rate - 30) < logs < (rate + 30)


def test_est_tokens():
    """Oracle numbers are from https://platform.openai.com/tokenizer (GPT-3)."""
    assert _est_tokens("") == 0  # oracle: 1
    assert _est_tokens("hello") == 1  # oracle: 1
    assert _est_tokens("hello, world") == 3  # oracle: 3
    assert _est_tokens("hello world") == 2  # oracle: 2
    assert _est_tokens("Hello world, how are you?") == 6  # oracle: 7
    assert _est_tokens("    hello    ") == 3  # oracle: 8
    assert (
        _est_tokens(
            "The GPT family of models process text using tokens, which are common sequences of characters found in text. The models understand the statistical relationships between these tokens, and excel at producing the next token in a sequence of tokens."  # noqa E501
        )
        == 54
    )  # oracle: 44
    assert (
        _est_tokens(
            "You can use the tool below to understand how a piece of text would be tokenized by the API, and the total count of tokens in that piece of text."  # noqa: E501
        )
        == 33
    )  # oracle: 33
    assert (
        _est_tokens(
            "A helpful rule of thumb is that one token generally corresponds to ~4 characters of text for common "
            "English text. This translates to roughly ¾ of a word (so 100 tokens ~= 75 words). If you need a "
            "programmatic interface for tokenizing text, check out our tiktoken package for Python. For JavaScript, "
            "the gpt-3-encoder package for node.js works for most GPT-3 models."
        )
        == 83
    )  # oracle: 87

    # Expected to be a disparity since our assumption is based on english words
    assert (
        _est_tokens(
            """Lorem ipsum dolor sit amet, consectetur adipiscing elit. Donec hendrerit sapien eu erat imperdiet, in
 maximus elit malesuada. Pellentesque quis gravida purus. Nullam eu eros vitae dui placerat viverra quis a magna. Mauris
 vitae lorem quis neque pharetra congue. Praesent volutpat dui eget nibh auctor, sit amet elementum velit faucibus.
 Nullam ultricies dolor sit amet nisl molestie, a porta metus suscipit. Vivamus eget luctus mauris. Proin commodo
 elementum ex a pretium. Nam vitae ipsum sed dolor congue fermentum. Sed quis bibendum sapien, dictum venenatis urna.
 Morbi molestie lacinia iaculis. Proin lorem mauris, interdum eget lectus a, auctor volutpat nisl. Suspendisse ac
 tincidunt sapien. Cras congue ipsum sit amet congue ullamcorper. Proin hendrerit at erat vulputate consequat."""
        )
        == 175
    )  # oracle 281

    assert (
        _est_tokens(
            "I want you to act as a linux terminal. I will type commands and you will reply with what the terminal should show. I want you to only reply with the terminal output inside one unique code block, and nothing else. do not write explanations. do not type commands unless I instruct you to do so. When I need to tell you something in English, I will do so by putting text inside curly brackets {like this}. My first command is pwd"  # noqa: E501
        )
        == 97
    )  # oracle: 92


@pytest.mark.snapshot(
    token="tests.contrib.openai.test_openai.test_azure_openai_completion",
    ignores=["meta.http.useragent", "meta.openai.api_base", "meta.openai.api_type", "meta.openai.api_version"],
)
def test_azure_openai_completion(openai, azure_openai_config, openai_vcr, snapshot_tracer):
    with openai_vcr.use_cassette("azure_completion.yaml"):
        azure_client = openai.AzureOpenAI(
            api_version=azure_openai_config["api_version"],
            azure_endpoint=azure_openai_config["azure_endpoint"],
            azure_deployment=azure_openai_config["azure_deployment"],
            api_key=azure_openai_config["api_key"],
        )
        azure_client.completions.create(
            model="gpt-35-turbo",
            prompt="why do some languages have words that can't directly be translated to other languages?",
            temperature=0,
            n=1,
            max_tokens=20,
            user="ddtrace-test",
        )


@pytest.mark.asyncio
@pytest.mark.snapshot(
    token="tests.contrib.openai.test_openai.test_azure_openai_completion",
    ignores=[
        "meta.http.useragent",
        "meta.openai.api_base",
        "meta.openai.api_type",
        "meta.openai.api_version",
        "meta.openai.response.id",
        "metrics.openai.response.created",
    ],
)
async def test_azure_openai_acompletion(openai, azure_openai_config, openai_vcr, snapshot_tracer):
    with openai_vcr.use_cassette("azure_completion.yaml"):
        azure_client = openai.AsyncAzureOpenAI(
            api_version=azure_openai_config["api_version"],
            azure_endpoint=azure_openai_config["azure_endpoint"],
            azure_deployment=azure_openai_config["azure_deployment"],
            api_key=azure_openai_config["api_key"],
        )
        await azure_client.completions.create(
            model="gpt-35-turbo",
            prompt="why do some languages have words that can't directly be translated to other languages?",
            temperature=0,
            n=1,
            max_tokens=20,
            user="ddtrace-test",
        )


@pytest.mark.snapshot(
    token="tests.contrib.openai.test_openai.test_azure_openai_chat_completion",
    ignores=["meta.http.useragent", "meta.openai.api_base", "meta.openai.api_type", "meta.openai.api_version"],
)
def test_azure_openai_chat_completion(openai, azure_openai_config, openai_vcr, snapshot_tracer):
    with openai_vcr.use_cassette("azure_chat_completion.yaml"):
        azure_client = openai.AzureOpenAI(
            api_version=azure_openai_config["api_version"],
            azure_endpoint=azure_openai_config["azure_endpoint"],
            azure_deployment=azure_openai_config["azure_deployment"],
            api_key=azure_openai_config["api_key"],
        )
        azure_client.chat.completions.create(
            model="gpt-35-turbo",
            messages=[{"role": "user", "content": "What's the weather like in NYC right now?"}],
            temperature=0,
            n=1,
            max_tokens=20,
            user="ddtrace-test",
        )


@pytest.mark.asyncio
@pytest.mark.snapshot(
    token="tests.contrib.openai.test_openai.test_azure_openai_chat_completion",
    ignores=["meta.http.useragent", "meta.openai.api_base", "meta.openai.api_type", "meta.openai.api_version"],
)
async def test_azure_openai_chat_acompletion(openai, azure_openai_config, openai_vcr, snapshot_tracer):
    with openai_vcr.use_cassette("azure_chat_completion.yaml"):
        azure_client = openai.AsyncAzureOpenAI(
            api_version=azure_openai_config["api_version"],
            azure_endpoint=azure_openai_config["azure_endpoint"],
            azure_deployment=azure_openai_config["azure_deployment"],
            api_key=azure_openai_config["api_key"],
        )
        await azure_client.chat.completions.create(
            model="gpt-35-turbo",
            messages=[{"role": "user", "content": "What's the weather like in NYC right now?"}],
            temperature=0,
            n=1,
            max_tokens=20,
            user="ddtrace-test",
        )


@pytest.mark.snapshot(
    token="tests.contrib.openai.test_openai.test_azure_openai_embedding",
    ignores=["meta.http.useragent", "meta.openai.api_base", "meta.openai.api_type", "meta.openai.api_version"],
)
def test_azure_openai_embedding(openai, azure_openai_config, openai_vcr, snapshot_tracer):
    with openai_vcr.use_cassette("azure_embedding.yaml"):
        azure_client = openai.AzureOpenAI(
            api_version=azure_openai_config["api_version"],
            azure_endpoint=azure_openai_config["azure_endpoint"],
            azure_deployment=azure_openai_config["azure_deployment"],
            api_key=azure_openai_config["api_key"],
        )
        azure_client.embeddings.create(
            model="text-embedding-ada-002",
            input="Hello world",
            user="ddtrace-test",
        )


@pytest.mark.asyncio
@pytest.mark.snapshot(
    token="tests.contrib.openai.test_openai.test_azure_openai_embedding",
    ignores=["meta.http.useragent", "meta.openai.api_base", "meta.openai.api_type", "meta.openai.api_version"],
)
async def test_azure_openai_aembedding(openai, azure_openai_config, openai_vcr, snapshot_tracer):
    with openai_vcr.use_cassette("azure_embedding.yaml"):
        azure_client = openai.AsyncAzureOpenAI(
            api_version=azure_openai_config["api_version"],
            azure_endpoint=azure_openai_config["azure_endpoint"],
            azure_deployment=azure_openai_config["azure_deployment"],
            api_key=azure_openai_config["api_key"],
        )
        await azure_client.embeddings.create(
            model="text-embedding-ada-002",
            input="Hello world",
            user="ddtrace-test",
        )


@pytest.mark.parametrize("schema_version", [None, "v0", "v1"])
@pytest.mark.parametrize("service_name", [None, "mysvc"])
def test_integration_service_name(openai_api_key, ddtrace_run_python_code_in_subprocess, schema_version, service_name):
    env = os.environ.copy()
    pypath = [os.path.dirname(os.path.dirname(os.path.dirname(os.path.dirname(__file__))))]
    if "PYTHONPATH" in env:
        pypath.append(env["PYTHONPATH"])
    env.update(
        {
            "OPENAI_API_KEY": openai_api_key,
            "PYTHONPATH": ":".join(pypath),
            # Disable metrics because the test agent doesn't support metrics
            "DD_OPENAI_METRICS_ENABLED": "false",
        }
    )
    if schema_version:
        env["DD_TRACE_SPAN_ATTRIBUTE_SCHEMA"] = schema_version
    if service_name:
        env["DD_SERVICE"] = service_name
    with snapshot_context(
        token="tests.contrib.openai.test_openai_v1.test_integration_service_name[%s-%s]"
        % (service_name, schema_version),
        ignores=["meta.http.useragent", "meta.openai.api_base", "meta.openai.api_type"],
        async_mode=False,
    ):
        out, err, status, pid = ddtrace_run_python_code_in_subprocess(
            """
import openai
import ddtrace
from tests.contrib.openai.conftest import FilterOrg
from tests.contrib.openai.test_openai_v1 import get_openai_vcr
pin = ddtrace.Pin.get_from(openai)
pin.tracer.configure(settings={"FILTERS": [FilterOrg()]})
with get_openai_vcr(subdirectory_name="v1").use_cassette("completion.yaml"):
    client = openai.OpenAI()
    resp = client.completions.create(model="ada", prompt="hello world")
    """,
            env=env,
        )
        assert status == 0, err
        assert out == b""
        assert err == b""


@pytest.mark.parametrize("ddtrace_global_config", [dict(_llmobs_enabled=True, _llmobs_sample_rate=1.0)])
def test_llmobs_completion(openai_vcr, openai, ddtrace_global_config, mock_llmobs_writer, mock_tracer):
    """Ensure llmobs records are emitted for completion endpoints when configured.

    Also ensure the llmobs records have the correct tagging including trace/span ID for trace correlation.
    """
    with openai_vcr.use_cassette("completion.yaml"):
        model = "ada"
        client = openai.OpenAI()
        client.completions.create(
            model=model,
            prompt="Hello world",
            temperature=0.8,
            n=2,
            stop=".",
            max_tokens=10,
            user="ddtrace-test",
        )
    span = mock_tracer.pop_traces()[0][0]
    trace_id, span_id = span.trace_id, span.span_id

    assert mock_llmobs_writer.enqueue.call_count == 1
    mock_llmobs_writer.assert_has_calls(
        [
            mock.call.start(),
            mock.call.enqueue(
                {
                    "span_id": str(span_id),
                    "trace_id": "{:x}".format(trace_id),
                    "parent_id": "",
                    "session_id": "{:x}".format(trace_id),
                    "name": span.name,
<<<<<<< HEAD
                    "tags": _expected_llmobs_tags(resp.model),
=======
                    "tags": _expected_llmobs_tags(),
>>>>>>> 8d9d8adb
                    "start_ns": span.start_ns,
                    "duration": span.duration_ns,
                    "error": 0,
                    "meta": {
                        "span.kind": "llm",
                        "model_name": model,
                        "model_provider": "openai",
                        "input": {
                            "messages": [{"content": "Hello world"}],
                            "parameters": {"temperature": 0.8, "max_tokens": 10},
                        },
                        "output": {"messages": [{"content": ", relax!” I said to my laptop"}, {"content": " (1"}]},
                    },
                    "metrics": {"prompt_tokens": 2, "completion_tokens": 12, "total_tokens": 14},
                },
            ),
        ]
    )


@pytest.mark.parametrize("ddtrace_global_config", [dict(_llmobs_enabled=True, _llmobs_sample_rate=1.0)])
def test_llmobs_completion_stream(openai_vcr, openai, ddtrace_global_config, mock_llmobs_writer, mock_tracer):
    with openai_vcr.use_cassette("completion_streamed.yaml"):
        with mock.patch("ddtrace.contrib.openai.utils.encoding_for_model", create=True) as mock_encoding:
            mock_encoding.return_value.encode.side_effect = lambda x: [1, 2]
            model = "ada"
            resp_model = model
            expected_completion = '! ... A page layouts page drawer? ... Interesting. The "Tools" is'
            client = openai.OpenAI()
            resp = client.completions.create(model=model, prompt="Hello world", stream=True)
            for chunk in resp:
                resp_model = chunk.model
    span = mock_tracer.pop_traces()[0][0]
    trace_id, span_id = span.trace_id, span.span_id

    assert mock_llmobs_writer.enqueue.call_count == 1
    mock_llmobs_writer.assert_has_calls(
        [
            mock.call.start(),
            mock.call.enqueue(
                {
                    "trace_id": "{:x}".format(trace_id),
                    "span_id": str(span_id),
                    "parent_id": "",
                    "session_id": "{:x}".format(trace_id),
                    "name": span.name,
                    "tags": _expected_llmobs_tags(model=resp_model),
                    "start_ns": span.start_ns,
                    "duration": span.duration_ns,
                    "error": 0,
                    "meta": {
                        "span.kind": "llm",
                        "model_name": model,
                        "model_provider": "openai",
                        "input": {
                            "messages": [{"content": "Hello world"}],
                            "parameters": {"temperature": 0},
                        },
                        "output": {"messages": [{"content": expected_completion}]},
                    },
                    "metrics": {"prompt_tokens": 2, "completion_tokens": 16, "total_tokens": 18},
                },
            ),
        ]
    )


@pytest.mark.parametrize("ddtrace_global_config", [dict(_llmobs_enabled=True, _llmobs_sample_rate=1.0)])
def test_llmobs_chat_completion(openai_vcr, openai, ddtrace_global_config, mock_llmobs_writer, mock_tracer):
    """Ensure llmobs records are emitted for chat completion endpoints when configured.

    Also ensure the llmobs records have the correct tagging including trace/span ID for trace correlation.
    """
    with openai_vcr.use_cassette("chat_completion.yaml"):
        model = "gpt-3.5-turbo"
        input_messages = [
            {"role": "system", "content": "You are a helpful assistant."},
            {"role": "user", "content": "Who won the world series in 2020?"},
            {"role": "assistant", "content": "The Los Angeles Dodgers won the World Series in 2020."},
            {"role": "user", "content": "Where was it played?"},
        ]
        client = openai.OpenAI()
        resp = client.chat.completions.create(
            model=model,
            messages=input_messages,
            top_p=0.9,
            n=2,
            user="ddtrace-test",
        )
    span = mock_tracer.pop_traces()[0][0]
    trace_id, span_id = span.trace_id, span.span_id

    assert mock_llmobs_writer.enqueue.call_count == 1
    mock_llmobs_writer.assert_has_calls(
        [
            mock.call.start(),
            mock.call.enqueue(
                {
                    "span_id": str(span_id),
                    "trace_id": "{:x}".format(trace_id),
                    "parent_id": "",
                    "session_id": "{:x}".format(trace_id),
                    "name": span.name,
<<<<<<< HEAD
                    "tags": _expected_llmobs_tags(model=resp.model),
=======
                    "tags": _expected_llmobs_tags(),
>>>>>>> 8d9d8adb
                    "start_ns": span.start_ns,
                    "duration": span.duration_ns,
                    "error": 0,
                    "meta": {
                        "span.kind": "llm",
                        "model_name": resp.model,
                        "model_provider": "openai",
                        "input": {
                            "messages": input_messages,
                            "parameters": {"temperature": 0},
                        },
                        "output": {
                            "messages": [
                                {"role": "assistant", "content": choice.message.content} for choice in resp.choices
                            ]
                        },
                    },
                    "metrics": {"prompt_tokens": 57, "completion_tokens": 34, "total_tokens": 91},
                },
            ),
        ]
    )


@pytest.mark.parametrize("ddtrace_global_config", [dict(_llmobs_enabled=True, _llmobs_sample_rate=1.0)])
def test_llmobs_chat_completion_stream(openai_vcr, openai, ddtrace_global_config, mock_llmobs_writer, mock_tracer):
    """Ensure llmobs records are emitted for chat completion endpoints when configured.

    Also ensure the llmobs records have the correct tagging including trace/span ID for trace correlation.
    """
    with openai_vcr.use_cassette("chat_completion_streamed.yaml"):
        with mock.patch("ddtrace.contrib.openai.utils.encoding_for_model", create=True) as mock_encoding:
            model = "gpt-3.5-turbo"
            resp_model = model
            input_messages = [{"role": "user", "content": "Who won the world series in 2020?"}]
            mock_encoding.return_value.encode.side_effect = lambda x: [1, 2, 3, 4, 5, 6, 7, 8]
            expected_completion = "The Los Angeles Dodgers won the World Series in 2020."
            client = openai.OpenAI()
            resp = client.chat.completions.create(
                model=model,
                messages=input_messages,
                stream=True,
                user="ddtrace-test",
            )
            for chunk in resp:
                resp_model = chunk.model
    span = mock_tracer.pop_traces()[0][0]
    trace_id, span_id = span.trace_id, span.span_id

    assert mock_llmobs_writer.enqueue.call_count == 1
    mock_llmobs_writer.assert_has_calls(
        [
            mock.call.start(),
            mock.call.enqueue(
                {
                    "span_id": str(span_id),
                    "trace_id": "{:x}".format(trace_id),
                    "parent_id": "",
                    "session_id": "{:x}".format(trace_id),
                    "name": span.name,
                    "tags": _expected_llmobs_tags(model=resp_model),
                    "start_ns": span.start_ns,
                    "duration": span.duration_ns,
                    "error": 0,
                    "meta": {
                        "span.kind": "llm",
                        "model_name": resp_model,
                        "model_provider": "openai",
                        "input": {"messages": input_messages, "parameters": {"temperature": 0}},
                        "output": {"messages": [{"role": "assistant", "content": expected_completion}]},
                    },
                    "metrics": {"prompt_tokens": 8, "completion_tokens": 15, "total_tokens": 23},
                },
            ),
        ]
    )


@pytest.mark.parametrize("ddtrace_global_config", [dict(_llmobs_enabled=True, _llmobs_sample_rate=1.0)])
def test_llmobs_chat_completion_function_call(
    openai_vcr, openai, ddtrace_global_config, mock_llmobs_writer, mock_tracer
):
    """Test that function call chat completion calls are recorded as LLMObs events correctly."""
    with openai_vcr.use_cassette("chat_completion_function_call.yaml"):
        model = "gpt-3.5-turbo"
        client = openai.OpenAI()
        resp = client.chat.completions.create(
            model=model,
            messages=[{"role": "user", "content": chat_completion_input_description}],
            functions=chat_completion_custom_functions,
            function_call="auto",
            user="ddtrace-test",
        )
    span = mock_tracer.pop_traces()[0][0]
    trace_id, span_id = span.trace_id, span.span_id

    assert mock_llmobs_writer.enqueue.call_count == 1
    mock_llmobs_writer.assert_has_calls(
        [
            mock.call.start(),
            mock.call.enqueue(
                {
                    "span_id": str(span_id),
                    "trace_id": "{:x}".format(trace_id),
                    "parent_id": "",
                    "session_id": "{:x}".format(trace_id),
                    "name": span.name,
<<<<<<< HEAD
                    "tags": _expected_llmobs_tags(model=resp.model),
=======
                    "tags": _expected_llmobs_tags(),
>>>>>>> 8d9d8adb
                    "start_ns": span.start_ns,
                    "duration": span.duration_ns,
                    "error": 0,
                    "meta": {
                        "span.kind": "llm",
                        "model_name": resp.model,
                        "model_provider": "openai",
                        "input": {
                            "messages": [{"content": chat_completion_input_description, "role": "user"}],
                            "parameters": {"temperature": 0},
                        },
                        "output": {
                            "messages": [
                                {"content": resp.choices[0].message.function_call.arguments, "role": "assistant"}
                            ]
                        },
                    },
                    "metrics": {"prompt_tokens": 157, "completion_tokens": 57, "total_tokens": 214},
                },
            ),
        ]
    )


@pytest.mark.parametrize("ddtrace_global_config", [dict(_llmobs_enabled=True, _llmobs_sample_rate=1.0)])
def test_llmobs_completion_error(openai_vcr, openai, ddtrace_global_config, mock_llmobs_writer, mock_tracer):
    """Ensure erroneous llmobs records are emitted for completion endpoints when configured."""
    with pytest.raises(Exception):
        with openai_vcr.use_cassette("completion_error.yaml"):
            model = "babbage-002"
            client = openai.OpenAI()
            client.completions.create(
                model=model,
                prompt="Hello world",
                temperature=0.8,
                n=2,
                stop=".",
                max_tokens=10,
                user="ddtrace-test",
            )
    span = mock_tracer.pop_traces()[0][0]
    trace_id, span_id = span.trace_id, span.span_id

    assert mock_llmobs_writer.enqueue.call_count == 1
    mock_llmobs_writer.assert_has_calls(
        [
            mock.call.start(),
            mock.call.enqueue(
                {
                    "span_id": str(span_id),
                    "trace_id": "{:x}".format(trace_id),
                    "parent_id": "",
                    "session_id": "{:x}".format(trace_id),
                    "name": span.name,
<<<<<<< HEAD
                    "tags": _expected_llmobs_tags(model=model, error="openai.AuthenticationError"),
=======
                    "tags": _expected_llmobs_tags(error="openai.AuthenticationError"),
>>>>>>> 8d9d8adb
                    "start_ns": span.start_ns,
                    "duration": span.duration_ns,
                    "error": 1,
                    "meta": {
                        "span.kind": "llm",
                        "error.message": "Error code: 401 - {'error': {'message': 'Incorrect API key provided: <not-a-r****key>. You can find your API key at https://platform.openai.com/account/api-keys.', 'type': 'invalid_request_error', 'param': None, 'code': 'invalid_api_key'}}",  # noqa: E501
                        "model_name": model,
                        "model_provider": "openai",
                        "input": {
                            "messages": [{"content": "Hello world"}],
                            "parameters": {"temperature": 0.8, "max_tokens": 10},
                        },
                        "output": {"messages": [{"content": ""}]},
                    },
                    "metrics": {},
                },
            ),
        ]
    )


@pytest.mark.parametrize("ddtrace_global_config", [dict(_llmobs_enabled=True, _llmobs_sample_rate=1.0)])
def test_llmobs_chat_completion_error(openai_vcr, openai, ddtrace_global_config, mock_llmobs_writer, mock_tracer):
    """Ensure erroneous llmobs records are emitted for chat completion endpoints when configured."""
    with pytest.raises(Exception):
        with openai_vcr.use_cassette("chat_completion_error.yaml"):
            model = "gpt-3.5-turbo"
            client = openai.OpenAI()
            input_messages = [
                {"role": "system", "content": "You are a helpful assistant."},
                {"role": "user", "content": "Who won the world series in 2020?"},
                {"role": "assistant", "content": "The Los Angeles Dodgers won the World Series in 2020."},
                {"role": "user", "content": "Where was it played?"},
            ]
            client.chat.completions.create(
                model=model,
                messages=input_messages,
                top_p=0.9,
                n=2,
                user="ddtrace-test",
            )
    span = mock_tracer.pop_traces()[0][0]
    trace_id, span_id = span.trace_id, span.span_id

    assert mock_llmobs_writer.enqueue.call_count == 1
    mock_llmobs_writer.assert_has_calls(
        [
            mock.call.start(),
            mock.call.enqueue(
                {
                    "span_id": str(span_id),
                    "trace_id": "{:x}".format(trace_id),
                    "parent_id": "",
                    "session_id": "{:x}".format(trace_id),
                    "name": span.name,
<<<<<<< HEAD
                    "tags": _expected_llmobs_tags(model=model, error="openai.AuthenticationError"),
=======
                    "tags": _expected_llmobs_tags(error="openai.AuthenticationError"),
>>>>>>> 8d9d8adb
                    "start_ns": span.start_ns,
                    "duration": span.duration_ns,
                    "error": 1,
                    "meta": {
                        "span.kind": "llm",
                        "error.message": "Error code: 401 - {'error': {'message': 'Incorrect API key provided: <not-a-r****key>. You can find your API key at https://platform.openai.com/account/api-keys.', 'type': 'invalid_request_error', 'param': None, 'code': 'invalid_api_key'}}",  # noqa: E501
                        "model_name": model,
                        "model_provider": "openai",
                        "input": {
                            "messages": input_messages,
                            "parameters": {"temperature": 0},
                        },
                        "output": {"messages": [{"content": ""}]},
                    },
                    "metrics": {},
                },
            ),
        ]
    )<|MERGE_RESOLUTION|>--- conflicted
+++ resolved
@@ -1905,11 +1905,7 @@
                     "parent_id": "",
                     "session_id": "{:x}".format(trace_id),
                     "name": span.name,
-<<<<<<< HEAD
-                    "tags": _expected_llmobs_tags(resp.model),
-=======
                     "tags": _expected_llmobs_tags(),
->>>>>>> 8d9d8adb
                     "start_ns": span.start_ns,
                     "duration": span.duration_ns,
                     "error": 0,
@@ -2013,11 +2009,7 @@
                     "parent_id": "",
                     "session_id": "{:x}".format(trace_id),
                     "name": span.name,
-<<<<<<< HEAD
-                    "tags": _expected_llmobs_tags(model=resp.model),
-=======
                     "tags": _expected_llmobs_tags(),
->>>>>>> 8d9d8adb
                     "start_ns": span.start_ns,
                     "duration": span.duration_ns,
                     "error": 0,
@@ -2125,11 +2117,7 @@
                     "parent_id": "",
                     "session_id": "{:x}".format(trace_id),
                     "name": span.name,
-<<<<<<< HEAD
-                    "tags": _expected_llmobs_tags(model=resp.model),
-=======
                     "tags": _expected_llmobs_tags(),
->>>>>>> 8d9d8adb
                     "start_ns": span.start_ns,
                     "duration": span.duration_ns,
                     "error": 0,
@@ -2184,11 +2172,7 @@
                     "parent_id": "",
                     "session_id": "{:x}".format(trace_id),
                     "name": span.name,
-<<<<<<< HEAD
-                    "tags": _expected_llmobs_tags(model=model, error="openai.AuthenticationError"),
-=======
                     "tags": _expected_llmobs_tags(error="openai.AuthenticationError"),
->>>>>>> 8d9d8adb
                     "start_ns": span.start_ns,
                     "duration": span.duration_ns,
                     "error": 1,
@@ -2244,11 +2228,7 @@
                     "parent_id": "",
                     "session_id": "{:x}".format(trace_id),
                     "name": span.name,
-<<<<<<< HEAD
-                    "tags": _expected_llmobs_tags(model=model, error="openai.AuthenticationError"),
-=======
                     "tags": _expected_llmobs_tags(error="openai.AuthenticationError"),
->>>>>>> 8d9d8adb
                     "start_ns": span.start_ns,
                     "duration": span.duration_ns,
                     "error": 1,
