--- conflicted
+++ resolved
@@ -2221,11 +2221,7 @@
                     "parent_id": "",
                     "session_id": "{:x}".format(trace_id),
                     "name": span.name,
-<<<<<<< HEAD
-                    "tags": _expected_llmobs_tags(model=resp.model),
-=======
                     "tags": _expected_llmobs_tags(),
->>>>>>> 8d9d8adb
                     "start_ns": span.start_ns,
                     "duration": span.duration_ns,
                     "error": 0,
@@ -2327,11 +2323,7 @@
                     "parent_id": "",
                     "session_id": "{:x}".format(trace_id),
                     "name": span.name,
-<<<<<<< HEAD
-                    "tags": _expected_llmobs_tags(model=resp.model),
-=======
                     "tags": _expected_llmobs_tags(),
->>>>>>> 8d9d8adb
                     "start_ns": span.start_ns,
                     "duration": span.duration_ns,
                     "error": 0,
@@ -2439,11 +2431,7 @@
                     "parent_id": "",
                     "session_id": "{:x}".format(trace_id),
                     "name": span.name,
-<<<<<<< HEAD
-                    "tags": _expected_llmobs_tags(model=resp.model),
-=======
                     "tags": _expected_llmobs_tags(),
->>>>>>> 8d9d8adb
                     "start_ns": span.start_ns,
                     "duration": span.duration_ns,
                     "error": 0,
@@ -2548,11 +2536,7 @@
                     "parent_id": "",
                     "session_id": "{:x}".format(trace_id),
                     "name": span.name,
-<<<<<<< HEAD
-                    "tags": _expected_llmobs_tags(model=model, error="openai.error.AuthenticationError"),
-=======
                     "tags": _expected_llmobs_tags(error="openai.error.AuthenticationError"),
->>>>>>> 8d9d8adb
                     "start_ns": span.start_ns,
                     "duration": span.duration_ns,
                     "error": 1,
@@ -2609,11 +2593,7 @@
                     "parent_id": "",
                     "session_id": "{:x}".format(trace_id),
                     "name": span.name,
-<<<<<<< HEAD
-                    "tags": _expected_llmobs_tags(model=model, error="openai.error.AuthenticationError"),
-=======
                     "tags": _expected_llmobs_tags(error="openai.error.AuthenticationError"),
->>>>>>> 8d9d8adb
                     "start_ns": span.start_ns,
                     "duration": span.duration_ns,
                     "error": 1,
