from io import BytesIO
import os
from typing import AsyncGenerator
from typing import Generator

import mock
import openai as openai_module
from PIL import Image
import pytest

import ddtrace
from ddtrace import patch
from ddtrace.contrib.openai.utils import _est_tokens
from ddtrace.internal.utils.version import parse_version
from tests.contrib.openai.utils import get_openai_vcr
from tests.contrib.openai.utils import iswrapped
from tests.llmobs._utils import _expected_llmobs_llm_span_event
from tests.utils import override_global_config
from tests.utils import snapshot_context


TIKTOKEN_AVAILABLE = os.getenv("TIKTOKEN_AVAILABLE", False)
pytestmark = pytest.mark.skipif(
    parse_version(openai_module.version.VERSION) >= (1, 0, 0), reason="This module only tests openai < 1.0"
)

chat_completion_input_description = """
    David Nguyen is a sophomore majoring in computer science at Stanford University and has a GPA of 3.8.
    David is an active member of the university's Chess Club and the South Asian Student Association.
    He hopes to pursue a career in software engineering after graduating.
    """
chat_completion_custom_functions = [
    {
        "name": "extract_student_info",
        "description": "Get the student information from the body of the input text",
        "parameters": {
            "type": "object",
            "properties": {
                "name": {"type": "string", "description": "Name of the person"},
                "major": {"type": "string", "description": "Major subject."},
                "school": {"type": "string", "description": "The university name."},
                "grades": {"type": "integer", "description": "GPA of the student."},
                "clubs": {
                    "type": "array",
                    "description": "School clubs for extracurricular activities. ",
                    "items": {"type": "string", "description": "Name of School Club"},
                },
            },
        },
    },
]


@pytest.fixture(scope="session")
def openai_vcr():
    yield get_openai_vcr(subdirectory_name="v0")


@pytest.mark.parametrize("ddtrace_config_openai", [dict(metrics_enabled=True), dict(metrics_enabled=False)])
def test_config(ddtrace_config_openai, mock_tracer, openai):
    # Ensure that the module state is reloaded for each test run
    assert not hasattr(openai, "_test")
    openai._test = 1

    # Ensure overriding the config works
    assert ddtrace.config.openai.metrics_enabled is ddtrace_config_openai["metrics_enabled"]


def test_patching(openai):
    """Ensure that the correct objects are patched and not double patched."""

    # for some reason these can't be specified as the real python objects...
    # no clue why (eg. openai.Completion.create doesn't work)
    methods = [
        (openai.Completion, "create"),
        (openai.api_resources.completion.Completion, "create"),
        (openai.Completion, "acreate"),
        (openai.api_resources.completion.Completion, "acreate"),
        (openai.api_requestor, "_make_session"),
        (openai.util, "convert_to_openai_object"),
        (openai.Embedding, "create"),
        (openai.Embedding, "acreate"),
    ]
    if hasattr(openai, "ChatCompletion"):
        methods += [
            (openai.ChatCompletion, "create"),
            (openai.api_resources.chat_completion.ChatCompletion, "create"),
            (openai.ChatCompletion, "acreate"),
            (openai.api_resources.chat_completion.ChatCompletion, "acreate"),
        ]

    for m in methods:
        assert not iswrapped(getattr(m[0], m[1]))

    patch(openai=True)
    for m in methods:
        assert iswrapped(getattr(m[0], m[1]))

    # Ensure double patching does not occur
    patch(openai=True)
    for m in methods:
        assert not iswrapped(getattr(m[0], m[1]).__dd_wrapped__)


@pytest.mark.parametrize("api_key_in_env", [True, False])
def test_model_list(api_key_in_env, request_api_key, openai, openai_vcr, mock_metrics, snapshot_tracer):
    with snapshot_context(
        token="tests.contrib.openai.test_openai.test_model_list",
        ignores=["meta.http.useragent", "meta.openai.base_url"],
    ):
        with openai_vcr.use_cassette("model_list.yaml"):
            openai.Model.list(api_key=request_api_key, user="ddtrace-test")


@pytest.mark.asyncio
@pytest.mark.parametrize("api_key_in_env", [True, False])
async def test_model_alist(api_key_in_env, request_api_key, openai, openai_vcr, mock_metrics, snapshot_tracer):
    with snapshot_context(
        token="tests.contrib.openai.test_openai.test_model_list",
        ignores=["meta.http.useragent", "meta.openai.base_url"],
    ):
        with openai_vcr.use_cassette("model_list_async.yaml"):
            await openai.Model.alist(api_key=request_api_key, user="ddtrace-test")


@pytest.mark.parametrize("api_key_in_env", [True, False])
def test_model_retrieve(api_key_in_env, request_api_key, openai, openai_vcr, mock_metrics, snapshot_tracer):
    with snapshot_context(
        token="tests.contrib.openai.test_openai.test_model_retrieve",
        ignores=["meta.http.useragent", "meta.openai.base_url", "meta.openai.response.created"],
    ):
        with openai_vcr.use_cassette("model_retrieve.yaml"):
            openai.Model.retrieve("curie", api_key=request_api_key, user="ddtrace-test")


@pytest.mark.asyncio
@pytest.mark.parametrize("api_key_in_env", [True, False])
async def test_model_aretrieve(api_key_in_env, request_api_key, openai, openai_vcr, mock_metrics, snapshot_tracer):
    with snapshot_context(
        token="tests.contrib.openai.test_openai.test_model_retrieve",
        ignores=["meta.http.useragent", "meta.openai.base_url", "meta.openai.response.created"],
    ):
        with openai_vcr.use_cassette("model_retrieve_async.yaml"):
            await openai.Model.aretrieve("curie", api_key=request_api_key, user="ddtrace-test")


@pytest.mark.parametrize("api_key_in_env", [True, False])
def test_completion(
    api_key_in_env, request_api_key, openai, openai_vcr, mock_metrics, mock_logs, mock_llmobs_writer, snapshot_tracer
):
    with snapshot_context(
        token="tests.contrib.openai.test_openai.test_completion",
        ignores=["meta.http.useragent", "meta.openai.base_url"],
    ):
        with openai_vcr.use_cassette("completion.yaml"):
            resp = openai.Completion.create(
                api_key=request_api_key,
                model="ada",
                prompt="Hello world",
                temperature=0.8,
                n=2,
                stop=".",
                max_tokens=10,
                user="ddtrace-test",
            )

    assert resp["object"] == "text_completion"
    assert resp["model"] == "ada"
    assert resp["choices"] == [
        {"finish_reason": "length", "index": 0, "logprobs": None, "text": ", relax!” I said to my laptop"},
        {"finish_reason": "stop", "index": 1, "logprobs": None, "text": " (1"},
    ]

    expected_tags = [
        "version:",
        "env:",
        "service:",
        "openai.request.model:ada",
        "openai.request.endpoint:/v1/completions",
        "openai.request.method:POST",
        "openai.organization.id:",
        "openai.organization.name:datadog-4",
        "openai.user.api_key:sk-...key>",
        "error:0",
    ]
    mock_metrics.assert_has_calls(
        [
            mock.call.distribution("tokens.prompt", 2, tags=expected_tags + ["openai.estimated:false"]),
            mock.call.distribution("tokens.completion", 12, tags=expected_tags + ["openai.estimated:false"]),
            mock.call.distribution("tokens.total", 14, tags=expected_tags + ["openai.estimated:false"]),
            mock.call.distribution("request.duration", mock.ANY, tags=expected_tags),
            mock.call.gauge("ratelimit.remaining.requests", mock.ANY, tags=expected_tags),
            mock.call.gauge("ratelimit.requests", mock.ANY, tags=expected_tags),
            mock.call.gauge("ratelimit.remaining.tokens", mock.ANY, tags=expected_tags),
            mock.call.gauge("ratelimit.tokens", mock.ANY, tags=expected_tags),
        ],
        any_order=True,
    )
    mock_logs.start.assert_not_called()
    mock_logs.enqueue.assert_not_called()
    mock_llmobs_writer.start.assert_not_called()
    mock_llmobs_writer.enqueue.assert_not_called()


@pytest.mark.asyncio
@pytest.mark.parametrize("api_key_in_env", [True, False])
async def test_acompletion(
    api_key_in_env, request_api_key, openai, openai_vcr, mock_metrics, mock_logs, mock_llmobs_writer, snapshot_tracer
):
    with snapshot_context(
        token="tests.contrib.openai.test_openai.test_acompletion",
        ignores=["meta.http.useragent", "meta.openai.base_url"],
    ):
        with openai_vcr.use_cassette("completion_async.yaml"):
            resp = await openai.Completion.acreate(
                api_key=request_api_key,
                model="curie",
                prompt="As Descartes said, I think, therefore",
                temperature=0.8,
                n=1,
                max_tokens=150,
                user="ddtrace-test",
            )
    assert resp["object"] == "text_completion"
    assert resp["choices"] == [
        {
            "finish_reason": "length",
            "index": 0,
            "logprobs": None,
            "text": " I am; and I am in a sense a non-human entity woven together from "
            "memories, desires and emotions. But, who is to say that I am not an "
            "artificial intelligence. The brain is a self-organising, "
            "self-aware, virtual reality computer … so how is it, who exactly is "
            "it, this thing that thinks, feels, loves and believes? Are we not "
            "just software running on hardware?\n"
            "\n"
            "Recently, I have come to take a more holistic view of my identity, "
            "not as a series of fleeting moments, but as a long-term, ongoing "
            "process. The key question for me is not that of ‘who am I?’ but "
            "rather, ‘how am I?’ – a question",
        }
    ]
    expected_tags = [
        "version:",
        "env:",
        "service:",
        "openai.request.model:curie",
        "openai.request.endpoint:/v1/completions",
        "openai.request.method:POST",
        "openai.organization.id:",
        "openai.organization.name:datadog-4",
        "openai.user.api_key:sk-...key>",
        "error:0",
    ]
    mock_metrics.assert_has_calls(
        [
            mock.call.distribution("tokens.prompt", 10, tags=expected_tags + ["openai.estimated:false"]),
            mock.call.distribution("tokens.completion", 150, tags=expected_tags + ["openai.estimated:false"]),
            mock.call.distribution("tokens.total", 160, tags=expected_tags + ["openai.estimated:false"]),
            mock.call.distribution("request.duration", mock.ANY, tags=expected_tags),
            mock.call.gauge("ratelimit.remaining.requests", mock.ANY, tags=expected_tags),
            mock.call.gauge("ratelimit.requests", mock.ANY, tags=expected_tags),
            mock.call.gauge("ratelimit.remaining.tokens", mock.ANY, tags=expected_tags),
            mock.call.gauge("ratelimit.tokens", mock.ANY, tags=expected_tags),
        ],
        any_order=True,
    )
    mock_logs.start.assert_not_called()
    mock_logs.enqueue.assert_not_called()
    mock_llmobs_writer.start.assert_not_called()
    mock_llmobs_writer.enqueue.assert_not_called()


@pytest.mark.xfail(reason="An API key is required when logs are enabled")
@pytest.mark.parametrize("ddtrace_config_openai", [dict(logs_enabled=True)])
def test_logs_no_api_key(openai, ddtrace_config_openai, mock_tracer):
    """When no DD_API_KEY is set, the patching fails"""
    pass


@pytest.mark.parametrize("ddtrace_config_openai", [dict(logs_enabled=True, log_prompt_completion_sample_rate=1.0)])
def test_logs_completions(openai_vcr, openai, ddtrace_config_openai, mock_logs, mock_tracer):
    """Ensure logs are emitted for completion endpoints when configured.

    Also ensure the logs have the correct tagging including the trace-logs correlation tagging.
    """
    with openai_vcr.use_cassette("completion.yaml"):
        openai.Completion.create(
            model="ada", prompt="Hello world", temperature=0.8, n=2, stop=".", max_tokens=10, user="ddtrace-test"
        )
    span = mock_tracer.pop_traces()[0][0]
    trace_id, span_id = span.trace_id, span.span_id

    assert mock_logs.enqueue.call_count == 1
    mock_logs.assert_has_calls(
        [
            mock.call.start(),
            mock.call.enqueue(
                {
                    "timestamp": mock.ANY,
                    "message": mock.ANY,
                    "hostname": mock.ANY,
                    "ddsource": "openai",
                    "service": "",
                    "status": "info",
                    "ddtags": "env:,version:,openai.request.endpoint:/v1/completions,openai.request.method:POST,openai.request.model:ada,openai.organization.name:datadog-4,openai.user.api_key:sk-...key>",  # noqa: E501
                    "dd.trace_id": "{:x}".format(trace_id),
                    "dd.span_id": str(span_id),
                    "prompt": "Hello world",
                    "choices": mock.ANY,
                }
            ),
        ]
    )


@pytest.mark.parametrize("ddtrace_config_openai", [dict(logs_enabled=True, log_prompt_completion_sample_rate=1.0)])
def test_global_tags(openai_vcr, ddtrace_config_openai, openai, mock_metrics, mock_logs, mock_tracer):
    """
    When the global config UST tags are set
        The service name should be used for all data
        The env should be used for all data
        The version should be used for all data

    All data should also be tagged with the same OpenAI data.
    """
    with override_global_config(dict(service="test-svc", env="staging", version="1234")):
        with openai_vcr.use_cassette("completion.yaml"):
            openai.Completion.create(
                model="ada", prompt="Hello world", temperature=0.8, n=2, stop=".", max_tokens=10, user="ddtrace-test"
            )

    span = mock_tracer.pop_traces()[0][0]
    assert span.service == "test-svc"
    assert span.get_tag("env") == "staging"
    assert span.get_tag("version") == "1234"
    assert span.get_tag("openai.request.model") == "ada"
    assert span.get_tag("openai.request.endpoint") == "/v1/completions"
    assert span.get_tag("openai.request.method") == "POST"
    assert span.get_tag("openai.organization.name") == "datadog-4"
    assert span.get_tag("openai.user.api_key") == "sk-...key>"

    for _, _args, kwargs in mock_metrics.mock_calls:
        expected_metrics = [
            "service:test-svc",
            "env:staging",
            "version:1234",
            "openai.request.model:ada",
            "openai.request.endpoint:/v1/completions",
            "openai.request.method:POST",
            "openai.organization.name:datadog-4",
            "openai.user.api_key:sk-...key>",
        ]
        actual_tags = kwargs.get("tags")
        for m in expected_metrics:
            assert m in actual_tags

    for call, args, _kwargs in mock_logs.mock_calls:
        if call != "enqueue":
            continue
        log = args[0]
        assert log["service"] == "test-svc"
        assert (
            log["ddtags"]
            == "env:staging,version:1234,openai.request.endpoint:/v1/completions,openai.request.method:POST,openai.request.model:ada,openai.organization.name:datadog-4,openai.user.api_key:sk-...key>"  # noqa: E501
        )


@pytest.mark.parametrize("api_key_in_env", [True, False])
def test_chat_completion(api_key_in_env, request_api_key, openai, openai_vcr, snapshot_tracer):
    if not hasattr(openai, "ChatCompletion"):
        pytest.skip("ChatCompletion not supported for this version of openai")
    with snapshot_context(
        token="tests.contrib.openai.test_openai.test_chat_completion",
        ignores=["meta.http.useragent", "meta.openai.base_url"],
    ):
        with openai_vcr.use_cassette("chat_completion.yaml"):
            openai.ChatCompletion.create(
                api_key=request_api_key,
                model="gpt-3.5-turbo",
                messages=[
                    {"role": "system", "content": "You are a helpful assistant."},
                    {"role": "user", "content": "Who won the world series in 2020?"},
                    {"role": "assistant", "content": "The Los Angeles Dodgers won the World Series in 2020."},
                    {"role": "user", "content": "Where was it played?"},
                ],
                top_p=0.9,
                n=2,
                user="ddtrace-test",
            )


@pytest.mark.snapshot(
    token="tests.contrib.openai.test_openai.test_chat_completion_function_calling",
    ignores=["meta.http.useragent", "meta.openai.base_url"],
)
def test_chat_completion_function_calling(openai, openai_vcr, snapshot_tracer):
    if not hasattr(openai, "ChatCompletion"):
        pytest.skip("ChatCompletion not supported for this version of openai")
    with openai_vcr.use_cassette("chat_completion_function_call.yaml"):
        openai.ChatCompletion.create(
            model="gpt-3.5-turbo",
            messages=[{"role": "user", "content": chat_completion_input_description}],
            functions=chat_completion_custom_functions,
            function_call="auto",
            user="ddtrace-test",
        )


@pytest.mark.snapshot(
    token="tests.contrib.openai.test_openai.test_chat_completion_function_calling",
    ignores=["meta.http.useragent", "meta.openai.base_url", "meta.openai.response.choices.0.finish_reason"],
)
def test_chat_completion_tool_calling(openai, openai_vcr, snapshot_tracer):
    if not hasattr(openai, "ChatCompletion"):
        pytest.skip("ChatCompletion not supported for this version of openai")
    with openai_vcr.use_cassette("chat_completion_tool_call.yaml"):
        openai.ChatCompletion.create(
            model="gpt-3.5-turbo",
            messages=[{"role": "user", "content": chat_completion_input_description}],
            tools=[{"type": "function", "function": chat_completion_custom_functions[0]}],
            tool_choice="auto",
            user="ddtrace-test",
        )


@pytest.mark.snapshot(
    token="tests.contrib.openai.test_openai.test_chat_completion_image_input",
    ignores=[
        "meta.http.useragent",
        "meta.openai.base_url",
    ],
)
def test_chat_completion_image_input(openai, openai_vcr, snapshot_tracer):
    if not hasattr(openai, "ChatCompletion"):
        pytest.skip("ChatCompletion not supported for this version of openai")
    image_url = (
        "https://upload.wikimedia.org/wikipedia/commons/thumb/d/dd/Gfp-wisconsin-madison-the-nature-boardwalk"
        ".jpg/2560px-Gfp-wisconsin-madison-the-nature-boardwalk.jpg"
    )
    with openai_vcr.use_cassette("chat_completion_image_input.yaml"):
        openai.ChatCompletion.create(
            model="gpt-4-vision-preview",
            messages=[
                {
                    "role": "user",
                    "content": [
                        {"type": "text", "text": "What’s in this image?"},
                        {
                            "type": "image_url",
                            "image_url": image_url,
                        },
                    ],
                }
            ],
        )


@pytest.mark.parametrize("ddtrace_config_openai", [dict(metrics_enabled=b) for b in [True, False]])
def test_enable_metrics(openai, openai_vcr, ddtrace_config_openai, mock_metrics, mock_tracer):
    """Ensure the metrics_enabled configuration works."""
    with openai_vcr.use_cassette("completion.yaml"):
        openai.Completion.create(
            model="ada", prompt="Hello world", temperature=0.8, n=2, stop=".", max_tokens=10, user="ddtrace-test"
        )
    if ddtrace_config_openai["metrics_enabled"]:
        assert mock_metrics.mock_calls
    else:
        assert not mock_metrics.mock_calls


@pytest.mark.asyncio
@pytest.mark.parametrize("api_key_in_env", [True, False])
async def test_achat_completion(api_key_in_env, request_api_key, openai, openai_vcr, snapshot_tracer):
    if not hasattr(openai, "ChatCompletion"):
        pytest.skip("ChatCompletion not supported for this version of openai")
    with snapshot_context(
        token="tests.contrib.openai.test_openai.test_chat_completion",
        ignores=["meta.http.useragent", "meta.openai.base_url", "meta._dd.p.tid"],
    ):
        with openai_vcr.use_cassette("chat_completion_async.yaml"):
            await openai.ChatCompletion.acreate(
                api_key=request_api_key,
                model="gpt-3.5-turbo",
                messages=[
                    {"role": "system", "content": "You are a helpful assistant."},
                    {"role": "user", "content": "Who won the world series in 2020?"},
                    {"role": "assistant", "content": "The Los Angeles Dodgers won the World Series in 2020."},
                    {"role": "user", "content": "Where was it played?"},
                ],
                top_p=0.9,
                n=2,
                user="ddtrace-test",
            )


@pytest.mark.parametrize("api_key_in_env", [True, False])
def test_image_create(api_key_in_env, request_api_key, openai, openai_vcr, snapshot_tracer):
    if not hasattr(openai, "Image"):
        pytest.skip("image not supported for this version of openai")
    with snapshot_context(
        token="tests.contrib.openai.test_openai.test_image_create",
        ignores=["meta.http.useragent", "meta.openai.base_url"],
    ):
        with openai_vcr.use_cassette("image_create.yaml"):
            openai.Image.create(
                api_key=request_api_key,
                prompt="sleepy capybara with monkey on top",
                n=1,
                size="256x256",
                response_format="url",
                user="ddtrace-test",
            )


@pytest.mark.asyncio
@pytest.mark.parametrize("api_key_in_env", [True, False])
async def test_image_acreate(api_key_in_env, request_api_key, openai, openai_vcr, snapshot_tracer):
    if not hasattr(openai, "Image"):
        pytest.skip("image not supported for this version of openai")
    with snapshot_context(
        token="tests.contrib.openai.test_openai.test_image_create",
        ignores=["meta.http.useragent", "meta.openai.base_url"],
    ):
        with openai_vcr.use_cassette("image_create_async.yaml"):
            await openai.Image.acreate(
                api_key=request_api_key,
                prompt="sleepy capybara with monkey on top",
                n=1,
                size="256x256",
                response_format="url",
                user="ddtrace-test",
            )


@pytest.mark.parametrize("ddtrace_config_openai", [dict(logs_enabled=True, log_prompt_completion_sample_rate=1.0)])
def test_logs_image_create(openai_vcr, openai, ddtrace_config_openai, mock_logs, mock_tracer):
    """Ensure logs are emitted for image endpoints when configured.

    Also ensure the logs have the correct tagging including the trace-logs correlation tagging.
    """
    if not hasattr(openai, "Image"):
        pytest.skip("image not supported for this version of openai")
    with openai_vcr.use_cassette("image_create.yaml"):
        openai.Image.create(
            prompt="sleepy capybara with monkey on top",
            n=1,
            size="256x256",
            response_format="url",
            user="ddtrace-test",
        )
    span = mock_tracer.pop_traces()[0][0]
    trace_id, span_id = span.trace_id, span.span_id

    assert mock_logs.enqueue.call_count == 1
    mock_logs.assert_has_calls(
        [
            mock.call.start(),
            mock.call.enqueue(
                {
                    "timestamp": mock.ANY,
                    "message": mock.ANY,
                    "hostname": mock.ANY,
                    "ddsource": "openai",
                    "service": "",
                    "status": "info",
                    "ddtags": "env:,version:,openai.request.endpoint:/v1/images/generations,openai.request.method:POST,openai.request.model:dall-e,openai.organization.name:datadog-4,openai.user.api_key:sk-...key>",  # noqa: E501
                    "dd.trace_id": "{:x}".format(trace_id),
                    "dd.span_id": str(span_id),
                    "prompt": "sleepy capybara with monkey on top",
                    "choices": mock.ANY,
                }
            ),
        ]
    )


@pytest.mark.parametrize("api_key_in_env", [True, False])
def test_image_edit(api_key_in_env, request_api_key, openai, openai_vcr, snapshot_tracer):
    if not hasattr(openai, "Image"):
        pytest.skip("image not supported for this version of openai")
    with snapshot_context(
        token="tests.contrib.openai.test_openai.test_image_edit",
        ignores=["meta.http.useragent", "meta.openai.base_url"],
    ):
        with openai_vcr.use_cassette("image_edit.yaml"):
            openai.Image.create_edit(
                image=open(os.path.join(os.path.dirname(__file__), "test_data/image.png"), "rb"),
                mask=open(os.path.join(os.path.dirname(__file__), "test_data/mask.png"), "rb"),
                api_key=request_api_key,
                n=1,
                prompt="A sunlit indoor lounge area with a pool containing a flamingo",
                size="256x256",
                response_format="url",
                user="ddtrace-test",
            )


@pytest.mark.asyncio
@pytest.mark.parametrize("api_key_in_env", [True, False])
async def test_image_aedit(api_key_in_env, request_api_key, openai, openai_vcr, snapshot_tracer):
    if not hasattr(openai, "Image"):
        pytest.skip("image not supported for this version of openai")
    with snapshot_context(
        token="tests.contrib.openai.test_openai.test_image_edit",
        ignores=["meta.http.useragent", "meta.openai.base_url"],
    ):
        with openai_vcr.use_cassette("image_edit_async.yaml"):
            await openai.Image.acreate_edit(
                image=open(os.path.join(os.path.dirname(__file__), "test_data/image.png"), "rb"),
                mask=open(os.path.join(os.path.dirname(__file__), "test_data/mask.png"), "rb"),
                api_key=request_api_key,
                n=1,
                prompt="A sunlit indoor lounge area with a pool containing a flamingo",
                size="256x256",
                response_format="url",
                user="ddtrace-test",
            )


@pytest.mark.parametrize("ddtrace_config_openai", [dict(logs_enabled=True, log_prompt_completion_sample_rate=1.0)])
def test_logs_image_edit(openai_vcr, openai, ddtrace_config_openai, mock_logs, mock_tracer):
    """Ensure logs are emitted for image endpoints when configured.

    Also ensure the logs have the correct tagging including the trace-logs correlation tagging.
    """
    if not hasattr(openai, "Image"):
        pytest.skip("image not supported for this version of openai")
    with openai_vcr.use_cassette("image_edit.yaml"):
        openai.Image.create_edit(
            image=open(os.path.join(os.path.dirname(__file__), "test_data/image.png"), "rb"),
            mask=open(os.path.join(os.path.dirname(__file__), "test_data/mask.png"), "rb"),
            n=1,
            prompt="A sunlit indoor lounge area with a pool containing a flamingo",
            size="256x256",
            response_format="url",
            user="ddtrace-test",
        )
    span = mock_tracer.pop_traces()[0][0]
    trace_id, span_id = span.trace_id, span.span_id

    assert mock_logs.enqueue.call_count == 1
    mock_logs.assert_has_calls(
        [
            mock.call.start(),
            mock.call.enqueue(
                {
                    "timestamp": mock.ANY,
                    "message": mock.ANY,
                    "hostname": mock.ANY,
                    "ddsource": "openai",
                    "service": "",
                    "status": "info",
                    "ddtags": "env:,version:,openai.request.endpoint:/v1/images/edits,openai.request.method:POST,openai.request.model:dall-e,openai.organization.name:datadog-4,openai.user.api_key:sk-...key>",  # noqa: E501
                    "dd.trace_id": "{:x}".format(trace_id),
                    "dd.span_id": str(span_id),
                    "prompt": "A sunlit indoor lounge area with a pool containing a flamingo",
                    "image": "image.png",
                    "mask": "mask.png",
                    "choices": mock.ANY,
                }
            ),
        ]
    )


@pytest.mark.parametrize("api_key_in_env", [True, False])
def test_image_variation(api_key_in_env, request_api_key, openai, openai_vcr, snapshot_tracer):
    if not hasattr(openai, "Image"):
        pytest.skip("image not supported for this version of openai")
    with snapshot_context(
        token="tests.contrib.openai.test_openai.test_image_variation",
        ignores=["meta.http.useragent", "meta.openai.base_url"],
    ):
        with openai_vcr.use_cassette("image_variation.yaml"):
            openai.Image.create_variation(
                image=open(os.path.join(os.path.dirname(__file__), "test_data/image.png"), "rb"),
                api_key=request_api_key,
                n=1,
                size="256x256",
                response_format="url",
                user="ddtrace-test",
            )


@pytest.mark.asyncio
@pytest.mark.parametrize("api_key_in_env", [True, False])
async def test_image_avariation(api_key_in_env, request_api_key, openai, openai_vcr, snapshot_tracer):
    if not hasattr(openai, "Image"):
        pytest.skip("image not supported for this version of openai")
    with snapshot_context(
        token="tests.contrib.openai.test_openai.test_image_variation",
        ignores=["meta.http.useragent", "meta.openai.base_url"],
    ):
        with openai_vcr.use_cassette("image_variation_async.yaml"):
            await openai.Image.acreate_variation(
                image=open(os.path.join(os.path.dirname(__file__), "test_data/image.png"), "rb"),
                api_key=request_api_key,
                n=1,
                size="256x256",
                response_format="url",
                user="ddtrace-test",
            )


@pytest.mark.parametrize("ddtrace_config_openai", [dict(logs_enabled=True, log_prompt_completion_sample_rate=1.0)])
def test_logs_image_variation(openai_vcr, openai, ddtrace_config_openai, mock_logs, mock_tracer):
    """Ensure logs are emitted for image endpoints when configured.

    Also ensure the logs have the correct tagging including the trace-logs correlation tagging.
    """
    if not hasattr(openai, "Image"):
        pytest.skip("image not supported for this version of openai")
    with openai_vcr.use_cassette("image_variation.yaml"):
        openai.Image.create_variation(
            image=open(os.path.join(os.path.dirname(__file__), "test_data/image.png"), "rb"),
            n=1,
            size="256x256",
            response_format="url",
            user="ddtrace-test",
        )

    span = mock_tracer.pop_traces()[0][0]
    trace_id, span_id = span.trace_id, span.span_id

    assert mock_logs.enqueue.call_count == 1
    mock_logs.assert_has_calls(
        [
            mock.call.start(),
            mock.call.enqueue(
                {
                    "timestamp": mock.ANY,
                    "message": mock.ANY,
                    "hostname": mock.ANY,
                    "ddsource": "openai",
                    "service": "",
                    "status": "info",
                    "ddtags": "env:,version:,openai.request.endpoint:/v1/images/variations,openai.request.method:POST,openai.request.model:dall-e,openai.organization.name:datadog-4,openai.user.api_key:sk-...key>",  # noqa: E501
                    "dd.trace_id": "{:x}".format(trace_id),
                    "dd.span_id": str(span_id),
                    "image": "image.png",
                    "choices": mock.ANY,
                }
            ),
        ]
    )


@pytest.mark.snapshot(
    token="tests.contrib.openai.test_openai.test_image_edit_binary_input",
    ignores=["meta.http.useragent", "meta.openai.base_url"],
)
def test_image_edit_binary_input(openai, openai_vcr, snapshot_tracer):
    if not hasattr(openai, "Image"):
        pytest.skip("image not supported for this version of openai")
    image = Image.open(os.path.join(os.path.dirname(__file__), "test_data/image.png"))
    image_arr = BytesIO()
    image.save(image_arr, format="PNG")
    with openai_vcr.use_cassette("image_edit.yaml"):
        openai.Image.create_edit(
            image=image_arr.getvalue(),
            n=1,
            prompt="A sunlit indoor lounge area with a pool containing a flamingo",
            size="256x256",
            response_format="url",
            user="ddtrace-test",
        )


@pytest.mark.snapshot(
    token="tests.contrib.openai.test_openai.test_image_b64_json_response",
    ignores=["meta.http.useragent", "meta.openai.base_url"],
)
def test_image_b64_json_response(openai, openai_vcr, snapshot_tracer):
    if not hasattr(openai, "Image"):
        pytest.skip("image not supported for this version of openai")
    with openai_vcr.use_cassette("image_create_b64_json.yaml"):
        openai.Image.create(
            prompt="sleepy capybara with monkey on top",
            n=1,
            size="256x256",
            response_format="b64_json",
            user="ddtrace-test",
        )


@pytest.mark.parametrize("api_key_in_env", [True, False])
def test_embedding(api_key_in_env, request_api_key, openai, openai_vcr, snapshot_tracer):
    if not hasattr(openai, "Embedding"):
        pytest.skip("embedding not supported for this version of openai")
    with snapshot_context(
        token="tests.contrib.openai.test_openai.test_embedding", ignores=["meta.http.useragent", "meta.openai.base_url"]
    ):
        with openai_vcr.use_cassette("embedding.yaml"):
            openai.Embedding.create(
                api_key=request_api_key, input="hello world", model="text-embedding-ada-002", user="ddtrace-test"
            )


@pytest.mark.snapshot(
    token="tests.contrib.openai.test_openai.test_embedding_string_array",
    ignores=["meta.http.useragent", "meta.openai.base_url"],
)
def test_embedding_string_array(openai, openai_vcr, snapshot_tracer):
    if not hasattr(openai, "Embedding"):
        pytest.skip("embedding not supported for this version of openai")
    with openai_vcr.use_cassette("embedding_string_array.yaml"):
        openai.Embedding.create(
            input=["hello world", "hello again"], model="text-embedding-ada-002", user="ddtrace-test"
        )


@pytest.mark.snapshot(
    token="tests.contrib.openai.test_openai.test_embedding_token_array",
    ignores=["meta.http.useragent", "meta.openai.base_url"],
)
def test_embedding_token_array(openai, openai_vcr, snapshot_tracer):
    if not hasattr(openai, "Embedding"):
        pytest.skip("embedding not supported for this version of openai")
    with openai_vcr.use_cassette("embedding_token_array.yaml"):
        openai.Embedding.create(input=[1111, 2222, 3333], model="text-embedding-ada-002", user="ddtrace-test")


@pytest.mark.snapshot(
    token="tests.contrib.openai.test_openai.test_embedding_array_of_token_arrays",
    ignores=["meta.http.useragent", "meta.openai.base_url"],
)
def test_embedding_array_of_token_arrays(openai, openai_vcr, snapshot_tracer):
    if not hasattr(openai, "Embedding"):
        pytest.skip("embedding not supported for this version of openai")
    with openai_vcr.use_cassette("embedding_array_of_token_arrays.yaml"):
        openai.Embedding.create(
            input=[[1111, 2222, 3333], [4444, 5555, 6666], [7777, 8888, 9999]],
            model="text-embedding-ada-002",
            user="ddtrace-test",
        )


@pytest.mark.asyncio
@pytest.mark.parametrize("api_key_in_env", [True, False])
async def test_aembedding(api_key_in_env, request_api_key, openai, openai_vcr, snapshot_tracer):
    if not hasattr(openai, "Embedding"):
        pytest.skip("embedding not supported for this version of openai")
    with snapshot_context(
        token="tests.contrib.openai.test_openai.test_embedding",
        ignores=["meta.http.useragent", "meta.openai.base_url"],
    ):
        with openai_vcr.use_cassette("embedding_async.yaml"):
            await openai.Embedding.acreate(
                api_key=request_api_key, input="hello world", model="text-embedding-ada-002", user="ddtrace-test"
            )


@pytest.mark.parametrize("api_key_in_env", [True, False])
def test_transcribe(api_key_in_env, request_api_key, openai, openai_vcr, snapshot_tracer):
    if not hasattr(openai, "Audio"):
        pytest.skip("audio not supported for this version of openai")
    if api_key_in_env is False and parse_version(openai.version.VERSION) < (0, 27, 3):
        pytest.skip("API keys could not be supplied in the request before openai==0.27.3")
    with snapshot_context(
        token="tests.contrib.openai.test_openai.test_transcribe",
        ignores=["meta.http.useragent", "meta.openai.base_url"],
    ):
        with openai_vcr.use_cassette("transcribe.yaml"):
            openai.Audio.transcribe(
                api_key=request_api_key,
                file=open(os.path.join(os.path.dirname(__file__), "test_data/english_audio.mp3"), "rb"),
                model="whisper-1",
                response_format="verbose_json",
                prompt="what's that over there?",
                temperature=0.3,
                language="en",
                user="ddtrace-test",
            )


@pytest.mark.asyncio
@pytest.mark.parametrize("api_key_in_env", [True, False])
async def test_atranscribe(api_key_in_env, request_api_key, openai, openai_vcr, snapshot_tracer):
    if not hasattr(openai, "Audio"):
        pytest.skip("audio not supported for this version of openai")
    if api_key_in_env is False and parse_version(openai.version.VERSION) < (0, 27, 3):
        pytest.skip("API keys could not be supplied in the request before openai==0.27.3")
    with snapshot_context(
        token="tests.contrib.openai.test_openai.test_atranscribe",
        ignores=["meta.http.useragent", "meta.openai.base_url"],
    ):
        with openai_vcr.use_cassette("transcribe_async.yaml"):
            await openai.Audio.atranscribe(
                api_key=request_api_key,
                file=open(os.path.join(os.path.dirname(__file__), "test_data/english_audio.mp3"), "rb"),
                model="whisper-1",
                response_format="text",
                prompt="what's that over there?",
                temperature=0.7,
                language="en",
                user="ddtrace-test",
            )


@pytest.mark.parametrize("ddtrace_config_openai", [dict(logs_enabled=True, log_prompt_completion_sample_rate=1.0)])
def test_logs_transcribe(openai_vcr, openai, ddtrace_config_openai, mock_logs, mock_tracer):
    """Ensure logs are emitted for audio endpoints when configured.

    Also ensure the logs have the correct tagging including the trace-logs correlation tagging.
    """
    if not hasattr(openai, "Audio"):
        pytest.skip("audio not supported for this version of openai")
    with openai_vcr.use_cassette("transcribe.yaml"):
        openai.Audio.transcribe(
            file=open(os.path.join(os.path.dirname(__file__), "test_data/english_audio.mp3"), "rb"),
            model="whisper-1",
            response_format="verbose_json",
            prompt="what's that over there?",
            temperature=0.3,
            language="en",
            user="ddtrace-test",
        )

    span = mock_tracer.pop_traces()[0][0]
    trace_id, span_id = span.trace_id, span.span_id

    assert mock_logs.enqueue.call_count == 1
    mock_logs.assert_has_calls(
        [
            mock.call.start(),
            mock.call.enqueue(
                {
                    "timestamp": mock.ANY,
                    "message": mock.ANY,
                    "hostname": mock.ANY,
                    "ddsource": "openai",
                    "service": "",
                    "status": "info",
                    "ddtags": "env:,version:,openai.request.endpoint:/v1/audio/transcriptions,openai.request.method:POST,openai.request.model:whisper-1,openai.organization.name:datadog-4,openai.user.api_key:sk-...key>",  # noqa: E501
                    "dd.trace_id": "{:x}".format(trace_id),
                    "dd.span_id": str(span_id),
                    "file": "english_audio.mp3",
                    "prompt": "what's that over there?",
                    "language": "en",
                    "text": mock.ANY,
                }
            ),
        ]
    )


@pytest.mark.parametrize("api_key_in_env", [True, False])
def test_translate(api_key_in_env, request_api_key, openai, openai_vcr, snapshot_tracer):
    if not hasattr(openai, "Audio"):
        pytest.skip("audio not supported for this version of openai")
    if api_key_in_env is False and parse_version(openai.version.VERSION) < (0, 27, 3):
        pytest.skip("API keys could not be supplied in the request before openai==0.27.3")
    with snapshot_context(
        token="tests.contrib.openai.test_openai.test_translate",
        ignores=["meta.http.useragent", "meta.openai.base_url"],
    ):
        with openai_vcr.use_cassette("translate.yaml"):
            openai.Audio.translate(
                api_key=request_api_key,
                file=open(os.path.join(os.path.dirname(__file__), "test_data/french_audio.mp3"), "rb"),
                model="whisper-1",
                response_format="verbose_json",
                prompt="and when I've given up,",
                user="ddtrace-test",
            )


@pytest.mark.asyncio
@pytest.mark.parametrize("api_key_in_env", [True, False])
async def test_atranslate(api_key_in_env, request_api_key, openai, openai_vcr, snapshot_tracer):
    if not hasattr(openai, "Audio"):
        pytest.skip("audio not supported for this version of openai")
    if api_key_in_env is False and parse_version(openai.version.VERSION) < (0, 27, 3):
        pytest.skip("API keys could not be supplied in the request before openai==0.27.3")
    with snapshot_context(
        token="tests.contrib.openai.test_openai.test_atranslate",
        ignores=["meta.http.useragent", "meta.openai.base_url"],
    ):
        with openai_vcr.use_cassette("translate_async.yaml"):
            await openai.Audio.atranslate(
                api_key=request_api_key,
                file=open(os.path.join(os.path.dirname(__file__), "test_data/french_audio.mp3"), "rb"),
                model="whisper-1",
                response_format="text",
                prompt="and when I've given up,",
                user="ddtrace-test",
            )


@pytest.mark.parametrize("ddtrace_config_openai", [dict(logs_enabled=True, log_prompt_completion_sample_rate=1.0)])
def test_logs_translate(openai_vcr, openai, ddtrace_config_openai, mock_logs, mock_tracer):
    """Ensure logs are emitted for audio endpoints when configured.

    Also ensure the logs have the correct tagging including the trace-logs correlation tagging.
    """
    if not hasattr(openai, "Audio"):
        pytest.skip("audio not supported for this version of openai")
    with openai_vcr.use_cassette("translate.yaml"):
        openai.Audio.translate(
            file=open(os.path.join(os.path.dirname(__file__), "test_data/french_audio.mp3"), "rb"),
            model="whisper-1",
            response_format="verbose_json",
            prompt="and when I've given up,",
            user="ddtrace-test",
        )

    span = mock_tracer.pop_traces()[0][0]
    trace_id, span_id = span.trace_id, span.span_id

    assert mock_logs.enqueue.call_count == 1
    mock_logs.assert_has_calls(
        [
            mock.call.start(),
            mock.call.enqueue(
                {
                    "timestamp": mock.ANY,
                    "message": mock.ANY,
                    "hostname": mock.ANY,
                    "ddsource": "openai",
                    "service": "",
                    "status": "info",
                    "ddtags": "env:,version:,openai.request.endpoint:/v1/audio/translations,openai.request.method:POST,openai.request.model:whisper-1,openai.organization.name:datadog-4,openai.user.api_key:sk-...key>",  # noqa: E501
                    "dd.trace_id": "{:x}".format(trace_id),
                    "dd.span_id": str(span_id),
                    "file": "french_audio.mp3",
                    "prompt": "and when I've given up,",
                    "language": "",
                    "text": mock.ANY,
                }
            ),
        ]
    )


@pytest.mark.parametrize("api_key_in_env", [True, False])
def test_file_list(api_key_in_env, request_api_key, openai, openai_vcr, snapshot_tracer):
    if not hasattr(openai, "File"):
        pytest.skip("file not supported for this version of openai")
    with snapshot_context(
        token="tests.contrib.openai.test_openai.test_file_list", ignores=["meta.http.useragent", "meta.openai.base_url"]
    ):
        with openai_vcr.use_cassette("file_list.yaml"):
            openai.File.list(api_key=request_api_key, user="ddtrace-test")


@pytest.mark.asyncio
@pytest.mark.parametrize("api_key_in_env", [True, False])
async def test_file_alist(api_key_in_env, request_api_key, openai, openai_vcr, snapshot_tracer):
    if not hasattr(openai, "File"):
        pytest.skip("file not supported for this version of openai")
    with snapshot_context(
        token="tests.contrib.openai.test_openai.test_file_list", ignores=["meta.http.useragent", "meta.openai.base_url"]
    ):
        with openai_vcr.use_cassette("file_list_async.yaml"):
            await openai.File.alist(api_key=request_api_key, user="ddtrace-test")


@pytest.mark.parametrize("api_key_in_env", [True, False])
def test_file_create(api_key_in_env, request_api_key, openai, openai_vcr, snapshot_tracer):
    if not hasattr(openai, "File"):
        pytest.skip("file not supported for this version of openai")
    with snapshot_context(
        token="tests.contrib.openai.test_openai.test_file_create",
        ignores=["meta.http.useragent", "meta.openai.base_url"],
    ):
        with openai_vcr.use_cassette("file_create.yaml"):
            openai.File.create(
                api_key=request_api_key,
                file=open(os.path.join(os.path.dirname(__file__), "test_data/training_data.jsonl"), "rb"),
                purpose="fine-tune",
                user_provided_filename="dummy_training_file.jsonl",
            )


@pytest.mark.asyncio
@pytest.mark.parametrize("api_key_in_env", [True, False])
async def test_file_acreate(api_key_in_env, request_api_key, openai, openai_vcr, snapshot_tracer):
    if not hasattr(openai, "File"):
        pytest.skip("file not supported for this version of openai")
    with snapshot_context(
        token="tests.contrib.openai.test_openai.test_file_create",
        ignores=["meta.http.useragent", "meta.openai.base_url"],
    ):
        with openai_vcr.use_cassette("file_create_async.yaml"):
            await openai.File.acreate(
                api_key=request_api_key,
                file=open(os.path.join(os.path.dirname(__file__), "test_data/training_data.jsonl"), "rb"),
                purpose="fine-tune",
                user_provided_filename="dummy_training_file.jsonl",
            )


@pytest.mark.parametrize("api_key_in_env", [True, False])
def test_file_delete(api_key_in_env, request_api_key, openai, openai_vcr, snapshot_tracer):
    if not hasattr(openai, "File"):
        pytest.skip("file not supported for this version of openai")
    with snapshot_context(
        token="tests.contrib.openai.test_openai.test_file_delete",
        ignores=["meta.http.useragent", "meta.openai.base_url"],
    ):
        with openai_vcr.use_cassette("file_delete.yaml"):
            openai.File.delete(
                sid="file-l48KgWVF75Tz2HLqLrcUdBPi",
                api_key=request_api_key,
                user="ddtrace-test",
            )


@pytest.mark.asyncio
@pytest.mark.parametrize("api_key_in_env", [True, False])
async def test_file_adelete(api_key_in_env, request_api_key, openai, openai_vcr, snapshot_tracer):
    if not hasattr(openai, "File"):
        pytest.skip("file not supported for this version of openai")
    with snapshot_context(
        token="tests.contrib.openai.test_openai.test_file_delete",
        ignores=["meta.http.useragent", "meta.openai.base_url"],
    ):
        with openai_vcr.use_cassette("file_delete_async.yaml"):
            await openai.File.adelete(
                sid="file-l48KgWVF75Tz2HLqLrcUdBPi",
                api_key=request_api_key,
                user="ddtrace-test",
            )


@pytest.mark.parametrize("api_key_in_env", [True, False])
def test_file_retrieve(api_key_in_env, request_api_key, openai, openai_vcr, snapshot_tracer):
    if not hasattr(openai, "File"):
        pytest.skip("file not supported for this version of openai")
    with snapshot_context(
        token="tests.contrib.openai.test_openai.test_file_retrieve",
        ignores=["meta.http.useragent", "meta.openai.base_url"],
    ):
        with openai_vcr.use_cassette("file_retrieve.yaml"):
            openai.File.retrieve(
                id="file-Aeh42OWPtbWgt7gfUjXBVFAF",
                api_key=request_api_key,
                user="ddtrace-test",
            )


@pytest.mark.asyncio
@pytest.mark.parametrize("api_key_in_env", [True, False])
async def test_file_aretrieve(api_key_in_env, request_api_key, openai, openai_vcr, snapshot_tracer):
    if not hasattr(openai, "File"):
        pytest.skip("file not supported for this version of openai")
    with snapshot_context(
        token="tests.contrib.openai.test_openai.test_file_retrieve",
        ignores=["meta.http.useragent", "meta.openai.base_url"],
    ):
        with openai_vcr.use_cassette("file_retrieve_async.yaml"):
            await openai.File.aretrieve(
                id="file-Aeh42OWPtbWgt7gfUjXBVFAF",
                api_key=request_api_key,
                user="ddtrace-test",
            )


@pytest.mark.parametrize("api_key_in_env", [True, False])
def test_file_download(api_key_in_env, request_api_key, openai, openai_vcr, snapshot_tracer):
    if not hasattr(openai, "File"):
        pytest.skip("file not supported for this version of openai")
    with snapshot_context(
        token="tests.contrib.openai.test_openai.test_file_download",
        ignores=["meta.http.useragent", "meta.openai.base_url", "meta.openai.organization.name"],
    ):
        with openai_vcr.use_cassette("file_download.yaml"):
            openai.File.download(
                "file-xC22NUuYBkXvzRt2fLREcGde",
                api_key=request_api_key,
            )


@pytest.mark.asyncio
@pytest.mark.parametrize("api_key_in_env", [True, False])
async def test_file_adownload(api_key_in_env, request_api_key, openai, openai_vcr, snapshot_tracer):
    if not hasattr(openai, "File"):
        pytest.skip("file not supported for this version of openai")
    with snapshot_context(
        token="tests.contrib.openai.test_openai.test_file_download",
        ignores=[
            "meta.http.useragent",
            "metrics.openai.response.total_bytes",
            "meta.openai.base_url",
            "meta.openai.organization.name",
        ],
    ):
        # mock vcrpy stream response does not have `total_bytes` attribute
        with openai_vcr.use_cassette("file_download_async.yaml"):
            await openai.File.adownload(
                "file-xC22NUuYBkXvzRt2fLREcGde",
                api_key=request_api_key,
            )


@pytest.mark.parametrize("api_key_in_env", [True, False])
def test_model_delete(api_key_in_env, request_api_key, openai, openai_vcr, snapshot_tracer):
    if not hasattr(openai, "Model"):
        pytest.skip("model not supported for this version of openai")
    with snapshot_context(
        token="tests.contrib.openai.test_openai.test_model_delete",
        ignores=["meta.http.useragent", "meta.openai.base_url"],
    ):
        with openai_vcr.use_cassette("model_delete.yaml"):
            openai.Model.delete(
                sid="babbage:ft-datadog:dummy-fine-tune-model-2023-06-01-23-15-52",
                api_key=request_api_key,
                user="ddtrace-test",
            )


@pytest.mark.asyncio
@pytest.mark.parametrize("api_key_in_env", [True, False])
async def test_model_adelete(api_key_in_env, request_api_key, openai, openai_vcr, snapshot_tracer):
    if not hasattr(openai, "Model"):
        pytest.skip("model not supported for this version of openai")
    with snapshot_context(
        token="tests.contrib.openai.test_openai.test_model_delete",
        ignores=["meta.http.useragent", "meta.openai.base_url"],
    ):
        with openai_vcr.use_cassette("model_delete_async.yaml"):
            await openai.Model.adelete(
                sid="babbage:ft-datadog:dummy-fine-tune-model-2023-06-01-23-15-52",
                api_key=request_api_key,
                user="ddtrace-test",
            )


@pytest.mark.parametrize("api_key_in_env", [True, False])
def test_create_moderation(api_key_in_env, request_api_key, openai, openai_vcr, snapshot_tracer):
    if not hasattr(openai, "Moderation"):
        pytest.skip("moderation not supported for this version of openai")
    with snapshot_context(
        token="tests.contrib.openai.test_openai.test_create_moderation",
        ignores=["meta.http.useragent", "meta.openai.base_url", "meta.openai.response.id"],
    ):
        with openai_vcr.use_cassette("moderation.yaml"):
            openai.Moderation.create(
                api_key=request_api_key,
                input="i want to kill them.",
                model="text-moderation-latest",
            )


@pytest.mark.asyncio
@pytest.mark.parametrize("api_key_in_env", [True, False])
async def test_acreate_moderation(api_key_in_env, request_api_key, openai, openai_vcr, snapshot_tracer):
    if not hasattr(openai, "Moderation"):
        pytest.skip("moderation not supported for this version of openai")
    with snapshot_context(
        token="tests.contrib.openai.test_openai.test_create_moderation",
        ignores=["meta.http.useragent", "meta.openai.base_url", "meta.openai.response.id"],
    ):
        with openai_vcr.use_cassette("moderation_async.yaml"):
            await openai.Moderation.acreate(
                api_key=request_api_key,
                input="i want to kill them.",
                model="text-moderation-latest",
            )


@pytest.mark.snapshot(
    token="tests.contrib.openai.test_openai.test_misuse",
    ignores=["meta.http.useragent", "meta.error.stack", "meta.openai.base_url"],
)
def test_misuse(openai, snapshot_tracer):
    with pytest.raises(openai.InvalidRequestError):
        openai.Completion.create(input="wrong arg")


@pytest.mark.snapshot(
    token="tests.contrib.openai.test_openai.test_span_finish_on_stream_error",
    ignores=["meta.http.useragent", "meta.error.stack", "meta.openai.base_url"],
)
def test_span_finish_on_stream_error(openai, openai_vcr, snapshot_tracer):
    with openai_vcr.use_cassette("completion_stream_wrong_api_key.yaml"):
        with pytest.raises(openai.error.AuthenticationError):
            openai.Completion.create(
                api_key="sk-wrong-api-key",
                model="text-curie-001",
                prompt="how does openai tokenize prompts?",
                temperature=0.8,
                n=1,
                max_tokens=150,
                stream=True,
            )


def test_completion_stream(openai, openai_vcr, mock_metrics, mock_tracer):
    with openai_vcr.use_cassette("completion_streamed.yaml"):
        with mock.patch("ddtrace.contrib.openai.utils.encoding_for_model", create=True) as mock_encoding:
            mock_encoding.return_value.encode.side_effect = lambda x: [1, 2]
            expected_completion = '! ... A page layouts page drawer? ... Interesting. The "Tools" is'
            resp = openai.Completion.create(model="ada", prompt="Hello world", stream=True)
            assert isinstance(resp, Generator)
            chunks = [c for c in resp]

    completion = "".join([c["choices"][0]["text"] for c in chunks])
    assert completion == expected_completion

    traces = mock_tracer.pop_traces()
    assert len(traces) == 1
    assert len(traces[0]) == 1
    assert traces[0][0].get_tag("openai.response.choices.0.text") == expected_completion
    assert traces[0][0].get_tag("openai.response.choices.0.finish_reason") == "length"

    expected_tags = [
        "version:",
        "env:",
        "service:",
        "openai.request.model:ada",
        "openai.request.endpoint:/v1/completions",
        "openai.request.method:POST",
        "openai.organization.id:",
        "openai.organization.name:datadog-4",
        "openai.user.api_key:sk-...key>",
        "error:0",
        "openai.estimated:true",
    ]
    if TIKTOKEN_AVAILABLE:
        prompt_expected_tags = expected_tags[:-1]
    else:
        prompt_expected_tags = expected_tags
    assert mock.call.distribution("tokens.prompt", 2, tags=prompt_expected_tags) in mock_metrics.mock_calls
    assert mock.call.distribution("tokens.completion", len(chunks), tags=expected_tags) in mock_metrics.mock_calls
    assert mock.call.distribution("tokens.total", len(chunks) + 2, tags=expected_tags) in mock_metrics.mock_calls


@pytest.mark.asyncio
async def test_completion_async_stream(openai, openai_vcr, mock_metrics, mock_tracer):
    with openai_vcr.use_cassette("completion_async_streamed.yaml"):
        with mock.patch("ddtrace.contrib.openai.utils.encoding_for_model", create=True) as mock_encoding:
            mock_encoding.return_value.encode.side_effect = lambda x: [1, 2]
            expected_completion = "\" and just start creating stuff. Don't expect it to draw like this."
            resp = await openai.Completion.acreate(model="ada", prompt="Hello world", stream=True)
            assert isinstance(resp, AsyncGenerator)
            chunks = [c async for c in resp]

    completion = "".join([c["choices"][0]["text"] for c in chunks])
    assert completion == expected_completion

    traces = mock_tracer.pop_traces()
    assert len(traces) == 1
    assert traces[0][0].get_tag("openai.response.choices.0.text") == expected_completion
    assert traces[0][0].get_tag("openai.response.choices.0.finish_reason") == "length"

    expected_tags = [
        "version:",
        "env:",
        "service:",
        "openai.request.model:ada",
        "openai.request.endpoint:/v1/completions",
        "openai.request.method:POST",
        "openai.organization.id:",
        "openai.organization.name:datadog-4",
        "openai.user.api_key:sk-...key>",
        "error:0",
        "openai.estimated:true",
    ]
    if TIKTOKEN_AVAILABLE:
        expected_tags = expected_tags[:-1]
    assert mock.call.distribution("tokens.prompt", 2, tags=expected_tags) in mock_metrics.mock_calls
    assert mock.call.distribution("tokens.completion", 15, tags=expected_tags) in mock_metrics.mock_calls
    assert mock.call.distribution("tokens.total", 17, tags=expected_tags) in mock_metrics.mock_calls


def test_chat_completion_stream(openai, openai_vcr, mock_metrics, snapshot_tracer):
    if not hasattr(openai, "ChatCompletion"):
        pytest.skip("ChatCompletion not supported for this version of openai")

    with openai_vcr.use_cassette("chat_completion_streamed.yaml"):
        with mock.patch("ddtrace.contrib.openai.utils.encoding_for_model", create=True) as mock_encoding:
            mock_encoding.return_value.encode.side_effect = lambda x: [1, 2, 3, 4, 5, 6, 7, 8]
            expected_completion = "The Los Angeles Dodgers won the World Series in 2020."
            resp = openai.ChatCompletion.create(
                model="gpt-3.5-turbo",
                messages=[
                    {"role": "user", "content": "Who won the world series in 2020?"},
                ],
                stream=True,
                user="ddtrace-test",
            )
            prompt_tokens = 8
            span = snapshot_tracer.current_span()
            chunks = [c for c in resp]
            assert len(chunks) == 15
            completion = "".join([c["choices"][0]["delta"].get("content", "") for c in chunks])
            assert completion == expected_completion

    assert span.get_tag("openai.response.choices.0.message.content") == expected_completion
    assert span.get_tag("openai.response.choices.0.message.role") == "assistant"
    assert span.get_tag("openai.response.choices.0.finish_reason") == "stop"

    expected_tags = [
        "version:",
        "env:",
        "service:",
        "openai.request.model:gpt-3.5-turbo",
        "openai.request.endpoint:/v1/chat/completions",
        "openai.request.method:POST",
        "openai.organization.id:",
        "openai.organization.name:datadog-4",
        "openai.user.api_key:sk-...key>",
        "error:0",
    ]
    assert mock.call.distribution("request.duration", span.duration_ns, tags=expected_tags) in mock_metrics.mock_calls
    assert mock.call.gauge("ratelimit.requests", 3, tags=expected_tags) in mock_metrics.mock_calls
    assert mock.call.gauge("ratelimit.remaining.requests", 2, tags=expected_tags) in mock_metrics.mock_calls
    expected_tags += ["openai.estimated:true"]
    if TIKTOKEN_AVAILABLE:
        expected_tags = expected_tags[:-1]
    assert mock.call.distribution("tokens.prompt", prompt_tokens, tags=expected_tags) in mock_metrics.mock_calls
    assert mock.call.distribution("tokens.completion", 12, tags=expected_tags) in mock_metrics.mock_calls
    assert mock.call.distribution("tokens.total", 12 + prompt_tokens, tags=expected_tags) in mock_metrics.mock_calls


@pytest.mark.asyncio
async def test_chat_completion_async_stream(openai, openai_vcr, mock_metrics, snapshot_tracer):
    if not hasattr(openai, "ChatCompletion"):
        pytest.skip("ChatCompletion not supported for this version of openai")
    with openai_vcr.use_cassette("chat_completion_streamed_async.yaml"):
        with mock.patch("ddtrace.contrib.openai.utils.encoding_for_model", create=True) as mock_encoding:
            mock_encoding.return_value.encode.side_effect = lambda x: [1, 2, 3, 4, 5, 6, 7, 8, 9, 10]
            expected_completion = "As an AI language model, I do not have access to real-time information but as of the 2021 season, the captain of the Toronto Maple Leafs is John Tavares."  # noqa: E501
            resp = await openai.ChatCompletion.acreate(
                model="gpt-3.5-turbo",
                messages=[
                    {"role": "user", "content": "Who is the captain of the toronto maple leafs?"},
                ],
                stream=True,
                user="ddtrace-test",
            )
            prompt_tokens = 10
            span = snapshot_tracer.current_span()
            chunks = [c async for c in resp]
            assert len(chunks) == 39
            completion = "".join([c["choices"][0]["delta"].get("content", "") for c in chunks])
            assert completion == expected_completion

    assert span.get_tag("openai.response.choices.0.message.content") == expected_completion[:128] + "..."
    assert span.get_tag("openai.response.choices.0.message.role") == "assistant"
    assert span.get_tag("openai.response.choices.0.finish_reason") == "stop"

    expected_tags = [
        "version:",
        "env:",
        "service:",
        "openai.request.model:gpt-3.5-turbo",
        "openai.request.endpoint:/v1/chat/completions",
        "openai.request.method:POST",
        "openai.organization.id:",
        "openai.organization.name:datadog-4",
        "openai.user.api_key:sk-...key>",
        "error:0",
    ]
    assert mock.call.distribution("request.duration", span.duration_ns, tags=expected_tags) in mock_metrics.mock_calls
    assert mock.call.gauge("ratelimit.requests", 3500, tags=expected_tags) in mock_metrics.mock_calls
    assert mock.call.gauge("ratelimit.tokens", 90000, tags=expected_tags) in mock_metrics.mock_calls
    assert mock.call.gauge("ratelimit.remaining.requests", 3499, tags=expected_tags) in mock_metrics.mock_calls
    assert mock.call.gauge("ratelimit.remaining.tokens", 89971, tags=expected_tags) in mock_metrics.mock_calls
    expected_tags += ["openai.estimated:true"]
    if TIKTOKEN_AVAILABLE:
        expected_tags = expected_tags[:-1]
    assert mock.call.distribution("tokens.prompt", prompt_tokens, tags=expected_tags) in mock_metrics.mock_calls
    assert mock.call.distribution("tokens.completion", 35, tags=expected_tags) in mock_metrics.mock_calls
    assert mock.call.distribution("tokens.total", 35 + prompt_tokens, tags=expected_tags) in mock_metrics.mock_calls


@pytest.mark.snapshot(
    token="tests.contrib.openai.test_openai.test_integration_sync", ignores=["meta.http.useragent"], async_mode=False
)
def test_integration_sync(openai_api_key, ddtrace_run_python_code_in_subprocess):
    """OpenAI uses requests for its synchronous requests.

    Running in a subprocess with ddtrace-run should produce traces
    with both OpenAI and requests spans.
    """
    env = os.environ.copy()
    pypath = [os.path.dirname(os.path.dirname(os.path.dirname(os.path.dirname(__file__))))]
    if "PYTHONPATH" in env:
        pypath.append(env["PYTHONPATH"])
    env.update(
        {
            "OPENAI_API_KEY": openai_api_key,
            "PYTHONPATH": ":".join(pypath),
            # Disable metrics because the test agent doesn't support metrics
            "DD_OPENAI_METRICS_ENABLED": "false",
        }
    )
    out, err, status, pid = ddtrace_run_python_code_in_subprocess(
        """
import openai
import ddtrace
from tests.contrib.openai.conftest import FilterOrg
from tests.contrib.openai.test_openai_v0 import get_openai_vcr
pin = ddtrace.Pin.get_from(openai)
pin.tracer.configure(settings={"FILTERS": [FilterOrg()]})
with get_openai_vcr(subdirectory_name="v0").use_cassette("completion.yaml"):
    resp = openai.Completion.create(model="ada", prompt="Hello world", temperature=0.8, n=2, stop=".", max_tokens=10)
""",
        env=env,
    )
    assert status == 0, err
    assert out == b""
    assert err == b""


@pytest.mark.snapshot(
    token="tests.contrib.openai.test_openai.test_acompletion",
    ignores=[
        "meta.http.useragent",
        "meta.openai.base_url",
        "metrics.openai.response.usage.total_tokens",
        "metrics.openai.response.usage.prompt_tokens",
        "metrics.openai.response.usage.completion_tokens",
    ],
    async_mode=False,
)
def test_integration_async(openai_api_key, ddtrace_run_python_code_in_subprocess):
    """OpenAI uses requests for its synchronous requests.

    Running in a subprocess with ddtrace-run should produce traces
    with both OpenAI and requests spans.

    FIXME: there _should_ be aiohttp spans generated for this test case. There aren't
           because the patching VCR does into aiohttp interferes with the tracing patching.
    """
    env = os.environ.copy()
    pypath = [os.path.dirname(os.path.dirname(os.path.dirname(os.path.dirname(__file__))))]
    if "PYTHONPATH" in env:
        pypath.append(env["PYTHONPATH"])
    env.update(
        {
            "OPENAI_API_KEY": openai_api_key,
            "PYTHONPATH": ":".join(pypath),
            # Disable metrics because the test agent doesn't support metrics
            "DD_OPENAI_METRICS_ENABLED": "false",
        }
    )
    out, err, status, pid = ddtrace_run_python_code_in_subprocess(
        """
import asyncio
import openai
import ddtrace
from tests.contrib.openai.conftest import FilterOrg
from tests.contrib.openai.test_openai_v0 import get_openai_vcr
pin = ddtrace.Pin.get_from(openai)
pin.tracer.configure(settings={"FILTERS": [FilterOrg()]})
async def task():
    with get_openai_vcr(subdirectory_name="v0").use_cassette("completion_async.yaml"):
        resp = await openai.Completion.acreate(
            model="curie",
            prompt="As Descartes said, I think, therefore",
            temperature=0.8,
            n=1,
            max_tokens=150,
            user="ddtrace-test"
        )

asyncio.run(task())
""",
        env=env,
    )
    assert status == 0, err
    assert out == b""
    assert err == b""


@pytest.mark.parametrize(
    "ddtrace_config_openai",
    [dict(span_prompt_completion_sample_rate=r) for r in [0, 0.25, 0.75, 1]],
)
def test_completion_sample(openai, openai_vcr, ddtrace_config_openai, mock_tracer):
    """Test functionality for DD_OPENAI_SPAN_PROMPT_COMPLETION_SAMPLE_RATE for completions endpoint"""
    num_completions = 200

    for _ in range(num_completions):
        with openai_vcr.use_cassette("completion_sample_rate.yaml"):
            openai.Completion.create(model="ada", prompt="hello world")

    traces = mock_tracer.pop_traces()
    sampled = 0
    assert len(traces) == num_completions, len(traces)
    for trace in traces:
        for span in trace:
            if span.get_tag("openai.response.choices.0.text"):
                sampled += 1
    if ddtrace.config.openai.span_prompt_completion_sample_rate == 0:
        assert sampled == 0
    elif ddtrace.config.openai.span_prompt_completion_sample_rate == 1:
        assert sampled == num_completions
    else:
        # this should be good enough for our purposes
        rate = ddtrace.config.openai["span_prompt_completion_sample_rate"] * num_completions
        assert (rate - 30) < sampled < (rate + 30)


@pytest.mark.parametrize(
    "ddtrace_config_openai",
    [dict(span_prompt_completion_sample_rate=r) for r in [0, 0.25, 0.75, 1]],
)
def test_chat_completion_sample(openai, openai_vcr, ddtrace_config_openai, mock_tracer):
    """Test functionality for DD_OPENAI_SPAN_PROMPT_COMPLETION_SAMPLE_RATE for chat completions endpoint"""
    if not hasattr(openai, "ChatCompletion"):
        pytest.skip("ChatCompletion not supported for this version of openai")
    num_completions = 200

    for _ in range(num_completions):
        with openai_vcr.use_cassette("chat_completion_sample_rate.yaml"):
            openai.ChatCompletion.create(
                model="gpt-3.5-turbo",
                messages=[
                    {"role": "user", "content": "what is your name?"},
                ],
            )

    traces = mock_tracer.pop_traces()
    sampled = 0
    assert len(traces) == num_completions
    for trace in traces:
        for span in trace:
            if span.get_tag("openai.response.choices.0.message.content"):
                sampled += 1
    if ddtrace.config.openai["span_prompt_completion_sample_rate"] == 0:
        assert sampled == 0
    elif ddtrace.config.openai["span_prompt_completion_sample_rate"] == 1:
        assert sampled == num_completions
    else:
        # this should be good enough for our purposes
        rate = ddtrace.config.openai["span_prompt_completion_sample_rate"] * num_completions
        assert (rate - 30) < sampled < (rate + 30)


@pytest.mark.parametrize("ddtrace_config_openai", [dict(truncation_threshold=t) for t in [0, 10, 10000]])
def test_completion_truncation(openai, openai_vcr, mock_tracer):
    """Test functionality of DD_OPENAI_TRUNCATION_THRESHOLD for completions"""
    if not hasattr(openai, "ChatCompletion"):
        pytest.skip("ChatCompletion not supported for this version of openai")

    prompt = "1, 2, 3, 4, 5, 6, 7, 8, 9, 10"

    with openai_vcr.use_cassette("completion_truncation.yaml"):
        openai.Completion.create(model="ada", prompt=prompt)

    with openai_vcr.use_cassette("chat_completion_truncation.yaml"):
        resp = openai.ChatCompletion.create(
            model="gpt-3.5-turbo",
            messages=[
                {"role": "user", "content": "Count from 1 to 100"},
            ],
        )
        assert resp["choices"] == [
            {
                "finish_reason": "stop",
                "index": 0,
                "message": {
                    "content": "1, 2, 3, 4, 5, 6, 7, 8, 9, 10, 11, 12, 13, 14, 15, "
                    "16, 17, 18, 19, 20,\n"
                    "21, 22, 23, 24, 25, 26, 27, 28, 29, 30, 31, 32, 33, "
                    "34, 35, 36, 37, 38, 39, 40,\n"
                    "41, 42, 43, 44, 45, 46, 47, 48, 49, 50, 51, 52, 53, "
                    "54, 55, 56, 57, 58, 59, 60,\n"
                    "61, 62, 63, 64, 65, 66, 67, 68, 69, 70, 71, 72, 73, "
                    "74, 75, 76, 77, 78, 79, 80,\n"
                    "81, 82, 83, 84, 85, 86, 87, 88, 89, 90, 91, 92, 93, "
                    "94, 95, 96, 97, 98, 99, 100.",
                    "role": "assistant",
                },
            }
        ]

    traces = mock_tracer.pop_traces()
    assert len(traces) == 2

    limit = ddtrace.config.openai["span_char_limit"]
    for trace in traces:
        for span in trace:
            if span.get_tag("openai.request.endpoint").endswith("/chat/completions"):
                prompt = span.get_tag("openai.request.messages.0.content")
                completion = span.get_tag("openai.response.choices.0.message.content")
                assert len(prompt) <= limit + 3
                assert len(completion) <= limit + 3
                if "..." in prompt:
                    assert len(prompt.replace("...", "")) == limit
                if "..." in completion:
                    assert len(completion.replace("...", "")) == limit
            else:
                prompt = span.get_tag("openai.request.prompt.0")
                completion = span.get_tag("openai.response.choices.0.text")
                # +3 for the ellipsis
                assert len(prompt) <= limit + 3
                assert len(completion) <= limit + 3
                if "..." in prompt:
                    assert len(prompt.replace("...", "")) == limit
                if "..." in completion:
                    assert len(completion.replace("...", "")) == limit


@pytest.mark.parametrize("ddtrace_config_openai", [dict(span_prompt_completion_sample_rate=0)])
def test_embedding_unsampled_prompt_completion(openai, openai_vcr, ddtrace_config_openai, mock_logs, mock_tracer):
    if not hasattr(openai, "Embedding"):
        pytest.skip("embedding not supported for this version of openai")
    with openai_vcr.use_cassette("embedding.yaml"):
        openai.Embedding.create(input="hello world", model="text-embedding-ada-002")
    logs = mock_logs.enqueue.call_count
    traces = mock_tracer.pop_traces()
    assert len(traces) == 1
    assert traces[0][0].get_tag("openai.request.input") is None
    assert logs == 0


@pytest.mark.parametrize(
    "ddtrace_config_openai",
    [dict(logs_enabled=True, log_prompt_completion_sample_rate=r) for r in [0, 0.25, 0.75, 1]],
)
def test_logs_sample_rate(openai, openai_vcr, ddtrace_config_openai, mock_logs, mock_tracer):
    total_calls = 200
    for _ in range(total_calls):
        with openai_vcr.use_cassette("completion.yaml"):
            openai.Completion.create(model="ada", prompt="Hello world", temperature=0.8, n=2, stop=".", max_tokens=10)

    logs = mock_logs.enqueue.call_count
    if ddtrace.config.openai["log_prompt_completion_sample_rate"] == 0:
        assert logs == 0
    elif ddtrace.config.openai["log_prompt_completion_sample_rate"] == 1:
        assert logs == total_calls
    else:
        rate = ddtrace.config.openai["log_prompt_completion_sample_rate"] * total_calls
        assert (rate - 30) < logs < (rate + 30)


def test_est_tokens():
    """Oracle numbers are from https://platform.openai.com/tokenizer (GPT-3)."""
    assert _est_tokens("") == 0  # oracle: 1
    assert _est_tokens("hello") == 1  # oracle: 1
    assert _est_tokens("hello, world") == 3  # oracle: 3
    assert _est_tokens("hello world") == 2  # oracle: 2
    assert _est_tokens("Hello world, how are you?") == 6  # oracle: 7
    assert _est_tokens("    hello    ") == 3  # oracle: 8
    assert (
        _est_tokens(
            "The GPT family of models process text using tokens, which are common sequences of characters found in text. The models understand the statistical relationships between these tokens, and excel at producing the next token in a sequence of tokens."  # noqa E501
        )
        == 54
    )  # oracle: 44
    assert (
        _est_tokens(
            "You can use the tool below to understand how a piece of text would be tokenized by the API, and the total count of tokens in that piece of text."  # noqa: E501
        )
        == 33
    )  # oracle: 33
    assert (
        _est_tokens(
            "A helpful rule of thumb is that one token generally corresponds to ~4 characters of text for common "
            "English text. This translates to roughly ¾ of a word (so 100 tokens ~= 75 words). If you need a "
            "programmatic interface for tokenizing text, check out our tiktoken package for Python. For JavaScript, "
            "the gpt-3-encoder package for node.js works for most GPT-3 models."
        )
        == 83
    )  # oracle: 87

    # Expected to be a disparity since our assumption is based on english words
    assert (
        _est_tokens(
            """Lorem ipsum dolor sit amet, consectetur adipiscing elit. Donec hendrerit sapien eu erat imperdiet, in
 maximus elit malesuada. Pellentesque quis gravida purus. Nullam eu eros vitae dui placerat viverra quis a magna. Mauris
 vitae lorem quis neque pharetra congue. Praesent volutpat dui eget nibh auctor, sit amet elementum velit faucibus.
 Nullam ultricies dolor sit amet nisl molestie, a porta metus suscipit. Vivamus eget luctus mauris. Proin commodo
 elementum ex a pretium. Nam vitae ipsum sed dolor congue fermentum. Sed quis bibendum sapien, dictum venenatis urna.
 Morbi molestie lacinia iaculis. Proin lorem mauris, interdum eget lectus a, auctor volutpat nisl. Suspendisse ac
 tincidunt sapien. Cras congue ipsum sit amet congue ullamcorper. Proin hendrerit at erat vulputate consequat."""
        )
        == 175
    )  # oracle 281

    assert (
        _est_tokens(
            "I want you to act as a linux terminal. I will type commands and you will reply with what the terminal should show. I want you to only reply with the terminal output inside one unique code block, and nothing else. do not write explanations. do not type commands unless I instruct you to do so. When I need to tell you something in English, I will do so by putting text inside curly brackets {like this}. My first command is pwd"  # noqa: E501
        )
        == 97
    )  # oracle: 92


@pytest.mark.snapshot(
    token="tests.contrib.openai.test_openai.test_azure_openai_completion",
    ignores=["meta.http.useragent", "meta.openai.base_url"],
)
def test_azure_openai_completion(openai_api_key, azure_openai, openai_vcr, snapshot_tracer):
    with openai_vcr.use_cassette("azure_completion.yaml"):
        azure_openai.Completion.create(
            api_key=openai_api_key,
            engine="gpt-35-turbo",
            prompt="why do some languages have words that can't directly be translated to other languages?",
            temperature=0,
            n=1,
            max_tokens=20,
            user="ddtrace-test",
        )


@pytest.mark.asyncio
@pytest.mark.snapshot(
    token="tests.contrib.openai.test_openai.test_azure_openai_completion",
    ignores=["meta.http.useragent", "meta.openai.base_url"],
)
async def test_azure_openai_acompletion(openai_api_key, azure_openai, openai_vcr, snapshot_tracer):
    with openai_vcr.use_cassette("azure_completion_async.yaml"):
        await azure_openai.Completion.acreate(
            api_key=openai_api_key,
            engine="gpt-35-turbo",
            prompt="why do some languages have words that can't directly be translated to other languages?",
            temperature=0,
            n=1,
            max_tokens=20,
            user="ddtrace-test",
        )


@pytest.mark.snapshot(
    token="tests.contrib.openai.test_openai.test_azure_openai_chat_completion",
    ignores=["meta.http.useragent", "meta.openai.base_url"],
)
def test_azure_openai_chat_completion(openai_api_key, azure_openai, openai_vcr, snapshot_tracer):
    if not hasattr(azure_openai, "ChatCompletion"):
        pytest.skip("ChatCompletion not supported for this version of openai")
    with openai_vcr.use_cassette("azure_chat_completion.yaml"):
        azure_openai.ChatCompletion.create(
            api_key=openai_api_key,
            engine="gpt-35-turbo",
            messages=[{"role": "user", "content": "What's the weather like in NYC right now?"}],
            temperature=0,
            n=1,
            max_tokens=20,
            user="ddtrace-test",
        )


@pytest.mark.asyncio
@pytest.mark.snapshot(
    token="tests.contrib.openai.test_openai.test_azure_openai_chat_completion",
    ignores=["meta.http.useragent", "meta.openai.base_url"],
)
async def test_azure_openai_chat_acompletion(openai_api_key, azure_openai, openai_vcr, snapshot_tracer):
    if not hasattr(azure_openai, "ChatCompletion"):
        pytest.skip("ChatCompletion not supported for this version of openai")
    with openai_vcr.use_cassette("azure_chat_completion_async.yaml"):
        await azure_openai.ChatCompletion.acreate(
            api_key=openai_api_key,
            engine="gpt-35-turbo",
            messages=[{"role": "user", "content": "What's the weather like in NYC right now?"}],
            temperature=0,
            n=1,
            max_tokens=20,
            user="ddtrace-test",
        )


@pytest.mark.snapshot(
    token="tests.contrib.openai.test_openai.test_azure_openai_embedding",
    ignores=["meta.http.useragent", "meta.openai.base_url"],
)
def test_azure_openai_embedding(openai_api_key, azure_openai, openai_vcr, snapshot_tracer):
    with openai_vcr.use_cassette("azure_embedding.yaml"):
        azure_openai.Embedding.create(
            api_key=openai_api_key,
            engine="text-embedding-ada-002",
            input="Hello world",
            temperature=0,
            user="ddtrace-test",
        )


@pytest.mark.asyncio
@pytest.mark.snapshot(
    token="tests.contrib.openai.test_openai.test_azure_openai_embedding",
    ignores=["meta.http.useragent", "meta.openai.base_url"],
)
async def test_azure_openai_aembedding(openai_api_key, azure_openai, openai_vcr, snapshot_tracer):
    with openai_vcr.use_cassette("azure_embedding_async.yaml"):
        await azure_openai.Embedding.acreate(
            api_key=openai_api_key,
            engine="text-embedding-ada-002",
            input="Hello world",
            temperature=0,
            user="ddtrace-test",
        )


@pytest.mark.parametrize("schema_version", [None, "v0", "v1"])
@pytest.mark.parametrize("service_name", [None, "mysvc"])
def test_integration_service_name(openai_api_key, ddtrace_run_python_code_in_subprocess, schema_version, service_name):
    env = os.environ.copy()
    pypath = [os.path.dirname(os.path.dirname(os.path.dirname(os.path.dirname(__file__))))]
    if "PYTHONPATH" in env:
        pypath.append(env["PYTHONPATH"])
    env.update(
        {
            "OPENAI_API_KEY": openai_api_key,
            "PYTHONPATH": ":".join(pypath),
            # Disable metrics because the test agent doesn't support metrics
            "DD_OPENAI_METRICS_ENABLED": "false",
        }
    )
    if schema_version:
        env["DD_TRACE_SPAN_ATTRIBUTE_SCHEMA"] = schema_version
    if service_name:
        env["DD_SERVICE"] = service_name
    with snapshot_context(
        token="tests.contrib.openai.test_openai_v0.test_integration_service_name[%s-%s]"
        % (service_name, schema_version),
        ignores=["meta.http.useragent", "meta.openai.base_url"],
        async_mode=False,
    ):
        out, err, status, pid = ddtrace_run_python_code_in_subprocess(
            """
import openai
import ddtrace
from tests.contrib.openai.conftest import FilterOrg
from tests.contrib.openai.test_openai_v0 import get_openai_vcr
pin = ddtrace.Pin.get_from(openai)
pin.tracer.configure(settings={"FILTERS": [FilterOrg()]})
with get_openai_vcr(subdirectory_name="v0").use_cassette("completion.yaml"):
    resp = openai.Completion.create(model="ada", prompt="Hello world", temperature=0.8, n=2, stop=".", max_tokens=10)
    """,
            env=env,
        )
        assert status == 0, err
        assert out == b""
        assert err == b""


@pytest.mark.parametrize(
    "ddtrace_global_config", [dict(_llmobs_enabled=True, _llmobs_sample_rate=1.0, _llmobs_ml_app="<ml-app-name>")]
)
def test_llmobs_completion(openai_vcr, openai, ddtrace_global_config, mock_llmobs_writer, mock_tracer):
    """Ensure llmobs records are emitted for completion endpoints when configured.
    Also ensure the llmobs records have the correct tagging including trace/span ID for trace correlation.
    """
    with openai_vcr.use_cassette("completion.yaml"):
        model = "ada"
        openai.Completion.create(
            model=model, prompt="Hello world", temperature=0.8, n=2, stop=".", max_tokens=10, user="ddtrace-test"
        )
    span = mock_tracer.pop_traces()[0][0]
    assert mock_llmobs_writer.enqueue.call_count == 1
    mock_llmobs_writer.enqueue.assert_called_with(
        _expected_llmobs_llm_span_event(
            span,
            model_name=model,
            model_provider="openai",
            input_messages=[{"content": "Hello world"}],
            output_messages=[{"content": ", relax!” I said to my laptop"}, {"content": " (1"}],
            metadata={"temperature": 0.8, "max_tokens": 10},
            token_metrics={"input_tokens": 2, "output_tokens": 12, "total_tokens": 14},
            tags={"ml_app": "<ml-app-name>"},
        )
    )


@pytest.mark.parametrize(
    "ddtrace_global_config", [dict(_llmobs_enabled=True, _llmobs_sample_rate=1.0, _llmobs_ml_app="<ml-app-name>")]
)
def test_llmobs_completion_stream(openai_vcr, openai, ddtrace_global_config, mock_llmobs_writer, mock_tracer):
    with openai_vcr.use_cassette("completion_streamed.yaml"):
        model = "ada"
        expected_completion = '! ... A page layouts page drawer? ... Interesting. The "Tools" is'
        resp = openai.Completion.create(model=model, prompt="Hello world", stream=True)
        for _ in resp:
            pass
    span = mock_tracer.pop_traces()[0][0]
    assert mock_llmobs_writer.enqueue.call_count == 1
    mock_llmobs_writer.enqueue.assert_called_with(
        _expected_llmobs_llm_span_event(
            span,
            model_name=model,
            model_provider="openai",
            input_messages=[{"content": "Hello world"}],
            output_messages=[{"content": expected_completion}],
<<<<<<< HEAD
            metadata={},
            token_metrics={"prompt_tokens": 2, "completion_tokens": 16, "total_tokens": 18},
=======
            metadata={"temperature": 0},
            token_metrics={"input_tokens": 2, "output_tokens": 16, "total_tokens": 18},
>>>>>>> f51b196d
            tags={"ml_app": "<ml-app-name>"},
        ),
    )


@pytest.mark.parametrize(
    "ddtrace_global_config", [dict(_llmobs_enabled=True, _llmobs_sample_rate=1.0, _llmobs_ml_app="<ml-app-name>")]
)
def test_llmobs_chat_completion(openai_vcr, openai, ddtrace_global_config, mock_llmobs_writer, mock_tracer):
    """Ensure llmobs records are emitted for chat completion endpoints when configured.
    Also ensure the llmobs records have the correct tagging including trace/span ID for trace correlation.
    """
    if not hasattr(openai, "ChatCompletion"):
        pytest.skip("ChatCompletion not supported for this version of openai")
    with openai_vcr.use_cassette("chat_completion.yaml"):
        model = "gpt-3.5-turbo"
        input_messages = [
            {"role": "system", "content": "You are a helpful assistant."},
            {"role": "user", "content": "Who won the world series in 2020?"},
            {"role": "assistant", "content": "The Los Angeles Dodgers won the World Series in 2020."},
            {"role": "user", "content": "Where was it played?"},
        ]
        resp = openai.ChatCompletion.create(
            model=model,
            messages=input_messages,
            top_p=0.9,
            n=2,
            user="ddtrace-test",
        )
    span = mock_tracer.pop_traces()[0][0]
    assert mock_llmobs_writer.enqueue.call_count == 1
    mock_llmobs_writer.enqueue.assert_called_with(
        _expected_llmobs_llm_span_event(
            span,
            model_name=resp.model,
            model_provider="openai",
            input_messages=input_messages,
            output_messages=[{"role": "assistant", "content": choice.message.content} for choice in resp.choices],
<<<<<<< HEAD
            metadata={},
            token_metrics={"prompt_tokens": 57, "completion_tokens": 34, "total_tokens": 91},
=======
            metadata={"temperature": 0},
            token_metrics={"input_tokens": 57, "output_tokens": 34, "total_tokens": 91},
>>>>>>> f51b196d
            tags={"ml_app": "<ml-app-name>"},
        )
    )


@pytest.mark.parametrize(
    "ddtrace_global_config", [dict(_llmobs_enabled=True, _llmobs_sample_rate=1.0, _llmobs_ml_app="<ml-app-name>")]
)
async def test_llmobs_chat_completion_stream(
    openai_vcr, openai, ddtrace_global_config, mock_llmobs_writer, mock_tracer
):
    """Ensure llmobs records are emitted for chat completion endpoints when configured.
    Also ensure the llmobs records have the correct tagging including trace/span ID for trace correlation.
    """
    if not hasattr(openai, "ChatCompletion"):
        pytest.skip("ChatCompletion not supported for this version of openai")
    with openai_vcr.use_cassette("chat_completion_streamed.yaml"):
        with mock.patch("ddtrace.contrib.openai.utils.encoding_for_model", create=True) as mock_encoding:
            model = "gpt-3.5-turbo"
            resp_model = model
            input_messages = [{"role": "user", "content": "Who won the world series in 2020?"}]
            mock_encoding.return_value.encode.side_effect = lambda x: [1, 2, 3, 4, 5, 6, 7, 8, 9, 10]
            expected_completion = "The Los Angeles Dodgers won the World Series in 2020."
            resp = openai.ChatCompletion.create(
                model=model,
                messages=input_messages,
                stream=True,
                user="ddtrace-test",
            )
            for chunk in resp:
                resp_model = chunk.model
    span = mock_tracer.pop_traces()[0][0]
    assert mock_llmobs_writer.enqueue.call_count == 1
    mock_llmobs_writer.enqueue.assert_called_with(
        _expected_llmobs_llm_span_event(
            span,
            model_name=resp_model,
            model_provider="openai",
            input_messages=input_messages,
            output_messages=[{"content": expected_completion, "role": "assistant"}],
<<<<<<< HEAD
            metadata={},
            token_metrics={"prompt_tokens": 8, "completion_tokens": 12, "total_tokens": 20},
=======
            metadata={"temperature": 0},
            token_metrics={"input_tokens": 8, "output_tokens": 12, "total_tokens": 20},
>>>>>>> f51b196d
            tags={"ml_app": "<ml-app-name>"},
        )
    )


@pytest.mark.parametrize(
    "ddtrace_global_config", [dict(_llmobs_enabled=True, _llmobs_sample_rate=1.0, _llmobs_ml_app="<ml-app-name>")]
)
def test_llmobs_chat_completion_function_call(
    openai_vcr, openai, ddtrace_global_config, mock_llmobs_writer, mock_tracer
):
    """Test that function call chat completion calls are recorded as LLMObs events correctly."""
    if not hasattr(openai, "ChatCompletion"):
        pytest.skip("ChatCompletion not supported for this version of openai")
    with openai_vcr.use_cassette("chat_completion_function_call.yaml"):
        model = "gpt-3.5-turbo"
        resp = openai.ChatCompletion.create(
            model=model,
            messages=[{"role": "user", "content": chat_completion_input_description}],
            functions=chat_completion_custom_functions,
            function_call="auto",
            user="ddtrace-test",
        )
    expected_output = "[function: {}]\n\n{}".format(
        resp.choices[0].message.function_call.name,
        resp.choices[0].message.function_call.arguments,
    )
    span = mock_tracer.pop_traces()[0][0]
    assert mock_llmobs_writer.enqueue.call_count == 1
    mock_llmobs_writer.enqueue.assert_called_with(
        _expected_llmobs_llm_span_event(
            span,
            model_name=resp.model,
            model_provider="openai",
            input_messages=[{"content": chat_completion_input_description, "role": "user"}],
            output_messages=[{"content": expected_output, "role": "assistant"}],
<<<<<<< HEAD
            metadata={},
            token_metrics={"prompt_tokens": 157, "completion_tokens": 57, "total_tokens": 214},
=======
            metadata={"temperature": 0},
            token_metrics={"input_tokens": 157, "output_tokens": 57, "total_tokens": 214},
>>>>>>> f51b196d
            tags={"ml_app": "<ml-app-name>"},
        )
    )


@pytest.mark.parametrize(
    "ddtrace_global_config", [dict(_llmobs_enabled=True, _llmobs_sample_rate=1.0, _llmobs_ml_app="<ml-app-name>")]
)
def test_llmobs_chat_completion_function_call_stream(
    openai_vcr, openai, ddtrace_global_config, mock_llmobs_writer, mock_tracer
):
    """Test that function call chat completion calls are recorded as LLMObs events correctly."""
    if not hasattr(openai, "ChatCompletion"):
        pytest.skip("ChatCompletion not supported for this version of openai")
    with openai_vcr.use_cassette("chat_completion_function_call_streamed.yaml"):
        with mock.patch("ddtrace.contrib.openai.utils.encoding_for_model", create=True) as mock_encoding:
            model = "gpt-3.5-turbo"
            resp_model = model
            mock_encoding.return_value.encode.side_effect = lambda x: [1, 2, 3, 4, 5, 6, 7, 8, 9, 10]
            resp = openai.ChatCompletion.create(
                model=model,
                messages=[{"role": "user", "content": chat_completion_input_description}],
                functions=chat_completion_custom_functions,
                function_call="auto",
                stream=True,
                user="ddtrace-test",
            )
            for chunk in resp:
                resp_model = chunk.model

    expected_output = '[function: extract_student_info]\n\n{"name":"David Nguyen","major":"Computer Science","school":"Stanford University","grades":3.8,"clubs":["Chess Club","South Asian Student Association"]}'  # noqa: E501
    span = mock_tracer.pop_traces()[0][0]
    assert mock_llmobs_writer.enqueue.call_count == 1
    mock_llmobs_writer.enqueue.assert_called_with(
        _expected_llmobs_llm_span_event(
            span,
            model_name=resp_model,
            model_provider="openai",
            input_messages=[{"content": chat_completion_input_description, "role": "user"}],
            output_messages=[{"content": expected_output, "role": "assistant"}],
<<<<<<< HEAD
            metadata={},
            token_metrics={"prompt_tokens": 63, "completion_tokens": 33, "total_tokens": 96},
=======
            metadata={"temperature": 0},
            token_metrics={"input_tokens": 63, "output_tokens": 33, "total_tokens": 96},
>>>>>>> f51b196d
            tags={"ml_app": "<ml-app-name>"},
        )
    )


@pytest.mark.parametrize(
    "ddtrace_global_config", [dict(_llmobs_enabled=True, _llmobs_sample_rate=1.0, _llmobs_ml_app="<ml-app-name>")]
)
def test_llmobs_chat_completion_tool_call(openai_vcr, openai, ddtrace_global_config, mock_llmobs_writer, mock_tracer):
    if not hasattr(openai, "ChatCompletion"):
        pytest.skip("ChatCompletion not supported for this version of openai")
    with openai_vcr.use_cassette("chat_completion_tool_call.yaml"):
        resp = openai.ChatCompletion.create(
            model="gpt-3.5-turbo",
            messages=[{"role": "user", "content": chat_completion_input_description}],
            tools=[{"type": "function", "function": chat_completion_custom_functions[0]}],
            tool_choice="auto",
            user="ddtrace-test",
        )
    expected_output = '[tool: extract_student_info]\n\n{\n  "name": "David Nguyen",\n  "major": "computer science",\n  "school": "Stanford University",\n  "grades": 3.8,\n  "clubs": ["Chess Club", "South Asian Student Association"]\n}'  # noqa: E501
    span = mock_tracer.pop_traces()[0][0]
    assert mock_llmobs_writer.enqueue.call_count == 1
    mock_llmobs_writer.enqueue.assert_called_with(
        _expected_llmobs_llm_span_event(
            span,
            model_name=resp.model,
            model_provider="openai",
            input_messages=[{"content": chat_completion_input_description, "role": "user"}],
            output_messages=[{"content": expected_output, "role": "assistant"}],
<<<<<<< HEAD
            metadata={},
            token_metrics={"prompt_tokens": 157, "completion_tokens": 57, "total_tokens": 214},
=======
            metadata={"temperature": 0},
            token_metrics={"input_tokens": 157, "output_tokens": 57, "total_tokens": 214},
>>>>>>> f51b196d
            tags={"ml_app": "<ml-app-name>"},
        )
    )


@pytest.mark.parametrize(
    "ddtrace_global_config", [dict(_llmobs_enabled=True, _llmobs_sample_rate=1.0, _llmobs_ml_app="<ml-app-name>")]
)
def test_llmobs_completion_error(openai_vcr, openai, ddtrace_global_config, mock_llmobs_writer, mock_tracer):
    """Ensure erroneous llmobs records are emitted for completion endpoints when configured."""
    with pytest.raises(Exception):
        with openai_vcr.use_cassette("completion_error.yaml"):
            model = "babbage-002"
            openai.Completion.create(
                model=model, prompt="Hello world", temperature=0.8, n=2, stop=".", max_tokens=10, user="ddtrace-test"
            )
    span = mock_tracer.pop_traces()[0][0]
    assert mock_llmobs_writer.enqueue.call_count == 1
    mock_llmobs_writer.enqueue.assert_called_with(
        _expected_llmobs_llm_span_event(
            span,
            model_name=model,
            model_provider="openai",
            input_messages=[{"content": "Hello world"}],
            output_messages=[{"content": ""}],
            metadata={"temperature": 0.8, "max_tokens": 10},
            token_metrics={},
            error="openai.error.AuthenticationError",
            error_message="Incorrect API key provided: <not-a-r****key>. You can find your API key at https://platform.openai.com/account/api-keys.",  # noqa: E501
            error_stack=span.get_tag("error.stack"),
            tags={"ml_app": "<ml-app-name>"},
        )
    )


@pytest.mark.parametrize(
    "ddtrace_global_config", [dict(_llmobs_enabled=True, _llmobs_sample_rate=1.0, _llmobs_ml_app="<ml-app-name>")]
)
def test_llmobs_chat_completion_error(openai_vcr, openai, ddtrace_global_config, mock_llmobs_writer, mock_tracer):
    """Ensure erroneous llmobs records are emitted for chat completion endpoints when configured."""
    if not hasattr(openai, "ChatCompletion"):
        pytest.skip("ChatCompletion not supported for this version of openai")
    with pytest.raises(Exception):
        with openai_vcr.use_cassette("chat_completion_error.yaml"):
            model = "gpt-3.5-turbo"
            input_messages = [
                {"role": "system", "content": "You are a helpful assistant."},
                {"role": "user", "content": "Who won the world series in 2020?"},
                {"role": "assistant", "content": "The Los Angeles Dodgers won the World Series in 2020."},
                {"role": "user", "content": "Where was it played?"},
            ]
            openai.ChatCompletion.create(
                model=model,
                messages=input_messages,
                top_p=0.9,
                n=2,
                user="ddtrace-test",
            )
    span = mock_tracer.pop_traces()[0][0]
    assert mock_llmobs_writer.enqueue.call_count == 1
    mock_llmobs_writer.enqueue.assert_called_with(
        _expected_llmobs_llm_span_event(
            span,
            model_name=model,
            model_provider="openai",
            input_messages=input_messages,
            output_messages=[{"content": ""}],
            metadata={},
            token_metrics={},
            error="openai.error.AuthenticationError",
            error_message="Incorrect API key provided: <not-a-r****key>. You can find your API key at https://platform.openai.com/account/api-keys.",  # noqa: E501
            error_stack=span.get_tag("error.stack"),
            tags={"ml_app": "<ml-app-name>"},
        )
    )<|MERGE_RESOLUTION|>--- conflicted
+++ resolved
@@ -1977,13 +1977,8 @@
             model_provider="openai",
             input_messages=[{"content": "Hello world"}],
             output_messages=[{"content": expected_completion}],
-<<<<<<< HEAD
             metadata={},
-            token_metrics={"prompt_tokens": 2, "completion_tokens": 16, "total_tokens": 18},
-=======
-            metadata={"temperature": 0},
             token_metrics={"input_tokens": 2, "output_tokens": 16, "total_tokens": 18},
->>>>>>> f51b196d
             tags={"ml_app": "<ml-app-name>"},
         ),
     )
@@ -2022,13 +2017,8 @@
             model_provider="openai",
             input_messages=input_messages,
             output_messages=[{"role": "assistant", "content": choice.message.content} for choice in resp.choices],
-<<<<<<< HEAD
             metadata={},
-            token_metrics={"prompt_tokens": 57, "completion_tokens": 34, "total_tokens": 91},
-=======
-            metadata={"temperature": 0},
             token_metrics={"input_tokens": 57, "output_tokens": 34, "total_tokens": 91},
->>>>>>> f51b196d
             tags={"ml_app": "<ml-app-name>"},
         )
     )
@@ -2069,13 +2059,8 @@
             model_provider="openai",
             input_messages=input_messages,
             output_messages=[{"content": expected_completion, "role": "assistant"}],
-<<<<<<< HEAD
             metadata={},
-            token_metrics={"prompt_tokens": 8, "completion_tokens": 12, "total_tokens": 20},
-=======
-            metadata={"temperature": 0},
             token_metrics={"input_tokens": 8, "output_tokens": 12, "total_tokens": 20},
->>>>>>> f51b196d
             tags={"ml_app": "<ml-app-name>"},
         )
     )
@@ -2112,13 +2097,8 @@
             model_provider="openai",
             input_messages=[{"content": chat_completion_input_description, "role": "user"}],
             output_messages=[{"content": expected_output, "role": "assistant"}],
-<<<<<<< HEAD
             metadata={},
-            token_metrics={"prompt_tokens": 157, "completion_tokens": 57, "total_tokens": 214},
-=======
-            metadata={"temperature": 0},
             token_metrics={"input_tokens": 157, "output_tokens": 57, "total_tokens": 214},
->>>>>>> f51b196d
             tags={"ml_app": "<ml-app-name>"},
         )
     )
@@ -2159,13 +2139,8 @@
             model_provider="openai",
             input_messages=[{"content": chat_completion_input_description, "role": "user"}],
             output_messages=[{"content": expected_output, "role": "assistant"}],
-<<<<<<< HEAD
             metadata={},
-            token_metrics={"prompt_tokens": 63, "completion_tokens": 33, "total_tokens": 96},
-=======
-            metadata={"temperature": 0},
             token_metrics={"input_tokens": 63, "output_tokens": 33, "total_tokens": 96},
->>>>>>> f51b196d
             tags={"ml_app": "<ml-app-name>"},
         )
     )
@@ -2195,13 +2170,8 @@
             model_provider="openai",
             input_messages=[{"content": chat_completion_input_description, "role": "user"}],
             output_messages=[{"content": expected_output, "role": "assistant"}],
-<<<<<<< HEAD
             metadata={},
-            token_metrics={"prompt_tokens": 157, "completion_tokens": 57, "total_tokens": 214},
-=======
-            metadata={"temperature": 0},
             token_metrics={"input_tokens": 157, "output_tokens": 57, "total_tokens": 214},
->>>>>>> f51b196d
             tags={"ml_app": "<ml-app-name>"},
         )
     )
