import os

import graphql
import pytest

from ddtrace import tracer
from ddtrace.contrib.graphql import patch
from ddtrace.contrib.graphql import unpatch
from ddtrace.contrib.internal.graphql.patch import _graphql_version as graphql_version
from tests.utils import override_config
from tests.utils import snapshot


@pytest.fixture(autouse=True)
def enable_graphql_patching():
    patch()
    yield
    unpatch()


@pytest.fixture
def enable_graphql_resolvers():
    with override_config("graphql", dict(resolvers_enabled=True)):
        yield


@pytest.fixture
def test_schema():
    return graphql.GraphQLSchema(
        query=graphql.GraphQLObjectType(
            name="RootQueryType",
            fields={"hello": graphql.GraphQLField(graphql.GraphQLString, None, lambda obj, info: "friend")},
        )
    )


@pytest.fixture
def test_source_str():
    return "query HELLO { hello }"


@pytest.fixture
def test_middleware():
    def dummy_middleware(next_middleware, root, info, **args):
        with tracer.trace("test_middleware"):
            return next_middleware(root, info, **args)

    yield dummy_middleware


@pytest.fixture
def test_source(test_source_str):
    return graphql.Source(test_source_str)


@pytest.mark.asyncio
async def test_graphql(test_schema, test_source_str, snapshot_context):
    with snapshot_context():
        if graphql_version < (3, 0):
            result = graphql.graphql(test_schema, test_source_str)
        else:
            result = await graphql.graphql(test_schema, test_source_str)
        assert result.data == {"hello": "friend"}


@pytest.mark.asyncio
async def test_graphql_with_traced_resolver(test_schema, test_source_str, snapshot_context, enable_graphql_resolvers):
    with snapshot_context():
        if graphql_version < (3, 0):
            result = graphql.graphql(test_schema, test_source_str)
        else:
            result = await graphql.graphql(test_schema, test_source_str)
        assert result.data == {"hello": "friend"}


@pytest.mark.asyncio
async def test_graphql_error(test_schema, snapshot_context):
    with snapshot_context(ignores=["meta.error.type", "meta.error.message"]):
        if graphql_version < (3, 0):
            result = graphql.graphql(test_schema, "{ invalid_schema }")
        else:
            result = await graphql.graphql(test_schema, "{ invalid_schema }")
        assert len(result.errors) == 1
        assert isinstance(result.errors[0], graphql.error.GraphQLError)
        assert "Cannot query field" in result.errors[0].message


@snapshot(token_override="tests.contrib.graphql.test_graphql.test_graphql")
@pytest.mark.skipif(graphql_version >= (3, 0), reason="graphql version>=3.0 does not return a promise")
def test_graphql_v2_promise(test_schema, test_source_str):
    promise = graphql.graphql(test_schema, test_source_str, return_promise=True)
    result = promise.get()
    assert result.data == {"hello": "friend"}


@snapshot(
    token_override="tests.contrib.graphql.test_graphql.test_graphql_error",
    ignores=["meta.error.type", "meta.error.message"],
)
@pytest.mark.skipif(graphql_version >= (3, 0), reason="graphql.graphql is NOT async in v2.0")
def test_graphql_error_v2_promise(test_schema):
    promise = graphql.graphql(test_schema, "{ invalid_schema }", return_promise=True)
    result = promise.get()
    assert len(result.errors) == 1
    assert isinstance(result.errors[0], graphql.error.GraphQLError)
    assert result.errors[0].message == 'Cannot query field "invalid_schema" on type "RootQueryType".'


@snapshot()
@pytest.mark.skipif(graphql_version >= (3, 0), reason="graphql.graphql is NOT async in v2.0")
def test_graphql_v2_with_document(test_schema, test_source_str):
    source = graphql.language.source.Source(test_source_str, "GraphQL request")
    document_ast = graphql.language.parser.parse(source)
    result = graphql.graphql(test_schema, document_ast)
    assert result.data == {"hello": "friend"}


@snapshot()
def test_graphql_with_document_with_no_location(test_schema, test_source_str):
    source = graphql.language.source.Source(test_source_str, "GraphQL request")
    document_ast = graphql.language.parser.parse(source, no_location=True)
    result = graphql.execute(test_schema, document_ast)
    assert result.data == {"hello": "friend"}


@snapshot(token_override="tests.contrib.graphql.test_graphql.test_graphql")
@pytest.mark.skipif(graphql_version < (3, 0), reason="graphql.graphql_sync is NOT supported in v2.0")
def test_graphql_sync(test_schema, test_source_str):
    result = graphql.graphql_sync(test_schema, test_source_str)
    assert result.data == {"hello": "friend"}


@snapshot()
def test_graphql_execute_with_middleware(test_schema, test_source_str, test_middleware, enable_graphql_resolvers):
    with tracer.trace("test-execute-instrumentation"):
        source = graphql.language.source.Source(test_source_str, "GraphQL request")
        ast = graphql.language.parser.parse(source)
        # execute() can be imported from two modules, ensure both are patched
        res1 = graphql.execute(test_schema, ast, middleware=[test_middleware])
        res2 = graphql.execution.execute(test_schema, ast, middleware=[test_middleware])
        assert res1.data == {"hello": "friend"}
        assert res2.data == {"hello": "friend"}


@snapshot(token_override="tests.contrib.graphql.test_graphql.test_graphql_execute_with_middleware")
@pytest.mark.skipif(graphql_version < (3, 1), reason="graphql.execute_sync is not supported in graphql<3.1")
def test_graphql_execute_sync_with_middlware_manager(
    test_schema, test_source_str, test_middleware, enable_graphql_resolvers
):
    with tracer.trace("test-execute-instrumentation"):
        source = graphql.language.source.Source(test_source_str, "GraphQL request")
        ast = graphql.language.parser.parse(source)
        middleware_manager = graphql.MiddlewareManager(test_middleware)
        # execute_sync() can be imported from two modules, ensure both are patched
        res1 = graphql.execute_sync(test_schema, ast, middleware=middleware_manager)
        res2 = graphql.execution.execute_sync(test_schema, ast, middleware=middleware_manager)
        assert res1.data == {"hello": "friend"}
        assert res2.data == {"hello": "friend"}


@pytest.mark.snapshot
<<<<<<< HEAD
@pytest.mark.skipif(graphql_version < (3, 0), reason="graphql.graphql_sync is NOT supported in v2.0")
@pytest.mark.parametrize("schema_version", [None, "v0", "v1"])
@pytest.mark.parametrize("service_name", [None, "my-service"])
=======
@pytest.mark.skipif(graphql_version < (3, 0), reason="graphql.graphql_sync is NOT suppoerted in v2.0")
@pytest.mark.parametrize(
    "service_name, schema_version",
    [(None, None), ("my-service", None), (None, "v0"), ("my-service", "v0"), (None, "v1"), ("my-service", "v1")],
)
>>>>>>> b3e9bc3f
def test_span_schematization(ddtrace_run_python_code_in_subprocess, schema_version, service_name):
    code = """
import sys
import pytest
import graphql
from tests.contrib.graphql.test_graphql import test_schema
from tests.contrib.graphql.test_graphql import test_source_str
from tests.contrib.graphql.test_graphql import enable_graphql_patching

def test(test_schema, test_source_str):
    result = graphql.graphql_sync(test_schema, test_source_str)
    assert result.data == {"hello": "friend"}

if __name__ == "__main__":
    sys.exit(pytest.main(["-x", __file__]))
    """

    env = os.environ.copy()
    if service_name:
        env["DD_SERVICE"] = service_name
    if schema_version:
        env["DD_TRACE_SPAN_ATTRIBUTE_SCHEMA"] = schema_version
    out, err, status, _ = ddtrace_run_python_code_in_subprocess(code, env=env)
    assert status == 0, out.decode()
    assert err == b"", err.decode()<|MERGE_RESOLUTION|>--- conflicted
+++ resolved
@@ -159,17 +159,11 @@
 
 
 @pytest.mark.snapshot
-<<<<<<< HEAD
 @pytest.mark.skipif(graphql_version < (3, 0), reason="graphql.graphql_sync is NOT supported in v2.0")
-@pytest.mark.parametrize("schema_version", [None, "v0", "v1"])
-@pytest.mark.parametrize("service_name", [None, "my-service"])
-=======
-@pytest.mark.skipif(graphql_version < (3, 0), reason="graphql.graphql_sync is NOT suppoerted in v2.0")
 @pytest.mark.parametrize(
     "service_name, schema_version",
     [(None, None), ("my-service", None), (None, "v0"), ("my-service", "v0"), (None, "v1"), ("my-service", "v1")],
 )
->>>>>>> b3e9bc3f
 def test_span_schematization(ddtrace_run_python_code_in_subprocess, schema_version, service_name):
     code = """
 import sys
