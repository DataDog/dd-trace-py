--- conflicted
+++ resolved
@@ -157,7 +157,6 @@
 
     def test_distributed_tracing(self):
         """ Tests whether span IDs are propogated when distributed tracing is on """
-<<<<<<< HEAD
         # Default: distributed tracing enabled
         response = molten_client(headers={
             HTTP_HEADER_TRACE_ID: '100',
@@ -173,10 +172,7 @@
         self.assertEqual(span.parent_id, 42)
 
         # Explicitly enable distributed tracing
-        with override_config('molten', dict(distributed_tracing=True)):
-=======
         with self.override_config('molten', dict(distributed_tracing=True)):
->>>>>>> ef240b00
             response = molten_client(headers={
                 HTTP_HEADER_TRACE_ID: '100',
                 HTTP_HEADER_PARENT_ID: '42',
