--- conflicted
+++ resolved
@@ -253,13 +253,8 @@
         assert span.get_tag(COMMANDS.SHELL) == "dir -l /"
 
     unpatch()
-<<<<<<< HEAD
     with override_global_config(dict(_ep_enabled=False)):
         Pin.get_from(os).clone(tracer=tracer).onto(os)
-=======
-    with override_global_config(dict(_asm_enabled=True)):
-        Pin.get_from(os)._clone(tracer=tracer).onto(os)
->>>>>>> 9ba79f45
         with tracer.trace("os.system_unpatch"):
             ret = os.system("dir -l /")
             assert ret == 0
