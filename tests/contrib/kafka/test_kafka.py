import json
import logging
import os
import time

import confluent_kafka
from confluent_kafka import KafkaException
from confluent_kafka import TopicPartition
from confluent_kafka import admin as kafka_admin
import mock
import pytest

from ddtrace import Pin
from ddtrace import Tracer
from ddtrace.contrib.kafka.patch import patch
from ddtrace.contrib.kafka.patch import unpatch
from ddtrace.filters import TraceFilter
import ddtrace.internal.datastreams  # noqa: F401 - used as part of mock patching
from ddtrace.internal.datastreams.kafka import PROPAGATION_KEY
from ddtrace.internal.datastreams.processor import ConsumerPartitionKey
from ddtrace.internal.datastreams.processor import PartitionKey
from ddtrace.internal.utils.retry import fibonacci_backoff_with_jitter
from tests.contrib.config import KAFKA_CONFIG
from tests.utils import DummyTracer
from tests.utils import flaky
from tests.utils import override_config


GROUP_ID = "test_group"
BOOTSTRAP_SERVERS = "localhost:{}".format(KAFKA_CONFIG["port"])
KEY = "test_key"
PAYLOAD = bytes("hueh hueh hueh", encoding="utf-8")
DSM_TEST_PATH_HEADER_SIZE = 20


class KafkaConsumerPollFilter(TraceFilter):
    def process_trace(self, trace):
        # Filter out all poll spans that have no received message
        if trace[0].name == "kafka.consume" and trace[0].get_tag("kafka.received_message") == "False":
            return None

        return trace


@pytest.fixture()
def kafka_topic(request):
    topic_name = request.node.name.replace("[", "_").replace("]", "")

    client = kafka_admin.AdminClient({"bootstrap.servers": BOOTSTRAP_SERVERS})
    for _, future in client.create_topics([kafka_admin.NewTopic(topic_name, 1, 1)]).items():
        try:
            future.result()
        except KafkaException:
            pass  # The topic likely already exists
    yield topic_name


@pytest.fixture()
def empty_kafka_topic(request):
    """
    Deletes a kafka topic to clear message if it exists.
    """
    topic_name = request.node.name.replace("[", "_").replace("]", "")
    client = kafka_admin.AdminClient({"bootstrap.servers": BOOTSTRAP_SERVERS})
    for _, future in client.delete_topics([topic_name]).items():
        try:
            future.result()
        except KafkaException:
            pass  # The topic likely already doesn't exist

    client = kafka_admin.AdminClient({"bootstrap.servers": BOOTSTRAP_SERVERS})
    for _, future in client.create_topics([kafka_admin.NewTopic(topic_name, 1, 1)]).items():
        try:
            future.result()
        except KafkaException:
            pass  # The topic likely already exists
    yield topic_name


@pytest.fixture
def dummy_tracer():
    patch()
    yield DummyTracer()
    unpatch()


@pytest.fixture
def tracer():
    patch()
    t = Tracer()
    t.configure(settings={"FILTERS": [KafkaConsumerPollFilter()]})
    try:
        yield t
    finally:
        t.flush()
        t.shutdown()
        unpatch()


@pytest.fixture
def dsm_processor(tracer):
    processor = tracer.data_streams_processor
    with mock.patch("ddtrace.internal.datastreams.data_streams_processor", return_value=processor):
        yield processor


@pytest.fixture
def producer(tracer):
    _producer = confluent_kafka.Producer({"bootstrap.servers": BOOTSTRAP_SERVERS})
    Pin.override(_producer, tracer=tracer)
    return _producer


@pytest.fixture
def consumer(tracer, empty_kafka_topic):
    kafka_topic = empty_kafka_topic
    _consumer = confluent_kafka.Consumer(
        {
            "bootstrap.servers": BOOTSTRAP_SERVERS,
            "group.id": GROUP_ID,
            "auto.offset.reset": "earliest",
        }
    )

    tp = TopicPartition(kafka_topic, 0)
    tp.offset = 0  # we want to read the first message
    _consumer.commit(offsets=[tp])
    Pin.override(_consumer, tracer=tracer)
    _consumer.subscribe([kafka_topic])
    yield _consumer
    _consumer.close()


@pytest.fixture
def non_auto_commit_consumer(tracer, empty_kafka_topic):
    kafka_topic = empty_kafka_topic
    _consumer = confluent_kafka.Consumer(
        {
            "bootstrap.servers": BOOTSTRAP_SERVERS,
            "group.id": GROUP_ID,
            "auto.offset.reset": "earliest",
            "enable.auto.commit": False,
        }
    )
    tp = TopicPartition(kafka_topic, 0)
    tp.offset = 0  # we want to read the first message
    _consumer.commit(offsets=[tp])
    Pin.override(_consumer, tracer=tracer)
    _consumer.subscribe([kafka_topic])
    yield _consumer
    _consumer.close()


@pytest.fixture
def serializing_producer(tracer):
    _producer = confluent_kafka.SerializingProducer(
        {"bootstrap.servers": BOOTSTRAP_SERVERS, "value.serializer": lambda x, y: x}
    )
    Pin.override(_producer, tracer=tracer)
    return _producer


@pytest.fixture
def deserializing_consumer(tracer, empty_kafka_topic):
    kafka_topic = empty_kafka_topic
    _consumer = confluent_kafka.DeserializingConsumer(
        {
            "bootstrap.servers": BOOTSTRAP_SERVERS,
            "group.id": GROUP_ID,
            "auto.offset.reset": "earliest",
            "value.deserializer": lambda x, y: x,
        }
    )
    Pin.override(_consumer, tracer=tracer)
    _consumer.subscribe([kafka_topic])
    yield _consumer
    _consumer.close()


def test_consumer_created_with_logger_does_not_raise(tracer):
    """Test that adding a logger to a Consumer init does not raise any errors."""
    logger = logging.getLogger()
    # regression test for DataDog/dd-trace-py/issues/5873
    consumer = confluent_kafka.Consumer(
        {
            "bootstrap.servers": BOOTSTRAP_SERVERS,
            "group.id": GROUP_ID,
            "auto.offset.reset": "earliest",
        },
        logger=logger,
    )
    consumer.close()


@pytest.mark.parametrize(
    "config,expect_servers",
    [
        ({"bootstrap.servers": BOOTSTRAP_SERVERS}, BOOTSTRAP_SERVERS),
        ({"metadata.broker.list": BOOTSTRAP_SERVERS}, BOOTSTRAP_SERVERS),
        ({}, None),
    ],
)
def test_producer_bootstrap_servers(config, expect_servers, tracer):
    producer = confluent_kafka.Producer(config)
    if expect_servers is not None:
        assert producer._dd_bootstrap_servers == expect_servers
    else:
        assert producer._dd_bootstrap_servers is None


def test_produce_single_server(dummy_tracer, producer, empty_kafka_topic):
    kafka_topic = empty_kafka_topic
    Pin.override(producer, tracer=dummy_tracer)
    producer.produce(kafka_topic, PAYLOAD, key=KEY)
    producer.flush()

    traces = dummy_tracer.pop_traces()
    assert 1 == len(traces)
    produce_span = traces[0][0]
    assert produce_span.get_tag("messaging.kafka.bootstrap.servers") == BOOTSTRAP_SERVERS


def test_produce_none_key(dummy_tracer, producer, empty_kafka_topic):
    kafka_topic = empty_kafka_topic
    Pin.override(producer, tracer=dummy_tracer)
    producer.produce(kafka_topic, PAYLOAD, key=None)
    producer.flush()

    traces = dummy_tracer.pop_traces()
    assert 1 == len(traces), "key=None does not cause produce() call to raise an exception"


def test_produce_multiple_servers(dummy_tracer, empty_kafka_topic):
    kafka_topic = empty_kafka_topic
    producer = confluent_kafka.Producer({"bootstrap.servers": ",".join([BOOTSTRAP_SERVERS] * 3)})
    Pin.override(producer, tracer=dummy_tracer)
    producer.produce(kafka_topic, PAYLOAD, key=KEY)
    producer.flush()

    traces = dummy_tracer.pop_traces()
    assert 1 == len(traces)
    produce_span = traces[0][0]
    assert produce_span.get_tag("messaging.kafka.bootstrap.servers") == ",".join([BOOTSTRAP_SERVERS] * 3)


<<<<<<< HEAD
=======
@flaky(until=1706677200)
>>>>>>> b30b1971
@pytest.mark.parametrize("tombstone", [False, True])
@pytest.mark.snapshot(ignores=["metrics.kafka.message_offset"])
def test_message(producer, consumer, tombstone, empty_kafka_topic):
    kafka_topic = empty_kafka_topic
    if tombstone:
        producer.produce(kafka_topic, key=KEY)
    else:
        producer.produce(kafka_topic, PAYLOAD, key=KEY)
    producer.flush()
    message = None
    while message is None:
        message = consumer.poll(1.0)


@flaky(1735812000)
@pytest.mark.snapshot(ignores=["metrics.kafka.message_offset"])
def test_commit(producer, consumer, empty_kafka_topic):
    kafka_topic = empty_kafka_topic
    producer.produce(kafka_topic, PAYLOAD, key=KEY)
    producer.flush()
    message = None
    while message is None:
        message = consumer.poll(1.0)
    consumer.commit(message)


@flaky(1735812000)
@pytest.mark.snapshot(ignores=["metrics.kafka.message_offset"])
def test_commit_with_offset(producer, consumer, empty_kafka_topic):
    kafka_topic = empty_kafka_topic
    producer.produce(kafka_topic, PAYLOAD, key=KEY)
    producer.flush()
    message = None
    while message is None:
        message = consumer.poll(1.0)
    consumer.commit(offsets=[TopicPartition(kafka_topic)])


@pytest.mark.snapshot(ignores=["metrics.kafka.message_offset"])
def test_commit_with_only_async_arg(producer, consumer, empty_kafka_topic):
    kafka_topic = empty_kafka_topic
    producer.produce(kafka_topic, PAYLOAD, key=KEY)
    producer.flush()
    message = None
    while message is None:
        message = consumer.poll(1.0)
    consumer.commit(asynchronous=False)


@pytest.mark.snapshot(
    token="tests.contrib.kafka.test_kafka.test_service_override", ignores=["metrics.kafka.message_offset"]
)
def test_service_override_config(producer, consumer, empty_kafka_topic):
    kafka_topic = empty_kafka_topic
    with override_config("kafka", dict(service="my-custom-service-name")):
        producer.produce(kafka_topic, PAYLOAD, key=KEY)
        producer.flush()
        message = None
        while message is None:
            message = consumer.poll(1.0)


@pytest.mark.snapshot(ignores=["metrics.kafka.message_offset"])
def test_analytics_with_rate(producer, consumer, empty_kafka_topic):
    kafka_topic = empty_kafka_topic
    with override_config("kafka", dict(analytics_enabled=True, analytics_sample_rate=0.5)):
        producer.produce(kafka_topic, PAYLOAD, key=KEY)
        producer.flush()
        message = None
        while message is None:
            message = consumer.poll(1.0)


@pytest.mark.snapshot(ignores=["metrics.kafka.message_offset"])
def test_analytics_without_rate(producer, consumer, empty_kafka_topic):
    kafka_topic = empty_kafka_topic
    with override_config("kafka", dict(analytics_enabled=True)):
        producer.produce(kafka_topic, PAYLOAD, key=KEY)
        producer.flush()
        message = None
        while message is None:
            message = consumer.poll(1.0)


def retry_until_not_none(factory):
    for _ in range(10):
        x = factory()
        if x is not None:
            return x
        time.sleep(0.1)
    return None


@pytest.mark.parametrize("payload_and_length", [("test", 4), ("你".encode("utf-8"), 3), (b"test2", 5)])
@pytest.mark.parametrize("key_and_length", [("test-key", 8), ("你".encode("utf-8"), 3), (b"t2", 2)])
def test_data_streams_payload_size(
    dsm_processor, consumer, producer, empty_kafka_topic, payload_and_length, key_and_length
):
    kafka_topic = empty_kafka_topic
    payload, payload_length = payload_and_length
    key, key_length = key_and_length
    test_headers = {"1234": "5678"}
    test_header_size = 0
    for k, v in test_headers.items():
        test_header_size += len(k) + len(v)
    expected_payload_size = float(payload_length + key_length)
    expected_payload_size += test_header_size  # to account for headers we add here
    expected_payload_size += len(PROPAGATION_KEY)  # Add in header key length
    expected_payload_size += DSM_TEST_PATH_HEADER_SIZE  # to account for path header we add

    try:
        del dsm_processor._current_context.value
    except AttributeError:
        pass

    producer.produce(kafka_topic, payload, key=key, headers=test_headers)
    producer.flush()
    message = None
    while message is None:
        message = consumer.poll(1.0)
    buckets = dsm_processor._buckets
    assert len(buckets) == 1
    first = list(buckets.values())[0].pathway_stats
    for _bucket_name, bucket in first.items():
        assert bucket.payload_size._count >= 1
        assert bucket.payload_size._sum == expected_payload_size


def test_data_streams_kafka_serializing(dsm_processor, deserializing_consumer, serializing_producer, empty_kafka_topic):
    kafka_topic = empty_kafka_topic
    PAYLOAD = bytes("data streams", encoding="utf-8")
    try:
        del dsm_processor._current_context.value
    except AttributeError:
        pass
    serializing_producer.produce(kafka_topic, value=PAYLOAD, key="test_key_2")
    serializing_producer.flush()
    message = None
    while message is None or str(message.value()) != str(PAYLOAD):
        message = deserializing_consumer.poll(1.0)
    buckets = dsm_processor._buckets
    assert len(buckets) == 1


def test_data_streams_kafka(dsm_processor, consumer, producer, empty_kafka_topic):
    kafka_topic = empty_kafka_topic
    PAYLOAD = bytes("data streams", encoding="utf-8")
    try:
        del dsm_processor._current_context.value
    except AttributeError:
        pass
    producer.produce(kafka_topic, PAYLOAD, key="test_key_1")
    producer.produce(kafka_topic, PAYLOAD, key="test_key_2")
    producer.flush()
    message = None
    while message is None or str(message.value()) != str(PAYLOAD):
        message = consumer.poll(1.0)
    buckets = dsm_processor._buckets
    assert len(buckets) == 1
    first = list(buckets.values())[0].pathway_stats
    assert (
        first[
            ("direction:out,topic:{},type:kafka".format(kafka_topic), 7591515074392955298, 0)
        ].full_pathway_latency._count
        >= 1
    )
    assert (
        first[("direction:out,topic:{},type:kafka".format(kafka_topic), 7591515074392955298, 0)].edge_latency._count
        >= 1
    )
    assert (
        first[
            (
                "direction:in,group:test_group,topic:{},type:kafka".format(kafka_topic),
                6611771803293368236,
                7591515074392955298,
            )
        ].full_pathway_latency._count
        >= 1
    )
    assert (
        first[
            (
                "direction:in,group:test_group,topic:{},type:kafka".format(kafka_topic),
                6611771803293368236,
                7591515074392955298,
            )
        ].edge_latency._count
        >= 1
    )


def _generate_in_subprocess(random_topic):
    import ddtrace
    from ddtrace.contrib.kafka.patch import patch
    from ddtrace.contrib.kafka.patch import unpatch
    from ddtrace.filters import TraceFilter

    PAYLOAD = bytes("hueh hueh hueh", encoding="utf-8")

    class KafkaConsumerPollFilter(TraceFilter):
        def process_trace(self, trace):
            # Filter out all poll spans that have no received message
            return (
                None
                if trace[0].name in {"kafka.consume", "kafka.process"}
                and trace[0].get_tag("kafka.received_message") == "False"
                else trace
            )

    ddtrace.tracer.configure(settings={"FILTERS": [KafkaConsumerPollFilter()]})
    patch()

    producer = confluent_kafka.Producer({"bootstrap.servers": "localhost:29092"})
    consumer = confluent_kafka.Consumer(
        {
            "bootstrap.servers": "localhost:29092",
            "group.id": "test_group",
            "auto.offset.reset": "earliest",
        }
    )
    ddtrace.Pin.override(producer, tracer=ddtrace.tracer)
    ddtrace.Pin.override(consumer, tracer=ddtrace.tracer)

    # We run all of these commands with retry attempts because the kafka-confluent API
    # sys.exits on connection failures, which causes the test to fail. We want to retry
    # until the connection is established. Connection failures are somewhat common.
    fibonacci_backoff_with_jitter(5)(consumer.subscribe)([random_topic])
    fibonacci_backoff_with_jitter(5)(producer.produce)(random_topic, PAYLOAD, key="test_key")
    fibonacci_backoff_with_jitter(5, until=lambda result: isinstance(result, int))(producer.flush)()
    message = None
    while message is None:
        message = fibonacci_backoff_with_jitter(5, until=lambda result: not isinstance(result, Exception))(
            consumer.poll
        )(1.0)

    unpatch()
    consumer.close()


@pytest.mark.snapshot(
    token="tests.contrib.kafka.test_kafka.test_service_override_env_var", ignores=["metrics.kafka.message_offset"]
)
def test_service_override_env_var(ddtrace_run_python_code_in_subprocess, empty_kafka_topic):
    kafka_topic = empty_kafka_topic
    code = """
import sys
import pytest
from tests.contrib.kafka.test_kafka import _generate_in_subprocess
from tests.contrib.kafka.test_kafka import kafka_topic


def test():
    _generate_in_subprocess("{}")

if __name__ == "__main__":
    sys.exit(pytest.main(["-x", __file__]))
    """.format(
        kafka_topic
    )
    env = os.environ.copy()
    env["DD_KAFKA_SERVICE"] = "my-custom-service-name"
    out, err, status, _ = ddtrace_run_python_code_in_subprocess(code, env=env)
    assert status == 0, out.decode()
    assert err == b"", err.decode()


@flaky(1735812000)
@pytest.mark.snapshot(ignores=["metrics.kafka.message_offset"])
@pytest.mark.parametrize("service", [None, "mysvc"])
@pytest.mark.parametrize("schema", [None, "v0", "v1"])
def test_schematized_span_service_and_operation(
    ddtrace_run_python_code_in_subprocess, service, schema, empty_kafka_topic
):
    kafka_topic = empty_kafka_topic
    code = """
import sys
import pytest
from tests.contrib.kafka.test_kafka import _generate_in_subprocess

def test():
    _generate_in_subprocess("{}")

if __name__ == "__main__":
    sys.exit(pytest.main(["-x", __file__]))
    """.format(
        kafka_topic
    )
    env = os.environ.copy()
    if service:
        env["DD_SERVICE"] = service
    if schema:
        env["DD_TRACE_SPAN_ATTRIBUTE_SCHEMA"] = schema
    out, err, status, _ = ddtrace_run_python_code_in_subprocess(code, env=env)
    assert status == 0, out.decode()
    assert err == b"", err.decode()


<<<<<<< HEAD
def test_data_streams_kafka_offset_monitoring_messages(
    dsm_processor, non_auto_commit_consumer, producer, empty_kafka_topic
):
    kafka_topic = empty_kafka_topic

=======
@flaky(1735812000)
def test_data_streams_kafka_offset_monitoring_messages(dsm_processor, non_auto_commit_consumer, producer, kafka_topic):
>>>>>>> b30b1971
    def _read_single_message(consumer):
        message = None
        while message is None or str(message.value()) != str(PAYLOAD):
            message = consumer.poll(1.0)
            if message:
                consumer.commit(asynchronous=False, message=message)
                return message

    PAYLOAD = bytes("data streams", encoding="utf-8")
    consumer = non_auto_commit_consumer
    try:
        del dsm_processor._current_context.value
    except AttributeError:
        pass
    buckets = dsm_processor._buckets
    producer.produce(kafka_topic, PAYLOAD, key="test_key_1")
    producer.produce(kafka_topic, PAYLOAD, key="test_key_2")
    producer.flush()

    _message = _read_single_message(consumer)  # noqa: F841

    assert len(buckets) == 1
    assert list(buckets.values())[0].latest_produce_offsets[PartitionKey(kafka_topic, 0)] > 0
    first_offset = consumer.committed([TopicPartition(kafka_topic, 0)])[0].offset
    assert first_offset
    assert (
        list(buckets.values())[0].latest_commit_offsets[ConsumerPartitionKey("test_group", kafka_topic, 0)]
        == first_offset - 1
    )

    _message = _read_single_message(consumer)  # noqa: F841
    assert consumer.committed([TopicPartition(kafka_topic, 0)])[0].offset == first_offset + 1
    assert (
        list(buckets.values())[0].latest_commit_offsets[ConsumerPartitionKey("test_group", kafka_topic, 0)]
        == first_offset
    )


<<<<<<< HEAD
def test_data_streams_kafka_offset_monitoring_offsets(
    dsm_processor, non_auto_commit_consumer, producer, empty_kafka_topic
):
    kafka_topic = empty_kafka_topic

=======
@flaky(1735812000)
def test_data_streams_kafka_offset_monitoring_offsets(dsm_processor, non_auto_commit_consumer, producer, kafka_topic):
>>>>>>> b30b1971
    def _read_single_message(consumer):
        message = None
        while message is None or str(message.value()) != str(PAYLOAD):
            message = consumer.poll(1.0)
            if message and message.offset() is not None:
                tp = TopicPartition(message.topic(), message.partition())
                tp.offset = message.offset() + 1
                offsets = [tp]

                consumer.commit(asynchronous=False, offsets=offsets)
                return message

    consumer = non_auto_commit_consumer
    PAYLOAD = bytes("data streams", encoding="utf-8")
    try:
        del dsm_processor._current_context.value
    except AttributeError:
        pass
    producer.produce(kafka_topic, PAYLOAD, key="test_key_1")
    producer.produce(kafka_topic, PAYLOAD, key="test_key_2")
    producer.flush()

    _message = _read_single_message(consumer)  # noqa: F841

    buckets = dsm_processor._buckets
    assert len(buckets) == 1
    assert list(buckets.values())[0].latest_produce_offsets[PartitionKey(kafka_topic, 0)] > 0
    assert consumer.committed([TopicPartition(kafka_topic, 0)])[0].offset == 1
    assert list(buckets.values())[0].latest_commit_offsets[ConsumerPartitionKey("test_group", kafka_topic, 0)] == 0

    _message = _read_single_message(consumer)  # noqa: F841
    assert consumer.committed([TopicPartition(kafka_topic, 0)])[0].offset == 2
    assert list(buckets.values())[0].latest_commit_offsets[ConsumerPartitionKey("test_group", kafka_topic, 0)] == 1


def test_data_streams_kafka_offset_monitoring_auto_commit(dsm_processor, consumer, producer, empty_kafka_topic):
    kafka_topic = empty_kafka_topic

    def _read_single_message(consumer):
        message = None
        while message is None or str(message.value()) != str(PAYLOAD):
            message = consumer.poll(1.0)
            if message:
                return message

    PAYLOAD = bytes("data streams", encoding="utf-8")
    try:
        del dsm_processor._current_context.value
    except AttributeError:
        pass
    producer.produce(kafka_topic, PAYLOAD, key="test_key_1")
    producer.produce(kafka_topic, PAYLOAD, key="test_key_2")
    producer.flush()

    _message = _read_single_message(consumer)  # noqa: F841
    consumer.commit(asynchronous=False)

    buckets = dsm_processor._buckets
    assert len(buckets) == 1
    assert list(buckets.values())[0].latest_produce_offsets[PartitionKey(kafka_topic, 0)] > 0
    assert consumer.committed([TopicPartition(kafka_topic, 0)])[0].offset == 1
    assert list(buckets.values())[0].latest_commit_offsets[ConsumerPartitionKey("test_group", kafka_topic, 0)] == 0

    _message = _read_single_message(consumer)  # noqa: F841
    consumer.commit(asynchronous=False)
    assert consumer.committed([TopicPartition(kafka_topic, 0)])[0].offset == 2
    assert list(buckets.values())[0].latest_commit_offsets[ConsumerPartitionKey("test_group", kafka_topic, 0)] == 1


def test_data_streams_kafka_produce_api_compatibility(dsm_processor, consumer, producer, empty_kafka_topic):
    kafka_topic = empty_kafka_topic

    def _read_single_message(consumer):
        message = None
        while message is None or str(message.value()) != str(PAYLOAD):
            message = consumer.poll(1.0)
            if message:
                return message

    PAYLOAD = bytes("data streams", encoding="utf-8")
    try:
        del dsm_processor._current_context.value
    except AttributeError:
        pass

    # All of these should work
    producer.produce(kafka_topic)
    producer.produce(kafka_topic, PAYLOAD)
    producer.produce(kafka_topic, value=PAYLOAD)
    producer.produce(kafka_topic, PAYLOAD, key="test_key_1")
    producer.produce(kafka_topic, value=PAYLOAD, key="test_key_2")
    producer.produce(kafka_topic, key="test_key_3")
    producer.flush()

    buckets = dsm_processor._buckets
    assert len(buckets) == 1
    assert list(buckets.values())[0].latest_produce_offsets[PartitionKey(kafka_topic, 0)] == 5


def test_data_streams_default_context_propagation(dummy_tracer, consumer, producer, empty_kafka_topic):
    kafka_topic = empty_kafka_topic
    Pin.override(producer, tracer=dummy_tracer)
    Pin.override(consumer, tracer=dummy_tracer)

    test_string = "context test"
    PAYLOAD = bytes(test_string, encoding="utf-8")

    producer.produce(kafka_topic, PAYLOAD, key="test_key")
    producer.flush()

    message = None
    while message is None or str(message.value()) != str(PAYLOAD):
        message = consumer.poll(1.0)

    # message comes back with expected test string
    assert message.value() == b"context test"

    # DSM header 'dd-pathway-ctx' was propagated in the headers
    assert message.headers()[0][0] == PROPAGATION_KEY
    assert message.headers()[0][1] is not None


# It is not currently expected for kafka produce and consume spans to connect in a trace
def test_tracing_context_is_not_propagated_by_default(dummy_tracer, consumer, producer, empty_kafka_topic):
    kafka_topic = empty_kafka_topic
    Pin.override(producer, tracer=dummy_tracer)
    Pin.override(consumer, tracer=dummy_tracer)

    test_string = "context test no propagation"
    test_key = "context test key no propagation"
    PAYLOAD = bytes(test_string, encoding="utf-8")

    producer.produce(kafka_topic, PAYLOAD, key=test_key)
    producer.flush()

    message = None
    while message is None or str(message.value()) != str(PAYLOAD):
        message = consumer.poll(1.0)

    # message comes back with expected test string
    assert message.value() == b"context test no propagation"

    consume_span = None
    traces = dummy_tracer.pop_traces()
    produce_span = traces[0][0]
    for trace in traces:
        for span in trace:
            if span.get_tag("kafka.received_message") == "True":
                if span.get_tag("kafka.message_key") == test_key:
                    consume_span = span

    # kafka.produce span is created without a parent
    assert produce_span.name == "kafka.produce"
    assert produce_span.parent_id is None
    assert produce_span.get_tag("pathway.hash") is not None

    # None of the kafka.consume spans have parents
    assert consume_span.name == "kafka.consume"
    assert consume_span.parent_id is None

    # None of these spans are part of the same trace
    assert produce_span.trace_id != consume_span.trace_id


# Propagation should work when enabled
def test_tracing_context_is_propagated_when_enabled(ddtrace_run_python_code_in_subprocess):
    code = """
import pytest
import random
import six
import sys

from ddtrace import Pin
from ddtrace.contrib.kafka.patch import patch

from tests.contrib.kafka.test_kafka import consumer
from tests.contrib.kafka.test_kafka import kafka_topic
from tests.contrib.kafka.test_kafka import producer
from tests.contrib.kafka.test_kafka import tracer
from tests.utils import DummyTracer

def test(consumer, producer, empty_kafka_topic):
    kafka_topic = empty_kafka_topic
    patch()
    dummy_tracer = DummyTracer()
    dummy_tracer.flush()
    Pin.override(producer, tracer=dummy_tracer)
    Pin.override(consumer, tracer=dummy_tracer)

    # use a random int in this string to prevent reading a message produced by a previous test run
    test_string = "context propagation enabled test " + str(random.randint(0, 1000))
    test_key = "context propagation key " + str(random.randint(0, 1000))
    PAYLOAD = bytes(test_string, encoding="utf-8") if six.PY3 else bytes(test_string)

    producer.produce(kafka_topic, PAYLOAD, key=test_key)
    producer.flush()

    message = None
    while message is None or str(message.value()) != str(PAYLOAD):
        message = consumer.poll(1.0)

    consume_span = None
    traces = dummy_tracer.pop_traces()
    produce_span = traces[0][0]
    for trace in traces:
        for span in trace:
            if span.get_tag('kafka.received_message') == 'True':
                if span.get_tag('kafka.message_key') == test_key:
                    consume_span = span
                    break

    assert str(message.value()) == str(PAYLOAD)

    # kafka.produce span is created without a parent
    assert produce_span.name == "kafka.produce"
    assert produce_span.parent_id is None

    # kafka.consume span has a parent
    assert consume_span.name == "kafka.consume"
    assert consume_span.parent_id == produce_span.span_id

    # Two of these spans are part of the same trace
    assert produce_span.trace_id == consume_span.trace_id

if __name__ == "__main__":
    sys.exit(pytest.main(["-x", __file__]))
    """

    env = os.environ.copy()
    env["DD_KAFKA_PROPAGATION_ENABLED"] = "true"
    out, err, status, _ = ddtrace_run_python_code_in_subprocess(code, env=env)
    assert status == 0, out.decode() + err.decode()
    assert err == b"", err.decode()


def test_span_has_dsm_payload_hash(dummy_tracer, consumer, producer, empty_kafka_topic):
    kafka_topic = empty_kafka_topic
    Pin.override(producer, tracer=dummy_tracer)
    Pin.override(consumer, tracer=dummy_tracer)

    test_string = "payload hash test"
    PAYLOAD = bytes(test_string, encoding="utf-8")

    producer.produce(kafka_topic, PAYLOAD, key="test_payload_hash_key")
    producer.flush()

    message = None
    while message is None or str(message.value()) != str(PAYLOAD):
        message = consumer.poll(1.0)

    # message comes back with expected test string
    assert message.value() == b"payload hash test"

    traces = dummy_tracer.pop_traces()
    produce_span = traces[0][0]
    consume_span = traces[len(traces) - 1][0]

    # kafka.produce and kafka.consume span have payload hash
    assert produce_span.name == "kafka.produce"
    assert produce_span.get_tag("pathway.hash") is not None

    assert consume_span.name == "kafka.consume"
    assert consume_span.get_tag("pathway.hash") is not None


def test_tracing_with_serialization_works(dummy_tracer, empty_kafka_topic):
    kafka_topic = empty_kafka_topic

    def json_serializer(msg, s_obj):
        return json.dumps(msg).encode("utf-8")

    conf = {
        "bootstrap.servers": BOOTSTRAP_SERVERS,
        "key.serializer": json_serializer,
        "value.serializer": json_serializer,
    }
    _producer = confluent_kafka.SerializingProducer(conf)

    def json_deserializer(as_bytes, ctx):
        try:
            return json.loads(as_bytes)
        except json.decoder.JSONDecodeError:
            return as_bytes

    conf = {
        "bootstrap.servers": BOOTSTRAP_SERVERS,
        "group.id": GROUP_ID,
        "auto.offset.reset": "earliest",
        "key.deserializer": json_deserializer,
        "value.deserializer": json_deserializer,
    }

    _consumer = confluent_kafka.DeserializingConsumer(conf)
    tp = TopicPartition(kafka_topic, 0)
    tp.offset = 0  # we want to read the first message
    _consumer.commit(offsets=[tp])
    _consumer.subscribe([kafka_topic])

    Pin.override(_producer, tracer=dummy_tracer)
    Pin.override(_consumer, tracer=dummy_tracer)

    test_string = "serializing_test"
    PAYLOAD = {"val": test_string}

    _producer.produce(kafka_topic, key={"name": "keykey"}, value=PAYLOAD)
    _producer.flush()

    message = None
    while message is None or message.value() != PAYLOAD:
        message = _consumer.poll(1.0)

    # message comes back with expected test string
    assert message.value() == PAYLOAD

    traces = dummy_tracer.pop_traces()
    produce_span = traces[0][0]
    consume_span = traces[len(traces) - 1][0]

    assert produce_span.get_tag("kafka.message_key") is not None

    # consumer span will not have tag set since we can't serialize the deserialized key from the original type to
    # a string
    assert consume_span.get_tag("kafka.message_key") is None


def test_traces_empty_poll_by_default(dummy_tracer, consumer, empty_kafka_topic):
    kafka_topic = empty_kafka_topic

    Pin.override(consumer, tracer=dummy_tracer)

    message = "hello"
    while message is not None:
        message = consumer.poll(1.0)

    traces = dummy_tracer.pop_traces()

    empty_poll_span_created = False
    for trace in traces:
        for span in trace:
            try:
                assert span.name == "kafka.consume"
                assert span.get_tag("kafka.received_message") == "False"
                empty_poll_span_created = True
            except AssertionError:
                pass

    assert empty_poll_span_created is True


# Poll should not be traced when disabled
def test_does_not_trace_empty_poll_when_disabled(ddtrace_run_python_code_in_subprocess):
    code = """
import pytest
import random
import six
import sys

from ddtrace import Pin
from ddtrace.contrib.kafka.patch import patch
from ddtrace import config

from tests.contrib.kafka.test_kafka import consumer
from tests.contrib.kafka.test_kafka import kafka_topic
from tests.contrib.kafka.test_kafka import producer
from tests.contrib.kafka.test_kafka import tracer
from tests.utils import DummyTracer

def test(consumer, producer, empty_kafka_topic):
    kafka_topic = empty_kafka_topic
    patch()
    dummy_tracer = DummyTracer()
    dummy_tracer.flush()
    Pin.override(producer, tracer=dummy_tracer)
    Pin.override(consumer, tracer=dummy_tracer)

    assert config.kafka.trace_empty_poll_enabled is False

    message = "hello"
    while message is not None:
        message = consumer.poll(1.0)

    traces = dummy_tracer.pop_traces()

    empty_poll_span_created = False
    for trace in traces:
        for span in trace:
            try:
                assert span.name == "kafka.consume"
                assert span.get_tag("kafka.received_message") == "False"
                empty_poll_span_created = True
            except AssertionError:
                pass

    assert empty_poll_span_created is False

    # produce a message now and ensure tracing for the consume works
    test_string = "empty poll disabled test"
    PAYLOAD = bytes(test_string, encoding="utf-8")

    producer.produce(kafka_topic, PAYLOAD, key="test_empty_poll_disabled")
    producer.flush()

    message = None
    while message is None or str(message.value()) != str(PAYLOAD):
        message = consumer.poll(1.0)

    traces = dummy_tracer.pop_traces()

    non_empty_poll_span_created = False
    for trace in traces:
        for span in trace:
            try:
                assert span.name == "kafka.consume"
                assert span.get_tag("kafka.received_message") == "True"
                non_empty_poll_span_created = True
            except AssertionError:
                pass

    assert non_empty_poll_span_created is True

if __name__ == "__main__":
    sys.exit(pytest.main(["-x", __file__]))
    """
    env = os.environ.copy()
    env["DD_KAFKA_EMPTY_POLL_ENABLED"] = "False"
    out, err, status, _ = ddtrace_run_python_code_in_subprocess(code, env=env)
    assert status == 0, out.decode() + err.decode()
    assert err == b"", err.decode()<|MERGE_RESOLUTION|>--- conflicted
+++ resolved
@@ -243,10 +243,6 @@
     assert produce_span.get_tag("messaging.kafka.bootstrap.servers") == ",".join([BOOTSTRAP_SERVERS] * 3)
 
 
-<<<<<<< HEAD
-=======
-@flaky(until=1706677200)
->>>>>>> b30b1971
 @pytest.mark.parametrize("tombstone", [False, True])
 @pytest.mark.snapshot(ignores=["metrics.kafka.message_offset"])
 def test_message(producer, consumer, tombstone, empty_kafka_topic):
@@ -545,16 +541,11 @@
     assert err == b"", err.decode()
 
 
-<<<<<<< HEAD
 def test_data_streams_kafka_offset_monitoring_messages(
     dsm_processor, non_auto_commit_consumer, producer, empty_kafka_topic
 ):
     kafka_topic = empty_kafka_topic
 
-=======
-@flaky(1735812000)
-def test_data_streams_kafka_offset_monitoring_messages(dsm_processor, non_auto_commit_consumer, producer, kafka_topic):
->>>>>>> b30b1971
     def _read_single_message(consumer):
         message = None
         while message is None or str(message.value()) != str(PAYLOAD):
@@ -593,16 +584,11 @@
     )
 
 
-<<<<<<< HEAD
 def test_data_streams_kafka_offset_monitoring_offsets(
     dsm_processor, non_auto_commit_consumer, producer, empty_kafka_topic
 ):
     kafka_topic = empty_kafka_topic
 
-=======
-@flaky(1735812000)
-def test_data_streams_kafka_offset_monitoring_offsets(dsm_processor, non_auto_commit_consumer, producer, kafka_topic):
->>>>>>> b30b1971
     def _read_single_message(consumer):
         message = None
         while message is None or str(message.value()) != str(PAYLOAD):
