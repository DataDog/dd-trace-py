import json
import logging
import os
import time

import confluent_kafka
from confluent_kafka import KafkaException
from confluent_kafka import TopicPartition
from confluent_kafka import admin as kafka_admin
import mock
import pytest

from ddtrace import Pin
from ddtrace import Tracer
from ddtrace.contrib.kafka.patch import patch
from ddtrace.contrib.kafka.patch import unpatch
from ddtrace.filters import TraceFilter
import ddtrace.internal.datastreams  # noqa: F401 - used as part of mock patching
from ddtrace.internal.datastreams.kafka import PROPAGATION_KEY
from ddtrace.internal.datastreams.processor import ConsumerPartitionKey
from ddtrace.internal.datastreams.processor import DataStreamsCtx
from ddtrace.internal.datastreams.processor import PartitionKey
from ddtrace.internal.utils.retry import fibonacci_backoff_with_jitter
from tests.contrib.config import KAFKA_CONFIG
from tests.datastreams.test_public_api import MockedTracer
from tests.utils import DummyTracer
from tests.utils import override_config


GROUP_ID = "test_group"
BOOTSTRAP_SERVERS = "localhost:{}".format(KAFKA_CONFIG["port"])
KEY = "test_key"
PAYLOAD = bytes("hueh hueh hueh", encoding="utf-8")
DSM_TEST_PATH_HEADER_SIZE = 20


class KafkaConsumerPollFilter(TraceFilter):
    def process_trace(self, trace):
        # Filter out all poll spans that have no received message
        if trace[0].name == "kafka.consume" and trace[0].get_tag("kafka.received_message") == "False":
            return None

        return trace


@pytest.fixture()
def kafka_topic(request):
    # todo: add a UUID, but it makes snapshot tests fail.
    topic_name = request.node.name.replace("[", "_").replace("]", "")

    client = kafka_admin.AdminClient({"bootstrap.servers": BOOTSTRAP_SERVERS})
    for _, future in client.create_topics([kafka_admin.NewTopic(topic_name, 1, 1)]).items():
        try:
            future.result()
        except KafkaException:
            pass  # The topic likely already exists
    yield topic_name


@pytest.fixture()
def empty_kafka_topic(request):
    """
    Deletes a kafka topic to clear message if it exists.
    """
    topic_name = request.node.name.replace("[", "_").replace("]", "")
    client = kafka_admin.AdminClient({"bootstrap.servers": BOOTSTRAP_SERVERS})
    for _, future in client.delete_topics([topic_name]).items():
        try:
            future.result()
        except KafkaException:
            pass  # The topic likely already doesn't exist

    client = kafka_admin.AdminClient({"bootstrap.servers": BOOTSTRAP_SERVERS})
    for _, future in client.create_topics([kafka_admin.NewTopic(topic_name, 1, 1)]).items():
        try:
            future.result()
        except KafkaException:
            pass  # The topic likely already exists
    yield topic_name


@pytest.fixture
def dummy_tracer():
    patch()
    t = DummyTracer()
    # disable backoff because it makes these tests less reliable
    t._writer._send_payload_with_backoff = t._writer._send_payload
    yield t
    unpatch()


@pytest.fixture
def should_filter_empty_polls():
    yield True


@pytest.fixture
def tracer(should_filter_empty_polls):
    patch()
    t = Tracer()
    if should_filter_empty_polls:
        t.configure(settings={"FILTERS": [KafkaConsumerPollFilter()]})
    # disable backoff because it makes these tests less reliable
    t._writer._send_payload_with_backoff = t._writer._send_payload
    try:
        yield t
    finally:
        t.flush()
        t.shutdown()
        unpatch()


@pytest.fixture
def dsm_processor(tracer):
    processor = tracer.data_streams_processor
    with mock.patch("ddtrace.internal.datastreams.data_streams_processor", return_value=processor):
        yield processor


@pytest.fixture
def producer(tracer):
    _producer = confluent_kafka.Producer({"bootstrap.servers": BOOTSTRAP_SERVERS})
    Pin.override(_producer, tracer=tracer)
    return _producer


@pytest.fixture
def consumer(tracer, kafka_topic):
    _consumer = confluent_kafka.Consumer(
        {
            "bootstrap.servers": BOOTSTRAP_SERVERS,
            "group.id": GROUP_ID,
            "auto.offset.reset": "earliest",
        }
    )

    tp = TopicPartition(kafka_topic, 0)
    tp.offset = 0  # we want to read the first message
    _consumer.commit(offsets=[tp])
    Pin.override(_consumer, tracer=tracer)
    _consumer.subscribe([kafka_topic])
    yield _consumer
    _consumer.close()


@pytest.fixture
def non_auto_commit_consumer(tracer, kafka_topic):
    _consumer = confluent_kafka.Consumer(
        {
            "bootstrap.servers": BOOTSTRAP_SERVERS,
            "group.id": GROUP_ID,
            "auto.offset.reset": "earliest",
            "enable.auto.commit": False,
        }
    )
    tp = TopicPartition(kafka_topic, 0)
    tp.offset = 0  # we want to read the first message
    _consumer.commit(offsets=[tp])
    Pin.override(_consumer, tracer=tracer)
    _consumer.subscribe([kafka_topic])
    yield _consumer
    _consumer.close()


@pytest.fixture
def serializing_producer(tracer):
    _producer = confluent_kafka.SerializingProducer(
        {"bootstrap.servers": BOOTSTRAP_SERVERS, "value.serializer": lambda x, y: x}
    )
    Pin.override(_producer, tracer=tracer)
    return _producer


@pytest.fixture
def deserializing_consumer(tracer, kafka_topic):
    _consumer = confluent_kafka.DeserializingConsumer(
        {
            "bootstrap.servers": BOOTSTRAP_SERVERS,
            "group.id": GROUP_ID,
            "auto.offset.reset": "earliest",
            "value.deserializer": lambda x, y: x,
        }
    )
    Pin.override(_consumer, tracer=tracer)
    _consumer.subscribe([kafka_topic])
    yield _consumer
    _consumer.close()


def test_consumer_created_with_logger_does_not_raise(tracer):
    """Test that adding a logger to a Consumer init does not raise any errors."""
    logger = logging.getLogger()
    # regression test for DataDog/dd-trace-py/issues/5873
    consumer = confluent_kafka.Consumer(
        {
            "bootstrap.servers": BOOTSTRAP_SERVERS,
            "group.id": GROUP_ID,
            "auto.offset.reset": "earliest",
        },
        logger=logger,
    )
    consumer.close()


@pytest.mark.parametrize(
    "config,expect_servers",
    [
        ({"bootstrap.servers": BOOTSTRAP_SERVERS}, BOOTSTRAP_SERVERS),
        ({"metadata.broker.list": BOOTSTRAP_SERVERS}, BOOTSTRAP_SERVERS),
        ({}, None),
    ],
)
def test_producer_bootstrap_servers(config, expect_servers, tracer):
    producer = confluent_kafka.Producer(config)
    if expect_servers is not None:
        assert producer._dd_bootstrap_servers == expect_servers
    else:
        assert producer._dd_bootstrap_servers is None


def test_produce_single_server(dummy_tracer, producer, kafka_topic):
    Pin.override(producer, tracer=dummy_tracer)
    producer.produce(kafka_topic, PAYLOAD, key=KEY)
    producer.flush()

    traces = dummy_tracer.pop_traces()
    assert 1 == len(traces)
    produce_span = traces[0][0]
    assert produce_span.get_tag("messaging.kafka.bootstrap.servers") == BOOTSTRAP_SERVERS


def test_produce_none_key(dummy_tracer, producer, kafka_topic):
    Pin.override(producer, tracer=dummy_tracer)
    producer.produce(kafka_topic, PAYLOAD, key=None)
    producer.flush()

    traces = dummy_tracer.pop_traces()
    assert 1 == len(traces), "key=None does not cause produce() call to raise an exception"
    Pin.override(producer, tracer=None)


def test_produce_multiple_servers(dummy_tracer, kafka_topic):
    producer = confluent_kafka.Producer({"bootstrap.servers": ",".join([BOOTSTRAP_SERVERS] * 3)})
    Pin.override(producer, tracer=dummy_tracer)
    producer.produce(kafka_topic, PAYLOAD, key=KEY)
    producer.flush()

    traces = dummy_tracer.pop_traces()
    assert 1 == len(traces)
    produce_span = traces[0][0]
    assert produce_span.get_tag("messaging.kafka.bootstrap.servers") == ",".join([BOOTSTRAP_SERVERS] * 3)
    Pin.override(producer, tracer=None)


@pytest.mark.parametrize("tombstone", [False, True])
@pytest.mark.snapshot(ignores=["metrics.kafka.message_offset"])
def test_message(producer, consumer, tombstone, kafka_topic):
    with override_config("kafka", dict(trace_empty_poll_enabled=False)):
        if tombstone:
            producer.produce(kafka_topic, key=KEY)
        else:
            producer.produce(kafka_topic, PAYLOAD, key=KEY)
        producer.flush()


@pytest.mark.snapshot(ignores=["metrics.kafka.message_offset"])
def test_commit(producer, consumer, kafka_topic):
    with override_config("kafka", dict(trace_empty_poll_enabled=False)):
        producer.produce(kafka_topic, PAYLOAD, key=KEY)
        producer.flush()
        message = consumer.poll()
        consumer.commit(message)


@pytest.mark.snapshot(ignores=["metrics.kafka.message_offset"])
def test_commit_with_consume_single_message(producer, consumer, kafka_topic):
    with override_config("kafka", dict(trace_empty_poll_enabled=False)):
        producer.produce(kafka_topic, PAYLOAD, key=KEY)
        producer.flush()
        # One message is consumed and one span is generated.
        messages = consumer.consume(num_messages=1)
        assert len(messages) == 1
        consumer.commit(messages[0])


@pytest.mark.snapshot(ignores=["metrics.kafka.message_offset"])
def test_commit_with_consume_with_multiple_messages(producer, consumer, kafka_topic):
    with override_config("kafka", dict(trace_empty_poll_enabled=False)):
        producer.produce(kafka_topic, PAYLOAD, key=KEY)
        producer.produce(kafka_topic, PAYLOAD, key=KEY)
        producer.flush()
        # Two messages are consumed but only ONE span is generated
        messages = consumer.consume(num_messages=2)
        assert len(messages) == 2


@pytest.mark.snapshot(ignores=["metrics.kafka.message_offset", "meta.error.stack"])
@pytest.mark.parametrize("should_filter_empty_polls", [False])
def test_commit_with_consume_with_error(producer, consumer, kafka_topic):
    producer.produce(kafka_topic, PAYLOAD, key=KEY)
    producer.flush()
    # Raises an exception by consuming messages after the consumer has been closed
    with pytest.raises(TypeError):
        # Empty poll spans are filtered out by the KafkaConsumerPollFilter. We need to disable
        # it to test error spans.
        # Allowing empty poll spans could introduce flakiness in the test.
        with override_config("kafka", dict(trace_empty_poll_enabled=True)):
            consumer.consume(num_messages=1, invalid_args="invalid_args")


@pytest.mark.snapshot(ignores=["metrics.kafka.message_offset"])
def test_commit_with_offset(producer, consumer, kafka_topic):
    with override_config("kafka", dict(trace_empty_poll_enabled=False)):
        producer.produce(kafka_topic, PAYLOAD, key=KEY)
        producer.flush()
        consumer.poll()
        consumer.commit(offsets=[TopicPartition(kafka_topic)])


@pytest.mark.snapshot(ignores=["metrics.kafka.message_offset"])
def test_commit_with_only_async_arg(producer, consumer, kafka_topic):
    with override_config("kafka", dict(trace_empty_poll_enabled=False)):
        producer.produce(kafka_topic, PAYLOAD, key=KEY)
        producer.flush()
        consumer.poll()
        consumer.commit(asynchronous=False)


@pytest.mark.snapshot(
    token="tests.contrib.kafka.test_kafka.test_service_override", ignores=["metrics.kafka.message_offset"]
)
def test_service_override_config(producer, consumer, kafka_topic):
    with override_config("kafka", dict(service="my-custom-service-name", trace_empty_poll_enabled=False)):
        producer.produce(kafka_topic, PAYLOAD, key=KEY)
        producer.flush()
        consumer.poll()


@pytest.mark.snapshot(ignores=["metrics.kafka.message_offset"])
def test_analytics_with_rate(producer, consumer, kafka_topic):
    with override_config(
        "kafka", dict(analytics_enabled=True, analytics_sample_rate=0.5, trace_empty_poll_enabled=False)
    ):
        producer.produce(kafka_topic, PAYLOAD, key=KEY)
        producer.flush()


@pytest.mark.snapshot(ignores=["metrics.kafka.message_offset"])
def test_analytics_without_rate(producer, consumer, kafka_topic):
    with override_config("kafka", dict(analytics_enabled=True, trace_empty_poll_enabled=False)):
        producer.produce(kafka_topic, PAYLOAD, key=KEY)
        producer.flush()


def retry_until_not_none(factory):
    for _ in range(10):
        x = factory()
        if x is not None:
            return x
        time.sleep(0.1)
    return None


@pytest.mark.parametrize("payload_and_length", [("test", 4), ("你".encode("utf-8"), 3), (b"test2", 5)])
@pytest.mark.parametrize("key_and_length", [("test-key", 8), ("你".encode("utf-8"), 3), (b"t2", 2)])
def test_data_streams_payload_size(dsm_processor, consumer, producer, kafka_topic, payload_and_length, key_and_length):
    payload, payload_length = payload_and_length
    key, key_length = key_and_length
    test_headers = {"1234": "5678"}
    test_header_size = 0
    for k, v in test_headers.items():
        test_header_size += len(k) + len(v)
    expected_payload_size = float(payload_length + key_length)
    expected_payload_size += test_header_size  # to account for headers we add here
    expected_payload_size += len(PROPAGATION_KEY)  # Add in header key length
    expected_payload_size += DSM_TEST_PATH_HEADER_SIZE  # to account for path header we add

    try:
        del dsm_processor._current_context.value
    except AttributeError:
        pass

    producer.produce(kafka_topic, payload, key=key, headers=test_headers)
    producer.flush()
    consumer.poll()
    buckets = dsm_processor._buckets
    assert len(buckets) == 1
    first = list(buckets.values())[0].pathway_stats
    for _bucket_name, bucket in first.items():
        assert bucket.payload_size._count >= 1
        assert bucket.payload_size._sum == expected_payload_size


def test_data_streams_kafka_serializing(dsm_processor, deserializing_consumer, serializing_producer, kafka_topic):
    PAYLOAD = bytes("data streams", encoding="utf-8")
    try:
        del dsm_processor._current_context.value
    except AttributeError:
        pass
    serializing_producer.produce(kafka_topic, value=PAYLOAD, key="test_key_2")
    serializing_producer.flush()
    message = None
    while message is None or str(message.value()) != str(PAYLOAD):
        message = deserializing_consumer.poll()
    buckets = dsm_processor._buckets
    assert len(buckets) == 1


def test_data_streams_kafka(dsm_processor, consumer, producer, kafka_topic):
    PAYLOAD = bytes("data streams", encoding="utf-8")
    try:
        del dsm_processor._current_context.value
    except AttributeError:
        pass
    producer.produce(kafka_topic, PAYLOAD, key="test_key_1")
    producer.produce(kafka_topic, PAYLOAD, key="test_key_2")
    producer.flush()
    message = None
    while message is None or str(message.value()) != str(PAYLOAD):
        message = consumer.poll()
    buckets = dsm_processor._buckets
    assert len(buckets) == 1
    first = list(buckets.values())[0].pathway_stats
    ctx = DataStreamsCtx(MockedTracer().data_streams_processor, 0, 0, 0)
    parent_hash = ctx._compute_hash(sorted(["direction:out", "type:kafka", "topic:{}".format(kafka_topic)]), 0)
    child_hash = ctx._compute_hash(
        sorted(["direction:in", "type:kafka", "group:test_group", "topic:{}".format(kafka_topic)]), parent_hash
    )
    assert (
        first[("direction:out,topic:{},type:kafka".format(kafka_topic), parent_hash, 0)].full_pathway_latency._count
        >= 1
    )
    assert first[("direction:out,topic:{},type:kafka".format(kafka_topic), parent_hash, 0)].edge_latency._count >= 1
    assert (
        first[
            (
                "direction:in,group:test_group,topic:{},type:kafka".format(kafka_topic),
                child_hash,
                parent_hash,
            )
        ].full_pathway_latency._count
        >= 1
    )
    assert (
        first[
            (
                "direction:in,group:test_group,topic:{},type:kafka".format(kafka_topic),
                child_hash,
                parent_hash,
            )
        ].edge_latency._count
        >= 1
    )


def _generate_in_subprocess(random_topic):
    import ddtrace
    from ddtrace.contrib.kafka.patch import patch
    from ddtrace.contrib.kafka.patch import unpatch
    from tests.contrib.kafka.test_kafka import KafkaConsumerPollFilter

    PAYLOAD = bytes("hueh hueh hueh", encoding="utf-8")

    ddtrace.tracer.configure(settings={"FILTERS": [KafkaConsumerPollFilter()]})
    # disable backoff because it makes these tests less reliable
    ddtrace.tracer._writer._send_payload_with_backoff = ddtrace.tracer._writer._send_payload
    patch()

    producer = confluent_kafka.Producer({"bootstrap.servers": BOOTSTRAP_SERVERS})
    consumer = confluent_kafka.Consumer(
        {
            "bootstrap.servers": BOOTSTRAP_SERVERS,
            "group.id": "test_group",
            "auto.offset.reset": "earliest",
        }
    )
    ddtrace.Pin.override(producer, tracer=ddtrace.tracer)
    ddtrace.Pin.override(consumer, tracer=ddtrace.tracer)

    # We run all of these commands with retry attempts because the kafka-confluent API
    # sys.exits on connection failures, which causes the test to fail. We want to retry
    # until the connection is established. Connection failures are somewhat common.
    fibonacci_backoff_with_jitter(5)(consumer.subscribe)([random_topic])
    fibonacci_backoff_with_jitter(5)(producer.produce)(random_topic, PAYLOAD, key="test_key")
    fibonacci_backoff_with_jitter(5, until=lambda result: isinstance(result, int))(producer.flush)()
    consumer.poll()

    unpatch()
    consumer.close()


@pytest.mark.snapshot(
    token="tests.contrib.kafka.test_kafka.test_service_override_env_var", ignores=["metrics.kafka.message_offset"]
)
def test_service_override_env_var(ddtrace_run_python_code_in_subprocess, kafka_topic):
    code = """
import sys
import pytest
from tests.contrib.kafka.test_kafka import _generate_in_subprocess
from tests.contrib.kafka.test_kafka import kafka_topic


def test():
    _generate_in_subprocess("{}")

if __name__ == "__main__":
    sys.exit(pytest.main(["-x", __file__]))
    """.format(
        kafka_topic
    )
    env = os.environ.copy()
    env["DD_KAFKA_SERVICE"] = "my-custom-service-name"
    env["DD_KAFKA_EMPTY_POLL_ENABLED"] = "False"
    out, err, status, _ = ddtrace_run_python_code_in_subprocess(code, env=env)
    assert status == 0, out.decode()
    assert err == b"", err.decode()


@pytest.mark.snapshot(ignores=["metrics.kafka.message_offset"])
@pytest.mark.parametrize("service", [None, "mysvc"])
@pytest.mark.parametrize("schema", [None, "v0", "v1"])
def test_schematized_span_service_and_operation(ddtrace_run_python_code_in_subprocess, service, schema, kafka_topic):
    code = """
import sys
import pytest
from tests.contrib.kafka.test_kafka import _generate_in_subprocess

def test():
    _generate_in_subprocess("{}")

if __name__ == "__main__":
    sys.exit(pytest.main(["-x", __file__]))
    """.format(
        kafka_topic
    )
    env = os.environ.copy()
    if service:
        env["DD_SERVICE"] = service
    if schema:
        env["DD_TRACE_SPAN_ATTRIBUTE_SCHEMA"] = schema
    env["DD_KAFKA_EMPTY_POLL_ENABLED"] = "False"
    out, err, status, _ = ddtrace_run_python_code_in_subprocess(code, env=env)
    assert status == 0, out.decode()
    assert err == b"", err.decode()


def test_data_streams_kafka_offset_monitoring_messages(dsm_processor, non_auto_commit_consumer, producer, kafka_topic):
    def _read_single_message(consumer):
        message = None
        while message is None or str(message.value()) != str(PAYLOAD):
            message = consumer.poll()
            if message:
                consumer.commit(asynchronous=False, message=message)
                return message

    PAYLOAD = bytes("data streams", encoding="utf-8")
    consumer = non_auto_commit_consumer
    try:
        del dsm_processor._current_context.value
    except AttributeError:
        pass
    buckets = dsm_processor._buckets
    producer.produce(kafka_topic, PAYLOAD, key="test_key_1")
    producer.produce(kafka_topic, PAYLOAD, key="test_key_2")
    producer.flush()

    _message = _read_single_message(consumer)  # noqa: F841

    assert len(buckets) == 1
    assert list(buckets.values())[0].latest_produce_offsets[PartitionKey(kafka_topic, 0)] > 0
    first_offset = consumer.committed([TopicPartition(kafka_topic, 0)])[0].offset
    assert first_offset
    assert (
        list(buckets.values())[0].latest_commit_offsets[ConsumerPartitionKey("test_group", kafka_topic, 0)]
        == first_offset
    )

    _message = _read_single_message(consumer)  # noqa: F841
    assert consumer.committed([TopicPartition(kafka_topic, 0)])[0].offset == first_offset + 1
    assert (
        list(buckets.values())[0].latest_commit_offsets[ConsumerPartitionKey("test_group", kafka_topic, 0)]
        == first_offset + 1
    )


def test_data_streams_kafka_offset_monitoring_offsets(dsm_processor, non_auto_commit_consumer, producer, kafka_topic):
    def _read_single_message(consumer):
        message = None
        while message is None or str(message.value()) != str(PAYLOAD):
            message = consumer.poll()
            if message and message.offset() is not None:
                tp = TopicPartition(message.topic(), message.partition())
                tp.offset = message.offset() + 1
                offsets = [tp]

                consumer.commit(asynchronous=False, offsets=offsets)
                return message

    consumer = non_auto_commit_consumer
    PAYLOAD = bytes("data streams", encoding="utf-8")
    try:
        del dsm_processor._current_context.value
    except AttributeError:
        pass
    producer.produce(kafka_topic, PAYLOAD, key="test_key_1")
    producer.produce(kafka_topic, PAYLOAD, key="test_key_2")
    producer.flush()

    _message = _read_single_message(consumer)  # noqa: F841

    buckets = dsm_processor._buckets
    assert len(buckets) == 1
    assert list(buckets.values())[0].latest_produce_offsets[PartitionKey(kafka_topic, 0)] > 0
    first_offset = consumer.committed([TopicPartition(kafka_topic, 0)])[0].offset
    assert first_offset > 0
    assert (
        list(buckets.values())[0].latest_commit_offsets[ConsumerPartitionKey("test_group", kafka_topic, 0)]
        == first_offset
    )

    _message = _read_single_message(consumer)  # noqa: F841
    assert consumer.committed([TopicPartition(kafka_topic, 0)])[0].offset == first_offset + 1
    assert (
        list(buckets.values())[0].latest_commit_offsets[ConsumerPartitionKey("test_group", kafka_topic, 0)]
        == first_offset + 1
    )


def test_data_streams_kafka_offset_monitoring_auto_commit(dsm_processor, consumer, producer, kafka_topic):
    def _read_single_message(consumer):
        message = None
        while message is None or str(message.value()) != str(PAYLOAD):
            message = consumer.poll(1.0)
            if message:
                return message

    PAYLOAD = bytes("data streams", encoding="utf-8")
    try:
        del dsm_processor._current_context.value
    except AttributeError:
        pass
    producer.produce(kafka_topic, PAYLOAD, key="test_key_1")
    producer.produce(kafka_topic, PAYLOAD, key="test_key_2")
    producer.flush()

    _message = _read_single_message(consumer)  # noqa: F841
    consumer.commit(asynchronous=False)

    buckets = dsm_processor._buckets
    assert len(buckets) == 1
    first_offset = consumer.committed([TopicPartition(kafka_topic, 0)])[0].offset
    assert first_offset >= 1
    assert (
        list(buckets.values())[0].latest_commit_offsets[ConsumerPartitionKey("test_group", kafka_topic, 0)]
        == first_offset
    )

    _message = _read_single_message(consumer)  # noqa: F841
    consumer.commit(asynchronous=False)
    assert consumer.committed([TopicPartition(kafka_topic, 0)])[0].offset == first_offset + 1
    assert (
        list(buckets.values())[0].latest_commit_offsets[ConsumerPartitionKey("test_group", kafka_topic, 0)]
        == first_offset + 1
    )


def test_data_streams_kafka_produce_api_compatibility(dsm_processor, consumer, producer, empty_kafka_topic):
    kafka_topic = empty_kafka_topic

    PAYLOAD = bytes("data streams", encoding="utf-8")
    try:
        del dsm_processor._current_context.value
    except AttributeError:
        pass

    # All of these should work
    producer.produce(kafka_topic)
    producer.produce(kafka_topic, PAYLOAD)
    producer.produce(kafka_topic, value=PAYLOAD)
    producer.produce(kafka_topic, PAYLOAD, key="test_key_1")
    producer.produce(kafka_topic, value=PAYLOAD, key="test_key_2")
    producer.produce(kafka_topic, key="test_key_3")
    producer.flush()

    buckets = dsm_processor._buckets
    assert len(buckets) == 1
    assert list(buckets.values())[0].latest_produce_offsets[PartitionKey(kafka_topic, 0)] == 5


def test_data_streams_default_context_propagation(consumer, producer, kafka_topic):
    test_string = "context test"
    PAYLOAD = bytes(test_string, encoding="utf-8")

    producer.produce(kafka_topic, PAYLOAD, key="test_key")
    producer.flush()

    message = None
    while message is None or str(message.value()) != str(PAYLOAD):
        message = consumer.poll()

    # message comes back with expected test string
    assert message.value() == b"context test"

    # DSM header 'dd-pathway-ctx' was propagated in the headers
    assert message.headers()[0][0] == PROPAGATION_KEY
    assert message.headers()[0][1] is not None


# It is not currently expected for kafka produce and consume spans to connect in a trace
def test_tracing_context_is_not_propagated_by_default(dummy_tracer, consumer, producer, kafka_topic):
    Pin.override(producer, tracer=dummy_tracer)
    Pin.override(consumer, tracer=dummy_tracer)

    test_string = "context test no propagation"
    test_key = "context test key no propagation"
    PAYLOAD = bytes(test_string, encoding="utf-8")

    producer.produce(kafka_topic, PAYLOAD, key=test_key)
    producer.flush()

    message = None
    while message is None or str(message.value()) != str(PAYLOAD):
        message = consumer.poll()

    # message comes back with expected test string
    assert message.value() == b"context test no propagation"

    consume_span = None
    traces = dummy_tracer.pop_traces()
    produce_span = traces[0][0]
    for trace in traces:
        for span in trace:
            if span.get_tag("kafka.received_message") == "True":
                if span.get_tag("kafka.message_key") == test_key:
                    consume_span = span

    # kafka.produce span is created without a parent
    assert produce_span.name == "kafka.produce"
    assert produce_span.parent_id is None
    assert produce_span.get_tag("pathway.hash") is not None

    # None of the kafka.consume spans have parents
    assert consume_span.name == "kafka.consume"
    assert consume_span.parent_id is None

    # None of these spans are part of the same trace
    assert produce_span.trace_id != consume_span.trace_id

    Pin.override(consumer, tracer=None)
    Pin.override(producer, tracer=None)


# Propagation should work when enabled
def test_tracing_context_is_propagated_when_enabled(ddtrace_run_python_code_in_subprocess):
    code = """
import pytest
import random
import six
import sys

from ddtrace import Pin
from ddtrace.contrib.kafka.patch import patch

from tests.contrib.kafka.test_kafka import consumer
from tests.contrib.kafka.test_kafka import kafka_topic
from tests.contrib.kafka.test_kafka import producer
from tests.contrib.kafka.test_kafka import tracer
from tests.contrib.kafka.test_kafka import should_filter_empty_polls
from tests.utils import DummyTracer

def test(consumer, producer, kafka_topic):
    patch()
    dummy_tracer = DummyTracer()
    dummy_tracer.flush()
    Pin.override(producer, tracer=dummy_tracer)
    Pin.override(consumer, tracer=dummy_tracer)

    # use a random int in this string to prevent reading a message produced by a previous test run
    test_string = "context propagation enabled test " + str(random.randint(0, 1000))
    test_key = "context propagation key " + str(random.randint(0, 1000))
    PAYLOAD = bytes(test_string, encoding="utf-8") if six.PY3 else bytes(test_string)

    producer.produce(kafka_topic, PAYLOAD, key=test_key)
    producer.flush()

    message = None
    while message is None or str(message.value()) != str(PAYLOAD):
        message = consumer.poll()

    consume_span = None
    traces = dummy_tracer.pop_traces()
    produce_span = traces[0][0]
    for trace in traces:
        for span in trace:
            if span.get_tag('kafka.received_message') == 'True':
                if span.get_tag('kafka.message_key') == test_key:
                    consume_span = span
                    break

    assert str(message.value()) == str(PAYLOAD)

    # kafka.produce span is created without a parent
    assert produce_span.name == "kafka.produce"
    assert produce_span.parent_id is None

    # kafka.consume span has a parent
    assert consume_span.name == "kafka.consume"
    assert consume_span.parent_id == produce_span.span_id

    # Two of these spans are part of the same trace
    assert produce_span.trace_id == consume_span.trace_id

    Pin.override(consumer, tracer=None)
    Pin.override(producer, tracer=None)

if __name__ == "__main__":
    sys.exit(pytest.main(["-x", __file__]))
    """

    env = os.environ.copy()
    env["DD_KAFKA_PROPAGATION_ENABLED"] = "true"
    out, err, status, _ = ddtrace_run_python_code_in_subprocess(code, env=env)
    assert status == 0, out.decode() + err.decode()


def test_span_has_dsm_payload_hash(dummy_tracer, consumer, producer, kafka_topic):
    Pin.override(producer, tracer=dummy_tracer)
    Pin.override(consumer, tracer=dummy_tracer)

    test_string = "payload hash test"
    PAYLOAD = bytes(test_string, encoding="utf-8")

    producer.produce(kafka_topic, PAYLOAD, key="test_payload_hash_key")
    producer.flush()

    message = None
    while message is None or str(message.value()) != str(PAYLOAD):
        message = consumer.poll()

    # message comes back with expected test string
    assert message.value() == b"payload hash test"

    traces = dummy_tracer.pop_traces()
    produce_span = traces[0][0]
    consume_span = traces[len(traces) - 1][0]

    # kafka.produce and kafka.consume span have payload hash
    assert produce_span.name == "kafka.produce"
    assert produce_span.get_tag("pathway.hash") is not None

    assert consume_span.name == "kafka.consume"
    assert consume_span.get_tag("pathway.hash") is not None

<<<<<<< HEAD
=======
    Pin.override(consumer, tracer=None)
    Pin.override(producer, tracer=None)

>>>>>>> 2f33a9f5

def test_tracing_with_serialization_works(dummy_tracer, kafka_topic):
    def json_serializer(msg, s_obj):
        return json.dumps(msg).encode("utf-8")

    conf = {
        "bootstrap.servers": BOOTSTRAP_SERVERS,
        "key.serializer": json_serializer,
        "value.serializer": json_serializer,
    }
    _producer = confluent_kafka.SerializingProducer(conf)

    def json_deserializer(as_bytes, ctx):
        try:
            return json.loads(as_bytes)
        except json.decoder.JSONDecodeError:
<<<<<<< HEAD
            return as_bytes
=======
            return  # return a type that has no __len__ because such types caused a crash at one point
>>>>>>> 2f33a9f5

    conf = {
        "bootstrap.servers": BOOTSTRAP_SERVERS,
        "group.id": GROUP_ID,
        "auto.offset.reset": "earliest",
        "key.deserializer": json_deserializer,
        "value.deserializer": json_deserializer,
    }

    _consumer = confluent_kafka.DeserializingConsumer(conf)
    tp = TopicPartition(kafka_topic, 0)
    tp.offset = 0  # we want to read the first message
    _consumer.commit(offsets=[tp])
    _consumer.subscribe([kafka_topic])

    Pin.override(_producer, tracer=dummy_tracer)
    Pin.override(_consumer, tracer=dummy_tracer)

    test_string = "serializing_test"
    PAYLOAD = {"val": test_string}

    _producer.produce(kafka_topic, key={"name": "keykey"}, value=PAYLOAD)
    _producer.flush()

    message = None
    while message is None or message.value() != PAYLOAD:
<<<<<<< HEAD
        message = _consumer.poll(1.0)
=======
        message = _consumer.poll()
>>>>>>> 2f33a9f5

    # message comes back with expected test string
    assert message.value() == PAYLOAD

    traces = dummy_tracer.pop_traces()
    produce_span = traces[0][0]
    consume_span = traces[len(traces) - 1][0]

    assert produce_span.get_tag("kafka.message_key") is not None

    # consumer span will not have tag set since we can't serialize the deserialized key from the original type to
    # a string
<<<<<<< HEAD
    assert consume_span.get_tag("kafka.message_key") is None
=======
    assert consume_span.get_tag("kafka.message_key") is None

    Pin.override(_consumer, tracer=None)
    Pin.override(_producer, tracer=None)


def test_traces_empty_poll_by_default(dummy_tracer, consumer, kafka_topic):
    Pin.override(consumer, tracer=dummy_tracer)

    message = "hello"
    while message is not None:
        message = consumer.poll(1.0)

    traces = dummy_tracer.pop_traces()

    empty_poll_span_created = False
    for trace in traces:
        for span in trace:
            try:
                assert span.name == "kafka.consume"
                assert span.get_tag("kafka.received_message") == "False"
                empty_poll_span_created = True
            except AssertionError:
                pass

    assert empty_poll_span_created is True

    Pin.override(consumer, tracer=None)


# Poll should not be traced when disabled
def test_does_not_trace_empty_poll_when_disabled(ddtrace_run_python_code_in_subprocess):
    code = """
import pytest
import random
import six
import sys

from ddtrace import Pin
from ddtrace.contrib.kafka.patch import patch
from ddtrace import config

from tests.contrib.kafka.test_kafka import consumer
from tests.contrib.kafka.test_kafka import kafka_topic
from tests.contrib.kafka.test_kafka import producer
from tests.contrib.kafka.test_kafka import tracer
from tests.contrib.kafka.test_kafka import should_filter_empty_polls
from tests.utils import DummyTracer

def test(consumer, producer, kafka_topic):
    patch()
    dummy_tracer = DummyTracer()
    dummy_tracer.flush()
    Pin.override(producer, tracer=dummy_tracer)
    Pin.override(consumer, tracer=dummy_tracer)

    assert config.kafka.trace_empty_poll_enabled is False

    message = "hello"
    while message is not None:
        message = consumer.poll(1.0)

    traces = dummy_tracer.pop_traces()

    empty_poll_span_created = False
    for trace in traces:
        for span in trace:
            try:
                assert span.name == "kafka.consume"
                assert span.get_tag("kafka.received_message") == "False"
                empty_poll_span_created = True
            except AssertionError:
                pass

    assert empty_poll_span_created is False

    # produce a message now and ensure tracing for the consume works
    test_string = "empty poll disabled test"
    PAYLOAD = bytes(test_string, encoding="utf-8")

    producer.produce(kafka_topic, PAYLOAD, key="test_empty_poll_disabled")
    producer.flush()

    message = None
    while message is None or str(message.value()) != str(PAYLOAD):
        message = consumer.poll()

    traces = dummy_tracer.pop_traces()

    non_empty_poll_span_created = False
    for trace in traces:
        for span in trace:
            try:
                assert span.name == "kafka.consume"
                assert span.get_tag("kafka.received_message") == "True"
                non_empty_poll_span_created = True
            except AssertionError:
                pass

    assert non_empty_poll_span_created is True

    Pin.override(consumer, tracer=None)
    Pin.override(producer, tracer=None)

if __name__ == "__main__":
    sys.exit(pytest.main(["-x", __file__]))
    """
    env = os.environ.copy()
    env["DD_KAFKA_EMPTY_POLL_ENABLED"] = "False"
    out, err, status, _ = ddtrace_run_python_code_in_subprocess(code, env=env)
    assert status == 0, out.decode() + err.decode()
>>>>>>> 2f33a9f5
<|MERGE_RESOLUTION|>--- conflicted
+++ resolved
@@ -851,12 +851,9 @@
     assert consume_span.name == "kafka.consume"
     assert consume_span.get_tag("pathway.hash") is not None
 
-<<<<<<< HEAD
-=======
     Pin.override(consumer, tracer=None)
     Pin.override(producer, tracer=None)
 
->>>>>>> 2f33a9f5
 
 def test_tracing_with_serialization_works(dummy_tracer, kafka_topic):
     def json_serializer(msg, s_obj):
@@ -873,11 +870,7 @@
         try:
             return json.loads(as_bytes)
         except json.decoder.JSONDecodeError:
-<<<<<<< HEAD
-            return as_bytes
-=======
             return  # return a type that has no __len__ because such types caused a crash at one point
->>>>>>> 2f33a9f5
 
     conf = {
         "bootstrap.servers": BOOTSTRAP_SERVERS,
@@ -904,11 +897,7 @@
 
     message = None
     while message is None or message.value() != PAYLOAD:
-<<<<<<< HEAD
-        message = _consumer.poll(1.0)
-=======
         message = _consumer.poll()
->>>>>>> 2f33a9f5
 
     # message comes back with expected test string
     assert message.value() == PAYLOAD
@@ -921,9 +910,6 @@
 
     # consumer span will not have tag set since we can't serialize the deserialized key from the original type to
     # a string
-<<<<<<< HEAD
-    assert consume_span.get_tag("kafka.message_key") is None
-=======
     assert consume_span.get_tag("kafka.message_key") is None
 
     Pin.override(_consumer, tracer=None)
@@ -1034,5 +1020,4 @@
     env = os.environ.copy()
     env["DD_KAFKA_EMPTY_POLL_ENABLED"] = "False"
     out, err, status, _ = ddtrace_run_python_code_in_subprocess(code, env=env)
-    assert status == 0, out.decode() + err.decode()
->>>>>>> 2f33a9f5
+    assert status == 0, out.decode() + err.decode()