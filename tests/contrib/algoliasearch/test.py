--- conflicted
+++ resolved
@@ -156,13 +156,9 @@
         assert len(spans) == 1
 
     def test_patch_all_auto_enable(self):
-<<<<<<< HEAD
-        _patch_all()
-        Pin.override(self.index, tracer=self.tracer)
-=======
-        patch_all()
-        Pin._override(self.index, tracer=self.tracer)
->>>>>>> 1247ac2d
+        _patch_all()
+        Pin._override(self.index, tracer=self.tracer)
+
         self.perform_search("test search")
 
         spans = self.get_spans()
@@ -183,13 +179,8 @@
         When a service name is specified by the user
             The algoliasearch integration shouldn't use it as the service name
         """
-<<<<<<< HEAD
-        _patch_all()
-        Pin.override(self.index, tracer=self.tracer)
-=======
-        patch_all()
-        Pin._override(self.index, tracer=self.tracer)
->>>>>>> 1247ac2d
+        _patch_all()
+        Pin._override(self.index, tracer=self.tracer)
         self.perform_search("test search")
         spans = self.get_spans()
         self.reset()
@@ -204,13 +195,8 @@
         When a service name is specified by the user
             The algoliasearch integration shouldn't use it as the service name
         """
-<<<<<<< HEAD
-        _patch_all()
-        Pin.override(self.index, tracer=self.tracer)
-=======
-        patch_all()
-        Pin._override(self.index, tracer=self.tracer)
->>>>>>> 1247ac2d
+        _patch_all()
+        Pin._override(self.index, tracer=self.tracer)
         self.perform_search("test search")
         spans = self.get_spans()
         self.reset()
@@ -225,13 +211,8 @@
         In the v1 service name schema, services default to $DD_SERVICE,
             so make sure that is used and not the v0 schema 'algoliasearch'
         """
-<<<<<<< HEAD
-        _patch_all()
-        Pin.override(self.index, tracer=self.tracer)
-=======
-        patch_all()
-        Pin._override(self.index, tracer=self.tracer)
->>>>>>> 1247ac2d
+        _patch_all()
+        Pin._override(self.index, tracer=self.tracer)
         self.perform_search("test search")
         spans = self.get_spans()
         self.reset()
@@ -242,13 +223,8 @@
 
     @TracerTestCase.run_in_subprocess(env_overrides=dict(DD_TRACE_SPAN_ATTRIBUTE_SCHEMA="v0"))
     def test_span_name_v0_schema(self):
-<<<<<<< HEAD
-        _patch_all()
-        Pin.override(self.index, tracer=self.tracer)
-=======
-        patch_all()
-        Pin._override(self.index, tracer=self.tracer)
->>>>>>> 1247ac2d
+        _patch_all()
+        Pin._override(self.index, tracer=self.tracer)
         self.perform_search("test search")
         spans = self.get_spans()
         self.reset()
@@ -259,13 +235,8 @@
 
     @TracerTestCase.run_in_subprocess(env_overrides=dict(DD_TRACE_SPAN_ATTRIBUTE_SCHEMA="v1"))
     def test_span_name_v1_schema(self):
-<<<<<<< HEAD
-        _patch_all()
-        Pin.override(self.index, tracer=self.tracer)
-=======
-        patch_all()
-        Pin._override(self.index, tracer=self.tracer)
->>>>>>> 1247ac2d
+        _patch_all()
+        Pin._override(self.index, tracer=self.tracer)
         self.perform_search("test search")
         spans = self.get_spans()
         self.reset()
