import os
import sys

import pytest

import ddtrace
from ddtrace.contrib.pytest.plugin import is_enabled
from ddtrace.ext import test
from ddtrace.internal.ci_visibility import CIVisibility
from tests.utils import DummyCIVisibilityWriter
from tests.utils import TracerTestCase
from tests.utils import override_env


class TestPytest(TracerTestCase):
    @pytest.fixture(autouse=True)
    def fixtures(self, testdir, monkeypatch):
        self.testdir = testdir
        self.monkeypatch = monkeypatch

    def inline_run(self, *args):
        """Execute test script with test tracer."""

        class CIVisibilityPlugin:
            @staticmethod
            def pytest_configure(config):
                if is_enabled(config):
                    assert CIVisibility.enabled
                    CIVisibility.disable()
                    CIVisibility.enable(tracer=self.tracer, config=ddtrace.config.pytest)

        with override_env(dict(DD_API_KEY="foobar.baz")):
            self.tracer.configure(writer=DummyCIVisibilityWriter("https://citestcycle-intake.banana"))
            return self.testdir.inline_run(*args, plugins=[CIVisibilityPlugin()])

    @pytest.mark.skipif(
        sys.version_info >= (3, 11, 0) or sys.version_info <= (3, 6, 0),
        reason="asynctest isn't working on Python 3.11, asynctest "
        "raisesAttributeError: module 'asyncio' has no "
        "attribute 'coroutine'",
    )
    def test_asynctest_not_raise_attribute_error_exception(self):
        """Test AttributeError exception in `ddtrace/vendor/wrapt/wrappers.py` when try to import asynctest package.
        Issue: https://github.com/DataDog/dd-trace-py/issues/4484
        """
        py_file = self.testdir.makepyfile(
            """
        import asynctest
        asynctest.CoroutineMock()

        def test_asynctest():
            assert 1 == 1
        """
        )
        file_name = os.path.basename(py_file.strpath)
        rec = self.inline_run("--ddtrace", file_name)
        rec.assertoutcome(passed=1)
        spans = self.pop_spans()

        assert len(spans) == 3
<<<<<<< HEAD
        assert spans[2].get_tag(test.STATUS) == test.Status.PASS.value
=======
        test_span = spans[0]
        assert test_span.get_tag(test.STATUS) == test.Status.PASS.value
>>>>>>> 0bd5a640
<|MERGE_RESOLUTION|>--- conflicted
+++ resolved
@@ -58,9 +58,5 @@
         spans = self.pop_spans()
 
         assert len(spans) == 3
-<<<<<<< HEAD
-        assert spans[2].get_tag(test.STATUS) == test.Status.PASS.value
-=======
         test_span = spans[0]
-        assert test_span.get_tag(test.STATUS) == test.Status.PASS.value
->>>>>>> 0bd5a640
+        assert test_span.get_tag(test.STATUS) == test.Status.PASS.value