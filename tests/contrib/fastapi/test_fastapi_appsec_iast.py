--- conflicted
+++ resolved
@@ -38,11 +38,6 @@
 TEST_FILE_PATH = "tests/contrib/fastapi/test_fastapi_appsec_iast.py"
 
 fastapi_version = tuple([int(v) for v in _fastapi_version.split(".")])
-<<<<<<< HEAD
-if sys.version_info >= (3, 14):
-    pytest.skip(reason="IAST only supports Py3.13 and older", allow_module_level=True)
-=======
->>>>>>> 6a107439
 
 
 def _aux_appsec_prepare_tracer(tracer):
