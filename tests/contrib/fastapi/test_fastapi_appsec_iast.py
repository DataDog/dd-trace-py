import io
import json
import logging
import re
import sys
import typing

from fastapi import Cookie
from fastapi import File
from fastapi import Form
from fastapi import Header
from fastapi import Request
from fastapi import UploadFile
from fastapi import __version__ as _fastapi_version
from fastapi.responses import JSONResponse
import pytest

from ddtrace.appsec._constants import IAST
from ddtrace.appsec._iast import oce
from ddtrace.appsec._iast._patch import _on_iast_fastapi_patch
from ddtrace.appsec._iast.constants import VULN_SQL_INJECTION
from ddtrace.contrib.internal.fastapi.patch import patch as patch_fastapi
from ddtrace.contrib.sqlite3.patch import patch as patch_sqlite_sqli
from tests.appsec.iast.iast_utils import get_line_and_hash
from tests.utils import override_env
from tests.utils import override_global_config


IAST_ENV = {"DD_IAST_REQUEST_SAMPLING": "100"}

TEST_FILE_PATH = "tests/contrib/fastapi/test_fastapi_appsec_iast.py"

fastapi_version = tuple([int(v) for v in _fastapi_version.split(".")])


def _aux_appsec_prepare_tracer(tracer):
    _on_iast_fastapi_patch()
    patch_fastapi()
    patch_sqlite_sqli()
    oce.reconfigure()

    tracer._iast_enabled = True
    # Hack: need to pass an argument to configure so that the processors are recreated
    tracer.configure(api_version="v0.4")


def get_response_body(response):
    return response.text


# The log contains "[IAST]" but "[IAST] create_context" or "[IAST] reset_context" are valid
IAST_VALID_LOG = re.compile(r"(?=.*\[IAST\] )(?!.*\[IAST\] (create_context|reset_context))")


@pytest.fixture(autouse=True)
def check_native_code_exception_in_each_fastapi_test(request, caplog, telemetry_writer):
    if "skip_iast_check_logs" in request.keywords:
        yield
    else:
        caplog.set_level(logging.DEBUG)
        with override_env({IAST.ENV_DEBUG: "true"}), caplog.at_level(logging.DEBUG):
            yield

        log_messages = [record.msg for record in caplog.get_records("call")]
        for message in log_messages:
            if IAST_VALID_LOG.search(message):
                pytest.fail(message)
        list_metrics_logs = list(telemetry_writer._logs)
        assert len(list_metrics_logs) == 0


def test_query_param_source(fastapi_application, client, tracer, test_spans):
    @fastapi_application.get("/index.html")
    async def test_route(request: Request):
        from ddtrace.appsec._iast._taint_tracking import get_tainted_ranges
        from ddtrace.appsec._iast._taint_tracking import origin_to_str

        query_params = request.query_params.get("iast_queryparam")
        ranges_result = get_tainted_ranges(query_params)

        return JSONResponse(
            {
                "result": query_params,
                "is_tainted": len(ranges_result),
                "ranges_start": ranges_result[0].start,
                "ranges_length": ranges_result[0].length,
                "ranges_origin": origin_to_str(ranges_result[0].source.origin),
            }
        )

    with override_global_config(dict(_iast_enabled=True)), override_env(IAST_ENV):
        # disable callback
        _aux_appsec_prepare_tracer(tracer)
        resp = client.get(
            "/index.html?iast_queryparam=test1234",
            headers={"Content-Type": "application/json"},
        )
        assert resp.status_code == 200
        result = json.loads(get_response_body(resp))
        assert result["result"] == "test1234"
        assert result["is_tainted"] == 1
        assert result["ranges_start"] == 0
        assert result["ranges_length"] == 8
        assert result["ranges_origin"] == "http.request.parameter"


@pytest.mark.skip(
    reason="The refactor 10988 introduced (or disclosed) a FastAPI error in headers: https://github.com/DataDog/dd-trace-py/actions/runs/11290104662/job/31401282016"
)
def test_header_value_source(fastapi_application, client, tracer, test_spans):
    @fastapi_application.get("/index.html")
    async def test_route(request: Request):
        from ddtrace.appsec._iast._taint_tracking import get_tainted_ranges
        from ddtrace.appsec._iast._taint_tracking import origin_to_str

        query_params = request.headers.get("iast_header")
        ranges_result = get_tainted_ranges(query_params)

        return JSONResponse(
            {
                "result": query_params,
                "is_tainted": len(ranges_result),
                "ranges_start": ranges_result[0].start,
                "ranges_length": ranges_result[0].length,
                "ranges_origin": origin_to_str(ranges_result[0].source.origin),
            }
        )

    with override_global_config(dict(_iast_enabled=True)), override_env(IAST_ENV):
        # disable callback
        _aux_appsec_prepare_tracer(tracer)
        resp = client.get(
            "/index.html",
            headers={"iast_header": "test1234"},
        )
        assert resp.status_code == 200
        result = json.loads(get_response_body(resp))
        assert result["result"] == "test1234"
        assert result["is_tainted"] == 1
        assert result["ranges_start"] == 0
        assert result["ranges_length"] == 8
        assert result["ranges_origin"] == "http.request.header"


@pytest.mark.skip(
    reason="The refactor 10988 introduced (or disclosed) a FastAPI error in headers: https://github.com/DataDog/dd-trace-py/actions/runs/11290104662/job/31401282016"
)
@pytest.mark.skipif(sys.version_info < (3, 9), reason="typing.Annotated was introduced on 3.9")
@pytest.mark.skipif(fastapi_version < (0, 95, 0), reason="Header annotation doesn't work on fastapi 94 or lower")
def test_header_value_source_typing_param(fastapi_application, client, tracer, test_spans):
    @fastapi_application.get("/index.html")
    async def test_route(iast_header: typing.Annotated[str, Header()] = None):
        from ddtrace.appsec._iast._taint_tracking import get_tainted_ranges
        from ddtrace.appsec._iast._taint_tracking import origin_to_str

        ranges_result = get_tainted_ranges(iast_header)

        return JSONResponse(
            {
                "result": iast_header,
                "is_tainted": len(ranges_result),
                "ranges_start": ranges_result[0].start,
                "ranges_length": ranges_result[0].length,
                "ranges_origin": origin_to_str(ranges_result[0].source.origin),
            }
        )

    with override_global_config(dict(_iast_enabled=True)), override_env(IAST_ENV):
        _aux_appsec_prepare_tracer(tracer)

        resp = client.get(
            "/index.html",
            headers={"iast-header": "test1234"},
        )
        assert resp.status_code == 200
        result = json.loads(get_response_body(resp))
        assert result["result"] == "test1234"
        assert result["is_tainted"] == 1
        assert result["ranges_start"] == 0
        assert result["ranges_length"] == 8
        assert result["ranges_origin"] == "http.request.header"


def test_cookies_source(fastapi_application, client, tracer, test_spans):
    @fastapi_application.get("/index.html")
    async def test_route(request: Request):
        from ddtrace.appsec._iast._taint_tracking import get_tainted_ranges
        from ddtrace.appsec._iast._taint_tracking import origin_to_str

        query_params = request.cookies.get("iast_cookie")
        ranges_result = get_tainted_ranges(query_params)
        return JSONResponse(
            {
                "result": query_params,
                "is_tainted": len(ranges_result),
                "ranges_start": ranges_result[0].start,
                "ranges_length": ranges_result[0].length,
                "ranges_origin": origin_to_str(ranges_result[0].source.origin),
            }
        )

    with override_global_config(dict(_iast_enabled=True)), override_env(IAST_ENV):
        # disable callback
        _aux_appsec_prepare_tracer(tracer)
        resp = client.get(
            "/index.html",
            cookies={"iast_cookie": "test1234"},
        )
        assert resp.status_code == 200
        result = json.loads(get_response_body(resp))
        assert result["result"] == "test1234"
        assert result["is_tainted"] == 1
        assert result["ranges_start"] == 0
        assert result["ranges_length"] == 8
        assert result["ranges_origin"] == "http.request.cookie.value"


@pytest.mark.skipif(sys.version_info < (3, 9), reason="typing.Annotated was introduced on 3.9")
@pytest.mark.skipif(fastapi_version < (0, 95, 0), reason="Cookie annotation doesn't work on fastapi 94 or lower")
def test_cookies_source_typing_param(fastapi_application, client, tracer, test_spans):
    @fastapi_application.get("/index.html")
    async def test_route(iast_cookie: typing.Annotated[str, Cookie()] = "ddd"):
        from ddtrace.appsec._iast._taint_tracking import get_tainted_ranges
        from ddtrace.appsec._iast._taint_tracking import origin_to_str

        ranges_result = get_tainted_ranges(iast_cookie)

        return JSONResponse(
            {
                "result": iast_cookie,
                "is_tainted": len(ranges_result),
                "ranges_start": ranges_result[0].start,
                "ranges_length": ranges_result[0].length,
                "ranges_origin": origin_to_str(ranges_result[0].source.origin),
            }
        )

    with override_global_config(dict(_iast_enabled=True)), override_env(IAST_ENV):
        # disable callback
        _aux_appsec_prepare_tracer(tracer)
        resp = client.get(
            "/index.html",
            cookies={"iast_cookie": "test1234"},
        )
        assert resp.status_code == 200
        result = json.loads(get_response_body(resp))
        assert result["result"] == "test1234"
        assert result["is_tainted"] == 1
        assert result["ranges_start"] == 0
        assert result["ranges_length"] == 8
        assert result["ranges_origin"] == "http.request.cookie.value"


def test_path_param_source(fastapi_application, client, tracer, test_spans):
    @fastapi_application.get("/index.html/{item_id}")
    async def test_route(item_id):
        from ddtrace.appsec._iast._taint_tracking import get_tainted_ranges
        from ddtrace.appsec._iast._taint_tracking import origin_to_str

        ranges_result = get_tainted_ranges(item_id)

        return JSONResponse(
            {
                "result": item_id,
                "is_tainted": len(ranges_result),
                "ranges_start": ranges_result[0].start,
                "ranges_length": ranges_result[0].length,
                "ranges_origin": origin_to_str(ranges_result[0].source.origin),
            }
        )

    with override_global_config(dict(_iast_enabled=True)), override_env(IAST_ENV):
        # disable callback
        _aux_appsec_prepare_tracer(tracer)
        resp = client.get(
            "/index.html/test1234/",
        )
        assert resp.status_code == 200
        result = json.loads(get_response_body(resp))
        assert result["result"] == "test1234"
        assert result["is_tainted"] == 1
        assert result["ranges_start"] == 0
        assert result["ranges_length"] == 8
        assert result["ranges_origin"] == "http.request.path.parameter"


def test_path_source(fastapi_application, client, tracer, test_spans):
    @fastapi_application.get("/path_source/")
    async def test_route(request: Request):
        from ddtrace.appsec._iast._taint_tracking import get_tainted_ranges
        from ddtrace.appsec._iast._taint_tracking import origin_to_str

        path = request.url.path
        ranges_result = get_tainted_ranges(path)

        return JSONResponse(
            {
                "result": path,
                "is_tainted": len(ranges_result),
                "ranges_start": ranges_result[0].start,
                "ranges_length": ranges_result[0].length,
                "ranges_origin": origin_to_str(ranges_result[0].source.origin),
            }
        )

    with override_global_config(dict(_iast_enabled=True)), override_env(IAST_ENV):
        # disable callback
        _aux_appsec_prepare_tracer(tracer)
        resp = client.get(
            "/path_source/",
        )
        assert resp.status_code == 200
        result = json.loads(get_response_body(resp))
        assert result["result"] == "/path_source/"
        assert result["is_tainted"] == 1
        assert result["ranges_start"] == 0
        assert result["ranges_length"] == 13
        assert result["ranges_origin"] == "http.request.path"


def test_path_body_receive_source(fastapi_application, client, tracer, test_spans):
    @fastapi_application.post("/index.html")
    async def test_route(request: Request):
        from ddtrace.appsec._iast._taint_tracking import get_tainted_ranges
        from ddtrace.appsec._iast._taint_tracking import origin_to_str

        body = await request.receive()
        result = body["body"]
        ranges_result = get_tainted_ranges(result)

        return JSONResponse(
            {
                "result": str(result, encoding="utf-8"),
                "is_tainted": len(ranges_result),
                "ranges_start": ranges_result[0].start,
                "ranges_length": ranges_result[0].length,
                "ranges_origin": origin_to_str(ranges_result[0].source.origin),
            }
        )

    with override_global_config(dict(_iast_enabled=True)), override_env(IAST_ENV):
        # disable callback
        _aux_appsec_prepare_tracer(tracer)
        resp = client.post(
            "/index.html",
            data='{"name": "yqrweytqwreasldhkuqwgervflnmlnli"}',
            headers={"Content-Type": "application/json"},
        )
        assert resp.status_code == 200
        result = json.loads(get_response_body(resp))
        assert result["result"] == '{"name": "yqrweytqwreasldhkuqwgervflnmlnli"}'
        assert result["is_tainted"] == 1
        assert result["ranges_start"] == 0
        assert result["ranges_length"] == 44
        assert result["ranges_origin"] == "http.request.body"


def test_path_body_body_source(fastapi_application, client, tracer, test_spans):
    @fastapi_application.post("/index.html")
    async def test_route(request: Request):
        from ddtrace.appsec._iast._taint_tracking import get_tainted_ranges
        from ddtrace.appsec._iast._taint_tracking import origin_to_str

        body = await request.body()
        ranges_result = get_tainted_ranges(body)

        return JSONResponse(
            {
                "result": str(body, encoding="utf-8"),
                "is_tainted": len(ranges_result),
                "ranges_start": ranges_result[0].start,
                "ranges_length": ranges_result[0].length,
                "ranges_origin": origin_to_str(ranges_result[0].source.origin),
            }
        )

    with override_global_config(dict(_iast_enabled=True)), override_env(IAST_ENV):
        # disable callback
        _aux_appsec_prepare_tracer(tracer)
        resp = client.post(
            "/index.html",
            data='{"name": "yqrweytqwreasldhkuqwgervflnmlnli"}',
            headers={"Content-Type": "application/json"},
        )
        assert resp.status_code == 200
        result = json.loads(get_response_body(resp))
        assert result["result"] == '{"name": "yqrweytqwreasldhkuqwgervflnmlnli"}'
        assert result["is_tainted"] == 1
        assert result["ranges_start"] == 0
        assert result["ranges_length"] == 44
        assert result["ranges_origin"] == "http.request.body"


@pytest.mark.skipif(sys.version_info < (3, 9), reason="typing.Annotated was introduced on 3.9")
@pytest.mark.skipif(fastapi_version < (0, 95, 0), reason="Default is mandatory on 94 or lower")
def test_path_body_body_source_formdata_latest(fastapi_application, client, tracer, test_spans):
    @fastapi_application.post("/index.html")
    async def test_route(path: typing.Annotated[str, Form()]):
        from ddtrace.appsec._iast._taint_tracking import get_tainted_ranges
        from ddtrace.appsec._iast._taint_tracking import origin_to_str

        ranges_result = get_tainted_ranges(path)

        return JSONResponse(
            {
                "result": path,
                "is_tainted": len(ranges_result),
                "ranges_start": ranges_result[0].start,
                "ranges_length": ranges_result[0].length,
                "ranges_origin": origin_to_str(ranges_result[0].source.origin),
            }
        )

    with override_global_config(dict(_iast_enabled=True)), override_env(IAST_ENV):
        # disable callback
        _aux_appsec_prepare_tracer(tracer)
        resp = client.post("/index.html", data={"path": "/var/log"})
        assert resp.status_code == 200
        result = json.loads(get_response_body(resp))
        assert result["result"] == "/var/log"
        assert result["is_tainted"] == 1
        assert result["ranges_start"] == 0
        assert result["ranges_length"] == 8
        assert result["ranges_origin"] == "http.request.body"


def test_path_body_body_source_formdata_90(fastapi_application, client, tracer, test_spans):
    @fastapi_application.post("/index.html")
    async def test_route(path: str = Form(...)):
        from ddtrace.appsec._iast._taint_tracking import get_tainted_ranges
        from ddtrace.appsec._iast._taint_tracking import origin_to_str

        ranges_result = get_tainted_ranges(path)

        return JSONResponse(
            {
                "result": path,
                "is_tainted": len(ranges_result),
                "ranges_start": ranges_result[0].start,
                "ranges_length": ranges_result[0].length,
                "ranges_origin": origin_to_str(ranges_result[0].source.origin),
            }
        )

    with override_global_config(dict(_iast_enabled=True)), override_env(IAST_ENV):
        # disable callback
        _aux_appsec_prepare_tracer(tracer)
        resp = client.post("/index.html", data={"path": "/var/log"})
        assert resp.status_code == 200
        result = json.loads(get_response_body(resp))
        assert result["result"] == "/var/log"
        assert result["is_tainted"] == 1
        assert result["ranges_start"] == 0
        assert result["ranges_length"] == 8
        assert result["ranges_origin"] == "http.request.body"


@pytest.mark.skip(reason="Pydantic not supported yet APPSEC-52941")
def test_path_body_source_pydantic(fastapi_application, client, tracer, test_spans):
    from pydantic import BaseModel

    class Item(BaseModel):
        name: str
        description: str | None = None
        price: float | None = None
        tax: float | None = None

    @fastapi_application.post("/index")
    async def test_route(item: Item):
        from ddtrace.appsec._iast._taint_tracking import get_tainted_ranges
        from ddtrace.appsec._iast._taint_tracking import origin_to_str

        ranges_result = get_tainted_ranges(item.name)

        return JSONResponse(
            {
                "result": item.name,
                "is_tainted": len(ranges_result),
                "ranges_start": ranges_result[0].start,
                "ranges_length": ranges_result[0].length,
                "ranges_origin": origin_to_str(ranges_result[0].source.origin),
            }
        )

    with override_global_config(dict(_iast_enabled=True)), override_env(IAST_ENV):
        # disable callback
        _aux_appsec_prepare_tracer(tracer)
        resp = client.post(
            "/index", data='{"name": "yqrweytqwreasldhkuqwgervflnmlnli"}', headers={"Content-Type": "application/json"}
        )
        assert resp.status_code == 200
        result = json.loads(get_response_body(resp))
        assert result["result"] == "test1234"
        assert result["is_tainted"] == 1
        assert result["ranges_start"] == 0
        assert result["ranges_length"] == 8
        assert result["ranges_origin"] == "http.request.body"


<<<<<<< HEAD
@pytest.mark.skipif(fastapi_version < (0, 95, 0), reason="Default is mandatory on 94 or lower")
def test_path_body_body_upload(fastapi_application, client, tracer, test_spans):
    @fastapi_application.post("/uploadfile/")
    async def create_upload_file(
        files: typing.List[UploadFile] = File(description="Multiple files as UploadFile"),
    ):
=======
@pytest.mark.skipif(fastapi_version < (0, 65, 0), reason="UploadFile not supported")
def test_path_body_body_upload(fastapi_application, client, tracer, test_spans):
    @fastapi_application.post("/uploadfile/")
    async def create_upload_file(files: typing.List[UploadFile]):
>>>>>>> 9973b229
        from ddtrace.appsec._iast._taint_tracking import get_tainted_ranges

        ranges_result = get_tainted_ranges(files[0])
        return JSONResponse(
            {
                "filenames": [file.filename for file in files],
                "is_tainted": len(ranges_result),
            }
        )

    with override_global_config(dict(_iast_enabled=True)), override_env(IAST_ENV):
        # disable callback
        _aux_appsec_prepare_tracer(tracer)
        tmp = io.BytesIO(b"upload this")
        resp = client.post(
            "/uploadfile/",
            files=(
                ("files", ("test.txt", tmp)),
                ("files", ("test2.txt", tmp)),
            ),
        )
        assert resp.status_code == 200
        result = json.loads(get_response_body(resp))
        assert result["filenames"] == ["test.txt", "test2.txt"]
        assert result["is_tainted"] == 0


def test_fastapi_sqli_path_param(fastapi_application, client, tracer, test_spans):
    @fastapi_application.get("/index.html/{param_str}")
    async def test_route(param_str):
        import sqlite3

        from ddtrace.appsec._iast._taint_tracking import is_pyobject_tainted
        from ddtrace.appsec._iast._taint_tracking.aspects import add_aspect

        assert is_pyobject_tainted(param_str)

        con = sqlite3.connect(":memory:")
        cur = con.cursor()
        # label test_fastapi_sqli_path_parameter
        cur.execute(add_aspect("SELECT 1 FROM ", param_str))

    with override_global_config(dict(_iast_enabled=True, _deduplication_enabled=False)), override_env(IAST_ENV):
        # disable callback
        _aux_appsec_prepare_tracer(tracer)
        resp = client.get(
            "/index.html/sqlite_master/",
        )
        assert resp.status_code == 200

        span = test_spans.pop_traces()[1][0]
        assert span.get_metric(IAST.ENABLED) == 1.0

        loaded = json.loads(span.get_tag(IAST.JSON))

        assert loaded["sources"] == [
            {"origin": "http.request.path.parameter", "name": "param_str", "value": "sqlite_master"}
        ]

        line, hash_value = get_line_and_hash(
            "test_fastapi_sqli_path_parameter", VULN_SQL_INJECTION, filename=TEST_FILE_PATH
        )
        vulnerability = loaded["vulnerabilities"][0]
        assert vulnerability["type"] == VULN_SQL_INJECTION
        assert vulnerability["evidence"] == {
            "valueParts": [
                {"value": "SELECT "},
                {"redacted": True},
                {"value": " FROM "},
                {"value": "sqlite_master", "source": 0},
            ]
        }
        assert vulnerability["location"]["line"] == line
        assert vulnerability["location"]["path"] == TEST_FILE_PATH
        assert vulnerability["hash"] == hash_value<|MERGE_RESOLUTION|>--- conflicted
+++ resolved
@@ -497,19 +497,10 @@
         assert result["ranges_origin"] == "http.request.body"
 
 
-<<<<<<< HEAD
-@pytest.mark.skipif(fastapi_version < (0, 95, 0), reason="Default is mandatory on 94 or lower")
-def test_path_body_body_upload(fastapi_application, client, tracer, test_spans):
-    @fastapi_application.post("/uploadfile/")
-    async def create_upload_file(
-        files: typing.List[UploadFile] = File(description="Multiple files as UploadFile"),
-    ):
-=======
 @pytest.mark.skipif(fastapi_version < (0, 65, 0), reason="UploadFile not supported")
 def test_path_body_body_upload(fastapi_application, client, tracer, test_spans):
     @fastapi_application.post("/uploadfile/")
     async def create_upload_file(files: typing.List[UploadFile]):
->>>>>>> 9973b229
         from ddtrace.appsec._iast._taint_tracking import get_tainted_ranges
 
         ranges_result = get_tainted_ranges(files[0])
