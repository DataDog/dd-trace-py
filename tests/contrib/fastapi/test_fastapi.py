--- conflicted
+++ resolved
@@ -558,11 +558,8 @@
         assert len(spans) <= initial_event_count
 
 
-<<<<<<< HEAD
-# @flaky(1735812000)
-=======
-@flaky(1741975978)
->>>>>>> fe82e181
+
+# @flaky(1741975978)
 # Ignoring span link attributes until values are
 # normalized: https://github.com/DataDog/dd-apm-test-agent/issues/154
 @snapshot(ignores=["meta._dd.span_links"])
