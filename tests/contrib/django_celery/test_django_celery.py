--- conflicted
+++ resolved
@@ -24,8 +24,4 @@
         assert "celery@" in out, "Celery started correctly"
         assert "DJANGO_SETTINGS_MODULE" not in err, "No Django lazy objects"
     else:
-<<<<<<< HEAD
-        assert retcode == 0, "Celery finished too quickly, out: %s err: %s" % (out, err)
-=======
-        assert retcode == 0, "Celery was finished with errors: %s" % err.decode("utf-8")
->>>>>>> 3bc2ffb5
+        assert retcode == 0, "Celery was finished with errors: %s" % err.decode("utf-8")