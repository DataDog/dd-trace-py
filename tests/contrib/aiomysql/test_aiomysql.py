--- conflicted
+++ resolved
@@ -247,20 +247,10 @@
         self.conn = None
         patch()
 
-<<<<<<< HEAD
-    def tearDown(self):
-        try:
-            super().tearDown()
-            if self.conn and not self.conn.closed:
-                self.conn.close()
-        except RuntimeError:
-            pass
-=======
     async def tearDown(self):
         super().tearDown()
         if self.conn and not self.conn.closed:
             self.conn.close()
->>>>>>> 3bc3d66d
 
         unpatch()
 
@@ -350,7 +340,6 @@
         spans = tracer.pop()
         assert len(spans) == 1
         span = spans[0]
-<<<<<<< HEAD
         assert span.name == "mysql.query"
 
     @mark_asyncio
@@ -490,7 +479,4 @@
         cursor.__wrapped__.execute.assert_called_once_with(dbm_comment + "select 'blah'")
         cursor.__wrapped__.executemany.assert_called_once_with(dbm_comment + "select %s", (("foo",), ("bar",)))
         # test byte string queries
-        cursor.__wrapped__.reset_mock()
-=======
-        assert span.name == "mysql.query"
->>>>>>> 3bc3d66d
+        cursor.__wrapped__.reset_mock()