--- conflicted
+++ resolved
@@ -1,9 +1,5 @@
-<<<<<<< HEAD
-=======
-import os
 from typing import Tuple
 
->>>>>>> 4dbcd59a
 import mariadb
 import pytest
 
@@ -133,30 +129,9 @@
     assert span.get_metric(ANALYTICS_SAMPLE_RATE_KEY) is None
 
 
-<<<<<<< HEAD
 @pytest.mark.subprocess(env=dict(DD_SERVICE="mysvc"))
 @snapshot(async_mode=False)
 def test_user_specified_dd_service_snapshot():
-=======
-test_user_specified_code = """
-from ddtrace import config
-from ddtrace import patch
-from ddtrace import tracer
-import mariadb
-patch(mariadb=True)
-from tests.contrib.config import MARIADB_CONFIG
-connection = mariadb.connect(**MARIADB_CONFIG)
-cursor = connection.cursor()
-cursor.execute("SELECT 1")
-rows = cursor.fetchall()
-assert len(rows) == 1
-tracer.shutdown()
-"""
-
-
-@snapshot(async_mode=False, variants=SNAPSHOT_VARIANTS)
-def test_user_specified_dd_service_snapshot(run_python_code_in_subprocess):
->>>>>>> 4dbcd59a
     """
     When a user specifies a service for the app
         The mariadb integration should not use it.
@@ -178,14 +153,9 @@
     tracer.shutdown()
 
 
-<<<<<<< HEAD
 @pytest.mark.subprocess(env=dict(DD_MARIADB_SERVICE="mysvc"))
 @snapshot(async_mode=False)
 def test_user_specified_dd_mariadb_service_snapshot():
-=======
-@snapshot(async_mode=False, variants=SNAPSHOT_VARIANTS)
-def test_user_specified_dd_mariadb_service_snapshot(run_python_code_in_subprocess):
->>>>>>> 4dbcd59a
     """
     When a user specifies a service for the app
         The mariadb integration should not use it.
