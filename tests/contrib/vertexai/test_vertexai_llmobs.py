import mock
import pytest

from tests.contrib.vertexai.utils import MOCK_COMPLETION_SIMPLE_1
from tests.contrib.vertexai.utils import MOCK_COMPLETION_SIMPLE_2
from tests.contrib.vertexai.utils import MOCK_COMPLETION_STREAM_CHUNKS
from tests.contrib.vertexai.utils import MOCK_COMPLETION_TOOL
from tests.contrib.vertexai.utils import MOCK_COMPLETION_TOOL_CALL_STREAM_CHUNKS
from tests.contrib.vertexai.utils import MOCK_COMPLETION_TOOL_RESULT
from tests.contrib.vertexai.utils import _async_streamed_response
from tests.contrib.vertexai.utils import _mock_completion_response
from tests.contrib.vertexai.utils import _mock_completion_stream_chunk
from tests.contrib.vertexai.utils import get_current_weather
from tests.contrib.vertexai.utils import weather_tool
from tests.llmobs._utils import _expected_llmobs_llm_span_event
from tests.llmobs._utils import aiterate_stream
from tests.llmobs._utils import anext_stream
from tests.llmobs._utils import iterate_stream
from tests.llmobs._utils import next_stream


@pytest.mark.parametrize(
    "ddtrace_global_config", [dict(_llmobs_enabled=True, _llmobs_sample_rate=1.0, _llmobs_ml_app="<ml-app-name>")]
)
class TestLLMObsVertexai:
    def test_completion(self, vertexai, mock_llmobs_writer, mock_tracer):
        llm = vertexai.generative_models.GenerativeModel("gemini-1.5-flash")
        llm._prediction_client.responses["generate_content"].append(_mock_completion_response(MOCK_COMPLETION_SIMPLE_1))
        llm.generate_content(
            contents="Why do bears hibernate?",
            generation_config=vertexai.generative_models.GenerationConfig(
                stop_sequences=["x"], max_output_tokens=30, temperature=1.0
            ),
        )
        span = mock_tracer.pop_traces()[0][0]
        assert mock_llmobs_writer.enqueue.call_count == 1
        mock_llmobs_writer.enqueue.assert_called_with(expected_llmobs_span_event(span))

    def test_completion_error(self, vertexai, mock_llmobs_writer, mock_tracer):
        llm = vertexai.generative_models.GenerativeModel("gemini-1.5-flash")
        llm._prediction_client.generate_content = mock.Mock()
        llm._prediction_client.generate_content.side_effect = TypeError(
            "_GenerativeModel.generate_content() got an unexpected keyword argument 'candidate_count'"
        )
        with pytest.raises(TypeError):
            llm.generate_content(
                "Why do bears hibernate?",
                generation_config=vertexai.generative_models.GenerationConfig(
                    stop_sequences=["x"], max_output_tokens=30, temperature=1.0
                ),
                candidate_count=2,  # candidate_count is not a valid keyword argument
            )
        span = mock_tracer.pop_traces()[0][0]
        assert mock_llmobs_writer.enqueue.call_count == 1
        mock_llmobs_writer.enqueue.assert_called_with(expected_llmobs_error_span_event(span))

    def test_completion_tool(self, vertexai, mock_llmobs_writer, mock_tracer):
        llm = vertexai.generative_models.GenerativeModel("gemini-1.5-flash")
        llm._prediction_client.responses["generate_content"].append(_mock_completion_response(MOCK_COMPLETION_TOOL))
        response = llm.generate_content(
            "What is the weather like in New York City?",
            generation_config=vertexai.generative_models.GenerationConfig(
                stop_sequences=["x"], max_output_tokens=30, temperature=1.0
            ),
            tools=[weather_tool],
        )
        span = mock_tracer.pop_traces()[0][0]
        assert mock_llmobs_writer.enqueue.call_count == 1
        mock_llmobs_writer.enqueue.assert_called_with(expected_llmobs_tool_span_event(span))

        # Execute the weather function with the tool call arguments
        tool_call = response.candidates[0].content.parts[0].function_call
        weather_result = get_current_weather(tool_call.args["location"])

        # Second call - tool result
        llm._prediction_client.responses["generate_content"].append(
            _mock_completion_response(MOCK_COMPLETION_TOOL_RESULT)
        )
        tool_result_part = vertexai.generative_models.Part.from_function_response(
            name="get_current_weather", response=weather_result
        )
        llm.generate_content(
            [tool_result_part],
            generation_config=vertexai.generative_models.GenerationConfig(
                stop_sequences=["x"], max_output_tokens=30, temperature=1.0
            ),
            tools=[weather_tool],
        )

        # Validate second call (tool result)
        span = mock_tracer.pop_traces()[0][0]
        assert mock_llmobs_writer.enqueue.call_count == 2
        mock_llmobs_writer.enqueue.assert_called_with(expected_llmobs_tool_result_span_event(span))

    def test_completion_multiple_messages(self, vertexai, mock_llmobs_writer, mock_tracer):
        llm = vertexai.generative_models.GenerativeModel("gemini-1.5-flash")
        llm._prediction_client.responses["generate_content"].append(_mock_completion_response(MOCK_COMPLETION_SIMPLE_1))
        llm.generate_content(
            [
                {"role": "user", "parts": [{"text": "Hello World!"}]},
                {"role": "model", "parts": [{"text": "Great to meet you. What would you like to know?"}]},
                {"parts": [{"text": "Why do bears hibernate?"}]},
            ],
            generation_config=vertexai.generative_models.GenerationConfig(
                stop_sequences=["x"], max_output_tokens=30, temperature=1.0
            ),
        )

        span = mock_tracer.pop_traces()[0][0]
        assert mock_llmobs_writer.enqueue.call_count == 1
        mock_llmobs_writer.enqueue.assert_called_with(expected_llmobs_history_span_event(span))

    def test_completion_system_prompt(self, vertexai, mock_llmobs_writer, mock_tracer):
        llm = vertexai.generative_models.GenerativeModel(
            "gemini-1.5-flash",
            system_instruction=[
                vertexai.generative_models.Part.from_text("You are required to insist that bears do not hibernate.")
            ],
        )
        llm._prediction_client.responses["generate_content"].append(_mock_completion_response(MOCK_COMPLETION_SIMPLE_2))
        llm.generate_content(
            "Why do bears hibernate?",
            generation_config=vertexai.generative_models.GenerationConfig(
                stop_sequences=["x"], max_output_tokens=50, temperature=1.0
            ),
        )
        span = mock_tracer.pop_traces()[0][0]
        assert mock_llmobs_writer.enqueue.call_count == 1
        mock_llmobs_writer.enqueue.assert_called_with(expected_llmobs_system_prompt_span_event(span))

    def test_completion_model_generation_config(self, vertexai, mock_llmobs_writer, mock_tracer):
        llm = vertexai.generative_models.GenerativeModel("gemini-1.5-flash")
        llm._prediction_client.responses["generate_content"].append(_mock_completion_response(MOCK_COMPLETION_SIMPLE_1))
        llm.generate_content(
            "Why do bears hibernate?",
            generation_config=vertexai.generative_models.GenerationConfig(
                stop_sequences=["x"], max_output_tokens=30, temperature=1.0
            ),
        )
        span = mock_tracer.pop_traces()[0][0]
        assert mock_llmobs_writer.enqueue.call_count == 1
        mock_llmobs_writer.enqueue.assert_called_with(expected_llmobs_span_event(span))

    def test_completion_no_generation_config(self, vertexai, mock_llmobs_writer, mock_tracer):
        llm = vertexai.generative_models.GenerativeModel("gemini-1.5-flash")
        llm._prediction_client.responses["generate_content"].append(_mock_completion_response(MOCK_COMPLETION_SIMPLE_1))
        llm.generate_content(
            "Why do bears hibernate?",
        )
        span = mock_tracer.pop_traces()[0][0]
        assert mock_llmobs_writer.enqueue.call_count == 1
        mock_llmobs_writer.enqueue.assert_called_with(expected_llmobs_no_generation_config_span_event(span))

    @pytest.mark.parametrize("consume_stream", [iterate_stream, next_stream])
    def test_completion_stream(self, vertexai, mock_llmobs_writer, mock_tracer, consume_stream):
        llm = vertexai.generative_models.GenerativeModel("gemini-1.5-flash")
        llm._prediction_client.responses["stream_generate_content"] = [
            (_mock_completion_stream_chunk(chunk) for chunk in MOCK_COMPLETION_STREAM_CHUNKS)
        ]
        response = llm.generate_content(
            contents="How big is the solar system?",
            generation_config=vertexai.generative_models.GenerationConfig(
                stop_sequences=["x"], max_output_tokens=30, temperature=1.0
            ),
            stream=True,
        )
        consume_stream(response)

        span = mock_tracer.pop_traces()[0][0]
        assert mock_llmobs_writer.enqueue.call_count == 1
        mock_llmobs_writer.enqueue.assert_called_with(expected_llmobs_stream_span_event(span))

    @pytest.mark.parametrize("consume_stream", [iterate_stream, next_stream])
    def test_completion_stream_error(self, vertexai, mock_llmobs_writer, mock_tracer, consume_stream):
        llm = vertexai.generative_models.GenerativeModel("gemini-1.5-flash")
        llm._prediction_client.responses["stream_generate_content"] = [
            (_mock_completion_stream_chunk(chunk) for chunk in MOCK_COMPLETION_STREAM_CHUNKS)
        ]
        with pytest.raises(TypeError):
            response = llm.generate_content(
                "How big is the solar system?",
                generation_config=vertexai.generative_models.GenerationConfig(
                    stop_sequences=["x"], max_output_tokens=30, temperature=1.0
                ),
                stream=True,
                candidate_count=2,  # candidate_count is not a valid keyword argument
            )
            consume_stream(response)

        span = mock_tracer.pop_traces()[0][0]
        assert mock_llmobs_writer.enqueue.call_count == 1
        mock_llmobs_writer.enqueue.assert_called_with(expected_llmobs_stream_error_span_event(span))

    @pytest.mark.parametrize("consume_stream", [iterate_stream, next_stream])
    def test_completion_stream_tool(self, vertexai, mock_llmobs_writer, mock_tracer, consume_stream):
        llm = vertexai.generative_models.GenerativeModel("gemini-1.5-flash", tools=[weather_tool])
        llm._prediction_client.responses["stream_generate_content"] = [
            (_mock_completion_stream_chunk(chunk) for chunk in MOCK_COMPLETION_TOOL_CALL_STREAM_CHUNKS)
        ]
        response = llm.generate_content(
            "What is the weather like in New York City?",
            generation_config=vertexai.generative_models.GenerationConfig(
                stop_sequences=["x"], max_output_tokens=30, temperature=1.0
            ),
            stream=True,
        )
<<<<<<< HEAD
        consume_stream(response)
=======

        chunks = []
        for chunk in response:
            chunks.append(chunk)
>>>>>>> edd3c7db

        span = mock_tracer.pop_traces()[0][0]
        assert mock_llmobs_writer.enqueue.call_count == 1
        mock_llmobs_writer.enqueue.assert_called_with(expected_llmobs_tool_span_event(span))

        tool_call = MOCK_COMPLETION_TOOL_CALL_STREAM_CHUNKS[0]["function_call"]
        weather_result = get_current_weather(tool_call["args"]["location"])

        llm._prediction_client.responses["stream_generate_content"] = [
            (
                _mock_completion_stream_chunk(chunk)
                for chunk in [
                    {
                        "text": MOCK_COMPLETION_TOOL_RESULT["candidates"][0]["content"]["parts"][0]["text"],
                        "finish_reason": "STOP",
                        "usage_metadata": MOCK_COMPLETION_TOOL_RESULT["usage_metadata"],
                    }
                ]
            )
        ]
        tool_result_part = vertexai.generative_models.Part.from_function_response(
            name="get_current_weather", response=weather_result
        )
        response2 = llm.generate_content(
            [tool_result_part],
            generation_config=vertexai.generative_models.GenerationConfig(
                stop_sequences=["x"], max_output_tokens=30, temperature=1.0
            ),
            tools=[weather_tool],
            stream=True,
        )
        for _ in response2:
            pass

        span = mock_tracer.pop_traces()[0][0]
        assert mock_llmobs_writer.enqueue.call_count == 2
        mock_llmobs_writer.enqueue.assert_called_with(expected_llmobs_tool_result_span_event(span))

    async def test_completion_async(self, vertexai, mock_llmobs_writer, mock_tracer):
        llm = vertexai.generative_models.GenerativeModel("gemini-1.5-flash")
        llm._prediction_async_client.responses["generate_content"].append(
            _mock_completion_response(MOCK_COMPLETION_SIMPLE_1)
        )
        await llm.generate_content_async(
            "Why do bears hibernate?",
            generation_config=vertexai.generative_models.GenerationConfig(
                stop_sequences=["x"], max_output_tokens=30, temperature=1.0
            ),
        )

        span = mock_tracer.pop_traces()[0][0]
        assert mock_llmobs_writer.enqueue.call_count == 1
        mock_llmobs_writer.enqueue.assert_called_with(expected_llmobs_span_event(span))

    async def test_completion_async_error(self, vertexai, mock_llmobs_writer, mock_tracer):
        llm = vertexai.generative_models.GenerativeModel("gemini-1.5-flash")
        llm._prediction_async_client.responses["generate_content"].append(
            _mock_completion_response(MOCK_COMPLETION_SIMPLE_1)
        )
        with pytest.raises(TypeError):
            await llm.generate_content_async(
                "Why do bears hibernate?",
                generation_config=vertexai.generative_models.GenerationConfig(
                    stop_sequences=["x"], max_output_tokens=30, temperature=1.0
                ),
                candidate_count=2,  # candidate_count is not a valid keyword argument
            )

        span = mock_tracer.pop_traces()[0][0]
        assert mock_llmobs_writer.enqueue.call_count == 1
        mock_llmobs_writer.enqueue.assert_called_with(expected_llmobs_error_span_event(span))

    async def test_completion_async_tool(self, vertexai, mock_llmobs_writer, mock_tracer):
        llm = vertexai.generative_models.GenerativeModel("gemini-1.5-flash", tools=[weather_tool])
        llm._prediction_async_client.responses["generate_content"].append(
            _mock_completion_response(MOCK_COMPLETION_TOOL)
        )
        response = await llm.generate_content_async(
            "What is the weather like in New York City?",
            generation_config=vertexai.generative_models.GenerationConfig(
                stop_sequences=["x"], max_output_tokens=30, temperature=1.0
            ),
        )

        span = mock_tracer.pop_traces()[0][0]
        assert mock_llmobs_writer.enqueue.call_count == 1
        mock_llmobs_writer.enqueue.assert_called_with(expected_llmobs_tool_span_event(span))

<<<<<<< HEAD
    @pytest.mark.parametrize("consume_stream", [aiterate_stream, anext_stream])
    async def test_completion_async_stream(self, vertexai, mock_llmobs_writer, mock_tracer, consume_stream):
        llm = vertexai.generative_models.GenerativeModel("gemini-1.5-flash", tools=[weather_tool])
=======
        tool_call = response.candidates[0].content.parts[0].function_call
        weather_result = get_current_weather(tool_call.args["location"])

        llm._prediction_async_client.responses["generate_content"].append(
            _mock_completion_response(MOCK_COMPLETION_TOOL_RESULT)
        )
        tool_result_part = vertexai.generative_models.Part.from_function_response(
            name="get_current_weather", response=weather_result
        )
        await llm.generate_content_async(
            [tool_result_part],
            generation_config=vertexai.generative_models.GenerationConfig(
                stop_sequences=["x"], max_output_tokens=30, temperature=1.0
            ),
            tools=[weather_tool],
        )

        span = mock_tracer.pop_traces()[0][0]
        assert mock_llmobs_writer.enqueue.call_count == 2
        mock_llmobs_writer.enqueue.assert_called_with(expected_llmobs_tool_result_span_event(span))

    async def test_completion_async_stream(self, vertexai, mock_llmobs_writer, mock_tracer):
        llm = vertexai.generative_models.GenerativeModel("gemini-1.5-flash")
>>>>>>> edd3c7db
        llm._prediction_async_client.responses["stream_generate_content"] = [
            _async_streamed_response(MOCK_COMPLETION_STREAM_CHUNKS)
        ]
        response = await llm.generate_content_async(
            "How big is the solar system?",
            generation_config=vertexai.generative_models.GenerationConfig(
                stop_sequences=["x"], max_output_tokens=30, temperature=1.0
            ),
            stream=True,
        )
        await consume_stream(response)

        span = mock_tracer.pop_traces()[0][0]
        assert mock_llmobs_writer.enqueue.call_count == 1
        mock_llmobs_writer.enqueue.assert_called_with(expected_llmobs_stream_span_event(span))

<<<<<<< HEAD
    @pytest.mark.parametrize("consume_stream", [aiterate_stream, anext_stream])
    async def test_completion_async_stream_error(self, vertexai, mock_llmobs_writer, mock_tracer, consume_stream):
        llm = vertexai.generative_models.GenerativeModel("gemini-1.5-flash", tools=[weather_tool])
=======
    async def test_completion_async_stream_error(self, vertexai, mock_llmobs_writer, mock_tracer):
        llm = vertexai.generative_models.GenerativeModel("gemini-1.5-flash")
>>>>>>> edd3c7db
        llm._prediction_async_client.responses["stream_generate_content"] = [
            _async_streamed_response(MOCK_COMPLETION_STREAM_CHUNKS)
        ]
        with pytest.raises(TypeError):
            response = await llm.generate_content_async(
                "How big is the solar system?",
                generation_config=vertexai.generative_models.GenerationConfig(
                    stop_sequences=["x"], max_output_tokens=30, temperature=1.0
                ),
                stream=True,
                candidate_count=2,
            )
            await consume_stream(response)

        span = mock_tracer.pop_traces()[0][0]
        assert mock_llmobs_writer.enqueue.call_count == 1
        mock_llmobs_writer.enqueue.assert_called_with(expected_llmobs_stream_error_span_event(span))

    @pytest.mark.parametrize("consume_stream", [aiterate_stream, anext_stream])
    async def test_completion_async_stream_tool(self, vertexai, mock_llmobs_writer, mock_tracer, consume_stream):
        llm = vertexai.generative_models.GenerativeModel("gemini-1.5-flash", tools=[weather_tool])
        llm._prediction_async_client.responses["stream_generate_content"] = [
            _async_streamed_response(MOCK_COMPLETION_TOOL_CALL_STREAM_CHUNKS)
        ]
        response = await llm.generate_content_async(
            "What is the weather like in New York City?",
            generation_config=vertexai.generative_models.GenerationConfig(
                stop_sequences=["x"], max_output_tokens=30, temperature=1.0
            ),
            stream=True,
        )
<<<<<<< HEAD
        await consume_stream(response)
=======
        chunks = []
        async for chunk in response:
            chunks.append(chunk)
>>>>>>> edd3c7db

        span = mock_tracer.pop_traces()[0][0]
        assert mock_llmobs_writer.enqueue.call_count == 1
        mock_llmobs_writer.enqueue.assert_called_with(expected_llmobs_tool_span_event(span))

        tool_call = MOCK_COMPLETION_TOOL_CALL_STREAM_CHUNKS[0]["function_call"]
        weather_result = get_current_weather(tool_call["args"]["location"])

        llm._prediction_async_client.responses["stream_generate_content"] = [
            _async_streamed_response(
                [
                    {
                        "text": MOCK_COMPLETION_TOOL_RESULT["candidates"][0]["content"]["parts"][0]["text"],
                        "finish_reason": "STOP",
                        "usage_metadata": MOCK_COMPLETION_TOOL_RESULT["usage_metadata"],
                    }
                ]
            )
        ]
        tool_result_part = vertexai.generative_models.Part.from_function_response(
            name="get_current_weather", response=weather_result
        )
        response2 = await llm.generate_content_async(
            [tool_result_part],
            generation_config=vertexai.generative_models.GenerationConfig(
                stop_sequences=["x"], max_output_tokens=30, temperature=1.0
            ),
            tools=[weather_tool],
            stream=True,
        )
        async for _ in response2:
            pass

        span = mock_tracer.pop_traces()[0][0]
        assert mock_llmobs_writer.enqueue.call_count == 2
        mock_llmobs_writer.enqueue.assert_called_with(expected_llmobs_tool_result_span_event(span))

    def test_chat(self, vertexai, mock_llmobs_writer, mock_tracer):
        llm = vertexai.generative_models.GenerativeModel("gemini-1.5-flash")
        llm._prediction_client.responses["generate_content"].append(_mock_completion_response(MOCK_COMPLETION_SIMPLE_1))
        chat = llm.start_chat()
        chat.send_message(
            content="Why do bears hibernate?",
            generation_config=vertexai.generative_models.GenerationConfig(
                stop_sequences=["x"], max_output_tokens=30, temperature=1.0
            ),
        )

        span = mock_tracer.pop_traces()[0][0]
        assert mock_llmobs_writer.enqueue.call_count == 1
        mock_llmobs_writer.enqueue.assert_called_with(expected_llmobs_span_event(span))

    def test_chat_history(self, vertexai, mock_llmobs_writer, mock_tracer):
        llm = vertexai.generative_models.GenerativeModel("gemini-1.5-flash")
        llm._prediction_client.responses["generate_content"].append(_mock_completion_response(MOCK_COMPLETION_SIMPLE_1))
        chat = llm.start_chat(
            history=[
                vertexai.generative_models.Content(
                    role="user", parts=[vertexai.generative_models.Part.from_text("Hello World!")]
                ),
                vertexai.generative_models.Content(
                    role="model",
                    parts=[
                        vertexai.generative_models.Part.from_text("Great to meet you. What would you like to know?")
                    ],
                ),
            ]
        )
        chat.send_message(
            vertexai.generative_models.Part.from_text("Why do bears hibernate?"),
            generation_config=vertexai.generative_models.GenerationConfig(
                stop_sequences=["x"], max_output_tokens=30, temperature=1.0
            ),
        )

        span = mock_tracer.pop_traces()[0][0]
        assert mock_llmobs_writer.enqueue.call_count == 1
        mock_llmobs_writer.enqueue.assert_called_with(expected_llmobs_history_span_event(span))

    def test_vertexai_chat_error(self, vertexai, mock_llmobs_writer, mock_tracer):
        llm = vertexai.generative_models.GenerativeModel("gemini-1.5-flash")
        llm._prediction_client.responses["generate_content"].append(_mock_completion_response(MOCK_COMPLETION_SIMPLE_1))
        chat = llm.start_chat()
        with pytest.raises(TypeError):
            chat.send_message(
                "Why do bears hibernate?",
                generation_config=vertexai.generative_models.GenerationConfig(
                    stop_sequences=["x"], max_output_tokens=30, temperature=1.0
                ),
                candidate_count=2,  # candidate_count is not a valid keyword argument
            )

        span = mock_tracer.pop_traces()[0][0]
        assert mock_llmobs_writer.enqueue.call_count == 1
        mock_llmobs_writer.enqueue.assert_called_with(expected_llmobs_error_span_event(span))

    def test_chat_tool(self, vertexai, mock_llmobs_writer, mock_tracer):
        llm = vertexai.generative_models.GenerativeModel("gemini-1.5-flash")
        llm._prediction_client.responses["generate_content"].append(_mock_completion_response(MOCK_COMPLETION_TOOL))
        chat = llm.start_chat()
        chat.send_message(
            "What is the weather like in New York City?",
            generation_config=vertexai.generative_models.GenerationConfig(
                stop_sequences=["x"], max_output_tokens=30, temperature=1.0
            ),
            tools=[weather_tool],
        )

        span = mock_tracer.pop_traces()[0][0]
        assert mock_llmobs_writer.enqueue.call_count == 1
        mock_llmobs_writer.enqueue.assert_called_with(expected_llmobs_tool_span_event(span))

    def test_chat_system_prompt(self, vertexai, mock_llmobs_writer, mock_tracer):
        llm = vertexai.generative_models.GenerativeModel(
            "gemini-1.5-flash",
            system_instruction=[
                vertexai.generative_models.Part.from_text("You are required to insist that bears do not hibernate.")
            ],
        )
        llm._prediction_client.responses["generate_content"].append(_mock_completion_response(MOCK_COMPLETION_SIMPLE_2))
        chat = llm.start_chat()
        chat.send_message(
            "Why do bears hibernate?",
            generation_config=vertexai.generative_models.GenerationConfig(
                stop_sequences=["x"], max_output_tokens=50, temperature=1.0
            ),
        )

        span = mock_tracer.pop_traces()[0][0]
        assert mock_llmobs_writer.enqueue.call_count == 1
        mock_llmobs_writer.enqueue.assert_called_with(expected_llmobs_system_prompt_span_event(span))

    @pytest.mark.parametrize("consume_stream", [iterate_stream, next_stream])
    def test_chat_stream(self, vertexai, mock_llmobs_writer, mock_tracer, consume_stream):
        llm = vertexai.generative_models.GenerativeModel("gemini-1.5-flash")
        llm._prediction_client.responses["stream_generate_content"] = [
            (_mock_completion_stream_chunk(chunk) for chunk in MOCK_COMPLETION_STREAM_CHUNKS)
        ]
        chat = llm.start_chat()
        response = chat.send_message(
            content="How big is the solar system?",
            generation_config=vertexai.generative_models.GenerationConfig(
                stop_sequences=["x"], max_output_tokens=30, temperature=1.0
            ),
            stream=True,
        )
        consume_stream(response)

        span = mock_tracer.pop_traces()[0][0]
        assert mock_llmobs_writer.enqueue.call_count == 1
        mock_llmobs_writer.enqueue.assert_called_with(expected_llmobs_stream_span_event(span))

    @pytest.mark.parametrize("consume_stream", [iterate_stream, next_stream])
    def test_chat_stream_error(self, vertexai, mock_llmobs_writer, mock_tracer, consume_stream):
        llm = vertexai.generative_models.GenerativeModel("gemini-1.5-flash")
        llm._prediction_client.responses["stream_generate_content"] = [
            (_mock_completion_stream_chunk(chunk) for chunk in MOCK_COMPLETION_STREAM_CHUNKS)
        ]
        chat = llm.start_chat()
        with pytest.raises(TypeError):
            response = chat.send_message(
                "How big is the solar system?",
                generation_config=vertexai.generative_models.GenerationConfig(
                    stop_sequences=["x"], max_output_tokens=30, temperature=1.0
                ),
                stream=True,
                candidate_count=2,
            )
            consume_stream(response)

        span = mock_tracer.pop_traces()[0][0]
        assert mock_llmobs_writer.enqueue.call_count == 1
        mock_llmobs_writer.enqueue.assert_called_with(expected_llmobs_stream_error_span_event(span))

    @pytest.mark.parametrize("consume_stream", [iterate_stream, next_stream])
    def test_chat_stream_tool(self, vertexai, mock_llmobs_writer, mock_tracer, consume_stream):
        llm = vertexai.generative_models.GenerativeModel("gemini-1.5-flash", tools=[weather_tool])
        llm._prediction_client.responses["stream_generate_content"] = [
            (_mock_completion_stream_chunk(chunk) for chunk in MOCK_COMPLETION_TOOL_CALL_STREAM_CHUNKS)
        ]
        chat = llm.start_chat()
        response = chat.send_message(
            "What is the weather like in New York City?",
            generation_config=vertexai.generative_models.GenerationConfig(
                stop_sequences=["x"], max_output_tokens=30, temperature=1.0
            ),
            stream=True,
        )
        consume_stream(response)

        span = mock_tracer.pop_traces()[0][0]
        assert mock_llmobs_writer.enqueue.call_count == 1
        mock_llmobs_writer.enqueue.assert_called_with(expected_llmobs_tool_span_event(span))

    async def test_chat_async(self, vertexai, mock_llmobs_writer, mock_tracer):
        llm = vertexai.generative_models.GenerativeModel("gemini-1.5-flash")
        llm._prediction_async_client.responses["generate_content"].append(
            _mock_completion_response(MOCK_COMPLETION_SIMPLE_1)
        )
        chat = llm.start_chat()
        await chat.send_message_async(
            "Why do bears hibernate?",
            generation_config=vertexai.generative_models.GenerationConfig(
                stop_sequences=["x"], max_output_tokens=30, temperature=1.0
            ),
        )

        span = mock_tracer.pop_traces()[0][0]
        assert mock_llmobs_writer.enqueue.call_count == 1
        mock_llmobs_writer.enqueue.assert_called_with(expected_llmobs_span_event(span))

    async def test_chat_async_error(self, vertexai, mock_llmobs_writer, mock_tracer):
        llm = vertexai.generative_models.GenerativeModel("gemini-1.5-flash")
        llm._prediction_async_client.responses["generate_content"].append(
            _mock_completion_response(MOCK_COMPLETION_SIMPLE_1)
        )
        chat = llm.start_chat()
        with pytest.raises(TypeError):
            await chat.send_message_async(
                "Why do bears hibernate?",
                generation_config=vertexai.generative_models.GenerationConfig(
                    stop_sequences=["x"], max_output_tokens=30, temperature=1.0
                ),
                candidate_count=2,
            )

        span = mock_tracer.pop_traces()[0][0]
        assert mock_llmobs_writer.enqueue.call_count == 1
        mock_llmobs_writer.enqueue.assert_called_with(expected_llmobs_error_span_event(span))

    async def test_chat_async_tool(self, vertexai, mock_llmobs_writer, mock_tracer):
        llm = vertexai.generative_models.GenerativeModel("gemini-1.5-flash", tools=[weather_tool])
        llm._prediction_async_client.responses["generate_content"].append(
            _mock_completion_response(MOCK_COMPLETION_TOOL)
        )
        chat = llm.start_chat()
        await chat.send_message_async(
            "What is the weather like in New York City?",
            generation_config=vertexai.generative_models.GenerationConfig(
                stop_sequences=["x"], max_output_tokens=30, temperature=1.0
            ),
        )

        span = mock_tracer.pop_traces()[0][0]
        assert mock_llmobs_writer.enqueue.call_count == 1
        mock_llmobs_writer.enqueue.assert_called_with(expected_llmobs_tool_span_event(span))

    @pytest.mark.parametrize("consume_stream", [aiterate_stream, anext_stream])
    async def test_chat_async_stream(self, vertexai, mock_llmobs_writer, mock_tracer, consume_stream):
        llm = vertexai.generative_models.GenerativeModel("gemini-1.5-flash")
        llm._prediction_async_client.responses["stream_generate_content"] = [
            _async_streamed_response(MOCK_COMPLETION_STREAM_CHUNKS)
        ]
        chat = llm.start_chat()
        response = await chat.send_message_async(
            "How big is the solar system?",
            generation_config=vertexai.generative_models.GenerationConfig(
                stop_sequences=["x"], max_output_tokens=30, temperature=1.0
            ),
            stream=True,
        )
        await consume_stream(response)

        span = mock_tracer.pop_traces()[0][0]
        assert mock_llmobs_writer.enqueue.call_count == 1
        mock_llmobs_writer.enqueue.assert_called_with(expected_llmobs_stream_span_event(span))

    @pytest.mark.parametrize("consume_stream", [aiterate_stream, anext_stream])
    async def test_chat_async_stream_error(self, vertexai, mock_llmobs_writer, mock_tracer, consume_stream):
        llm = vertexai.generative_models.GenerativeModel("gemini-1.5-flash")
        llm._prediction_async_client.responses["stream_generate_content"] = [
            _async_streamed_response(MOCK_COMPLETION_STREAM_CHUNKS)
        ]
        chat = llm.start_chat()
        with pytest.raises(TypeError):
            response = await chat.send_message_async(
                "How big is the solar system?",
                generation_config=vertexai.generative_models.GenerationConfig(
                    stop_sequences=["x"], max_output_tokens=30, temperature=1.0
                ),
                stream=True,
                candidate_count=2,
            )
            await consume_stream(response)

        span = mock_tracer.pop_traces()[0][0]
        assert mock_llmobs_writer.enqueue.call_count == 1
        mock_llmobs_writer.enqueue.assert_called_with(expected_llmobs_stream_error_span_event(span))

    @pytest.mark.parametrize("consume_stream", [aiterate_stream, anext_stream])
    async def test_chat_async_stream_tool(self, vertexai, mock_llmobs_writer, mock_tracer, consume_stream):
        llm = vertexai.generative_models.GenerativeModel("gemini-1.5-flash")
        llm._prediction_async_client.responses["stream_generate_content"] = [
            _async_streamed_response(MOCK_COMPLETION_TOOL_CALL_STREAM_CHUNKS)
        ]
        chat = llm.start_chat()
        response = await chat.send_message_async(
            "What is the weather like in New York City?",
            generation_config=vertexai.generative_models.GenerationConfig(
                stop_sequences=["x"], max_output_tokens=30, temperature=1.0
            ),
            stream=True,
            tools=[weather_tool],
        )
        await consume_stream(response)

        span = mock_tracer.pop_traces()[0][0]
        assert mock_llmobs_writer.enqueue.call_count == 1
        mock_llmobs_writer.enqueue.assert_called_with(expected_llmobs_tool_span_event(span))


def expected_llmobs_span_event(span):
    return _expected_llmobs_llm_span_event(
        span,
        model_name="gemini-1.5-flash",
        model_provider="google",
        input_messages=[{"content": "Why do bears hibernate?"}],
        output_messages=[
            {"content": MOCK_COMPLETION_SIMPLE_1["candidates"][0]["content"]["parts"][0]["text"], "role": "model"},
        ],
        metadata={"temperature": 1.0, "max_output_tokens": 30},
        token_metrics={"input_tokens": 14, "output_tokens": 16, "total_tokens": 30},
        tags={"ml_app": "<ml-app-name>", "service": "tests.contrib.vertexai"},
    )


def expected_llmobs_error_span_event(span):
    return _expected_llmobs_llm_span_event(
        span,
        model_name="gemini-1.5-flash",
        model_provider="google",
        input_messages=[{"content": "Why do bears hibernate?"}],
        output_messages=[{"content": ""}],
        error="builtins.TypeError",
        error_message=span.get_tag("error.message"),
        error_stack=span.get_tag("error.stack"),
        metadata={"temperature": 1.0, "max_output_tokens": 30},
        tags={"ml_app": "<ml-app-name>", "service": "tests.contrib.vertexai"},
    )


def expected_llmobs_tool_span_event(span):
    return _expected_llmobs_llm_span_event(
        span,
        model_name="gemini-1.5-flash",
        model_provider="google",
        input_messages=[{"content": "What is the weather like in New York City?"}],
        output_messages=[
            {
                "content": "",
                "role": "model",
                "tool_calls": [
                    {
                        "name": "get_current_weather",
                        "arguments": {
                            "location": "New York City, NY",
                        },
                        "tool_id": "",
                        "type": "function_call",
                    }
                ],
            }
        ],
        metadata={"temperature": 1.0, "max_output_tokens": 30},
        token_metrics={"input_tokens": 43, "output_tokens": 11, "total_tokens": 54},
        tags={"ml_app": "<ml-app-name>", "service": "tests.contrib.vertexai"},
        tool_definitions=[
            {
                "name": "get_current_weather",
                "description": "Get the current weather in a given location",
                "schema": {
                    "type_": "OBJECT",
                    "properties": {
                        "location": {
                            "type_": "STRING",
                            "description": "The city and state, e.g. San Francisco, CA",
                        },
                        "unit": {
                            "type_": "STRING",
                            "enum": ["celsius", "fahrenheit"],
                        },
                    },
                    "required": ["location"],
                    "property_ordering": ["location", "unit"],
                },
            }
        ],
    )


def expected_llmobs_stream_span_event(span):
    return _expected_llmobs_llm_span_event(
        span,
        model_name="gemini-1.5-flash",
        model_provider="google",
        input_messages=[{"content": "How big is the solar system?"}],
        output_messages=[
            {"content": "".join([chunk["text"] for chunk in MOCK_COMPLETION_STREAM_CHUNKS]), "role": "model"},
        ],
        metadata={"temperature": 1.0, "max_output_tokens": 30},
        token_metrics={"input_tokens": 16, "output_tokens": 37, "total_tokens": 53},
        tags={"ml_app": "<ml-app-name>", "service": "tests.contrib.vertexai"},
    )


def expected_llmobs_stream_error_span_event(span):
    return _expected_llmobs_llm_span_event(
        span,
        model_name="gemini-1.5-flash",
        model_provider="google",
        input_messages=[{"content": "How big is the solar system?"}],
        output_messages=[{"content": ""}],
        error="builtins.TypeError",
        error_message=span.get_tag("error.message"),
        error_stack=span.get_tag("error.stack"),
        metadata={"temperature": 1.0, "max_output_tokens": 30},
        tags={"ml_app": "<ml-app-name>", "service": "tests.contrib.vertexai"},
    )


def expected_llmobs_history_span_event(span):
    return _expected_llmobs_llm_span_event(
        span,
        model_name="gemini-1.5-flash",
        model_provider="google",
        input_messages=[
            {"content": "Hello World!", "role": "user"},
            {"content": "Great to meet you. What would you like to know?", "role": "model"},
            {"content": "Why do bears hibernate?"},
        ],
        output_messages=[
            {"content": MOCK_COMPLETION_SIMPLE_1["candidates"][0]["content"]["parts"][0]["text"], "role": "model"},
        ],
        metadata={"temperature": 1.0, "max_output_tokens": 30},
        token_metrics={"input_tokens": 14, "output_tokens": 16, "total_tokens": 30},
        tags={"ml_app": "<ml-app-name>", "service": "tests.contrib.vertexai"},
    )


def expected_llmobs_system_prompt_span_event(span):
    return _expected_llmobs_llm_span_event(
        span,
        model_name="gemini-1.5-flash",
        model_provider="google",
        input_messages=[
            {"content": "You are required to insist that bears do not hibernate.", "role": "system"},
            {"content": "Why do bears hibernate?"},
        ],
        output_messages=[
            {"content": MOCK_COMPLETION_SIMPLE_2["candidates"][0]["content"]["parts"][0]["text"], "role": "model"},
        ],
        metadata={"temperature": 1.0, "max_output_tokens": 50},
        token_metrics={"input_tokens": 16, "output_tokens": 50, "total_tokens": 66},
        tags={"ml_app": "<ml-app-name>", "service": "tests.contrib.vertexai"},
    )


def expected_llmobs_no_generation_config_span_event(span):
    return _expected_llmobs_llm_span_event(
        span,
        model_name="gemini-1.5-flash",
        model_provider="google",
        input_messages=[{"content": "Why do bears hibernate?"}],
        output_messages=[
            {"content": MOCK_COMPLETION_SIMPLE_1["candidates"][0]["content"]["parts"][0]["text"], "role": "model"},
        ],
        metadata={},
        token_metrics={"input_tokens": 14, "output_tokens": 16, "total_tokens": 30},
        tags={"ml_app": "<ml-app-name>", "service": "tests.contrib.vertexai"},
    )


def expected_llmobs_tool_result_span_event(span):
    return _expected_llmobs_llm_span_event(
        span,
        model_name="gemini-1.5-flash",
        model_provider="google",
        input_messages=[
            {
                "content": "",
                "role": "user",
                "tool_results": [
                    {
                        "name": "get_current_weather",
                        "result": '{"description": "Sunny", "temperature": "22", "unit": "fahrenheit"}',
                        "tool_id": "",
                        "type": "function_response",
                    }
                ],
            }
        ],
        output_messages=[
            {"content": MOCK_COMPLETION_TOOL_RESULT["candidates"][0]["content"]["parts"][0]["text"], "role": "model"},
        ],
        metadata={"temperature": 1.0, "max_output_tokens": 30},
        token_metrics={"input_tokens": 50, "output_tokens": 20, "total_tokens": 70},
        tags={"ml_app": "<ml-app-name>", "service": "tests.contrib.vertexai"},
        tool_definitions=[
            {
                "name": "get_current_weather",
                "description": "Get the current weather in a given location",
                "schema": {
                    "type_": "OBJECT",
                    "properties": {
                        "location": {
                            "type_": "STRING",
                            "description": "The city and state, e.g. San Francisco, CA",
                        },
                        "unit": {
                            "type_": "STRING",
                            "enum": ["celsius", "fahrenheit"],
                        },
                    },
                    "required": ["location"],
                    "property_ordering": ["location", "unit"],
                },
            }
        ],
    )<|MERGE_RESOLUTION|>--- conflicted
+++ resolved
@@ -204,14 +204,7 @@
             ),
             stream=True,
         )
-<<<<<<< HEAD
         consume_stream(response)
-=======
-
-        chunks = []
-        for chunk in response:
-            chunks.append(chunk)
->>>>>>> edd3c7db
 
         span = mock_tracer.pop_traces()[0][0]
         assert mock_llmobs_writer.enqueue.call_count == 1
@@ -300,35 +293,9 @@
         assert mock_llmobs_writer.enqueue.call_count == 1
         mock_llmobs_writer.enqueue.assert_called_with(expected_llmobs_tool_span_event(span))
 
-<<<<<<< HEAD
     @pytest.mark.parametrize("consume_stream", [aiterate_stream, anext_stream])
     async def test_completion_async_stream(self, vertexai, mock_llmobs_writer, mock_tracer, consume_stream):
-        llm = vertexai.generative_models.GenerativeModel("gemini-1.5-flash", tools=[weather_tool])
-=======
-        tool_call = response.candidates[0].content.parts[0].function_call
-        weather_result = get_current_weather(tool_call.args["location"])
-
-        llm._prediction_async_client.responses["generate_content"].append(
-            _mock_completion_response(MOCK_COMPLETION_TOOL_RESULT)
-        )
-        tool_result_part = vertexai.generative_models.Part.from_function_response(
-            name="get_current_weather", response=weather_result
-        )
-        await llm.generate_content_async(
-            [tool_result_part],
-            generation_config=vertexai.generative_models.GenerationConfig(
-                stop_sequences=["x"], max_output_tokens=30, temperature=1.0
-            ),
-            tools=[weather_tool],
-        )
-
-        span = mock_tracer.pop_traces()[0][0]
-        assert mock_llmobs_writer.enqueue.call_count == 2
-        mock_llmobs_writer.enqueue.assert_called_with(expected_llmobs_tool_result_span_event(span))
-
-    async def test_completion_async_stream(self, vertexai, mock_llmobs_writer, mock_tracer):
-        llm = vertexai.generative_models.GenerativeModel("gemini-1.5-flash")
->>>>>>> edd3c7db
+        llm = vertexai.generative_models.GenerativeModel("gemini-1.5-flash")
         llm._prediction_async_client.responses["stream_generate_content"] = [
             _async_streamed_response(MOCK_COMPLETION_STREAM_CHUNKS)
         ]
@@ -345,14 +312,9 @@
         assert mock_llmobs_writer.enqueue.call_count == 1
         mock_llmobs_writer.enqueue.assert_called_with(expected_llmobs_stream_span_event(span))
 
-<<<<<<< HEAD
     @pytest.mark.parametrize("consume_stream", [aiterate_stream, anext_stream])
     async def test_completion_async_stream_error(self, vertexai, mock_llmobs_writer, mock_tracer, consume_stream):
-        llm = vertexai.generative_models.GenerativeModel("gemini-1.5-flash", tools=[weather_tool])
-=======
-    async def test_completion_async_stream_error(self, vertexai, mock_llmobs_writer, mock_tracer):
-        llm = vertexai.generative_models.GenerativeModel("gemini-1.5-flash")
->>>>>>> edd3c7db
+        llm = vertexai.generative_models.GenerativeModel("gemini-1.5-flash")
         llm._prediction_async_client.responses["stream_generate_content"] = [
             _async_streamed_response(MOCK_COMPLETION_STREAM_CHUNKS)
         ]
@@ -384,13 +346,7 @@
             ),
             stream=True,
         )
-<<<<<<< HEAD
         await consume_stream(response)
-=======
-        chunks = []
-        async for chunk in response:
-            chunks.append(chunk)
->>>>>>> edd3c7db
 
         span = mock_tracer.pop_traces()[0][0]
         assert mock_llmobs_writer.enqueue.call_count == 1
