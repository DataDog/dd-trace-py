import functools
import importlib
import os
import sys
from tempfile import NamedTemporaryFile
from textwrap import dedent
import unittest

from ddtrace.vendor import wrapt
from tests.subprocesstest import SubprocessTestCase
from tests.subprocesstest import run_in_subprocess
from tests.utils import call_program


class PatchMixin(unittest.TestCase):
    """
    TestCase for testing the patch logic of an integration.
    """

    def module_imported(self, modname):
        """
        Returns whether a module is imported or not.
        """
        return modname in sys.modules

    def assert_module_imported(self, modname):
        """
        Asserts that the module, given its name is imported.
        """
        assert self.module_imported(modname), "{} module not imported".format(modname)

    def assert_not_module_imported(self, modname):
        """
        Asserts that the module, given its name is not imported.
        """
        assert not self.module_imported(modname), "{} module is imported".format(modname)

    def is_wrapped(self, obj):
        return isinstance(obj, wrapt.ObjectProxy)

    def assert_wrapped(self, obj):
        """
        Helper to assert that a given object is properly wrapped by wrapt.
        """
        self.assertTrue(self.is_wrapped(obj), "{} is not wrapped".format(obj))

    def assert_not_wrapped(self, obj):
        """
        Helper to assert that a given object is not wrapped by wrapt.
        """
        self.assertFalse(self.is_wrapped(obj), "{} is wrapped".format(obj))

    def assert_not_double_wrapped(self, obj):
        """
        Helper to assert that a given already wrapped object is not wrapped twice.

        This is useful for asserting idempotence.
        """
        self.assert_wrapped(obj)
        self.assert_not_wrapped(obj.__wrapped__)


def raise_if_no_attrs(f):
    """
    A helper for PatchTestCase test methods that will check if there are any
    modules to use else raise a NotImplementedError.

    :param f: method to wrap with a check
    """
    required_attrs = [
        "__module_name__",
        "__integration_name__",
        "__patch_func__",
    ]

    @functools.wraps(f)
    def checked_method(self, *args, **kwargs):
        for attr in required_attrs:
            if not getattr(self, attr):
                raise NotImplementedError(f.__doc__)
        return f(self, *args, **kwargs)

    return checked_method


def noop_if_no_unpatch(f):
    """
    A helper for PatchTestCase test methods that will no-op the test if the
    __unpatch_func__ attribute is None
    """

    @functools.wraps(f)
    def wrapper(self, *args, **kwargs):
        if getattr(self, "__unpatch_func__") is None:
            self.skipTest(reason="No unpatch function given")
        return f(self, *args, **kwargs)

    return wrapper


class PatchTestCase(object):
    """
    unittest or other test runners will pick up the base test case as a testcase
    since it inherits from unittest.TestCase unless we wrap it with this empty
    parent class.
    """

    @run_in_subprocess
    class Base(SubprocessTestCase, PatchMixin):
        """Provides default test methods to be used for testing common integration patching logic.
        Each test method provides a default implementation which will use the
        provided attributes (described below). If the attributes are not
        provided a NotImplementedError will be raised for each method that is
        not overridden.

        Attributes:
            __integration_name__ the name of the integration.
            __module_name__ module which the integration patches.
            __patch_func__ patch function from the integration.
            __unpatch_func__ unpatch function from the integration.

        Example:
        A simple implementation inheriting this TestCase looks like::

            from ddtrace.contrib.redis import patch, unpatch

            class RedisPatchTestCase(PatchTestCase.Base):
                __integration_name__ = 'redis'
                __module_name__ 'redis'
                __patch_func__ = patch
                __unpatch_func__ = unpatch

                def assert_module_patched(self, redis):
                    # assert patching logic
                    # self.assert_wrapped(...)

                def assert_not_module_patched(self, redis):
                    # assert patching logic
                    # self.assert_not_wrapped(...)

                def assert_not_module_double_patched(self, redis):
                    # assert patching logic
                    # self.assert_not_double_wrapped(...)

                # override this particular test case
                def test_patch_import(self):
                    # custom patch before import check

                # optionally override other test methods...
        """

        __integration_name__ = None
        __module_name__ = None
        __patch_func__ = None
        __unpatch_func__ = None

        def __init__(self, *args, **kwargs):
            # DEV: Python will wrap a function when assigning it to a class as an
            # attribute. So we cannot call self.__unpatch_func__() because the `self`
            # reference will be passed as an argument.
            # So we need to unwrap the function and then wrap it in a function
            # that will absorb the unpatch function.
            if self.__unpatch_func__:
                unpatch_func = self.__unpatch_func__.__func__

                def unpatch():
                    unpatch_func()

                self.__unpatch_func__ = unpatch

            # Same for __patch_func__()
            if self.__patch_func__:
                patch_func = self.__patch_func__.__func__

                def patch():
                    patch_func()

                self.__patch_func__ = patch
            super(PatchTestCase.Base, self).__init__(*args, **kwargs)

        def _gen_test_attrs(self, ops):
            """
            A helper to return test names for tests given a list of different
            operations.
            :return:
            """
            from itertools import permutations

            return ["test_{}".format("_".join(c)) for c in permutations(ops, len(ops))]

        def test_verify_test_coverage(self):
            """
            This TestCase should cover a variety of combinations of importing,
            patching and unpatching.
            """
            tests = []
            tests += self._gen_test_attrs(["import", "patch"])
            tests += self._gen_test_attrs(["import", "patch", "patch"])
            tests += self._gen_test_attrs(["import", "patch", "unpatch"])
            tests += self._gen_test_attrs(["import", "patch", "unpatch", "unpatch"])

            # TODO: it may be possible to generate test cases dynamically. For
            # now focus on the important ones.
            test_ignore = set(
                [
                    "test_unpatch_import_patch",
                    "test_import_unpatch_patch_unpatch",
                    "test_import_unpatch_unpatch_patch",
                    "test_patch_import_unpatch_unpatch",
                    "test_unpatch_import_patch_unpatch",
                    "test_unpatch_import_unpatch_patch",
                    "test_unpatch_patch_import_unpatch",
                    "test_unpatch_patch_unpatch_import",
                    "test_unpatch_unpatch_import_patch",
                    "test_unpatch_unpatch_patch_import",
                ]
            )

            for test_attr in tests:
                if test_attr in test_ignore:
                    continue
                assert hasattr(self, test_attr), "{} not found in expected test attrs".format(test_attr)

        def assert_module_patched(self, module):
            """
            Asserts that the given module is patched.

            For example, the redis integration patches the following methods:
                - redis.StrictRedis.execute_command
                - redis.StrictRedis.pipeline
                - redis.Redis.pipeline
                - redis.client.BasePipeline.execute
                - redis.client.BasePipeline.immediate_execute_command

            So an appropriate assert_module_patched would look like::

                def assert_module_patched(self, redis):
                    self.assert_wrapped(redis.StrictRedis.execute_command)
                    self.assert_wrapped(redis.StrictRedis.pipeline)
                    self.assert_wrapped(redis.Redis.pipeline)
                    self.assert_wrapped(redis.client.BasePipeline.execute)
                    self.assert_wrapped(redis.client.BasePipeline.immediate_execute_command)

            :param module: module to check
            :return: None
            """
            raise NotImplementedError(self.assert_module_patched.__doc__)

        def assert_not_module_patched(self, module):
            """
            Asserts that the given module is not patched.

            For example, the redis integration patches the following methods:
                - redis.StrictRedis.execute_command
                - redis.StrictRedis.pipeline
                - redis.Redis.pipeline
                - redis.client.BasePipeline.execute
                - redis.client.BasePipeline.immediate_execute_command

            So an appropriate assert_not_module_patched would look like::

                def assert_not_module_patched(self, redis):
                    self.assert_not_wrapped(redis.StrictRedis.execute_command)
                    self.assert_not_wrapped(redis.StrictRedis.pipeline)
                    self.assert_not_wrapped(redis.Redis.pipeline)
                    self.assert_not_wrapped(redis.client.BasePipeline.execute)
                    self.assert_not_wrapped(redis.client.BasePipeline.immediate_execute_command)

            :param module:
            :return: None
            """
            raise NotImplementedError(self.assert_not_module_patched.__doc__)

        def assert_not_module_double_patched(self, module):
            """
            Asserts that the given module is not patched twice.

            For example, the redis integration patches the following methods:
                - redis.StrictRedis.execute_command
                - redis.StrictRedis.pipeline
                - redis.Redis.pipeline
                - redis.client.BasePipeline.execute
                - redis.client.BasePipeline.immediate_execute_command

            So an appropriate assert_not_module_double_patched would look like::

                def assert_not_module_double_patched(self, redis):
                    self.assert_not_double_wrapped(redis.StrictRedis.execute_command)
                    self.assert_not_double_wrapped(redis.StrictRedis.pipeline)
                    self.assert_not_double_wrapped(redis.Redis.pipeline)
                    self.assert_not_double_wrapped(redis.client.BasePipeline.execute)
                    self.assert_not_double_wrapped(redis.client.BasePipeline.immediate_execute_command)

            :param module: module to check
            :return: None
            """
            raise NotImplementedError(self.assert_not_module_double_patched.__doc__)

        @raise_if_no_attrs
        def test_import_patch(self):
            """
            The integration should test that each class, method or function that
            is to be patched is in fact done so when ddtrace.patch() is called
            before the module is imported.

            For example:

            an appropriate ``test_patch_import`` would be::

                import redis
                ddtrace.patch(redis=True)
                self.assert_module_patched(redis)
            """
            module = importlib.import_module(self.__module_name__)
            self.assert_not_module_patched(module)
            self.__patch_func__()
            self.assert_module_patched(module)

        @raise_if_no_attrs
        def test_patch_import(self):
            """
            The integration should test that each class, method or function that
            is to be patched is in fact done so when ddtrace.patch() is called
            after the module is imported.

            an appropriate ``test_patch_import`` would be::

                import redis
                ddtrace.patch(redis=True)
                self.assert_module_patched(redis)
            """
            module = importlib.import_module(self.__module_name__)
            self.__patch_func__()
            self.assert_module_patched(module)

        @raise_if_no_attrs
        def test_import_patch_patch(self):
            """
            Proper testing should be done to ensure that multiple calls to the
            integration.patch() method are idempotent. That is, that the
            integration does not patch its library more than once.

            An example for what this might look like for the redis integration::

                import redis
                ddtrace.patch(redis=True)
                self.assert_module_patched(redis)
                ddtrace.patch(redis=True)
                self.assert_not_module_double_patched(redis)
            """
            self.__patch_func__()
            module = importlib.import_module(self.__module_name__)
            self.assert_module_patched(module)
            self.__patch_func__()
            self.assert_not_module_double_patched(module)

        @raise_if_no_attrs
        def test_patch_import_patch(self):
            """
            Proper testing should be done to ensure that multiple calls to the
            integration.patch() method are idempotent. That is, that the
            integration does not patch its library more than once.

            An example for what this might look like for the redis integration::

                ddtrace.patch(redis=True)
                import redis
                self.assert_module_patched(redis)
                ddtrace.patch(redis=True)
                self.assert_not_module_double_patched(redis)
            """
            self.__patch_func__()
            module = importlib.import_module(self.__module_name__)
            self.assert_module_patched(module)
            self.__patch_func__()
            self.assert_not_module_double_patched(module)

        @raise_if_no_attrs
        def test_patch_patch_import(self):
            """
            Proper testing should be done to ensure that multiple calls to the
            integration.patch() method are idempotent. That is, that the
            integration does not patch its library more than once.

            An example for what this might look like for the redis integration::

                ddtrace.patch(redis=True)
                ddtrace.patch(redis=True)
                import redis
                self.assert_not_double_wrapped(redis.StrictRedis.execute_command)
            """
            self.__patch_func__()
            self.__patch_func__()
            module = importlib.import_module(self.__module_name__)
            self.assert_module_patched(module)
            self.assert_not_module_double_patched(module)

        @noop_if_no_unpatch
        @raise_if_no_attrs
        def test_import_patch_unpatch_patch(self):
            """
            To ensure that we can thoroughly test the installation/patching of
            an integration we must be able to unpatch it and then subsequently
            patch it again.

            For example::

                import redis
                from ddtrace.contrib.redis import unpatch

                ddtrace.patch(redis=True)
                unpatch()
                ddtrace.patch(redis=True)
                self.assert_module_patched(redis)
            """
            module = importlib.import_module(self.__module_name__)
            self.__patch_func__()
            self.assert_module_patched(module)
            self.__unpatch_func__()
            self.assert_not_module_patched(module)
            self.__patch_func__()
            self.__patch_func__()
            self.assert_module_patched(module)

        @noop_if_no_unpatch
        @raise_if_no_attrs
        def test_patch_import_unpatch_patch(self):
            """
            To ensure that we can thoroughly test the installation/patching of
            an integration we must be able to unpatch it and then subsequently
            patch it again.

            For example::

                from ddtrace.contrib.redis import unpatch

                ddtrace.patch(redis=True)
                import redis
                unpatch()
                ddtrace.patch(redis=True)
                self.assert_module_patched(redis)
            """
            self.__patch_func__()
            module = importlib.import_module(self.__module_name__)
            self.assert_module_patched(module)
            self.__unpatch_func__()
            self.assert_not_module_patched(module)
            self.__patch_func__()
            self.assert_module_patched(module)

        @noop_if_no_unpatch
        @raise_if_no_attrs
        def test_patch_unpatch_import_patch(self):
            """
            To ensure that we can thoroughly test the installation/patching of
            an integration we must be able to unpatch it and then subsequently
            patch it again.

            For example::

                from ddtrace.contrib.redis import unpatch

                ddtrace.patch(redis=True)
                import redis
                unpatch()
                ddtrace.patch(redis=True)
                self.assert_module_patched(redis)
            """
            self.__patch_func__()
            self.__unpatch_func__()
            module = importlib.import_module(self.__module_name__)
            self.assert_not_module_patched(module)
            self.__patch_func__()
            self.assert_module_patched(module)

        @noop_if_no_unpatch
        @raise_if_no_attrs
        def test_patch_unpatch_patch_import(self):
            """
            To ensure that we can thoroughly test the installation/patching of
            an integration we must be able to unpatch it and then subsequently
            patch it again.

            For example::

                from ddtrace.contrib.redis import unpatch

                ddtrace.patch(redis=True)
                unpatch()
                ddtrace.patch(redis=True)
                import redis
                self.assert_module_patched(redis)
            """
            self.__patch_func__()
            self.__unpatch_func__()
            self.__patch_func__()
            module = importlib.import_module(self.__module_name__)
            self.assert_module_patched(module)

        @noop_if_no_unpatch
        @raise_if_no_attrs
        def test_unpatch_patch_import(self):
            """
            Make sure unpatching before patch does not break patching.

            For example::

                from ddtrace.contrib.redis import unpatch
                unpatch()
                ddtrace.patch(redis=True)
                import redis
                self.assert_not_module_patched(redis)
            """
            self.__unpatch_func__()
            self.__patch_func__()
            self.__patch_func__()
            module = importlib.import_module(self.__module_name__)
            self.assert_module_patched(module)

        @noop_if_no_unpatch
        @raise_if_no_attrs
        def test_patch_unpatch_import(self):
            """
            To ensure that we can thoroughly test the installation/patching of
            an integration we must be able to unpatch it before importing the
            library.

            For example::

                ddtrace.patch(redis=True)
                from ddtrace.contrib.redis import unpatch
                unpatch()
                import redis
                self.assert_not_module_patched(redis)
            """
            self.__patch_func__()
            self.__unpatch_func__()
            module = importlib.import_module(self.__module_name__)
            self.assert_not_module_patched(module)

        @noop_if_no_unpatch
        @raise_if_no_attrs
        def test_import_unpatch_patch(self):
            """
            To ensure that we can thoroughly test the installation/patching of
            an integration we must be able to unpatch it before patching.

            For example::

                import redis
                from ddtrace.contrib.redis import unpatch
                ddtrace.patch(redis=True)
                unpatch()
                self.assert_not_module_patched(redis)
            """
            module = importlib.import_module(self.__module_name__)
            self.__unpatch_func__()
            self.assert_not_module_patched(module)
            self.__patch_func__()
            self.assert_module_patched(module)

        @noop_if_no_unpatch
        @raise_if_no_attrs
        def test_import_patch_unpatch(self):
            """
            To ensure that we can thoroughly test the installation/patching of
            an integration we must be able to unpatch it after patching.

            For example::

                import redis
                from ddtrace.contrib.redis import unpatch
                ddtrace.patch(redis=True)
                unpatch()
                self.assert_not_module_patched(redis)
            """
            module = importlib.import_module(self.__module_name__)
            self.assert_not_module_patched(module)
            self.__patch_func__()
            self.assert_module_patched(module)
            self.__unpatch_func__()
            self.assert_not_module_patched(module)

        @noop_if_no_unpatch
        @raise_if_no_attrs
        def test_patch_import_unpatch(self):
            """
            To ensure that we can thoroughly test the installation/patching of
            an integration we must be able to unpatch it after patching.

            For example::

                from ddtrace.contrib.redis import unpatch
                ddtrace.patch(redis=True)
                import redis
                unpatch()
                self.assert_not_module_patched(redis)
            """
            self.__patch_func__()
            module = importlib.import_module(self.__module_name__)
            self.assert_module_patched(module)
            self.__unpatch_func__()
            self.assert_not_module_patched(module)

        @noop_if_no_unpatch
        @raise_if_no_attrs
        def test_import_patch_unpatch_unpatch(self):
            """
            Unpatching twice should be a no-op.

            For example::

                import redis
                from ddtrace.contrib.redis import unpatch

                ddtrace.patch(redis=True)
                self.assert_module_patched(redis)
                unpatch()
                self.assert_not_module_patched(redis)
                unpatch()
                self.assert_not_module_patched(redis)
            """
            module = importlib.import_module(self.__module_name__)
            self.__patch_func__()
            self.assert_module_patched(module)
            self.__unpatch_func__()
            self.assert_not_module_patched(module)
            self.__unpatch_func__()
            self.assert_not_module_patched(module)

        @noop_if_no_unpatch
        @raise_if_no_attrs
        def test_patch_unpatch_import_unpatch(self):
            """
            Unpatching twice should be a no-op.

            For example::

                from ddtrace.contrib.redis import unpatch

                ddtrace.patch(redis=True)
                unpatch()
                import redis
                self.assert_not_module_patched(redis)
                unpatch()
                self.assert_not_module_patched(redis)
            """
            self.__patch_func__()
            self.__unpatch_func__()
            module = importlib.import_module(self.__module_name__)
            self.assert_not_module_patched(module)
            self.__unpatch_func__()
            self.assert_not_module_patched(module)

        @noop_if_no_unpatch
        @raise_if_no_attrs
        def test_patch_unpatch_unpatch_import(self):
            """
            Unpatching twice should be a no-op.

            For example::

                from ddtrace.contrib.redis import unpatch

                ddtrace.patch(redis=True)
                unpatch()
                unpatch()
                import redis
                self.assert_not_module_patched(redis)
            """
            self.__patch_func__()
            self.__unpatch_func__()
            self.__unpatch_func__()
            module = importlib.import_module(self.__module_name__)
            self.assert_not_module_patched(module)

        def test_ddtrace_run_patch_on_import(self):
            # We check that the integration's patch function is called only
            # after import of the relevant module when using ddtrace-run.
            with NamedTemporaryFile(mode="w", suffix=".py") as f:
                f.write(
                    dedent(
                        """
                        import sys

                        from ddtrace.vendor.wrapt import wrap_function_wrapper as wrap

                        patched = False
<<<<<<< HEAD
                        def patch_hook(module):
                            def patch_wrapper(wrapped, _, args, kwrags):
                                global patched
=======

                        def patch_hook(module):
                            def patch_wrapper(wrapped, _, args, kwrags):
                                global patched

>>>>>>> 856fa233
                                result = wrapped(*args, **kwrags)
                                sys.stdout.write("K")
                                patched = True
                                return result
<<<<<<< HEAD
                            wrap(module.__name__, module.patch.__name__, patch_wrapper)
                        sys.modules.register_module_hook("ddtrace.contrib.%s.patch", patch_hook)
                        sys.stdout.write("O")
                        import %s as mod
=======

                            wrap(module.__name__, module.patch.__name__, patch_wrapper)

                        sys.modules.register_module_hook("ddtrace.contrib.%s.patch", patch_hook)

                        sys.stdout.write("O")

                        import %s as mod

>>>>>>> 856fa233
                        # If the module was already loaded during the sitecustomize
                        # we check that the module was marked as patched.
                        if not patched and (
                            getattr(mod, "__datadog_patch", False) or getattr(mod, "_datadog_patch", False)
                        ):
                            sys.stdout.write("K")
                        """
                        % (self.__integration_name__, self.__module_name__)
                    )
                )
                f.flush()

                env = os.environ.copy()
                env["DD_TRACE_%s_ENABLED" % self.__integration_name__.upper()] = "1"

                out, err, _, _ = call_program("ddtrace-run", sys.executable, f.name, env=env)

                self.assertEqual(out, b"OK", "stderr:\n%s" % err.decode())<|MERGE_RESOLUTION|>--- conflicted
+++ resolved
@@ -686,37 +686,24 @@
                         from ddtrace.vendor.wrapt import wrap_function_wrapper as wrap
 
                         patched = False
-<<<<<<< HEAD
+
                         def patch_hook(module):
                             def patch_wrapper(wrapped, _, args, kwrags):
                                 global patched
-=======
-
-                        def patch_hook(module):
-                            def patch_wrapper(wrapped, _, args, kwrags):
-                                global patched
-
->>>>>>> 856fa233
+
                                 result = wrapped(*args, **kwrags)
                                 sys.stdout.write("K")
                                 patched = True
                                 return result
-<<<<<<< HEAD
+
                             wrap(module.__name__, module.patch.__name__, patch_wrapper)
+
                         sys.modules.register_module_hook("ddtrace.contrib.%s.patch", patch_hook)
+
                         sys.stdout.write("O")
+
                         import %s as mod
-=======
-
-                            wrap(module.__name__, module.patch.__name__, patch_wrapper)
-
-                        sys.modules.register_module_hook("ddtrace.contrib.%s.patch", patch_hook)
-
-                        sys.stdout.write("O")
-
-                        import %s as mod
-
->>>>>>> 856fa233
+
                         # If the module was already loaded during the sitecustomize
                         # we check that the module was marked as patched.
                         if not patched and (
