import functools
import importlib
import json
import os
import sys
from tempfile import NamedTemporaryFile
from textwrap import dedent
import unittest

<<<<<<< HEAD
from ddtrace.internal.compat import httplib
from ddtrace.vendor import wrapt
from ddtrace.version import get_version
=======
import wrapt

>>>>>>> 06ec8463
from tests.subprocesstest import SubprocessTestCase
from tests.subprocesstest import run_in_subprocess
from tests.utils import call_program


TRACER_VERSION = get_version()


class PatchMixin(unittest.TestCase):
    """
    TestCase for testing the patch logic of an integration.
    """

    def module_imported(self, modname):
        """
        Returns whether a module is imported or not.
        """
        return modname in sys.modules

    def assert_module_imported(self, modname):
        """
        Asserts that the module, given its name is imported.
        """
        assert self.module_imported(modname), "{} module not imported".format(modname)

    def assert_not_module_imported(self, modname):
        """
        Asserts that the module, given its name is not imported.
        """
        assert not self.module_imported(modname), "{} module is imported".format(modname)

    def is_wrapped(self, obj):
        return isinstance(obj, wrapt.ObjectProxy)

    def assert_wrapped(self, obj):
        """
        Helper to assert that a given object is properly wrapped by wrapt.
        """
        self.assertTrue(self.is_wrapped(obj), "{} is not wrapped".format(obj))

    def assert_not_wrapped(self, obj):
        """
        Helper to assert that a given object is not wrapped by wrapt.
        """
        self.assertFalse(self.is_wrapped(obj), "{} is wrapped".format(obj))

    def assert_not_double_wrapped(self, obj):
        """
        Helper to assert that a given already wrapped object is not wrapped twice.

        This is useful for asserting idempotence.
        """
        self.assert_wrapped(obj)
        self.assert_not_wrapped(obj.__wrapped__)


def raise_if_no_attrs(f):
    """
    A helper for PatchTestCase test methods that will check if there are any
    modules to use else raise a NotImplementedError.

    :param f: method to wrap with a check
    """
    required_attrs = [
        "__module_name__",
        "__integration_name__",
        "__patch_func__",
    ]

    @functools.wraps(f)
    def checked_method(self, *args, **kwargs):
        for attr in required_attrs:
            if not getattr(self, attr):
                raise NotImplementedError(f.__doc__)
        return f(self, *args, **kwargs)

    return checked_method


def noop_if_no_unpatch(f):
    """
    A helper for PatchTestCase test methods that will no-op the test if the
    __unpatch_func__ attribute is None
    """

    @functools.wraps(f)
    def wrapper(self, *args, **kwargs):
        if self.__unpatch_func__ is None:
            self.skipTest(reason="No unpatch function given")
        return f(self, *args, **kwargs)

    return wrapper


def emit_integration_and_version_to_test_agent(integration_name, version, module_name=None):
    # Define the data payload
    data = {
        "integration_name": integration_name,
        "integration_version": version,
        "tracer_version": TRACER_VERSION,
        "tracer_language": "python",
        # we want the toplevel module name: ie for snowflake.connector, we want snowflake
        "dependency_name": module_name.split(".")[0] if module_name else integration_name,
    }
    payload = json.dumps(data)
    conn = httplib.HTTPConnection(host="localhost", port=9126, timeout=10)
    headers = {"Content-type": "application/json"}
    conn.request("PUT", "/test/session/integrations", body=payload, headers=headers)
    response = conn.getresponse()
    assert response.status == 200


class PatchTestCase(object):
    """
    unittest or other test runners will pick up the base test case as a testcase
    since it inherits from unittest.TestCase unless we wrap it with this empty
    parent class.
    """

    @run_in_subprocess
    class Base(SubprocessTestCase, PatchMixin):
        """Provides default test methods to be used for testing common integration patching logic.
        Each test method provides a default implementation which will use the
        provided attributes (described below). If the attributes are not
        provided a NotImplementedError will be raised for each method that is
        not overridden.

        Attributes:
            __integration_name__ the name of the integration.
            __module_name__ module which the integration patches.
            __patch_func__ patch function from the integration.
            __unpatch_func__ unpatch function from the integration.

        Example:
        A simple implementation inheriting this TestCase looks like::

            from ddtrace.contrib.redis import patch, unpatch

            class RedisPatchTestCase(PatchTestCase.Base):
                __integration_name__ = 'redis'
                __module_name__ 'redis'
                __patch_func__ = patch
                __unpatch_func__ = unpatch

                def assert_module_patched(self, redis):
                    # assert patching logic
                    # self.assert_wrapped(...)

                def assert_not_module_patched(self, redis):
                    # assert patching logic
                    # self.assert_not_wrapped(...)

                def assert_not_module_double_patched(self, redis):
                    # assert patching logic
                    # self.assert_not_double_wrapped(...)

                # override this particular test case
                def test_patch_import(self):
                    # custom patch before import check

                # optionally override other test methods...
        """

        __integration_name__ = None
        __module_name__ = None
        __patch_func__ = None
        __unpatch_func__ = None
        __get_version__ = None
        __get_versions__ = None

        def __init__(self, *args, **kwargs):
            # DEV: Python will wrap a function when assigning it to a class as an
            # attribute. So we cannot call self.__unpatch_func__() because the `self`
            # reference will be passed as an argument.
            # So we need to unwrap the function and then wrap it in a function
            # that will absorb the unpatch function.
            if self.__unpatch_func__:
                unpatch_func = self.__unpatch_func__.__func__

                def unpatch():
                    unpatch_func()

                self.__unpatch_func__ = unpatch

            # Same for __patch_func__()
            if self.__patch_func__:
                patch_func = self.__patch_func__.__func__

                def patch():
                    patch_func()

                self.__patch_func__ = patch

            # Same for __get_version__()
            if self.__get_version__:
                get_version_func = self.__get_version__.__func__

                def get_version():
                    return get_version_func()

                self.__get_version__ = get_version

            # Same for __get_version__()
            if self.__get_versions__:
                get_versions_func = self.__get_versions__.__func__

                def get_versions():
                    get_versions_func()

                self.__get_versions__ = get_versions
            super(PatchTestCase.Base, self).__init__(*args, **kwargs)

        def _gen_test_attrs(self, ops):
            """
            A helper to return test names for tests given a list of different
            operations.
            :return:
            """
            from itertools import permutations

            return ["test_{}".format("_".join(c)) for c in permutations(ops, len(ops))]

        def test_verify_test_coverage(self):
            """
            This TestCase should cover a variety of combinations of importing,
            patching and unpatching.
            """
            tests = []
            tests += self._gen_test_attrs(["import", "patch"])
            tests += self._gen_test_attrs(["import", "patch", "patch"])
            tests += self._gen_test_attrs(["import", "patch", "unpatch"])
            tests += self._gen_test_attrs(["import", "patch", "unpatch", "unpatch"])

            # TODO: it may be possible to generate test cases dynamically. For
            # now focus on the important ones.
            test_ignore = set(
                [
                    "test_unpatch_import_patch",
                    "test_import_unpatch_patch_unpatch",
                    "test_import_unpatch_unpatch_patch",
                    "test_patch_import_unpatch_unpatch",
                    "test_unpatch_import_patch_unpatch",
                    "test_unpatch_import_unpatch_patch",
                    "test_unpatch_patch_import_unpatch",
                    "test_unpatch_patch_unpatch_import",
                    "test_unpatch_unpatch_import_patch",
                    "test_unpatch_unpatch_patch_import",
                ]
            )

            for test_attr in tests:
                if test_attr in test_ignore:
                    continue
                assert hasattr(self, test_attr), "{} not found in expected test attrs".format(test_attr)

        def assert_module_patched(self, module):
            """
            Asserts that the given module is patched.

            For example, the redis integration patches the following methods:
                - redis.StrictRedis.execute_command
                - redis.StrictRedis.pipeline
                - redis.Redis.pipeline
                - redis.client.BasePipeline.execute
                - redis.client.BasePipeline.immediate_execute_command

            So an appropriate assert_module_patched would look like::

                def assert_module_patched(self, redis):
                    self.assert_wrapped(redis.StrictRedis.execute_command)
                    self.assert_wrapped(redis.StrictRedis.pipeline)
                    self.assert_wrapped(redis.Redis.pipeline)
                    self.assert_wrapped(redis.client.BasePipeline.execute)
                    self.assert_wrapped(redis.client.BasePipeline.immediate_execute_command)

            :param module: module to check
            :return: None
            """
            raise NotImplementedError(self.assert_module_patched.__doc__)

        def assert_not_module_patched(self, module):
            """
            Asserts that the given module is not patched.

            For example, the redis integration patches the following methods:
                - redis.StrictRedis.execute_command
                - redis.StrictRedis.pipeline
                - redis.Redis.pipeline
                - redis.client.BasePipeline.execute
                - redis.client.BasePipeline.immediate_execute_command

            So an appropriate assert_not_module_patched would look like::

                def assert_not_module_patched(self, redis):
                    self.assert_not_wrapped(redis.StrictRedis.execute_command)
                    self.assert_not_wrapped(redis.StrictRedis.pipeline)
                    self.assert_not_wrapped(redis.Redis.pipeline)
                    self.assert_not_wrapped(redis.client.BasePipeline.execute)
                    self.assert_not_wrapped(redis.client.BasePipeline.immediate_execute_command)

            :param module:
            :return: None
            """
            raise NotImplementedError(self.assert_not_module_patched.__doc__)

        def assert_not_module_double_patched(self, module):
            """
            Asserts that the given module is not patched twice.

            For example, the redis integration patches the following methods:
                - redis.StrictRedis.execute_command
                - redis.StrictRedis.pipeline
                - redis.Redis.pipeline
                - redis.client.BasePipeline.execute
                - redis.client.BasePipeline.immediate_execute_command

            So an appropriate assert_not_module_double_patched would look like::

                def assert_not_module_double_patched(self, redis):
                    self.assert_not_double_wrapped(redis.StrictRedis.execute_command)
                    self.assert_not_double_wrapped(redis.StrictRedis.pipeline)
                    self.assert_not_double_wrapped(redis.Redis.pipeline)
                    self.assert_not_double_wrapped(redis.client.BasePipeline.execute)
                    self.assert_not_double_wrapped(redis.client.BasePipeline.immediate_execute_command)

            :param module: module to check
            :return: None
            """
            raise NotImplementedError(self.assert_not_module_double_patched.__doc__)

        @raise_if_no_attrs
        def test_import_patch(self):
            """
            The integration should test that each class, method or function that
            is to be patched is in fact done so when ddtrace.patch() is called
            before the module is imported.

            For example:

            an appropriate ``test_patch_import`` would be::

                import redis
                ddtrace.patch(redis=True)
                self.assert_module_patched(redis)
            """
            module = importlib.import_module(self.__module_name__)
            self.assert_not_module_patched(module)
            self.__patch_func__()
            self.assert_module_patched(module)

        @raise_if_no_attrs
        def test_patch_import(self):
            """
            The integration should test that each class, method or function that
            is to be patched is in fact done so when ddtrace.patch() is called
            after the module is imported.

            an appropriate ``test_patch_import`` would be::

                import redis
                ddtrace.patch(redis=True)
                self.assert_module_patched(redis)
            """
            module = importlib.import_module(self.__module_name__)
            self.__patch_func__()
            self.assert_module_patched(module)

        @raise_if_no_attrs
        def test_import_patch_patch(self):
            """
            Proper testing should be done to ensure that multiple calls to the
            integration.patch() method are idempotent. That is, that the
            integration does not patch its library more than once.

            An example for what this might look like for the redis integration::

                import redis
                ddtrace.patch(redis=True)
                self.assert_module_patched(redis)
                ddtrace.patch(redis=True)
                self.assert_not_module_double_patched(redis)
            """
            self.__patch_func__()
            module = importlib.import_module(self.__module_name__)
            self.assert_module_patched(module)
            self.__patch_func__()
            self.assert_not_module_double_patched(module)

        @raise_if_no_attrs
        def test_patch_import_patch(self):
            """
            Proper testing should be done to ensure that multiple calls to the
            integration.patch() method are idempotent. That is, that the
            integration does not patch its library more than once.

            An example for what this might look like for the redis integration::

                ddtrace.patch(redis=True)
                import redis
                self.assert_module_patched(redis)
                ddtrace.patch(redis=True)
                self.assert_not_module_double_patched(redis)
            """
            self.__patch_func__()
            module = importlib.import_module(self.__module_name__)
            self.assert_module_patched(module)
            self.__patch_func__()
            self.assert_not_module_double_patched(module)

        @raise_if_no_attrs
        def test_patch_patch_import(self):
            """
            Proper testing should be done to ensure that multiple calls to the
            integration.patch() method are idempotent. That is, that the
            integration does not patch its library more than once.

            An example for what this might look like for the redis integration::

                ddtrace.patch(redis=True)
                ddtrace.patch(redis=True)
                import redis
                self.assert_not_double_wrapped(redis.StrictRedis.execute_command)
            """
            self.__patch_func__()
            self.__patch_func__()
            module = importlib.import_module(self.__module_name__)
            self.assert_module_patched(module)
            self.assert_not_module_double_patched(module)

        @noop_if_no_unpatch
        @raise_if_no_attrs
        def test_import_patch_unpatch_patch(self):
            """
            To ensure that we can thoroughly test the installation/patching of
            an integration we must be able to unpatch it and then subsequently
            patch it again.

            For example::

                import redis
                from ddtrace.contrib.redis import unpatch

                ddtrace.patch(redis=True)
                unpatch()
                ddtrace.patch(redis=True)
                self.assert_module_patched(redis)
            """
            module = importlib.import_module(self.__module_name__)
            self.__patch_func__()
            self.assert_module_patched(module)
            self.__unpatch_func__()
            self.assert_not_module_patched(module)
            self.__patch_func__()
            self.__patch_func__()
            self.assert_module_patched(module)

        @noop_if_no_unpatch
        @raise_if_no_attrs
        def test_patch_import_unpatch_patch(self):
            """
            To ensure that we can thoroughly test the installation/patching of
            an integration we must be able to unpatch it and then subsequently
            patch it again.

            For example::

                from ddtrace.contrib.redis import unpatch

                ddtrace.patch(redis=True)
                import redis
                unpatch()
                ddtrace.patch(redis=True)
                self.assert_module_patched(redis)
            """
            self.__patch_func__()
            module = importlib.import_module(self.__module_name__)
            self.assert_module_patched(module)
            self.__unpatch_func__()
            self.assert_not_module_patched(module)
            self.__patch_func__()
            self.assert_module_patched(module)

        @noop_if_no_unpatch
        @raise_if_no_attrs
        def test_patch_unpatch_import_patch(self):
            """
            To ensure that we can thoroughly test the installation/patching of
            an integration we must be able to unpatch it and then subsequently
            patch it again.

            For example::

                from ddtrace.contrib.redis import unpatch

                ddtrace.patch(redis=True)
                import redis
                unpatch()
                ddtrace.patch(redis=True)
                self.assert_module_patched(redis)
            """
            self.__patch_func__()
            self.__unpatch_func__()
            module = importlib.import_module(self.__module_name__)
            self.assert_not_module_patched(module)
            self.__patch_func__()
            self.assert_module_patched(module)

        @noop_if_no_unpatch
        @raise_if_no_attrs
        def test_patch_unpatch_patch_import(self):
            """
            To ensure that we can thoroughly test the installation/patching of
            an integration we must be able to unpatch it and then subsequently
            patch it again.

            For example::

                from ddtrace.contrib.redis import unpatch

                ddtrace.patch(redis=True)
                unpatch()
                ddtrace.patch(redis=True)
                import redis
                self.assert_module_patched(redis)
            """
            self.__patch_func__()
            self.__unpatch_func__()
            self.__patch_func__()
            module = importlib.import_module(self.__module_name__)
            self.assert_module_patched(module)

        @noop_if_no_unpatch
        @raise_if_no_attrs
        def test_unpatch_patch_import(self):
            """
            Make sure unpatching before patch does not break patching.

            For example::

                from ddtrace.contrib.redis import unpatch
                unpatch()
                ddtrace.patch(redis=True)
                import redis
                self.assert_not_module_patched(redis)
            """
            self.__unpatch_func__()
            self.__patch_func__()
            self.__patch_func__()
            module = importlib.import_module(self.__module_name__)
            self.assert_module_patched(module)

        @noop_if_no_unpatch
        @raise_if_no_attrs
        def test_patch_unpatch_import(self):
            """
            To ensure that we can thoroughly test the installation/patching of
            an integration we must be able to unpatch it before importing the
            library.

            For example::

                ddtrace.patch(redis=True)
                from ddtrace.contrib.redis import unpatch
                unpatch()
                import redis
                self.assert_not_module_patched(redis)
            """
            self.__patch_func__()
            self.__unpatch_func__()
            module = importlib.import_module(self.__module_name__)
            self.assert_not_module_patched(module)

        @noop_if_no_unpatch
        @raise_if_no_attrs
        def test_import_unpatch_patch(self):
            """
            To ensure that we can thoroughly test the installation/patching of
            an integration we must be able to unpatch it before patching.

            For example::

                import redis
                from ddtrace.contrib.redis import unpatch
                ddtrace.patch(redis=True)
                unpatch()
                self.assert_not_module_patched(redis)
            """
            module = importlib.import_module(self.__module_name__)
            self.__unpatch_func__()
            self.assert_not_module_patched(module)
            self.__patch_func__()
            self.assert_module_patched(module)

        @noop_if_no_unpatch
        @raise_if_no_attrs
        def test_import_patch_unpatch(self):
            """
            To ensure that we can thoroughly test the installation/patching of
            an integration we must be able to unpatch it after patching.

            For example::

                import redis
                from ddtrace.contrib.redis import unpatch
                ddtrace.patch(redis=True)
                unpatch()
                self.assert_not_module_patched(redis)
            """
            module = importlib.import_module(self.__module_name__)
            self.assert_not_module_patched(module)
            self.__patch_func__()
            self.assert_module_patched(module)
            self.__unpatch_func__()
            self.assert_not_module_patched(module)

        @noop_if_no_unpatch
        @raise_if_no_attrs
        def test_patch_import_unpatch(self):
            """
            To ensure that we can thoroughly test the installation/patching of
            an integration we must be able to unpatch it after patching.

            For example::

                from ddtrace.contrib.redis import unpatch
                ddtrace.patch(redis=True)
                import redis
                unpatch()
                self.assert_not_module_patched(redis)
            """
            self.__patch_func__()
            module = importlib.import_module(self.__module_name__)
            self.assert_module_patched(module)
            self.__unpatch_func__()
            self.assert_not_module_patched(module)

        @noop_if_no_unpatch
        @raise_if_no_attrs
        def test_import_patch_unpatch_unpatch(self):
            """
            Unpatching twice should be a no-op.

            For example::

                import redis
                from ddtrace.contrib.redis import unpatch

                ddtrace.patch(redis=True)
                self.assert_module_patched(redis)
                unpatch()
                self.assert_not_module_patched(redis)
                unpatch()
                self.assert_not_module_patched(redis)
            """
            module = importlib.import_module(self.__module_name__)
            self.__patch_func__()
            self.assert_module_patched(module)
            self.__unpatch_func__()
            self.assert_not_module_patched(module)
            self.__unpatch_func__()
            self.assert_not_module_patched(module)

        @noop_if_no_unpatch
        @raise_if_no_attrs
        def test_patch_unpatch_import_unpatch(self):
            """
            Unpatching twice should be a no-op.

            For example::

                from ddtrace.contrib.redis import unpatch

                ddtrace.patch(redis=True)
                unpatch()
                import redis
                self.assert_not_module_patched(redis)
                unpatch()
                self.assert_not_module_patched(redis)
            """
            self.__patch_func__()
            self.__unpatch_func__()
            module = importlib.import_module(self.__module_name__)
            self.assert_not_module_patched(module)
            self.__unpatch_func__()
            self.assert_not_module_patched(module)

        @noop_if_no_unpatch
        @raise_if_no_attrs
        def test_patch_unpatch_unpatch_import(self):
            """
            Unpatching twice should be a no-op.

            For example::

                from ddtrace.contrib.redis import unpatch

                ddtrace.patch(redis=True)
                unpatch()
                unpatch()
                import redis
                self.assert_not_module_patched(redis)
            """
            self.__patch_func__()
            self.__unpatch_func__()
            self.__unpatch_func__()
            module = importlib.import_module(self.__module_name__)
            self.assert_not_module_patched(module)

        def test_ddtrace_run_patch_on_import(self):
            # We check that the integration's patch function is called only
            # after import of the relevant module when using ddtrace-run.
            with NamedTemporaryFile(mode="w", suffix=".py") as f:
                f.write(
                    dedent(
                        """
                        import sys

                        from ddtrace.internal.module import ModuleWatchdog

                        from wrapt import wrap_function_wrapper as wrap

                        patched = False

                        def patch_hook(module):
                            def patch_wrapper(wrapped, _, args, kwrags):
                                global patched

                                result = wrapped(*args, **kwrags)
                                sys.stdout.write("K")
                                patched = True
                                return result

                            wrap(module.__name__, module.patch.__name__, patch_wrapper)

                        ModuleWatchdog.register_module_hook("ddtrace.contrib.%s.patch", patch_hook)

                        sys.stdout.write("O")

                        import %s as mod

                        # If the module was already loaded during the sitecustomize
                        # we check that the module was marked as patched.
                        if not patched and (
                            getattr(mod, "__datadog_patch", False) or getattr(mod, "_datadog_patch", False)
                        ):
                            sys.stdout.write("K")
                        """
                        % (self.__integration_name__, self.__module_name__)
                    )
                )
                f.flush()

                env = os.environ.copy()
                env["DD_TRACE_%s_ENABLED" % self.__integration_name__.upper()] = "1"

                out, err, _, _ = call_program("ddtrace-run", sys.executable, f.name, env=env)

                self.assertEqual(out, b"OK", "stderr:\n%s" % err.decode())

        def test_and_emit_get_version(self):
            """Each contrib module should implement a get_version() function. This function is used for
            the APM Telemetry integrations payload event, and by APM analytics to inform of dd-trace-py
            current supported integration versions.
            """
            # import pdb
            # breakpoint()
            if hasattr(self, "__get_versions__") and self.__get_versions__ is not None:
                assert self.__get_version__() == ""
                versions = self.__get_versions__()
                assert self.__module_name__ in versions
                assert versions[self.__module_name__] != ""
                for name, v in versions.items():
                    emit_integration_and_version_to_test_agent(self.__integration_name__, v, module_name=name)
            else:
                version = self.__get_version__()
                assert type(version) == str
                assert version != ""
                emit_integration_and_version_to_test_agent(
                    self.__integration_name__, version, module_name=self.__module_name__
                )<|MERGE_RESOLUTION|>--- conflicted
+++ resolved
@@ -6,15 +6,11 @@
 from tempfile import NamedTemporaryFile
 from textwrap import dedent
 import unittest
-
-<<<<<<< HEAD
+import wrapt
+
 from ddtrace.internal.compat import httplib
-from ddtrace.vendor import wrapt
 from ddtrace.version import get_version
-=======
-import wrapt
-
->>>>>>> 06ec8463
+
 from tests.subprocesstest import SubprocessTestCase
 from tests.subprocesstest import run_in_subprocess
 from tests.utils import call_program
