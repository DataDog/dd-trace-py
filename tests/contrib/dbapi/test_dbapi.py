import mock
import pytest

from ddtrace import Pin
from ddtrace.constants import ANALYTICS_SAMPLE_RATE_KEY
from ddtrace.contrib.dbapi import FetchTracedCursor
from ddtrace.contrib.dbapi import TracedConnection
from ddtrace.contrib.dbapi import TracedCursor
from ddtrace.settings import Config
from ddtrace.settings import _database_monitoring
from ddtrace.settings.integration import IntegrationConfig
from ddtrace.span import Span
from tests.utils import TracerTestCase
from tests.utils import assert_is_measured
from tests.utils import assert_is_not_measured


class TestTracedCursor(TracerTestCase):
    def setUp(self):
        super(TestTracedCursor, self).setUp()
        self.cursor = mock.Mock()

    def test_execute_wrapped_is_called_and_returned(self):
        cursor = self.cursor
        cursor.rowcount = 0
        cursor.execute.return_value = "__result__"

        pin = Pin("pin_name", tracer=self.tracer)
        traced_cursor = TracedCursor(cursor, pin, {})
        # DEV: We always pass through the result
        assert "__result__" == traced_cursor.execute("__query__", "arg_1", kwarg1="kwarg1")
        cursor.execute.assert_called_once_with("__query__", "arg_1", kwarg1="kwarg1")

    @TracerTestCase.run_in_subprocess(
        env_overrides=dict(
<<<<<<< HEAD
            DD_TRACE_SQL_COMMENT_INJECTION_MODE="service",
=======
            DD_DBM_PROPAGATION_MODE="full",
>>>>>>> f076ef89
            DD_SERVICE="orders-app",
            DD_ENV="staging",
            DD_VERSION="v7343437-d7ac743",
        )
    )
    def test_curser_execute_with_dbm_injection(self):
        cursor = self.cursor
        traced_cursor = TracedCursor(cursor, Pin(service="orders-db", tracer=self.tracer), {})

        # The following operations should generate DBM comments
        traced_cursor.execute("SELECT * FROM db;")
        traced_cursor.executemany("SELECT * FROM db;", ())
        traced_cursor.callproc("procedure_named_moon")

        spans = self.tracer.pop()
        assert len(spans) == 3
        dbm_comment = " /*dddbs='orders-db',dde='staging',ddps='orders-app',ddpv='v7343437-d7ac743'*/"
        cursor.execute.assert_called_once_with(dbm_comment + "SELECT * FROM db;")
        cursor.executemany.assert_called_once_with(dbm_comment + "SELECT * FROM db;", ())
        cursor.callproc.assert_called_once_with(dbm_comment + "procedure_named_moon")

    def test_executemany_wrapped_is_called_and_returned(self):
        cursor = self.cursor
        cursor.rowcount = 0
        cursor.executemany.return_value = "__result__"

        pin = Pin("pin_name", tracer=self.tracer)
        traced_cursor = TracedCursor(cursor, pin, {})
        # DEV: We always pass through the result
        assert "__result__" == traced_cursor.executemany("__query__", "arg_1", kwarg1="kwarg1")
        cursor.executemany.assert_called_once_with("__query__", "arg_1", kwarg1="kwarg1")

    def test_fetchone_wrapped_is_called_and_returned(self):
        cursor = self.cursor
        cursor.rowcount = 0
        cursor.fetchone.return_value = "__result__"
        pin = Pin("pin_name", tracer=self.tracer)
        traced_cursor = TracedCursor(cursor, pin, {})
        assert "__result__" == traced_cursor.fetchone("arg_1", kwarg1="kwarg1")
        cursor.fetchone.assert_called_once_with("arg_1", kwarg1="kwarg1")

    def test_fetchall_wrapped_is_called_and_returned(self):
        cursor = self.cursor
        cursor.rowcount = 0
        cursor.fetchall.return_value = "__result__"
        pin = Pin("pin_name", tracer=self.tracer)
        traced_cursor = TracedCursor(cursor, pin, {})
        assert "__result__" == traced_cursor.fetchall("arg_1", kwarg1="kwarg1")
        cursor.fetchall.assert_called_once_with("arg_1", kwarg1="kwarg1")

    def test_fetchmany_wrapped_is_called_and_returned(self):
        cursor = self.cursor
        cursor.rowcount = 0
        cursor.fetchmany.return_value = "__result__"
        pin = Pin("pin_name", tracer=self.tracer)
        traced_cursor = TracedCursor(cursor, pin, {})
        assert "__result__" == traced_cursor.fetchmany("arg_1", kwarg1="kwarg1")
        cursor.fetchmany.assert_called_once_with("arg_1", kwarg1="kwarg1")

    def test_correct_span_names(self):
        cursor = self.cursor
        tracer = self.tracer
        cursor.rowcount = 0
        pin = Pin("pin_name", tracer=tracer)
        traced_cursor = TracedCursor(cursor, pin, {})

        traced_cursor.execute("arg_1", kwarg1="kwarg1")
        self.assert_structure(dict(name="sql.query"))
        assert_is_measured(self.get_root_span())
        self.reset()

        traced_cursor.executemany("arg_1", kwarg1="kwarg1")
        self.assert_structure(dict(name="sql.query"))
        assert_is_measured(self.get_root_span())
        self.reset()

        traced_cursor.callproc("arg_1", "arg2")
        self.assert_structure(dict(name="sql.query"))
        assert_is_measured(self.get_root_span())
        self.reset()

        traced_cursor.fetchone("arg_1", kwarg1="kwarg1")
        self.assert_has_no_spans()

        traced_cursor.fetchmany("arg_1", kwarg1="kwarg1")
        self.assert_has_no_spans()

        traced_cursor.fetchall("arg_1", kwarg1="kwarg1")
        self.assert_has_no_spans()

    def test_when_pin_disabled_then_no_tracing(self):
        cursor = self.cursor
        tracer = self.tracer
        cursor.rowcount = 0
        cursor.execute.return_value = "__result__"
        cursor.executemany.return_value = "__result__"

        tracer.enabled = False
        pin = Pin("pin_name", tracer=tracer)
        traced_cursor = TracedCursor(cursor, pin, {})

        assert "__result__" == traced_cursor.execute("arg_1", kwarg1="kwarg1")
        assert len(tracer.pop()) == 0

        assert "__result__" == traced_cursor.executemany("arg_1", kwarg1="kwarg1")
        assert len(tracer.pop()) == 0

        cursor.callproc.return_value = "callproc"
        assert "callproc" == traced_cursor.callproc("arg_1", "arg_2")
        assert len(tracer.pop()) == 0

        cursor.fetchone.return_value = "fetchone"
        assert "fetchone" == traced_cursor.fetchone("arg_1", "arg_2")
        assert len(tracer.pop()) == 0

        cursor.fetchmany.return_value = "fetchmany"
        assert "fetchmany" == traced_cursor.fetchmany("arg_1", "arg_2")
        assert len(tracer.pop()) == 0

        cursor.fetchall.return_value = "fetchall"
        assert "fetchall" == traced_cursor.fetchall("arg_1", "arg_2")
        assert len(tracer.pop()) == 0

    def test_span_info(self):
        cursor = self.cursor
        tracer = self.tracer
        cursor.rowcount = 123
        pin = Pin("my_service", tracer=tracer, tags={"pin1": "value_pin1"})
        traced_cursor = TracedCursor(cursor, pin, {})

        def method():
            pass

        traced_cursor._trace_method(method, "my_name", "my_resource", {"extra1": "value_extra1"}, False)
        span = tracer.pop()[0]  # type: Span
        # Only measure if the name passed matches the default name (e.g. `sql.query` and not `sql.query.fetchall`)
        assert_is_not_measured(span)
        assert span.get_tag("pin1") == "value_pin1", "Pin tags are preserved"
        assert span.get_tag("extra1") == "value_extra1", "Extra tags are merged into pin tags"
        assert span.name == "my_name", "Span name is respected"
        assert span.service == "my_service", "Service from pin"
        assert span.resource == "my_resource", "Resource is respected"
        assert span.span_type == "sql", "Span has the correct span type"
        # Row count
        assert span.get_metric("db.rowcount") == 123, "Row count is set as a metric"
        assert span.get_metric("sql.rows") == 123, "Row count is set as a tag (for legacy django cursor replacement)"

    def test_cfg_service(self):
        cursor = self.cursor
        tracer = self.tracer
        cursor.rowcount = 123
        pin = Pin(None, tracer=tracer, tags={"pin1": "value_pin1"})
        cfg = IntegrationConfig(Config(), "db-test", service="cfg-service")
        traced_cursor = TracedCursor(cursor, pin, cfg)

        def method():
            pass

        traced_cursor._trace_method(method, "my_name", "my_resource", {"extra1": "value_extra1"}, False)
        span = tracer.pop()[0]  # type: Span
        assert span.service == "cfg-service"

    def test_default_service(self):
        cursor = self.cursor
        tracer = self.tracer
        cursor.rowcount = 123
        pin = Pin(None, tracer=tracer, tags={"pin1": "value_pin1"})

        traced_cursor = TracedCursor(cursor, pin, {})

        def method():
            pass

        traced_cursor._trace_method(method, "my_name", "my_resource", {"extra1": "value_extra1"}, False)
        span = tracer.pop()[0]  # type: Span
        assert span.service == "db"

    def test_default_service_cfg(self):
        cursor = self.cursor
        tracer = self.tracer
        cursor.rowcount = 123
        pin = Pin(None, tracer=tracer, tags={"pin1": "value_pin1"})
        cfg = IntegrationConfig(Config(), "db-test", _default_service="default-svc")
        traced_cursor = TracedCursor(cursor, pin, cfg)

        def method():
            pass

        traced_cursor._trace_method(method, "my_name", "my_resource", {"extra1": "value_extra1"}, False)
        span = tracer.pop()[0]  # type: Span
        assert span.service == "default-svc"

    def test_service_cfg_and_pin(self):
        cursor = self.cursor
        tracer = self.tracer
        cursor.rowcount = 123
        pin = Pin("pin-svc", tracer=tracer, tags={"pin1": "value_pin1"})
        cfg = IntegrationConfig(Config(), "db-test", _default_service="default-svc")
        traced_cursor = TracedCursor(cursor, pin, cfg)

        def method():
            pass

        traced_cursor._trace_method(method, "my_name", "my_resource", {"extra1": "value_extra1"}, False)
        span = tracer.pop()[0]  # type: Span
        assert span.service == "pin-svc"

    def test_django_traced_cursor_backward_compatibility(self):
        cursor = self.cursor
        tracer = self.tracer
        # Django integration used to have its own TracedCursor implementation. When we replaced such custom
        # implementation with the generic dbapi traced cursor, we had to make sure to add the tag 'sql.rows' that was
        # set by the legacy replaced implementation.
        cursor.rowcount = 123
        pin = Pin("my_service", tracer=tracer, tags={"pin1": "value_pin1"})
        cfg = IntegrationConfig(Config(), "db-test")
        traced_cursor = TracedCursor(cursor, pin, cfg)

        def method():
            pass

        traced_cursor._trace_method(method, "my_name", "my_resource", {"extra1": "value_extra1"}, False)
        span = tracer.pop()[0]  # type: Span
        # Row count
        assert span.get_metric("db.rowcount") == 123, "Row count is set as a metric"
        assert span.get_metric("sql.rows") == 123, "Row count is set as a tag (for legacy django cursor replacement)"

    def test_cursor_analytics_default(self):
        cursor = self.cursor
        cursor.rowcount = 0
        cursor.execute.return_value = "__result__"

        pin = Pin("pin_name", tracer=self.tracer)
        traced_cursor = TracedCursor(cursor, pin, {})
        # DEV: We always pass through the result
        assert "__result__" == traced_cursor.execute("__query__", "arg_1", kwarg1="kwarg1")

        span = self.pop_spans()[0]
        self.assertIsNone(span.get_metric(ANALYTICS_SAMPLE_RATE_KEY))


class TestFetchTracedCursor(TracerTestCase):
    def setUp(self):
        super(TestFetchTracedCursor, self).setUp()
        self.cursor = mock.Mock()
        self.config = IntegrationConfig(Config(), "db-test", _default_service="default-svc")

    def test_execute_wrapped_is_called_and_returned(self):
        cursor = self.cursor
        cursor.rowcount = 0
        cursor.execute.return_value = "__result__"

        pin = Pin("pin_name", tracer=self.tracer)
        traced_cursor = FetchTracedCursor(cursor, pin, {})
        assert "__result__" == traced_cursor.execute("__query__", "arg_1", kwarg1="kwarg1")
        cursor.execute.assert_called_once_with("__query__", "arg_1", kwarg1="kwarg1")

    def test_executemany_wrapped_is_called_and_returned(self):
        cursor = self.cursor
        cursor.rowcount = 0
        cursor.executemany.return_value = "__result__"

        pin = Pin("pin_name", tracer=self.tracer)
        traced_cursor = FetchTracedCursor(cursor, pin, {})
        assert "__result__" == traced_cursor.executemany("__query__", "arg_1", kwarg1="kwarg1")
        cursor.executemany.assert_called_once_with("__query__", "arg_1", kwarg1="kwarg1")

    def test_fetchone_wrapped_is_called_and_returned(self):
        cursor = self.cursor
        cursor.rowcount = 0
        cursor.fetchone.return_value = "__result__"
        pin = Pin("pin_name", tracer=self.tracer)
        traced_cursor = FetchTracedCursor(cursor, pin, {})
        assert "__result__" == traced_cursor.fetchone("arg_1", kwarg1="kwarg1")
        cursor.fetchone.assert_called_once_with("arg_1", kwarg1="kwarg1")

    def test_fetchall_wrapped_is_called_and_returned(self):
        cursor = self.cursor
        cursor.rowcount = 0
        cursor.fetchall.return_value = "__result__"
        pin = Pin("pin_name", tracer=self.tracer)
        traced_cursor = FetchTracedCursor(cursor, pin, {})
        assert "__result__" == traced_cursor.fetchall("arg_1", kwarg1="kwarg1")
        cursor.fetchall.assert_called_once_with("arg_1", kwarg1="kwarg1")

    def test_fetchmany_wrapped_is_called_and_returned(self):
        cursor = self.cursor
        cursor.rowcount = 0
        cursor.fetchmany.return_value = "__result__"
        pin = Pin("pin_name", tracer=self.tracer)
        traced_cursor = FetchTracedCursor(cursor, pin, {})
        assert "__result__" == traced_cursor.fetchmany("arg_1", kwarg1="kwarg1")
        cursor.fetchmany.assert_called_once_with("arg_1", kwarg1="kwarg1")

    def test_correct_span_names(self):
        cursor = self.cursor
        tracer = self.tracer
        cursor.rowcount = 0
        pin = Pin("pin_name", tracer=tracer)
        traced_cursor = FetchTracedCursor(cursor, pin, {})

        traced_cursor.execute("arg_1", kwarg1="kwarg1")
        self.assert_structure(dict(name="sql.query"))
        self.reset()

        traced_cursor.executemany("arg_1", kwarg1="kwarg1")
        self.assert_structure(dict(name="sql.query"))
        self.reset()

        traced_cursor.callproc("arg_1", "arg2")
        self.assert_structure(dict(name="sql.query"))
        self.reset()

        traced_cursor.fetchone("arg_1", kwarg1="kwarg1")
        self.assert_structure(dict(name="sql.query.fetchone"))
        self.reset()

        traced_cursor.fetchmany("arg_1", kwarg1="kwarg1")
        self.assert_structure(dict(name="sql.query.fetchmany"))
        self.reset()

        traced_cursor.fetchall("arg_1", kwarg1="kwarg1")
        self.assert_structure(dict(name="sql.query.fetchall"))
        self.reset()

    def test_when_pin_disabled_then_no_tracing(self):
        cursor = self.cursor
        tracer = self.tracer
        cursor.rowcount = 0
        cursor.execute.return_value = "__result__"
        cursor.executemany.return_value = "__result__"

        tracer.enabled = False
        pin = Pin("pin_name", tracer=tracer)
        traced_cursor = FetchTracedCursor(cursor, pin, {})

        assert "__result__" == traced_cursor.execute("arg_1", kwarg1="kwarg1")
        assert len(tracer.pop()) == 0

        assert "__result__" == traced_cursor.executemany("arg_1", kwarg1="kwarg1")
        assert len(tracer.pop()) == 0

        cursor.callproc.return_value = "callproc"
        assert "callproc" == traced_cursor.callproc("arg_1", "arg_2")
        assert len(tracer.pop()) == 0

        cursor.fetchone.return_value = "fetchone"
        assert "fetchone" == traced_cursor.fetchone("arg_1", "arg_2")
        assert len(tracer.pop()) == 0

        cursor.fetchmany.return_value = "fetchmany"
        assert "fetchmany" == traced_cursor.fetchmany("arg_1", "arg_2")
        assert len(tracer.pop()) == 0

        cursor.fetchall.return_value = "fetchall"
        assert "fetchall" == traced_cursor.fetchall("arg_1", "arg_2")
        assert len(tracer.pop()) == 0

    def test_span_info(self):
        cursor = self.cursor
        tracer = self.tracer
        cursor.rowcount = 123
        pin = Pin("my_service", tracer=tracer, tags={"pin1": "value_pin1"})
        traced_cursor = FetchTracedCursor(cursor, pin, {})

        def method():
            pass

        traced_cursor._trace_method(method, "my_name", "my_resource", {"extra1": "value_extra1"}, False)
        span = tracer.pop()[0]  # type: Span
        assert span.get_tag("pin1") == "value_pin1", "Pin tags are preserved"
        assert span.get_tag("extra1") == "value_extra1", "Extra tags are merged into pin tags"
        assert span.name == "my_name", "Span name is respected"
        assert span.service == "my_service", "Service from pin"
        assert span.resource == "my_resource", "Resource is respected"
        assert span.span_type == "sql", "Span has the correct span type"
        # Row count
        assert span.get_metric("db.rowcount") == 123, "Row count is set as a metric"
        assert span.get_metric("sql.rows") == 123, "Row count is set as a tag (for legacy django cursor replacement)"

    def test_django_traced_cursor_backward_compatibility(self):
        cursor = self.cursor
        tracer = self.tracer
        # Django integration used to have its own FetchTracedCursor implementation. When we replaced such custom
        # implementation with the generic dbapi traced cursor, we had to make sure to add the tag 'sql.rows' that was
        # set by the legacy replaced implementation.
        cursor.rowcount = 123
        pin = Pin("my_service", tracer=tracer, tags={"pin1": "value_pin1"})
        traced_cursor = FetchTracedCursor(cursor, pin, {})

        def method():
            pass

        traced_cursor._trace_method(method, "my_name", "my_resource", {"extra1": "value_extra1"}, False)
        span = tracer.pop()[0]  # type: Span
        # Row count
        assert span.get_metric("db.rowcount") == 123, "Row count is set as a metric"
        assert span.get_metric("sql.rows") == 123, "Row count is set as a tag (for legacy django cursor replacement)"

    def test_fetch_no_analytics(self):
        """Confirm fetch* methods do not have analytics sample rate metric"""
        with self.override_config("dbapi2", dict(analytics_enabled=True)):
            cursor = self.cursor
            cursor.rowcount = 0
            cursor.fetchone.return_value = "__result__"
            pin = Pin("pin_name", tracer=self.tracer)
            traced_cursor = FetchTracedCursor(cursor, pin, {})
            assert "__result__" == traced_cursor.fetchone("arg_1", kwarg1="kwarg1")

            span = self.pop_spans()[0]
            self.assertIsNone(span.get_metric(ANALYTICS_SAMPLE_RATE_KEY))

            cursor = self.cursor
            cursor.rowcount = 0
            cursor.fetchall.return_value = "__result__"
            pin = Pin("pin_name", tracer=self.tracer)
            traced_cursor = FetchTracedCursor(cursor, pin, {})
            assert "__result__" == traced_cursor.fetchall("arg_1", kwarg1="kwarg1")

            span = self.pop_spans()[0]
            self.assertIsNone(span.get_metric(ANALYTICS_SAMPLE_RATE_KEY))

            cursor = self.cursor
            cursor.rowcount = 0
            cursor.fetchmany.return_value = "__result__"
            pin = Pin("pin_name", tracer=self.tracer)
            traced_cursor = FetchTracedCursor(cursor, pin, {})
            assert "__result__" == traced_cursor.fetchmany("arg_1", kwarg1="kwarg1")

            span = self.pop_spans()[0]
            self.assertIsNone(span.get_metric(ANALYTICS_SAMPLE_RATE_KEY))

    def test_unknown_rowcount(self):
        class Unknown(object):
            pass

        cursor = self.cursor
        tracer = self.tracer
        cursor.rowcount = Unknown()
        pin = Pin("my_service", tracer=tracer, tags={"pin1": "value_pin1"})
        traced_cursor = FetchTracedCursor(cursor, pin, {})

        def method():
            pass

        traced_cursor._trace_method(method, "my_name", "my_resource", {"extra1": "value_extra1"}, False)
        span = tracer.pop()[0]  # type: Span
        assert span.get_metric("db.rowcount") is None
        assert span.get_metric("sql.rows") is None

    def test_callproc_can_handle_arbitrary_args(self):
        cursor = self.cursor
        tracer = self.tracer
        pin = Pin("pin_name", tracer=tracer)
        cursor.callproc.return_value = "gme --> moon"
        traced_cursor = TracedCursor(cursor, pin, {})

        traced_cursor.callproc("proc_name", "arg_1")
        spans = self.tracer.pop()
        assert len(spans) == 1
        self.reset()

        traced_cursor.callproc("proc_name", "arg_1", "arg_2")
        spans = self.tracer.pop()
        assert len(spans) == 1
        self.reset()

        traced_cursor.callproc("proc_name", "arg_1", "arg_2", {"arg_key": "arg_value"})
        spans = self.tracer.pop()
        assert len(spans) == 1
        self.reset()

    @TracerTestCase.run_in_subprocess(
        env_overrides=dict(
            DD_TRACE_SQL_COMMENT_INJECTION_MODE="full",
            DD_SERVICE="orders-app",
            DD_ENV="staging",
            DD_VERSION="v7343437-d7ac743",
        )
    )
    def test_curser_execute_with_dbm_injection(self):
        cursor = self.cursor
        traced_cursor = FetchTracedCursor(cursor, Pin("pin_name", tracer=self.tracer), {})

        # The following operations should not generate DBM comments
        traced_cursor.fetchone()
        traced_cursor.fetchall()
        traced_cursor.fetchmany(1)
        cursor.fetchone.assert_called_once_with()
        cursor.fetchall.assert_called_once_with()
        cursor.fetchmany.assert_called_once_with(1)

        spans = self.tracer.pop()
        assert len(spans) == 3

        # The following operations should generates DBM comments
        traced_cursor.execute("SELECT * FROM db;")
        traced_cursor.executemany("SELECT * FROM db;", ())
        traced_cursor.callproc("proc")

        spans = self.tracer.pop()
        assert len(spans) == 3
        dbm_comment_exc = _database_monitoring._get_dbm_comment(spans[0])
        cursor.execute.assert_called_once_with(dbm_comment_exc + "SELECT * FROM db;")
        dbm_comment_excmany = _database_monitoring._get_dbm_comment(spans[1])
        cursor.executemany.assert_called_once_with(dbm_comment_excmany + "SELECT * FROM db;", ())
        dbm_comment_proc = _database_monitoring._get_dbm_comment(spans[2])
        cursor.callproc.assert_called_once_with(dbm_comment_proc + "proc")


class TestTracedConnection(TracerTestCase):
    def setUp(self):
        super(TestTracedConnection, self).setUp()
        self.connection = mock.Mock()

    def test_cursor_class(self):
        pin = Pin("pin_name", tracer=self.tracer)

        # Default
        traced_connection = TracedConnection(self.connection, pin=pin)
        self.assertTrue(traced_connection._self_cursor_cls is TracedCursor)

        # Trace fetched methods
        with self.override_config("dbapi2", dict(trace_fetch_methods=True)):
            traced_connection = TracedConnection(self.connection, pin=pin)
            self.assertTrue(traced_connection._self_cursor_cls is FetchTracedCursor)

        # Manually provided cursor class
        with self.override_config("dbapi2", dict(trace_fetch_methods=True)):
            traced_connection = TracedConnection(self.connection, pin=pin, cursor_cls=TracedCursor)
            self.assertTrue(traced_connection._self_cursor_cls is TracedCursor)

    def test_commit_is_traced(self):
        connection = self.connection
        tracer = self.tracer
        connection.commit.return_value = None
        pin = Pin("pin_name", tracer=tracer)
        traced_connection = TracedConnection(connection, pin)
        traced_connection.commit()
        assert tracer.pop()[0].name == "mock.connection.commit"
        connection.commit.assert_called_with()

    def test_rollback_is_traced(self):
        connection = self.connection
        tracer = self.tracer
        connection.rollback.return_value = None
        pin = Pin("pin_name", tracer=tracer)
        traced_connection = TracedConnection(connection, pin)
        traced_connection.rollback()
        assert tracer.pop()[0].name == "mock.connection.rollback"
        connection.rollback.assert_called_with()

    def test_connection_analytics_with_rate(self):
        with self.override_config("dbapi2", dict(analytics_enabled=True, analytics_sample_rate=0.5)):
            connection = self.connection
            tracer = self.tracer
            connection.commit.return_value = None
            pin = Pin("pin_name", tracer=tracer)
            traced_connection = TracedConnection(connection, pin)
            traced_connection.commit()
            span = tracer.pop()[0]
            self.assertIsNone(span.get_metric(ANALYTICS_SAMPLE_RATE_KEY))

    def test_connection_context_manager(self):
        class Cursor(object):
            rowcount = 0

            def execute(self, *args, **kwargs):
                pass

            def fetchall(self, *args, **kwargs):
                pass

            def __enter__(self):
                return self

            def __exit__(self, *exc):
                return False

            def commit(self, *args, **kwargs):
                pass

        # When a connection is returned from a context manager the object proxy
        # should be returned so that tracing works.

        class ConnectionConnection(object):
            def __enter__(self):
                return self

            def __exit__(self, *exc):
                return False

            def cursor(self):
                return Cursor()

            def commit(self):
                pass

        pin = Pin("pin", tracer=self.tracer)
        conn = TracedConnection(ConnectionConnection(), pin)
        with conn as conn2:
            conn2.commit()
        spans = self.pop_spans()
        assert len(spans) == 1

        with conn as conn2:
            with conn2.cursor() as cursor:
                cursor.execute("query")
                cursor.fetchall()

        spans = self.pop_spans()
        assert len(spans) == 1

        # If a cursor is returned from the context manager
        # then it should be instrumented.

        class ConnectionCursor(object):
            def __enter__(self):
                return Cursor()

            def __exit__(self, *exc):
                return False

            def commit(self):
                pass

        with TracedConnection(ConnectionCursor(), pin) as cursor:
            cursor.execute("query")
            cursor.fetchall()
        spans = self.pop_spans()
        assert len(spans) == 1

        # If a traced cursor is returned then it should not
        # be double instrumented.

        class ConnectionTracedCursor(object):
            def __enter__(self):
                return self.cursor()

            def __exit__(self, *exc):
                return False

            def cursor(self):
                return TracedCursor(Cursor(), pin, {})

            def commit(self):
                pass

        with TracedConnection(ConnectionTracedCursor(), pin) as cursor:
            cursor.execute("query")
            cursor.fetchall()
        spans = self.pop_spans()
        assert len(spans) == 1

        # Check when a different connection object is returned
        # from a connection context manager.
        # No traces should be produced.

        other_conn = ConnectionConnection()

        class ConnectionDifferentConnection(object):
            def __enter__(self):
                return other_conn

            def __exit__(self, *exc):
                return False

            def cursor(self):
                return Cursor()

            def commit(self):
                pass

        conn = TracedConnection(ConnectionDifferentConnection(), pin)
        with conn as conn2:
            conn2.commit()
        spans = self.pop_spans()
        assert len(spans) == 0

        with conn as conn2:
            with conn2.cursor() as cursor:
                cursor.execute("query")
                cursor.fetchall()

        spans = self.pop_spans()
        assert len(spans) == 0

        # When some unexpected value is returned from the context manager
        # it should be handled gracefully.

        class ConnectionUnknown(object):
            def __enter__(self):
                return 123456

            def __exit__(self, *exc):
                return False

            def cursor(self):
                return Cursor()

            def commit(self):
                pass

        conn = TracedConnection(ConnectionDifferentConnection(), pin)
        with conn as conn2:
            conn2.commit()
        spans = self.pop_spans()
        assert len(spans) == 0

        with conn as conn2:
            with conn2.cursor() as cursor:
                cursor.execute("query")
                cursor.fetchall()

        spans = self.pop_spans()
        assert len(spans) == 0

        # Errors should be the same when no context management is defined.

        class ConnectionNoCtx(object):
            def cursor(self):
                return Cursor()

            def commit(self):
                pass

        conn = TracedConnection(ConnectionNoCtx(), pin)
        with pytest.raises(AttributeError):
            with conn:
                pass

        with pytest.raises(AttributeError):
            with conn as conn2:
                pass

        spans = self.pop_spans()
        assert len(spans) == 0<|MERGE_RESOLUTION|>--- conflicted
+++ resolved
@@ -33,11 +33,7 @@
 
     @TracerTestCase.run_in_subprocess(
         env_overrides=dict(
-<<<<<<< HEAD
-            DD_TRACE_SQL_COMMENT_INJECTION_MODE="service",
-=======
-            DD_DBM_PROPAGATION_MODE="full",
->>>>>>> f076ef89
+            DD_DBM_PROPAGATION_MODE="service",
             DD_SERVICE="orders-app",
             DD_ENV="staging",
             DD_VERSION="v7343437-d7ac743",
