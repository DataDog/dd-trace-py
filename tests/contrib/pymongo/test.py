--- conflicted
+++ resolved
@@ -337,12 +337,7 @@
         db.drop_collection('songs')
 
         services = writer.pop_services()
-<<<<<<< HEAD
-        # DEV: Sending of services is a noop while we remove the API
-        eq_(len(services), 0)
-=======
         eq_(services, {})
->>>>>>> 06de8485
 
     def test_host_kwarg(self):
         # simulate what celery and django do when instantiating a new client
