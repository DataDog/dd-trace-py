import os

import pytest

from ddtrace.contrib.aws_lambda import patch
from ddtrace.contrib.aws_lambda import unpatch
from tests.contrib.aws_lambda.handlers import datadog
from tests.contrib.aws_lambda.handlers import handler
from tests.contrib.aws_lambda.handlers import manually_wrapped_handler
from tests.contrib.aws_lambda.handlers import timeout_handler


class LambdaContext:
<<<<<<< HEAD
    def __init__(self, remaining_time_in_millis=2000):
=======
    def __init__(self, remaining_time_in_millis=300):
>>>>>>> 5c082ea5
        self.invoked_function_arn = "arn:aws:lambda:us-east-1:000000000000:function:fake-function-name"
        self.memory_limit_in_mb = 2048
        self.client_context = {}
        self.aws_request_id = "request-id-1"
        self.function_version = "1"
        self.remaining_time_in_millis = remaining_time_in_millis

    def get_remaining_time_in_millis(self):
        return self.remaining_time_in_millis


@pytest.fixture()
def context():
<<<<<<< HEAD
    def create_context(remaining_time_in_millis=1000):
=======
    def create_context(remaining_time_in_millis=300):
>>>>>>> 5c082ea5
        return LambdaContext(remaining_time_in_millis)

    return create_context


@pytest.fixture(autouse=True)
def setup():
    os.environ.update(
        {
            "DD_TRACE_AGENT_URL": "http://localhost:9126/",
            "DD_TRACE_ENABLED": "true",
        }
    )
    yield
    unpatch()


<<<<<<< HEAD
@pytest.mark.parametrize("customApmFlushDeadline", [("-100"), ("10"), ("100"), ("500")])
=======
@pytest.mark.parametrize("customApmFlushDeadline", [("100"), ("200")])
>>>>>>> 5c082ea5
@pytest.mark.snapshot()
def test_timeout_traces(context, customApmFlushDeadline):
    os.environ.update(
        {
            "AWS_LAMBDA_FUNCTION_NAME": "timeout_handler",
            "DD_LAMBDA_HANDLER": "tests.contrib.aws_lambda.handlers.timeout_handler",
<<<<<<< HEAD
            "DD_APM_FLUSH_DEADLINE_MILLISECONDS": customApmFlushDeadline,
=======
            "DD_APM_FLUSH_DEADLINE": customApmFlushDeadline,
>>>>>>> 5c082ea5
        }
    )

    patch()

    datadog(timeout_handler)({}, context())


@pytest.mark.snapshot
async def test_file_patching(context):
    os.environ.update(
        {
            "AWS_LAMBDA_FUNCTION_NAME": "handler",
            "DD_LAMBDA_HANDLER": "tests.contrib.aws_lambda.handlers.handler",
        }
    )

    patch()

    result = datadog(handler)({}, context())

    assert result == {"success": True}
    return


@pytest.mark.snapshot
async def test_module_patching(mocker, context):
    mocker.patch("datadog_lambda.wrapper._LambdaDecorator._before")
    mocker.patch("datadog_lambda.wrapper._LambdaDecorator._after")

    os.environ.update(
        {
            "AWS_LAMBDA_FUNCTION_NAME": "manually_wrapped_handler",
        }
    )

    patch()

    result = manually_wrapped_handler({}, context())

    assert result == {"success": True}
    return<|MERGE_RESOLUTION|>--- conflicted
+++ resolved
@@ -11,11 +11,7 @@
 
 
 class LambdaContext:
-<<<<<<< HEAD
-    def __init__(self, remaining_time_in_millis=2000):
-=======
     def __init__(self, remaining_time_in_millis=300):
->>>>>>> 5c082ea5
         self.invoked_function_arn = "arn:aws:lambda:us-east-1:000000000000:function:fake-function-name"
         self.memory_limit_in_mb = 2048
         self.client_context = {}
@@ -29,11 +25,7 @@
 
 @pytest.fixture()
 def context():
-<<<<<<< HEAD
-    def create_context(remaining_time_in_millis=1000):
-=======
     def create_context(remaining_time_in_millis=300):
->>>>>>> 5c082ea5
         return LambdaContext(remaining_time_in_millis)
 
     return create_context
@@ -51,22 +43,14 @@
     unpatch()
 
 
-<<<<<<< HEAD
-@pytest.mark.parametrize("customApmFlushDeadline", [("-100"), ("10"), ("100"), ("500")])
-=======
-@pytest.mark.parametrize("customApmFlushDeadline", [("100"), ("200")])
->>>>>>> 5c082ea5
+@pytest.mark.parametrize("customApmFlushDeadline", [("-100"), ("10"), ("100"), ("200")])
 @pytest.mark.snapshot()
 def test_timeout_traces(context, customApmFlushDeadline):
     os.environ.update(
         {
             "AWS_LAMBDA_FUNCTION_NAME": "timeout_handler",
             "DD_LAMBDA_HANDLER": "tests.contrib.aws_lambda.handlers.timeout_handler",
-<<<<<<< HEAD
             "DD_APM_FLUSH_DEADLINE_MILLISECONDS": customApmFlushDeadline,
-=======
-            "DD_APM_FLUSH_DEADLINE": customApmFlushDeadline,
->>>>>>> 5c082ea5
         }
     )
 
