import subprocess

import gevent
import gevent.pool
from opentracing.scope_managers.gevent import GeventScopeManager

import ddtrace
from ddtrace.compat import PY3
from ddtrace.constants import SAMPLING_PRIORITY_KEY
from ddtrace.context import Context
from ddtrace.contrib.gevent import patch
from ddtrace.contrib.gevent import unpatch
from ddtrace.ext.priority import USER_KEEP
from tests.opentracer.utils import init_tracer
from tests.utils import TracerTestCase

from .utils import silence_errors


class TestGeventTracer(TracerTestCase):
    """
    Ensures that greenlets are properly traced when using
    the default Tracer.
    """

    def setUp(self):
        super(TestGeventTracer, self).setUp()
        self._original_tracer = ddtrace.tracer
        ddtrace.tracer = self.tracer
        # trace gevent
        patch()

    def tearDown(self):
        # clean the active Context
        self.tracer.context_provider.activate(None)
        # restore the original tracer
        ddtrace.tracer = self._original_tracer
        # untrace gevent
        unpatch()

    def test_trace_greenlet(self):
        # a greenlet can be traced using the trace API
        def greenlet():
            with self.tracer.trace("greenlet") as span:
                span.resource = "base"

        gevent.spawn(greenlet).join()
        traces = self.pop_traces()
        assert 1 == len(traces)
        assert 1 == len(traces[0])
        assert "greenlet" == traces[0][0].name
        assert "base" == traces[0][0].resource

    def test_trace_greenlet_twice(self):
        # a greenlet can be traced using the trace API
        def greenlet():
            with self.tracer.trace("greenlet") as span:
                span.resource = "base"

            with self.tracer.trace("greenlet2") as span:
                span.resource = "base2"

        gevent.spawn(greenlet).join()
        traces = self.pop_traces()
        assert 2 == len(traces)
        assert 1 == len(traces[0]) == len(traces[1])
        assert "greenlet" == traces[0][0].name
        assert "base" == traces[0][0].resource
        assert "greenlet2" == traces[1][0].name
        assert "base2" == traces[1][0].resource

    def test_trace_map_greenlet(self):
        # a greenlet can be traced using the trace API
        def greenlet(_):
            with self.tracer.trace("greenlet", resource="base"):
                gevent.sleep(0.01)

        funcs = [
            gevent.pool.Group().map,
            gevent.pool.Group().imap,
            gevent.pool.Group().imap_unordered,
            gevent.pool.Pool(2).map,
            gevent.pool.Pool(2).imap,
            gevent.pool.Pool(2).imap_unordered,
        ]
        for func in funcs:
            with self.tracer.trace("outer", resource="base"):
                # Use a list to force evaluation
                list(func(greenlet, [0, 1, 2]))
<<<<<<< HEAD
            traces = self.tracer.writer.pop_traces()
            assert 1 == len(traces)
            spans = traces[0]
            assert len(spans) == 4
            outer_span = spans[0]
=======
            traces = self.pop_traces()

            assert len(traces) == 1
            spans = traces[0]
            outer_span = [s for s in spans if s.name == "outer"][0]

>>>>>>> d411dee2
            assert "base" == outer_span.resource
            inner_spans = [s for s in spans if s is not outer_span]
            for s in inner_spans:
                assert "greenlet" == s.name
                assert "base" == s.resource
                assert outer_span.trace_id == s.trace_id
                assert outer_span.span_id == s.parent_id

    def test_trace_later_greenlet(self):
        # a greenlet can be traced using the trace API
        def greenlet():
            with self.tracer.trace("greenlet") as span:
                span.resource = "base"

        gevent.spawn_later(0.01, greenlet).join()
        traces = self.pop_traces()
        assert 1 == len(traces)
        assert 1 == len(traces[0])
        assert "greenlet" == traces[0][0].name
        assert "base" == traces[0][0].resource

    def test_trace_sampling_priority_spawn_multiple_greenlets_multiple_traces(self):
        # multiple greenlets must be part of the same trace
        def entrypoint():
            with self.tracer.trace("greenlet.main") as span:
                span.context.sampling_priority = USER_KEEP
                span.resource = "base"
                jobs = [gevent.spawn(green_1), gevent.spawn(green_2)]
                gevent.joinall(jobs)

        def green_1():
            with self.tracer.trace("greenlet.worker") as span:
                span.set_tag("worker_id", "1")
                gevent.sleep(0.01)

        def green_2():
            with self.tracer.trace("greenlet.worker") as span:
                span.set_tag("worker_id", "2")
                gevent.sleep(0.01)

        gevent.spawn(entrypoint).join()
<<<<<<< HEAD
        traces = self.tracer.writer.pop_traces()
        assert 1 == len(traces)
=======
        traces = self.pop_traces()
        assert 1 == len(traces)
        assert 3 == len(traces[0])
>>>>>>> d411dee2
        spans = traces[0]
        assert 3 == len(spans)
        parent_span = spans[0]
        worker_1 = spans[1]
        worker_2 = spans[2]
        # check sampling priority
        assert parent_span.get_metric(SAMPLING_PRIORITY_KEY) == USER_KEEP
        assert worker_1.get_metric(SAMPLING_PRIORITY_KEY) is None
        assert worker_2.get_metric(SAMPLING_PRIORITY_KEY) is None

    def test_trace_spawn_multiple_greenlets_multiple_traces(self):
        # multiple greenlets must be part of the same trace
        def entrypoint():
            with self.tracer.trace("greenlet.main") as span:
                span.resource = "base"
                jobs = [gevent.spawn(green_1), gevent.spawn(green_2)]
                gevent.joinall(jobs)

        def green_1():
            with self.tracer.trace("greenlet.worker") as span:
                span.set_tag("worker_id", "1")
                gevent.sleep(0.01)

        def green_2():
            with self.tracer.trace("greenlet.worker") as span:
                span.set_tag("worker_id", "2")
                gevent.sleep(0.01)

        gevent.spawn(entrypoint).join()
<<<<<<< HEAD
        traces = self.tracer.writer.pop_traces()
        assert 1 == len(traces)
        spans = traces[0]
        assert 3 == len(spans)
        parent_span = spans[0]
        worker_1 = spans[1]
        worker_2 = spans[2]
=======
        traces = self.pop_traces()
        assert 1 == len(traces)
        assert 3 == len(traces[0])
        parent_span = traces[0][0]
        worker_1 = traces[0][1]
        worker_2 = traces[0][2]
>>>>>>> d411dee2
        # check spans data and hierarchy
        assert parent_span.name == "greenlet.main"
        assert parent_span.resource == "base"
        assert worker_1.get_tag("worker_id") == "1"
        assert worker_1.name == "greenlet.worker"
        assert worker_1.resource == "greenlet.worker"
        assert worker_1.parent_id == parent_span.span_id
        assert worker_2.get_tag("worker_id") == "2"
        assert worker_2.name == "greenlet.worker"
        assert worker_2.resource == "greenlet.worker"
        assert worker_2.parent_id == parent_span.span_id

    def test_trace_spawn_later_multiple_greenlets_multiple_traces(self):
        # multiple greenlets must be part of the same trace
        def entrypoint():
            with self.tracer.trace("greenlet.main") as span:
                span.resource = "base"
                jobs = [gevent.spawn_later(0.01, green_1), gevent.spawn_later(0.01, green_2)]
                gevent.joinall(jobs)

        def green_1():
            with self.tracer.trace("greenlet.worker") as span:
                span.set_tag("worker_id", "1")
                gevent.sleep(0.01)

        def green_2():
            with self.tracer.trace("greenlet.worker") as span:
                span.set_tag("worker_id", "2")
                gevent.sleep(0.01)

        gevent.spawn(entrypoint).join()
<<<<<<< HEAD
        traces = self.tracer.writer.pop_traces()
        assert 1 == len(traces)
        spans = traces[0]
        assert 3 == len(spans)
        parent_span = spans[0]
        worker_1 = spans[1]
        worker_2 = spans[2]
=======
        traces = self.pop_traces()
        assert 1 == len(traces)
        assert 3 == len(traces[0])
        parent_span = traces[0][0]
        worker_1 = traces[0][1]
        worker_2 = traces[0][2]
>>>>>>> d411dee2
        # check spans data and hierarchy
        assert parent_span.name == "greenlet.main"
        assert parent_span.resource == "base"
        assert worker_1.get_tag("worker_id") == "1"
        assert worker_1.name == "greenlet.worker"
        assert worker_1.resource == "greenlet.worker"
        assert worker_1.parent_id == parent_span.span_id
        assert worker_2.get_tag("worker_id") == "2"
        assert worker_2.name == "greenlet.worker"
        assert worker_2.resource == "greenlet.worker"
        assert worker_2.parent_id == parent_span.span_id

    def test_trace_concurrent_calls(self):
        # create multiple futures so that we expect multiple
        # traces instead of a single one
        def greenlet():
            with self.tracer.trace("greenlet"):
                gevent.sleep(0.01)

        jobs = [gevent.spawn(greenlet) for x in range(100)]
        gevent.joinall(jobs)

        traces = self.pop_traces()
        assert 100 == len(traces)
        assert 1 == len(traces[0])
        assert "greenlet" == traces[0][0].name

    def test_propagation_with_new_context(self):
        # create multiple futures so that we expect multiple
        # traces instead of a single one
        ctx = Context(trace_id=100, span_id=101)
        self.tracer.context_provider.activate(ctx)

        def greenlet():
            with self.tracer.trace("greenlet"):
                gevent.sleep(0.01)

        jobs = [gevent.spawn(greenlet) for x in range(1)]
        gevent.joinall(jobs)

        traces = self.pop_traces()
        assert 1 == len(traces)
        assert 1 == len(traces[0])
        assert traces[0][0].trace_id == 100
        assert traces[0][0].parent_id == 101

    def test_trace_concurrent_spawn_later_calls(self):
        # create multiple futures so that we expect multiple
        # traces instead of a single one, even if greenlets
        # are delayed
        def greenlet():
            with self.tracer.trace("greenlet"):
                gevent.sleep(0.01)

        jobs = [gevent.spawn_later(0.01, greenlet) for x in range(100)]
        gevent.joinall(jobs)

        traces = self.pop_traces()
        assert 100 == len(traces)
        assert 1 == len(traces[0])
        assert "greenlet" == traces[0][0].name

    @silence_errors
    def test_exception(self):
        # it should catch the exception like usual
        def greenlet():
            with self.tracer.trace("greenlet"):
                raise Exception("Custom exception")

        g = gevent.spawn(greenlet)
        g.join()
        assert isinstance(g.exception, Exception)

        traces = self.pop_traces()
        assert 1 == len(traces)
        assert 1 == len(traces[0])
        span = traces[0][0]
        assert 1 == span.error
        assert "Custom exception" == span.get_tag("error.msg")
        assert "Traceback (most recent call last)" in span.get_tag("error.stack")

    def _assert_spawn_multiple_greenlets(self, spans):
        """A helper to assert the parenting of a trace when greenlets are
        spawned within another greenlet.

        This is meant to help maintain compatibility between the Datadog and
        OpenTracing tracer implementations.

        Note that for gevent there is differing behaviour between the context
        management so the traces are not identical in form. However, the
        parenting of the spans must remain the same.
        """
        assert len(spans) == 3

        parent = None
        worker_1 = None
        worker_2 = None
        # get the spans since they can be in any order
        for span in spans:
            if span.name == "greenlet.main":
                parent = span
            if span.name == "greenlet.worker1":
                worker_1 = span
            if span.name == "greenlet.worker2":
                worker_2 = span
        assert parent
        assert worker_1
        assert worker_2

        # confirm the parenting
        assert worker_1.parent_id == parent.span_id
        assert worker_2.parent_id == parent.span_id

        # check spans data and hierarchy
        assert parent.name == "greenlet.main"
        assert worker_1.get_tag("worker_id") == "1"
        assert worker_1.name == "greenlet.worker1"
        assert worker_1.resource == "greenlet.worker1"
        assert worker_2.get_tag("worker_id") == "2"
        assert worker_2.name == "greenlet.worker2"
        assert worker_2.resource == "greenlet.worker2"

    def test_trace_spawn_multiple_greenlets_multiple_traces_dd(self):
        """Datadog version of the same test."""

        def entrypoint():
            with self.tracer.trace("greenlet.main") as span:
                span.resource = "base"
                jobs = [gevent.spawn(green_1), gevent.spawn(green_2)]
                gevent.joinall(jobs)

        def green_1():
            with self.tracer.trace("greenlet.worker1") as span:
                span.set_tag("worker_id", "1")
                gevent.sleep(0.01)

        # note that replacing the `tracer.trace` call here with the
        # OpenTracing equivalent will cause the checks to fail
        def green_2():
            with self.tracer.trace("greenlet.worker2") as span:
                span.set_tag("worker_id", "2")
                gevent.sleep(0.01)

        gevent.spawn(entrypoint).join()
        spans = self.pop_spans()
        self._assert_spawn_multiple_greenlets(spans)

    def test_trace_spawn_multiple_greenlets_multiple_traces_ot(self):
        """OpenTracing version of the same test."""

        ot_tracer = init_tracer("my_svc", self.tracer, scope_manager=GeventScopeManager())

        def entrypoint():
            with ot_tracer.start_active_span("greenlet.main") as span:
                span.resource = "base"
                jobs = [gevent.spawn(green_1), gevent.spawn(green_2)]
                gevent.joinall(jobs)

        def green_1():
            with self.tracer.trace("greenlet.worker1") as span:
                span.set_tag("worker_id", "1")
                gevent.sleep(0.01)

        # note that replacing the `tracer.trace` call here with the
        # OpenTracing equivalent will cause the checks to fail
        def green_2():
            with ot_tracer.start_active_span("greenlet.worker2") as scope:
                scope.span.set_tag("worker_id", "2")
                gevent.sleep(0.01)

        gevent.spawn(entrypoint).join()

        spans = self.pop_spans()
        self._assert_spawn_multiple_greenlets(spans)

    def test_ddtracerun(self):
        """
        Regression test case for the following issue.

        ddtrace-run imports all available modules in order to patch them.
        However, gevent depends on the ssl module not being imported when it
        goes to monkeypatch. Modules that import ssl include botocore, requests
        and elasticsearch.
        """

        # Ensure modules are installed
        if PY3:
            import aiohttp  # noqa
            import aiobotocore  # noqa
        import botocore  # noqa
        import elasticsearch  # noqa
        import pynamodb  # noqa
        import requests  # noqa

        p = subprocess.Popen(
            ["ddtrace-run", "python", "tests/contrib/gevent/monkeypatch.py"],
            stdout=subprocess.PIPE,
            stderr=subprocess.PIPE,
        )

        p.wait()
        stdout, stderr = p.stdout.read(), p.stderr.read()
        assert p.returncode == 0, stderr
        assert b"Test success" in stdout
        assert b"RecursionError" not in stderr<|MERGE_RESOLUTION|>--- conflicted
+++ resolved
@@ -87,20 +87,12 @@
             with self.tracer.trace("outer", resource="base"):
                 # Use a list to force evaluation
                 list(func(greenlet, [0, 1, 2]))
-<<<<<<< HEAD
-            traces = self.tracer.writer.pop_traces()
-            assert 1 == len(traces)
-            spans = traces[0]
-            assert len(spans) == 4
-            outer_span = spans[0]
-=======
             traces = self.pop_traces()
 
             assert len(traces) == 1
             spans = traces[0]
             outer_span = [s for s in spans if s.name == "outer"][0]
 
->>>>>>> d411dee2
             assert "base" == outer_span.resource
             inner_spans = [s for s in spans if s is not outer_span]
             for s in inner_spans:
@@ -126,7 +118,7 @@
         # multiple greenlets must be part of the same trace
         def entrypoint():
             with self.tracer.trace("greenlet.main") as span:
-                span.context.sampling_priority = USER_KEEP
+                span.sampling_priority = USER_KEEP
                 span.resource = "base"
                 jobs = [gevent.spawn(green_1), gevent.spawn(green_2)]
                 gevent.joinall(jobs)
@@ -142,14 +134,9 @@
                 gevent.sleep(0.01)
 
         gevent.spawn(entrypoint).join()
-<<<<<<< HEAD
-        traces = self.tracer.writer.pop_traces()
-        assert 1 == len(traces)
-=======
         traces = self.pop_traces()
         assert 1 == len(traces)
         assert 3 == len(traces[0])
->>>>>>> d411dee2
         spans = traces[0]
         assert 3 == len(spans)
         parent_span = spans[0]
@@ -179,22 +166,12 @@
                 gevent.sleep(0.01)
 
         gevent.spawn(entrypoint).join()
-<<<<<<< HEAD
-        traces = self.tracer.writer.pop_traces()
-        assert 1 == len(traces)
-        spans = traces[0]
-        assert 3 == len(spans)
-        parent_span = spans[0]
-        worker_1 = spans[1]
-        worker_2 = spans[2]
-=======
         traces = self.pop_traces()
         assert 1 == len(traces)
         assert 3 == len(traces[0])
         parent_span = traces[0][0]
         worker_1 = traces[0][1]
         worker_2 = traces[0][2]
->>>>>>> d411dee2
         # check spans data and hierarchy
         assert parent_span.name == "greenlet.main"
         assert parent_span.resource == "base"
@@ -226,22 +203,12 @@
                 gevent.sleep(0.01)
 
         gevent.spawn(entrypoint).join()
-<<<<<<< HEAD
-        traces = self.tracer.writer.pop_traces()
-        assert 1 == len(traces)
-        spans = traces[0]
-        assert 3 == len(spans)
-        parent_span = spans[0]
-        worker_1 = spans[1]
-        worker_2 = spans[2]
-=======
         traces = self.pop_traces()
         assert 1 == len(traces)
         assert 3 == len(traces[0])
         parent_span = traces[0][0]
         worker_1 = traces[0][1]
         worker_2 = traces[0][2]
->>>>>>> d411dee2
         # check spans data and hierarchy
         assert parent_span.name == "greenlet.main"
         assert parent_span.resource == "base"
