import os
import signal
import subprocess
import time
from typing import Callable
from typing import Dict
from typing import Generator
from typing import List

import pytest
import tenacity

from ddtrace.contrib.flask.patch import flask_version
from tests.webclient import Client


DEFAULT_HEADERS = {
    "User-Agent": "python-httpx/x.xx.x",
}


@pytest.fixture
def flask_port():
    # type: () -> str
    return "8000"


@pytest.fixture
def flask_wsgi_application():
    # type: () -> str
    return "tests.contrib.flask.app:app"


@pytest.fixture
def flask_command(flask_wsgi_application, flask_port):
    # type: (str, str) -> List[str]
    cmd = "ddtrace-run flask run -h 0.0.0.0 -p %s" % (flask_port,)
    return cmd.split()


def flask_default_env(flask_wsgi_application):
    # type: (str) -> Dict[str, str]
    env = os.environ.copy()
    env.update(
        {
            # Avoid noisy database spans being output on app startup/teardown.
            "DD_TRACE_SQLITE3_ENABLED": "0",
            "FLASK_APP": flask_wsgi_application,
        }
    )
    return env


@pytest.fixture
def flask_client(flask_command, flask_port, flask_wsgi_application, flask_env_arg):
    # type: (List[str], Dict[str, str], str, Callable) -> Generator[Client, None, None]
    # Copy the env to get the correct PYTHONPATH and such
    # from the virtualenv.
    # webservers might exec or fork into another process, so we need to os.setsid() to create a process group
    # (all of which will listen to signals sent to the parent) so that we can kill the whole application.
    proc = subprocess.Popen(
        flask_command,
        stdout=subprocess.PIPE,
        stderr=subprocess.PIPE,
        close_fds=True,
        env=flask_env_arg(flask_wsgi_application),
        preexec_fn=os.setsid,
        cwd=str(os.path.dirname(os.path.dirname(os.path.dirname(os.path.dirname(__file__))))),
    )
    try:
        client = Client("http://0.0.0.0:%s" % flask_port)
        # Wait for the server to start up
        try:
            client.wait()
        except tenacity.RetryError:
            # process failed
            stdout = proc.stdout.read()
            stderr = proc.stderr.read()
            raise TimeoutError(
                "Server failed to start\n======STDOUT=====%s\n\n======STDERR=====%s\n" % (stdout, stderr)
            )
        yield client
        try:
            client.get_ignored("/shutdown")
        except Exception:
            pass
        # At this point the traces have been sent to the test agent
        # but the test agent hasn't necessarily finished processing
        # the traces (race condition) so wait just a bit for that
        # processing to complete.
        time.sleep(0.2)
    finally:
        os.killpg(proc.pid, signal.SIGKILL)
        proc.wait()


@pytest.mark.snapshot(
    ignores=["meta.flask.version"], variants={"220": flask_version >= (2, 2, 0), "": flask_version < (2, 2, 0)}
)
@pytest.mark.parametrize("flask_env_arg", (flask_default_env,))
def test_flask_200(flask_client):
    # type: (Client) -> None
    assert flask_client.get("/", headers=DEFAULT_HEADERS).status_code == 200


@pytest.mark.snapshot(
    ignores=["meta.flask.version"],
    variants={"220": flask_version >= (2, 2, 0), "": flask_version < (2, 2, 0)},
)
@pytest.mark.parametrize("flask_env_arg", (flask_default_env,))
def test_flask_stream(flask_client):
    # type: (Client) -> None
    resp = flask_client.get("/stream", headers=DEFAULT_HEADERS, stream=True)
    # read streamed reasponse, this will close the flask.response span
    assert list(resp.iter_lines()) == [b"0123456789"]
    assert resp.status_code == 200


@pytest.mark.snapshot(
    ignores=["meta.flask.version", "meta.http.useragent"],
    variants={"220": flask_version >= (2, 2, 0), "": flask_version < (2, 2, 0)},
)
@pytest.mark.parametrize("flask_env_arg", (flask_default_env,))
def test_flask_get_user(flask_client):
    # type: (Client) -> None
<<<<<<< HEAD
    assert flask_client.get("/identify").status_code == 200


@pytest.mark.snapshot(
    ignores=[
        "meta._dd.appsec.waf.duration",
        "meta._dd.appsec.waf.duration_ext",
        "meta.flask.version",
        "meta.http.request.headers.accept-encoding",
        "meta.http.request.headers.user-agent",
        "meta.http.useragent",
        "meta.error.stack",
        "metrics._dd.appsec.event_rules.loaded",
        "metrics._dd.appsec.waf.duration",
        "metrics._dd.appsec.waf.duration_ext",
    ],
    variants={"220": flask_version >= (2, 2, 0), "": flask_version < (2, 2, 0)},
)
@pytest.mark.parametrize("flask_env_arg", (flask_appsec_good_rules_env,))
def test_flask_ipblock_match_403(flask_client):
    resp = flask_client.get("/", headers={"Via": _BLOCKED_IP, "ACCEPT": "text/html"})
    assert resp.status_code == 403
    if hasattr(resp, "text"):
        assert resp.text == APPSEC_BLOCKED_RESPONSE_HTML
    else:
        assert resp.data == six.ensure_binary(APPSEC_BLOCKED_RESPONSE_HTML)


@pytest.mark.snapshot(
    ignores=[
        "meta._dd.appsec.waf.duration",
        "meta._dd.appsec.waf.duration_ext",
        "meta.flask.version",
        "meta.http.request.headers.accept-encoding",
        "meta.http.request.headers.user-agent",
        "meta.http.useragent",
        "meta.error.stack",
        "metrics._dd.appsec.event_rules.loaded",
        "metrics._dd.appsec.waf.duration",
        "metrics._dd.appsec.waf.duration_ext",
    ],
    variants={"220": flask_version >= (2, 2, 0), "": flask_version < (2, 2, 0)},
)
@pytest.mark.parametrize("flask_env_arg", (flask_appsec_good_rules_env,))
def test_flask_ipblock_match_403_json(flask_client):
    resp = flask_client.get("/", headers={"Via": _BLOCKED_IP})
    assert resp.status_code == 403
    if hasattr(resp, "text"):
        assert resp.text == APPSEC_BLOCKED_RESPONSE_JSON
    else:
        assert resp.data == six.ensure_binary(APPSEC_BLOCKED_RESPONSE_JSON)
=======
    assert flask_client.get("/identify").status_code == 200
>>>>>>> 193df515
<|MERGE_RESOLUTION|>--- conflicted
+++ resolved
@@ -123,58 +123,4 @@
 @pytest.mark.parametrize("flask_env_arg", (flask_default_env,))
 def test_flask_get_user(flask_client):
     # type: (Client) -> None
-<<<<<<< HEAD
-    assert flask_client.get("/identify").status_code == 200
-
-
-@pytest.mark.snapshot(
-    ignores=[
-        "meta._dd.appsec.waf.duration",
-        "meta._dd.appsec.waf.duration_ext",
-        "meta.flask.version",
-        "meta.http.request.headers.accept-encoding",
-        "meta.http.request.headers.user-agent",
-        "meta.http.useragent",
-        "meta.error.stack",
-        "metrics._dd.appsec.event_rules.loaded",
-        "metrics._dd.appsec.waf.duration",
-        "metrics._dd.appsec.waf.duration_ext",
-    ],
-    variants={"220": flask_version >= (2, 2, 0), "": flask_version < (2, 2, 0)},
-)
-@pytest.mark.parametrize("flask_env_arg", (flask_appsec_good_rules_env,))
-def test_flask_ipblock_match_403(flask_client):
-    resp = flask_client.get("/", headers={"Via": _BLOCKED_IP, "ACCEPT": "text/html"})
-    assert resp.status_code == 403
-    if hasattr(resp, "text"):
-        assert resp.text == APPSEC_BLOCKED_RESPONSE_HTML
-    else:
-        assert resp.data == six.ensure_binary(APPSEC_BLOCKED_RESPONSE_HTML)
-
-
-@pytest.mark.snapshot(
-    ignores=[
-        "meta._dd.appsec.waf.duration",
-        "meta._dd.appsec.waf.duration_ext",
-        "meta.flask.version",
-        "meta.http.request.headers.accept-encoding",
-        "meta.http.request.headers.user-agent",
-        "meta.http.useragent",
-        "meta.error.stack",
-        "metrics._dd.appsec.event_rules.loaded",
-        "metrics._dd.appsec.waf.duration",
-        "metrics._dd.appsec.waf.duration_ext",
-    ],
-    variants={"220": flask_version >= (2, 2, 0), "": flask_version < (2, 2, 0)},
-)
-@pytest.mark.parametrize("flask_env_arg", (flask_appsec_good_rules_env,))
-def test_flask_ipblock_match_403_json(flask_client):
-    resp = flask_client.get("/", headers={"Via": _BLOCKED_IP})
-    assert resp.status_code == 403
-    if hasattr(resp, "text"):
-        assert resp.text == APPSEC_BLOCKED_RESPONSE_JSON
-    else:
-        assert resp.data == six.ensure_binary(APPSEC_BLOCKED_RESPONSE_JSON)
-=======
-    assert flask_client.get("/identify").status_code == 200
->>>>>>> 193df515
+    assert flask_client.get("/identify").status_code == 200