import os
import signal
import subprocess
import time
from typing import Dict
from typing import Generator
from typing import List

import pytest
import tenacity

from ddtrace.contrib.flask.patch import flask_version
from tests.webclient import Client


DEFAULT_HEADERS = {
    "User-Agent": "python-httpx/x.xx.x",
}


@pytest.fixture
def flask_port():
    # type: () -> str
    return "8000"


@pytest.fixture
def flask_wsgi_application():
    # type: () -> str
    return "tests.contrib.flask.app:app"


@pytest.fixture
def flask_command(flask_wsgi_application, flask_port):
    # type: (str, str) -> List[str]
    cmd = "ddtrace-run flask run -h 0.0.0.0 -p %s" % (flask_port,)
    return cmd.split()


@pytest.fixture
def flask_env(flask_wsgi_application):
    # type: (str) -> Dict[str, str]
    env = os.environ.copy()
    env.update(
        {
            # Avoid noisy database spans being output on app startup/teardown.
            "DD_TRACE_SQLITE3_ENABLED": "0",
            "FLASK_APP": flask_wsgi_application,
        }
    )
    return env


@pytest.fixture
def flask_client(flask_command, flask_env, flask_port):
    # type: (str, Dict[str, str], str) -> Generator[Client, None, None]
    # Copy the env to get the correct PYTHONPATH and such
    # from the virtualenv.
    # webservers might exec or fork into another process, so we need to os.setsid() to create a process group
    # (all of which will listen to signals sent to the parent) so that we can kill the whole application.
    proc = subprocess.Popen(
        flask_command,
        stdout=subprocess.PIPE,
        stderr=subprocess.PIPE,
        close_fds=True,
        env=flask_env,
        preexec_fn=os.setsid,
    )
    try:
        client = Client("http://0.0.0.0:%s" % flask_port)
        # Wait for the server to start up
        try:
            client.wait()
        except tenacity.RetryError:
            # if proc.returncode is not None:
            # process failed
            stdout = proc.stdout.read()
            stderr = proc.stderr.read()
            raise TimeoutError(
                "Server failed to start\n======STDOUT=====%s\n\n======STDERR=====%s\n" % (stdout, stderr)
            )
        yield client
        try:
            client.get_ignored("/shutdown")
        except Exception:
            pass
        # At this point the traces have been sent to the test agent
        # but the test agent hasn't necessarily finished processing
        # the traces (race condition) so wait just a bit for that
        # processing to complete.
        time.sleep(0.2)
    finally:
        os.killpg(proc.pid, signal.SIGKILL)
        proc.wait()


@pytest.mark.snapshot(
    ignores=["meta.flask.version"], variants={"220": flask_version >= (2, 2, 0), "": flask_version < (2, 2, 0)}
)
def test_flask_200(flask_client):
    # type: (Client) -> None
    assert flask_client.get("/", headers=DEFAULT_HEADERS).status_code == 200


@pytest.mark.snapshot(
    ignores=["meta.flask.version"], variants={"220": flask_version >= (2, 2, 0), "": flask_version < (2, 2, 0)}
)
def test_flask_stream(flask_client):
    # type: (Client) -> None
<<<<<<< HEAD
    assert flask_client.get("/stream", headers=DEFAULT_HEADERS).status_code == 200
=======
    assert flask_client.get("/stream", stream=True).status_code == 200
>>>>>>> 7c83addd
<|MERGE_RESOLUTION|>--- conflicted
+++ resolved
@@ -107,8 +107,4 @@
 )
 def test_flask_stream(flask_client):
     # type: (Client) -> None
-<<<<<<< HEAD
-    assert flask_client.get("/stream", headers=DEFAULT_HEADERS).status_code == 200
-=======
-    assert flask_client.get("/stream", stream=True).status_code == 200
->>>>>>> 7c83addd
+    assert flask_client.get("/stream", headers=DEFAULT_HEADERS, stream=True).status_code == 200