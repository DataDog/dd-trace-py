import os
import signal
import subprocess
import time
from typing import Dict
from typing import Generator
from typing import List

import pytest
import tenacity

from ddtrace.contrib.flask.patch import flask_version
from tests.webclient import Client


@pytest.fixture
def flask_port():
    # type: () -> str
    return "8000"


@pytest.fixture
def flask_wsgi_application():
    # type: () -> str
    return "tests.contrib.flask.app:app"


@pytest.fixture
def flask_command(flask_wsgi_application, flask_port):
    # type: (str, str) -> List[str]
    cmd = "ddtrace-run flask run -h 0.0.0.0 -p %s" % (flask_port,)
    return cmd.split()


@pytest.fixture
def flask_env(flask_wsgi_application):
    # type: (str) -> Dict[str, str]
    env = os.environ.copy()
    env.update(
        {
            # Avoid noisy database spans being output on app startup/teardown.
            "DD_TRACE_SQLITE3_ENABLED": "0",
            "FLASK_APP": flask_wsgi_application,
        }
    )
    return env


@pytest.fixture
def flask_client(flask_command, flask_env, flask_port):
    # type: (str, Dict[str, str], str) -> Generator[Client, None, None]
    # Copy the env to get the correct PYTHONPATH and such
    # from the virtualenv.
    # webservers might exec or fork into another process, so we need to os.setsid() to create a process group
    # (all of which will listen to signals sent to the parent) so that we can kill the whole application.
    proc = subprocess.Popen(
        flask_command,
        stdout=subprocess.PIPE,
        stderr=subprocess.PIPE,
        close_fds=True,
        env=flask_env,
        preexec_fn=os.setsid,
    )
    try:
        client = Client("http://0.0.0.0:%s" % flask_port)
        # Wait for the server to start up
        try:
            client.wait()
        except tenacity.RetryError:
            # if proc.returncode is not None:
            # process failed
            stdout = proc.stdout.read()
            stderr = proc.stderr.read()
            raise TimeoutError(
                "Server failed to start\n======STDOUT=====%s\n\n======STDERR=====%s\n" % (stdout, stderr)
            )
        yield client
        try:
            client.get_ignored("/shutdown")
        except Exception:
            pass
        # At this point the traces have been sent to the test agent
        # but the test agent hasn't necessarily finished processing
        # the traces (race condition) so wait just a bit for that
        # processing to complete.
        time.sleep(0.2)
    finally:
        os.killpg(proc.pid, signal.SIGKILL)
        proc.wait()


@pytest.mark.snapshot(
    ignores=["meta.flask.version"], variants={"220": flask_version >= (2, 2, 0), "": flask_version < (2, 2, 0)}
)
def test_flask_200(flask_client):
    # type: (Client) -> None
    assert flask_client.get("/").status_code == 200


@pytest.mark.snapshot(
    ignores=["meta.flask.version"], variants={"220": flask_version >= (2, 2, 0), "": flask_version < (2, 2, 0)}
)
def test_flask_stream(flask_client):
    # type: (Client) -> None
<<<<<<< HEAD
    assert flask_client.get("/stream").status_code == 200


@pytest.mark.snapshot(
    ignores=["meta.flask.version"], variants={"220": flask_version >= (2, 2, 0), "": flask_version < (2, 2, 0)}
)
def test_flask_get_user(flask_client):
    # type: (Client) -> None
    assert flask_client.get("/identify").status_code == 200
=======
    assert flask_client.get("/stream", stream=True).status_code == 200
>>>>>>> 7c83addd
<|MERGE_RESOLUTION|>--- conflicted
+++ resolved
@@ -102,8 +102,7 @@
 )
 def test_flask_stream(flask_client):
     # type: (Client) -> None
-<<<<<<< HEAD
-    assert flask_client.get("/stream").status_code == 200
+    assert flask_client.get("/stream", stream=True).status_code == 200
 
 
 @pytest.mark.snapshot(
@@ -111,7 +110,4 @@
 )
 def test_flask_get_user(flask_client):
     # type: (Client) -> None
-    assert flask_client.get("/identify").status_code == 200
-=======
-    assert flask_client.get("/stream", stream=True).status_code == 200
->>>>>>> 7c83addd
+    assert flask_client.get("/identify").status_code == 200