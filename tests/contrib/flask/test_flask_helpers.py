--- conflicted
+++ resolved
@@ -1,8 +1,4 @@
 import flask
-<<<<<<< HEAD
-from ddtrace.vendor import wrapt
-=======
->>>>>>> c8b1f400
 
 from ddtrace import Pin
 from ddtrace.contrib.flask import unpatch
