# -*- coding: utf-8 -*-
import flask
from flask import abort
from flask import make_response

from ddtrace.compat import PY2
from ddtrace.constants import ANALYTICS_SAMPLE_RATE_KEY
from ddtrace.contrib.flask.patch import flask_version
from ddtrace.ext import http
from ddtrace.propagation.http import HTTP_HEADER_PARENT_ID
from ddtrace.propagation.http import HTTP_HEADER_TRACE_ID
from tests.utils import assert_is_measured
from tests.utils import assert_span_http_status_code

from . import BaseFlaskTestCase


base_exception_name = "builtins.Exception"
if PY2:
    base_exception_name = "exceptions.Exception"


class FlaskRequestTestCase(BaseFlaskTestCase):
    def test_request(self):
        """
        When making a request
            We create the expected spans
        """

        @self.app.route("/")
        def index():
            return "Hello Flask", 200

        res = self.client.get("/")
        self.assertEqual(res.status_code, 200)
        self.assertEqual(res.data, b"Hello Flask")

        spans = self.get_spans()
        self.assertEqual(len(spans), 8)

        # Assert the order of the spans created
        self.assertListEqual(
            [
                "flask.request",
                "flask.try_trigger_before_first_request_functions",
                "flask.preprocess_request",
                "flask.dispatch_request",
                "tests.contrib.flask.test_request.index",
                "flask.process_response",
                "flask.do_teardown_request",
                "flask.do_teardown_appcontext",
            ],
            [s.name for s in spans],
        )

        # Assert span services
        for span in spans:
            self.assertEqual(span.service, "flask")

        # Root request span
        req_span = spans[0]
        assert_is_measured(req_span)
        self.assertEqual(req_span.service, "flask")
        self.assertEqual(req_span.name, "flask.request")
        self.assertEqual(req_span.resource, "GET /")
        self.assertEqual(req_span.span_type, "web")
        self.assertEqual(req_span.error, 0)
        self.assertIsNone(req_span.parent_id)

        # Request tags
        self.assertEqual(req_span.get_tag("flask.endpoint"), "index")
        self.assertEqual(req_span.get_tag("flask.url_rule"), "/")
        self.assertEqual(req_span.get_tag("http.method"), "GET")
        self.assertEqual(req_span.get_tag(http.URL), "http://localhost/")
        assert_span_http_status_code(req_span, 200)
        assert http.QUERY_STRING not in req_span.meta

        # Handler span
        handler_span = spans[4]
        self.assertEqual(handler_span.service, "flask")
        self.assertEqual(handler_span.name, "tests.contrib.flask.test_request.index")
        self.assertEqual(handler_span.resource, "/")
        self.assertEqual(req_span.error, 0)

    def test_request_query_string_trace(self):
        """Make sure when making a request that we create the expected spans and capture the query string."""

        @self.app.route("/")
        def index():
            return "Hello Flask", 200

        with self.override_http_config("flask", dict(trace_query_string=True)):
            self.client.get("/?foo=bar&baz=biz")
        spans = self.get_spans()

        # Request tags
        assert spans[0].get_tag(http.QUERY_STRING) == "foo=bar&baz=biz"

    def test_request_query_string_trace_encoding(self):
        """Make sure when making a request that we create the expected spans and capture the query string with a non-UTF-8
        encoding.
        """

        @self.app.route("/")
        def index():
            return "Hello Flask", 200

        with self.override_http_config("flask", dict(trace_query_string=True)):
            self.client.get(u"/?foo=bar&baz=정상처리".encode("euc-kr"))
        spans = self.get_spans()

        # Request tags
        assert spans[0].get_tag(http.QUERY_STRING) == u"foo=bar&baz=����ó��"

    def test_analytics_global_on_integration_default(self):
        """
        When making a request
            When an integration trace search is not event sample rate is not set and globally trace search is enabled
                We expect the root span to have the appropriate tag
        """

        @self.app.route("/")
        def index():
            return "Hello Flask", 200

        with self.override_global_config(dict(analytics_enabled=True)):
            res = self.client.get("/")
            self.assertEqual(res.status_code, 200)
            self.assertEqual(res.data, b"Hello Flask")

        root = self.get_root_span()
        root.assert_matches(
            name="flask.request",
            metrics={
                ANALYTICS_SAMPLE_RATE_KEY: 1.0,
            },
        )

        for span in self.spans:
            if span == root:
                continue
            self.assertIsNone(span.get_metric(ANALYTICS_SAMPLE_RATE_KEY))

    def test_analytics_global_on_integration_on(self):
        """
        When making a request
            When an integration trace search is enabled and sample rate is set and globally trace search is enabled
                We expect the root span to have the appropriate tag
        """

        @self.app.route("/")
        def index():
            return "Hello Flask", 200

        with self.override_global_config(dict(analytics_enabled=True)):
            with self.override_config("flask", dict(analytics_enabled=True, analytics_sample_rate=0.5)):
                res = self.client.get("/")
                self.assertEqual(res.status_code, 200)
                self.assertEqual(res.data, b"Hello Flask")

        root = self.get_root_span()
        root.assert_matches(
            name="flask.request",
            metrics={
                ANALYTICS_SAMPLE_RATE_KEY: 0.5,
            },
        )

        for span in self.spans:
            if span == root:
                continue
            self.assertIsNone(span.get_metric(ANALYTICS_SAMPLE_RATE_KEY))

    def test_analytics_global_off_integration_default(self):
        """
        When making a request
            When an integration trace search is not set and sample rate is set and globally trace search is disabled
                We expect the root span to not include tag
        """

        @self.app.route("/")
        def index():
            return "Hello Flask", 200

        with self.override_global_config(dict(analytics_enabled=False)):
            res = self.client.get("/")
            self.assertEqual(res.status_code, 200)
            self.assertEqual(res.data, b"Hello Flask")

        root = self.get_root_span()
        self.assertIsNone(root.get_metric(ANALYTICS_SAMPLE_RATE_KEY))

        for span in self.spans:
            if span == root:
                continue
            self.assertIsNone(span.get_metric(ANALYTICS_SAMPLE_RATE_KEY))

    def test_analytics_global_off_integration_on(self):
        """
        When making a request
            When an integration trace search is enabled and sample rate is set and globally trace search is disabled
                We expect the root span to have the appropriate tag
        """

        @self.app.route("/")
        def index():
            return "Hello Flask", 200

        with self.override_global_config(dict(analytics_enabled=False)):
            with self.override_config("flask", dict(analytics_enabled=True, analytics_sample_rate=0.5)):
                res = self.client.get("/")
                self.assertEqual(res.status_code, 200)
                self.assertEqual(res.data, b"Hello Flask")
        root = self.get_root_span()
        root.assert_matches(
            name="flask.request",
            metrics={
                ANALYTICS_SAMPLE_RATE_KEY: 0.5,
            },
        )

        for span in self.spans:
            if span == root:
                continue
            self.assertIsNone(span.get_metric(ANALYTICS_SAMPLE_RATE_KEY))

    def test_distributed_tracing(self):
        """
        When making a request
            When distributed tracing headers are present
                We create the expected spans
        """

        @self.app.route("/")
        def index():
            return "Hello Flask", 200

        # Default: distributed tracing enabled
        res = self.client.get(
            "/",
            headers={
                HTTP_HEADER_PARENT_ID: "12345",
                HTTP_HEADER_TRACE_ID: "678910",
            },
        )
        self.assertEqual(res.status_code, 200)
        self.assertEqual(res.data, b"Hello Flask")

        # Assert parent and trace id are properly set on the root span
        span = self.find_span_by_name(self.get_spans(), "flask.request")
        self.assertEqual(span.trace_id, 678910)
        self.assertEqual(span.parent_id, 12345)

        # Explicitly enable distributed tracing
        with self.override_config("flask", dict(distributed_tracing_enabled=True)):
            res = self.client.get(
                "/",
                headers={
                    HTTP_HEADER_PARENT_ID: "12345",
                    HTTP_HEADER_TRACE_ID: "678910",
                },
            )
            self.assertEqual(res.status_code, 200)
            self.assertEqual(res.data, b"Hello Flask")

        # Assert parent and trace id are properly set on the root span
        span = self.find_span_by_name(self.get_spans(), "flask.request")
        self.assertEqual(span.trace_id, 678910)
        self.assertEqual(span.parent_id, 12345)

        # With distributed tracing disabled
        with self.override_config("flask", dict(distributed_tracing_enabled=False)):
            res = self.client.get(
                "/",
                headers={
                    HTTP_HEADER_PARENT_ID: "12345",
                    HTTP_HEADER_TRACE_ID: "678910",
                },
            )
            self.assertEqual(res.status_code, 200)
            self.assertEqual(res.data, b"Hello Flask")

        # Assert parent and trace id are properly set on the root span
        span = self.find_span_by_name(self.get_spans(), "flask.request")
        self.assertNotEqual(span.trace_id, 678910)
        self.assertIsNone(span.parent_id)

    def test_request_query_string(self):
        """
        When making a request
            When the request contains a query string
                We create the expected spans
        """

        @self.app.route("/")
        def index():
            return "Hello Flask", 200

        res = self.client.get("/", query_string=dict(hello="flask"))
        self.assertEqual(res.status_code, 200)
        self.assertEqual(res.data, b"Hello Flask")

        spans = self.get_spans()
        self.assertEqual(len(spans), 8)

        # Assert the order of the spans created
        self.assertListEqual(
            [
                "flask.request",
                "flask.try_trigger_before_first_request_functions",
                "flask.preprocess_request",
                "flask.dispatch_request",
                "tests.contrib.flask.test_request.index",
                "flask.process_response",
                "flask.do_teardown_request",
                "flask.do_teardown_appcontext",
            ],
            [s.name for s in spans],
        )

        # Assert span services
        for span in spans:
            self.assertEqual(span.service, "flask")

        # Root request span
        req_span = spans[0]

        assert_is_measured(req_span)
        self.assertEqual(req_span.service, "flask")
        self.assertEqual(req_span.name, "flask.request")
        # Note: contains no query string
        self.assertEqual(req_span.resource, "GET /")
        self.assertEqual(req_span.span_type, "web")
        self.assertEqual(req_span.error, 0)
        self.assertIsNone(req_span.parent_id)

        # Request tags
        self.assertEqual(req_span.get_tag("flask.endpoint"), "index")
        # Note: contains no query string
        self.assertEqual(req_span.get_tag("flask.url_rule"), "/")
        self.assertEqual(req_span.get_tag("http.method"), "GET")
        # Note: contains no query string
        self.assertEqual(req_span.get_tag(http.URL), "http://localhost/")
        assert_span_http_status_code(req_span, 200)

        # Handler span
        handler_span = spans[4]
        self.assertEqual(handler_span.service, "flask")
        self.assertEqual(handler_span.name, "tests.contrib.flask.test_request.index")
        # Note: contains no query string
        self.assertEqual(handler_span.resource, "/")
        self.assertEqual(req_span.error, 0)

    def test_request_unicode(self):
        """
        When making a request
            When the url contains unicode
                We create the expected spans
        """

        @self.app.route(u"/üŋïĉóđē")
        def unicode():
            return "üŋïĉóđē", 200

        res = self.client.get(u"/üŋïĉóđē")
        self.assertEqual(res.status_code, 200)
        self.assertEqual(res.data, b"\xc3\xbc\xc5\x8b\xc3\xaf\xc4\x89\xc3\xb3\xc4\x91\xc4\x93")

        spans = self.get_spans()
        self.assertEqual(len(spans), 8)

        # Assert the order of the spans created
        self.assertListEqual(
            [
                "flask.request",
                "flask.try_trigger_before_first_request_functions",
                "flask.preprocess_request",
                "flask.dispatch_request",
                "tests.contrib.flask.test_request.unicode",
                "flask.process_response",
                "flask.do_teardown_request",
                "flask.do_teardown_appcontext",
            ],
            [s.name for s in spans],
        )

        # Assert span services
        for span in spans:
            self.assertEqual(span.service, "flask")

        # Root request span
        req_span = spans[0]
        self.assertEqual(req_span.service, "flask")
        self.assertEqual(req_span.name, "flask.request")
        self.assertEqual(req_span.resource, u"GET /üŋïĉóđē")
        self.assertEqual(req_span.span_type, "web")
        self.assertEqual(req_span.error, 0)
        self.assertIsNone(req_span.parent_id)

        # Request tags
        self.assertEqual(req_span.get_tag("flask.endpoint"), "unicode")
        self.assertEqual(req_span.get_tag("flask.url_rule"), u"/üŋïĉóđē")
        self.assertEqual(req_span.get_tag("http.method"), "GET")
        self.assertEqual(req_span.get_tag(http.URL), u"http://localhost/üŋïĉóđē")
        assert_span_http_status_code(req_span, 200)

        # Handler span
        handler_span = spans[4]
        self.assertEqual(handler_span.service, "flask")
        self.assertEqual(handler_span.name, "tests.contrib.flask.test_request.unicode")
        self.assertEqual(handler_span.resource, u"/üŋïĉóđē")
        self.assertEqual(req_span.error, 0)

    def test_request_404(self):
        """
        When making a request
            When the requested endpoint was not found
                We create the expected spans
        """
        res = self.client.get("/not-found")
        self.assertEqual(res.status_code, 404)

        spans = self.get_spans()
        self.assertEqual(len(spans), 9)

        # Assert the order of the spans created
        self.assertListEqual(
            [
                "flask.request",
                "flask.try_trigger_before_first_request_functions",
                "flask.preprocess_request",
                "flask.dispatch_request",
                "flask.handle_user_exception",
                "flask.handle_http_exception",
                "flask.process_response",
                "flask.do_teardown_request",
                "flask.do_teardown_appcontext",
            ],
            [s.name for s in spans],
        )

        # Assert span services
        for span in spans:
            self.assertEqual(span.service, "flask")

        # Root request span
        req_span = spans[0]
        assert_is_measured(req_span)
        self.assertEqual(req_span.service, "flask")
        self.assertEqual(req_span.name, "flask.request")
        self.assertEqual(req_span.resource, "GET 404")
        self.assertEqual(req_span.span_type, "web")
        self.assertEqual(req_span.error, 0)
        self.assertIsNone(req_span.parent_id)

        # Request tags
        self.assertEqual(req_span.get_tag("http.method"), "GET")
        self.assertEqual(req_span.get_tag(http.URL), "http://localhost/not-found")
        assert_span_http_status_code(req_span, 404)

        # Dispatch span
        dispatch_span = spans[3]
        self.assertEqual(dispatch_span.service, "flask")
        self.assertEqual(dispatch_span.name, "flask.dispatch_request")
        self.assertEqual(dispatch_span.resource, "flask.dispatch_request")
        self.assertEqual(dispatch_span.error, 1)
        self.assertTrue(dispatch_span.get_tag("error.msg").startswith("404 Not Found"))
        self.assertTrue(dispatch_span.get_tag("error.stack").startswith("Traceback"))
        self.assertEqual(dispatch_span.get_tag("error.type"), "werkzeug.exceptions.NotFound")

    def test_request_abort_404(self):
        """
        When making a request
            When the requested endpoint calls `abort(404)`
                We create the expected spans
        """

        @self.app.route("/not-found")
        def not_found():
            abort(404)

        res = self.client.get("/not-found")
        self.assertEqual(res.status_code, 404)

        spans = self.get_spans()
        self.assertEqual(len(spans), 10)

        # Assert the order of the spans created
        self.assertListEqual(
            [
                "flask.request",
                "flask.try_trigger_before_first_request_functions",
                "flask.preprocess_request",
                "flask.dispatch_request",
                "tests.contrib.flask.test_request.not_found",
                "flask.handle_user_exception",
                "flask.handle_http_exception",
                "flask.process_response",
                "flask.do_teardown_request",
                "flask.do_teardown_appcontext",
            ],
            [s.name for s in spans],
        )

        # Assert span services
        for span in spans:
            self.assertEqual(span.service, "flask")

        # Root request span
        req_span = spans[0]

        assert_is_measured(req_span)
        self.assertEqual(req_span.service, "flask")
        self.assertEqual(req_span.name, "flask.request")
        self.assertEqual(req_span.resource, "GET /not-found")
        self.assertEqual(req_span.span_type, "web")
        self.assertEqual(req_span.error, 0)
        self.assertIsNone(req_span.parent_id)

        # Request tags
        self.assertEqual(req_span.get_tag("http.method"), "GET")
        self.assertEqual(req_span.get_tag(http.URL), "http://localhost/not-found")
        assert_span_http_status_code(req_span, 404)
        self.assertEqual(req_span.get_tag("flask.endpoint"), "not_found")
        self.assertEqual(req_span.get_tag("flask.url_rule"), "/not-found")

        # Dispatch span
        dispatch_span = spans[3]
        self.assertEqual(dispatch_span.service, "flask")
        self.assertEqual(dispatch_span.name, "flask.dispatch_request")
        self.assertEqual(dispatch_span.resource, "flask.dispatch_request")
        self.assertEqual(dispatch_span.error, 1)
        self.assertTrue(dispatch_span.get_tag("error.msg").startswith("404 Not Found"))
        self.assertTrue(dispatch_span.get_tag("error.stack").startswith("Traceback"))
        self.assertEqual(dispatch_span.get_tag("error.type"), "werkzeug.exceptions.NotFound")

        # Handler span
        handler_span = spans[4]
        self.assertEqual(handler_span.service, "flask")
        self.assertEqual(handler_span.name, "tests.contrib.flask.test_request.not_found")
        self.assertEqual(handler_span.resource, "/not-found")
        self.assertEqual(handler_span.error, 1)
        self.assertTrue(handler_span.get_tag("error.msg").startswith("404 Not Found"))
        self.assertTrue(handler_span.get_tag("error.stack").startswith("Traceback"))
        self.assertEqual(handler_span.get_tag("error.type"), "werkzeug.exceptions.NotFound")

    def test_request_500(self):
        """
        When making a request
            When the requested endpoint raises an exception
                We create the expected spans
        """

        @self.app.route("/500")
        def fivehundred():
            raise Exception("500 error")

        res = self.client.get("/500")
        self.assertEqual(res.status_code, 500)

        spans = self.get_spans()
<<<<<<< HEAD
        self.assertEqual(len(spans), 10)

        # Assert the order of the spans created
        self.assertListEqual(
            [
                "flask.request",
                "flask.try_trigger_before_first_request_functions",
                "flask.preprocess_request",
                "flask.dispatch_request",
                "tests.contrib.flask.test_request.fivehundred",
                "flask.handle_user_exception",
                "flask.handle_exception",
                "flask.process_response",
                "flask.do_teardown_request",
                "flask.do_teardown_appcontext",
            ],
            [s.name for s in spans],
        )
=======

        span_names = [
            "flask.request",
            "flask.try_trigger_before_first_request_functions",
            "flask.preprocess_request",
            "flask.dispatch_request",
            "tests.contrib.flask.test_request.fivehundred",
            "flask.handle_user_exception",
            "flask.handle_exception",
        ]

        if not (flask.__version__.startswith("0.") or flask.__version__.startswith("1.0")):
            span_names.append("flask.process_response")

        span_names += [
            "flask.do_teardown_request",
            "flask.do_teardown_appcontext",
        ]

        # Assert the order of the spans created
        assert span_names == [s.name for s in spans]
>>>>>>> d411dee2

        # Assert span services
        for span in spans:
            self.assertEqual(span.service, "flask")

        # Root request span
        req_span = spans[0]
        assert_is_measured(req_span)
        self.assertEqual(req_span.service, "flask")
        self.assertEqual(req_span.name, "flask.request")
        self.assertEqual(req_span.resource, "GET /500")
        self.assertEqual(req_span.span_type, "web")
        self.assertEqual(req_span.error, 1)
        self.assertIsNone(req_span.parent_id)

        # Request tags
        self.assertEqual(req_span.get_tag("http.method"), "GET")
        self.assertEqual(req_span.get_tag(http.URL), "http://localhost/500")
        assert_span_http_status_code(req_span, 500)
        self.assertEqual(req_span.get_tag("flask.endpoint"), "fivehundred")
        self.assertEqual(req_span.get_tag("flask.url_rule"), "/500")

        # Dispatch span
        dispatch_span = spans[3]
        self.assertEqual(dispatch_span.service, "flask")
        self.assertEqual(dispatch_span.name, "flask.dispatch_request")
        self.assertEqual(dispatch_span.resource, "flask.dispatch_request")
        self.assertEqual(dispatch_span.error, 1)
        self.assertTrue(dispatch_span.get_tag("error.msg").startswith("500 error"))
        self.assertTrue(dispatch_span.get_tag("error.stack").startswith("Traceback"))
        self.assertEqual(dispatch_span.get_tag("error.type"), base_exception_name)

        # Handler span
        handler_span = spans[4]
        self.assertEqual(handler_span.service, "flask")
        self.assertEqual(handler_span.name, "tests.contrib.flask.test_request.fivehundred")
        self.assertEqual(handler_span.resource, "/500")
        self.assertEqual(handler_span.error, 1)
        self.assertTrue(handler_span.get_tag("error.msg").startswith("500 error"))
        self.assertTrue(handler_span.get_tag("error.stack").startswith("Traceback"))
        self.assertEqual(handler_span.get_tag("error.type"), base_exception_name)

        # User exception span
        user_ex_span = spans[5]
        self.assertEqual(user_ex_span.service, "flask")
        self.assertEqual(user_ex_span.name, "flask.handle_user_exception")
        self.assertEqual(user_ex_span.resource, "flask.handle_user_exception")
        self.assertEqual(user_ex_span.error, 1)
        self.assertTrue(user_ex_span.get_tag("error.msg").startswith("500 error"))
        self.assertTrue(user_ex_span.get_tag("error.stack").startswith("Traceback"))
        self.assertEqual(user_ex_span.get_tag("error.type"), base_exception_name)

    def test_request_501(self):
        """
        When making a request
            When the requested endpoint calls `abort(501)`
                We create the expected spans
        """

        @self.app.route("/501")
        def fivehundredone():
            abort(501)

        res = self.client.get("/501")
        self.assertEqual(res.status_code, 501)

        spans = self.get_spans()
        self.assertEqual(len(spans), 10)

        # Assert the order of the spans created
        self.assertListEqual(
            [
                "flask.request",
                "flask.try_trigger_before_first_request_functions",
                "flask.preprocess_request",
                "flask.dispatch_request",
                "tests.contrib.flask.test_request.fivehundredone",
                "flask.handle_user_exception",
                "flask.handle_http_exception",
                "flask.process_response",
                "flask.do_teardown_request",
                "flask.do_teardown_appcontext",
            ],
            [s.name for s in spans],
        )

        # Assert span services
        for span in spans:
            self.assertEqual(span.service, "flask")

        # Root request span
        req_span = spans[0]
        assert_is_measured(req_span)
        self.assertEqual(req_span.service, "flask")
        self.assertEqual(req_span.name, "flask.request")
        self.assertEqual(req_span.resource, "GET /501")
        self.assertEqual(req_span.span_type, "web")
        self.assertEqual(req_span.error, 1)
        self.assertIsNone(req_span.parent_id)

        # Request tags
        self.assertEqual(req_span.get_tag("http.method"), "GET")
        self.assertEqual(req_span.get_tag(http.URL), "http://localhost/501")
        assert_span_http_status_code(req_span, 501)
        self.assertEqual(req_span.get_tag("flask.endpoint"), "fivehundredone")
        self.assertEqual(req_span.get_tag("flask.url_rule"), "/501")

        # Dispatch span
        dispatch_span = spans[3]
        self.assertEqual(dispatch_span.service, "flask")
        self.assertEqual(dispatch_span.name, "flask.dispatch_request")
        self.assertEqual(dispatch_span.resource, "flask.dispatch_request")
        self.assertEqual(dispatch_span.error, 1)
        self.assertTrue(dispatch_span.get_tag("error.msg").startswith("501 Not Implemented"))
        self.assertTrue(dispatch_span.get_tag("error.stack").startswith("Traceback"))
        self.assertEqual(dispatch_span.get_tag("error.type"), "werkzeug.exceptions.NotImplemented")

        # Handler span
        handler_span = spans[4]
        self.assertEqual(handler_span.service, "flask")
        self.assertEqual(handler_span.name, "tests.contrib.flask.test_request.fivehundredone")
        self.assertEqual(handler_span.resource, "/501")
        self.assertEqual(handler_span.error, 1)
        self.assertTrue(handler_span.get_tag("error.msg").startswith("501 Not Implemented"))
        self.assertTrue(handler_span.get_tag("error.stack").startswith("Traceback"))
        self.assertEqual(handler_span.get_tag("error.type"), "werkzeug.exceptions.NotImplemented")

        # User exception span
        user_ex_span = spans[5]
        self.assertEqual(user_ex_span.service, "flask")
        self.assertEqual(user_ex_span.name, "flask.handle_user_exception")
        self.assertEqual(user_ex_span.resource, "flask.handle_user_exception")
        self.assertEqual(user_ex_span.error, 0)

    def test_request_error_handler(self):
        """
        When making a request
            When the requested endpoint raises an exception
                We create the expected spans
        """

        @self.app.errorhandler(500)
        def error_handler(e):
            return "Whoops", 500

        @self.app.route("/500")
        def fivehundred():
            raise Exception("500 error")

        res = self.client.get("/500")
        self.assertEqual(res.status_code, 500)
        self.assertEqual(res.data, b"Whoops")

        spans = self.get_spans()

        if flask_version >= (0, 12):
            self.assertEqual(len(spans), 11)

            # Assert the order of the spans created
            self.assertListEqual(
                [
                    "flask.request",
                    "flask.try_trigger_before_first_request_functions",
                    "flask.preprocess_request",
                    "flask.dispatch_request",
                    "tests.contrib.flask.test_request.fivehundred",
                    "flask.handle_user_exception",
                    "flask.handle_exception",
                    "tests.contrib.flask.test_request.error_handler",
                    "flask.process_response",
                    "flask.do_teardown_request",
                    "flask.do_teardown_appcontext",
                ],
                [s.name for s in spans],
            )
        else:
            self.assertEqual(len(spans), 10)
            # Assert the order of the spans created
            self.assertListEqual(
                [
                    "flask.request",
                    "flask.try_trigger_before_first_request_functions",
                    "flask.preprocess_request",
                    "flask.dispatch_request",
                    "tests.contrib.flask.test_request.fivehundred",
                    "flask.handle_user_exception",
                    "flask.handle_exception",
                    "tests.contrib.flask.test_request.error_handler",
                    "flask.do_teardown_request",
                    "flask.do_teardown_appcontext",
                ],
                [s.name for s in spans],
            )

        # Assert span services
        for span in spans:
            self.assertEqual(span.service, "flask")

        # Root request span
        req_span = spans[0]
        assert_is_measured(req_span)
        self.assertEqual(req_span.service, "flask")
        self.assertEqual(req_span.name, "flask.request")
        self.assertEqual(req_span.resource, "GET /500")
        self.assertEqual(req_span.span_type, "web")
        self.assertEqual(req_span.error, 1)
        self.assertIsNone(req_span.parent_id)

        # Request tags
        self.assertEqual(req_span.get_tag("http.method"), "GET")
        self.assertEqual(req_span.get_tag(http.URL), "http://localhost/500")
        assert_span_http_status_code(req_span, 500)
        self.assertEqual(req_span.get_tag("flask.endpoint"), "fivehundred")
        self.assertEqual(req_span.get_tag("flask.url_rule"), "/500")

        # Dispatch span
        dispatch_span = spans[3]
        self.assertEqual(dispatch_span.service, "flask")
        self.assertEqual(dispatch_span.name, "flask.dispatch_request")
        self.assertEqual(dispatch_span.resource, "flask.dispatch_request")
        self.assertEqual(dispatch_span.error, 1)
        self.assertTrue(dispatch_span.get_tag("error.msg").startswith("500 error"))
        self.assertTrue(dispatch_span.get_tag("error.stack").startswith("Traceback"))
        self.assertEqual(dispatch_span.get_tag("error.type"), base_exception_name)

        # Handler span
        handler_span = spans[4]
        self.assertEqual(handler_span.service, "flask")
        self.assertEqual(handler_span.name, "tests.contrib.flask.test_request.fivehundred")
        self.assertEqual(handler_span.resource, "/500")
        self.assertEqual(handler_span.error, 1)
        self.assertTrue(handler_span.get_tag("error.msg").startswith("500 error"))
        self.assertTrue(handler_span.get_tag("error.stack").startswith("Traceback"))
        self.assertEqual(handler_span.get_tag("error.type"), base_exception_name)

        # User exception span
        user_ex_span = spans[5]
        self.assertEqual(user_ex_span.service, "flask")
        self.assertEqual(user_ex_span.name, "flask.handle_user_exception")
        self.assertEqual(user_ex_span.resource, "flask.handle_user_exception")
        self.assertEqual(user_ex_span.error, 1)
        self.assertTrue(user_ex_span.get_tag("error.msg").startswith("500 error"))
        self.assertTrue(user_ex_span.get_tag("error.stack").startswith("Traceback"))
        self.assertEqual(user_ex_span.get_tag("error.type"), base_exception_name)

    def test_http_request_header_tracing(self):
        with self.override_http_config("flask", dict(trace_headers=["Host", "my-header"])):
            self.client.get(
                "/",
                headers={
                    "my-header": "my_value",
                },
            )

        traces = self.pop_traces()

        span = traces[0][0]
        assert span.get_tag("http.request.headers.my-header") == "my_value"
        assert span.get_tag("http.request.headers.host") == "localhost"

    def test_http_response_header_tracing(self):
        @self.app.route("/response_headers")
        def response_headers():
            resp = make_response("Hello Flask")
            resp.headers["my-response-header"] = "my_response_value"
            return resp

        with self.override_http_config("flask", dict(trace_headers=["my-response-header"])):
            self.client.get("/response_headers")

        traces = self.pop_traces()

        span = traces[0][0]
        assert span.get_tag("http.response.headers.my-response-header") == "my_response_value"<|MERGE_RESOLUTION|>--- conflicted
+++ resolved
@@ -559,26 +559,6 @@
         self.assertEqual(res.status_code, 500)
 
         spans = self.get_spans()
-<<<<<<< HEAD
-        self.assertEqual(len(spans), 10)
-
-        # Assert the order of the spans created
-        self.assertListEqual(
-            [
-                "flask.request",
-                "flask.try_trigger_before_first_request_functions",
-                "flask.preprocess_request",
-                "flask.dispatch_request",
-                "tests.contrib.flask.test_request.fivehundred",
-                "flask.handle_user_exception",
-                "flask.handle_exception",
-                "flask.process_response",
-                "flask.do_teardown_request",
-                "flask.do_teardown_appcontext",
-            ],
-            [s.name for s in spans],
-        )
-=======
 
         span_names = [
             "flask.request",
@@ -600,7 +580,6 @@
 
         # Assert the order of the spans created
         assert span_names == [s.name for s in spans]
->>>>>>> d411dee2
 
         # Assert span services
         for span in spans:
