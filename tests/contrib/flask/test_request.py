--- conflicted
+++ resolved
@@ -907,12 +907,8 @@
 
     def test_http_integration_appsec(self):
         fake = mock.Mock()
-<<<<<<< HEAD
         fake.process.return_value = []
-        appsec._mgmt.protections.append(fake)
-=======
         appsec._mgmt._protections.append(fake)
->>>>>>> 8b050b3c
         try:
             self.client.get(
                 "/?foo=bar",
