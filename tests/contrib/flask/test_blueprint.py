import flask

from ddtrace import Pin
from ddtrace.contrib.flask import unpatch

from . import BaseFlaskTestCase


class FlaskBlueprintTestCase(BaseFlaskTestCase):
    def test_patch(self):
        """
        When we patch Flask
            Then ``flask.Blueprint.register`` is patched
            Then ``flask.Blueprint.add_url_rule`` is patched
        """
        # DEV: We call `patch` in `setUp`
        self.assert_is_wrapped(flask.Blueprint.register)
        self.assert_is_wrapped(flask.Blueprint.add_url_rule)

    def test_unpatch(self):
        """
        When we unpatch Flask
            Then ``flask.Blueprint.register`` is not patched
            Then ``flask.Blueprint.add_url_rule`` is not patched
        """
        unpatch()
        self.assert_is_not_wrapped(flask.Blueprint.register)
        self.assert_is_not_wrapped(flask.Blueprint.add_url_rule)

    def test_blueprint_register(self):
        """
        When we register a ``flask.Blueprint`` to a ``flask.Flask``
            When no ``Pin`` is attached to the ``Blueprint``
                We attach the pin from the ``flask.Flask`` app
            When a ``Pin`` is manually added to the ``Blueprint``
                We do not use the ``flask.Flask`` app ``Pin``
        """
        bp = flask.Blueprint("pinned", __name__)
        Pin(service="flask-bp", tracer=self.tracer).onto(bp)

        # DEV: This is more common than calling ``flask.Blueprint.register`` directly
        self.app.register_blueprint(bp)
        pin = Pin.get_from(bp)
        self.assertEqual(pin.service, "flask-bp")

        bp = flask.Blueprint("not-pinned", __name__)
        self.app.register_blueprint(bp)
        pin = Pin.get_from(bp)
        self.assertNotEqual(pin.service, "flask-bp")

    def test_blueprint_add_url_rule(self):
        """
        When we call ``flask.Blueprint.add_url_rule``
            When the ``Blueprint`` has a ``Pin`` attached
                We clone the Blueprint's ``Pin`` to the view
            When the ``Blueprint`` does not have a ``Pin`` attached
                We do not attach a ``Pin`` to the func
        """
        # When the Blueprint has a Pin attached
        bp = flask.Blueprint("pinned", __name__)
        Pin(service="flask-bp", tracer=self.tracer).onto(bp)

        @bp.route("/")
        def test_view():
            pass

        # Assert the view func has a `Pin` attached with the Blueprint's service name
        pin = Pin.get_from(test_view)
        self.assertIsNotNone(pin)
        self.assertEqual(pin.service, "flask-bp")

        # When the Blueprint does not have a Pin attached
        bp = flask.Blueprint("not-pinned", __name__)

        @bp.route("/")
        def test_view():
            pass

        # Assert the view does not have a `Pin` attached
        pin = Pin.get_from(test_view)
        self.assertIsNone(pin)

    def test_blueprint_request(self):
        """
        When making a request to a Blueprint's endpoint
            We create the expected spans
        """
        bp = flask.Blueprint("bp", __name__)

        @bp.route("/")
        def test():
            return "test"

        self.app.register_blueprint(bp)

        # Request the endpoint
        self.client.get("/")

        # Only extract the span we care about
        # DEV: Making a request creates a bunch of lifecycle spans,
        #   ignore them, we test them elsewhere
        span = self.find_span_by_name(self.get_spans(), "bp.test")
        self.assertEqual(span.service, "flask")
        self.assertEqual(span.name, "bp.test")
        self.assertEqual(span.resource, "/")
        self.assertNotEqual(span.parent_id, 0)
<<<<<<< HEAD
        self.assertEqual(span.get_tags(), {"component": "flask"})
=======
        self.assertEqual(span.get_tags(), {"component": "flask", "_dd.base_service": ""})
>>>>>>> dda9f05c

    def test_blueprint_request_pin_override(self):
        """
        When making a request to a Blueprint's endpoint
            When we attach a ``Pin`` to the Blueprint
                We create the expected spans
        """
        bp = flask.Blueprint("bp", __name__)
        Pin.override(bp, service="flask-bp", tracer=self.tracer)

        @bp.route("/")
        def test():
            return "test"

        self.app.register_blueprint(bp)

        # Request the endpoint
        self.client.get("/")

        # Only extract the span we care about
        # DEV: Making a request creates a bunch of lifecycle spans,
        #   ignore them, we test them elsewhere
        span = self.find_span_by_name(self.get_spans(), "bp.test")
        self.assertEqual(span.service, "flask-bp")
        self.assertEqual(span.name, "bp.test")
        self.assertEqual(span.resource, "/")
        self.assertNotEqual(span.parent_id, 0)
<<<<<<< HEAD
        self.assertEqual(span.get_tags(), {"component": "flask"})
=======
        self.assertEqual(span.get_tags(), {"component": "flask", "_dd.base_service": ""})
>>>>>>> dda9f05c

    def test_blueprint_request_pin_disabled(self):
        """
        When making a request to a Blueprint's endpoint
            When the app's ``Pin`` is disabled
                We do not create any spans
        """
        pin = Pin.get_from(self.app)
        pin.tracer.enabled = False

        bp = flask.Blueprint("bp", __name__)

        @bp.route("/")
        def test():
            return "test"

        self.app.register_blueprint(bp)

        # Request the endpoint
        self.client.get("/")

        self.assertEqual(len(self.get_spans()), 0)<|MERGE_RESOLUTION|>--- conflicted
+++ resolved
@@ -104,11 +104,7 @@
         self.assertEqual(span.name, "bp.test")
         self.assertEqual(span.resource, "/")
         self.assertNotEqual(span.parent_id, 0)
-<<<<<<< HEAD
-        self.assertEqual(span.get_tags(), {"component": "flask"})
-=======
         self.assertEqual(span.get_tags(), {"component": "flask", "_dd.base_service": ""})
->>>>>>> dda9f05c
 
     def test_blueprint_request_pin_override(self):
         """
@@ -136,11 +132,7 @@
         self.assertEqual(span.name, "bp.test")
         self.assertEqual(span.resource, "/")
         self.assertNotEqual(span.parent_id, 0)
-<<<<<<< HEAD
-        self.assertEqual(span.get_tags(), {"component": "flask"})
-=======
         self.assertEqual(span.get_tags(), {"component": "flask", "_dd.base_service": ""})
->>>>>>> dda9f05c
 
     def test_blueprint_request_pin_disabled(self):
         """
