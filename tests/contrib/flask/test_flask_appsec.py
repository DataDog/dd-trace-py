--- conflicted
+++ resolved
@@ -927,11 +927,8 @@
             )
 
     def test_multiple_service_name(self):
-<<<<<<< HEAD
-=======
         import time
 
->>>>>>> f4a675f6
         import flask
 
         import ddtrace
@@ -941,13 +938,6 @@
             ddtrace.Pin.override(flask.Flask, service=service_name, tracer=ddtrace.tracer)
             return "Ok %s" % service_name, 200
 
-<<<<<<< HEAD
-        self._aux_appsec_prepare_tracer()
-        resp = self.client.get("/new_service/awesome_test")
-        assert resp.status_code == 200
-        assert get_response_body(resp) == "Ok awesome_test"
-        assert "awesome_test" in ddtrace.config._get_extra_services()
-=======
         with override_global_config(dict(_remote_config_enabled=True)):
             self._aux_appsec_prepare_tracer()
             assert ddtrace.config._remote_config_enabled
@@ -959,5 +949,4 @@
                 if "awesome_test" in ddtrace.config._get_extra_services():
                     break
             else:
-                raise AssertionError("extra service not found")
->>>>>>> f4a675f6
+                raise AssertionError("extra service not found")