import json
import logging

from flask import Response
from flask import request
import pytest

from ddtrace.appsec.iast._util import _is_python_version_supported as python_supported_by_iast
from ddtrace.appsec.trace_utils import block_request_if_user_blocked
from ddtrace.constants import APPSEC_JSON
from ddtrace.ext import http
from ddtrace.internal import _context
from ddtrace.internal import constants
from ddtrace.internal.compat import six
from ddtrace.internal.compat import urlencode
from tests.appsec.test_processor import RULES_GOOD_PATH
from tests.appsec.test_processor import RULES_SRB
from tests.appsec.test_processor import RULES_SRB_METHOD
from tests.appsec.test_processor import RULES_SRB_RESPONSE
from tests.appsec.test_processor import _ALLOWED_IP
from tests.appsec.test_processor import _BLOCKED_IP
from tests.contrib.flask import BaseFlaskTestCase
from tests.utils import override_env
from tests.utils import override_global_config


_BLOCKED_USER = "123456"
_ALLOWED_USER = "111111"


class FlaskAppSecTestCase(BaseFlaskTestCase):
    @pytest.fixture(autouse=True)
    def inject_fixtures(self, caplog):
        self._caplog = caplog

    def _aux_appsec_prepare_tracer(self, appsec_enabled=True, iast_enabled=False):
        self.tracer._appsec_enabled = appsec_enabled
        self.tracer._iast_enabled = iast_enabled
        # Hack: need to pass an argument to configure so that the processors are recreated
        self.tracer.configure(api_version="v0.4")

    def test_flask_simple_attack(self):
        with override_global_config(dict(_appsec_enabled=True)):
            self._aux_appsec_prepare_tracer()
            resp = self.client.get("/.git?q=1")
            assert resp.status_code == 404
            # Read response data from the test client to close flask.request and flask.response spans
            assert resp.data is not None
            root_span = self.pop_spans()[0]

            appsec_json = root_span.get_tag(APPSEC_JSON)
            assert "triggers" in json.loads(appsec_json if appsec_json else "{}")
            assert _context.get_item("http.request.uri", span=root_span) == "http://localhost/.git?q=1"
            query = dict(_context.get_item("http.request.query", span=root_span))
            assert query == {"q": "1"} or query == {"q": ["1"]}

    def test_flask_path_params(self):
        @self.app.route("/params/<item>")
        def dynamic_url(item):
            return item

        with override_global_config(dict(_appsec_enabled=True)):
            self._aux_appsec_prepare_tracer()
            resp = self.client.get("/params/attack")
            assert resp.status_code == 200
            # Read response data from the test client to close flask.request and flask.response spans
            assert resp.data is not None
            root_span = self.pop_spans()[0]

            flask_args = root_span.get_tag("flask.view_args.item")
            assert flask_args == "attack"

            path_params = _context.get_item("http.request.path_params", span=root_span)
            assert path_params == {"item": "attack"}

    def test_flask_path_params_attack(self):
        @self.app.route("/params/<item>")
        def dynamic_url(item):
            return item

        with override_global_config(dict(_appsec_enabled=True)), override_env(dict(DD_APPSEC_RULES=RULES_GOOD_PATH)):
            self._aux_appsec_prepare_tracer()
            resp = self.client.get("/params/w00tw00t.at.isc.sans.dfind")
            assert resp.status_code == 200

            root_span = self.pop_spans()[0]

            appsec_json = root_span.get_tag(APPSEC_JSON)
            assert "triggers" in json.loads(appsec_json if appsec_json else "{}")

            query = dict(_context.get_item("http.request.path_params", span=root_span))
            assert query == {"item": "w00tw00t.at.isc.sans.dfind"}

    def test_flask_querystrings(self):
        with override_global_config(dict(_appsec_enabled=True)):
            self._aux_appsec_prepare_tracer()
            self.client.get("/?a=1&b&c=d")
            root_span = self.pop_spans()[0]
            query = dict(_context.get_item("http.request.query", span=root_span))
            assert query == {"a": "1", "b": "", "c": "d"} or query == {"a": ["1"], "b": [""], "c": ["d"]}
            self.client.get("/")
            root_span = self.pop_spans()[0]
            assert len(_context.get_item("http.request.query", span=root_span)) == 0

    def test_flask_cookie_sql_injection(self):
        with override_global_config(dict(_appsec_enabled=True)), override_env(dict(DD_APPSEC_RULES=RULES_GOOD_PATH)):
            self._aux_appsec_prepare_tracer()
            self.client.set_cookie("localhost", "attack", "1' or '1' = '1'")
            resp = self.client.get("/")
            assert resp.status_code == 404
            root_span = self.pop_spans()[0]

            appsec_json = root_span.get_tag(APPSEC_JSON)
            assert "triggers" in json.loads(appsec_json if appsec_json else "{}")
            assert _context.get_item("http.request.cookies", span=root_span)["attack"] == "1' or '1' = '1'"
            query = dict(_context.get_item("http.request.cookies", span=root_span))
            assert query == {"attack": "1' or '1' = '1'"} or query == {"attack": ["1' or '1' = '1'"]}

    def test_flask_cookie(self):
        with override_global_config(dict(_appsec_enabled=True)):
            self._aux_appsec_prepare_tracer()
            self.client.set_cookie("localhost", "testingcookie_key", "testingcookie_value")
            resp = self.client.get("/")
            assert resp.status_code == 404
            # Read response data from the test client to close flask.request and flask.response spans
            assert resp.data is not None
            root_span = self.pop_spans()[0]

            assert root_span.get_tag(APPSEC_JSON) is None
            assert (
                _context.get_item("http.request.cookies", span=root_span)["testingcookie_key"] == "testingcookie_value"
            )
            query = dict(_context.get_item("http.request.cookies", span=root_span))
            assert query == {"testingcookie_key": "testingcookie_value"} or query == {
                "testingcookie_key": ["testingcookie_value"]
            }

    def test_flask_useragent(self):
        self.client.get("/", headers={"User-Agent": "test/1.2.3"})
        root_span = self.pop_spans()[0]
        assert root_span.get_tag(http.USER_AGENT) == "test/1.2.3"

    def test_flask_client_ip_header_set_by_env_var_valid(self):
        with override_global_config(dict(_appsec_enabled=True, client_ip_header="X-Use-This")):
            self.client.get("/?a=1&b&c=d", headers={"HTTP_CLIENT_IP": "8.8.8.8", "X-Use-This": "4.4.4.4"})
            spans = self.pop_spans()
            root_span = spans[0]
            assert root_span.get_tag(http.CLIENT_IP) == "4.4.4.4"

    def test_flask_body_urlencoded(self):
        @self.app.route("/body", methods=["GET", "POST", "DELETE"])
        def body():
            data = dict(request.form)
            return str(data), 200

        with override_global_config(dict(_appsec_enabled=True)):
            self._aux_appsec_prepare_tracer()
            data = {"mytestingbody_key": "mytestingbody_value"}
            payload = urlencode(data)

            self.client.post("/body", data=payload, content_type="application/x-www-form-urlencoded")

            root_span = self.pop_spans()[0]
            query = dict(_context.get_item("http.request.body", span=root_span))

            assert root_span.get_tag(APPSEC_JSON) is None
            assert query == {"mytestingbody_key": "mytestingbody_value"}

    def test_flask_body_urlencoded_appsec_disabled_then_no_body(self):
        with override_global_config(dict(_appsec_enabled=False)):
            self._aux_appsec_prepare_tracer()
            payload = urlencode({"mytestingbody_key": "mytestingbody_value"})
            self.client.post("/", data=payload, content_type="application/x-www-form-urlencoded")
            root_span = self.pop_spans()[0]

            assert not _context.get_item("http.request.body", span=root_span)

    def test_flask_request_body_urlencoded_attack(self):
        with override_global_config(dict(_appsec_enabled=True)):
            self._aux_appsec_prepare_tracer()
            payload = urlencode({"attack": "1' or '1' = '1'"})
            self.client.post("/", data=payload, content_type="application/x-www-form-urlencoded")
            root_span = self.pop_spans()[0]
            query = dict(_context.get_item("http.request.body", span=root_span))
            assert "triggers" in json.loads(root_span.get_tag(APPSEC_JSON))
            assert query == {"attack": "1' or '1' = '1'"}

    def test_flask_body_json(self):
        @self.app.route("/body", methods=["GET", "POST", "DELETE"])
        def body():
            data = request.get_json()
            return str(data), 200

        with override_global_config(dict(_appsec_enabled=True)):
            self._aux_appsec_prepare_tracer()
            payload = {"mytestingbody_key": "mytestingbody_value"}

            self.client.post("/body", json=payload, content_type="application/json")

            root_span = self.pop_spans()[0]
            query = dict(_context.get_item("http.request.body", span=root_span))

            assert root_span.get_tag(APPSEC_JSON) is None
            assert query == {"mytestingbody_key": "mytestingbody_value"}

    def test_flask_body_json_attack(self):
        with override_global_config(dict(_appsec_enabled=True)):
            self._aux_appsec_prepare_tracer()
            payload = {"attack": "1' or '1' = '1'"}
            self.client.post("/", json=payload, content_type="application/json")
            root_span = self.pop_spans()[0]
            query = dict(_context.get_item("http.request.body", span=root_span))
            assert "triggers" in json.loads(root_span.get_tag(APPSEC_JSON))
            assert query == {"attack": "1' or '1' = '1'"}

    def test_flask_body_xml(self):
        @self.app.route("/body", methods=["GET", "POST", "DELETE"])
        def body():
            data = request.data
            return data, 200

        with override_global_config(dict(_appsec_enabled=True)):
            self._aux_appsec_prepare_tracer()
            payload = "<mytestingbody_key>mytestingbody_value</mytestingbody_key>"
            response = self.client.post("/body", data=payload, content_type="application/xml")
            assert response.status_code == 200
            assert response.data == b"<mytestingbody_key>mytestingbody_value</mytestingbody_key>"

            root_span = self.pop_spans()[0]
            query = dict(_context.get_item("http.request.body", span=root_span))

            assert root_span.get_tag(APPSEC_JSON) is None
            assert query == {"mytestingbody_key": "mytestingbody_value"}

    def test_flask_body_xml_attack(self):
        with override_global_config(dict(_appsec_enabled=True)):
            self._aux_appsec_prepare_tracer()
            payload = "<attack>1' or '1' = '1'</attack>"
            self.client.post("/", data=payload, content_type="application/xml")
            root_span = self.pop_spans()[0]
            query = dict(_context.get_item("http.request.body", span=root_span))

            assert "triggers" in json.loads(root_span.get_tag(APPSEC_JSON))
            assert query == {"attack": "1' or '1' = '1'"}

    def test_flask_body_json_empty_body_logs_warning(self):
        with self._caplog.at_level(logging.DEBUG), override_global_config(dict(_appsec_enabled=True)):
            self._aux_appsec_prepare_tracer()
            self.client.post("/", data="", content_type="application/json")
            assert "Failed to parse werkzeug request body" in self._caplog.text

    def test_flask_body_json_bad_logs_warning(self):
        with self._caplog.at_level(logging.DEBUG), override_global_config(dict(_appsec_enabled=True)):
            self._aux_appsec_prepare_tracer()
            self.client.post("/", data="not valid json", content_type="application/json")
            assert "Failed to parse werkzeug request body" in self._caplog.text

    def test_flask_body_xml_bad_logs_warning(self):
        with self._caplog.at_level(logging.DEBUG), override_global_config(dict(_appsec_enabled=True)):
            self._aux_appsec_prepare_tracer()
            self.client.post("/", data="bad xml", content_type="application/xml")
            assert "Failed to parse werkzeug request body" in self._caplog.text

    def test_flask_body_xml_empty_logs_warning(self):
        with self._caplog.at_level(logging.DEBUG), override_global_config(dict(_appsec_enabled=True)):
            self._aux_appsec_prepare_tracer()
            self.client.post("/", data="", content_type="application/xml")
            assert "Failed to parse werkzeug request body" in self._caplog.text

    def test_flask_ipblock_match_403_json(self):
        with override_global_config(dict(_appsec_enabled=True)), override_env(dict(DD_APPSEC_RULES=RULES_GOOD_PATH)):
            self._aux_appsec_prepare_tracer()
            resp = self.client.get("/", headers={"Via": _BLOCKED_IP})
            assert resp.status_code == 403
            if hasattr(resp, "text"):
                assert resp.text == constants.APPSEC_BLOCKED_RESPONSE_JSON
            else:
                assert resp.data == six.ensure_binary(constants.APPSEC_BLOCKED_RESPONSE_JSON)

    def test_flask_ipblock_manually_json(self):
        # Most tests of flask blocking are in the test_flask_snapshot, this just
        # test a manual call to the blocking callable stored in _asm_request_context
        @self.app.route("/block")
        def test_route():
            from ddtrace.appsec._asm_request_context import block_request

            return block_request()

        with override_global_config(dict(_appsec_enabled=True)), override_env(dict(DD_APPSEC_RULES=RULES_GOOD_PATH)):
            self._aux_appsec_prepare_tracer()
            resp = self.client.get("/block", headers={"X-REAL-IP": _ALLOWED_IP})
            # Should not block by IP but since the route is calling block_request it will be blocked
            assert resp.status_code == 403
            if hasattr(resp, "text"):
                # not all flask versions have r.text
                assert resp.text == constants.APPSEC_BLOCKED_RESPONSE_JSON

    def test_flask_userblock_json(self):
        @self.app.route("/checkuser/<user_id>")
        def test_route(user_id):
            from ddtrace import tracer

            block_request_if_user_blocked(tracer, user_id)
            return "Ok", 200

        with override_global_config(dict(_appsec_enabled=True)), override_env(dict(DD_APPSEC_RULES=RULES_GOOD_PATH)):
            self._aux_appsec_prepare_tracer()
            resp = self.client.get("/checkuser/%s" % _BLOCKED_USER)
            assert resp.status_code == 403
            if hasattr(resp, "text"):
                # not all flask versions have r.text
                assert resp.text == constants.APPSEC_BLOCKED_RESPONSE_JSON

            resp = self.client.get("/checkuser/%s" % _BLOCKED_USER, headers={"Accept": "text/html"})
            assert resp.status_code == 403
            if hasattr(resp, "text"):
                # not all flask versions have r.text
                assert resp.text == constants.APPSEC_BLOCKED_RESPONSE_HTML

            resp = self.client.get("/checkuser/%s" % _ALLOWED_USER, headers={"Accept": "text/html"})
            assert resp.status_code == 200

<<<<<<< HEAD
    @pytest.mark.skipif(not python_supported_by_iast(), reason="Python version not supported by IAST")
    def test_flask_simple_iast_header_tainted(self):
        @self.app.route("/sqli", methods=["GET"])
        def test_sqli():
            from flask import request

            from ddtrace.appsec.iast._taint_tracking import is_pyobject_tainted

            assert is_pyobject_tainted(request.headers["Host"])
            return request.headers["Host"], 200

        with override_global_config(
            dict(
                _iast_enabled=True,
            )
        ):
            from ddtrace.appsec.iast._taint_tracking import setup

            setup(bytes.join, bytearray.join)

            self._aux_appsec_prepare_tracer(iast_enabled=True)
            resp = self.client.get("/sqli")
            assert resp.status_code == 200
            if hasattr(resp, "text"):
                # not all flask versions have r.text
                assert resp.text == "localhost"

    @pytest.mark.skipif(not python_supported_by_iast(), reason="Python version not supported by IAST")
    def test_flask_simple_iast_header_not_tainted_if_iast_disabled(self):
        @self.app.route("/sqli", methods=["GET"])
        def test_sqli():
            from flask import request

            from ddtrace.appsec.iast._taint_tracking import is_pyobject_tainted

            assert not is_pyobject_tainted(request.headers["Host"])
            return request.headers["Host"], 200

        with override_global_config(
            dict(
                _iast_enabled=False,
            )
        ):
            from ddtrace.appsec.iast._taint_tracking import setup

            setup(bytes.join, bytearray.join)

            self._aux_appsec_prepare_tracer(iast_enabled=True)
            resp = self.client.get("/sqli")
            assert resp.status_code == 200
            if hasattr(resp, "text"):
                # not all flask versions have r.text
                assert resp.text == "localhost"
=======
    def test_request_suspicious_request_block_match_query_value(self):
        @self.app.route("/")
        def test_route():
            return "Ok", 200

        with override_global_config(dict(_appsec_enabled=True)), override_env(dict(DD_APPSEC_RULES=RULES_SRB)):
            self._aux_appsec_prepare_tracer()

            resp = self.client.get("index.html?toto=xtrace")
            assert resp.status_code == 403
            if hasattr(resp, "text"):
                assert resp.text == constants.APPSEC_BLOCKED_RESPONSE_JSON
            else:
                assert resp.data == six.ensure_binary(constants.APPSEC_BLOCKED_RESPONSE_JSON)
            root_span = self.pop_spans()[0]
            loaded = json.loads(root_span.get_tag(APPSEC_JSON))
            assert [t["rule"]["id"] for t in loaded["triggers"]] == ["tst-037-001"]

    def test_request_suspicious_request_block_match_uri(self):
        @self.app.route("/")
        def test_route():
            return "Ok", 200

        with override_global_config(dict(_appsec_enabled=True)), override_env(dict(DD_APPSEC_RULES=RULES_SRB)):
            self._aux_appsec_prepare_tracer()

            resp = self.client.get("/.git")
            assert resp.status_code == 403
            if hasattr(resp, "text"):
                assert resp.text == constants.APPSEC_BLOCKED_RESPONSE_JSON
            else:
                assert resp.data == six.ensure_binary(constants.APPSEC_BLOCKED_RESPONSE_JSON)
            root_span = self.pop_spans()[0]
            loaded = json.loads(root_span.get_tag(APPSEC_JSON))
            assert [t["rule"]["id"] for t in loaded["triggers"]] == ["tst-037-002"]

    def test_request_suspicious_request_block_match_body(self):
        @self.app.route("/")
        def test_route():
            return "Ok", 200

        with override_global_config(dict(_appsec_enabled=True)), override_env(dict(DD_APPSEC_RULES=RULES_SRB)):
            self._aux_appsec_prepare_tracer()
            resp = self.client.post(
                "/index.html",
                data='{"key": "yqrweytqwreasldhkuqwgervflnmlnli"}',
                content_type="application/json",
            )
            assert resp.status_code == 403
            if hasattr(resp, "text"):
                assert resp.text == constants.APPSEC_BLOCKED_RESPONSE_JSON
            else:
                assert resp.data == six.ensure_binary(constants.APPSEC_BLOCKED_RESPONSE_JSON)
            root_span = self.pop_spans()[0]
            loaded = json.loads(root_span.get_tag(APPSEC_JSON))
            assert [t["rule"]["id"] for t in loaded["triggers"]] == ["tst-037-003"]

    def test_request_suspicious_request_block_match_header(self):
        @self.app.route("/")
        def test_route():
            return "Ok", 200

        with override_global_config(dict(_appsec_enabled=True)), override_env(dict(DD_APPSEC_RULES=RULES_SRB)):
            self._aux_appsec_prepare_tracer()

            resp = self.client.get("/", headers={"User-Agent": "01972498723465"})
            assert resp.status_code == 403
            if hasattr(resp, "text"):
                assert resp.text == constants.APPSEC_BLOCKED_RESPONSE_JSON
            else:
                assert resp.data == six.ensure_binary(constants.APPSEC_BLOCKED_RESPONSE_JSON)
            root_span = self.pop_spans()[0]
            loaded = json.loads(root_span.get_tag(APPSEC_JSON))
            assert [t["rule"]["id"] for t in loaded["triggers"]] == ["tst-037-004"]

    def test_request_suspicious_request_block_match_response_code(self):
        @self.app.route("/")
        def test_route():
            return "Ok", 200

        with override_global_config(dict(_appsec_enabled=True)), override_env(dict(DD_APPSEC_RULES=RULES_SRB_RESPONSE)):
            self._aux_appsec_prepare_tracer()

            resp = self.client.get("/do_not_exist.php")
            assert resp.status_code == 403
            if hasattr(resp, "text"):
                assert resp.text == constants.APPSEC_BLOCKED_RESPONSE_JSON
            else:
                assert resp.data == six.ensure_binary(constants.APPSEC_BLOCKED_RESPONSE_JSON)
            root_span = self.pop_spans()[0]
            loaded = json.loads(root_span.get_tag(APPSEC_JSON))
            assert [t["rule"]["id"] for t in loaded["triggers"]] == ["tst-037-005"]

    def test_request_suspicious_request_block_match_method(self):
        @self.app.route("/")
        def test_route():
            return "Ok", 200

        with override_global_config(dict(_appsec_enabled=True)), override_env(dict(DD_APPSEC_RULES=RULES_SRB_METHOD)):
            self._aux_appsec_prepare_tracer()

            resp = self.client.get("/do_not_exist.php")
            assert resp.status_code == 403
            if hasattr(resp, "text"):
                assert resp.text == constants.APPSEC_BLOCKED_RESPONSE_JSON
            else:
                assert resp.data == six.ensure_binary(constants.APPSEC_BLOCKED_RESPONSE_JSON)
            root_span = self.pop_spans()[0]
            loaded = json.loads(root_span.get_tag(APPSEC_JSON))
            assert [t["rule"]["id"] for t in loaded["triggers"]] == ["tst-037-006"]

    def test_request_suspicious_request_block_match_cookies(self):
        @self.app.route("/")
        def test_route():
            return "Ok", 200

        with override_global_config(dict(_appsec_enabled=True)), override_env(dict(DD_APPSEC_RULES=RULES_SRB)):
            self._aux_appsec_prepare_tracer()
            self.client.set_cookie("localhost", "keyname", "jdfoSDGFkivRG_234")
            resp = self.client.get("/")
            assert resp.status_code == 403
            if hasattr(resp, "text"):
                assert resp.text == constants.APPSEC_BLOCKED_RESPONSE_JSON
            else:
                assert resp.data == six.ensure_binary(constants.APPSEC_BLOCKED_RESPONSE_JSON)
            root_span = self.pop_spans()[0]
            loaded = json.loads(root_span.get_tag(APPSEC_JSON))
            assert [t["rule"]["id"] for t in loaded["triggers"]] == ["tst-037-008"]

    def test_request_suspicious_request_block_match_path_params(self):
        @self.app.route("/params/<item>")
        def dynamic_url(item):
            return item

        with override_global_config(dict(_appsec_enabled=True)), override_env(dict(DD_APPSEC_RULES=RULES_SRB)):
            self._aux_appsec_prepare_tracer()
            resp = self.client.get("/params/AiKfOeRcvG45")
            assert resp.status_code == 403
            if hasattr(resp, "text"):
                assert resp.text == constants.APPSEC_BLOCKED_RESPONSE_JSON
            else:
                assert resp.data == six.ensure_binary(constants.APPSEC_BLOCKED_RESPONSE_JSON)
            root_span = self.pop_spans()[0]
            loaded = json.loads(root_span.get_tag(APPSEC_JSON))
            flask_args = root_span.get_tag("flask.view_args.item")
            assert flask_args == "AiKfOeRcvG45"
            assert [t["rule"]["id"] for t in loaded["triggers"]] == ["tst-037-007"]

    def test_request_suspicious_request_block_match_response_headers(self):
        @self.app.route("/response-header/")
        def specific_reponse():
            resp = Response("Foo bar baz", 200)
            resp.headers["Content-Disposition"] = 'attachment; filename="MagicKey_Al4h7iCFep9s1"'
            return resp

        with override_global_config(dict(_appsec_enabled=True)), override_env(dict(DD_APPSEC_RULES=RULES_SRB)):
            self._aux_appsec_prepare_tracer()
            resp = self.client.get("/response-header/")
            assert resp.status_code == 403
            if hasattr(resp, "text"):
                assert resp.text == constants.APPSEC_BLOCKED_RESPONSE_JSON
            else:
                assert resp.data == six.ensure_binary(constants.APPSEC_BLOCKED_RESPONSE_JSON)
            root_span = self.pop_spans()[0]
            loaded = json.loads(root_span.get_tag(APPSEC_JSON))
            assert [t["rule"]["id"] for t in loaded["triggers"]] == ["tst-037-009"]
>>>>>>> d201c319
<|MERGE_RESOLUTION|>--- conflicted
+++ resolved
@@ -320,7 +320,6 @@
             resp = self.client.get("/checkuser/%s" % _ALLOWED_USER, headers={"Accept": "text/html"})
             assert resp.status_code == 200
 
-<<<<<<< HEAD
     @pytest.mark.skipif(not python_supported_by_iast(), reason="Python version not supported by IAST")
     def test_flask_simple_iast_header_tainted(self):
         @self.app.route("/sqli", methods=["GET"])
@@ -374,7 +373,7 @@
             if hasattr(resp, "text"):
                 # not all flask versions have r.text
                 assert resp.text == "localhost"
-=======
+
     def test_request_suspicious_request_block_match_query_value(self):
         @self.app.route("/")
         def test_route():
@@ -540,5 +539,4 @@
                 assert resp.data == six.ensure_binary(constants.APPSEC_BLOCKED_RESPONSE_JSON)
             root_span = self.pop_spans()[0]
             loaded = json.loads(root_span.get_tag(APPSEC_JSON))
-            assert [t["rule"]["id"] for t in loaded["triggers"]] == ["tst-037-009"]
->>>>>>> d201c319
+            assert [t["rule"]["id"] for t in loaded["triggers"]] == ["tst-037-009"]