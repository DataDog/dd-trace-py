--- conflicted
+++ resolved
@@ -662,7 +662,6 @@
 
             header_ranges = get_tainted_ranges(request.headers["User-Agent"])
             assert header_ranges
-<<<<<<< HEAD
             assert header_ranges[0].source.name == "User-Agent"
             assert header_ranges[0].source.origin == OriginType.HEADER
 
@@ -690,32 +689,6 @@
             assert request_form_name_ranges
             assert request_form_name_ranges[0].source.name == "name"
             assert request_form_name_ranges[0].source.origin == OriginType.PARAMETER
-=======
-            assert header_ranges[0][0].name == "user-agent"
-            assert header_ranges[0][0].origin == OriginType.HEADER
-
-            query_string_ranges = get_tainted_ranges(request.query_string)
-            assert query_string_ranges
-            assert query_string_ranges[0][0].name == "http.request.query"
-            assert query_string_ranges[0][0].origin == OriginType.QUERY
-
-            param_str_ranges = get_tainted_ranges(param_str)
-            assert param_str_ranges
-            assert param_str_ranges[0][0].name == "param_str"
-            assert param_str_ranges[0][0].origin == OriginType.PATH_PARAMETER
-
-            assert not is_pyobject_tainted(param_int)
-
-            request_path_ranges = get_tainted_ranges(request.path)
-            assert request_path_ranges
-            assert request_path_ranges[0][0].name == "http.request.path"
-            assert request_path_ranges[0][0].origin == OriginType.PATH
-
-            request_form_name_ranges = get_tainted_ranges(request.form.get("name"))
-            assert request_form_name_ranges
-            assert request_form_name_ranges[0][0].name == "name"
-            assert request_form_name_ranges[0][0].origin == OriginType.PARAMETER
->>>>>>> c698a10d
 
             return request.query_string, 200
 
