--- conflicted
+++ resolved
@@ -113,13 +113,12 @@
             "testingcookie_key": ["testingcookie_value"]
         }
 
-<<<<<<< HEAD
     def test_flask_useragent(self):
         self.client.get("/", headers={"User-Agent": "test/1.2.3"})
         spans = self.pop_spans()
         root_span = spans[0]
         assert root_span.get_tag(http.USER_AGENT) == "test/1.2.3"
-=======
+
     def test_flask_body_urlencoded(self):
         with override_global_config(dict(_appsec_enabled=True)):
             self.tracer._appsec_enabled = True
@@ -178,5 +177,4 @@
             root_span = self.pop_spans()[0]
             query = dict(_context.get_item("http.request.body", span=root_span))
             assert "triggers" in json.loads(root_span.get_tag("_dd.appsec.json"))
-            assert query == {"attack": "1' or '1' = '1'"}
->>>>>>> a8016759
+            assert query == {"attack": "1' or '1' = '1'"}