--- conflicted
+++ resolved
@@ -6,11 +6,7 @@
 from . import BaseFlaskTestCase
 
 
-<<<<<<< HEAD
-EXPECTED_METADATA = {"component": "flask"}
-=======
 EXPECTED_METADATA = {"component": "flask", "_dd.base_service": ""}
->>>>>>> dda9f05c
 
 
 class FlaskErrorhandlerTestCase(BaseFlaskTestCase):
