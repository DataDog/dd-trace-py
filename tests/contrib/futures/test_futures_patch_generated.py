# This test script was automatically generated by the contrib-patch-tests.py
# script. If you want to make changes to it, you should make sure that you have
# removed the ``_generated`` suffix from the file name, to prevent the content
# from being overwritten by future re-generations.
from ddtrace.contrib.futures.patch import patch


try:
    from ddtrace.contrib.futures.patch import unpatch
except ImportError:
    unpatch = None
from tests.contrib.patch import PatchTestCase


class TestFuturesPatch(PatchTestCase.Base):
    __integration_name__ = "futures"
    __module_name__ = "concurrent.futures.thread"
    __patch_func__ = patch
    __unpatch_func__ = unpatch

    def assert_module_patched(self, concurrent_futures_thread):
        pass

    def assert_not_module_patched(self, concurrent_futures_thread):
        pass

<<<<<<< HEAD
    def assert_not_module_double_patched(self, concurrent_futures_thread):
=======
    def assert_not_module_double_patched(self, concurrent_futures):
        pass

    def assert_module_implements_get_version(self):
>>>>>>> 1e3bd6d4
        pass<|MERGE_RESOLUTION|>--- conflicted
+++ resolved
@@ -24,12 +24,8 @@
     def assert_not_module_patched(self, concurrent_futures_thread):
         pass
 
-<<<<<<< HEAD
     def assert_not_module_double_patched(self, concurrent_futures_thread):
-=======
-    def assert_not_module_double_patched(self, concurrent_futures):
         pass
 
     def assert_module_implements_get_version(self):
->>>>>>> 1e3bd6d4
         pass