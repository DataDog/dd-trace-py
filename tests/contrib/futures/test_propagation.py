import concurrent
import time

from ddtrace.contrib.futures import patch
from ddtrace.contrib.futures import unpatch
from tests.opentracer.utils import init_tracer
from tests.utils import TracerTestCase


class PropagationTestCase(TracerTestCase):
    """Ensures the Context Propagation works between threads
    when the ``futures`` library is used, or when the
    ``concurrent`` module is available (Python 3 only)
    """

    def setUp(self):
        super(PropagationTestCase, self).setUp()

        # instrument ``concurrent``
        patch()

    def tearDown(self):
        # remove instrumentation
        unpatch()

        super(PropagationTestCase, self).tearDown()

    def test_propagation(self):
        # it must propagate the tracing context if available

        def fn():
            with self.tracer.trace("executor.thread"):
                return 42

        with self.override_global_tracer():
            with self.tracer.trace("main.thread"):
                with concurrent.futures.ThreadPoolExecutor(max_workers=2) as executor:
                    future = executor.submit(fn)
                    result = future.result()
                    # assert the right result
                    self.assertEqual(result, 42)

        # the trace must be completed
        self.assert_structure(
            dict(name="main.thread"),
            (dict(name="executor.thread"),),
        )

    def test_propagation_with_params(self):
        # instrumentation must proxy arguments if available

        def fn(value, key=None):
            with self.tracer.trace("executor.thread"):
                return value, key

        with self.override_global_tracer():
            with self.tracer.trace("main.thread"):
                with concurrent.futures.ThreadPoolExecutor(max_workers=2) as executor:
                    future = executor.submit(fn, 42, "CheeseShop")
                    value, key = future.result()
                    # assert the right result
                    self.assertEqual(value, 42)
                    self.assertEqual(key, "CheeseShop")

        # the trace must be completed
        self.assert_structure(
            dict(name="main.thread"),
            (dict(name="executor.thread"),),
        )

    def test_disabled_instrumentation(self):
        # it must not propagate if the module is disabled
        unpatch()

        def fn():
            with self.tracer.trace("executor.thread"):
                return 42

        with self.override_global_tracer():
            with self.tracer.trace("main.thread"):
                with concurrent.futures.ThreadPoolExecutor(max_workers=2) as executor:
                    future = executor.submit(fn)
                    result = future.result()
                    # assert the right result
                    self.assertEqual(result, 42)

        # we provide two different traces
        self.assert_span_count(2)

        # Retrieve the root spans (no parents)
        # DEV: Results are sorted based on root span start time
        traces = self.get_root_spans()
        self.assertEqual(len(traces), 2)

        traces[0].assert_structure(dict(name="main.thread"))
        traces[1].assert_structure(dict(name="executor.thread"))

    def test_double_instrumentation(self):
        # double instrumentation must not happen
        patch()

        def fn():
            with self.tracer.trace("executor.thread"):
                return 42

        with self.override_global_tracer():
            with self.tracer.trace("main.thread"):
                with concurrent.futures.ThreadPoolExecutor(max_workers=2) as executor:
                    future = executor.submit(fn)
                    result = future.result()
                    # assert the right result
                    self.assertEqual(result, 42)

        # the trace must be completed
        self.assert_structure(
            dict(name="main.thread"),
            (dict(name="executor.thread"),),
        )

    def test_no_parent_span(self):
        def fn():
            with self.tracer.trace("executor.thread"):
                return 42

        with self.override_global_tracer():
            with concurrent.futures.ThreadPoolExecutor(max_workers=2) as executor:
                future = executor.submit(fn)
                result = future.result()
                # assert the right result
                self.assertEqual(result, 42)

        # the trace must be completed
        self.assert_structure(dict(name="executor.thread"))

    def test_multiple_futures(self):
        def fn():
            with self.tracer.trace("executor.thread"):
                return 42

        with self.override_global_tracer():
            with self.tracer.trace("main.thread"):
                with concurrent.futures.ThreadPoolExecutor(max_workers=4) as executor:
                    futures = [executor.submit(fn) for _ in range(4)]
                    for future in futures:
                        result = future.result()
                        # assert the right result
                        self.assertEqual(result, 42)

        # the trace must be completed
        self.assert_structure(
            dict(name="main.thread"),
            (
                dict(name="executor.thread"),
                dict(name="executor.thread"),
                dict(name="executor.thread"),
                dict(name="executor.thread"),
            ),
        )

    def test_multiple_futures_no_parent(self):
        def fn():
            with self.tracer.trace("executor.thread"):
                return 42

        with self.override_global_tracer():
            with concurrent.futures.ThreadPoolExecutor(max_workers=4) as executor:
                futures = [executor.submit(fn) for _ in range(4)]
                for future in futures:
                    result = future.result()
                    # assert the right result
                    self.assertEqual(result, 42)

        # the trace must be completed
        self.assert_span_count(4)
        traces = self.get_root_spans()
        self.assertEqual(len(traces), 4)
        for trace in traces:
            trace.assert_structure(dict(name="executor.thread"))

    def test_nested_futures(self):
        def fn2():
            with self.tracer.trace("nested.thread"):
                return 42

        def fn():
            with self.tracer.trace("executor.thread"):
                with concurrent.futures.ThreadPoolExecutor(max_workers=2) as executor:
                    future = executor.submit(fn2)
                    result = future.result()
                    self.assertEqual(result, 42)
                    return result

        with self.override_global_tracer():
            with self.tracer.trace("main.thread"):
                with concurrent.futures.ThreadPoolExecutor(max_workers=2) as executor:
                    future = executor.submit(fn)
                    result = future.result()
                    # assert the right result
                    self.assertEqual(result, 42)

        # the trace must be completed
        self.assert_span_count(3)
        self.assert_structure(
            dict(name="main.thread"),
            (
                (
                    dict(name="executor.thread"),
                    (dict(name="nested.thread"),),
                ),
            ),
        )

    def test_multiple_nested_futures(self):
        def fn2():
            with self.tracer.trace("nested.thread"):
                return 42

        def fn():
            with self.tracer.trace("executor.thread"):
                with concurrent.futures.ThreadPoolExecutor(max_workers=2) as executor:
                    futures = [executor.submit(fn2) for _ in range(4)]
                    for future in futures:
                        result = future.result()
                        self.assertEqual(result, 42)
                        return result

        with self.override_global_tracer():
            with self.tracer.trace("main.thread"):
                with concurrent.futures.ThreadPoolExecutor(max_workers=2) as executor:
                    futures = [executor.submit(fn) for _ in range(4)]
                    for future in futures:
                        result = future.result()
                        # assert the right result
                        self.assertEqual(result, 42)

        # the trace must be completed
        self.assert_structure(
            dict(name="main.thread"),
            (
                (
                    dict(name="executor.thread"),
                    (dict(name="nested.thread"),) * 4,
                ),
            )
            * 4,
        )

    def test_multiple_nested_futures_no_parent(self):
        def fn2():
            with self.tracer.trace("nested.thread"):
                return 42

        def fn():
            with self.tracer.trace("executor.thread"):
                with concurrent.futures.ThreadPoolExecutor(max_workers=2) as executor:
                    futures = [executor.submit(fn2) for _ in range(4)]
                    for future in futures:
                        result = future.result()
                        self.assertEqual(result, 42)
                        return result

        with self.override_global_tracer():
            with concurrent.futures.ThreadPoolExecutor(max_workers=2) as executor:
                futures = [executor.submit(fn) for _ in range(4)]
                for future in futures:
                    result = future.result()
                    # assert the right result
                    self.assertEqual(result, 42)

        # the trace must be completed
        traces = self.get_root_spans()
        self.assertEqual(len(traces), 4)

        for trace in traces:
            trace.assert_structure(
                dict(name="executor.thread"),
                (dict(name="nested.thread"),) * 4,
            )

    def test_send_trace_when_finished(self):
        # it must send the trace only when all threads are finished

        def fn():
            with self.tracer.trace("executor.thread"):
                # wait before returning
                time.sleep(0.05)
                return 42

<<<<<<< HEAD
        with self.tracer.trace("main.thread"):
            # don't wait for the execution
            executor = concurrent.futures.ThreadPoolExecutor(max_workers=2)
            future = executor.submit(fn)
            time.sleep(0.01)
=======
        with self.override_global_tracer():
            with self.tracer.trace("main.thread"):
                # don't wait for the execution
                executor = concurrent.futures.ThreadPoolExecutor(max_workers=2)
                future = executor.submit(fn)
                time.sleep(0.01)
>>>>>>> d411dee2

        # then wait for the second thread and send the trace
        result = future.result()
        self.assertEqual(result, 42)

        self.assert_span_count(2)
        self.assert_structure(
            dict(name="main.thread"),
            (dict(name="executor.thread"),),
        )

    def test_propagation_ot(self):
        """OpenTracing version of test_propagation."""
        # it must propagate the tracing context if available
        ot_tracer = init_tracer("my_svc", self.tracer)

        def fn():
            # an active context must be available
            self.assertTrue(self.tracer.context_provider.active() is not None)
            with self.tracer.trace("executor.thread"):
                return 42

        with self.override_global_tracer():
            with ot_tracer.start_active_span("main.thread"):
                with concurrent.futures.ThreadPoolExecutor(max_workers=2) as executor:
                    future = executor.submit(fn)
                    result = future.result()
                    # assert the right result
                    self.assertEqual(result, 42)

        # the trace must be completed
        self.assert_structure(
            dict(name="main.thread"),
            (dict(name="executor.thread"),),
        )<|MERGE_RESOLUTION|>--- conflicted
+++ resolved
@@ -286,20 +286,12 @@
                 time.sleep(0.05)
                 return 42
 
-<<<<<<< HEAD
-        with self.tracer.trace("main.thread"):
-            # don't wait for the execution
-            executor = concurrent.futures.ThreadPoolExecutor(max_workers=2)
-            future = executor.submit(fn)
-            time.sleep(0.01)
-=======
         with self.override_global_tracer():
             with self.tracer.trace("main.thread"):
                 # don't wait for the execution
                 executor = concurrent.futures.ThreadPoolExecutor(max_workers=2)
                 future = executor.submit(fn)
                 time.sleep(0.01)
->>>>>>> d411dee2
 
         # then wait for the second thread and send the trace
         result = future.result()
