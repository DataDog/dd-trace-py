--- conflicted
+++ resolved
@@ -513,7 +513,25 @@
         span = _context.get_item("http.request.cookies", span=root_span)
         assert span["testingcookie_key"] == "testingcookie_value"
 
-<<<<<<< HEAD
+    def test_request_method_get_200(self):
+        res = self.app.get(url_for(controller="root", action="index"))
+        assert res.status == 200
+        spans = self.pop_spans()
+        assert spans[0].get_tag("http.method") == "GET"
+
+    def test_request_method_get_404(self):
+        with pytest.raises(Exception):
+            res = self.app.get(url_for(controller="root", action="index") + "nonexistent-path")
+            assert res.status == 404
+        spans = self.pop_spans()
+        assert spans[0].get_tag("http.method") == "GET"
+
+    def test_request_method_post_200(self):
+        res = self.app.post(url_for(controller="root", action="index"))
+        assert res.status == 200
+        spans = self.pop_spans()
+        assert spans[0].get_tag("http.method") == "POST"
+
     def test_pylon_path_params(self):
         self.tracer._appsec_enabled = True
 
@@ -542,24 +560,4 @@
 
             query = dict(_context.get_item("http.request.path_params", span=root_span))
             assert query["month"] == "w00tw00t.at.isc.sans.dfind"
-            assert query["year"] == "2022"
-=======
-    def test_request_method_get_200(self):
-        res = self.app.get(url_for(controller="root", action="index"))
-        assert res.status == 200
-        spans = self.pop_spans()
-        assert spans[0].get_tag("http.method") == "GET"
-
-    def test_request_method_get_404(self):
-        with pytest.raises(Exception):
-            res = self.app.get(url_for(controller="root", action="index") + "nonexistent-path")
-            assert res.status == 404
-        spans = self.pop_spans()
-        assert spans[0].get_tag("http.method") == "GET"
-
-    def test_request_method_post_200(self):
-        res = self.app.post(url_for(controller="root", action="index"))
-        assert res.status == 200
-        spans = self.pop_spans()
-        assert spans[0].get_tag("http.method") == "POST"
->>>>>>> 84b5cd5d
+            assert query["year"] == "2022"