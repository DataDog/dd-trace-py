import json
import os

from paste import fixture
from paste.deploy import loadapp
import pylons
import pytest
from routes import url_for

from ddtrace import config
from ddtrace.constants import ANALYTICS_SAMPLE_RATE_KEY
from ddtrace.constants import ERROR_MSG
from ddtrace.constants import ERROR_STACK
from ddtrace.constants import ERROR_TYPE
from ddtrace.constants import SAMPLING_PRIORITY_KEY
from ddtrace.contrib.pylons import PylonsTraceMiddleware
from ddtrace.ext import http
from ddtrace.ext import user
from ddtrace.internal import _context
from ddtrace.internal.compat import urlencode
from tests.appsec.test_processor import RULES_GOOD_PATH
from tests.opentracer.utils import init_tracer
from tests.utils import TracerTestCase
from tests.utils import assert_is_measured
from tests.utils import assert_span_http_status_code
from tests.utils import override_env
from tests.utils import override_global_config


class PylonsTestCase(TracerTestCase):
    """Pylons Test Controller that is used to test specific
    cases defined in the Pylons controller. To test a new behavior,
    add a new action in the `app.controllers.root` module.
    """

    conf_dir = os.path.dirname(os.path.abspath(__file__))

    def setUp(self):
        super(PylonsTestCase, self).setUp()
        # initialize a real traced Pylons app
        wsgiapp = loadapp("config:test.ini", relative_to=PylonsTestCase.conf_dir)
        self._wsgiapp = wsgiapp
        app = PylonsTraceMiddleware(wsgiapp, self.tracer, service="web")
        self.app = fixture.TestApp(app)

    def test_controller_exception(self):
        """Ensure exceptions thrown in controllers can be handled.

        No error tags should be set in the span.
        """
        from .app.middleware import ExceptionToSuccessMiddleware

        wsgiapp = ExceptionToSuccessMiddleware(self._wsgiapp)
        app = PylonsTraceMiddleware(wsgiapp, self.tracer, service="web")

        app = fixture.TestApp(app)
        app.get(url_for(controller="root", action="raise_exception"))

        spans = self.pop_spans()

        assert spans, spans
        assert len(spans) == 1
        span = spans[0]

        assert_is_measured(span)
        assert span.service == "web"
        assert span.resource == "root.raise_exception"
        assert span.error == 0
        assert span.get_tag(http.URL) == "http://localhost:80/raise_exception"
        assert_span_http_status_code(span, 200)
        assert http.QUERY_STRING not in span.get_tags()
        assert span.get_tag(ERROR_MSG) is None
        assert span.get_tag(ERROR_TYPE) is None
        assert span.get_tag(ERROR_STACK) is None
        assert span.span_type == "web"

    def test_mw_exc_success(self):
        """Ensure exceptions can be properly handled by other middleware.

        No error should be reported in the span.
        """
        from .app.middleware import ExceptionMiddleware
        from .app.middleware import ExceptionToSuccessMiddleware

        wsgiapp = ExceptionMiddleware(self._wsgiapp)
        wsgiapp = ExceptionToSuccessMiddleware(wsgiapp)
        app = PylonsTraceMiddleware(wsgiapp, self.tracer, service="web")
        app = fixture.TestApp(app)

        app.get(url_for(controller="root", action="index"))

        spans = self.pop_spans()

        assert spans, spans
        assert len(spans) == 1
        span = spans[0]

        assert_is_measured(span)
        assert span.service == "web"
        assert span.resource == "None.None"
        assert span.error == 0
        assert span.get_tag(http.URL) == "http://localhost:80/"
        assert_span_http_status_code(span, 200)
        assert span.get_tag(ERROR_MSG) is None
        assert span.get_tag(ERROR_TYPE) is None
        assert span.get_tag(ERROR_STACK) is None

    def test_middleware_exception(self):
        """Ensure exceptions raised in middleware are properly handled.

        Uncaught exceptions should result in error tagged spans.
        """
        from .app.middleware import ExceptionMiddleware

        wsgiapp = ExceptionMiddleware(self._wsgiapp)
        app = PylonsTraceMiddleware(wsgiapp, self.tracer, service="web")
        app = fixture.TestApp(app)

        with pytest.raises(Exception):
            app.get(url_for(controller="root", action="index"))

        spans = self.pop_spans()

        assert spans, spans
        assert len(spans) == 1
        span = spans[0]

        assert_is_measured(span)
        assert span.service == "web"
        assert span.resource == "None.None"
        assert span.error == 1
        assert span.get_tag(http.URL) == "http://localhost:80/"
        assert_span_http_status_code(span, 500)
        assert span.get_tag(ERROR_MSG) == "Middleware exception"
        assert span.get_tag(ERROR_TYPE) == "exceptions.Exception"
        assert span.get_tag(ERROR_STACK)

    def test_exc_success(self):
        from .app.middleware import ExceptionToSuccessMiddleware

        wsgiapp = ExceptionToSuccessMiddleware(self._wsgiapp)
        app = PylonsTraceMiddleware(wsgiapp, self.tracer, service="web")
        app = fixture.TestApp(app)

        app.get(url_for(controller="root", action="raise_exception"))

        spans = self.pop_spans()
        assert spans, spans
        assert len(spans) == 1
        span = spans[0]

        assert_is_measured(span)
        assert span.service == "web"
        assert span.resource == "root.raise_exception"
        assert span.error == 0
        assert span.get_tag(http.URL) == "http://localhost:80/raise_exception"
        assert_span_http_status_code(span, 200)
        assert span.get_tag(ERROR_MSG) is None
        assert span.get_tag(ERROR_TYPE) is None
        assert span.get_tag(ERROR_STACK) is None

    def test_exc_client_failure(self):
        from .app.middleware import ExceptionToClientErrorMiddleware

        wsgiapp = ExceptionToClientErrorMiddleware(self._wsgiapp)
        app = PylonsTraceMiddleware(wsgiapp, self.tracer, service="web")
        app = fixture.TestApp(app)

        app.get(url_for(controller="root", action="raise_exception"), status=404)

        spans = self.pop_spans()
        assert spans, spans
        assert len(spans) == 1
        span = spans[0]

        assert_is_measured(span)
        assert span.service == "web"
        assert span.resource == "root.raise_exception"
        assert span.error == 0
        assert span.get_tag(http.URL) == "http://localhost:80/raise_exception"
        assert_span_http_status_code(span, 404)
        assert span.get_tag(ERROR_MSG) is None
        assert span.get_tag(ERROR_TYPE) is None
        assert span.get_tag(ERROR_STACK) is None

    def test_success_200(self, query_string=""):
        if query_string:
            fqs = "?" + query_string
        else:
            fqs = ""
        res = self.app.get(url_for(controller="root", action="index") + fqs)
        assert res.status == 200

        spans = self.pop_spans()
        assert spans, spans
        assert len(spans) == 1
        span = spans[0]

        assert_is_measured(span)
        assert span.service == "web"
        assert span.resource == "root.index"
        assert_span_http_status_code(span, 200)
        if config.pylons.trace_query_string:
            assert span.get_tag(http.QUERY_STRING) == query_string
            if config._appsec:
                assert _context.get_item("http.request.uri", span=span) == "http://localhost:80/?" + query_string
        else:
            assert http.QUERY_STRING not in span.get_tags()
            if config._appsec:
                assert _context.get_item("http.request.uri", span=span) == "http://localhost:80/"
        assert span.error == 0

    def test_query_string(self):
        return self.test_success_200("foo=bar")

    def test_multi_query_string(self):
        return self.test_success_200("foo=bar&foo=baz&x=y")

    def test_query_string_trace(self):
        with self.override_http_config("pylons", dict(trace_query_string=True)):
            return self.test_success_200("foo=bar")

    def test_multi_query_string_trace(self):
        with self.override_http_config("pylons", dict(trace_query_string=True)):
            return self.test_success_200("foo=bar&foo=baz&x=y")

    def test_appsec_http_raw_uri(self):
        with self.override_global_config(dict(appsec_enabled=True)):
            self.test_query_string()
            self.test_multi_query_string()
            self.test_query_string_trace()
            self.test_multi_query_string_trace()

    def test_analytics_global_on_integration_default(self):
        """
        When making a request
            When an integration trace search is not event sample rate is not set and globally trace search is enabled
                We expect the root span to have the appropriate tag
        """
        with self.override_global_config(dict(analytics_enabled=True)):
            res = self.app.get(url_for(controller="root", action="index"))
            self.assertEqual(res.status, 200)

        self.assert_structure(dict(name="pylons.request", metrics={ANALYTICS_SAMPLE_RATE_KEY: 1.0}))

    def test_analytics_global_on_integration_on(self):
        """
        When making a request
            When an integration trace search is enabled and sample rate is set and globally trace search is enabled
                We expect the root span to have the appropriate tag
        """
        with self.override_global_config(dict(analytics_enabled=True)):
            with self.override_config("pylons", dict(analytics_enabled=True, analytics_sample_rate=0.5)):
                res = self.app.get(url_for(controller="root", action="index"))
                self.assertEqual(res.status, 200)

        self.assert_structure(dict(name="pylons.request", metrics={ANALYTICS_SAMPLE_RATE_KEY: 0.5}))

    def test_analytics_global_off_integration_default(self):
        """
        When making a request
            When an integration trace search is not set and sample rate is set and globally trace search is disabled
                We expect the root span to not include tag
        """
        with self.override_global_config(dict(analytics_enabled=False)):
            res = self.app.get(url_for(controller="root", action="index"))
            self.assertEqual(res.status, 200)

        root = self.get_root_span()
        self.assertIsNone(root.get_metric(ANALYTICS_SAMPLE_RATE_KEY))

    def test_analytics_global_off_integration_on(self):
        """
        When making a request
            When an integration trace search is enabled and sample rate is set and globally trace search is disabled
                We expect the root span to have the appropriate tag
        """
        with self.override_global_config(dict(analytics_enabled=False)):
            with self.override_config("pylons", dict(analytics_enabled=True, analytics_sample_rate=0.5)):
                res = self.app.get(url_for(controller="root", action="index"))
                self.assertEqual(res.status, 200)

        self.assert_structure(dict(name="pylons.request", metrics={ANALYTICS_SAMPLE_RATE_KEY: 0.5}))

    def test_template_render(self):
        res = self.app.get(url_for(controller="root", action="render"))
        assert res.status == 200

        spans = self.pop_spans()
        assert spans, spans
        assert len(spans) == 2
        request = spans[0]
        template = spans[1]

        assert request.service == "web"
        assert request.resource == "root.render"
        assert_span_http_status_code(request, 200)
        assert request.error == 0

        assert template.service == "web"
        assert template.resource == "pylons.render"
        assert template.get_tag("template.name") == "/template.mako"
        assert template.error == 0

    def test_template_render_exception(self):
        with pytest.raises(Exception):
            self.app.get(url_for(controller="root", action="render_exception"))

        spans = self.pop_spans()
        assert spans, spans
        assert len(spans) == 2
        request = spans[0]
        template = spans[1]

        assert request.service == "web"
        assert request.resource == "root.render_exception"
        assert_span_http_status_code(request, 500)
        assert request.error == 1

        assert template.service == "web"
        assert template.resource == "pylons.render"
        assert template.get_tag("template.name") == "/exception.mako"
        assert template.error == 1
        assert template.get_tag("error.msg") == "integer division or modulo by zero"
        assert "ZeroDivisionError: integer division or modulo by zero" in template.get_tag("error.stack")

    def test_failure_500(self):
        with pytest.raises(Exception):
            self.app.get(url_for(controller="root", action="raise_exception"))

        spans = self.pop_spans()
        assert spans, spans
        assert len(spans) == 1
        span = spans[0]

        assert span.service == "web"
        assert span.resource == "root.raise_exception"
        assert span.error == 1
        assert_span_http_status_code(span, 500)
        assert span.get_tag("error.msg") == "Ouch!"
        assert span.get_tag(http.URL) == "http://localhost:80/raise_exception"
        assert "Exception: Ouch!" in span.get_tag("error.stack")

    def test_failure_500_with_wrong_code(self):
        with pytest.raises(Exception):
            self.app.get(url_for(controller="root", action="raise_wrong_code"))

        spans = self.pop_spans()
        assert spans, spans
        assert len(spans) == 1
        span = spans[0]

        assert span.service == "web"
        assert span.resource == "root.raise_wrong_code"
        assert span.error == 1
        assert_span_http_status_code(span, 500)
        assert span.get_tag(http.URL) == "http://localhost:80/raise_wrong_code"
        assert span.get_tag("error.msg") == "Ouch!"
        assert "Exception: Ouch!" in span.get_tag("error.stack")

    def test_failure_500_with_custom_code(self):
        with pytest.raises(Exception):
            self.app.get(url_for(controller="root", action="raise_custom_code"))

        spans = self.pop_spans()
        assert spans, spans
        assert len(spans) == 1
        span = spans[0]

        assert span.service == "web"
        assert span.resource == "root.raise_custom_code"
        assert span.error == 1
        assert_span_http_status_code(span, 512)
        assert span.get_tag(http.URL) == "http://localhost:80/raise_custom_code"
        assert span.get_tag("error.msg") == "Ouch!"
        assert "Exception: Ouch!" in span.get_tag("error.stack")

    def test_failure_500_with_code_method(self):
        with pytest.raises(Exception):
            self.app.get(url_for(controller="root", action="raise_code_method"))

        spans = self.pop_spans()
        assert spans, spans
        assert len(spans) == 1
        span = spans[0]

        assert span.service == "web"
        assert span.resource == "root.raise_code_method"
        assert span.error == 1
        assert_span_http_status_code(span, 500)
        assert span.get_tag(http.URL) == "http://localhost:80/raise_code_method"
        assert span.get_tag("error.msg") == "Ouch!"

    def test_distributed_tracing_default(self):
        # ensure by default, distributed tracing is enabled
        headers = {
            "x-datadog-trace-id": "100",
            "x-datadog-parent-id": "42",
            "x-datadog-sampling-priority": "2",
        }
        res = self.app.get(url_for(controller="root", action="index"), headers=headers)
        assert res.status == 200

        spans = self.pop_spans()
        assert spans, spans
        assert len(spans) == 1
        span = spans[0]

        assert span.trace_id == 100
        assert span.parent_id == 42
        assert span.get_metric(SAMPLING_PRIORITY_KEY) == 2

    def test_distributed_tracing_disabled_via_int_config(self):
        config.pylons["distributed_tracing"] = False
        headers = {
            "x-datadog-trace-id": "100",
            "x-datadog-parent-id": "42",
            "x-datadog-sampling-priority": "2",
        }

        res = self.app.get(url_for(controller="root", action="index"), headers=headers)
        assert res.status == 200

        spans = self.pop_spans()
        assert spans, spans
        assert len(spans) == 1
        span = spans[0]

        assert span.trace_id != 100
        assert span.parent_id != 42
        assert span.get_metric(SAMPLING_PRIORITY_KEY) != 2

    @TracerTestCase.run_in_subprocess(env_overrides=dict(DD_PYLONS_DISTRIBUTED_TRACING="False"))
    def test_distributed_tracing_disabled_via_env_var(self):
        headers = {
            "x-datadog-trace-id": "100",
            "x-datadog-parent-id": "42",
            "x-datadog-sampling-priority": "2",
        }

        res = self.app.get(url_for(controller="root", action="index"), headers=headers)
        assert res.status == 200

        spans = self.pop_spans()
        assert spans, spans
        assert len(spans) == 1
        span = spans[0]

        assert span.trace_id != 100
        assert span.parent_id != 42
        assert span.get_metric(SAMPLING_PRIORITY_KEY) != 2

    def test_success_200_ot(self):
        """OpenTracing version of test_success_200."""
        ot_tracer = init_tracer("pylons_svc", self.tracer)

        with ot_tracer.start_active_span("pylons_get"):
            res = self.app.get(url_for(controller="root", action="index"))
            assert res.status == 200

        spans = self.pop_spans()
        assert spans, spans
        assert len(spans) == 2
        ot_span, dd_span = spans

        # confirm the parenting
        assert ot_span.parent_id is None
        assert dd_span.parent_id == ot_span.span_id

        assert ot_span.name == "pylons_get"
        assert ot_span.service == "pylons_svc"

        assert dd_span.service == "web"
        assert dd_span.resource == "root.index"
        assert_span_http_status_code(dd_span, 200)
        assert dd_span.get_tag(http.URL) == "http://localhost:80/"
        assert dd_span.error == 0

    def test_request_headers(self):
        headers = {
            "my-header": "value",
            "user-agent": "Agent/10.10",
        }
        config.pylons.http.trace_headers(["my-header"])
        res = self.app.get(url_for(controller="root", action="index"), headers=headers)
        assert res.status == 200
        spans = self.pop_spans()
        assert spans[0].get_tag("http.request.headers.my-header") == "value"
        assert spans[0].get_tag(http.USER_AGENT) == "Agent/10.10"

    def test_response_headers(self):
        config.pylons.http.trace_headers(["content-length", "custom-header"])
        res = self.app.get(url_for(controller="root", action="response_headers"))
        assert res.status == 200
        spans = self.pop_spans()
        # Pylons 0.96 and below don't report the content length
        if pylons.__version__ > (0, 9, 6):
            assert spans[0].get_tag("http.response.headers.content-length") == "2"
        assert spans[0].get_tag("http.response.headers.custom-header") == "value"

    def test_pylons_cookie_sql_injection(self):
        with override_env(dict(DD_APPSEC_RULES=RULES_GOOD_PATH)):
            self.tracer._appsec_enabled = True
            # Hack: need to pass an argument to configure so that the processors are recreated
            self.tracer.configure(api_version="v0.4")
            self.app.cookies = {"attack": "w00tw00t.at.isc.sans.dfind"}
            self.app.get(url_for(controller="root", action="index"))

            spans = self.pop_spans()
            root_span = spans[0]

            appsec_json = root_span.get_tag("_dd.appsec.json")
            assert "triggers" in json.loads(appsec_json if appsec_json else "{}")

            span = _context.get_item("http.request.cookies", span=root_span)
            assert span["attack"] == "w00tw00t.at.isc.sans.dfind"

    def test_pylons_cookie(self):
        self.tracer._appsec_enabled = True
        # Hack: need to pass an argument to configure so that the processors are recreated
        self.tracer.configure(api_version="v0.4")
        self.app.cookies = {"testingcookie_key": "testingcookie_value"}
        self.app.get(url_for(controller="root", action="index"))

        spans = self.pop_spans()
        root_span = spans[0]

        assert root_span.get_tag("_dd.appsec.json") is None
        span = _context.get_item("http.request.cookies", span=root_span)
        assert span["testingcookie_key"] == "testingcookie_value"

    def test_pylons_body_urlencoded(self):
        with self.override_global_config(dict(_appsec_enabled=True)):

            self.tracer.configure(api_version="v0.4")
            payload = urlencode({"mytestingbody_key": "mytestingbody_value"})
            self.app.post(
                url_for(controller="root", action="index"),
                params=payload,
                extra_environ={"CONTENT_TYPE": "application/x-www-form-urlencoded"},
            )

            spans = self.pop_spans()
            assert spans

            root_span = spans[0]
            assert root_span
            assert root_span.get_tag("_dd.appsec.json") is None

            span = dict(_context.get_item("http.request.body", span=root_span))
            assert span
            assert span["mytestingbody_key"] == "mytestingbody_value"

    def test_pylons_request_body_urlencoded_appsec_disabled_then_no_body(self):
        self.tracer._appsec_enabled = False
        # Hack: need to pass an argument to configure so that the processors are recreated
        self.tracer.configure(api_version="v0.4")
        payload = urlencode({"mytestingbody_key": "mytestingbody_value"})
        self.app.post(url_for(controller="root", action="index"), params=payload)

        spans = self.pop_spans()
        root_span = spans[0]

        assert root_span
        assert not _context.get_item("http.request.body", span=root_span)

    def test_pylons_body_urlencoded_attack(self):
        with self.override_global_config(dict(_appsec_enabled=True)):
            with override_env(dict(DD_APPSEC_RULES=RULES_GOOD_PATH)):
                self.tracer._appsec_enabled = True
                # Hack: need to pass an argument to configure so that the processors are recreated
                self.tracer.configure(api_version="v0.4")
                payload = urlencode({"attack": "1' or '1' = '1'"})
                self.app.post(url_for(controller="root", action="index"), params=payload)

                spans = self.pop_spans()
                assert spans

                root_span = spans[0]
                assert root_span

                appsec_json = root_span.get_tag("_dd.appsec.json")
                assert appsec_json
                assert "triggers" in json.loads(appsec_json if appsec_json else "{}")

                query = dict(_context.get_item("http.request.body", span=root_span))
                assert query == {"attack": "1' or '1' = '1'"}

    def test_pylons_body_json(self):
        with override_global_config(dict(_appsec_enabled=True)):
            # Hack: need to pass an argument to configure so that the processors are recreated
            self.tracer.configure(api_version="v0.4")
            payload = json.dumps({"mytestingbody_key": "mytestingbody_value"})
            self.app.post(
                url_for(controller="root", action="index"),
                params=payload,
                extra_environ={"CONTENT_TYPE": "application/json"},
            )

            spans = self.pop_spans()
            assert spans

            root_span = spans[0]
            assert root_span
            assert root_span.get_tag("_dd.appsec.json") is None

            span = dict(_context.get_item("http.request.body", span=root_span))
            assert span
            assert span["mytestingbody_key"] == "mytestingbody_value"

    def test_pylons_body_json_attack(self):
        with self.override_global_config(dict(_appsec_enabled=True)):
            with override_env(dict(DD_APPSEC_RULES=RULES_GOOD_PATH)):
                self.tracer._appsec_enabled = True
                # Hack: need to pass an argument to configure so that the processors are recreated
                self.tracer.configure(api_version="v0.4")
                payload = json.dumps({"attack": "1' or '1' = '1'"})
                self.app.post(
                    url_for(controller="root", action="index"),
                    params=payload,
                    extra_environ={"CONTENT_TYPE": "application/json"},
                )

                spans = self.pop_spans()
                assert spans

                root_span = spans[0]
                appsec_json = root_span.get_tag("_dd.appsec.json")
                assert appsec_json
                assert "triggers" in json.loads(appsec_json if appsec_json else "{}")

                span = dict(_context.get_item("http.request.body", span=root_span))
                assert span
                assert span == {"attack": "1' or '1' = '1'"}

    def test_pylons_body_xml(self):
        with override_global_config(dict(_appsec_enabled=True)):
            # Hack: need to pass an argument to configure so that the processors are recreated
            self.tracer.configure(api_version="v0.4")
            payload = "<mytestingbody_key>mytestingbody_value</mytestingbody_key>"
            self.app.post(
                url_for(controller="root", action="index"),
                params=payload,
                extra_environ={"CONTENT_TYPE": "application/xml"},
            )

            spans = self.pop_spans()
            assert spans

            root_span = spans[0]
            assert root_span
            assert root_span.get_tag("_dd.appsec.json") is None

            span = dict(_context.get_item("http.request.body", span=root_span))
            assert span
            assert span["mytestingbody_key"] == "mytestingbody_value"

    def test_pylons_body_xml_attack(self):
        with override_global_config(dict(_appsec_enabled=True)):
            # Hack: need to pass an argument to configure so that the processors are recreated
            self.tracer.configure(api_version="v0.4")
            payload = "<attack>1' or '1' = '1'</attack>"
            self.app.post(
                url_for(controller="root", action="index"),
                params=payload,
                extra_environ={"CONTENT_TYPE": "application/xml"},
            )

            spans = self.pop_spans()
            assert spans

            root_span = spans[0]
            assert root_span
            assert root_span.get_tag("_dd.appsec.json") is None

            span = dict(_context.get_item("http.request.body", span=root_span))
            assert span
            assert span == {"attack": "1' or '1' = '1'"}

    def test_pylons_body_plain(self):
        with self.override_global_config(dict(_appsec_enabled=True)):
            self.tracer._appsec_enabled = True
            # Hack: need to pass an argument to configure so that the processors are recreated
            self.tracer.configure(api_version="v0.4")
            payload = "foo=bar"
            self.app.post(
                url_for(controller="root", action="index"), params=payload, extra_environ={"CONTENT_TYPE": "text/plain"}
            )

            spans = self.pop_spans()
            assert spans

            root_span = spans[0]
            assert root_span
            assert root_span.get_tag("_dd.appsec.json") is None

            span = _context.get_item("http.request.body", span=root_span)
            assert span
            assert span == "foo=bar"

    def test_pylons_body_plain_attack(self):
        with self.override_global_config(dict(_appsec_enabled=True)):
            self.tracer._appsec_enabled = True
            # Hack: need to pass an argument to configure so that the processors are recreated
            self.tracer.configure(api_version="v0.4")
            payload = "1' or '1' = '1'"
            self.app.post(
                url_for(controller="root", action="index"),
                params=payload,
                extra_environ={"CONTENT_TYPE": "text/plain"},
            )

            spans = self.pop_spans()
            assert spans

            root_span = spans[0]
            appsec_json = root_span.get_tag("_dd.appsec.json")
            assert "triggers" in json.loads(appsec_json if appsec_json else "{}")

            span = _context.get_item("http.request.body", span=root_span)
            assert span
            assert span == "1' or '1' = '1'"

    def test_request_method_get_200(self):
        res = self.app.get(url_for(controller="root", action="index"))
        assert res.status == 200
        spans = self.pop_spans()
        assert spans[0].get_tag("http.method") == "GET"

    def test_request_method_get_404(self):
        with pytest.raises(Exception):
            res = self.app.get(url_for(controller="root", action="index") + "nonexistent-path")
            assert res.status == 404
        spans = self.pop_spans()
        assert spans[0].get_tag("http.method") == "GET"

    def test_request_method_post_200(self):
        res = self.app.post(url_for(controller="root", action="index"))
        assert res.status == 200
        spans = self.pop_spans()
        assert spans[0].get_tag("http.method") == "POST"

    def test_pylon_path_params(self):
        self.tracer._appsec_enabled = False
        self.tracer.configure(api_version="v0.4")
        self.app.get("/path-params/2022/july/")

        spans = self.pop_spans()
        root_span = spans[0]
        assert root_span.get_tag("_dd.appsec.json") is None
        path_params = _context.get_item("http.request.path_params", span=root_span)

        assert path_params["month"] == "july"
        assert path_params["year"] == "2022"

    def test_pylon_path_params_attack(self):
        with override_env(dict(DD_APPSEC_RULES=RULES_GOOD_PATH)):
            self.tracer._appsec_enabled = True

            self.tracer.configure(api_version="v0.4")
            self.app.get("/path-params/2022/w00tw00t.at.isc.sans.dfind/")

            spans = self.pop_spans()
            root_span = spans[0]

            appsec_json = root_span.get_tag("_dd.appsec.json")
            assert "triggers" in json.loads(appsec_json if appsec_json else "{}")

            query = dict(_context.get_item("http.request.path_params", span=root_span))
            assert query["month"] == "w00tw00t.at.isc.sans.dfind"
            assert query["year"] == "2022"

<<<<<<< HEAD
    def test_pylon_get_user(self):
        self.app.get("/identify")

        spans = self.pop_spans()
        root_span = spans[0]

        assert root_span.get_tag(user.ID)
        assert root_span.get_tag(user.EMAIL)
        assert root_span.get_tag(user.SESSION_ID)
        assert root_span.get_tag(user.NAME)
        assert root_span.get_tag(user.ROLE)
        assert root_span.get_tag(user.SCOPE)
=======
    def test_pylons_useragent(self):
        self.app.get(url_for(controller="root", action="index"), headers={"HTTP_USER_AGENT": "test/1.2.3"})
        spans = self.pop_spans()
        root_span = spans[0]
        assert root_span.get_tag(http.USER_AGENT) == "test/1.2.3"
>>>>>>> f1b0d362
<|MERGE_RESOLUTION|>--- conflicted
+++ resolved
@@ -770,7 +770,12 @@
             assert query["month"] == "w00tw00t.at.isc.sans.dfind"
             assert query["year"] == "2022"
 
-<<<<<<< HEAD
+    def test_pylons_useragent(self):
+        self.app.get(url_for(controller="root", action="index"), headers={"HTTP_USER_AGENT": "test/1.2.3"})
+        spans = self.pop_spans()
+        root_span = spans[0]
+        assert root_span.get_tag(http.USER_AGENT) == "test/1.2.3"
+
     def test_pylon_get_user(self):
         self.app.get("/identify")
 
@@ -782,11 +787,4 @@
         assert root_span.get_tag(user.SESSION_ID)
         assert root_span.get_tag(user.NAME)
         assert root_span.get_tag(user.ROLE)
-        assert root_span.get_tag(user.SCOPE)
-=======
-    def test_pylons_useragent(self):
-        self.app.get(url_for(controller="root", action="index"), headers={"HTTP_USER_AGENT": "test/1.2.3"})
-        spans = self.pop_spans()
-        root_span = spans[0]
-        assert root_span.get_tag(http.USER_AGENT) == "test/1.2.3"
->>>>>>> f1b0d362
+        assert root_span.get_tag(user.SCOPE)