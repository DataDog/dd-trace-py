import json
import logging
import os

from paste import fixture
from paste.deploy import loadapp
import pylons
import pytest
from routes import url_for

from ddtrace import config
from ddtrace.constants import ANALYTICS_SAMPLE_RATE_KEY
from ddtrace.constants import ERROR_MSG
from ddtrace.constants import ERROR_STACK
from ddtrace.constants import ERROR_TYPE
from ddtrace.constants import SAMPLING_PRIORITY_KEY
from ddtrace.contrib.pylons import PylonsTraceMiddleware
from ddtrace.ext import http
from ddtrace.ext import user
from ddtrace.internal import _context
from ddtrace.internal.compat import urlencode
from tests.appsec.test_processor import RULES_GOOD_PATH
from tests.opentracer.utils import init_tracer
from tests.utils import TracerTestCase
from tests.utils import assert_is_measured
from tests.utils import assert_span_http_status_code
from tests.utils import override_env
from tests.utils import override_global_config


class PylonsTestCase(TracerTestCase):
    """Pylons Test Controller that is used to test specific
    cases defined in the Pylons controller. To test a new behavior,
    add a new action in the `app.controllers.root` module.
    """

    conf_dir = os.path.dirname(os.path.abspath(__file__))

    @pytest.fixture(autouse=True)
    def inject_fixtures(self, caplog):
        self._caplog = caplog

    def setUp(self):
        super(PylonsTestCase, self).setUp()
        # initialize a real traced Pylons app
        wsgiapp = loadapp("config:test.ini", relative_to=PylonsTestCase.conf_dir)
        self._wsgiapp = wsgiapp
        app = PylonsTraceMiddleware(wsgiapp, self.tracer, service="web")
        self.app = fixture.TestApp(app)

    def test_controller_exception(self):
        """Ensure exceptions thrown in controllers can be handled.

        No error tags should be set in the span.
        """
        from .app.middleware import ExceptionToSuccessMiddleware

        wsgiapp = ExceptionToSuccessMiddleware(self._wsgiapp)
        app = PylonsTraceMiddleware(wsgiapp, self.tracer, service="web")

        app = fixture.TestApp(app)
        app.get(url_for(controller="root", action="raise_exception"))

        spans = self.pop_spans()

        assert spans, spans
        assert len(spans) == 1
        span = spans[0]

        assert_is_measured(span)
        assert span.service == "web"
        assert span.resource == "root.raise_exception"
        assert span.error == 0
        assert span.get_tag(http.URL) == "http://localhost:80/raise_exception"
        assert_span_http_status_code(span, 200)
        assert http.QUERY_STRING not in span.get_tags()
        assert span.get_tag(ERROR_MSG) is None
        assert span.get_tag(ERROR_TYPE) is None
        assert span.get_tag(ERROR_STACK) is None
        assert span.span_type == "web"

    def test_mw_exc_success(self):
        """Ensure exceptions can be properly handled by other middleware.

        No error should be reported in the span.
        """
        from .app.middleware import ExceptionMiddleware
        from .app.middleware import ExceptionToSuccessMiddleware

        wsgiapp = ExceptionMiddleware(self._wsgiapp)
        wsgiapp = ExceptionToSuccessMiddleware(wsgiapp)
        app = PylonsTraceMiddleware(wsgiapp, self.tracer, service="web")
        app = fixture.TestApp(app)

        app.get(url_for(controller="root", action="index"))

        spans = self.pop_spans()

        assert spans, spans
        assert len(spans) == 1
        span = spans[0]

        assert_is_measured(span)
        assert span.service == "web"
        assert span.resource == "None.None"
        assert span.error == 0
        assert span.get_tag(http.URL) == "http://localhost:80/"
        assert_span_http_status_code(span, 200)
        assert span.get_tag(ERROR_MSG) is None
        assert span.get_tag(ERROR_TYPE) is None
        assert span.get_tag(ERROR_STACK) is None

    def test_middleware_exception(self):
        """Ensure exceptions raised in middleware are properly handled.

        Uncaught exceptions should result in error tagged spans.
        """
        from .app.middleware import ExceptionMiddleware

        wsgiapp = ExceptionMiddleware(self._wsgiapp)
        app = PylonsTraceMiddleware(wsgiapp, self.tracer, service="web")
        app = fixture.TestApp(app)

        with pytest.raises(Exception):
            app.get(url_for(controller="root", action="index"))

        spans = self.pop_spans()

        assert spans, spans
        assert len(spans) == 1
        span = spans[0]

        assert_is_measured(span)
        assert span.service == "web"
        assert span.resource == "None.None"
        assert span.error == 1
        assert span.get_tag(http.URL) == "http://localhost:80/"
        assert_span_http_status_code(span, 500)
        assert span.get_tag(ERROR_MSG) == "Middleware exception"
        assert span.get_tag(ERROR_TYPE) == "exceptions.Exception"
        assert span.get_tag(ERROR_STACK)

    def test_exc_success(self):
        from .app.middleware import ExceptionToSuccessMiddleware

        wsgiapp = ExceptionToSuccessMiddleware(self._wsgiapp)
        app = PylonsTraceMiddleware(wsgiapp, self.tracer, service="web")
        app = fixture.TestApp(app)

        app.get(url_for(controller="root", action="raise_exception"))

        spans = self.pop_spans()
        assert spans, spans
        assert len(spans) == 1
        span = spans[0]

        assert_is_measured(span)
        assert span.service == "web"
        assert span.resource == "root.raise_exception"
        assert span.error == 0
        assert span.get_tag(http.URL) == "http://localhost:80/raise_exception"
        assert_span_http_status_code(span, 200)
        assert span.get_tag(ERROR_MSG) is None
        assert span.get_tag(ERROR_TYPE) is None
        assert span.get_tag(ERROR_STACK) is None

    def test_exc_client_failure(self):
        from .app.middleware import ExceptionToClientErrorMiddleware

        wsgiapp = ExceptionToClientErrorMiddleware(self._wsgiapp)
        app = PylonsTraceMiddleware(wsgiapp, self.tracer, service="web")
        app = fixture.TestApp(app)

        app.get(url_for(controller="root", action="raise_exception"), status=404)

        spans = self.pop_spans()
        assert spans, spans
        assert len(spans) == 1
        span = spans[0]

        assert_is_measured(span)
        assert span.service == "web"
        assert span.resource == "root.raise_exception"
        assert span.error == 0
        assert span.get_tag(http.URL) == "http://localhost:80/raise_exception"
        assert_span_http_status_code(span, 404)
        assert span.get_tag(ERROR_MSG) is None
        assert span.get_tag(ERROR_TYPE) is None
        assert span.get_tag(ERROR_STACK) is None

    def test_success_200(self, query_string=""):
        if query_string:
            fqs = "?" + query_string
        else:
            fqs = ""
        res = self.app.get(url_for(controller="root", action="index") + fqs)
        assert res.status == 200

        spans = self.pop_spans()
        assert spans, spans
        assert len(spans) == 1
        span = spans[0]

        assert_is_measured(span)
        assert span.service == "web"
        assert span.resource == "root.index"
        assert_span_http_status_code(span, 200)
        if config.pylons.trace_query_string:
            assert span.get_tag(http.QUERY_STRING) == query_string
            if config._appsec:
                assert _context.get_item("http.request.uri", span=span) == "http://localhost:80/?" + query_string
        else:
            assert http.QUERY_STRING not in span.get_tags()
            if config._appsec:
                assert _context.get_item("http.request.uri", span=span) == "http://localhost:80/"
        assert span.error == 0

    def test_query_string(self):
        return self.test_success_200("foo=bar")

    def test_multi_query_string(self):
        return self.test_success_200("foo=bar&foo=baz&x=y")

    def test_query_string_trace(self):
        with self.override_http_config("pylons", dict(trace_query_string=True)):
            return self.test_success_200("foo=bar")

    def test_multi_query_string_trace(self):
        with self.override_http_config("pylons", dict(trace_query_string=True)):
            return self.test_success_200("foo=bar&foo=baz&x=y")

    def test_appsec_http_raw_uri(self):
        with self.override_global_config(dict(appsec_enabled=True)):
            self.test_query_string()
            self.test_multi_query_string()
            self.test_query_string_trace()
            self.test_multi_query_string_trace()

    def test_analytics_global_on_integration_default(self):
        """
        When making a request
            When an integration trace search is not event sample rate is not set and globally trace search is enabled
                We expect the root span to have the appropriate tag
        """
        with self.override_global_config(dict(analytics_enabled=True)):
            res = self.app.get(url_for(controller="root", action="index"))
            self.assertEqual(res.status, 200)

        self.assert_structure(dict(name="pylons.request", metrics={ANALYTICS_SAMPLE_RATE_KEY: 1.0}))

    def test_analytics_global_on_integration_on(self):
        """
        When making a request
            When an integration trace search is enabled and sample rate is set and globally trace search is enabled
                We expect the root span to have the appropriate tag
        """
        with self.override_global_config(dict(analytics_enabled=True)):
            with self.override_config("pylons", dict(analytics_enabled=True, analytics_sample_rate=0.5)):
                res = self.app.get(url_for(controller="root", action="index"))
                self.assertEqual(res.status, 200)

        self.assert_structure(dict(name="pylons.request", metrics={ANALYTICS_SAMPLE_RATE_KEY: 0.5}))

    def test_analytics_global_off_integration_default(self):
        """
        When making a request
            When an integration trace search is not set and sample rate is set and globally trace search is disabled
                We expect the root span to not include tag
        """
        with self.override_global_config(dict(analytics_enabled=False)):
            res = self.app.get(url_for(controller="root", action="index"))
            self.assertEqual(res.status, 200)

        root = self.get_root_span()
        self.assertIsNone(root.get_metric(ANALYTICS_SAMPLE_RATE_KEY))

    def test_analytics_global_off_integration_on(self):
        """
        When making a request
            When an integration trace search is enabled and sample rate is set and globally trace search is disabled
                We expect the root span to have the appropriate tag
        """
        with self.override_global_config(dict(analytics_enabled=False)):
            with self.override_config("pylons", dict(analytics_enabled=True, analytics_sample_rate=0.5)):
                res = self.app.get(url_for(controller="root", action="index"))
                self.assertEqual(res.status, 200)

        self.assert_structure(dict(name="pylons.request", metrics={ANALYTICS_SAMPLE_RATE_KEY: 0.5}))

    def test_template_render(self):
        res = self.app.get(url_for(controller="root", action="render"))
        assert res.status == 200

        spans = self.pop_spans()
        assert spans, spans
        assert len(spans) == 2
        request = spans[0]
        template = spans[1]

        assert request.service == "web"
        assert request.resource == "root.render"
        assert_span_http_status_code(request, 200)
        assert request.error == 0

        assert template.service == "web"
        assert template.resource == "pylons.render"
        assert template.get_tag("template.name") == "/template.mako"
        assert template.error == 0

    def test_template_render_exception(self):
        with pytest.raises(Exception):
            self.app.get(url_for(controller="root", action="render_exception"))

        spans = self.pop_spans()
        assert spans, spans
        assert len(spans) == 2
        request = spans[0]
        template = spans[1]

        assert request.service == "web"
        assert request.resource == "root.render_exception"
        assert_span_http_status_code(request, 500)
        assert request.error == 1

        assert template.service == "web"
        assert template.resource == "pylons.render"
        assert template.get_tag("template.name") == "/exception.mako"
        assert template.error == 1
        assert template.get_tag("error.msg") == "integer division or modulo by zero"
        assert "ZeroDivisionError: integer division or modulo by zero" in template.get_tag("error.stack")

    def test_failure_500(self):
        with pytest.raises(Exception):
            self.app.get(url_for(controller="root", action="raise_exception"))

        spans = self.pop_spans()
        assert spans, spans
        assert len(spans) == 1
        span = spans[0]

        assert span.service == "web"
        assert span.resource == "root.raise_exception"
        assert span.error == 1
        assert_span_http_status_code(span, 500)
        assert span.get_tag("error.msg") == "Ouch!"
        assert span.get_tag(http.URL) == "http://localhost:80/raise_exception"
        assert "Exception: Ouch!" in span.get_tag("error.stack")

    def test_failure_500_with_wrong_code(self):
        with pytest.raises(Exception):
            self.app.get(url_for(controller="root", action="raise_wrong_code"))

        spans = self.pop_spans()
        assert spans, spans
        assert len(spans) == 1
        span = spans[0]

        assert span.service == "web"
        assert span.resource == "root.raise_wrong_code"
        assert span.error == 1
        assert_span_http_status_code(span, 500)
        assert span.get_tag(http.URL) == "http://localhost:80/raise_wrong_code"
        assert span.get_tag("error.msg") == "Ouch!"
        assert "Exception: Ouch!" in span.get_tag("error.stack")

    def test_failure_500_with_custom_code(self):
        with pytest.raises(Exception):
            self.app.get(url_for(controller="root", action="raise_custom_code"))

        spans = self.pop_spans()
        assert spans, spans
        assert len(spans) == 1
        span = spans[0]

        assert span.service == "web"
        assert span.resource == "root.raise_custom_code"
        assert span.error == 1
        assert_span_http_status_code(span, 512)
        assert span.get_tag(http.URL) == "http://localhost:80/raise_custom_code"
        assert span.get_tag("error.msg") == "Ouch!"
        assert "Exception: Ouch!" in span.get_tag("error.stack")

    def test_failure_500_with_code_method(self):
        with pytest.raises(Exception):
            self.app.get(url_for(controller="root", action="raise_code_method"))

        spans = self.pop_spans()
        assert spans, spans
        assert len(spans) == 1
        span = spans[0]

        assert span.service == "web"
        assert span.resource == "root.raise_code_method"
        assert span.error == 1
        assert_span_http_status_code(span, 500)
        assert span.get_tag(http.URL) == "http://localhost:80/raise_code_method"
        assert span.get_tag("error.msg") == "Ouch!"

    def test_distributed_tracing_default(self):
        # ensure by default, distributed tracing is enabled
        headers = {
            "x-datadog-trace-id": "100",
            "x-datadog-parent-id": "42",
            "x-datadog-sampling-priority": "2",
        }
        res = self.app.get(url_for(controller="root", action="index"), headers=headers)
        assert res.status == 200

        spans = self.pop_spans()
        assert spans, spans
        assert len(spans) == 1
        span = spans[0]

        assert span.trace_id == 100
        assert span.parent_id == 42
        assert span.get_metric(SAMPLING_PRIORITY_KEY) == 2

    def test_distributed_tracing_disabled_via_int_config(self):
        config.pylons["distributed_tracing"] = False
        headers = {
            "x-datadog-trace-id": "100",
            "x-datadog-parent-id": "42",
            "x-datadog-sampling-priority": "2",
        }

        res = self.app.get(url_for(controller="root", action="index"), headers=headers)
        assert res.status == 200

        spans = self.pop_spans()
        assert spans, spans
        assert len(spans) == 1
        span = spans[0]

        assert span.trace_id != 100
        assert span.parent_id != 42
        assert span.get_metric(SAMPLING_PRIORITY_KEY) != 2

    @TracerTestCase.run_in_subprocess(env_overrides=dict(DD_PYLONS_DISTRIBUTED_TRACING="False"))
    def test_distributed_tracing_disabled_via_env_var(self):
        headers = {
            "x-datadog-trace-id": "100",
            "x-datadog-parent-id": "42",
            "x-datadog-sampling-priority": "2",
        }

        res = self.app.get(url_for(controller="root", action="index"), headers=headers)
        assert res.status == 200

        spans = self.pop_spans()
        assert spans, spans
        assert len(spans) == 1
        span = spans[0]

        assert span.trace_id != 100
        assert span.parent_id != 42
        assert span.get_metric(SAMPLING_PRIORITY_KEY) != 2

    def test_success_200_ot(self):
        """OpenTracing version of test_success_200."""
        ot_tracer = init_tracer("pylons_svc", self.tracer)

        with ot_tracer.start_active_span("pylons_get"):
            res = self.app.get(url_for(controller="root", action="index"))
            assert res.status == 200

        spans = self.pop_spans()
        assert spans, spans
        assert len(spans) == 2
        ot_span, dd_span = spans

        # confirm the parenting
        assert ot_span.parent_id is None
        assert dd_span.parent_id == ot_span.span_id

        assert ot_span.name == "pylons_get"
        assert ot_span.service == "pylons_svc"

        assert dd_span.service == "web"
        assert dd_span.resource == "root.index"
        assert_span_http_status_code(dd_span, 200)
        assert dd_span.get_tag(http.URL) == "http://localhost:80/"
        assert dd_span.error == 0

    def test_request_headers(self):
        headers = {
            "my-header": "value",
            "user-agent": "Agent/10.10",
        }
        config.pylons.http.trace_headers(["my-header"])
        res = self.app.get(url_for(controller="root", action="index"), headers=headers)
        assert res.status == 200
        spans = self.pop_spans()
        assert spans[0].get_tag("http.request.headers.my-header") == "value"
        assert spans[0].get_tag(http.USER_AGENT) == "Agent/10.10"

    def test_response_headers(self):
        config.pylons.http.trace_headers(["content-length", "custom-header"])
        res = self.app.get(url_for(controller="root", action="response_headers"))
        assert res.status == 200
        spans = self.pop_spans()
        # Pylons 0.96 and below don't report the content length
        if pylons.__version__ > (0, 9, 6):
            assert spans[0].get_tag("http.response.headers.content-length") == "2"
        assert spans[0].get_tag("http.response.headers.custom-header") == "value"

    def test_pylons_cookie_sql_injection(self):
        with override_env(dict(DD_APPSEC_RULES=RULES_GOOD_PATH)):
            self.tracer._appsec_enabled = True
            # Hack: need to pass an argument to configure so that the processors are recreated
            self.tracer.configure(api_version="v0.4")
            self.app.cookies = {"attack": "w00tw00t.at.isc.sans.dfind"}
            self.app.get(url_for(controller="root", action="index"))

            spans = self.pop_spans()
            root_span = spans[0]

            appsec_json = root_span.get_tag("_dd.appsec.json")
            assert "triggers" in json.loads(appsec_json if appsec_json else "{}")

            span = _context.get_item("http.request.cookies", span=root_span)
            assert span["attack"] == "w00tw00t.at.isc.sans.dfind"

    def test_pylons_cookie(self):
        self.tracer._appsec_enabled = True
        # Hack: need to pass an argument to configure so that the processors are recreated
        self.tracer.configure(api_version="v0.4")
        self.app.cookies = {"testingcookie_key": "testingcookie_value"}
        self.app.get(url_for(controller="root", action="index"))

        spans = self.pop_spans()
        root_span = spans[0]

        assert root_span.get_tag("_dd.appsec.json") is None
        span = _context.get_item("http.request.cookies", span=root_span)
        assert span["testingcookie_key"] == "testingcookie_value"

    def test_pylons_body_urlencoded(self):
        with self.override_global_config(dict(_appsec_enabled=True)):

            self.tracer.configure(api_version="v0.4")
            payload = urlencode({"mytestingbody_key": "mytestingbody_value"})
            response = self.app.post(
                url_for(controller="root", action="body"),
                params=payload,
                extra_environ={"CONTENT_TYPE": "application/x-www-form-urlencoded"},
            )
            assert response.status == 200

            spans = self.pop_spans()
            assert spans

            root_span = spans[0]
            assert root_span
            assert root_span.get_tag("_dd.appsec.json") is None

            span = dict(_context.get_item("http.request.body", span=root_span))
            assert span
            assert span["mytestingbody_key"] == "mytestingbody_value"

    def test_pylons_request_body_urlencoded_appsec_disabled_then_no_body(self):
        self.tracer._appsec_enabled = False
        # Hack: need to pass an argument to configure so that the processors are recreated
        self.tracer.configure(api_version="v0.4")
        payload = urlencode({"mytestingbody_key": "mytestingbody_value"})
        self.app.post(url_for(controller="root", action="index"), params=payload)

        spans = self.pop_spans()
        root_span = spans[0]

        assert root_span
        assert not _context.get_item("http.request.body", span=root_span)

    def test_pylons_body_urlencoded_attack(self):
        with self.override_global_config(dict(_appsec_enabled=True)):
            with override_env(dict(DD_APPSEC_RULES=RULES_GOOD_PATH)):
                self.tracer._appsec_enabled = True
                # Hack: need to pass an argument to configure so that the processors are recreated
                self.tracer.configure(api_version="v0.4")
                payload = urlencode({"attack": "1' or '1' = '1'"})
                self.app.post(url_for(controller="root", action="index"), params=payload)

                spans = self.pop_spans()
                assert spans

                root_span = spans[0]
                assert root_span

                appsec_json = root_span.get_tag("_dd.appsec.json")
                assert appsec_json
                assert "triggers" in json.loads(appsec_json if appsec_json else "{}")

                query = dict(_context.get_item("http.request.body", span=root_span))
                assert query == {"attack": "1' or '1' = '1'"}

    def test_pylons_body_json(self):
        with override_global_config(dict(_appsec_enabled=True)):
            # Hack: need to pass an argument to configure so that the processors are recreated
            self.tracer.configure(api_version="v0.4")
            payload = json.dumps({"mytestingbody_key": "mytestingbody_value"})
            response = self.app.post(
                url_for(controller="root", action="body"),
                params=payload,
                extra_environ={"CONTENT_TYPE": "application/json"},
            )
            assert response.status == 200

            spans = self.pop_spans()
            assert spans

            root_span = spans[0]
            assert root_span
            assert root_span.get_tag("_dd.appsec.json") is None

            span = dict(_context.get_item("http.request.body", span=root_span))
            assert span
            assert span["mytestingbody_key"] == "mytestingbody_value"

    def test_pylons_body_json_attack(self):
        with self.override_global_config(dict(_appsec_enabled=True)):
            with override_env(dict(DD_APPSEC_RULES=RULES_GOOD_PATH)):
                self.tracer._appsec_enabled = True
                # Hack: need to pass an argument to configure so that the processors are recreated
                self.tracer.configure(api_version="v0.4")
                payload = json.dumps({"attack": "1' or '1' = '1'"})
                self.app.post(
                    url_for(controller="root", action="index"),
                    params=payload,
                    extra_environ={"CONTENT_TYPE": "application/json"},
                )

                spans = self.pop_spans()
                assert spans

                root_span = spans[0]
                appsec_json = root_span.get_tag("_dd.appsec.json")
                assert appsec_json
                assert "triggers" in json.loads(appsec_json if appsec_json else "{}")

                span = dict(_context.get_item("http.request.body", span=root_span))
                assert span
                assert span == {"attack": "1' or '1' = '1'"}

    def test_pylons_body_xml(self):
        with override_global_config(dict(_appsec_enabled=True)):
            # Hack: need to pass an argument to configure so that the processors are recreated
            self.tracer.configure(api_version="v0.4")
            payload = "<mytestingbody_key>mytestingbody_value</mytestingbody_key>"

            response = self.app.post(
                url_for(controller="root", action="body"),
                params=payload,
                extra_environ={"CONTENT_TYPE": "application/xml"},
            )
            assert response.status == 200

            spans = self.pop_spans()
            assert spans

            root_span = spans[0]
            assert root_span
            assert root_span.get_tag("_dd.appsec.json") is None

            span = dict(_context.get_item("http.request.body", span=root_span))
            assert span
            assert span["mytestingbody_key"] == "mytestingbody_value"

    def test_pylons_body_xml_attack(self):
        with override_global_config(dict(_appsec_enabled=True)):
            # Hack: need to pass an argument to configure so that the processors are recreated
            self.tracer.configure(api_version="v0.4")
            payload = "<attack>1' or '1' = '1'</attack>"
            self.app.post(
                url_for(controller="root", action="index"),
                params=payload,
                extra_environ={"CONTENT_TYPE": "application/xml"},
            )

            spans = self.pop_spans()
            assert spans

            root_span = spans[0]
            assert root_span
            assert root_span.get_tag("_dd.appsec.json") is None

            span = dict(_context.get_item("http.request.body", span=root_span))
            assert span
            assert span == {"attack": "1' or '1' = '1'"}

    def test_pylons_body_plain(self):
        with self.override_global_config(dict(_appsec_enabled=True)):
            self.tracer._appsec_enabled = True
            # Hack: need to pass an argument to configure so that the processors are recreated
            self.tracer.configure(api_version="v0.4")
            payload = "foo=bar"

            response = self.app.post(
                url_for(controller="root", action="body"), params=payload, extra_environ={"CONTENT_TYPE": "text/plain"}
            )
            assert response.status == 200

            spans = self.pop_spans()
            assert spans

            root_span = spans[0]
            assert root_span
            assert root_span.get_tag("_dd.appsec.json") is None

            span = _context.get_item("http.request.body", span=root_span)
            assert span
            assert span == "foo=bar"

    def test_pylons_body_plain_attack(self):
        with self.override_global_config(dict(_appsec_enabled=True)):
            self.tracer._appsec_enabled = True
            # Hack: need to pass an argument to configure so that the processors are recreated
            self.tracer.configure(api_version="v0.4")
            payload = "1' or '1' = '1'"
            self.app.post(
                url_for(controller="root", action="body"),
                params=payload,
                extra_environ={"CONTENT_TYPE": "text/plain"},
            )

            spans = self.pop_spans()
            assert spans

            root_span = spans[0]
            appsec_json = root_span.get_tag("_dd.appsec.json")
            assert "triggers" in json.loads(appsec_json if appsec_json else "{}")

            span = _context.get_item("http.request.body", span=root_span)
            assert span
            assert span == "1' or '1' = '1'"

    def test_request_method_get_200(self):
        res = self.app.get(url_for(controller="root", action="index"))
        assert res.status == 200
        spans = self.pop_spans()
        assert spans[0].get_tag("http.method") == "GET"

    def test_request_method_get_404(self):
        with pytest.raises(Exception):
            res = self.app.get(url_for(controller="root", action="index") + "nonexistent-path")
            assert res.status == 404
        spans = self.pop_spans()
        assert spans[0].get_tag("http.method") == "GET"

    def test_request_method_post_200(self):
        res = self.app.post(url_for(controller="root", action="index"))
        assert res.status == 200
        spans = self.pop_spans()
        assert spans[0].get_tag("http.method") == "POST"

    def test_pylon_path_params(self):
        self.tracer._appsec_enabled = False
        self.tracer.configure(api_version="v0.4")
        self.app.get("/path-params/2022/july/")

        spans = self.pop_spans()
        root_span = spans[0]
        assert root_span.get_tag("_dd.appsec.json") is None
        path_params = _context.get_item("http.request.path_params", span=root_span)

        assert path_params["month"] == "july"
        assert path_params["year"] == "2022"

    def test_pylon_path_params_attack(self):
        with override_env(dict(DD_APPSEC_RULES=RULES_GOOD_PATH)):
            self.tracer._appsec_enabled = True

            self.tracer.configure(api_version="v0.4")
            self.app.get("/path-params/2022/w00tw00t.at.isc.sans.dfind/")

            spans = self.pop_spans()
            root_span = spans[0]

            appsec_json = root_span.get_tag("_dd.appsec.json")
            assert "triggers" in json.loads(appsec_json if appsec_json else "{}")

            query = dict(_context.get_item("http.request.path_params", span=root_span))
            assert query["month"] == "w00tw00t.at.isc.sans.dfind"
            assert query["year"] == "2022"

    def test_pylons_useragent(self):
        self.app.get(url_for(controller="root", action="index"), headers={"HTTP_USER_AGENT": "test/1.2.3"})
        spans = self.pop_spans()
        root_span = spans[0]
        assert root_span.get_tag(http.USER_AGENT) == "test/1.2.3"

<<<<<<< HEAD
    def test_pylons_body_json_empty_body(self):
        """
        "Failed to parse request body"
        """
        with self._caplog.at_level(logging.WARNING), override_global_config(dict(_appsec_enabled=True)):
            # Hack: need to pass an argument to configure so that the processors are recreated
            self.tracer.configure(api_version="v0.4")
            payload = ""

            self.app.post(
                url_for(controller="root", action="body"),
                params=payload,
                extra_environ={"CONTENT_TYPE": "application/json"},
            )
            assert "Failed to parse werkzeug request body" in self._caplog.text
=======
    def test_pylon_get_user(self):
        self.app.get("/identify")

        spans = self.pop_spans()
        root_span = spans[0]

        # Values defined in tests/contrib/pylons/app/controllers/root.py::RootController::identify
        assert root_span.get_tag(user.ID) == "usr.id"
        assert root_span.get_tag(user.EMAIL) == "usr.email"
        assert root_span.get_tag(user.SESSION_ID) == "usr.session_id"
        assert root_span.get_tag(user.NAME) == "usr.name"
        assert root_span.get_tag(user.ROLE) == "usr.role"
        assert root_span.get_tag(user.SCOPE) == "usr.scope"
>>>>>>> 5043f49a
<|MERGE_RESOLUTION|>--- conflicted
+++ resolved
@@ -787,7 +787,6 @@
         root_span = spans[0]
         assert root_span.get_tag(http.USER_AGENT) == "test/1.2.3"
 
-<<<<<<< HEAD
     def test_pylons_body_json_empty_body(self):
         """
         "Failed to parse request body"
@@ -803,7 +802,7 @@
                 extra_environ={"CONTENT_TYPE": "application/json"},
             )
             assert "Failed to parse werkzeug request body" in self._caplog.text
-=======
+
     def test_pylon_get_user(self):
         self.app.get("/identify")
 
@@ -816,5 +815,4 @@
         assert root_span.get_tag(user.SESSION_ID) == "usr.session_id"
         assert root_span.get_tag(user.NAME) == "usr.name"
         assert root_span.get_tag(user.ROLE) == "usr.role"
-        assert root_span.get_tag(user.SCOPE) == "usr.scope"
->>>>>>> 5043f49a
+        assert root_span.get_tag(user.SCOPE) == "usr.scope"