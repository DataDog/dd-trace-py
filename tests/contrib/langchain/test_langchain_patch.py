from ddtrace.contrib.langchain import get_version
from ddtrace.contrib.langchain import patch
from ddtrace.contrib.langchain import unpatch
from ddtrace.contrib.langchain.constants import text_embedding_models
from ddtrace.contrib.langchain.constants import vectorstore_classes
from ddtrace.contrib.langchain.patch import SHOULD_PATCH_LANGCHAIN_COMMUNITY
from tests.contrib.patch import PatchTestCase


class TestLangchainPatch(PatchTestCase.Base):
    __integration_name__ = "langchain"
    __module_name__ = "langchain"
    __patch_func__ = patch
    __unpatch_func__ = unpatch
    __get_version__ = get_version

    def assert_module_patched(self, langchain):
        if SHOULD_PATCH_LANGCHAIN_COMMUNITY:
            import langchain_community as gated_langchain
            import langchain_core
            import langchain_openai
            import langchain_pinecone

            self.assert_wrapped(langchain_core.language_models.llms.BaseLLM.generate)
            self.assert_wrapped(langchain_core.language_models.llms.BaseLLM.agenerate)
            self.assert_wrapped(langchain_core.language_models.chat_models.BaseChatModel.generate)
            self.assert_wrapped(langchain_core.language_models.chat_models.BaseChatModel.agenerate)
            self.assert_wrapped(langchain.chains.base.Chain.invoke)
            self.assert_wrapped(langchain.chains.base.Chain.ainvoke)
            self.assert_wrapped(langchain_core.runnables.base.RunnableSequence.invoke)
            self.assert_wrapped(langchain_core.runnables.base.RunnableSequence.ainvoke)
            self.assert_wrapped(langchain_core.runnables.base.RunnableSequence.batch)
            self.assert_wrapped(langchain_core.runnables.base.RunnableSequence.abatch)
            self.assert_wrapped(langchain_openai.OpenAIEmbeddings.embed_documents)
            self.assert_wrapped(langchain_pinecone.PineconeVectorStore.similarity_search)
        else:
            gated_langchain = langchain
            self.assert_wrapped(langchain.llms.base.BaseLLM.generate)
            self.assert_wrapped(langchain.llms.base.BaseLLM.agenerate)
            self.assert_wrapped(langchain.chat_models.base.BaseChatModel.generate)
            self.assert_wrapped(langchain.chat_models.base.BaseChatModel.agenerate)
            self.assert_wrapped(langchain.chains.base.Chain.__call__)
            self.assert_wrapped(langchain.chains.base.Chain.acall)

        for text_embedding_model in text_embedding_models:
            embedding_model = getattr(gated_langchain.embeddings, text_embedding_model, None)
            if embedding_model:
                self.assert_wrapped(embedding_model.embed_query)
                self.assert_wrapped(embedding_model.embed_documents)
        for vectorstore in vectorstore_classes:
            vectorstore_interface = getattr(gated_langchain.vectorstores, vectorstore, None)
            if vectorstore_interface:
                self.assert_wrapped(vectorstore_interface.similarity_search)

    def assert_not_module_patched(self, langchain):
        if SHOULD_PATCH_LANGCHAIN_COMMUNITY:
            from langchain import chains  # noqa: F401
            from langchain.chains import base  # noqa: F401
            import langchain_community as gated_langchain
            from langchain_community import embeddings  # noqa: F401
            from langchain_community import vectorstores  # noqa: F401
            import langchain_core
            import langchain_openai
            import langchain_pinecone

            self.assert_not_wrapped(langchain_core.language_models.llms.BaseLLM.generate)
            self.assert_not_wrapped(langchain_core.language_models.llms.BaseLLM.agenerate)
            self.assert_not_wrapped(langchain_core.language_models.chat_models.BaseChatModel.generate)
            self.assert_not_wrapped(langchain_core.language_models.chat_models.BaseChatModel.agenerate)
            self.assert_not_wrapped(langchain.chains.base.Chain.invoke)
            self.assert_not_wrapped(langchain.chains.base.Chain.ainvoke)
            self.assert_not_wrapped(langchain_core.runnables.base.RunnableSequence.invoke)
            self.assert_not_wrapped(langchain_core.runnables.base.RunnableSequence.ainvoke)
            self.assert_not_wrapped(langchain_core.runnables.base.RunnableSequence.batch)
            self.assert_not_wrapped(langchain_core.runnables.base.RunnableSequence.abatch)
            self.assert_not_wrapped(langchain_openai.OpenAIEmbeddings.embed_documents)
            self.assert_not_wrapped(langchain_pinecone.PineconeVectorStore.similarity_search)
        else:
            from langchain import embeddings  # noqa: F401
            from langchain import vectorstores  # noqa: F401

            gated_langchain = langchain
            self.assert_not_wrapped(langchain.llms.base.BaseLLM.generate)
            self.assert_not_wrapped(langchain.llms.base.BaseLLM.agenerate)
            self.assert_not_wrapped(langchain.chat_models.base.BaseChatModel.generate)
            self.assert_not_wrapped(langchain.chat_models.base.BaseChatModel.agenerate)
            self.assert_not_wrapped(langchain.chains.base.Chain.__call__)
            self.assert_not_wrapped(langchain.chains.base.Chain.acall)

        for text_embedding_model in text_embedding_models:
            embedding_model = getattr(gated_langchain.embeddings, text_embedding_model, None)
            if embedding_model:
                self.assert_not_wrapped(embedding_model.embed_query)
                self.assert_not_wrapped(embedding_model.embed_documents)
        for vectorstore in vectorstore_classes:
            vectorstore_interface = getattr(gated_langchain.vectorstores, vectorstore, None)
            if vectorstore_interface:
                self.assert_not_wrapped(vectorstore_interface.similarity_search)

    def assert_not_module_double_patched(self, langchain):
        if SHOULD_PATCH_LANGCHAIN_COMMUNITY:
<<<<<<< HEAD
            from langchain import chains  # noqa: F401
=======
>>>>>>> e9d7726a
            from langchain.chains import base  # noqa: F401
            import langchain_community as gated_langchain
            import langchain_core
            import langchain_openai
            import langchain_pinecone

            self.assert_not_double_wrapped(langchain_core.language_models.llms.BaseLLM.generate)
            self.assert_not_double_wrapped(langchain_core.language_models.llms.BaseLLM.agenerate)
            self.assert_not_double_wrapped(langchain_core.language_models.chat_models.BaseChatModel.generate)
            self.assert_not_double_wrapped(langchain_core.language_models.chat_models.BaseChatModel.agenerate)
            self.assert_not_double_wrapped(langchain.chains.base.Chain.invoke)
            self.assert_not_double_wrapped(langchain.chains.base.Chain.ainvoke)
            self.assert_not_double_wrapped(langchain_core.runnables.base.RunnableSequence.invoke)
            self.assert_not_double_wrapped(langchain_core.runnables.base.RunnableSequence.ainvoke)
            self.assert_not_double_wrapped(langchain_core.runnables.base.RunnableSequence.batch)
            self.assert_not_double_wrapped(langchain_core.runnables.base.RunnableSequence.abatch)
            self.assert_not_double_wrapped(langchain_openai.OpenAIEmbeddings.embed_documents)
            self.assert_not_double_wrapped(langchain_pinecone.PineconeVectorStore.similarity_search)
        else:
            gated_langchain = langchain
            self.assert_not_double_wrapped(langchain.llms.base.BaseLLM.generate)
            self.assert_not_double_wrapped(langchain.llms.base.BaseLLM.agenerate)
            self.assert_not_double_wrapped(langchain.chat_models.base.BaseChatModel.generate)
            self.assert_not_double_wrapped(langchain.chat_models.base.BaseChatModel.agenerate)
            self.assert_not_double_wrapped(langchain.chains.base.Chain.__call__)
            self.assert_not_double_wrapped(langchain.chains.base.Chain.acall)

        for text_embedding_model in text_embedding_models:
            embedding_model = getattr(gated_langchain.embeddings, text_embedding_model, None)
            if embedding_model:
                self.assert_not_double_wrapped(embedding_model.embed_query)
                self.assert_not_double_wrapped(embedding_model.embed_documents)
        for vectorstore in vectorstore_classes:
            vectorstore_interface = getattr(gated_langchain.vectorstores, vectorstore, None)
            if vectorstore_interface:
                self.assert_not_double_wrapped(vectorstore_interface.similarity_search)<|MERGE_RESOLUTION|>--- conflicted
+++ resolved
@@ -99,10 +99,6 @@
 
     def assert_not_module_double_patched(self, langchain):
         if SHOULD_PATCH_LANGCHAIN_COMMUNITY:
-<<<<<<< HEAD
-            from langchain import chains  # noqa: F401
-=======
->>>>>>> e9d7726a
             from langchain.chains import base  # noqa: F401
             import langchain_community as gated_langchain
             import langchain_core
