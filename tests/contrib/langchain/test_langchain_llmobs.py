--- conflicted
+++ resolved
@@ -715,45 +715,6 @@
         )
         mock_llmobs_span_writer.enqueue.assert_any_call(expected_span)
 
-<<<<<<< HEAD
-    def test_llmobs_base_tool_invoke(self, langchain_core, mock_llmobs_span_writer, mock_tracer):
-        if langchain_core is None:
-            pytest.skip("langchain-core not installed which is required for this test.")
-
-        from math import pi
-
-        from langchain_core.tools import StructuredTool
-
-        def circumference_tool(radius: float) -> float:
-            return float(radius) * 2.0 * pi
-
-        calculator = StructuredTool.from_function(
-            func=circumference_tool,
-            name="Circumference calculator",
-            description="Use this tool when you need to calculate a circumference using the radius of a circle",
-            return_direct=True,
-            response_format="content",
-        )
-
-        span = self._invoke_tool(
-            tool=calculator,
-            tool_input="2",
-            mock_tracer=mock_tracer,
-        )
-        assert mock_llmobs_span_writer.enqueue.call_count == 1
-        mock_llmobs_span_writer.enqueue.assert_called_with(
-            _expected_llmobs_non_llm_span_event(
-                span,
-                span_kind="tool",
-                input_value="2",
-                output_value="12.566370614359172",
-                metadata={
-                    "tool_info": {
-                        "name": "Circumference calculator",
-                        "description": mock.ANY,
-                    }
-                },
-=======
     def test_llmobs_chat_model_tool_calls(self, langchain_openai, mock_llmobs_span_writer, mock_tracer):
         import langchain_core.tools
 
@@ -797,7 +758,49 @@
                 ],
                 metadata={"temperature": 0.7},
                 token_metrics={},
->>>>>>> e0af3aa1
+                tags={"ml_app": "langchain_test"},
+                integration="langchain",
+            )
+        )
+
+
+    def test_llmobs_base_tool_invoke(self, langchain_core, mock_llmobs_span_writer, mock_tracer):
+        if langchain_core is None:
+            pytest.skip("langchain-core not installed which is required for this test.")
+
+        from math import pi
+
+        from langchain_core.tools import StructuredTool
+
+        def circumference_tool(radius: float) -> float:
+            return float(radius) * 2.0 * pi
+
+        calculator = StructuredTool.from_function(
+            func=circumference_tool,
+            name="Circumference calculator",
+            description="Use this tool when you need to calculate a circumference using the radius of a circle",
+            return_direct=True,
+            response_format="content",
+        )
+
+        span = self._invoke_tool(
+            tool=calculator,
+            tool_input="2",
+            mock_tracer=mock_tracer,
+        )
+        assert mock_llmobs_span_writer.enqueue.call_count == 1
+        mock_llmobs_span_writer.enqueue.assert_called_with(
+            _expected_llmobs_non_llm_span_event(
+                span,
+                span_kind="tool",
+                input_value="2",
+                output_value="12.566370614359172",
+                metadata={
+                    "tool_info": {
+                        "name": "Circumference calculator",
+                        "description": mock.ANY,
+                    }
+                },
                 tags={"ml_app": "langchain_test"},
                 integration="langchain",
             )
