--- conflicted
+++ resolved
@@ -145,7 +145,6 @@
     assert llmobs_events[1]["meta"]["span.kind"] == "llm"
 
 
-<<<<<<< HEAD
 def test_llmobs_string_prompt_template_invoke(langchain_core, langchain_openai, llmobs_events, tracer):
     template_string = "You are a helpful assistant. Please answer this question: {question}"
     variable_dict = {"question": "What is machine learning?"}
@@ -189,10 +188,7 @@
     assert actual_prompt["variables"] == variable_dict
 
 
-def test_llmobs_chain(langchain_core, langchain_openai, llmobs_events, tracer):
-=======
 def test_llmobs_chain(langchain_core, langchain_openai, openai_url, llmobs_events, tracer):
->>>>>>> 6cadbe3a
     prompt = langchain_core.prompts.ChatPromptTemplate.from_messages(
         [("system", "You are world class technical documentation writer."), ("user", "{input}")]
     )
