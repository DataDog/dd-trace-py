<<<<<<< HEAD
from operator import itemgetter
=======
>>>>>>> 79be26d5
import os
import sys

import langchain as langchain_
import mock
import pinecone as pinecone_

from ddtrace.internal.utils.version import parse_version
from ddtrace.llmobs import LLMObs
from tests.contrib.langchain.utils import get_request_vcr
from tests.llmobs._utils import _expected_llmobs_llm_span_event
from tests.llmobs._utils import _expected_llmobs_non_llm_span_event


LANGCHAIN_VERSION = parse_version(langchain_.__version__)
PINECONE_VERSION = parse_version(pinecone_.__version__)
PY39 = sys.version_info < (3, 10)

if LANGCHAIN_VERSION < (0, 1):
    from langchain.schema import ChatMessage
    from langchain.schema import HumanMessage
else:
    from langchain_core.messages import ChatMessage
    from langchain_core.messages import HumanMessage


def _assert_expected_llmobs_llm_span(
    span, mock_llmobs_span_writer, input_role=None, mock_io=False, mock_token_metrics=False
):
    provider = span.get_tag("langchain.request.provider")

    metadata = {}
    temperature_key = "temperature"
    if provider == "huggingface_hub":
        temperature_key = "model_kwargs.temperature"
        max_tokens_key = "model_kwargs.max_tokens"
    elif provider == "ai21":
        max_tokens_key = "maxTokens"
    else:
        max_tokens_key = "max_tokens"
    temperature = span.get_tag(f"langchain.request.{provider}.parameters.{temperature_key}")
    max_tokens = span.get_tag(f"langchain.request.{provider}.parameters.{max_tokens_key}")
    if temperature is not None:
        metadata["temperature"] = float(temperature)
    if max_tokens is not None:
        metadata["max_tokens"] = int(max_tokens)

    input_messages = [{"content": mock.ANY}]
    output_messages = [{"content": mock.ANY}]
    if input_role is not None:
        input_messages[0]["role"] = input_role
        output_messages[0]["role"] = "assistant"

    metrics = (
        {"input_tokens": mock.ANY, "output_tokens": mock.ANY, "total_tokens": mock.ANY} if mock_token_metrics else {}
    )

    mock_llmobs_span_writer.enqueue.assert_any_call(
        _expected_llmobs_llm_span_event(
            span,
            model_name=span.get_tag("langchain.request.model"),
            model_provider=span.get_tag("langchain.request.provider"),
            input_messages=input_messages if not mock_io else mock.ANY,
            output_messages=output_messages if not mock_io else mock.ANY,
            metadata=metadata,
            token_metrics=metrics,
            tags={"ml_app": "langchain_test", "service": "tests.contrib.langchain"},
        )
    )


def _assert_expected_llmobs_chain_span(span, mock_llmobs_span_writer, input_value=None, output_value=None):
    expected_chain_span_event = _expected_llmobs_non_llm_span_event(
        span,
        "workflow",
        input_value=input_value if input_value is not None else mock.ANY,
        output_value=output_value if output_value is not None else mock.ANY,
        tags={"ml_app": "langchain_test", "service": "tests.contrib.langchain"},
    )
    mock_llmobs_span_writer.enqueue.assert_any_call(expected_chain_span_event)


class BaseTestLLMObsLangchain:
    cassette_subdirectory_name = "langchain"
    ml_app = "langchain_test"

    @classmethod
    def _invoke_llm(cls, llm, prompt, mock_tracer, cassette_name):
        LLMObs.enable(ml_app=cls.ml_app, integrations_enabled=False, _tracer=mock_tracer)
        if cassette_name is not None:
            with get_request_vcr(subdirectory_name=cls.cassette_subdirectory_name).use_cassette(cassette_name):
                if LANGCHAIN_VERSION < (0, 1):
                    llm(prompt)
                else:
                    llm.invoke(prompt)
        else:  # streams do not use casettes
            for _ in llm.stream(prompt):
                pass
        LLMObs.disable()
        return mock_tracer.pop_traces()[0][0]

    @classmethod
    def _invoke_chat(cls, chat_model, prompt, mock_tracer, cassette_name, role="user"):
        LLMObs.enable(ml_app=cls.ml_app, integrations_enabled=False, _tracer=mock_tracer)
        if cassette_name is not None:
            with get_request_vcr(subdirectory_name=cls.cassette_subdirectory_name).use_cassette(cassette_name):
                if role == "user":
                    messages = [HumanMessage(content=prompt)]
                else:
                    messages = [ChatMessage(content=prompt, role="custom")]
                if LANGCHAIN_VERSION < (0, 1):
                    chat_model(messages)
                else:
                    chat_model.invoke(messages)
        else:  # streams do not use casettes
            for _ in chat_model.stream(prompt):
                pass
        LLMObs.disable()
        return mock_tracer.pop_traces()[0][0]

    @classmethod
    def _invoke_chain(cls, chain, prompt, mock_tracer, cassette_name, batch=False):
        LLMObs.enable(ml_app=cls.ml_app, integrations_enabled=False, _tracer=mock_tracer)
        if cassette_name is not None:
            with get_request_vcr(subdirectory_name=cls.cassette_subdirectory_name).use_cassette(cassette_name):
                if batch:
                    chain.batch(inputs=prompt)
                elif LANGCHAIN_VERSION < (0, 1):
                    chain.run(prompt)
                else:
                    chain.invoke(prompt)

        else:  # streams do not use casettes
            for _ in chain.stream(prompt):
                pass
        LLMObs.disable()
        return mock_tracer.pop_traces()[0]

    def _embed_query(cls, embedding_model, query, mock_tracer, cassette_name):
        LLMObs.enable(ml_app=cls.ml_app, integrations_enabled=False, _tracer=mock_tracer)
        if cassette_name is not None:
            with get_request_vcr(subdirectory_name=cls.cassette_subdirectory_name).use_cassette(cassette_name):
                embedding_model.embed_query(query)
        else:  # FakeEmbeddings does not need a cassette
            embedding_model.embed_query(query)
        LLMObs.disable()
        return mock_tracer.pop_traces()[0]

    def _embed_documents(cls, embedding_model, documents, mock_tracer, cassette_name):
        LLMObs.enable(ml_app=cls.ml_app, integrations_enabled=False, _tracer=mock_tracer)
        if cassette_name is not None:
            with get_request_vcr(subdirectory_name=cls.cassette_subdirectory_name).use_cassette(cassette_name):
                embedding_model.embed_documents(documents)
        else:  # FakeEmbeddings does not need a cassette
            embedding_model.embed_documents(documents)
        LLMObs.disable()
        return mock_tracer.pop_traces()[0]

    @classmethod
    def _similarity_search(cls, pinecone, pinecone_vector_store, embedding_model, query, k, mock_tracer, cassette_name):
        LLMObs.enable(ml_app=cls.ml_app, integrations_enabled=False, _tracer=mock_tracer)
        with get_request_vcr(subdirectory_name=cls.cassette_subdirectory_name).use_cassette(cassette_name):
            if PINECONE_VERSION <= (2, 2, 4):
                pinecone.init(
                    api_key=os.getenv("PINECONE_API_KEY", "<not-a-real-key>"),
                    environment=os.getenv("PINECONE_ENV", "<not-a-real-env>"),
                )
                index = pinecone.Index(index_name="langchain-retrieval")
            else:
                # Pinecone 2.2.5+ moved init and other methods to a Pinecone class instance
                pc = pinecone.Pinecone(
                    api_key=os.getenv("PINECONE_API_KEY", "<not-a-real-key>"),
                )
                index = pc.Index(name="langchain-retrieval")

            vector_db = pinecone_vector_store(index, embedding_model, "text")
            vector_db.similarity_search(query, k)

        LLMObs.disable()
        return mock_tracer.pop_traces()[0]

    @classmethod
    def _invoke_tool(cls, tool, tool_input, config, mock_tracer):
        LLMObs.enable(ml_app=cls.ml_app, integrations_enabled=False, _tracer=mock_tracer)
        if LANGCHAIN_VERSION > (0, 1):
            tool.invoke(tool_input, config=config)
        LLMObs.disable()
<<<<<<< HEAD
        return mock_tracer.pop_traces()[0][0]


@pytest.mark.skipif(LANGCHAIN_VERSION >= (0, 1), reason="These tests are for langchain < 0.1.0")
class TestLLMObsLangchain(BaseTestLLMObsLangchain):
    cassette_subdirectory_name = "langchain"

    @pytest.mark.skipif(PY39, reason="Requires unnecessary cassette file for Python 3.9")
    def test_llmobs_openai_llm(self, langchain, mock_llmobs_span_writer, mock_tracer):
        span = self._invoke_llm(
            llm=langchain.llms.OpenAI(model="gpt-3.5-turbo-instruct"),
            prompt="Can you explain what Descartes meant by 'I think, therefore I am'?",
            mock_tracer=mock_tracer,
            cassette_name="openai_completion_sync.yaml",
        )
        assert mock_llmobs_span_writer.enqueue.call_count == 1
        _assert_expected_llmobs_llm_span(span, mock_llmobs_span_writer, mock_token_metrics=True)

    def test_llmobs_cohere_llm(self, langchain, mock_llmobs_span_writer, mock_tracer):
        span = self._invoke_llm(
            llm=langchain.llms.Cohere(model="cohere.command-light-text-v14"),
            prompt="Can you explain what Descartes meant by 'I think, therefore I am'?",
            mock_tracer=mock_tracer,
            cassette_name="cohere_completion_sync.yaml",
        )
        assert mock_llmobs_span_writer.enqueue.call_count == 1
        _assert_expected_llmobs_llm_span(span, mock_llmobs_span_writer)

    @pytest.mark.skipif(PY39, reason="Requires unnecessary cassette file for Python 3.9")
    def test_llmobs_ai21_llm(self, langchain, mock_llmobs_span_writer, mock_tracer):
        llm = langchain.llms.AI21()
        span = self._invoke_llm(
            llm=llm,
            prompt="Can you explain what Descartes meant by 'I think, therefore I am'?",
            mock_tracer=mock_tracer,
            cassette_name="ai21_completion_sync.yaml",
        )
        assert mock_llmobs_span_writer.enqueue.call_count == 1
        _assert_expected_llmobs_llm_span(span, mock_llmobs_span_writer)

    def test_llmobs_huggingfacehub_llm(self, langchain, mock_llmobs_span_writer, mock_tracer):
        llm = langchain.llms.HuggingFaceHub(
            repo_id="google/flan-t5-xxl",
            model_kwargs={"temperature": 0.0, "max_tokens": 256},
            huggingfacehub_api_token=os.getenv("HUGGINGFACEHUB_API_TOKEN", "<not-a-real-key>"),
        )
        span = self._invoke_llm(
            llm=llm,
            prompt="Can you explain what Descartes meant by 'I think, therefore I am'?",
            mock_tracer=mock_tracer,
            cassette_name="huggingfacehub_completion_sync.yaml",
        )
        assert mock_llmobs_span_writer.enqueue.call_count == 1
        _assert_expected_llmobs_llm_span(span, mock_llmobs_span_writer)

    @pytest.mark.skipif(PY39, reason="Requires unnecessary cassette file for Python 3.9")
    def test_llmobs_openai_chat_model(self, langchain, mock_llmobs_span_writer, mock_tracer):
        chat = langchain.chat_models.ChatOpenAI(temperature=0, max_tokens=256)
        span = self._invoke_chat(
            chat_model=chat,
            prompt="When do you use 'whom' instead of 'who'?",
            mock_tracer=mock_tracer,
            cassette_name="openai_chat_completion_sync_call.yaml",
        )
        assert mock_llmobs_span_writer.enqueue.call_count == 1
        _assert_expected_llmobs_llm_span(span, mock_llmobs_span_writer, input_role="user", mock_token_metrics=True)

    @pytest.mark.skipif(PY39, reason="Requires unnecessary cassette file for Python 3.9")
    def test_llmobs_chain(self, langchain, mock_llmobs_span_writer, mock_tracer):
        chain = langchain.chains.LLMMathChain(llm=langchain.llms.OpenAI(temperature=0, max_tokens=256))

        trace = self._invoke_chain(
            chain=chain,
            prompt="what is two raised to the fifty-fourth power?",
            mock_tracer=mock_tracer,
            cassette_name="openai_math_chain_sync.yaml",
        )
        assert mock_llmobs_span_writer.enqueue.call_count == 3
        _assert_expected_llmobs_chain_span(
            trace[0],
            mock_llmobs_span_writer,
            input_value=str({"question": "what is two raised to the fifty-fourth power?"}),
            output_value=str(
                {"question": "what is two raised to the fifty-fourth power?", "answer": "Answer: 18014398509481984"}
            ),
        )
        _assert_expected_llmobs_chain_span(
            trace[1],
            mock_llmobs_span_writer,
            input_value=str({"question": "what is two raised to the fifty-fourth power?", "stop": ["```output"]}),
            output_value=str(
                {
                    "question": "what is two raised to the fifty-fourth power?",
                    "stop": ["```output"],
                    "text": '\n```text\n2**54\n```\n...numexpr.evaluate("2**54")...\n',
                }
            ),
        )
        _assert_expected_llmobs_llm_span(trace[2], mock_llmobs_span_writer, mock_token_metrics=True)

    @pytest.mark.skipif(PY39, reason="Requires unnecessary cassette file for Python 3.9")
    def test_llmobs_chain_nested(self, langchain, mock_llmobs_span_writer, mock_tracer):
        template = "Paraphrase this text:\n{input_text}\nParaphrase: "
        prompt = langchain.PromptTemplate(input_variables=["input_text"], template=template)
        style_paraphrase_chain = langchain.chains.LLMChain(
            llm=langchain.llms.OpenAI(model="gpt-3.5-turbo-instruct"), prompt=prompt, output_key="paraphrased_output"
        )
        rhyme_template = "Make this text rhyme:\n{paraphrased_output}\nRhyme: "
        rhyme_prompt = langchain.PromptTemplate(input_variables=["paraphrased_output"], template=rhyme_template)
        rhyme_chain = langchain.chains.LLMChain(
            llm=langchain.llms.OpenAI(model="gpt-3.5-turbo-instruct"), prompt=rhyme_prompt, output_key="final_output"
        )
        sequential_chain = langchain.chains.SequentialChain(
            chains=[style_paraphrase_chain, rhyme_chain],
            input_variables=["input_text"],
            output_variables=["final_output"],
        )
        input_text = long_input_text
        trace = self._invoke_chain(
            chain=sequential_chain,
            prompt={"input_text": input_text},
            mock_tracer=mock_tracer,
            cassette_name="openai_sequential_paraphrase_and_rhyme_sync.yaml",
        )
        assert mock_llmobs_span_writer.enqueue.call_count == 5
        _assert_expected_llmobs_chain_span(
            trace[0], mock_llmobs_span_writer, input_value=str({"input_text": input_text})
        )
        _assert_expected_llmobs_chain_span(
            trace[1], mock_llmobs_span_writer, input_value=str({"input_text": input_text})
        )
        _assert_expected_llmobs_llm_span(trace[2], mock_llmobs_span_writer, mock_token_metrics=True)
        _assert_expected_llmobs_chain_span(trace[3], mock_llmobs_span_writer)
        _assert_expected_llmobs_llm_span(trace[4], mock_llmobs_span_writer, mock_token_metrics=True)

    @pytest.mark.skipif(PY39, reason="Requires unnecessary cassette file for Python 3.9")
    def test_llmobs_chain_schema_io(self, langchain, mock_llmobs_span_writer, mock_tracer):
        prompt = langchain.prompts.ChatPromptTemplate.from_messages(
            [
                langchain.prompts.SystemMessagePromptTemplate.from_template(
                    "You're an assistant who's good at {ability}. Respond in 20 words or fewer"
                ),
                langchain.prompts.MessagesPlaceholder(variable_name="history"),
                langchain.prompts.HumanMessagePromptTemplate.from_template("{input}"),
            ]
        )
        chain = langchain.chains.LLMChain(
            prompt=prompt, llm=langchain.chat_models.ChatOpenAI(temperature=0, max_tokens=256)
        )
        trace = self._invoke_chain(
            chain=chain,
            prompt={
                "ability": "world capitals",
                "history": [
                    HumanMessage(content="Can you be my science teacher instead?"),
                    AIMessage(content="Yes"),
                ],
                "input": "What's the powerhouse of the cell?",
            },
            mock_tracer=mock_tracer,
            cassette_name="openai_chain_schema_io.yaml",
        )
        assert mock_llmobs_span_writer.enqueue.call_count == 2
        _assert_expected_llmobs_chain_span(
            trace[0],
            mock_llmobs_span_writer,
            input_value=str(
                {
                    "ability": "world capitals",
                    "history": [("user", "Can you be my science teacher instead?"), ("assistant", "Yes")],
                    "input": "What's the powerhouse of the cell?",
                }
            ),
            output_value=str(
                {
                    "ability": "world capitals",
                    "history": [("user", "Can you be my science teacher instead?"), ("assistant", "Yes")],
                    "input": "What's the powerhouse of the cell?",
                    "text": "Mitochondria.",
                }
            ),
        )
        _assert_expected_llmobs_llm_span(trace[1], mock_llmobs_span_writer, mock_io=True, mock_token_metrics=True)

    def test_llmobs_embedding_query(self, langchain, mock_llmobs_span_writer, mock_tracer):
        embedding_model = langchain.embeddings.OpenAIEmbeddings()
        with mock.patch("langchain.embeddings.OpenAIEmbeddings._get_len_safe_embeddings", return_value=[0.0] * 1536):
            trace = self._embed_query(
                embedding_model=embedding_model,
                query="hello world",
                mock_tracer=mock_tracer,
                cassette_name="openai_embedding_query_39.yaml" if PY39 else "openai_embedding_query.yaml",
            )
        assert mock_llmobs_span_writer.enqueue.call_count == 1
        span = trace[0] if isinstance(trace, list) else trace
        mock_llmobs_span_writer.enqueue.assert_called_with(
            _expected_llmobs_llm_span_event(
                span,
                span_kind="embedding",
                model_name=embedding_model.model,
                model_provider="openai",
                input_documents=[{"text": "hello world"}],
                output_value="[1 embedding(s) returned with size 1536]",
                tags={"ml_app": "langchain_test", "service": "tests.contrib.langchain"},
            )
        )

    def test_llmobs_embedding_documents(self, langchain, mock_llmobs_span_writer, mock_tracer):
        embedding_model = langchain.embeddings.OpenAIEmbeddings()
        with mock.patch(
            "langchain.embeddings.OpenAIEmbeddings._get_len_safe_embeddings", return_value=[[0.0] * 1536] * 2
        ):
            trace = self._embed_documents(
                embedding_model=embedding_model,
                documents=["hello world", "goodbye world"],
                mock_tracer=mock_tracer,
                cassette_name="openai_embedding_document_39.yaml" if PY39 else "openai_embedding_document.yaml",
            )
        assert mock_llmobs_span_writer.enqueue.call_count == 1
        span = trace[0] if isinstance(trace, list) else trace
        mock_llmobs_span_writer.enqueue.assert_called_with(
            _expected_llmobs_llm_span_event(
                span,
                span_kind="embedding",
                model_name=embedding_model.model,
                model_provider="openai",
                input_documents=[{"text": "hello world"}, {"text": "goodbye world"}],
                output_value="[2 embedding(s) returned with size 1536]",
                tags={"ml_app": "langchain_test", "service": "tests.contrib.langchain"},
            )
        )

    def test_llmobs_similarity_search(self, langchain, mock_llmobs_span_writer, mock_tracer):
        import pinecone

        embedding_model = langchain.embeddings.OpenAIEmbeddings(model="text-embedding-ada-002")
        cassette_name = (
            "openai_pinecone_similarity_search_39.yaml" if PY39 else "openai_pinecone_similarity_search.yaml"
        )
        with mock.patch("langchain.embeddings.OpenAIEmbeddings._get_len_safe_embeddings", return_value=[[0.0] * 1536]):
            trace = self._similarity_search(
                pinecone=pinecone,
                pinecone_vector_store=langchain.vectorstores.Pinecone,
                embedding_model=embedding_model.embed_query,
                query="Who was Alan Turing?",
                k=1,
                mock_tracer=mock_tracer,
                cassette_name=cassette_name,
            )
        expected_span = _expected_llmobs_non_llm_span_event(
            trace[0],
            "retrieval",
            input_value="Who was Alan Turing?",
            output_documents=[{"text": mock.ANY, "id": mock.ANY, "name": mock.ANY}],
            output_value="[1 document(s) retrieved]",
            tags={"ml_app": "langchain_test", "service": "tests.contrib.langchain"},
        )
        mock_llmobs_span_writer.enqueue.assert_any_call(expected_span)
        assert mock_llmobs_span_writer.enqueue.call_count == 2


@pytest.mark.skipif(LANGCHAIN_VERSION < (0, 1), reason="These tests are for langchain >= 0.1.0")
class TestLLMObsLangchainCommunity(BaseTestLLMObsLangchain):
    cassette_subdirectory_name = "langchain_community"

    def test_llmobs_openai_llm(self, langchain_openai, mock_llmobs_span_writer, mock_tracer):
        span = self._invoke_llm(
            llm=langchain_openai.OpenAI(),
            prompt="Can you explain what Descartes meant by 'I think, therefore I am'?",
            mock_tracer=mock_tracer,
            cassette_name="openai_completion_sync.yaml",
        )
        assert mock_llmobs_span_writer.enqueue.call_count == 1
        _assert_expected_llmobs_llm_span(span, mock_llmobs_span_writer, mock_token_metrics=True)

    def test_llmobs_cohere_llm(self, langchain_community, mock_llmobs_span_writer, mock_tracer):
        if langchain_community is None:
            pytest.skip("langchain-community not installed which is required for this test.")
        span = self._invoke_llm(
            llm=langchain_community.llms.Cohere(model="command"),
            prompt="What is the secret Krabby Patty recipe?",
            mock_tracer=mock_tracer,
            cassette_name="cohere_completion_sync.yaml",
        )
        assert mock_llmobs_span_writer.enqueue.call_count == 1
        _assert_expected_llmobs_llm_span(span, mock_llmobs_span_writer)

    @pytest.mark.skipif(PY39, reason="Requires unnecessary cassette file for Python 3.9")
    def test_llmobs_ai21_llm(self, langchain_community, mock_llmobs_span_writer, mock_tracer):
        if langchain_community is None:
            pytest.skip("langchain-community not installed which is required for this test.")
        span = self._invoke_llm(
            llm=langchain_community.llms.AI21(),
            prompt="Why does everyone in Bikini Bottom hate Plankton?",
            mock_tracer=mock_tracer,
            cassette_name="ai21_completion_sync.yaml",
        )
        assert mock_llmobs_span_writer.enqueue.call_count == 1
        _assert_expected_llmobs_llm_span(span, mock_llmobs_span_writer)

    def test_llmobs_openai_chat_model(self, langchain_openai, mock_llmobs_span_writer, mock_tracer):
        span = self._invoke_chat(
            chat_model=langchain_openai.ChatOpenAI(temperature=0, max_tokens=256),
            prompt="When do you use 'who' instead of 'whom'?",
            mock_tracer=mock_tracer,
            cassette_name="openai_chat_completion_sync_call.yaml",
            role="user",
        )
        assert mock_llmobs_span_writer.enqueue.call_count == 1
        _assert_expected_llmobs_llm_span(span, mock_llmobs_span_writer, input_role="user", mock_token_metrics=True)

    def test_llmobs_chain(self, langchain_core, langchain_openai, mock_llmobs_span_writer, mock_tracer):
        prompt = langchain_core.prompts.ChatPromptTemplate.from_messages(
            [("system", "You are world class technical documentation writer."), ("user", "{input}")]
        )
        chain = prompt | langchain_openai.OpenAI()
        expected_output = (
            "\nSystem: Langsmith can help with testing in several ways. "
            "First, it can generate automated tests based on your technical documentation, "
            "ensuring that your code matches the documented specifications. "
            "This can save you time and effort in testing your code manually. "
            "Additionally, Langsmith can also analyze your technical documentation for completeness and accuracy, "
            "helping you identify any potential gaps or errors before testing begins. "
            "Finally, Langsmith can assist with creating test cases and scenarios based on your documentation, "
            "making the testing process more efficient and effective."
        )
        trace = self._invoke_chain(
            chain=chain,
            prompt={"input": "Can you explain what an LLM chain is?"},
            mock_tracer=mock_tracer,
            cassette_name="lcel_openai_chain_call.yaml",
        )
        assert mock_llmobs_span_writer.enqueue.call_count == 2
        _assert_expected_llmobs_chain_span(
            trace[0],
            mock_llmobs_span_writer,
            input_value=str([{"input": "Can you explain what an LLM chain is?"}]),
            output_value=expected_output,
        )
        _assert_expected_llmobs_llm_span(trace[1], mock_llmobs_span_writer, mock_token_metrics=True)

    def test_llmobs_chain_nested(self, langchain_core, langchain_openai, mock_llmobs_span_writer, mock_tracer):
        prompt1 = langchain_core.prompts.ChatPromptTemplate.from_template("what is the city {person} is from?")
        prompt2 = langchain_core.prompts.ChatPromptTemplate.from_template(
            "what country is the city {city} in? respond in {language}"
        )
        model = langchain_openai.ChatOpenAI()
        chain1 = prompt1 | model | langchain_core.output_parsers.StrOutputParser()
        chain2 = prompt2 | model | langchain_core.output_parsers.StrOutputParser()
        complete_chain = {"city": chain1, "language": itemgetter("language")} | chain2
        trace = self._invoke_chain(
            chain=complete_chain,
            prompt={"person": "Spongebob Squarepants", "language": "Spanish"},
            mock_tracer=mock_tracer,
            cassette_name="lcel_openai_chain_nested.yaml",
        )
        assert mock_llmobs_span_writer.enqueue.call_count == 4
        _assert_expected_llmobs_chain_span(
            trace[0],
            mock_llmobs_span_writer,
            input_value=str([{"person": "Spongebob Squarepants", "language": "Spanish"}]),
            output_value=mock.ANY,
        )
        _assert_expected_llmobs_chain_span(
            trace[1],
            mock_llmobs_span_writer,
            input_value=str([{"person": "Spongebob Squarepants", "language": "Spanish"}]),
            output_value=mock.ANY,
        )
        _assert_expected_llmobs_llm_span(trace[2], mock_llmobs_span_writer, input_role="user", mock_token_metrics=True)
        _assert_expected_llmobs_llm_span(trace[3], mock_llmobs_span_writer, input_role="user", mock_token_metrics=True)

    @flaky(1735812000, reason="batch() is non-deterministic in which order it processes inputs")
    @pytest.mark.skipif(sys.version_info >= (3, 11), reason="Python <3.11 required")
    def test_llmobs_chain_batch(self, langchain_core, langchain_openai, mock_llmobs_span_writer, mock_tracer):
        prompt = langchain_core.prompts.ChatPromptTemplate.from_template("Tell me a short joke about {topic}")
        output_parser = langchain_core.output_parsers.StrOutputParser()
        model = langchain_openai.ChatOpenAI()
        chain = {"topic": langchain_core.runnables.RunnablePassthrough()} | prompt | model | output_parser

        trace = self._invoke_chain(
            chain=chain,
            prompt=["chickens", "pigs"],
            mock_tracer=mock_tracer,
            cassette_name="lcel_openai_chain_batch.yaml",
            batch=True,
        )
        assert mock_llmobs_span_writer.enqueue.call_count == 3
        _assert_expected_llmobs_chain_span(
            trace[0], mock_llmobs_span_writer, input_value=str(["chickens", "pigs"]), output_value=mock.ANY
        )
        _assert_expected_llmobs_llm_span(trace[1], mock_llmobs_span_writer, input_role="user", mock_token_metrics=True)
        _assert_expected_llmobs_llm_span(trace[2], mock_llmobs_span_writer, input_role="user", mock_token_metrics=True)

    def test_llmobs_chain_schema_io(self, langchain_core, langchain_openai, mock_llmobs_span_writer, mock_tracer):
        prompt = langchain_core.prompts.ChatPromptTemplate.from_messages(
            [
                ("system", "You're an assistant who's good at {ability}. Respond in 20 words or fewer"),
                langchain_core.prompts.MessagesPlaceholder(variable_name="history"),
                ("human", "{input}"),
            ]
        )
        chain = prompt | langchain_openai.ChatOpenAI()
        trace = self._invoke_chain(
            chain=chain,
            prompt={
                "ability": "world capitals",
                "history": [HumanMessage(content="Can you be my science teacher instead?"), AIMessage(content="Yes")],
                "input": "What's the powerhouse of the cell?",
            },
            mock_tracer=mock_tracer,
            cassette_name="lcel_openai_chain_schema_io.yaml",
        )
        assert mock_llmobs_span_writer.enqueue.call_count == 2

        _assert_expected_llmobs_chain_span(
            trace[0],
            mock_llmobs_span_writer,
            input_value=str(
                [
                    {
                        "ability": "world capitals",
                        "history": [("user", "Can you be my science teacher instead?"), ("assistant", "Yes")],
                        "input": "What's the powerhouse of the cell?",
                    }
                ]
            ),
            output_value=str(("assistant", "Mitochondria.")),
        )
        _assert_expected_llmobs_llm_span(trace[1], mock_llmobs_span_writer, mock_io=True, mock_token_metrics=True)

    def test_llmobs_anthropic_chat_model(self, langchain_anthropic, mock_llmobs_span_writer, mock_tracer):
        chat = langchain_anthropic.ChatAnthropic(temperature=0, model="claude-3-opus-20240229", max_tokens=15)
        span = self._invoke_chat(
            chat_model=chat,
            prompt="When do you use 'whom' instead of 'who'?",
            mock_tracer=mock_tracer,
            cassette_name="anthropic_chat_completion_sync.yaml",
        )
        assert mock_llmobs_span_writer.enqueue.call_count == 1
        _assert_expected_llmobs_llm_span(span, mock_llmobs_span_writer, input_role="user", mock_token_metrics=True)

    def test_llmobs_embedding_query(self, langchain_community, langchain_openai, mock_llmobs_span_writer, mock_tracer):
        if langchain_openai is None:
            pytest.skip("langchain_openai not installed which is required for this test.")
        embedding_model = langchain_openai.embeddings.OpenAIEmbeddings()
        with mock.patch("langchain_openai.OpenAIEmbeddings._get_len_safe_embeddings", return_value=[0.0] * 1536):
            trace = self._embed_query(
                embedding_model=embedding_model,
                query="hello world",
                mock_tracer=mock_tracer,
                cassette_name="openai_embedding_query.yaml",
            )
        assert mock_llmobs_span_writer.enqueue.call_count == 1
        span = trace[0] if isinstance(trace, list) else trace
        mock_llmobs_span_writer.enqueue.assert_called_with(
            _expected_llmobs_llm_span_event(
                span,
                span_kind="embedding",
                model_name=embedding_model.model,
                model_provider="openai",
                input_documents=[{"text": "hello world"}],
                output_value="[1 embedding(s) returned with size 1536]",
                tags={"ml_app": "langchain_test", "service": "tests.contrib.langchain"},
            )
        )

    def test_llmobs_embedding_documents(
        self, langchain_community, langchain_openai, mock_llmobs_span_writer, mock_tracer
    ):
        if langchain_community is None:
            pytest.skip("langchain-community not installed which is required for this test.")
        embedding_model = langchain_community.embeddings.FakeEmbeddings(size=1536)
        trace = self._embed_documents(
            embedding_model=embedding_model,
            documents=["hello world", "goodbye world"],
            mock_tracer=mock_tracer,
            cassette_name=None,  # FakeEmbeddings does not need a cassette
        )
        assert mock_llmobs_span_writer.enqueue.call_count == 1
        span = trace[0] if isinstance(trace, list) else trace
        mock_llmobs_span_writer.enqueue.assert_called_with(
            _expected_llmobs_llm_span_event(
                span,
                span_kind="embedding",
                model_name="",
                model_provider="fake",
                input_documents=[{"text": "hello world"}, {"text": "goodbye world"}],
                output_value="[2 embedding(s) returned with size 1536]",
                tags={"ml_app": "langchain_test", "service": "tests.contrib.langchain"},
            )
        )

    def test_llmobs_similarity_search(self, langchain_openai, langchain_pinecone, mock_llmobs_span_writer, mock_tracer):
        import pinecone

        if langchain_pinecone is None:
            pytest.skip("langchain_pinecone not installed which is required for this test.")
        embedding_model = langchain_openai.OpenAIEmbeddings(model="text-embedding-ada-002")
        cassette_name = "openai_pinecone_similarity_search_community.yaml"
        with mock.patch("langchain_openai.OpenAIEmbeddings._get_len_safe_embeddings", return_value=[[0.0] * 1536]):
            trace = self._similarity_search(
                pinecone=pinecone,
                pinecone_vector_store=langchain_pinecone.PineconeVectorStore,
                embedding_model=embedding_model,
                query="Evolution",
                k=1,
                mock_tracer=mock_tracer,
                cassette_name=cassette_name,
            )
        assert mock_llmobs_span_writer.enqueue.call_count == 2
        expected_span = _expected_llmobs_non_llm_span_event(
            trace[0],
            "retrieval",
            input_value="Evolution",
            output_documents=[
                {"text": mock.ANY, "id": mock.ANY, "name": "The Evolution of Communication Technologies"}
            ],
            output_value="[1 document(s) retrieved]",
            tags={"ml_app": "langchain_test", "service": "tests.contrib.langchain"},
        )
        mock_llmobs_span_writer.enqueue.assert_any_call(expected_span)

    def test_llmobs_chat_model_tool_calls(self, langchain_openai, mock_llmobs_span_writer, mock_tracer):
        import langchain_core.tools

        @langchain_core.tools.tool
        def add(a: int, b: int) -> int:
            """Adds a and b.

            Args:
                a: first int
                b: second int
            """
            return a + b

        llm = langchain_openai.ChatOpenAI(model="gpt-3.5-turbo-0125")
        llm_with_tools = llm.bind_tools([add])
        span = self._invoke_chat(
            chat_model=llm_with_tools,
            prompt="What is the sum of 1 and 2?",
            mock_tracer=mock_tracer,
            cassette_name="lcel_with_tools_openai.yaml",
        )
        assert mock_llmobs_span_writer.enqueue.call_count == 1
        mock_llmobs_span_writer.enqueue.assert_any_call(
            _expected_llmobs_llm_span_event(
                span,
                model_name=span.get_tag("langchain.request.model"),
                model_provider=span.get_tag("langchain.request.provider"),
                input_messages=[{"role": "user", "content": "What is the sum of 1 and 2?"}],
                output_messages=[
                    {
                        "role": "assistant",
                        "content": "",
                        "tool_calls": [
                            {
                                "name": "add",
                                "arguments": {"a": 1, "b": 2},
                                "tool_id": mock.ANY,
                            }
                        ],
                    }
                ],
                metadata={"temperature": 0.7},
                token_metrics={"input_tokens": mock.ANY, "output_tokens": mock.ANY, "total_tokens": mock.ANY},
                tags={"ml_app": "langchain_test", "service": "tests.contrib.langchain"},
            )
        )

    def test_llmobs_base_tool_invoke(self, langchain_core, mock_llmobs_span_writer, mock_tracer):
        if langchain_core is None:
            pytest.skip("langchain-core not installed which is required for this test.")

        from math import pi

        from langchain_core.tools import StructuredTool

        def circumference_tool(radius: float) -> float:
            return float(radius) * 2.0 * pi

        calculator = StructuredTool.from_function(
            func=circumference_tool,
            name="Circumference calculator",
            description="Use this tool when you need to calculate a circumference using the radius of a circle",
            return_direct=True,
            response_format="content",
        )

        span = self._invoke_tool(
            tool=calculator,
            tool_input="2",
            config={"test": "this is to test config"},
            mock_tracer=mock_tracer,
        )
        assert mock_llmobs_span_writer.enqueue.call_count == 1
        mock_llmobs_span_writer.enqueue.assert_called_with(
            _expected_llmobs_non_llm_span_event(
                span,
                span_kind="tool",
                input_value="2",
                output_value="12.566370614359172",
                metadata={
                    "tool_config": {"test": "this is to test config"},
                    "tool_info": {
                        "name": "Circumference calculator",
                        "description": mock.ANY,
                    },
                },
                tags={"ml_app": "langchain_test", "service": "tests.contrib.langchain"},
            )
        )

    def test_llmobs_streamed_chain(
        self, langchain_core, langchain_openai, mock_llmobs_span_writer, mock_tracer, streamed_response_responder
    ):
        client = streamed_response_responder(
            module="openai",
            client_class_key="OpenAI",
            http_client_key="http_client",
            endpoint_path=["chat", "completions"],
            file="lcel_openai_chat_streamed_response.txt",
        )

        prompt = langchain_core.prompts.ChatPromptTemplate.from_messages(
            [("system", "You are a world class technical documentation writer."), ("user", "{input}")]
        )
        llm = langchain_openai.ChatOpenAI(model="gpt-4o", client=client)
        parser = langchain_core.output_parsers.StrOutputParser()

        chain = prompt | llm | parser

        trace = self._invoke_chain(
            chain=chain,
            prompt={"input": "how can langsmith help with testing?"},
            mock_tracer=mock_tracer,
            cassette_name=None,  # do not use cassette,
        )

        assert mock_llmobs_span_writer.enqueue.call_count == 2
        _assert_expected_llmobs_chain_span(
            trace[0],
            mock_llmobs_span_writer,
            input_value=str({"input": "how can langsmith help with testing?"}),
            output_value="Python is\n\nthe best!",
        )
        mock_llmobs_span_writer.enqueue.assert_any_call(
            _expected_llmobs_llm_span_event(
                trace[1],
                model_name=trace[1].get_tag("langchain.request.model"),
                model_provider=trace[1].get_tag("langchain.request.provider"),
                input_messages=[
                    {"content": "You are a world class technical documentation writer.", "role": "SystemMessage"},
                    {"content": "how can langsmith help with testing?", "role": "HumanMessage"},
                ],
                output_messages=[{"content": "Python is\n\nthe best!", "role": "assistant"}],
                metadata={"temperature": 0.7},
                token_metrics={},
                tags={"ml_app": "langchain_test", "service": "tests.contrib.langchain"},
            )
        )

    def test_llmobs_streamed_llm(
        self, langchain_openai, mock_llmobs_span_writer, mock_tracer, streamed_response_responder
    ):
        client = streamed_response_responder(
            module="openai",
            client_class_key="OpenAI",
            http_client_key="http_client",
            endpoint_path=["completions"],
            file="lcel_openai_llm_streamed_response.txt",
        )

        llm = langchain_openai.OpenAI(client=client)

        span = self._invoke_llm(
            cassette_name=None,  # do not use cassette
            llm=llm,
            mock_tracer=mock_tracer,
            prompt="Hello!",
        )

        assert mock_llmobs_span_writer.enqueue.call_count == 1
        mock_llmobs_span_writer.enqueue.assert_any_call(
            _expected_llmobs_llm_span_event(
                span,
                model_name=span.get_tag("langchain.request.model"),
                model_provider=span.get_tag("langchain.request.provider"),
                input_messages=[
                    {"content": "Hello!"},
                ],
                output_messages=[{"content": "\n\nPython is cool!"}],
                metadata={"temperature": 0.7, "max_tokens": 256},
                token_metrics={},
                tags={"ml_app": "langchain_test", "service": "tests.contrib.langchain"},
            )
        )

    def test_llmobs_non_ascii_completion(self, langchain_openai, mock_llmobs_span_writer, mock_tracer):
        self._invoke_llm(
            llm=langchain_openai.OpenAI(),
            prompt="안녕,\n 지금 몇 시야?",
            mock_tracer=mock_tracer,
            cassette_name="openai_completion_non_ascii.yaml",
        )
        assert mock_llmobs_span_writer.enqueue.call_count == 1
        actual_llmobs_span_event = mock_llmobs_span_writer.enqueue.call_args[0][0]
        assert actual_llmobs_span_event["meta"]["input"]["messages"][0]["content"] == "안녕,\n 지금 몇 시야?"


@pytest.mark.skipif(LANGCHAIN_VERSION < (0, 1), reason="These tests are for langchain >= 0.1.0")
class TestTraceStructureWithLLMIntegrations(SubprocessTestCase):
    bedrock_env_config = dict(
        AWS_ACCESS_KEY_ID="testing",
        AWS_SECRET_ACCESS_KEY="testing",
        AWS_SECURITY_TOKEN="testing",
        AWS_SESSION_TOKEN="testing",
        AWS_DEFAULT_REGION="us-east-1",
        DD_LANGCHAIN_METRICS_ENABLED="false",
        DD_API_KEY="<not-a-real-key>",
    )

    openai_env_config = dict(
        OPENAI_API_KEY="testing",
        DD_API_KEY="<not-a-real-key>",
    )

    anthropic_env_config = dict(
        ANTHROPIC_API_KEY="testing",
        DD_API_KEY="<not-a-real-key>",
    )

    def setUp(self):
        patcher = mock.patch("ddtrace.llmobs._llmobs.LLMObsSpanWriter")
        LLMObsSpanWriterMock = patcher.start()
        mock_llmobs_span_writer = mock.MagicMock()
        LLMObsSpanWriterMock.return_value = mock_llmobs_span_writer

        self.mock_llmobs_span_writer = mock_llmobs_span_writer

        super(TestTraceStructureWithLLMIntegrations, self).setUp()

    def tearDown(self):
        LLMObs.disable()

    def _assert_trace_structure_from_writer_call_args(self, span_kinds):
        assert self.mock_llmobs_span_writer.enqueue.call_count == len(span_kinds)

        calls = self.mock_llmobs_span_writer.enqueue.call_args_list

        for span_kind, call in zip(span_kinds, calls):
            call_args = call.args[0]

            assert call_args["meta"]["span.kind"] == span_kind
            if span_kind == "workflow":
                assert len(call_args["meta"]["input"]["value"]) > 0
                assert len(call_args["meta"]["output"]["value"]) > 0
            elif span_kind == "llm":
                assert len(call_args["meta"]["input"]["messages"]) > 0
                assert len(call_args["meta"]["output"]["messages"]) > 0
            elif span_kind == "embedding":
                assert len(call_args["meta"]["input"]["documents"]) > 0
                assert len(call_args["meta"]["output"]["value"]) > 0

    @staticmethod
    def _call_bedrock_chat_model(ChatBedrock, HumanMessage):
        chat = ChatBedrock(
            model_id="amazon.titan-tg1-large",
            model_kwargs={"max_tokens": 50, "temperature": 0},
        )
        messages = [HumanMessage(content="summarize the plot to the lord of the rings in a dozen words")]
        with get_request_vcr(subdirectory_name="langchain_community").use_cassette("bedrock_amazon_chat_invoke.yaml"):
            chat.invoke(messages)

    @staticmethod
    def _call_bedrock_llm(BedrockLLM):
        llm = BedrockLLM(
            model_id="amazon.titan-tg1-large",
            region_name="us-east-1",
            model_kwargs={"temperature": 0, "topP": 0.9, "stopSequences": [], "maxTokens": 50},
        )

        with get_request_vcr(subdirectory_name="langchain_community").use_cassette("bedrock_amazon_invoke.yaml"):
            llm.invoke("can you explain what Datadog is to someone not in the tech industry?")

    @staticmethod
    def _call_openai_llm(OpenAI):
        llm = OpenAI()
        with get_request_vcr(subdirectory_name="langchain_community").use_cassette("openai_completion_sync.yaml"):
            llm.invoke("Can you explain what Descartes meant by 'I think, therefore I am'?")

    @staticmethod
    def _call_openai_embedding(OpenAIEmbeddings):
        embedding = OpenAIEmbeddings()
        with mock.patch("langchain_openai.embeddings.base.tiktoken.encoding_for_model") as mock_encoding_for_model:
            mock_encoding = mock.MagicMock()
            mock_encoding_for_model.return_value = mock_encoding
            mock_encoding.encode.return_value = [0.0] * 1536
            with get_request_vcr(subdirectory_name="langchain_community").use_cassette(
                "openai_embedding_query_integration.yaml"
            ):
                embedding.embed_query("hello world")

    @staticmethod
    def _call_anthropic_chat(Anthropic):
        llm = Anthropic(model="claude-3-opus-20240229", max_tokens=15)
        with get_request_vcr(subdirectory_name="langchain_community").use_cassette(
            "anthropic_chat_completion_sync.yaml"
        ):
            llm.invoke("When do you use 'whom' instead of 'who'?")

    @run_in_subprocess(env_overrides=bedrock_env_config)
    def test_llmobs_with_chat_model_bedrock_enabled(self):
        from langchain_aws import ChatBedrock
        from langchain_core.messages import HumanMessage

        patch(langchain=True, botocore=True)
        LLMObs.enable(ml_app="<ml-app-name>", integrations_enabled=False)

        self._call_bedrock_chat_model(ChatBedrock, HumanMessage)

        self._assert_trace_structure_from_writer_call_args(["workflow", "llm"])

    @run_in_subprocess(env_overrides=bedrock_env_config)
    def test_llmobs_with_chat_model_bedrock_disabled(self):
        from langchain_aws import ChatBedrock
        from langchain_core.messages import HumanMessage

        patch(langchain=True)
        LLMObs.enable(ml_app="<ml-app-name>", integrations_enabled=False)

        self._call_bedrock_chat_model(ChatBedrock, HumanMessage)

        self._assert_trace_structure_from_writer_call_args(["llm"])

    @run_in_subprocess(env_overrides=bedrock_env_config)
    def test_llmobs_with_llm_model_bedrock_enabled(self):
        from langchain_aws import BedrockLLM

        patch(langchain=True, botocore=True)
        LLMObs.enable(ml_app="<ml-app-name>", integrations_enabled=False)
        self._call_bedrock_llm(BedrockLLM)
        self._assert_trace_structure_from_writer_call_args(["workflow", "llm"])

    @run_in_subprocess(env_overrides=bedrock_env_config)
    def test_llmobs_with_llm_model_bedrock_disabled(self):
        from langchain_aws import BedrockLLM

        patch(langchain=True)
        LLMObs.enable(ml_app="<ml-app-name>", integrations_enabled=False)
        self._call_bedrock_llm(BedrockLLM)
        self._assert_trace_structure_from_writer_call_args(["llm"])

    @run_in_subprocess(env_overrides=openai_env_config)
    def test_llmobs_with_openai_enabled(self):
        from langchain_openai import OpenAI

        patch(langchain=True, openai=True)
        LLMObs.enable(ml_app="<ml-app-name>", integrations_enabled=False)
        self._call_openai_llm(OpenAI)
        self._assert_trace_structure_from_writer_call_args(["workflow", "llm"])

    @run_in_subprocess(env_overrides=openai_env_config)
    def test_llmobs_with_openai_enabled_non_ascii_value(self):
        """Regression test to ensure that non-ascii text values for workflow spans are not encoded."""
        from langchain_openai import OpenAI

        patch(langchain=True, openai=True)
        LLMObs.enable(ml_app="<ml-app-name>", integrations_enabled=False)
        llm = OpenAI()
        with get_request_vcr(subdirectory_name="langchain_community").use_cassette("openai_completion_non_ascii.yaml"):
            llm.invoke("안녕,\n 지금 몇 시야?")
        langchain_span = self.mock_llmobs_span_writer.enqueue.call_args_list[0][0][0]
        assert langchain_span["meta"]["input"]["value"] == [{"content": "안녕,\n 지금 몇 시야?"}]

    @run_in_subprocess(env_overrides=openai_env_config)
    def test_llmobs_with_openai_disabled(self):
        from langchain_openai import OpenAI

        patch(langchain=True)

        LLMObs.enable(ml_app="<ml-app-name>", integrations_enabled=False)
        self._call_openai_llm(OpenAI)
        self._assert_trace_structure_from_writer_call_args(["llm"])

    @run_in_subprocess(env_overrides=openai_env_config)
    def test_llmobs_langchain_with_embedding_model_openai_enabled(self):
        from langchain_openai import OpenAIEmbeddings

        patch(langchain=True, openai=True)
        LLMObs.enable(ml_app="<ml-app-name>", integrations_enabled=False)
        self._call_openai_embedding(OpenAIEmbeddings)
        self._assert_trace_structure_from_writer_call_args(["workflow", "embedding"])

    @run_in_subprocess(env_overrides=openai_env_config)
    def test_llmobs_langchain_with_embedding_model_openai_disabled(self):
        from langchain_openai import OpenAIEmbeddings

        patch(langchain=True)
        LLMObs.enable(ml_app="<ml-app-name>", integrations_enabled=False)
        self._call_openai_embedding(OpenAIEmbeddings)
        self._assert_trace_structure_from_writer_call_args(["embedding"])

    @run_in_subprocess(env_overrides=anthropic_env_config)
    def test_llmobs_with_anthropic_enabled(self):
        from langchain_anthropic import ChatAnthropic

        patch(langchain=True, anthropic=True)

        LLMObs.enable(ml_app="<ml-app-name>", integrations_enabled=False)
        self._call_anthropic_chat(ChatAnthropic)
        self._assert_trace_structure_from_writer_call_args(["workflow", "llm"])

    @run_in_subprocess(env_overrides=anthropic_env_config)
    def test_llmobs_with_anthropic_disabled(self):
        from langchain_anthropic import ChatAnthropic

        patch(langchain=True)

        LLMObs.enable(ml_app="<ml-app-name>", integrations_enabled=False)

        self._call_anthropic_chat(ChatAnthropic)
        self._assert_trace_structure_from_writer_call_args(["llm"])
=======
        return mock_tracer.pop_traces()[0][0]
>>>>>>> 79be26d5
<|MERGE_RESOLUTION|>--- conflicted
+++ resolved
@@ -1,7 +1,3 @@
-<<<<<<< HEAD
-from operator import itemgetter
-=======
->>>>>>> 79be26d5
 import os
 import sys
 
@@ -189,930 +185,4 @@
         if LANGCHAIN_VERSION > (0, 1):
             tool.invoke(tool_input, config=config)
         LLMObs.disable()
-<<<<<<< HEAD
         return mock_tracer.pop_traces()[0][0]
-
-
-@pytest.mark.skipif(LANGCHAIN_VERSION >= (0, 1), reason="These tests are for langchain < 0.1.0")
-class TestLLMObsLangchain(BaseTestLLMObsLangchain):
-    cassette_subdirectory_name = "langchain"
-
-    @pytest.mark.skipif(PY39, reason="Requires unnecessary cassette file for Python 3.9")
-    def test_llmobs_openai_llm(self, langchain, mock_llmobs_span_writer, mock_tracer):
-        span = self._invoke_llm(
-            llm=langchain.llms.OpenAI(model="gpt-3.5-turbo-instruct"),
-            prompt="Can you explain what Descartes meant by 'I think, therefore I am'?",
-            mock_tracer=mock_tracer,
-            cassette_name="openai_completion_sync.yaml",
-        )
-        assert mock_llmobs_span_writer.enqueue.call_count == 1
-        _assert_expected_llmobs_llm_span(span, mock_llmobs_span_writer, mock_token_metrics=True)
-
-    def test_llmobs_cohere_llm(self, langchain, mock_llmobs_span_writer, mock_tracer):
-        span = self._invoke_llm(
-            llm=langchain.llms.Cohere(model="cohere.command-light-text-v14"),
-            prompt="Can you explain what Descartes meant by 'I think, therefore I am'?",
-            mock_tracer=mock_tracer,
-            cassette_name="cohere_completion_sync.yaml",
-        )
-        assert mock_llmobs_span_writer.enqueue.call_count == 1
-        _assert_expected_llmobs_llm_span(span, mock_llmobs_span_writer)
-
-    @pytest.mark.skipif(PY39, reason="Requires unnecessary cassette file for Python 3.9")
-    def test_llmobs_ai21_llm(self, langchain, mock_llmobs_span_writer, mock_tracer):
-        llm = langchain.llms.AI21()
-        span = self._invoke_llm(
-            llm=llm,
-            prompt="Can you explain what Descartes meant by 'I think, therefore I am'?",
-            mock_tracer=mock_tracer,
-            cassette_name="ai21_completion_sync.yaml",
-        )
-        assert mock_llmobs_span_writer.enqueue.call_count == 1
-        _assert_expected_llmobs_llm_span(span, mock_llmobs_span_writer)
-
-    def test_llmobs_huggingfacehub_llm(self, langchain, mock_llmobs_span_writer, mock_tracer):
-        llm = langchain.llms.HuggingFaceHub(
-            repo_id="google/flan-t5-xxl",
-            model_kwargs={"temperature": 0.0, "max_tokens": 256},
-            huggingfacehub_api_token=os.getenv("HUGGINGFACEHUB_API_TOKEN", "<not-a-real-key>"),
-        )
-        span = self._invoke_llm(
-            llm=llm,
-            prompt="Can you explain what Descartes meant by 'I think, therefore I am'?",
-            mock_tracer=mock_tracer,
-            cassette_name="huggingfacehub_completion_sync.yaml",
-        )
-        assert mock_llmobs_span_writer.enqueue.call_count == 1
-        _assert_expected_llmobs_llm_span(span, mock_llmobs_span_writer)
-
-    @pytest.mark.skipif(PY39, reason="Requires unnecessary cassette file for Python 3.9")
-    def test_llmobs_openai_chat_model(self, langchain, mock_llmobs_span_writer, mock_tracer):
-        chat = langchain.chat_models.ChatOpenAI(temperature=0, max_tokens=256)
-        span = self._invoke_chat(
-            chat_model=chat,
-            prompt="When do you use 'whom' instead of 'who'?",
-            mock_tracer=mock_tracer,
-            cassette_name="openai_chat_completion_sync_call.yaml",
-        )
-        assert mock_llmobs_span_writer.enqueue.call_count == 1
-        _assert_expected_llmobs_llm_span(span, mock_llmobs_span_writer, input_role="user", mock_token_metrics=True)
-
-    @pytest.mark.skipif(PY39, reason="Requires unnecessary cassette file for Python 3.9")
-    def test_llmobs_chain(self, langchain, mock_llmobs_span_writer, mock_tracer):
-        chain = langchain.chains.LLMMathChain(llm=langchain.llms.OpenAI(temperature=0, max_tokens=256))
-
-        trace = self._invoke_chain(
-            chain=chain,
-            prompt="what is two raised to the fifty-fourth power?",
-            mock_tracer=mock_tracer,
-            cassette_name="openai_math_chain_sync.yaml",
-        )
-        assert mock_llmobs_span_writer.enqueue.call_count == 3
-        _assert_expected_llmobs_chain_span(
-            trace[0],
-            mock_llmobs_span_writer,
-            input_value=str({"question": "what is two raised to the fifty-fourth power?"}),
-            output_value=str(
-                {"question": "what is two raised to the fifty-fourth power?", "answer": "Answer: 18014398509481984"}
-            ),
-        )
-        _assert_expected_llmobs_chain_span(
-            trace[1],
-            mock_llmobs_span_writer,
-            input_value=str({"question": "what is two raised to the fifty-fourth power?", "stop": ["```output"]}),
-            output_value=str(
-                {
-                    "question": "what is two raised to the fifty-fourth power?",
-                    "stop": ["```output"],
-                    "text": '\n```text\n2**54\n```\n...numexpr.evaluate("2**54")...\n',
-                }
-            ),
-        )
-        _assert_expected_llmobs_llm_span(trace[2], mock_llmobs_span_writer, mock_token_metrics=True)
-
-    @pytest.mark.skipif(PY39, reason="Requires unnecessary cassette file for Python 3.9")
-    def test_llmobs_chain_nested(self, langchain, mock_llmobs_span_writer, mock_tracer):
-        template = "Paraphrase this text:\n{input_text}\nParaphrase: "
-        prompt = langchain.PromptTemplate(input_variables=["input_text"], template=template)
-        style_paraphrase_chain = langchain.chains.LLMChain(
-            llm=langchain.llms.OpenAI(model="gpt-3.5-turbo-instruct"), prompt=prompt, output_key="paraphrased_output"
-        )
-        rhyme_template = "Make this text rhyme:\n{paraphrased_output}\nRhyme: "
-        rhyme_prompt = langchain.PromptTemplate(input_variables=["paraphrased_output"], template=rhyme_template)
-        rhyme_chain = langchain.chains.LLMChain(
-            llm=langchain.llms.OpenAI(model="gpt-3.5-turbo-instruct"), prompt=rhyme_prompt, output_key="final_output"
-        )
-        sequential_chain = langchain.chains.SequentialChain(
-            chains=[style_paraphrase_chain, rhyme_chain],
-            input_variables=["input_text"],
-            output_variables=["final_output"],
-        )
-        input_text = long_input_text
-        trace = self._invoke_chain(
-            chain=sequential_chain,
-            prompt={"input_text": input_text},
-            mock_tracer=mock_tracer,
-            cassette_name="openai_sequential_paraphrase_and_rhyme_sync.yaml",
-        )
-        assert mock_llmobs_span_writer.enqueue.call_count == 5
-        _assert_expected_llmobs_chain_span(
-            trace[0], mock_llmobs_span_writer, input_value=str({"input_text": input_text})
-        )
-        _assert_expected_llmobs_chain_span(
-            trace[1], mock_llmobs_span_writer, input_value=str({"input_text": input_text})
-        )
-        _assert_expected_llmobs_llm_span(trace[2], mock_llmobs_span_writer, mock_token_metrics=True)
-        _assert_expected_llmobs_chain_span(trace[3], mock_llmobs_span_writer)
-        _assert_expected_llmobs_llm_span(trace[4], mock_llmobs_span_writer, mock_token_metrics=True)
-
-    @pytest.mark.skipif(PY39, reason="Requires unnecessary cassette file for Python 3.9")
-    def test_llmobs_chain_schema_io(self, langchain, mock_llmobs_span_writer, mock_tracer):
-        prompt = langchain.prompts.ChatPromptTemplate.from_messages(
-            [
-                langchain.prompts.SystemMessagePromptTemplate.from_template(
-                    "You're an assistant who's good at {ability}. Respond in 20 words or fewer"
-                ),
-                langchain.prompts.MessagesPlaceholder(variable_name="history"),
-                langchain.prompts.HumanMessagePromptTemplate.from_template("{input}"),
-            ]
-        )
-        chain = langchain.chains.LLMChain(
-            prompt=prompt, llm=langchain.chat_models.ChatOpenAI(temperature=0, max_tokens=256)
-        )
-        trace = self._invoke_chain(
-            chain=chain,
-            prompt={
-                "ability": "world capitals",
-                "history": [
-                    HumanMessage(content="Can you be my science teacher instead?"),
-                    AIMessage(content="Yes"),
-                ],
-                "input": "What's the powerhouse of the cell?",
-            },
-            mock_tracer=mock_tracer,
-            cassette_name="openai_chain_schema_io.yaml",
-        )
-        assert mock_llmobs_span_writer.enqueue.call_count == 2
-        _assert_expected_llmobs_chain_span(
-            trace[0],
-            mock_llmobs_span_writer,
-            input_value=str(
-                {
-                    "ability": "world capitals",
-                    "history": [("user", "Can you be my science teacher instead?"), ("assistant", "Yes")],
-                    "input": "What's the powerhouse of the cell?",
-                }
-            ),
-            output_value=str(
-                {
-                    "ability": "world capitals",
-                    "history": [("user", "Can you be my science teacher instead?"), ("assistant", "Yes")],
-                    "input": "What's the powerhouse of the cell?",
-                    "text": "Mitochondria.",
-                }
-            ),
-        )
-        _assert_expected_llmobs_llm_span(trace[1], mock_llmobs_span_writer, mock_io=True, mock_token_metrics=True)
-
-    def test_llmobs_embedding_query(self, langchain, mock_llmobs_span_writer, mock_tracer):
-        embedding_model = langchain.embeddings.OpenAIEmbeddings()
-        with mock.patch("langchain.embeddings.OpenAIEmbeddings._get_len_safe_embeddings", return_value=[0.0] * 1536):
-            trace = self._embed_query(
-                embedding_model=embedding_model,
-                query="hello world",
-                mock_tracer=mock_tracer,
-                cassette_name="openai_embedding_query_39.yaml" if PY39 else "openai_embedding_query.yaml",
-            )
-        assert mock_llmobs_span_writer.enqueue.call_count == 1
-        span = trace[0] if isinstance(trace, list) else trace
-        mock_llmobs_span_writer.enqueue.assert_called_with(
-            _expected_llmobs_llm_span_event(
-                span,
-                span_kind="embedding",
-                model_name=embedding_model.model,
-                model_provider="openai",
-                input_documents=[{"text": "hello world"}],
-                output_value="[1 embedding(s) returned with size 1536]",
-                tags={"ml_app": "langchain_test", "service": "tests.contrib.langchain"},
-            )
-        )
-
-    def test_llmobs_embedding_documents(self, langchain, mock_llmobs_span_writer, mock_tracer):
-        embedding_model = langchain.embeddings.OpenAIEmbeddings()
-        with mock.patch(
-            "langchain.embeddings.OpenAIEmbeddings._get_len_safe_embeddings", return_value=[[0.0] * 1536] * 2
-        ):
-            trace = self._embed_documents(
-                embedding_model=embedding_model,
-                documents=["hello world", "goodbye world"],
-                mock_tracer=mock_tracer,
-                cassette_name="openai_embedding_document_39.yaml" if PY39 else "openai_embedding_document.yaml",
-            )
-        assert mock_llmobs_span_writer.enqueue.call_count == 1
-        span = trace[0] if isinstance(trace, list) else trace
-        mock_llmobs_span_writer.enqueue.assert_called_with(
-            _expected_llmobs_llm_span_event(
-                span,
-                span_kind="embedding",
-                model_name=embedding_model.model,
-                model_provider="openai",
-                input_documents=[{"text": "hello world"}, {"text": "goodbye world"}],
-                output_value="[2 embedding(s) returned with size 1536]",
-                tags={"ml_app": "langchain_test", "service": "tests.contrib.langchain"},
-            )
-        )
-
-    def test_llmobs_similarity_search(self, langchain, mock_llmobs_span_writer, mock_tracer):
-        import pinecone
-
-        embedding_model = langchain.embeddings.OpenAIEmbeddings(model="text-embedding-ada-002")
-        cassette_name = (
-            "openai_pinecone_similarity_search_39.yaml" if PY39 else "openai_pinecone_similarity_search.yaml"
-        )
-        with mock.patch("langchain.embeddings.OpenAIEmbeddings._get_len_safe_embeddings", return_value=[[0.0] * 1536]):
-            trace = self._similarity_search(
-                pinecone=pinecone,
-                pinecone_vector_store=langchain.vectorstores.Pinecone,
-                embedding_model=embedding_model.embed_query,
-                query="Who was Alan Turing?",
-                k=1,
-                mock_tracer=mock_tracer,
-                cassette_name=cassette_name,
-            )
-        expected_span = _expected_llmobs_non_llm_span_event(
-            trace[0],
-            "retrieval",
-            input_value="Who was Alan Turing?",
-            output_documents=[{"text": mock.ANY, "id": mock.ANY, "name": mock.ANY}],
-            output_value="[1 document(s) retrieved]",
-            tags={"ml_app": "langchain_test", "service": "tests.contrib.langchain"},
-        )
-        mock_llmobs_span_writer.enqueue.assert_any_call(expected_span)
-        assert mock_llmobs_span_writer.enqueue.call_count == 2
-
-
-@pytest.mark.skipif(LANGCHAIN_VERSION < (0, 1), reason="These tests are for langchain >= 0.1.0")
-class TestLLMObsLangchainCommunity(BaseTestLLMObsLangchain):
-    cassette_subdirectory_name = "langchain_community"
-
-    def test_llmobs_openai_llm(self, langchain_openai, mock_llmobs_span_writer, mock_tracer):
-        span = self._invoke_llm(
-            llm=langchain_openai.OpenAI(),
-            prompt="Can you explain what Descartes meant by 'I think, therefore I am'?",
-            mock_tracer=mock_tracer,
-            cassette_name="openai_completion_sync.yaml",
-        )
-        assert mock_llmobs_span_writer.enqueue.call_count == 1
-        _assert_expected_llmobs_llm_span(span, mock_llmobs_span_writer, mock_token_metrics=True)
-
-    def test_llmobs_cohere_llm(self, langchain_community, mock_llmobs_span_writer, mock_tracer):
-        if langchain_community is None:
-            pytest.skip("langchain-community not installed which is required for this test.")
-        span = self._invoke_llm(
-            llm=langchain_community.llms.Cohere(model="command"),
-            prompt="What is the secret Krabby Patty recipe?",
-            mock_tracer=mock_tracer,
-            cassette_name="cohere_completion_sync.yaml",
-        )
-        assert mock_llmobs_span_writer.enqueue.call_count == 1
-        _assert_expected_llmobs_llm_span(span, mock_llmobs_span_writer)
-
-    @pytest.mark.skipif(PY39, reason="Requires unnecessary cassette file for Python 3.9")
-    def test_llmobs_ai21_llm(self, langchain_community, mock_llmobs_span_writer, mock_tracer):
-        if langchain_community is None:
-            pytest.skip("langchain-community not installed which is required for this test.")
-        span = self._invoke_llm(
-            llm=langchain_community.llms.AI21(),
-            prompt="Why does everyone in Bikini Bottom hate Plankton?",
-            mock_tracer=mock_tracer,
-            cassette_name="ai21_completion_sync.yaml",
-        )
-        assert mock_llmobs_span_writer.enqueue.call_count == 1
-        _assert_expected_llmobs_llm_span(span, mock_llmobs_span_writer)
-
-    def test_llmobs_openai_chat_model(self, langchain_openai, mock_llmobs_span_writer, mock_tracer):
-        span = self._invoke_chat(
-            chat_model=langchain_openai.ChatOpenAI(temperature=0, max_tokens=256),
-            prompt="When do you use 'who' instead of 'whom'?",
-            mock_tracer=mock_tracer,
-            cassette_name="openai_chat_completion_sync_call.yaml",
-            role="user",
-        )
-        assert mock_llmobs_span_writer.enqueue.call_count == 1
-        _assert_expected_llmobs_llm_span(span, mock_llmobs_span_writer, input_role="user", mock_token_metrics=True)
-
-    def test_llmobs_chain(self, langchain_core, langchain_openai, mock_llmobs_span_writer, mock_tracer):
-        prompt = langchain_core.prompts.ChatPromptTemplate.from_messages(
-            [("system", "You are world class technical documentation writer."), ("user", "{input}")]
-        )
-        chain = prompt | langchain_openai.OpenAI()
-        expected_output = (
-            "\nSystem: Langsmith can help with testing in several ways. "
-            "First, it can generate automated tests based on your technical documentation, "
-            "ensuring that your code matches the documented specifications. "
-            "This can save you time and effort in testing your code manually. "
-            "Additionally, Langsmith can also analyze your technical documentation for completeness and accuracy, "
-            "helping you identify any potential gaps or errors before testing begins. "
-            "Finally, Langsmith can assist with creating test cases and scenarios based on your documentation, "
-            "making the testing process more efficient and effective."
-        )
-        trace = self._invoke_chain(
-            chain=chain,
-            prompt={"input": "Can you explain what an LLM chain is?"},
-            mock_tracer=mock_tracer,
-            cassette_name="lcel_openai_chain_call.yaml",
-        )
-        assert mock_llmobs_span_writer.enqueue.call_count == 2
-        _assert_expected_llmobs_chain_span(
-            trace[0],
-            mock_llmobs_span_writer,
-            input_value=str([{"input": "Can you explain what an LLM chain is?"}]),
-            output_value=expected_output,
-        )
-        _assert_expected_llmobs_llm_span(trace[1], mock_llmobs_span_writer, mock_token_metrics=True)
-
-    def test_llmobs_chain_nested(self, langchain_core, langchain_openai, mock_llmobs_span_writer, mock_tracer):
-        prompt1 = langchain_core.prompts.ChatPromptTemplate.from_template("what is the city {person} is from?")
-        prompt2 = langchain_core.prompts.ChatPromptTemplate.from_template(
-            "what country is the city {city} in? respond in {language}"
-        )
-        model = langchain_openai.ChatOpenAI()
-        chain1 = prompt1 | model | langchain_core.output_parsers.StrOutputParser()
-        chain2 = prompt2 | model | langchain_core.output_parsers.StrOutputParser()
-        complete_chain = {"city": chain1, "language": itemgetter("language")} | chain2
-        trace = self._invoke_chain(
-            chain=complete_chain,
-            prompt={"person": "Spongebob Squarepants", "language": "Spanish"},
-            mock_tracer=mock_tracer,
-            cassette_name="lcel_openai_chain_nested.yaml",
-        )
-        assert mock_llmobs_span_writer.enqueue.call_count == 4
-        _assert_expected_llmobs_chain_span(
-            trace[0],
-            mock_llmobs_span_writer,
-            input_value=str([{"person": "Spongebob Squarepants", "language": "Spanish"}]),
-            output_value=mock.ANY,
-        )
-        _assert_expected_llmobs_chain_span(
-            trace[1],
-            mock_llmobs_span_writer,
-            input_value=str([{"person": "Spongebob Squarepants", "language": "Spanish"}]),
-            output_value=mock.ANY,
-        )
-        _assert_expected_llmobs_llm_span(trace[2], mock_llmobs_span_writer, input_role="user", mock_token_metrics=True)
-        _assert_expected_llmobs_llm_span(trace[3], mock_llmobs_span_writer, input_role="user", mock_token_metrics=True)
-
-    @flaky(1735812000, reason="batch() is non-deterministic in which order it processes inputs")
-    @pytest.mark.skipif(sys.version_info >= (3, 11), reason="Python <3.11 required")
-    def test_llmobs_chain_batch(self, langchain_core, langchain_openai, mock_llmobs_span_writer, mock_tracer):
-        prompt = langchain_core.prompts.ChatPromptTemplate.from_template("Tell me a short joke about {topic}")
-        output_parser = langchain_core.output_parsers.StrOutputParser()
-        model = langchain_openai.ChatOpenAI()
-        chain = {"topic": langchain_core.runnables.RunnablePassthrough()} | prompt | model | output_parser
-
-        trace = self._invoke_chain(
-            chain=chain,
-            prompt=["chickens", "pigs"],
-            mock_tracer=mock_tracer,
-            cassette_name="lcel_openai_chain_batch.yaml",
-            batch=True,
-        )
-        assert mock_llmobs_span_writer.enqueue.call_count == 3
-        _assert_expected_llmobs_chain_span(
-            trace[0], mock_llmobs_span_writer, input_value=str(["chickens", "pigs"]), output_value=mock.ANY
-        )
-        _assert_expected_llmobs_llm_span(trace[1], mock_llmobs_span_writer, input_role="user", mock_token_metrics=True)
-        _assert_expected_llmobs_llm_span(trace[2], mock_llmobs_span_writer, input_role="user", mock_token_metrics=True)
-
-    def test_llmobs_chain_schema_io(self, langchain_core, langchain_openai, mock_llmobs_span_writer, mock_tracer):
-        prompt = langchain_core.prompts.ChatPromptTemplate.from_messages(
-            [
-                ("system", "You're an assistant who's good at {ability}. Respond in 20 words or fewer"),
-                langchain_core.prompts.MessagesPlaceholder(variable_name="history"),
-                ("human", "{input}"),
-            ]
-        )
-        chain = prompt | langchain_openai.ChatOpenAI()
-        trace = self._invoke_chain(
-            chain=chain,
-            prompt={
-                "ability": "world capitals",
-                "history": [HumanMessage(content="Can you be my science teacher instead?"), AIMessage(content="Yes")],
-                "input": "What's the powerhouse of the cell?",
-            },
-            mock_tracer=mock_tracer,
-            cassette_name="lcel_openai_chain_schema_io.yaml",
-        )
-        assert mock_llmobs_span_writer.enqueue.call_count == 2
-
-        _assert_expected_llmobs_chain_span(
-            trace[0],
-            mock_llmobs_span_writer,
-            input_value=str(
-                [
-                    {
-                        "ability": "world capitals",
-                        "history": [("user", "Can you be my science teacher instead?"), ("assistant", "Yes")],
-                        "input": "What's the powerhouse of the cell?",
-                    }
-                ]
-            ),
-            output_value=str(("assistant", "Mitochondria.")),
-        )
-        _assert_expected_llmobs_llm_span(trace[1], mock_llmobs_span_writer, mock_io=True, mock_token_metrics=True)
-
-    def test_llmobs_anthropic_chat_model(self, langchain_anthropic, mock_llmobs_span_writer, mock_tracer):
-        chat = langchain_anthropic.ChatAnthropic(temperature=0, model="claude-3-opus-20240229", max_tokens=15)
-        span = self._invoke_chat(
-            chat_model=chat,
-            prompt="When do you use 'whom' instead of 'who'?",
-            mock_tracer=mock_tracer,
-            cassette_name="anthropic_chat_completion_sync.yaml",
-        )
-        assert mock_llmobs_span_writer.enqueue.call_count == 1
-        _assert_expected_llmobs_llm_span(span, mock_llmobs_span_writer, input_role="user", mock_token_metrics=True)
-
-    def test_llmobs_embedding_query(self, langchain_community, langchain_openai, mock_llmobs_span_writer, mock_tracer):
-        if langchain_openai is None:
-            pytest.skip("langchain_openai not installed which is required for this test.")
-        embedding_model = langchain_openai.embeddings.OpenAIEmbeddings()
-        with mock.patch("langchain_openai.OpenAIEmbeddings._get_len_safe_embeddings", return_value=[0.0] * 1536):
-            trace = self._embed_query(
-                embedding_model=embedding_model,
-                query="hello world",
-                mock_tracer=mock_tracer,
-                cassette_name="openai_embedding_query.yaml",
-            )
-        assert mock_llmobs_span_writer.enqueue.call_count == 1
-        span = trace[0] if isinstance(trace, list) else trace
-        mock_llmobs_span_writer.enqueue.assert_called_with(
-            _expected_llmobs_llm_span_event(
-                span,
-                span_kind="embedding",
-                model_name=embedding_model.model,
-                model_provider="openai",
-                input_documents=[{"text": "hello world"}],
-                output_value="[1 embedding(s) returned with size 1536]",
-                tags={"ml_app": "langchain_test", "service": "tests.contrib.langchain"},
-            )
-        )
-
-    def test_llmobs_embedding_documents(
-        self, langchain_community, langchain_openai, mock_llmobs_span_writer, mock_tracer
-    ):
-        if langchain_community is None:
-            pytest.skip("langchain-community not installed which is required for this test.")
-        embedding_model = langchain_community.embeddings.FakeEmbeddings(size=1536)
-        trace = self._embed_documents(
-            embedding_model=embedding_model,
-            documents=["hello world", "goodbye world"],
-            mock_tracer=mock_tracer,
-            cassette_name=None,  # FakeEmbeddings does not need a cassette
-        )
-        assert mock_llmobs_span_writer.enqueue.call_count == 1
-        span = trace[0] if isinstance(trace, list) else trace
-        mock_llmobs_span_writer.enqueue.assert_called_with(
-            _expected_llmobs_llm_span_event(
-                span,
-                span_kind="embedding",
-                model_name="",
-                model_provider="fake",
-                input_documents=[{"text": "hello world"}, {"text": "goodbye world"}],
-                output_value="[2 embedding(s) returned with size 1536]",
-                tags={"ml_app": "langchain_test", "service": "tests.contrib.langchain"},
-            )
-        )
-
-    def test_llmobs_similarity_search(self, langchain_openai, langchain_pinecone, mock_llmobs_span_writer, mock_tracer):
-        import pinecone
-
-        if langchain_pinecone is None:
-            pytest.skip("langchain_pinecone not installed which is required for this test.")
-        embedding_model = langchain_openai.OpenAIEmbeddings(model="text-embedding-ada-002")
-        cassette_name = "openai_pinecone_similarity_search_community.yaml"
-        with mock.patch("langchain_openai.OpenAIEmbeddings._get_len_safe_embeddings", return_value=[[0.0] * 1536]):
-            trace = self._similarity_search(
-                pinecone=pinecone,
-                pinecone_vector_store=langchain_pinecone.PineconeVectorStore,
-                embedding_model=embedding_model,
-                query="Evolution",
-                k=1,
-                mock_tracer=mock_tracer,
-                cassette_name=cassette_name,
-            )
-        assert mock_llmobs_span_writer.enqueue.call_count == 2
-        expected_span = _expected_llmobs_non_llm_span_event(
-            trace[0],
-            "retrieval",
-            input_value="Evolution",
-            output_documents=[
-                {"text": mock.ANY, "id": mock.ANY, "name": "The Evolution of Communication Technologies"}
-            ],
-            output_value="[1 document(s) retrieved]",
-            tags={"ml_app": "langchain_test", "service": "tests.contrib.langchain"},
-        )
-        mock_llmobs_span_writer.enqueue.assert_any_call(expected_span)
-
-    def test_llmobs_chat_model_tool_calls(self, langchain_openai, mock_llmobs_span_writer, mock_tracer):
-        import langchain_core.tools
-
-        @langchain_core.tools.tool
-        def add(a: int, b: int) -> int:
-            """Adds a and b.
-
-            Args:
-                a: first int
-                b: second int
-            """
-            return a + b
-
-        llm = langchain_openai.ChatOpenAI(model="gpt-3.5-turbo-0125")
-        llm_with_tools = llm.bind_tools([add])
-        span = self._invoke_chat(
-            chat_model=llm_with_tools,
-            prompt="What is the sum of 1 and 2?",
-            mock_tracer=mock_tracer,
-            cassette_name="lcel_with_tools_openai.yaml",
-        )
-        assert mock_llmobs_span_writer.enqueue.call_count == 1
-        mock_llmobs_span_writer.enqueue.assert_any_call(
-            _expected_llmobs_llm_span_event(
-                span,
-                model_name=span.get_tag("langchain.request.model"),
-                model_provider=span.get_tag("langchain.request.provider"),
-                input_messages=[{"role": "user", "content": "What is the sum of 1 and 2?"}],
-                output_messages=[
-                    {
-                        "role": "assistant",
-                        "content": "",
-                        "tool_calls": [
-                            {
-                                "name": "add",
-                                "arguments": {"a": 1, "b": 2},
-                                "tool_id": mock.ANY,
-                            }
-                        ],
-                    }
-                ],
-                metadata={"temperature": 0.7},
-                token_metrics={"input_tokens": mock.ANY, "output_tokens": mock.ANY, "total_tokens": mock.ANY},
-                tags={"ml_app": "langchain_test", "service": "tests.contrib.langchain"},
-            )
-        )
-
-    def test_llmobs_base_tool_invoke(self, langchain_core, mock_llmobs_span_writer, mock_tracer):
-        if langchain_core is None:
-            pytest.skip("langchain-core not installed which is required for this test.")
-
-        from math import pi
-
-        from langchain_core.tools import StructuredTool
-
-        def circumference_tool(radius: float) -> float:
-            return float(radius) * 2.0 * pi
-
-        calculator = StructuredTool.from_function(
-            func=circumference_tool,
-            name="Circumference calculator",
-            description="Use this tool when you need to calculate a circumference using the radius of a circle",
-            return_direct=True,
-            response_format="content",
-        )
-
-        span = self._invoke_tool(
-            tool=calculator,
-            tool_input="2",
-            config={"test": "this is to test config"},
-            mock_tracer=mock_tracer,
-        )
-        assert mock_llmobs_span_writer.enqueue.call_count == 1
-        mock_llmobs_span_writer.enqueue.assert_called_with(
-            _expected_llmobs_non_llm_span_event(
-                span,
-                span_kind="tool",
-                input_value="2",
-                output_value="12.566370614359172",
-                metadata={
-                    "tool_config": {"test": "this is to test config"},
-                    "tool_info": {
-                        "name": "Circumference calculator",
-                        "description": mock.ANY,
-                    },
-                },
-                tags={"ml_app": "langchain_test", "service": "tests.contrib.langchain"},
-            )
-        )
-
-    def test_llmobs_streamed_chain(
-        self, langchain_core, langchain_openai, mock_llmobs_span_writer, mock_tracer, streamed_response_responder
-    ):
-        client = streamed_response_responder(
-            module="openai",
-            client_class_key="OpenAI",
-            http_client_key="http_client",
-            endpoint_path=["chat", "completions"],
-            file="lcel_openai_chat_streamed_response.txt",
-        )
-
-        prompt = langchain_core.prompts.ChatPromptTemplate.from_messages(
-            [("system", "You are a world class technical documentation writer."), ("user", "{input}")]
-        )
-        llm = langchain_openai.ChatOpenAI(model="gpt-4o", client=client)
-        parser = langchain_core.output_parsers.StrOutputParser()
-
-        chain = prompt | llm | parser
-
-        trace = self._invoke_chain(
-            chain=chain,
-            prompt={"input": "how can langsmith help with testing?"},
-            mock_tracer=mock_tracer,
-            cassette_name=None,  # do not use cassette,
-        )
-
-        assert mock_llmobs_span_writer.enqueue.call_count == 2
-        _assert_expected_llmobs_chain_span(
-            trace[0],
-            mock_llmobs_span_writer,
-            input_value=str({"input": "how can langsmith help with testing?"}),
-            output_value="Python is\n\nthe best!",
-        )
-        mock_llmobs_span_writer.enqueue.assert_any_call(
-            _expected_llmobs_llm_span_event(
-                trace[1],
-                model_name=trace[1].get_tag("langchain.request.model"),
-                model_provider=trace[1].get_tag("langchain.request.provider"),
-                input_messages=[
-                    {"content": "You are a world class technical documentation writer.", "role": "SystemMessage"},
-                    {"content": "how can langsmith help with testing?", "role": "HumanMessage"},
-                ],
-                output_messages=[{"content": "Python is\n\nthe best!", "role": "assistant"}],
-                metadata={"temperature": 0.7},
-                token_metrics={},
-                tags={"ml_app": "langchain_test", "service": "tests.contrib.langchain"},
-            )
-        )
-
-    def test_llmobs_streamed_llm(
-        self, langchain_openai, mock_llmobs_span_writer, mock_tracer, streamed_response_responder
-    ):
-        client = streamed_response_responder(
-            module="openai",
-            client_class_key="OpenAI",
-            http_client_key="http_client",
-            endpoint_path=["completions"],
-            file="lcel_openai_llm_streamed_response.txt",
-        )
-
-        llm = langchain_openai.OpenAI(client=client)
-
-        span = self._invoke_llm(
-            cassette_name=None,  # do not use cassette
-            llm=llm,
-            mock_tracer=mock_tracer,
-            prompt="Hello!",
-        )
-
-        assert mock_llmobs_span_writer.enqueue.call_count == 1
-        mock_llmobs_span_writer.enqueue.assert_any_call(
-            _expected_llmobs_llm_span_event(
-                span,
-                model_name=span.get_tag("langchain.request.model"),
-                model_provider=span.get_tag("langchain.request.provider"),
-                input_messages=[
-                    {"content": "Hello!"},
-                ],
-                output_messages=[{"content": "\n\nPython is cool!"}],
-                metadata={"temperature": 0.7, "max_tokens": 256},
-                token_metrics={},
-                tags={"ml_app": "langchain_test", "service": "tests.contrib.langchain"},
-            )
-        )
-
-    def test_llmobs_non_ascii_completion(self, langchain_openai, mock_llmobs_span_writer, mock_tracer):
-        self._invoke_llm(
-            llm=langchain_openai.OpenAI(),
-            prompt="안녕,\n 지금 몇 시야?",
-            mock_tracer=mock_tracer,
-            cassette_name="openai_completion_non_ascii.yaml",
-        )
-        assert mock_llmobs_span_writer.enqueue.call_count == 1
-        actual_llmobs_span_event = mock_llmobs_span_writer.enqueue.call_args[0][0]
-        assert actual_llmobs_span_event["meta"]["input"]["messages"][0]["content"] == "안녕,\n 지금 몇 시야?"
-
-
-@pytest.mark.skipif(LANGCHAIN_VERSION < (0, 1), reason="These tests are for langchain >= 0.1.0")
-class TestTraceStructureWithLLMIntegrations(SubprocessTestCase):
-    bedrock_env_config = dict(
-        AWS_ACCESS_KEY_ID="testing",
-        AWS_SECRET_ACCESS_KEY="testing",
-        AWS_SECURITY_TOKEN="testing",
-        AWS_SESSION_TOKEN="testing",
-        AWS_DEFAULT_REGION="us-east-1",
-        DD_LANGCHAIN_METRICS_ENABLED="false",
-        DD_API_KEY="<not-a-real-key>",
-    )
-
-    openai_env_config = dict(
-        OPENAI_API_KEY="testing",
-        DD_API_KEY="<not-a-real-key>",
-    )
-
-    anthropic_env_config = dict(
-        ANTHROPIC_API_KEY="testing",
-        DD_API_KEY="<not-a-real-key>",
-    )
-
-    def setUp(self):
-        patcher = mock.patch("ddtrace.llmobs._llmobs.LLMObsSpanWriter")
-        LLMObsSpanWriterMock = patcher.start()
-        mock_llmobs_span_writer = mock.MagicMock()
-        LLMObsSpanWriterMock.return_value = mock_llmobs_span_writer
-
-        self.mock_llmobs_span_writer = mock_llmobs_span_writer
-
-        super(TestTraceStructureWithLLMIntegrations, self).setUp()
-
-    def tearDown(self):
-        LLMObs.disable()
-
-    def _assert_trace_structure_from_writer_call_args(self, span_kinds):
-        assert self.mock_llmobs_span_writer.enqueue.call_count == len(span_kinds)
-
-        calls = self.mock_llmobs_span_writer.enqueue.call_args_list
-
-        for span_kind, call in zip(span_kinds, calls):
-            call_args = call.args[0]
-
-            assert call_args["meta"]["span.kind"] == span_kind
-            if span_kind == "workflow":
-                assert len(call_args["meta"]["input"]["value"]) > 0
-                assert len(call_args["meta"]["output"]["value"]) > 0
-            elif span_kind == "llm":
-                assert len(call_args["meta"]["input"]["messages"]) > 0
-                assert len(call_args["meta"]["output"]["messages"]) > 0
-            elif span_kind == "embedding":
-                assert len(call_args["meta"]["input"]["documents"]) > 0
-                assert len(call_args["meta"]["output"]["value"]) > 0
-
-    @staticmethod
-    def _call_bedrock_chat_model(ChatBedrock, HumanMessage):
-        chat = ChatBedrock(
-            model_id="amazon.titan-tg1-large",
-            model_kwargs={"max_tokens": 50, "temperature": 0},
-        )
-        messages = [HumanMessage(content="summarize the plot to the lord of the rings in a dozen words")]
-        with get_request_vcr(subdirectory_name="langchain_community").use_cassette("bedrock_amazon_chat_invoke.yaml"):
-            chat.invoke(messages)
-
-    @staticmethod
-    def _call_bedrock_llm(BedrockLLM):
-        llm = BedrockLLM(
-            model_id="amazon.titan-tg1-large",
-            region_name="us-east-1",
-            model_kwargs={"temperature": 0, "topP": 0.9, "stopSequences": [], "maxTokens": 50},
-        )
-
-        with get_request_vcr(subdirectory_name="langchain_community").use_cassette("bedrock_amazon_invoke.yaml"):
-            llm.invoke("can you explain what Datadog is to someone not in the tech industry?")
-
-    @staticmethod
-    def _call_openai_llm(OpenAI):
-        llm = OpenAI()
-        with get_request_vcr(subdirectory_name="langchain_community").use_cassette("openai_completion_sync.yaml"):
-            llm.invoke("Can you explain what Descartes meant by 'I think, therefore I am'?")
-
-    @staticmethod
-    def _call_openai_embedding(OpenAIEmbeddings):
-        embedding = OpenAIEmbeddings()
-        with mock.patch("langchain_openai.embeddings.base.tiktoken.encoding_for_model") as mock_encoding_for_model:
-            mock_encoding = mock.MagicMock()
-            mock_encoding_for_model.return_value = mock_encoding
-            mock_encoding.encode.return_value = [0.0] * 1536
-            with get_request_vcr(subdirectory_name="langchain_community").use_cassette(
-                "openai_embedding_query_integration.yaml"
-            ):
-                embedding.embed_query("hello world")
-
-    @staticmethod
-    def _call_anthropic_chat(Anthropic):
-        llm = Anthropic(model="claude-3-opus-20240229", max_tokens=15)
-        with get_request_vcr(subdirectory_name="langchain_community").use_cassette(
-            "anthropic_chat_completion_sync.yaml"
-        ):
-            llm.invoke("When do you use 'whom' instead of 'who'?")
-
-    @run_in_subprocess(env_overrides=bedrock_env_config)
-    def test_llmobs_with_chat_model_bedrock_enabled(self):
-        from langchain_aws import ChatBedrock
-        from langchain_core.messages import HumanMessage
-
-        patch(langchain=True, botocore=True)
-        LLMObs.enable(ml_app="<ml-app-name>", integrations_enabled=False)
-
-        self._call_bedrock_chat_model(ChatBedrock, HumanMessage)
-
-        self._assert_trace_structure_from_writer_call_args(["workflow", "llm"])
-
-    @run_in_subprocess(env_overrides=bedrock_env_config)
-    def test_llmobs_with_chat_model_bedrock_disabled(self):
-        from langchain_aws import ChatBedrock
-        from langchain_core.messages import HumanMessage
-
-        patch(langchain=True)
-        LLMObs.enable(ml_app="<ml-app-name>", integrations_enabled=False)
-
-        self._call_bedrock_chat_model(ChatBedrock, HumanMessage)
-
-        self._assert_trace_structure_from_writer_call_args(["llm"])
-
-    @run_in_subprocess(env_overrides=bedrock_env_config)
-    def test_llmobs_with_llm_model_bedrock_enabled(self):
-        from langchain_aws import BedrockLLM
-
-        patch(langchain=True, botocore=True)
-        LLMObs.enable(ml_app="<ml-app-name>", integrations_enabled=False)
-        self._call_bedrock_llm(BedrockLLM)
-        self._assert_trace_structure_from_writer_call_args(["workflow", "llm"])
-
-    @run_in_subprocess(env_overrides=bedrock_env_config)
-    def test_llmobs_with_llm_model_bedrock_disabled(self):
-        from langchain_aws import BedrockLLM
-
-        patch(langchain=True)
-        LLMObs.enable(ml_app="<ml-app-name>", integrations_enabled=False)
-        self._call_bedrock_llm(BedrockLLM)
-        self._assert_trace_structure_from_writer_call_args(["llm"])
-
-    @run_in_subprocess(env_overrides=openai_env_config)
-    def test_llmobs_with_openai_enabled(self):
-        from langchain_openai import OpenAI
-
-        patch(langchain=True, openai=True)
-        LLMObs.enable(ml_app="<ml-app-name>", integrations_enabled=False)
-        self._call_openai_llm(OpenAI)
-        self._assert_trace_structure_from_writer_call_args(["workflow", "llm"])
-
-    @run_in_subprocess(env_overrides=openai_env_config)
-    def test_llmobs_with_openai_enabled_non_ascii_value(self):
-        """Regression test to ensure that non-ascii text values for workflow spans are not encoded."""
-        from langchain_openai import OpenAI
-
-        patch(langchain=True, openai=True)
-        LLMObs.enable(ml_app="<ml-app-name>", integrations_enabled=False)
-        llm = OpenAI()
-        with get_request_vcr(subdirectory_name="langchain_community").use_cassette("openai_completion_non_ascii.yaml"):
-            llm.invoke("안녕,\n 지금 몇 시야?")
-        langchain_span = self.mock_llmobs_span_writer.enqueue.call_args_list[0][0][0]
-        assert langchain_span["meta"]["input"]["value"] == [{"content": "안녕,\n 지금 몇 시야?"}]
-
-    @run_in_subprocess(env_overrides=openai_env_config)
-    def test_llmobs_with_openai_disabled(self):
-        from langchain_openai import OpenAI
-
-        patch(langchain=True)
-
-        LLMObs.enable(ml_app="<ml-app-name>", integrations_enabled=False)
-        self._call_openai_llm(OpenAI)
-        self._assert_trace_structure_from_writer_call_args(["llm"])
-
-    @run_in_subprocess(env_overrides=openai_env_config)
-    def test_llmobs_langchain_with_embedding_model_openai_enabled(self):
-        from langchain_openai import OpenAIEmbeddings
-
-        patch(langchain=True, openai=True)
-        LLMObs.enable(ml_app="<ml-app-name>", integrations_enabled=False)
-        self._call_openai_embedding(OpenAIEmbeddings)
-        self._assert_trace_structure_from_writer_call_args(["workflow", "embedding"])
-
-    @run_in_subprocess(env_overrides=openai_env_config)
-    def test_llmobs_langchain_with_embedding_model_openai_disabled(self):
-        from langchain_openai import OpenAIEmbeddings
-
-        patch(langchain=True)
-        LLMObs.enable(ml_app="<ml-app-name>", integrations_enabled=False)
-        self._call_openai_embedding(OpenAIEmbeddings)
-        self._assert_trace_structure_from_writer_call_args(["embedding"])
-
-    @run_in_subprocess(env_overrides=anthropic_env_config)
-    def test_llmobs_with_anthropic_enabled(self):
-        from langchain_anthropic import ChatAnthropic
-
-        patch(langchain=True, anthropic=True)
-
-        LLMObs.enable(ml_app="<ml-app-name>", integrations_enabled=False)
-        self._call_anthropic_chat(ChatAnthropic)
-        self._assert_trace_structure_from_writer_call_args(["workflow", "llm"])
-
-    @run_in_subprocess(env_overrides=anthropic_env_config)
-    def test_llmobs_with_anthropic_disabled(self):
-        from langchain_anthropic import ChatAnthropic
-
-        patch(langchain=True)
-
-        LLMObs.enable(ml_app="<ml-app-name>", integrations_enabled=False)
-
-        self._call_anthropic_chat(ChatAnthropic)
-        self._assert_trace_structure_from_writer_call_args(["llm"])
-=======
-        return mock_tracer.pop_traces()[0][0]
->>>>>>> 79be26d5
