--- conflicted
+++ resolved
@@ -20,11 +20,6 @@
 from tests.llmobs._utils import next_stream
 from tests.subprocesstest import SubprocessTestCase
 from tests.subprocesstest import run_in_subprocess
-
-
-<<<<<<< HEAD
-=======
-PINECONE_VERSION = parse_version(pinecone_.__version__)
 
 # Multi-message prompt template test constants
 
@@ -68,7 +63,6 @@
     )
 
 
->>>>>>> 83bae9ad
 def _expected_langchain_llmobs_llm_span(
     span, input_role=None, mock_io=False, mock_token_metrics=False, span_links=False, metadata=None, prompt=None
 ):
@@ -137,21 +131,12 @@
 #         input_value=json.dumps([{"content": "What is the capital of France?"}]),
 #     )
 
-<<<<<<< HEAD
 #     # span created from request with non-proxy URL should result in an LLM span
 #     llm = langchain_openai.OpenAI(base_url="http://localhost:8000", model="gpt-3.5-turbo")
 #     llm.invoke("What is the capital of France?")
 #     span = tracer.pop_traces()[0][0]
 #     assert len(llmobs_events) == 2
 #     assert llmobs_events[1]["meta"]["span.kind"] == "llm"
-=======
-    # span created from request with non-proxy URL should result in an LLM span
-    llm = langchain_openai.OpenAI(base_url="http://localhost:8000", model="gpt-3.5-turbo")
-    llm.invoke("What is the capital of France?")
-    span = tracer.pop_traces()[0][0]
-    assert len(llmobs_events) == 2
-    assert llmobs_events[1]["meta"]["span"]["kind"] == "llm"
->>>>>>> 83bae9ad
 
 
 def test_llmobs_openai_chat_model(langchain_core, langchain_openai, llmobs_events, tracer, openai_url):
@@ -199,21 +184,12 @@
 #         metadata={"temperature": 0.0, "max_tokens": 256},
 #     )
 
-<<<<<<< HEAD
 #     # span created from request with non-proxy URL should result in an LLM span
 #     chat_model = langchain_openai.ChatOpenAI(temperature=0, max_tokens=256, base_url="http://localhost:8000")
 #     chat_model.invoke([langchain_core.messages.HumanMessage(content="What is the capital of France?")])
 #     span = tracer.pop_traces()[0][0]
 #     assert len(llmobs_events) == 2
 #     assert llmobs_events[1]["meta"]["span.kind"] == "llm"
-=======
-    # span created from request with non-proxy URL should result in an LLM span
-    chat_model = langchain_openai.ChatOpenAI(temperature=0, max_tokens=256, base_url="http://localhost:8000")
-    chat_model.invoke([HumanMessage(content="What is the capital of France?")])
-    span = tracer.pop_traces()[0][0]
-    assert len(llmobs_events) == 2
-    assert llmobs_events[1]["meta"]["span"]["kind"] == "llm"
->>>>>>> 83bae9ad
 
 
 def test_llmobs_string_prompt_template_invoke(langchain_core, langchain_openai, openai_url, llmobs_events, tracer):
