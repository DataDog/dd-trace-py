import json
from operator import itemgetter
import os
import sys

import langchain as langchain_
import mock
import pytest

from ddtrace import patch
from ddtrace.internal.utils.version import parse_version
from ddtrace.llmobs import LLMObs
from tests.contrib.langchain.utils import get_request_vcr
from tests.contrib.langchain.utils import long_input_text
from tests.llmobs._utils import _expected_llmobs_llm_span_event
from tests.llmobs._utils import _expected_llmobs_non_llm_span_event
from tests.subprocesstest import SubprocessTestCase
from tests.subprocesstest import run_in_subprocess
from tests.utils import flaky


LANGCHAIN_VERSION = parse_version(langchain_.__version__)
PY39 = sys.version_info < (3, 10)

if LANGCHAIN_VERSION < (0, 1):
    from langchain.schema import AIMessage
    from langchain.schema import ChatMessage
    from langchain.schema import HumanMessage
else:
    from langchain_core.messages import AIMessage
    from langchain_core.messages import ChatMessage
    from langchain_core.messages import HumanMessage


def _assert_expected_llmobs_llm_span(span, mock_llmobs_span_writer, input_role=None, mock_io=False):
    provider = span.get_tag("langchain.request.provider")

    metadata = {}
    temperature_key = "temperature"
    if provider == "huggingface_hub":
        temperature_key = "model_kwargs.temperature"
        max_tokens_key = "model_kwargs.max_tokens"
    elif provider == "ai21":
        max_tokens_key = "maxTokens"
    else:
        max_tokens_key = "max_tokens"
    temperature = span.get_tag(f"langchain.request.{provider}.parameters.{temperature_key}")
    max_tokens = span.get_tag(f"langchain.request.{provider}.parameters.{max_tokens_key}")
    if temperature is not None:
        metadata["temperature"] = float(temperature)
    if max_tokens is not None:
        metadata["max_tokens"] = int(max_tokens)

    input_messages = [{"content": mock.ANY}]
    output_messages = [{"content": mock.ANY}]
    if input_role is not None:
        input_messages[0]["role"] = input_role
        output_messages[0]["role"] = "assistant"

    mock_llmobs_span_writer.enqueue.assert_any_call(
        _expected_llmobs_llm_span_event(
            span,
            model_name=span.get_tag("langchain.request.model"),
            model_provider=span.get_tag("langchain.request.provider"),
            input_messages=input_messages if not mock_io else mock.ANY,
            output_messages=output_messages if not mock_io else mock.ANY,
            metadata=metadata,
            token_metrics={},
            tags={"ml_app": "langchain_test"},
            integration="langchain",
        )
    )


def _assert_expected_llmobs_chain_span(span, mock_llmobs_span_writer, input_value=None, output_value=None):
    expected_chain_span_event = _expected_llmobs_non_llm_span_event(
        span,
        "workflow",
        input_value=input_value if input_value is not None else mock.ANY,
        output_value=output_value if output_value is not None else mock.ANY,
        tags={"ml_app": "langchain_test"},
        integration="langchain",
    )
    mock_llmobs_span_writer.enqueue.assert_any_call(expected_chain_span_event)


class BaseTestLLMObsLangchain:
    cassette_subdirectory_name = "langchain"
    ml_app = "langchain_test"

    @classmethod
    def _invoke_llm(cls, llm, prompt, mock_tracer, cassette_name):
        LLMObs.enable(ml_app=cls.ml_app, integrations_enabled=False, _tracer=mock_tracer)
        with get_request_vcr(subdirectory_name=cls.cassette_subdirectory_name).use_cassette(cassette_name):
            if LANGCHAIN_VERSION < (0, 1):
                llm(prompt)
            else:
                llm.invoke(prompt)
        LLMObs.disable()
        return mock_tracer.pop_traces()[0][0]

    @classmethod
    def _invoke_chat(cls, chat_model, prompt, mock_tracer, cassette_name, role="user"):
        LLMObs.enable(ml_app=cls.ml_app, integrations_enabled=False, _tracer=mock_tracer)
        with get_request_vcr(subdirectory_name=cls.cassette_subdirectory_name).use_cassette(cassette_name):
            if role == "user":
                messages = [HumanMessage(content=prompt)]
            else:
                messages = [ChatMessage(content=prompt, role="custom")]
            if LANGCHAIN_VERSION < (0, 1):
                chat_model(messages)
            else:
                chat_model.invoke(messages)
        LLMObs.disable()
        return mock_tracer.pop_traces()[0][0]

    @classmethod
    def _invoke_chain(cls, chain, prompt, mock_tracer, cassette_name, batch=False):
        LLMObs.enable(ml_app=cls.ml_app, integrations_enabled=False, _tracer=mock_tracer)
        with get_request_vcr(subdirectory_name=cls.cassette_subdirectory_name).use_cassette(cassette_name):
            if batch:
                chain.batch(inputs=prompt)
            elif LANGCHAIN_VERSION < (0, 1):
                chain.run(prompt)
            else:
                chain.invoke(prompt)
        LLMObs.disable()
        return mock_tracer.pop_traces()[0]

<<<<<<< HEAD
    @classmethod
    def _similarity_search(cls, vector_db, prompt, k, mock_tracer, cassette_name):
        LLMObs.enable(ml_app=cls.ml_app, integrations_enabled=False, _tracer=mock_tracer)
        with get_request_vcr(subdirectory_name=cls.cassette_subdirectory_name).use_cassette(cassette_name):
            vector_db.similarity_search(prompt, k)
        LLMObs.disable()
        return mock_tracer.pop_traces()[0][0]
=======
    def _embed_query(cls, embedding_model, query, mock_tracer, cassette_name):
        LLMObs.enable(ml_app=cls.ml_app, integrations_enabled=False, _tracer=mock_tracer)
        if cassette_name is not None:
            with get_request_vcr(subdirectory_name=cls.cassette_subdirectory_name).use_cassette(cassette_name):
                embedding_model.embed_query(query)
        else:  # FakeEmbeddings does not need a cassette
            embedding_model.embed_query(query)
        LLMObs.disable()
        return mock_tracer.pop_traces()[0]

    def _embed_documents(cls, embedding_model, documents, mock_tracer, cassette_name):
        LLMObs.enable(ml_app=cls.ml_app, integrations_enabled=False, _tracer=mock_tracer)
        if cassette_name is not None:
            with get_request_vcr(subdirectory_name=cls.cassette_subdirectory_name).use_cassette(cassette_name):
                embedding_model.embed_documents(documents)
        else:  # FakeEmbeddings does not need a cassette
            embedding_model.embed_documents(documents)
        LLMObs.disable()
        return mock_tracer.pop_traces()[0]
>>>>>>> 0214b2af


@pytest.mark.skipif(LANGCHAIN_VERSION >= (0, 1), reason="These tests are for langchain < 0.1.0")
class TestLLMObsLangchain(BaseTestLLMObsLangchain):
    cassette_subdirectory_name = "langchain"

    @pytest.mark.skipif(PY39, reason="Requires unnecessary cassette file for Python 3.9")
    def test_llmobs_openai_llm(self, langchain, mock_llmobs_span_writer, mock_tracer):
        span = self._invoke_llm(
            llm=langchain.llms.OpenAI(model="gpt-3.5-turbo-instruct"),
            prompt="Can you explain what Descartes meant by 'I think, therefore I am'?",
            mock_tracer=mock_tracer,
            cassette_name="openai_completion_sync.yaml",
        )
        assert mock_llmobs_span_writer.enqueue.call_count == 1
        _assert_expected_llmobs_llm_span(span, mock_llmobs_span_writer)

    def test_llmobs_cohere_llm(self, langchain, mock_llmobs_span_writer, mock_tracer):
        span = self._invoke_llm(
            llm=langchain.llms.Cohere(model="cohere.command-light-text-v14"),
            prompt="Can you explain what Descartes meant by 'I think, therefore I am'?",
            mock_tracer=mock_tracer,
            cassette_name="cohere_completion_sync.yaml",
        )
        assert mock_llmobs_span_writer.enqueue.call_count == 1
        _assert_expected_llmobs_llm_span(span, mock_llmobs_span_writer)

    @pytest.mark.skipif(PY39, reason="Requires unnecessary cassette file for Python 3.9")
    def test_llmobs_ai21_llm(self, langchain, mock_llmobs_span_writer, mock_tracer):
        llm = langchain.llms.AI21()
        span = self._invoke_llm(
            llm=llm,
            prompt="Can you explain what Descartes meant by 'I think, therefore I am'?",
            mock_tracer=mock_tracer,
            cassette_name="ai21_completion_sync.yaml",
        )
        assert mock_llmobs_span_writer.enqueue.call_count == 1
        _assert_expected_llmobs_llm_span(span, mock_llmobs_span_writer)

    def test_llmobs_huggingfacehub_llm(self, langchain, mock_llmobs_span_writer, mock_tracer):
        llm = langchain.llms.HuggingFaceHub(
            repo_id="google/flan-t5-xxl",
            model_kwargs={"temperature": 0.0, "max_tokens": 256},
            huggingfacehub_api_token=os.getenv("HUGGINGFACEHUB_API_TOKEN", "<not-a-real-key>"),
        )
        span = self._invoke_llm(
            llm=llm,
            prompt="Can you explain what Descartes meant by 'I think, therefore I am'?",
            mock_tracer=mock_tracer,
            cassette_name="huggingfacehub_completion_sync.yaml",
        )
        assert mock_llmobs_span_writer.enqueue.call_count == 1
        _assert_expected_llmobs_llm_span(span, mock_llmobs_span_writer)

    @pytest.mark.skipif(PY39, reason="Requires unnecessary cassette file for Python 3.9")
    def test_llmobs_openai_chat_model(self, langchain, mock_llmobs_span_writer, mock_tracer):
        chat = langchain.chat_models.ChatOpenAI(temperature=0, max_tokens=256)
        span = self._invoke_chat(
            chat_model=chat,
            prompt="When do you use 'whom' instead of 'who'?",
            mock_tracer=mock_tracer,
            cassette_name="openai_chat_completion_sync_call.yaml",
        )
        assert mock_llmobs_span_writer.enqueue.call_count == 1
        _assert_expected_llmobs_llm_span(span, mock_llmobs_span_writer, input_role="user")

    @pytest.mark.skipif(PY39, reason="Requires unnecessary cassette file for Python 3.9")
    def test_llmobs_chain(self, langchain, mock_llmobs_span_writer, mock_tracer):
        chain = langchain.chains.LLMMathChain(llm=langchain.llms.OpenAI(temperature=0, max_tokens=256))

        trace = self._invoke_chain(
            chain=chain,
            prompt="what is two raised to the fifty-fourth power?",
            mock_tracer=mock_tracer,
            cassette_name="openai_math_chain_sync.yaml",
        )
        assert mock_llmobs_span_writer.enqueue.call_count == 3
        _assert_expected_llmobs_chain_span(
            trace[0],
            mock_llmobs_span_writer,
            input_value=json.dumps({"question": "what is two raised to the fifty-fourth power?"}),
            output_value=json.dumps(
                {"question": "what is two raised to the fifty-fourth power?", "answer": "Answer: 18014398509481984"}
            ),
        )
        _assert_expected_llmobs_chain_span(
            trace[1],
            mock_llmobs_span_writer,
            input_value=json.dumps(
                {"question": "what is two raised to the fifty-fourth power?", "stop": ["```output"]}
            ),
            output_value=json.dumps(
                {
                    "question": "what is two raised to the fifty-fourth power?",
                    "stop": ["```output"],
                    "text": '\n```text\n2**54\n```\n...numexpr.evaluate("2**54")...\n',
                }
            ),
        )
        _assert_expected_llmobs_llm_span(trace[2], mock_llmobs_span_writer)

    @pytest.mark.skipif(PY39, reason="Requires unnecessary cassette file for Python 3.9")
    def test_llmobs_chain_nested(self, langchain, mock_llmobs_span_writer, mock_tracer):
        template = "Paraphrase this text:\n{input_text}\nParaphrase: "
        prompt = langchain.PromptTemplate(input_variables=["input_text"], template=template)
        style_paraphrase_chain = langchain.chains.LLMChain(
            llm=langchain.llms.OpenAI(model="gpt-3.5-turbo-instruct"), prompt=prompt, output_key="paraphrased_output"
        )
        rhyme_template = "Make this text rhyme:\n{paraphrased_output}\nRhyme: "
        rhyme_prompt = langchain.PromptTemplate(input_variables=["paraphrased_output"], template=rhyme_template)
        rhyme_chain = langchain.chains.LLMChain(
            llm=langchain.llms.OpenAI(model="gpt-3.5-turbo-instruct"), prompt=rhyme_prompt, output_key="final_output"
        )
        sequential_chain = langchain.chains.SequentialChain(
            chains=[style_paraphrase_chain, rhyme_chain],
            input_variables=["input_text"],
            output_variables=["final_output"],
        )
        input_text = long_input_text
        trace = self._invoke_chain(
            chain=sequential_chain,
            prompt={"input_text": input_text},
            mock_tracer=mock_tracer,
            cassette_name="openai_sequential_paraphrase_and_rhyme_sync.yaml",
        )
        assert mock_llmobs_span_writer.enqueue.call_count == 5
        _assert_expected_llmobs_chain_span(
            trace[0],
            mock_llmobs_span_writer,
            input_value=json.dumps({"input_text": input_text}),
        )
        _assert_expected_llmobs_chain_span(
            trace[1],
            mock_llmobs_span_writer,
            input_value=json.dumps({"input_text": input_text}),
        )
        _assert_expected_llmobs_llm_span(trace[2], mock_llmobs_span_writer)
        _assert_expected_llmobs_chain_span(trace[3], mock_llmobs_span_writer)
        _assert_expected_llmobs_llm_span(trace[4], mock_llmobs_span_writer)

    @pytest.mark.skipif(PY39, reason="Requires unnecessary cassette file for Python 3.9")
    def test_llmobs_chain_schema_io(self, langchain, mock_llmobs_span_writer, mock_tracer):
        prompt = langchain.prompts.ChatPromptTemplate.from_messages(
            [
                langchain.prompts.SystemMessagePromptTemplate.from_template(
                    "You're an assistant who's good at {ability}. Respond in 20 words or fewer"
                ),
                langchain.prompts.MessagesPlaceholder(variable_name="history"),
                langchain.prompts.HumanMessagePromptTemplate.from_template("{input}"),
            ]
        )
        chain = langchain.chains.LLMChain(
            prompt=prompt, llm=langchain.chat_models.ChatOpenAI(temperature=0, max_tokens=256)
        )
        trace = self._invoke_chain(
            chain=chain,
            prompt={
                "ability": "world capitals",
                "history": [
                    HumanMessage(content="Can you be my science teacher instead?"),
                    AIMessage(content="Yes"),
                ],
                "input": "What's the powerhouse of the cell?",
            },
            mock_tracer=mock_tracer,
            cassette_name="openai_chain_schema_io.yaml",
        )
        assert mock_llmobs_span_writer.enqueue.call_count == 2
        _assert_expected_llmobs_chain_span(
            trace[0],
            mock_llmobs_span_writer,
            input_value=json.dumps(
                {
                    "ability": "world capitals",
                    "history": [["user", "Can you be my science teacher instead?"], ["assistant", "Yes"]],
                    "input": "What's the powerhouse of the cell?",
                }
            ),
            output_value=json.dumps(
                {
                    "ability": "world capitals",
                    "history": [["user", "Can you be my science teacher instead?"], ["assistant", "Yes"]],
                    "input": "What's the powerhouse of the cell?",
                    "text": "Mitochondria.",
                }
            ),
        )
        _assert_expected_llmobs_llm_span(trace[1], mock_llmobs_span_writer, mock_io=True)

<<<<<<< HEAD
    def test_llmobs_similarity_search(self, langchain, langchain_pinecone, mock_llmobs_span_writer, mock_tracer):
        if langchain_pinecone is None:
            pytest.skip("langchain_pinecone not installed which is required for this test.")
        embedding = langchain.embeddings.OpenAIEmbeddings(model="text-embedding-ada-002")
        index_name = "langchain-retrieval"
        namespace = "langchain-retrieval"
        vectorstore = langchain_pinecone.PineconeVectorStore(
            index_name=index_name,
            embedding=embedding,
            namespace=namespace,
        )
        cassette_name = "openai_pinecone_similarity_search_39.yaml" if PY39 else "openai_pinecone_similarity_search.yaml"
        trace = self._similarity_search(
            vectorstore, "Who was Alan Turing?", 1, mock_tracer, cassette_name
        )
        assert mock_llmobs_span_writer.enqueue.call_count == 1
        span = trace[0] if isinstance(trace, list) else trace
        mock_llmobs_span_writer.enqueue.assert_called_with(
            _expected_llmobs_non_llm_span_event(
                span,
                span_kind="similarity_search",
                input_value="Who was Alan Turing?",
                output_value=[
                    {
                        "id": 13,
                        "title": "Alan Turing",
                        "text": "A brilliant mathematician and cryptographer Alan was to become the founder of "
                        "modern-day computer science and artificial intelli...",
                    }
                ],
                tags={"ml_app": ""},
=======
    def test_llmobs_embedding_query(self, langchain, mock_llmobs_span_writer, mock_tracer):
        embedding_model = langchain.embeddings.OpenAIEmbeddings()
        with mock.patch("langchain.embeddings.OpenAIEmbeddings._get_len_safe_embeddings", return_value=[0.0] * 1536):
            trace = self._embed_query(
                embedding_model=embedding_model,
                query="hello world",
                mock_tracer=mock_tracer,
                cassette_name="openai_embedding_query_39.yaml" if PY39 else "openai_embedding_query.yaml",
            )
        assert mock_llmobs_span_writer.enqueue.call_count == 1
        span = trace[0] if isinstance(trace, list) else trace
        mock_llmobs_span_writer.enqueue.assert_called_with(
            _expected_llmobs_llm_span_event(
                span,
                span_kind="embedding",
                model_name=embedding_model.model,
                model_provider="openai",
                input_documents=[{"text": "hello world"}],
                output_value="[1 embedding(s) returned with size 1536]",
                tags={"ml_app": "langchain_test"},
                integration="langchain",
            )
        )

    def test_llmobs_embedding_documents(self, langchain, mock_llmobs_span_writer, mock_tracer):
        embedding_model = langchain.embeddings.OpenAIEmbeddings()
        with mock.patch(
            "langchain.embeddings.OpenAIEmbeddings._get_len_safe_embeddings", return_value=[[0.0] * 1536] * 2
        ):
            trace = self._embed_documents(
                embedding_model=embedding_model,
                documents=["hello world", "goodbye world"],
                mock_tracer=mock_tracer,
                cassette_name="openai_embedding_document_39.yaml" if PY39 else "openai_embedding_document.yaml",
            )
        assert mock_llmobs_span_writer.enqueue.call_count == 1
        span = trace[0] if isinstance(trace, list) else trace
        mock_llmobs_span_writer.enqueue.assert_called_with(
            _expected_llmobs_llm_span_event(
                span,
                span_kind="embedding",
                model_name=embedding_model.model,
                model_provider="openai",
                input_documents=[{"text": "hello world"}, {"text": "goodbye world"}],
                output_value="[2 embedding(s) returned with size 1536]",
                tags={"ml_app": "langchain_test"},
>>>>>>> 0214b2af
                integration="langchain",
            )
        )


<<<<<<< HEAD
@flaky(1735812000, reason="Community cassette tests are flaky")
@pytest.mark.skipif(PATCH_LANGCHAIN_V0, reason="These tests are for langchain >= 0.1.0")
=======
@pytest.mark.skipif(LANGCHAIN_VERSION < (0, 1), reason="These tests are for langchain >= 0.1.0")
>>>>>>> 0214b2af
class TestLLMObsLangchainCommunity(BaseTestLLMObsLangchain):
    cassette_subdirectory_name = "langchain_community"

    def test_llmobs_openai_llm(self, langchain_openai, mock_llmobs_span_writer, mock_tracer):
        span = self._invoke_llm(
            llm=langchain_openai.OpenAI(),
            prompt="Can you explain what Descartes meant by 'I think, therefore I am'?",
            mock_tracer=mock_tracer,
            cassette_name="openai_completion_sync.yaml",
        )
        assert mock_llmobs_span_writer.enqueue.call_count == 1
        _assert_expected_llmobs_llm_span(span, mock_llmobs_span_writer)

    def test_llmobs_cohere_llm(self, langchain_community, mock_llmobs_span_writer, mock_tracer):
        if langchain_community is None:
            pytest.skip("langchain-community not installed which is required for this test.")
        span = self._invoke_llm(
            llm=langchain_community.llms.Cohere(model="command"),
            prompt="What is the secret Krabby Patty recipe?",
            mock_tracer=mock_tracer,
            cassette_name="cohere_completion_sync.yaml",
        )
        assert mock_llmobs_span_writer.enqueue.call_count == 1
        _assert_expected_llmobs_llm_span(span, mock_llmobs_span_writer)

    @pytest.mark.skipif(PY39, reason="Requires unnecessary cassette file for Python 3.9")
    def test_llmobs_ai21_llm(self, langchain_community, mock_llmobs_span_writer, mock_tracer):
        if langchain_community is None:
            pytest.skip("langchain-community not installed which is required for this test.")
        span = self._invoke_llm(
            llm=langchain_community.llms.AI21(),
            prompt="Why does everyone in Bikini Bottom hate Plankton?",
            mock_tracer=mock_tracer,
            cassette_name="ai21_completion_sync.yaml",
        )
        assert mock_llmobs_span_writer.enqueue.call_count == 1
        _assert_expected_llmobs_llm_span(span, mock_llmobs_span_writer)

    def test_llmobs_openai_chat_model(self, langchain_openai, mock_llmobs_span_writer, mock_tracer):
        span = self._invoke_chat(
            chat_model=langchain_openai.ChatOpenAI(temperature=0, max_tokens=256),
            prompt="When do you use 'who' instead of 'whom'?",
            mock_tracer=mock_tracer,
            cassette_name="openai_chat_completion_sync_call.yaml",
            role="user",
        )
        assert mock_llmobs_span_writer.enqueue.call_count == 1
        _assert_expected_llmobs_llm_span(span, mock_llmobs_span_writer, input_role="user")

    def test_llmobs_chain(self, langchain_core, langchain_openai, mock_llmobs_span_writer, mock_tracer):
        prompt = langchain_core.prompts.ChatPromptTemplate.from_messages(
            [("system", "You are world class technical documentation writer."), ("user", "{input}")]
        )
        chain = prompt | langchain_openai.OpenAI()
        expected_output = (
            "\nSystem: Langsmith can help with testing in several ways. "
            "First, it can generate automated tests based on your technical documentation, "
            "ensuring that your code matches the documented specifications. "
            "This can save you time and effort in testing your code manually. "
            "Additionally, Langsmith can also analyze your technical documentation for completeness and accuracy, "
            "helping you identify any potential gaps or errors before testing begins. "
            "Finally, Langsmith can assist with creating test cases and scenarios based on your documentation, "
            "making the testing process more efficient and effective."
        )
        trace = self._invoke_chain(
            chain=chain,
            prompt={"input": "Can you explain what an LLM chain is?"},
            mock_tracer=mock_tracer,
            cassette_name="lcel_openai_chain_call.yaml",
        )
        assert mock_llmobs_span_writer.enqueue.call_count == 2
        _assert_expected_llmobs_chain_span(
            trace[0],
            mock_llmobs_span_writer,
            input_value=json.dumps([{"input": "Can you explain what an LLM chain is?"}]),
            output_value=expected_output,
        )
        _assert_expected_llmobs_llm_span(trace[1], mock_llmobs_span_writer)

    def test_llmobs_chain_nested(self, langchain_core, langchain_openai, mock_llmobs_span_writer, mock_tracer):
        prompt1 = langchain_core.prompts.ChatPromptTemplate.from_template("what is the city {person} is from?")
        prompt2 = langchain_core.prompts.ChatPromptTemplate.from_template(
            "what country is the city {city} in? respond in {language}"
        )
        model = langchain_openai.ChatOpenAI()
        chain1 = prompt1 | model | langchain_core.output_parsers.StrOutputParser()
        chain2 = prompt2 | model | langchain_core.output_parsers.StrOutputParser()
        complete_chain = {"city": chain1, "language": itemgetter("language")} | chain2
        trace = self._invoke_chain(
            chain=complete_chain,
            prompt={"person": "Spongebob Squarepants", "language": "Spanish"},
            mock_tracer=mock_tracer,
            cassette_name="lcel_openai_chain_nested.yaml",
        )
        assert mock_llmobs_span_writer.enqueue.call_count == 4
        _assert_expected_llmobs_chain_span(
            trace[0],
            mock_llmobs_span_writer,
            input_value=json.dumps([{"person": "Spongebob Squarepants", "language": "Spanish"}]),
            output_value=mock.ANY,
        )
        _assert_expected_llmobs_chain_span(
            trace[1],
            mock_llmobs_span_writer,
            input_value=json.dumps([{"person": "Spongebob Squarepants", "language": "Spanish"}]),
            output_value=mock.ANY,
        )
        _assert_expected_llmobs_llm_span(trace[2], mock_llmobs_span_writer, input_role="user")
        _assert_expected_llmobs_llm_span(trace[3], mock_llmobs_span_writer, input_role="user")

    @flaky(1735812000, reason="batch() is non-deterministic in which order it processes inputs")
    @pytest.mark.skipif(sys.version_info >= (3, 11), reason="Python <3.11 required")
    def test_llmobs_chain_batch(self, langchain_core, langchain_openai, mock_llmobs_span_writer, mock_tracer):
        prompt = langchain_core.prompts.ChatPromptTemplate.from_template("Tell me a short joke about {topic}")
        output_parser = langchain_core.output_parsers.StrOutputParser()
        model = langchain_openai.ChatOpenAI()
        chain = {"topic": langchain_core.runnables.RunnablePassthrough()} | prompt | model | output_parser

        trace = self._invoke_chain(
            chain=chain,
            prompt=["chickens", "pigs"],
            mock_tracer=mock_tracer,
            cassette_name="lcel_openai_chain_batch.yaml",
            batch=True,
        )
        assert mock_llmobs_span_writer.enqueue.call_count == 3
        _assert_expected_llmobs_chain_span(
            trace[0],
            mock_llmobs_span_writer,
            input_value=json.dumps(["chickens", "pigs"]),
            output_value=mock.ANY,
        )
        _assert_expected_llmobs_llm_span(trace[1], mock_llmobs_span_writer, input_role="user")
        _assert_expected_llmobs_llm_span(trace[2], mock_llmobs_span_writer, input_role="user")

    def test_llmobs_chain_schema_io(self, langchain_core, langchain_openai, mock_llmobs_span_writer, mock_tracer):
        prompt = langchain_core.prompts.ChatPromptTemplate.from_messages(
            [
                ("system", "You're an assistant who's good at {ability}. Respond in 20 words or fewer"),
                langchain_core.prompts.MessagesPlaceholder(variable_name="history"),
                ("human", "{input}"),
            ]
        )
        chain = prompt | langchain_openai.ChatOpenAI()
        trace = self._invoke_chain(
            chain=chain,
            prompt={
                "ability": "world capitals",
                "history": [HumanMessage(content="Can you be my science teacher instead?"), AIMessage(content="Yes")],
                "input": "What's the powerhouse of the cell?",
            },
            mock_tracer=mock_tracer,
            cassette_name="lcel_openai_chain_schema_io.yaml",
        )
        assert mock_llmobs_span_writer.enqueue.call_count == 2
        _assert_expected_llmobs_chain_span(
            trace[0],
            mock_llmobs_span_writer,
            input_value=json.dumps(
                [
                    {
                        "ability": "world capitals",
                        "history": [["user", "Can you be my science teacher instead?"], ["assistant", "Yes"]],
                        "input": "What's the powerhouse of the cell?",
                    }
                ]
            ),
            output_value=json.dumps(["assistant", "Mitochondria."]),
        )
        _assert_expected_llmobs_llm_span(trace[1], mock_llmobs_span_writer, mock_io=True)

    def test_llmobs_anthropic_chat_model(self, langchain_anthropic, mock_llmobs_span_writer, mock_tracer):
        chat = langchain_anthropic.ChatAnthropic(temperature=0, model="claude-3-opus-20240229", max_tokens=15)
        span = self._invoke_chat(
            chat_model=chat,
            prompt="When do you use 'whom' instead of 'who'?",
            mock_tracer=mock_tracer,
            cassette_name="anthropic_chat_completion_sync.yaml",
        )
        assert mock_llmobs_span_writer.enqueue.call_count == 1
        _assert_expected_llmobs_llm_span(span, mock_llmobs_span_writer, input_role="user")

<<<<<<< HEAD
    def test_llmobs_similarity_search(self, langchain_openai, langchain_pinecone, mock_llmobs_span_writer, mock_tracer):
        if langchain_pinecone is None:
            pytest.skip("langchain_pinecone not installed which is required for this test.")
        embedding = langchain_openai.OpenAIEmbeddings(model="text-embedding-ada-002")
        index_name = "langchain-retrieval"
        namespace = "langchain-retrieval"
        vectorstore = langchain_pinecone.PineconeVectorStore(
            index_name=index_name,
            embedding=embedding,
            namespace=namespace,
        )
        cassette_name = "openai_pinecone_similarity_search_39.yaml" if PY39 else "openai_pinecone_similarity_search.yaml"
        trace = self._similarity_search(
            vectorstore, "Who was Alan Turing?", 1, mock_tracer, cassette_name
=======
    def test_llmobs_embedding_query(self, langchain_community, langchain_openai, mock_llmobs_span_writer, mock_tracer):
        if langchain_openai is None:
            pytest.skip("langchain_openai not installed which is required for this test.")
        embedding_model = langchain_openai.embeddings.OpenAIEmbeddings()
        with mock.patch("langchain_openai.OpenAIEmbeddings._get_len_safe_embeddings", return_value=[0.0] * 1536):
            trace = self._embed_query(
                embedding_model=embedding_model,
                query="hello world",
                mock_tracer=mock_tracer,
                cassette_name="openai_embedding_query.yaml",
            )
        assert mock_llmobs_span_writer.enqueue.call_count == 1
        span = trace[0] if isinstance(trace, list) else trace
        mock_llmobs_span_writer.enqueue.assert_called_with(
            _expected_llmobs_llm_span_event(
                span,
                span_kind="embedding",
                model_name=embedding_model.model,
                model_provider="openai",
                input_documents=[{"text": "hello world"}],
                output_value="[1 embedding(s) returned with size 1536]",
                tags={"ml_app": "langchain_test"},
                integration="langchain",
            )
        )

    def test_llmobs_embedding_documents(
        self, langchain_community, langchain_openai, mock_llmobs_span_writer, mock_tracer
    ):
        if langchain_community is None:
            pytest.skip("langchain-community not installed which is required for this test.")
        embedding_model = langchain_community.embeddings.FakeEmbeddings(size=1536)
        trace = self._embed_documents(
            embedding_model=embedding_model,
            documents=["hello world", "goodbye world"],
            mock_tracer=mock_tracer,
            cassette_name=None,  # FakeEmbeddings does not need a cassette
>>>>>>> 0214b2af
        )
        assert mock_llmobs_span_writer.enqueue.call_count == 1
        span = trace[0] if isinstance(trace, list) else trace
        mock_llmobs_span_writer.enqueue.assert_called_with(
<<<<<<< HEAD
            _expected_llmobs_non_llm_span_event(
                span,
                span_kind="similarity_search",
                input_value="Who was Alan Turing?",
                output_value=[
                    {
                        "id": 13,
                        "title": "Alan Turing",
                        "text": "A brilliant mathematician and cryptographer Alan was to become the founder of "
                        "modern-day computer science and artificial intelli...",
                    }
                ],
                tags={"ml_app": ""},
=======
            _expected_llmobs_llm_span_event(
                span,
                span_kind="embedding",
                model_name="",
                model_provider="fake",
                input_documents=[{"text": "hello world"}, {"text": "goodbye world"}],
                output_value="[2 embedding(s) returned with size 1536]",
                tags={"ml_app": "langchain_test"},
>>>>>>> 0214b2af
                integration="langchain",
            )
        )


<<<<<<< HEAD
@flaky(1735812000, reason="Community cassette tests are flaky")
@pytest.mark.skipif(PATCH_LANGCHAIN_V0, reason="These tests are for langchain >= 0.1.0")
class TestLangchainTraceStructureWithLlmIntegrations(SubprocessTestCase):
=======
@pytest.mark.skipif(LANGCHAIN_VERSION < (0, 1), reason="These tests are for langchain >= 0.1.0")
class TestTraceStructureWithLLMIntegrations(SubprocessTestCase):
>>>>>>> 0214b2af
    bedrock_env_config = dict(
        AWS_ACCESS_KEY_ID="testing",
        AWS_SECRET_ACCESS_KEY="testing",
        AWS_SECURITY_TOKEN="testing",
        AWS_SESSION_TOKEN="testing",
        AWS_DEFAULT_REGION="us-east-1",
        DD_LANGCHAIN_METRICS_ENABLED="false",
        DD_API_KEY="<not-a-real-key>",
    )

    openai_env_config = dict(
        OPENAI_API_KEY="testing",
        DD_API_KEY="<not-a-real-key>",
    )

    anthropic_env_config = dict(
        ANTHROPIC_API_KEY="testing",
        DD_API_KEY="<not-a-real-key>",
    )

    def setUp(self):
        patcher = mock.patch("ddtrace.llmobs._llmobs.LLMObsSpanAgentWriter")
        LLMObsSpanWriterMock = patcher.start()
        mock_llmobs_span_writer = mock.MagicMock()
        LLMObsSpanWriterMock.return_value = mock_llmobs_span_writer

        self.mock_llmobs_span_writer = mock_llmobs_span_writer

        super(TestTraceStructureWithLLMIntegrations, self).setUp()

    def tearDown(self):
        LLMObs.disable()

    def _assert_trace_structure_from_writer_call_args(self, span_kinds):
        assert self.mock_llmobs_span_writer.enqueue.call_count == len(span_kinds)

        calls = self.mock_llmobs_span_writer.enqueue.call_args_list

        for span_kind, call in zip(span_kinds, calls):
            call_args = call.args[0]

            assert call_args["meta"]["span.kind"] == span_kind
            if span_kind == "workflow":
                assert len(call_args["meta"]["input"]["value"]) > 0
                assert len(call_args["meta"]["output"]["value"]) > 0
            elif span_kind == "llm":
                assert len(call_args["meta"]["input"]["messages"]) > 0
                assert len(call_args["meta"]["output"]["messages"]) > 0
            elif span_kind == "embedding":
                assert len(call_args["meta"]["input"]["documents"]) > 0
                assert len(call_args["meta"]["output"]["value"]) > 0

    @staticmethod
    def _call_bedrock_chat_model(ChatBedrock, HumanMessage):
        chat = ChatBedrock(
            model_id="amazon.titan-tg1-large",
            model_kwargs={"max_tokens": 50, "temperature": 0},
        )
        messages = [HumanMessage(content="summarize the plot to the lord of the rings in a dozen words")]
        with get_request_vcr(subdirectory_name="langchain_community").use_cassette("bedrock_amazon_chat_invoke.yaml"):
            chat.invoke(messages)

    @staticmethod
    def _call_bedrock_llm(BedrockLLM):
        llm = BedrockLLM(
            model_id="amazon.titan-tg1-large",
            region_name="us-east-1",
            model_kwargs={"temperature": 0, "topP": 0.9, "stopSequences": [], "maxTokens": 50},
        )

        with get_request_vcr(subdirectory_name="langchain_community").use_cassette("bedrock_amazon_invoke.yaml"):
            llm.invoke("can you explain what Datadog is to someone not in the tech industry?")

    @staticmethod
    def _call_openai_llm(OpenAI):
        llm = OpenAI()
        with get_request_vcr(subdirectory_name="langchain_community").use_cassette("openai_completion_sync.yaml"):
            llm.invoke("Can you explain what Descartes meant by 'I think, therefore I am'?")

    @staticmethod
    def _call_openai_embedding(OpenAIEmbeddings):
        embedding = OpenAIEmbeddings()
        with mock.patch("langchain_openai.embeddings.base.tiktoken.encoding_for_model") as mock_encoding_for_model:
            mock_encoding = mock.MagicMock()
            mock_encoding_for_model.return_value = mock_encoding
            mock_encoding.encode.return_value = [0.0] * 1536
            with get_request_vcr(subdirectory_name="langchain_community").use_cassette(
                "openai_embedding_query_integration.yaml"
            ):
                embedding.embed_query("hello world")

    @staticmethod
    def _call_anthropic_chat(Anthropic):
        llm = Anthropic(model="claude-3-opus-20240229", max_tokens=15)
        with get_request_vcr(subdirectory_name="langchain_community").use_cassette(
            "anthropic_chat_completion_sync.yaml"
        ):
            llm.invoke("When do you use 'whom' instead of 'who'?")

    @run_in_subprocess(env_overrides=bedrock_env_config)
    def test_llmobs_with_chat_model_bedrock_enabled(self):
        from langchain_aws import ChatBedrock
        from langchain_core.messages import HumanMessage

        patch(langchain=True, botocore=True)
        LLMObs.enable(ml_app="<ml-app-name>", integrations_enabled=False)

        self._call_bedrock_chat_model(ChatBedrock, HumanMessage)

        self._assert_trace_structure_from_writer_call_args(["workflow", "llm"])

    @run_in_subprocess(env_overrides=bedrock_env_config)
    def test_llmobs_with_chat_model_bedrock_disabled(self):
        from langchain_aws import ChatBedrock
        from langchain_core.messages import HumanMessage

        patch(langchain=True)
        LLMObs.enable(ml_app="<ml-app-name>", integrations_enabled=False)

        self._call_bedrock_chat_model(ChatBedrock, HumanMessage)

        self._assert_trace_structure_from_writer_call_args(["llm"])

    @run_in_subprocess(env_overrides=bedrock_env_config)
    def test_llmobs_with_llm_model_bedrock_enabled(self):
        from langchain_aws import BedrockLLM

        patch(langchain=True, botocore=True)
        LLMObs.enable(ml_app="<ml-app-name>", integrations_enabled=False)
        self._call_bedrock_llm(BedrockLLM)
        self._assert_trace_structure_from_writer_call_args(["workflow", "llm"])

    @run_in_subprocess(env_overrides=bedrock_env_config)
    def test_llmobs_with_llm_model_bedrock_disabled(self):
        from langchain_aws import BedrockLLM

        patch(langchain=True)
        LLMObs.enable(ml_app="<ml-app-name>", integrations_enabled=False)
        self._call_bedrock_llm(BedrockLLM)
        self._assert_trace_structure_from_writer_call_args(["llm"])

    @run_in_subprocess(env_overrides=openai_env_config)
    def test_llmobs_with_openai_enabled(self):
        from langchain_openai import OpenAI

        patch(langchain=True, openai=True)
        LLMObs.enable(ml_app="<ml-app-name>", integrations_enabled=False)
        self._call_openai_llm(OpenAI)
        self._assert_trace_structure_from_writer_call_args(["workflow", "llm"])

    @run_in_subprocess(env_overrides=openai_env_config)
    def test_llmobs_with_openai_disabled(self):
        from langchain_openai import OpenAI

        patch(langchain=True)

        LLMObs.enable(ml_app="<ml-app-name>", integrations_enabled=False)
        self._call_openai_llm(OpenAI)
        self._assert_trace_structure_from_writer_call_args(["llm"])

    @run_in_subprocess(env_overrides=openai_env_config)
    def test_llmobs_langchain_with_embedding_model_openai_enabled(self):
        from langchain_openai import OpenAIEmbeddings

        patch(langchain=True, openai=True)
        LLMObs.enable(ml_app="<ml-app-name>", integrations_enabled=False)
        self._call_openai_embedding(OpenAIEmbeddings)
        self._assert_trace_structure_from_writer_call_args(["workflow", "embedding"])

    @run_in_subprocess(env_overrides=openai_env_config)
    def test_llmobs_langchain_with_embedding_model_openai_disabled(self):
        from langchain_openai import OpenAIEmbeddings

        patch(langchain=True)
        LLMObs.enable(ml_app="<ml-app-name>", integrations_enabled=False)
        self._call_openai_embedding(OpenAIEmbeddings)
        self._assert_trace_structure_from_writer_call_args(["embedding"])

    @run_in_subprocess(env_overrides=anthropic_env_config)
    def test_llmobs_with_anthropic_enabled(self):
        from langchain_anthropic import ChatAnthropic

        patch(langchain=True, anthropic=True)

        LLMObs.enable(ml_app="<ml-app-name>", integrations_enabled=False)
        self._call_anthropic_chat(ChatAnthropic)
        self._assert_trace_structure_from_writer_call_args(["workflow", "llm"])

    @run_in_subprocess(env_overrides=anthropic_env_config)
    def test_llmobs_with_anthropic_disabled(self):
        from langchain_anthropic import ChatAnthropic

        patch(langchain=True)

        LLMObs.enable(ml_app="<ml-app-name>", integrations_enabled=False)

        self._call_anthropic_chat(ChatAnthropic)
        self._assert_trace_structure_from_writer_call_args(["llm"])<|MERGE_RESOLUTION|>--- conflicted
+++ resolved
@@ -127,15 +127,6 @@
         LLMObs.disable()
         return mock_tracer.pop_traces()[0]
 
-<<<<<<< HEAD
-    @classmethod
-    def _similarity_search(cls, vector_db, prompt, k, mock_tracer, cassette_name):
-        LLMObs.enable(ml_app=cls.ml_app, integrations_enabled=False, _tracer=mock_tracer)
-        with get_request_vcr(subdirectory_name=cls.cassette_subdirectory_name).use_cassette(cassette_name):
-            vector_db.similarity_search(prompt, k)
-        LLMObs.disable()
-        return mock_tracer.pop_traces()[0][0]
-=======
     def _embed_query(cls, embedding_model, query, mock_tracer, cassette_name):
         LLMObs.enable(ml_app=cls.ml_app, integrations_enabled=False, _tracer=mock_tracer)
         if cassette_name is not None:
@@ -155,7 +146,14 @@
             embedding_model.embed_documents(documents)
         LLMObs.disable()
         return mock_tracer.pop_traces()[0]
->>>>>>> 0214b2af
+
+    @classmethod
+    def _similarity_search(cls, vector_db, prompt, k, mock_tracer, cassette_name):
+        LLMObs.enable(ml_app=cls.ml_app, integrations_enabled=False, _tracer=mock_tracer)
+        with get_request_vcr(subdirectory_name=cls.cassette_subdirectory_name).use_cassette(cassette_name):
+            vector_db.similarity_search(prompt, k)
+        LLMObs.disable()
+        return mock_tracer.pop_traces()[0][0]
 
 
 @pytest.mark.skipif(LANGCHAIN_VERSION >= (0, 1), reason="These tests are for langchain < 0.1.0")
@@ -345,8 +343,57 @@
         )
         _assert_expected_llmobs_llm_span(trace[1], mock_llmobs_span_writer, mock_io=True)
 
-<<<<<<< HEAD
-    def test_llmobs_similarity_search(self, langchain, langchain_pinecone, mock_llmobs_span_writer, mock_tracer):
+    def test_llmobs_embedding_query(self, langchain, mock_llmobs_span_writer, mock_tracer):
+        embedding_model = langchain.embeddings.OpenAIEmbeddings()
+        with mock.patch("langchain.embeddings.OpenAIEmbeddings._get_len_safe_embeddings", return_value=[0.0] * 1536):
+            trace = self._embed_query(
+                embedding_model=embedding_model,
+                query="hello world",
+                mock_tracer=mock_tracer,
+                cassette_name="openai_embedding_query_39.yaml" if PY39 else "openai_embedding_query.yaml",
+            )
+        assert mock_llmobs_span_writer.enqueue.call_count == 1
+        span = trace[0] if isinstance(trace, list) else trace
+        mock_llmobs_span_writer.enqueue.assert_called_with(
+            _expected_llmobs_llm_span_event(
+                span,
+                span_kind="embedding",
+                model_name=embedding_model.model,
+                model_provider="openai",
+                input_documents=[{"text": "hello world"}],
+                output_value="[1 embedding(s) returned with size 1536]",
+                tags={"ml_app": "langchain_test"},
+                integration="langchain",
+            )
+        )
+
+    def test_llmobs_embedding_documents(self, langchain, mock_llmobs_span_writer, mock_tracer):
+        embedding_model = langchain.embeddings.OpenAIEmbeddings()
+        with mock.patch(
+            "langchain.embeddings.OpenAIEmbeddings._get_len_safe_embeddings", return_value=[[0.0] * 1536] * 2
+        ):
+            trace = self._embed_documents(
+                embedding_model=embedding_model,
+                documents=["hello world", "goodbye world"],
+                mock_tracer=mock_tracer,
+                cassette_name="openai_embedding_document_39.yaml" if PY39 else "openai_embedding_document.yaml",
+            )
+        assert mock_llmobs_span_writer.enqueue.call_count == 1
+        span = trace[0] if isinstance(trace, list) else trace
+        mock_llmobs_span_writer.enqueue.assert_called_with(
+            _expected_llmobs_llm_span_event(
+                span,
+                span_kind="embedding",
+                model_name=embedding_model.model,
+                model_provider="openai",
+                input_documents=[{"text": "hello world"}, {"text": "goodbye world"}],
+                output_value="[2 embedding(s) returned with size 1536]",
+                tags={"ml_app": "langchain_test"},
+                integration="langchain",
+            )
+        )
+
+   def test_llmobs_similarity_search(self, langchain, langchain_pinecone, mock_llmobs_span_writer, mock_tracer):
         if langchain_pinecone is None:
             pytest.skip("langchain_pinecone not installed which is required for this test.")
         embedding = langchain.embeddings.OpenAIEmbeddings(model="text-embedding-ada-002")
@@ -377,65 +424,12 @@
                     }
                 ],
                 tags={"ml_app": ""},
-=======
-    def test_llmobs_embedding_query(self, langchain, mock_llmobs_span_writer, mock_tracer):
-        embedding_model = langchain.embeddings.OpenAIEmbeddings()
-        with mock.patch("langchain.embeddings.OpenAIEmbeddings._get_len_safe_embeddings", return_value=[0.0] * 1536):
-            trace = self._embed_query(
-                embedding_model=embedding_model,
-                query="hello world",
-                mock_tracer=mock_tracer,
-                cassette_name="openai_embedding_query_39.yaml" if PY39 else "openai_embedding_query.yaml",
-            )
-        assert mock_llmobs_span_writer.enqueue.call_count == 1
-        span = trace[0] if isinstance(trace, list) else trace
-        mock_llmobs_span_writer.enqueue.assert_called_with(
-            _expected_llmobs_llm_span_event(
-                span,
-                span_kind="embedding",
-                model_name=embedding_model.model,
-                model_provider="openai",
-                input_documents=[{"text": "hello world"}],
-                output_value="[1 embedding(s) returned with size 1536]",
-                tags={"ml_app": "langchain_test"},
                 integration="langchain",
             )
         )
 
-    def test_llmobs_embedding_documents(self, langchain, mock_llmobs_span_writer, mock_tracer):
-        embedding_model = langchain.embeddings.OpenAIEmbeddings()
-        with mock.patch(
-            "langchain.embeddings.OpenAIEmbeddings._get_len_safe_embeddings", return_value=[[0.0] * 1536] * 2
-        ):
-            trace = self._embed_documents(
-                embedding_model=embedding_model,
-                documents=["hello world", "goodbye world"],
-                mock_tracer=mock_tracer,
-                cassette_name="openai_embedding_document_39.yaml" if PY39 else "openai_embedding_document.yaml",
-            )
-        assert mock_llmobs_span_writer.enqueue.call_count == 1
-        span = trace[0] if isinstance(trace, list) else trace
-        mock_llmobs_span_writer.enqueue.assert_called_with(
-            _expected_llmobs_llm_span_event(
-                span,
-                span_kind="embedding",
-                model_name=embedding_model.model,
-                model_provider="openai",
-                input_documents=[{"text": "hello world"}, {"text": "goodbye world"}],
-                output_value="[2 embedding(s) returned with size 1536]",
-                tags={"ml_app": "langchain_test"},
->>>>>>> 0214b2af
-                integration="langchain",
-            )
-        )
-
-
-<<<<<<< HEAD
-@flaky(1735812000, reason="Community cassette tests are flaky")
-@pytest.mark.skipif(PATCH_LANGCHAIN_V0, reason="These tests are for langchain >= 0.1.0")
-=======
+
 @pytest.mark.skipif(LANGCHAIN_VERSION < (0, 1), reason="These tests are for langchain >= 0.1.0")
->>>>>>> 0214b2af
 class TestLLMObsLangchainCommunity(BaseTestLLMObsLangchain):
     cassette_subdirectory_name = "langchain_community"
 
@@ -618,22 +612,6 @@
         assert mock_llmobs_span_writer.enqueue.call_count == 1
         _assert_expected_llmobs_llm_span(span, mock_llmobs_span_writer, input_role="user")
 
-<<<<<<< HEAD
-    def test_llmobs_similarity_search(self, langchain_openai, langchain_pinecone, mock_llmobs_span_writer, mock_tracer):
-        if langchain_pinecone is None:
-            pytest.skip("langchain_pinecone not installed which is required for this test.")
-        embedding = langchain_openai.OpenAIEmbeddings(model="text-embedding-ada-002")
-        index_name = "langchain-retrieval"
-        namespace = "langchain-retrieval"
-        vectorstore = langchain_pinecone.PineconeVectorStore(
-            index_name=index_name,
-            embedding=embedding,
-            namespace=namespace,
-        )
-        cassette_name = "openai_pinecone_similarity_search_39.yaml" if PY39 else "openai_pinecone_similarity_search.yaml"
-        trace = self._similarity_search(
-            vectorstore, "Who was Alan Turing?", 1, mock_tracer, cassette_name
-=======
     def test_llmobs_embedding_query(self, langchain_community, langchain_openai, mock_llmobs_span_writer, mock_tracer):
         if langchain_openai is None:
             pytest.skip("langchain_openai not installed which is required for this test.")
@@ -671,12 +649,40 @@
             documents=["hello world", "goodbye world"],
             mock_tracer=mock_tracer,
             cassette_name=None,  # FakeEmbeddings does not need a cassette
->>>>>>> 0214b2af
         )
         assert mock_llmobs_span_writer.enqueue.call_count == 1
         span = trace[0] if isinstance(trace, list) else trace
         mock_llmobs_span_writer.enqueue.assert_called_with(
-<<<<<<< HEAD
+            _expected_llmobs_llm_span_event(
+                span,
+                span_kind="embedding",
+                model_name="",
+                model_provider="fake",
+                input_documents=[{"text": "hello world"}, {"text": "goodbye world"}],
+                output_value="[2 embedding(s) returned with size 1536]",
+                tags={"ml_app": "langchain_test"},
+                integration="langchain",
+            )
+        )
+
+   def test_llmobs_similarity_search(self, langchain_openai, langchain_pinecone, mock_llmobs_span_writer, mock_tracer):
+        if langchain_pinecone is None:
+            pytest.skip("langchain_pinecone not installed which is required for this test.")
+        embedding = langchain_openai.OpenAIEmbeddings(model="text-embedding-ada-002")
+        index_name = "langchain-retrieval"
+        namespace = "langchain-retrieval"
+        vectorstore = langchain_pinecone.PineconeVectorStore(
+            index_name=index_name,
+            embedding=embedding,
+            namespace=namespace,
+        )
+        cassette_name = "openai_pinecone_similarity_search_39.yaml" if PY39 else "openai_pinecone_similarity_search.yaml"
+        trace = self._similarity_search(
+            vectorstore, "Who was Alan Turing?", 1, mock_tracer, cassette_name
+        )
+        assert mock_llmobs_span_writer.enqueue.call_count == 1
+        span = trace[0] if isinstance(trace, list) else trace
+        mock_llmobs_span_writer.enqueue.assert_called_with(
             _expected_llmobs_non_llm_span_event(
                 span,
                 span_kind="similarity_search",
@@ -690,29 +696,12 @@
                     }
                 ],
                 tags={"ml_app": ""},
-=======
-            _expected_llmobs_llm_span_event(
-                span,
-                span_kind="embedding",
-                model_name="",
-                model_provider="fake",
-                input_documents=[{"text": "hello world"}, {"text": "goodbye world"}],
-                output_value="[2 embedding(s) returned with size 1536]",
-                tags={"ml_app": "langchain_test"},
->>>>>>> 0214b2af
                 integration="langchain",
             )
         )
 
-
-<<<<<<< HEAD
-@flaky(1735812000, reason="Community cassette tests are flaky")
-@pytest.mark.skipif(PATCH_LANGCHAIN_V0, reason="These tests are for langchain >= 0.1.0")
-class TestLangchainTraceStructureWithLlmIntegrations(SubprocessTestCase):
-=======
 @pytest.mark.skipif(LANGCHAIN_VERSION < (0, 1), reason="These tests are for langchain >= 0.1.0")
 class TestTraceStructureWithLLMIntegrations(SubprocessTestCase):
->>>>>>> 0214b2af
     bedrock_env_config = dict(
         AWS_ACCESS_KEY_ID="testing",
         AWS_SECRET_ACCESS_KEY="testing",
