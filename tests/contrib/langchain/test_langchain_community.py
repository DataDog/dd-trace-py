--- conflicted
+++ resolved
@@ -1309,7 +1309,6 @@
 
 
 @flaky(1735812000)
-<<<<<<< HEAD
 @pytest.mark.snapshot(ignores=["metrics.langchain.tokens.total_cost"])
 def test_lcel_with_tools_openai(langchain_core, langchain_openai, request_vcr):
     import langchain_core.tools
@@ -1351,9 +1350,7 @@
         llm_with_tools.invoke("What is the sum of 1 and 2?")
 
 
-=======
 @pytest.mark.snapshot
->>>>>>> 8a4c26c6
 def test_faiss_vectorstore_retrieval(langchain_community, langchain_openai, request_vcr):
     if langchain_community is None:
         pytest.skip("langchain-community not installed which is required for this test.")
