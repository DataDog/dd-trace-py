from operator import itemgetter
import os
import re
import sys

import langchain
import langchain.prompts  # noqa: F401
import mock
import pytest

from ddtrace.contrib.langchain.patch import PATCH_LANGCHAIN_V0
from tests.contrib.langchain.utils import get_request_vcr
from tests.utils import flaky
from tests.utils import override_global_config


pytestmark = pytest.mark.skipif(
    PATCH_LANGCHAIN_V0 or sys.version_info < (3, 10),
    reason="This module only tests langchain >= 0.1 and Python 3.10+",
)


@pytest.fixture(scope="session")
def request_vcr():
    yield get_request_vcr(subdirectory_name="langchain_community")


@pytest.mark.parametrize("ddtrace_config_langchain", [dict(logs_enabled=True, log_prompt_completion_sample_rate=1.0)])
def test_global_tags(
    ddtrace_config_langchain, langchain, langchain_openai, request_vcr, mock_metrics, mock_logs, mock_tracer
):
    """
    When the global config UST tags are set
        The service name should be used for all data
        The env should be used for all data
        The version should be used for all data
    """
    llm = langchain_openai.OpenAI()
    with override_global_config(dict(service="test-svc", env="staging", version="1234")):
        with request_vcr.use_cassette("openai_completion_sync.yaml"):
            llm.invoke("What does Nietzsche mean by 'God is dead'?")

    span = mock_tracer.pop_traces()[0][0]
    assert span.resource == "langchain_openai.llms.base.OpenAI"
    assert span.service == "test-svc"
    assert span.get_tag("env") == "staging"
    assert span.get_tag("version") == "1234"
    assert span.get_tag("langchain.request.provider") == "openai"
    assert span.get_tag("langchain.request.model") == "gpt-3.5-turbo-instruct"
    assert span.get_tag("langchain.request.api_key") == "...key>"

    assert mock_logs.enqueue.call_count == 1
    assert mock_metrics.mock_calls
    for _, _args, kwargs in mock_metrics.mock_calls:
        expected_metrics = [
            "service:test-svc",
            "env:staging",
            "version:1234",
            "langchain.request.model:gpt-3.5-turbo-instruct",
            "langchain.request.provider:openai",
            "langchain.request.type:llm",
            "langchain.request.api_key:...key>",
        ]
        actual_tags = kwargs.get("tags")
        for m in expected_metrics:
            assert m in actual_tags

    for call, args, _kwargs in mock_logs.mock_calls:
        if call != "enqueue":
            continue
        log = args[0]
        assert log["service"] == "test-svc"
        assert (
            log["ddtags"]
            == "env:staging,version:1234,langchain.request.provider:openai,langchain.request.model:gpt-3.5-turbo-instruct,langchain.request.type:llm,langchain.request.api_key:...key>"  # noqa: E501
        )


@pytest.mark.snapshot(ignores=["metrics.langchain.tokens.total_cost", "resource"])
def test_openai_llm_sync(langchain, langchain_openai, request_vcr):
    llm = langchain_openai.OpenAI()
    with request_vcr.use_cassette("openai_completion_sync.yaml"):
        llm.invoke("Can you explain what Descartes meant by 'I think, therefore I am'?")


@pytest.mark.snapshot(ignores=["metrics.langchain.tokens.total_cost"])
def test_openai_llm_sync_multiple_prompts(langchain, langchain_openai, request_vcr):
    llm = langchain_openai.OpenAI()
    with request_vcr.use_cassette("openai_completion_sync_multi_prompt.yaml"):
        llm.generate(
            prompts=[
                "What is the best way to teach a baby multiple languages?",
                "How many times has Spongebob failed his road test?",
            ]
        )


@pytest.mark.asyncio
@pytest.mark.snapshot(ignores=["metrics.langchain.tokens.total_cost"])
async def test_openai_llm_async(langchain, langchain_openai, request_vcr):
    llm = langchain_openai.OpenAI()
    with request_vcr.use_cassette("openai_completion_async.yaml"):
        await llm.agenerate(["Which team won the 2019 NBA finals?"])


@pytest.mark.snapshot(ignores=["metrics.langchain.tokens.total_cost"])
def test_openai_llm_sync_stream(langchain, langchain_openai, request_vcr):
    llm = langchain_openai.OpenAI(streaming=True)
    with request_vcr.use_cassette("openai_completion_sync_stream.yaml"):
        llm.invoke("Why is Spongebob so bad at driving?")


@pytest.mark.asyncio
@pytest.mark.snapshot(ignores=["metrics.langchain.tokens.total_cost"])
async def test_openai_llm_async_stream(langchain, langchain_openai, request_vcr):
    llm = langchain_openai.OpenAI(streaming=True)
    with request_vcr.use_cassette("openai_completion_async_stream.yaml"):
        await llm.agenerate(["Why is Spongebob so bad at driving?"])


@pytest.mark.snapshot(ignores=["meta.error.stack", "resource"])
def test_openai_llm_error(langchain, langchain_openai, request_vcr):
    import openai  # Imported here because the os env OPENAI_API_KEY needs to be set via langchain fixture before import

    llm = langchain_openai.OpenAI()

    if getattr(openai, "__version__", "") >= "1.0.0":
        invalid_error = openai.BadRequestError
    else:
        invalid_error = openai.InvalidRequestError
    with pytest.raises(invalid_error):
        with request_vcr.use_cassette("openai_completion_error.yaml"):
            llm.generate([12345, 123456])


@pytest.mark.snapshot
def test_cohere_llm_sync(langchain_cohere, request_vcr):
    llm = langchain_cohere.llms.Cohere(cohere_api_key=os.getenv("COHERE_API_KEY", "<not-a-real-key>"))
    with request_vcr.use_cassette("cohere_completion_sync.yaml"):
        llm.invoke("What is the secret Krabby Patty recipe?")


@pytest.mark.snapshot
def test_ai21_llm_sync(langchain, langchain_community, request_vcr):
    if langchain_community is None:
        pytest.skip("langchain-community not installed which is required for this test.")
    llm = langchain_community.llms.AI21(ai21_api_key=os.getenv("AI21_API_KEY", "<not-a-real-key>"))
    with request_vcr.use_cassette("ai21_completion_sync.yaml"):
        llm.invoke("Why does everyone in Bikini Bottom hate Plankton?")


<<<<<<< HEAD
def test_openai_llm_metrics(
    langchain, langchain_community, langchain_openai, request_vcr, mock_metrics, mock_logs, snapshot_tracer
):
=======
@flaky(1735812000)
def test_openai_llm_metrics(langchain, langchain_openai, request_vcr, mock_metrics, mock_logs, snapshot_tracer):
>>>>>>> eda0f8fd
    llm = langchain_openai.OpenAI()
    with request_vcr.use_cassette("openai_completion_sync.yaml"):
        llm.invoke("Can you explain what Descartes meant by 'I think, therefore I am'?")
    expected_tags = [
        "version:",
        "env:",
        "service:",
        "langchain.request.provider:openai",
        "langchain.request.model:gpt-3.5-turbo-instruct",
        "langchain.request.type:llm",
        "langchain.request.api_key:...key>",
        "error:0",
    ]
    mock_metrics.assert_has_calls(
        [
            mock.call.distribution("tokens.prompt", 17, tags=expected_tags),
            mock.call.distribution("tokens.completion", 256, tags=expected_tags),
            mock.call.distribution("tokens.total", 273, tags=expected_tags),
            mock.call.distribution("request.duration", mock.ANY, tags=expected_tags),
        ],
        any_order=True,
    )
    if langchain_community:
        mock_metrics.increment.called_once_with("tokens.total_cost", mock.ANY, tags=expected_tags)
    mock_logs.assert_not_called()


@pytest.mark.parametrize(
    "ddtrace_config_langchain",
    [dict(metrics_enabled=False, logs_enabled=True, log_prompt_completion_sample_rate=1.0)],
)
def test_llm_logs(
    langchain, langchain_openai, ddtrace_config_langchain, request_vcr, mock_logs, mock_metrics, mock_tracer
):
    llm = langchain_openai.OpenAI()
    with request_vcr.use_cassette("openai_completion_sync.yaml"):
        llm.invoke("Can you explain what Descartes meant by 'I think, therefore I am'?")
    span = mock_tracer.pop_traces()[0][0]
    trace_id, span_id = span.trace_id, span.span_id

    assert mock_logs.enqueue.call_count == 1
    mock_logs.assert_has_calls(
        [
            mock.call.enqueue(
                {
                    "timestamp": mock.ANY,
                    "message": "sampled langchain_openai.llms.base.OpenAI",
                    "hostname": mock.ANY,
                    "ddsource": "langchain",
                    "service": "",
                    "status": "info",
                    "ddtags": "env:,version:,langchain.request.provider:openai,langchain.request.model:gpt-3.5-turbo-instruct,langchain.request.type:llm,langchain.request.api_key:...key>",  # noqa: E501
                    "dd.trace_id": hex(trace_id)[2:],
                    "dd.span_id": str(span_id),
                    "prompts": ["Can you explain what Descartes meant by 'I think, therefore I am'?"],
                    "choices": mock.ANY,
                }
            ),
        ]
    )
    mock_metrics.increment.assert_not_called()
    mock_metrics.distribution.assert_not_called()
    mock_metrics.count.assert_not_called()


@pytest.mark.snapshot(ignores=["metrics.langchain.tokens.total_cost"])
def test_openai_chat_model_sync_call_langchain_openai(langchain, langchain_openai, request_vcr):
    chat = langchain_openai.ChatOpenAI(temperature=0, max_tokens=256)
    with request_vcr.use_cassette("openai_chat_completion_sync_call.yaml"):
        chat.invoke(input=[langchain.schema.HumanMessage(content="When do you use 'whom' instead of 'who'?")])


@pytest.mark.snapshot(ignores=["metrics.langchain.tokens.total_cost"])
def test_openai_chat_model_sync_generate(langchain, langchain_openai, request_vcr):
    chat = langchain_openai.ChatOpenAI(temperature=0, max_tokens=256)
    with request_vcr.use_cassette("openai_chat_completion_sync_generate.yaml"):
        chat.generate(
            [
                [
                    langchain.schema.SystemMessage(content="Respond like a frat boy."),
                    langchain.schema.HumanMessage(
                        content="Where's the nearest equinox gym from Hudson Yards manhattan?"
                    ),
                ],
                [
                    langchain.schema.SystemMessage(content="Respond with a pirate accent."),
                    langchain.schema.HumanMessage(content="How does one get to Bikini Bottom from New York?"),
                ],
            ]
        )


<<<<<<< HEAD
@pytest.mark.snapshot(ignores=["metrics.langchain.tokens.total_cost"])
=======
@flaky(1735812000)
@pytest.mark.snapshot
>>>>>>> eda0f8fd
def test_openai_chat_model_vision_generate(langchain_openai, request_vcr):
    """
    Test that input messages with nested contents are still tagged without error
    Regression test for https://github.com/DataDog/dd-trace-py/issues/8149.
    """
    image_url = (
        "https://upload.wikimedia.org/wikipedia/commons/thumb/d/dd/Gfp-wisconsin-madison-the-nature-boardwalk"
        ".jpg/2560px-Gfp-wisconsin-madison-the-nature-boardwalk.jpg"
    )
    chat = langchain_openai.ChatOpenAI(model="gpt-4-vision-preview", temperature=0, max_tokens=256)
    with request_vcr.use_cassette("openai_chat_completion_image_input_sync_generate.yaml"):
        chat.generate(
            [
                [
                    langchain.schema.HumanMessage(
                        content=[
                            {"type": "text", "text": "What’s in this image?"},
                            {
                                "type": "image_url",
                                "image_url": image_url,
                            },
                        ],
                    ),
                ],
            ]
        )


@pytest.mark.asyncio
@pytest.mark.snapshot(ignores=["metrics.langchain.tokens.total_cost"])
async def test_openai_chat_model_async_call(langchain, langchain_openai, request_vcr):
    chat = langchain_openai.ChatOpenAI(temperature=0, max_tokens=256)
    with request_vcr.use_cassette("openai_chat_completion_async_call.yaml"):
        await chat._call_async([langchain.schema.HumanMessage(content="When do you use 'whom' instead of 'who'?")])


@pytest.mark.asyncio
@pytest.mark.snapshot(ignores=["metrics.langchain.tokens.total_cost"])
async def test_openai_chat_model_async_generate(langchain, langchain_openai, request_vcr):
    chat = langchain_openai.ChatOpenAI(temperature=0, max_tokens=256)
    with request_vcr.use_cassette("openai_chat_completion_async_generate.yaml"):
        await chat.agenerate(
            [
                [
                    langchain.schema.SystemMessage(content="Respond like a frat boy."),
                    langchain.schema.HumanMessage(
                        content="Where's the nearest equinox gym from Hudson Yards manhattan?"
                    ),
                ],
                [
                    langchain.schema.SystemMessage(content="Respond with a pirate accent."),
                    langchain.schema.HumanMessage(content="How does one get to Bikini Bottom from New York?"),
                ],
            ]
        )


@pytest.mark.snapshot(
    token="tests.contrib.langchain.test_langchain_community.test_openai_chat_model_stream",
    ignores=["metrics.langchain.tokens.total_cost"],
)
def test_openai_chat_model_sync_stream(langchain, langchain_openai, request_vcr):
    chat = langchain_openai.ChatOpenAI(streaming=True, temperature=0, max_tokens=256)
    with request_vcr.use_cassette("openai_chat_completion_sync_stream.yaml"):
        chat.invoke(input=[langchain.schema.HumanMessage(content="What is the secret Krabby Patty recipe?")])


@pytest.mark.asyncio
@pytest.mark.snapshot(
    token="tests.contrib.langchain.test_langchain_community.test_openai_chat_model_stream",
    ignores=["metrics.langchain.tokens.total_cost"],
)
async def test_openai_chat_model_async_stream(langchain, langchain_openai, request_vcr):
    chat = langchain_openai.ChatOpenAI(streaming=True, temperature=0, max_tokens=256)
    with request_vcr.use_cassette("openai_chat_completion_async_stream.yaml"):
        await chat.agenerate([[langchain.schema.HumanMessage(content="What is the secret Krabby Patty recipe?")]])


def test_chat_model_metrics(
    langchain, langchain_community, langchain_openai, request_vcr, mock_metrics, mock_logs, snapshot_tracer
):
    chat = langchain_openai.ChatOpenAI(temperature=0, max_tokens=256)
    with request_vcr.use_cassette("openai_chat_completion_sync_call.yaml"):
        chat.invoke(input=[langchain.schema.HumanMessage(content="When do you use 'whom' instead of 'who'?")])
    expected_tags = [
        "version:",
        "env:",
        "service:",
        "langchain.request.provider:openai",
        "langchain.request.model:gpt-3.5-turbo",
        "langchain.request.type:chat_model",
        "langchain.request.api_key:...key>",
        "error:0",
    ]
    mock_metrics.assert_has_calls(
        [
            mock.call.distribution("tokens.prompt", 20, tags=expected_tags),
            mock.call.distribution("tokens.completion", 96, tags=expected_tags),
            mock.call.distribution("tokens.total", 116, tags=expected_tags),
            mock.call.distribution("request.duration", mock.ANY, tags=expected_tags),
        ],
        any_order=True,
    )
    if langchain_community:
        mock_metrics.increment.called_once_with("tokens.total_cost", mock.ANY, tags=expected_tags)
    mock_logs.assert_not_called()


@pytest.mark.parametrize(
    "ddtrace_config_langchain",
    [dict(metrics_enabled=False, logs_enabled=True, log_prompt_completion_sample_rate=1.0)],
)
def test_chat_model_logs(
    langchain, langchain_openai, ddtrace_config_langchain, request_vcr, mock_logs, mock_metrics, mock_tracer
):
    chat = langchain_openai.ChatOpenAI(temperature=0, max_tokens=256)
    with request_vcr.use_cassette("openai_chat_completion_sync_call.yaml"):
        chat.invoke(input=[langchain.schema.HumanMessage(content="When do you use 'whom' instead of 'who'?")])
    span = mock_tracer.pop_traces()[0][0]
    trace_id, span_id = span.trace_id, span.span_id

    assert mock_logs.enqueue.call_count == 1
    mock_logs.assert_has_calls(
        [
            mock.call.enqueue(
                {
                    "timestamp": mock.ANY,
                    "message": "sampled langchain_openai.chat_models.base.ChatOpenAI",
                    "hostname": mock.ANY,
                    "ddsource": "langchain",
                    "service": "",
                    "status": "info",
                    "ddtags": "env:,version:,langchain.request.provider:openai,langchain.request.model:gpt-3.5-turbo,langchain.request.type:chat_model,langchain.request.api_key:...key>",  # noqa: E501
                    "dd.trace_id": hex(trace_id)[2:],
                    "dd.span_id": str(span_id),
                    "messages": [
                        [
                            {
                                "content": "When do you use 'whom' instead of 'who'?",
                                "message_type": "HumanMessage",
                            }
                        ]
                    ],
                    "choices": [
                        [
                            {
                                "content": mock.ANY,
                                "message_type": "AIMessage",
                            }
                        ]
                    ],
                }
            ),
        ]
    )
    mock_metrics.increment.assert_not_called()
    mock_metrics.distribution.assert_not_called()
    mock_metrics.count.assert_not_called()


@pytest.mark.snapshot
def test_openai_embedding_query(langchain_openai, request_vcr):
    with mock.patch("langchain_openai.OpenAIEmbeddings._get_len_safe_embeddings", return_value=[0.0] * 1536):
        embeddings = langchain_openai.OpenAIEmbeddings()
        with request_vcr.use_cassette("openai_embedding_query.yaml"):
            embeddings.embed_query("this is a test query.")


@pytest.mark.snapshot
def test_fake_embedding_query(langchain, langchain_community):
    if langchain_community is None:
        pytest.skip("langchain-community not installed which is required for this test.")
    embeddings = langchain_community.embeddings.FakeEmbeddings(size=99)
    embeddings.embed_query(text="foo")


@pytest.mark.snapshot
def test_fake_embedding_document(langchain, langchain_community):
    if langchain_community is None:
        pytest.skip("langchain-community not installed which is required for this test.")
    embeddings = langchain_community.embeddings.FakeEmbeddings(size=99)
    embeddings.embed_documents(texts=["foo", "bar"])


def test_openai_embedding_metrics(langchain_openai, request_vcr, mock_metrics, mock_logs, snapshot_tracer):
    with mock.patch("langchain_openai.OpenAIEmbeddings._get_len_safe_embeddings", return_value=[0.0] * 1536):
        embeddings = langchain_openai.OpenAIEmbeddings()
        with request_vcr.use_cassette("openai_embedding_query.yaml"):
            embeddings.embed_query("this is a test query.")
    expected_tags = [
        "version:",
        "env:",
        "service:",
        "langchain.request.provider:openai",
        "langchain.request.model:text-embedding-ada-002",
        "langchain.request.type:embedding",
        "langchain.request.api_key:...key>",
        "error:0",
    ]
    mock_metrics.assert_has_calls(
        [mock.call.distribution("request.duration", mock.ANY, tags=expected_tags)],
        any_order=True,
    )
    mock_logs.assert_not_called()


@pytest.mark.parametrize(
    "ddtrace_config_langchain",
    [dict(metrics_enabled=False, logs_enabled=True, log_prompt_completion_sample_rate=1.0)],
)
def test_embedding_logs(langchain_openai, ddtrace_config_langchain, request_vcr, mock_logs, mock_metrics, mock_tracer):
    with mock.patch("langchain_openai.OpenAIEmbeddings._get_len_safe_embeddings", return_value=[0.0] * 1536):
        embeddings = langchain_openai.OpenAIEmbeddings()
        with request_vcr.use_cassette("openai_embedding_query.yaml"):
            embeddings.embed_query("this is a test query.")
    span = mock_tracer.pop_traces()[0][0]
    trace_id, span_id = span.trace_id, span.span_id

    assert mock_logs.enqueue.call_count == 1
    mock_logs.assert_has_calls(
        [
            mock.call.enqueue(
                {
                    "timestamp": mock.ANY,
                    "message": "sampled langchain_openai.embeddings.base.OpenAIEmbeddings",
                    "hostname": mock.ANY,
                    "ddsource": "langchain",
                    "service": "",
                    "status": "info",
                    "ddtags": "env:,version:,langchain.request.provider:openai,langchain.request.model:text-embedding-ada-002,langchain.request.type:embedding,langchain.request.api_key:...key>",  # noqa: E501
                    "dd.trace_id": hex(trace_id)[2:],
                    "dd.span_id": str(span_id),
                    "inputs": ["this is a test query."],
                }
            ),
        ]
    )
    mock_metrics.increment.assert_not_called()
    mock_metrics.distribution.assert_not_called()
    mock_metrics.count.assert_not_called()


<<<<<<< HEAD
@pytest.mark.snapshot(ignores=["metrics.langchain.tokens.total_cost"])
=======
@flaky(1735812000)
@pytest.mark.snapshot
>>>>>>> eda0f8fd
def test_openai_math_chain_sync(langchain, langchain_openai, request_vcr):
    """
    Test that using the provided LLMMathChain will result in a 3-span trace with
    the overall LLMMathChain, LLMChain, and underlying OpenAI interface.
    """
    chain = langchain.chains.LLMMathChain.from_llm(langchain_openai.OpenAI(temperature=0))
    with request_vcr.use_cassette("openai_math_chain_sync.yaml"):
        chain.invoke("what is two raised to the fifty-fourth power?")


<<<<<<< HEAD
@pytest.mark.snapshot(
    token="tests.contrib.langchain.test_langchain_community.test_chain_invoke",
    ignores=["metrics.langchain.tokens.total_cost"],
)
=======
@flaky(1735812000)
@pytest.mark.snapshot(token="tests.contrib.langchain.test_langchain_community.test_chain_invoke")
>>>>>>> eda0f8fd
def test_chain_invoke_dict_input(langchain, langchain_openai, request_vcr):
    prompt_template = "what is {base} raised to the fifty-fourth power?"
    prompt = langchain.prompts.PromptTemplate(input_variables=["base"], template=prompt_template)
    chain = langchain.chains.LLMChain(llm=langchain_openai.OpenAI(temperature=0), prompt=prompt)
    with request_vcr.use_cassette("openai_math_chain_sync.yaml"):
        chain.invoke(input={"base": "two"})


@pytest.mark.snapshot(
    token="tests.contrib.langchain.test_langchain_community.test_chain_invoke",
    ignores=["metrics.langchain.tokens.total_cost"],
)
def test_chain_invoke_str_input(langchain, langchain_openai, request_vcr):
    prompt_template = "what is {base} raised to the fifty-fourth power?"
    prompt = langchain.prompts.PromptTemplate(input_variables=["base"], template=prompt_template)
    chain = langchain.chains.LLMChain(llm=langchain_openai.OpenAI(temperature=0), prompt=prompt)
    with request_vcr.use_cassette("openai_math_chain_sync.yaml"):
        chain.invoke("two")


@pytest.mark.asyncio
@pytest.mark.snapshot(ignores=["metrics.langchain.tokens.total_cost"])
async def test_openai_math_chain_async(langchain, langchain_openai, request_vcr):
    """
    Test that using the provided LLMMathChain will result in a 3-span trace with
    the overall LLMMathChain, LLMChain, and underlying OpenAI interface.
    """
    chain = langchain.chains.LLMMathChain.from_llm(langchain_openai.OpenAI(temperature=0))
    with request_vcr.use_cassette("openai_math_chain_async.yaml"):
        await chain.ainvoke("what is two raised to the fifty-fourth power?")


@pytest.mark.snapshot(token="tests.contrib.langchain.test_langchain_community.test_cohere_math_chain")
def test_cohere_math_chain_sync(langchain, langchain_cohere, request_vcr):
    """
    Test that using the provided LLMMathChain will result in a 3-span trace with
    the overall LLMMathChain, LLMChain, and underlying Cohere interface.
    """
    chain = langchain.chains.LLMMathChain.from_llm(
        langchain_cohere.llms.Cohere(cohere_api_key=os.getenv("COHERE_API_KEY", "<not-a-real-key>"))
    )
    with request_vcr.use_cassette("cohere_math_chain_sync.yaml"):
        chain.invoke("what is thirteen raised to the .3432 power?")


<<<<<<< HEAD
@pytest.mark.snapshot(ignores=["metrics.langchain.tokens.total_cost"])
=======
@flaky(1735812000)
@pytest.mark.snapshot
>>>>>>> eda0f8fd
def test_openai_sequential_chain(langchain, langchain_openai, request_vcr):
    """
    Test that using a SequentialChain will result in a 4-span trace with
    the overall SequentialChain, TransformChain, LLMChain, and underlying OpenAI interface.
    """

    def _transform_func(inputs):
        """Helper function to replace multiple new lines and multiple spaces with a single space"""
        text = inputs["text"]
        text = re.sub(r"(\r\n|\r|\n){2,}", r"\n", text)
        text = re.sub(r"[ \t]+", " ", text)
        return {"output_text": text}

    clean_extra_spaces_chain = langchain.chains.TransformChain(
        input_variables=["text"], output_variables=["output_text"], transform=_transform_func
    )
    template = """Paraphrase this text:

        {output_text}

        In the style of a {style}.

        Paraphrase: """
    prompt = langchain.prompts.PromptTemplate(input_variables=["style", "output_text"], template=template)
    style_paraphrase_chain = langchain.chains.LLMChain(
        llm=langchain_openai.OpenAI(), prompt=prompt, output_key="final_output"
    )
    sequential_chain = langchain.chains.SequentialChain(
        chains=[clean_extra_spaces_chain, style_paraphrase_chain],
        input_variables=["text", "style"],
        output_variables=["final_output"],
    )

    input_text = """
        Chains allow us to combine multiple


        components together to create a single, coherent application.

        For example, we can create a chain that takes user input,       format it with a PromptTemplate,

        and then passes the formatted response to an LLM. We can build more complex chains by combining

        multiple chains together, or by


        combining chains with other components.
        """
    with request_vcr.use_cassette("openai_paraphrase.yaml"):
        sequential_chain.invoke({"text": input_text, "style": "a 90s rapper"})


<<<<<<< HEAD
@pytest.mark.snapshot(ignores=["metrics.langchain.tokens.total_cost"])
=======
@flaky(1735812000)
@pytest.mark.snapshot
>>>>>>> eda0f8fd
def test_openai_sequential_chain_with_multiple_llm_sync(langchain, langchain_openai, request_vcr):
    template = """Paraphrase this text:

        {input_text}

        Paraphrase: """
    prompt = langchain.prompts.PromptTemplate(input_variables=["input_text"], template=template)
    style_paraphrase_chain = langchain.chains.LLMChain(
        llm=langchain_openai.OpenAI(), prompt=prompt, output_key="paraphrased_output"
    )
    rhyme_template = """Make this text rhyme:

        {paraphrased_output}

        Rhyme: """
    rhyme_prompt = langchain.prompts.PromptTemplate(input_variables=["paraphrased_output"], template=rhyme_template)
    rhyme_chain = langchain.chains.LLMChain(
        llm=langchain_openai.OpenAI(), prompt=rhyme_prompt, output_key="final_output"
    )
    sequential_chain = langchain.chains.SequentialChain(
        chains=[style_paraphrase_chain, rhyme_chain],
        input_variables=["input_text"],
        output_variables=["final_output"],
    )

    input_text = """
            I have convinced myself that there is absolutely nothing in the world, no sky, no earth, no minds, no
            bodies. Does it now follow that I too do not exist? No: if I convinced myself of something then I certainly
            existed. But there is a deceiver of supreme power and cunning who is deliberately and constantly deceiving
            me. In that case I too undoubtedly exist, if he is deceiving me; and let him deceive me as much as he can,
            he will never bring it about that I am nothing so long as I think that I am something. So after considering
            everything very thoroughly, I must finally conclude that this proposition, I am, I exist, is necessarily
            true whenever it is put forward by me or conceived in my mind.
            """
    with request_vcr.use_cassette("openai_sequential_paraphrase_and_rhyme_sync.yaml"):
        sequential_chain.invoke({"input_text": input_text})


@pytest.mark.asyncio
@pytest.mark.snapshot(ignores=["metrics.langchain.tokens.total_cost"])
async def test_openai_sequential_chain_with_multiple_llm_async(langchain, langchain_openai, request_vcr):
    template = """Paraphrase this text:

        {input_text}

        Paraphrase: """
    prompt = langchain.prompts.PromptTemplate(input_variables=["input_text"], template=template)
    style_paraphrase_chain = langchain.chains.LLMChain(
        llm=langchain_openai.OpenAI(), prompt=prompt, output_key="paraphrased_output"
    )
    rhyme_template = """Make this text rhyme:

        {paraphrased_output}

        Rhyme: """
    rhyme_prompt = langchain.prompts.PromptTemplate(input_variables=["paraphrased_output"], template=rhyme_template)
    rhyme_chain = langchain.chains.LLMChain(
        llm=langchain_openai.OpenAI(), prompt=rhyme_prompt, output_key="final_output"
    )
    sequential_chain = langchain.chains.SequentialChain(
        chains=[style_paraphrase_chain, rhyme_chain],
        input_variables=["input_text"],
        output_variables=["final_output"],
    )

    input_text = """
            I have convinced myself that there is absolutely nothing in the world, no sky, no earth, no minds, no
            bodies. Does it now follow that I too do not exist? No: if I convinced myself of something then I certainly
            existed. But there is a deceiver of supreme power and cunning who is deliberately and constantly deceiving
            me. In that case I too undoubtedly exist, if he is deceiving me; and let him deceive me as much as he can,
            he will never bring it about that I am nothing so long as I think that I am something. So after considering
            everything very thoroughly, I must finally conclude that this proposition, I am, I exist, is necessarily
            true whenever it is put forward by me or conceived in my mind.
            """
    with request_vcr.use_cassette("openai_sequential_paraphrase_and_rhyme_async.yaml"):
        await sequential_chain.ainvoke({"input_text": input_text})


@flaky(1735812000)
@pytest.mark.parametrize(
    "ddtrace_config_langchain",
    [dict(metrics_enabled=False, logs_enabled=True, log_prompt_completion_sample_rate=1.0)],
)
def test_chain_logs(
    langchain, langchain_openai, ddtrace_config_langchain, request_vcr, mock_logs, mock_metrics, mock_tracer
):
    chain = langchain.chains.LLMMathChain.from_llm(langchain_openai.OpenAI(temperature=0))
    with request_vcr.use_cassette("openai_math_chain_sync.yaml"):
        chain.invoke("what is two raised to the fifty-fourth power?")
    traces = mock_tracer.pop_traces()
    base_chain_span = traces[0][0]
    mid_chain_span = traces[0][1]
    llm_span = traces[0][2]

    assert mock_logs.enqueue.call_count == 3  # This operation includes 2 chains and 1 LLM call
    mock_logs.assert_has_calls(
        [
            mock.call.enqueue(
                {
                    "timestamp": mock.ANY,
                    "message": "sampled langchain_openai.llms.base.OpenAI",
                    "hostname": mock.ANY,
                    "ddsource": "langchain",
                    "service": "",
                    "status": "info",
                    "ddtags": "env:,version:,langchain.request.provider:openai,langchain.request.model:gpt-3.5-turbo-instruct,langchain.request.type:llm,langchain.request.api_key:...key>",  # noqa: E501
                    "dd.trace_id": hex(llm_span.trace_id)[2:],
                    "dd.span_id": str(llm_span.span_id),
                    "prompts": mock.ANY,
                    "choices": mock.ANY,
                }
            ),
            mock.call.enqueue(
                {
                    "timestamp": mock.ANY,
                    "message": "sampled langchain.chains.llm.LLMChain",
                    "hostname": mock.ANY,
                    "ddsource": "langchain",
                    "service": "",
                    "status": "info",
                    "ddtags": "env:,version:,langchain.request.provider:,langchain.request.model:,langchain.request.type:chain,langchain.request.api_key:",  # noqa: E501
                    "dd.trace_id": hex(mid_chain_span.trace_id)[2:],
                    "dd.span_id": str(mid_chain_span.span_id),
                    "inputs": mock.ANY,
                    "prompt": mock.ANY,
                    "outputs": {
                        "question": "what is two raised to the fifty-fourth power?",
                        "stop": mock.ANY,
                        "text": '```text\n2**54\n```\n...numexpr.evaluate("2**54")...\n',
                    },
                }
            ),
            mock.call.enqueue(
                {
                    "timestamp": mock.ANY,
                    "message": "sampled langchain.chains.llm_math.base.LLMMathChain",
                    "hostname": mock.ANY,
                    "ddsource": "langchain",
                    "service": "",
                    "status": "info",
                    "ddtags": "env:,version:,langchain.request.provider:,langchain.request.model:,langchain.request.type:chain,langchain.request.api_key:",  # noqa: E501
                    "dd.trace_id": hex(base_chain_span.trace_id)[2:],
                    "dd.span_id": str(base_chain_span.span_id),
                    "inputs": {"question": "what is two raised to the fifty-fourth power?"},
                    "prompt": mock.ANY,
                    "outputs": {
                        "question": "what is two raised to the fifty-fourth power?",
                        "answer": "Answer: 18014398509481984",
                    },
                }
            ),
        ]
    )
    mock_metrics.increment.assert_not_called()
    mock_metrics.distribution.assert_not_called()
    mock_metrics.count.assert_not_called()


def test_chat_prompt_template_does_not_parse_template(langchain, langchain_openai, mock_tracer):
    """
    Test that tracing a chain with a ChatPromptTemplate does not try to directly parse the template,
    as ChatPromptTemplates do not contain a specific template attribute (which will lead to an attribute error)
    but instead contain multiple messages each with their own prompt template and are not trivial to tag.
    """
    import langchain.prompts.chat  # noqa: F401

    with mock.patch("langchain_openai.ChatOpenAI._generate", side_effect=Exception("Mocked Error")):
        with pytest.raises(Exception) as exc_info:
            chat = langchain_openai.ChatOpenAI(temperature=0)
            template = "You are a helpful assistant that translates english to pirate."
            system_message_prompt = langchain.prompts.chat.SystemMessagePromptTemplate.from_template(template)
            example_human = langchain.prompts.chat.HumanMessagePromptTemplate.from_template("Hi")
            example_ai = langchain.prompts.chat.AIMessagePromptTemplate.from_template("Argh me mateys")
            human_template = "{text}"
            human_message_prompt = langchain.prompts.chat.HumanMessagePromptTemplate.from_template(human_template)
            chat_prompt = langchain.prompts.chat.ChatPromptTemplate.from_messages(
                [system_message_prompt, example_human, example_ai, human_message_prompt]
            )
            chain = langchain.chains.LLMChain(llm=chat, prompt=chat_prompt)
            chain.invoke("I love programming.")
        assert str(exc_info.value) == "Mocked Error"
    traces = mock_tracer.pop_traces()
    chain_span = traces[0][0]
    assert chain_span.get_tag("langchain.request.inputs.text") == "I love programming."
    assert chain_span.get_tag("langchain.request.type") == "chain"
    assert chain_span.get_tag("langchain.request.prompt") is None


@pytest.mark.snapshot
def test_pinecone_vectorstore_similarity_search(langchain_openai, request_vcr):
    """
    Test that calling a similarity search on a Pinecone vectorstore with langchain will
    result in a 2-span trace with a vectorstore span and underlying OpenAI embedding interface span.
    """
    import langchain_pinecone
    import pinecone

    with mock.patch("langchain_openai.OpenAIEmbeddings._get_len_safe_embeddings", return_value=[0.0] * 1536):
        with request_vcr.use_cassette("openai_pinecone_similarity_search.yaml"):
            pc = pinecone.Pinecone(
                api_key=os.getenv("PINECONE_API_KEY", "<not-a-real-key>"),
                environment=os.getenv("PINECONE_ENV", "<not-a-real-env>"),
            )
            embed = langchain_openai.OpenAIEmbeddings(model="text-embedding-ada-002")
            index = pc.Index("langchain-retrieval")
            vectorstore = langchain_pinecone.PineconeVectorStore(index, embed, "text")
            vectorstore.similarity_search("Who was Alan Turing?", 1)


@pytest.mark.snapshot(ignores=["metrics.langchain.tokens.total_cost"])
def test_pinecone_vectorstore_retrieval_chain(langchain_openai, request_vcr):
    """
    Test that calling a similarity search on a Pinecone vectorstore with langchain will
    result in a 2-span trace with a vectorstore span and underlying OpenAI embedding interface span.
    """
    import langchain_pinecone
    import pinecone

    with mock.patch("langchain_openai.OpenAIEmbeddings._get_len_safe_embeddings", return_value=[0.0] * 1536):
        with request_vcr.use_cassette("openai_pinecone_vectorstore_retrieval_chain.yaml"):
            pc = pinecone.Pinecone(
                api_key=os.getenv("PINECONE_API_KEY", "<not-a-real-key>"),
                environment=os.getenv("PINECONE_ENV", "<not-a-real-env>"),
            )
            embed = langchain_openai.OpenAIEmbeddings(model="text-embedding-ada-002")
            index = pc.Index("langchain-retrieval")
            vectorstore = langchain_pinecone.PineconeVectorStore(index, embed, "text")

            llm = langchain_openai.OpenAI()
            qa_with_sources = langchain.chains.RetrievalQAWithSourcesChain.from_chain_type(
                llm=llm, chain_type="stuff", retriever=vectorstore.as_retriever()
            )
            qa_with_sources.invoke("Who was Alan Turing?")


def test_vectorstore_similarity_search_metrics(langchain_openai, request_vcr, mock_metrics, mock_logs, snapshot_tracer):
    import langchain_pinecone
    import pinecone

    with mock.patch("langchain_openai.OpenAIEmbeddings._get_len_safe_embeddings", return_value=[0.0] * 1536):
        with request_vcr.use_cassette("openai_pinecone_similarity_search.yaml"):
            pc = pinecone.Pinecone(
                api_key=os.getenv("PINECONE_API_KEY", "<not-a-real-key>"),
                environment=os.getenv("PINECONE_ENV", "<not-a-real-env>"),
            )
            embed = langchain_openai.OpenAIEmbeddings(model="text-embedding-ada-002")
            index = pc.Index("langchain-retrieval")
            vectorstore = langchain_pinecone.PineconeVectorStore(index, embed, "text")
            vectorstore.similarity_search("Who was Alan Turing?", 1)
    expected_tags = [
        "version:",
        "env:",
        "service:",
        "langchain.request.provider:pineconevectorstore",
        "langchain.request.model:",
        "langchain.request.type:similarity_search",
        "langchain.request.api_key:",
        "error:0",
    ]
    mock_metrics.distribution.assert_called_with("request.duration", mock.ANY, tags=expected_tags),
    mock_logs.assert_not_called()


@pytest.mark.parametrize(
    "ddtrace_config_langchain",
    [dict(metrics_enabled=False, logs_enabled=True, log_prompt_completion_sample_rate=1.0)],
)
def test_vectorstore_logs(
    langchain_openai, ddtrace_config_langchain, request_vcr, mock_logs, mock_metrics, mock_tracer
):
    import langchain_pinecone
    import pinecone

    with mock.patch("langchain_openai.OpenAIEmbeddings._get_len_safe_embeddings", return_value=[0.0] * 1536):
        with request_vcr.use_cassette("openai_pinecone_similarity_search.yaml"):
            pc = pinecone.Pinecone(
                api_key=os.getenv("PINECONE_API_KEY", "<not-a-real-key>"),
                environment=os.getenv("PINECONE_ENV", "<not-a-real-env>"),
            )
            embed = langchain_openai.OpenAIEmbeddings(model="text-embedding-ada-002")
            index = pc.Index("langchain-retrieval")
            vectorstore = langchain_pinecone.PineconeVectorStore(index, embed, "text")
            vectorstore.similarity_search("Who was Alan Turing?", 1)
    traces = mock_tracer.pop_traces()
    vectorstore_span = traces[0][0]
    embeddings_span = traces[0][1]

    assert mock_logs.enqueue.call_count == 2  # This operation includes 1 vectorstore call and 1 embeddings call
    mock_logs.assert_has_calls(
        [
            mock.call.enqueue(
                {
                    "timestamp": mock.ANY,
                    "message": "sampled langchain_openai.embeddings.base.OpenAIEmbeddings",
                    "hostname": mock.ANY,
                    "ddsource": "langchain",
                    "service": "",
                    "status": "info",
                    "ddtags": "env:,version:,langchain.request.provider:openai,langchain.request.model:text-embedding-ada-002,langchain.request.type:embedding,langchain.request.api_key:...key>",  # noqa: E501
                    "dd.trace_id": hex(embeddings_span.trace_id)[2:],
                    "dd.span_id": str(embeddings_span.span_id),
                    "inputs": ["Who was Alan Turing?"],
                }
            ),
            mock.call.enqueue(
                {
                    "timestamp": mock.ANY,
                    "message": "sampled langchain_pinecone.vectorstores.PineconeVectorStore",
                    "hostname": mock.ANY,
                    "ddsource": "langchain",
                    "service": "",
                    "status": "info",
                    "ddtags": "env:,version:,langchain.request.provider:pineconevectorstore,langchain.request.model:,langchain.request.type:similarity_search,langchain.request.api_key:",  # noqa: E501
                    "dd.trace_id": hex(vectorstore_span.trace_id)[2:],
                    "dd.span_id": str(vectorstore_span.span_id),
                    "query": "Who was Alan Turing?",
                    "k": 1,
                    "documents": mock.ANY,
                }
            ),
        ]
    )
    mock_metrics.increment.assert_not_called()
    mock_metrics.distribution.assert_not_called()
    mock_metrics.count.assert_not_called()


@pytest.mark.snapshot(ignores=["metrics.langchain.tokens.total_cost", "meta.http.useragent", "resource"])
def test_openai_integration(langchain, request_vcr, ddtrace_run_python_code_in_subprocess):
    env = os.environ.copy()
    pypath = [os.path.dirname(os.path.dirname(os.path.dirname(os.path.dirname(__file__))))]
    if "PYTHONPATH" in env:
        pypath.append(env["PYTHONPATH"])
    env.update(
        {
            "PYTHONPATH": ":".join(pypath),
            # Disable metrics because the test agent doesn't support metrics
            "DD_LANGCHAIN_METRICS_ENABLED": "false",
            "DD_OPENAI_METRICS_ENABLED": "false",
            "OPENAI_API_KEY": "<not-a-real-key>",
        }
    )
    out, err, status, pid = ddtrace_run_python_code_in_subprocess(
        """
from langchain_openai import OpenAI
import ddtrace
from tests.contrib.langchain.test_langchain_community import get_request_vcr
with get_request_vcr(subdirectory_name="langchain_community").use_cassette("openai_completion_sync.yaml"):
    OpenAI().invoke("Can you explain what Descartes meant by 'I think, therefore I am'?")
""",
        env=env,
    )
    assert status == 0, err
    assert out == b""
    assert err == b""


@pytest.mark.snapshot(ignores=["meta.http.useragent", "metrics.langchain.tokens.total_cost"])
@pytest.mark.parametrize("schema_version", [None, "v0", "v1"])
@pytest.mark.parametrize("service_name", [None, "mysvc"])
def test_openai_service_name(
    langchain, request_vcr, ddtrace_run_python_code_in_subprocess, schema_version, service_name
):
    env = os.environ.copy()
    pypath = [os.path.dirname(os.path.dirname(os.path.dirname(os.path.dirname(__file__))))]
    if "PYTHONPATH" in env:
        pypath.append(env["PYTHONPATH"])
    env.update(
        {
            "PYTHONPATH": ":".join(pypath),
            # Disable metrics because the test agent doesn't support metrics
            "DD_LANGCHAIN_METRICS_ENABLED": "false",
            "DD_OPENAI_METRICS_ENABLED": "false",
            "OPENAI_API_KEY": "<not-a-real-key>",
        }
    )
    if service_name:
        env["DD_SERVICE"] = service_name
    if schema_version:
        env["DD_TRACE_SPAN_ATTRIBUTE_SCHEMA"] = schema_version
    out, err, status, pid = ddtrace_run_python_code_in_subprocess(
        """
from langchain_openai import OpenAI
import ddtrace
from tests.contrib.langchain.test_langchain_community import get_request_vcr
with get_request_vcr(subdirectory_name="langchain_community").use_cassette("openai_completion_sync.yaml"):
    OpenAI().invoke("Can you explain what Descartes meant by 'I think, therefore I am'?")
""",
        env=env,
    )
    assert status == 0, err
    assert out == b""
    assert err == b""


@pytest.mark.parametrize(
    "ddtrace_config_langchain",
    [dict(metrics_enabled=False, logs_enabled=True, log_prompt_completion_sample_rate=1.0)],
)
def test_llm_logs_when_response_not_completed(
    langchain_openai, ddtrace_config_langchain, mock_logs, mock_metrics, mock_tracer
):
    """Test that errors get logged even if the response is not returned."""
    with mock.patch("langchain_openai.OpenAI._generate", side_effect=Exception("Mocked Error")):
        with pytest.raises(Exception) as exc_info:
            llm = langchain_openai.OpenAI()
            llm.invoke("Can you please not return an error?")
        assert str(exc_info.value) == "Mocked Error"
    span = mock_tracer.pop_traces()[0][0]
    trace_id, span_id = span.trace_id, span.span_id

    assert mock_logs.enqueue.call_count == 1
    mock_logs.assert_has_calls(
        [
            mock.call.enqueue(
                {
                    "timestamp": mock.ANY,
                    "message": "sampled langchain_openai.llms.base.OpenAI",
                    "hostname": mock.ANY,
                    "ddsource": "langchain",
                    "service": "",
                    "status": "error",
                    "ddtags": "env:,version:,langchain.request.provider:openai,langchain.request.model:gpt-3.5-turbo-instruct,langchain.request.type:llm,langchain.request.api_key:...key>",  # noqa: E501
                    "dd.trace_id": hex(trace_id)[2:],
                    "dd.span_id": str(span_id),
                    "prompts": ["Can you please not return an error?"],
                    "choices": [],
                }
            ),
        ]
    )


@pytest.mark.parametrize(
    "ddtrace_config_langchain",
    [dict(metrics_enabled=False, logs_enabled=True, log_prompt_completion_sample_rate=1.0)],
)
def test_chat_model_logs_when_response_not_completed(
    langchain, langchain_openai, ddtrace_config_langchain, mock_logs, mock_metrics, mock_tracer
):
    """Test that errors get logged even if the response is not returned."""
    with mock.patch("langchain_openai.ChatOpenAI._generate", side_effect=Exception("Mocked Error")):
        with pytest.raises(Exception) as exc_info:
            chat = langchain_openai.ChatOpenAI(temperature=0, max_tokens=256)
            chat.invoke(input=[langchain.schema.HumanMessage(content="Can you please not return an error?")])
        assert str(exc_info.value) == "Mocked Error"
    span = mock_tracer.pop_traces()[0][0]
    trace_id, span_id = span.trace_id, span.span_id

    assert mock_logs.enqueue.call_count == 1
    mock_logs.enqueue.assert_called_with(
        {
            "timestamp": mock.ANY,
            "message": "sampled langchain_openai.chat_models.base.ChatOpenAI",
            "hostname": mock.ANY,
            "ddsource": "langchain",
            "service": "",
            "status": "error",
            "ddtags": "env:,version:,langchain.request.provider:openai,langchain.request.model:gpt-3.5-turbo,langchain.request.type:chat_model,langchain.request.api_key:...key>",  # noqa: E501
            "dd.trace_id": hex(trace_id)[2:],
            "dd.span_id": str(span_id),
            "messages": [
                [
                    {
                        "content": "Can you please not return an error?",
                        "message_type": "HumanMessage",
                    }
                ]
            ],
            "choices": [],
        }
    )


@pytest.mark.parametrize(
    "ddtrace_config_langchain",
    [dict(metrics_enabled=False, logs_enabled=True, log_prompt_completion_sample_rate=1.0)],
)
def test_embedding_logs_when_response_not_completed(
    langchain_openai, ddtrace_config_langchain, mock_logs, mock_metrics, mock_tracer
):
    """Test that errors get logged even if the response is not returned."""
    with mock.patch(
        "langchain_openai.OpenAIEmbeddings._get_len_safe_embeddings", side_effect=Exception("Mocked Error")
    ):
        with pytest.raises(Exception) as exc_info:
            embeddings = langchain_openai.OpenAIEmbeddings()
            embeddings.embed_query("Can you please not return an error?")
        assert str(exc_info.value) == "Mocked Error"
    span = mock_tracer.pop_traces()[0][0]
    trace_id, span_id = span.trace_id, span.span_id

    assert mock_logs.enqueue.call_count == 1
    mock_logs.assert_has_calls(
        [
            mock.call.enqueue(
                {
                    "timestamp": mock.ANY,
                    "message": "sampled langchain_openai.embeddings.base.OpenAIEmbeddings",
                    "hostname": mock.ANY,
                    "ddsource": "langchain",
                    "service": "",
                    "status": "error",
                    "ddtags": "env:,version:,langchain.request.provider:openai,langchain.request.model:text-embedding-ada-002,langchain.request.type:embedding,langchain.request.api_key:...key>",  # noqa: E501
                    "dd.trace_id": hex(trace_id)[2:],
                    "dd.span_id": str(span_id),
                    "inputs": ["Can you please not return an error?"],
                }
            ),
        ]
    )


@pytest.mark.snapshot(ignores=["metrics.langchain.tokens.total_cost"])
def test_lcel_chain_simple(langchain_core, langchain_openai, request_vcr):
    prompt = langchain_core.prompts.ChatPromptTemplate.from_messages(
        [("system", "You are world class technical documentation writer."), ("user", "{input}")]
    )
    llm = langchain_openai.OpenAI()

    chain = prompt | llm
    with request_vcr.use_cassette("lcel_openai_chain_call.yaml"):
        chain.invoke({"input": "how can langsmith help with testing?"})


<<<<<<< HEAD
@pytest.mark.snapshot(ignores=["metrics.langchain.tokens.total_cost"])
=======
@flaky(1735812000)
@pytest.mark.snapshot
>>>>>>> eda0f8fd
def test_lcel_chain_complicated(langchain_core, langchain_openai, request_vcr):
    prompt = langchain_core.prompts.ChatPromptTemplate.from_template(
        "Tell me a short joke about {topic} in the style of {style}"
    )

    chat_openai = langchain_openai.ChatOpenAI()
    openai = langchain_openai.OpenAI()

    model = chat_openai.configurable_alternatives(
        langchain_core.runnables.ConfigurableField(id="model"),
        default_key="chat_openai",
        openai=openai,
    )

    chain = (
        {
            "topic": langchain_core.runnables.RunnablePassthrough(),
            "style": langchain_core.runnables.RunnablePassthrough(),
        }
        | prompt
        | model
        | langchain_core.output_parsers.StrOutputParser()
    )

    with request_vcr.use_cassette("lcel_openai_chain_call_complicated.yaml"):
        chain.invoke({"topic": "chickens", "style": "a 90s rapper"})


@pytest.mark.asyncio
@pytest.mark.snapshot(ignores=["metrics.langchain.tokens.total_cost"])
async def test_lcel_chain_simple_async(langchain_core, langchain_openai, request_vcr):
    prompt = langchain_core.prompts.ChatPromptTemplate.from_messages(
        [("system", "You are world class technical documentation writer."), ("user", "{input}")]
    )
    llm = langchain_openai.OpenAI()

    chain = prompt | llm
    with request_vcr.use_cassette("lcel_openai_chain_acall.yaml"):
        await chain.ainvoke({"input": "how can langsmith help with testing?"})


@flaky(1735812000, reason="batch() is non-deterministic in which order it processes inputs")
@pytest.mark.snapshot(ignores=["metrics.langchain.tokens.total_cost"])
@pytest.mark.skipif(sys.version_info >= (3, 11, 0), reason="Python <3.11 test")
def test_lcel_chain_batch(langchain_core, langchain_openai, request_vcr):
    """
    Test that invoking a chain with a batch of inputs will result in a 4-span trace,
    with a root RunnableSequence span, then 3 LangChain ChatOpenAI spans underneath
    """
    prompt = langchain_core.prompts.ChatPromptTemplate.from_template("Tell me a short joke about {topic}")
    output_parser = langchain_core.output_parsers.StrOutputParser()
    model = langchain_openai.ChatOpenAI()
    chain = {"topic": langchain_core.runnables.RunnablePassthrough()} | prompt | model | output_parser

    with request_vcr.use_cassette("lcel_openai_chain_batch.yaml"):
        chain.batch(inputs=["chickens", "pigs"])


@flaky(1735812000, reason="batch() is non-deterministic in which order it processes inputs")
@pytest.mark.snapshot(ignores=["metrics.langchain.tokens.total_cost"])
@pytest.mark.skipif(sys.version_info < (3, 11, 0), reason="Python 3.11+ required")
def test_lcel_chain_batch_311(langchain_core, langchain_openai, request_vcr):
    """
    Test that invoking a chain with a batch of inputs will result in a 4-span trace,
    with a root RunnableSequence span, then 3 LangChain ChatOpenAI spans underneath
    """
    prompt = langchain_core.prompts.ChatPromptTemplate.from_template("Tell me a short joke about {topic}")
    output_parser = langchain_core.output_parsers.StrOutputParser()
    model = langchain_openai.ChatOpenAI()
    chain = {"topic": langchain_core.runnables.RunnablePassthrough()} | prompt | model | output_parser

    with request_vcr.use_cassette("lcel_openai_chain_batch_311.yaml"):
        chain.batch(inputs=["chickens", "pigs"])


@pytest.mark.snapshot(ignores=["metrics.langchain.tokens.total_cost"])
def test_lcel_chain_nested(langchain_core, langchain_openai, request_vcr):
    """
    Test that invoking a nested chain will result in a 4-span trace with a root
    RunnableSequence span (complete_chain), then another RunnableSequence (chain1) +
    LangChain ChatOpenAI span (chain1's llm call) and finally a second LangChain ChatOpenAI span (chain2's llm call)
    """
    prompt1 = langchain_core.prompts.ChatPromptTemplate.from_template("what is the city {person} is from?")
    prompt2 = langchain_core.prompts.ChatPromptTemplate.from_template(
        "what country is the city {city} in? respond in {language}"
    )

    model = langchain_openai.ChatOpenAI()

    chain1 = prompt1 | model | langchain_core.output_parsers.StrOutputParser()
    chain2 = prompt2 | model | langchain_core.output_parsers.StrOutputParser()

    complete_chain = {"city": chain1, "language": itemgetter("language")} | chain2

    with request_vcr.use_cassette("lcel_openai_chain_nested.yaml"):
        complete_chain.invoke({"person": "Spongebob Squarepants", "language": "Spanish"})


@flaky(1735812000, reason="batch() is non-deterministic in which order it processes inputs")
@pytest.mark.asyncio
@pytest.mark.snapshot(ignores=["metrics.langchain.tokens.total_cost"])
async def test_lcel_chain_batch_async(langchain_core, langchain_openai, request_vcr):
    """
    Test that invoking a chain with a batch of inputs will result in a 4-span trace,
    with a root RunnableSequence span, then 3 LangChain ChatOpenAI spans underneath
    """
    prompt = langchain_core.prompts.ChatPromptTemplate.from_template("Tell me a short joke about {topic}")
    output_parser = langchain_core.output_parsers.StrOutputParser()
    model = langchain_openai.ChatOpenAI()
    chain = {"topic": langchain_core.runnables.RunnablePassthrough()} | prompt | model | output_parser

    with request_vcr.use_cassette("lcel_openai_chain_batch_async.yaml"):
        await chain.abatch(inputs=["chickens", "pigs"])<|MERGE_RESOLUTION|>--- conflicted
+++ resolved
@@ -149,14 +149,10 @@
         llm.invoke("Why does everyone in Bikini Bottom hate Plankton?")
 
 
-<<<<<<< HEAD
+@flaky(1735812000)
 def test_openai_llm_metrics(
     langchain, langchain_community, langchain_openai, request_vcr, mock_metrics, mock_logs, snapshot_tracer
 ):
-=======
-@flaky(1735812000)
-def test_openai_llm_metrics(langchain, langchain_openai, request_vcr, mock_metrics, mock_logs, snapshot_tracer):
->>>>>>> eda0f8fd
     llm = langchain_openai.OpenAI()
     with request_vcr.use_cassette("openai_completion_sync.yaml"):
         llm.invoke("Can you explain what Descartes meant by 'I think, therefore I am'?")
@@ -249,12 +245,8 @@
         )
 
 
-<<<<<<< HEAD
-@pytest.mark.snapshot(ignores=["metrics.langchain.tokens.total_cost"])
-=======
 @flaky(1735812000)
-@pytest.mark.snapshot
->>>>>>> eda0f8fd
+@pytest.mark.snapshot(ignores=["metrics.langchain.tokens.total_cost"])
 def test_openai_chat_model_vision_generate(langchain_openai, request_vcr):
     """
     Test that input messages with nested contents are still tagged without error
@@ -497,12 +489,8 @@
     mock_metrics.count.assert_not_called()
 
 
-<<<<<<< HEAD
-@pytest.mark.snapshot(ignores=["metrics.langchain.tokens.total_cost"])
-=======
 @flaky(1735812000)
-@pytest.mark.snapshot
->>>>>>> eda0f8fd
+@pytest.mark.snapshot(ignores=["metrics.langchain.tokens.total_cost"])
 def test_openai_math_chain_sync(langchain, langchain_openai, request_vcr):
     """
     Test that using the provided LLMMathChain will result in a 3-span trace with
@@ -513,15 +501,11 @@
         chain.invoke("what is two raised to the fifty-fourth power?")
 
 
-<<<<<<< HEAD
+@flaky(1735812000)
 @pytest.mark.snapshot(
     token="tests.contrib.langchain.test_langchain_community.test_chain_invoke",
     ignores=["metrics.langchain.tokens.total_cost"],
 )
-=======
-@flaky(1735812000)
-@pytest.mark.snapshot(token="tests.contrib.langchain.test_langchain_community.test_chain_invoke")
->>>>>>> eda0f8fd
 def test_chain_invoke_dict_input(langchain, langchain_openai, request_vcr):
     prompt_template = "what is {base} raised to the fifty-fourth power?"
     prompt = langchain.prompts.PromptTemplate(input_variables=["base"], template=prompt_template)
@@ -567,12 +551,8 @@
         chain.invoke("what is thirteen raised to the .3432 power?")
 
 
-<<<<<<< HEAD
-@pytest.mark.snapshot(ignores=["metrics.langchain.tokens.total_cost"])
-=======
 @flaky(1735812000)
-@pytest.mark.snapshot
->>>>>>> eda0f8fd
+@pytest.mark.snapshot(ignores=["metrics.langchain.tokens.total_cost"])
 def test_openai_sequential_chain(langchain, langchain_openai, request_vcr):
     """
     Test that using a SequentialChain will result in a 4-span trace with
@@ -625,12 +605,8 @@
         sequential_chain.invoke({"text": input_text, "style": "a 90s rapper"})
 
 
-<<<<<<< HEAD
-@pytest.mark.snapshot(ignores=["metrics.langchain.tokens.total_cost"])
-=======
 @flaky(1735812000)
-@pytest.mark.snapshot
->>>>>>> eda0f8fd
+@pytest.mark.snapshot(ignores=["metrics.langchain.tokens.total_cost"])
 def test_openai_sequential_chain_with_multiple_llm_sync(langchain, langchain_openai, request_vcr):
     template = """Paraphrase this text:
 
@@ -1156,12 +1132,8 @@
         chain.invoke({"input": "how can langsmith help with testing?"})
 
 
-<<<<<<< HEAD
-@pytest.mark.snapshot(ignores=["metrics.langchain.tokens.total_cost"])
-=======
 @flaky(1735812000)
-@pytest.mark.snapshot
->>>>>>> eda0f8fd
+@pytest.mark.snapshot(ignores=["metrics.langchain.tokens.total_cost"])
 def test_lcel_chain_complicated(langchain_core, langchain_openai, request_vcr):
     prompt = langchain_core.prompts.ChatPromptTemplate.from_template(
         "Tell me a short joke about {topic} in the style of {style}"
