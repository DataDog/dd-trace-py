--- conflicted
+++ resolved
@@ -852,19 +852,10 @@
             vectorstore.similarity_search("Who was Alan Turing?", 1)
 
 
-<<<<<<< HEAD
-@pytest.mark.snapshot(
-    ignores=[
-        "metrics.langchain.tokens.total_cost",
-        "meta.langchain.response.outputs.input_documents",
-        "meta.langchain.request.inputs.input_documents",
-    ]
-=======
 @flaky(1735812000)
 @pytest.mark.snapshot(
     ignores=IGNORE_FIELDS
     + ["meta.langchain.response.outputs.input_documents", "meta.langchain.request.inputs.input_documents"]
->>>>>>> 83647003
 )
 def test_pinecone_vectorstore_retrieval_chain(langchain_openai, request_vcr):
     """
