import os
import re
import sys

import langchain
import langchain.prompts  # noqa: F401
import mock
import pytest

from ddtrace.internal.utils.version import parse_version
from ddtrace.llmobs import LLMObs
from tests.contrib.langchain.utils import get_request_vcr
from tests.llmobs._utils import _expected_llmobs_llm_span_event
from tests.utils import override_global_config


SHOULD_USE_LANGCHAIN_COMMUNITY = parse_version(langchain.__version__) >= (0, 1)
SHOULD_USE_LANGCHAIN_OPENAI = SHOULD_USE_LANGCHAIN_COMMUNITY

pytestmark = pytest.mark.skipif(
    not SHOULD_USE_LANGCHAIN_COMMUNITY or sys.version_info < (3, 10),
    reason="This module only tests langchain_community and Python 3.10+",
)


@pytest.fixture(scope="session")
def request_vcr():
    yield get_request_vcr(subdirectory_name="langchain_community")


@pytest.mark.parametrize("ddtrace_config_langchain", [dict(logs_enabled=True, log_prompt_completion_sample_rate=1.0)])
def test_global_tags(
    ddtrace_config_langchain, langchain, langchain_openai, request_vcr, mock_metrics, mock_logs, mock_tracer
):
    """
    When the global config UST tags are set
        The service name should be used for all data
        The env should be used for all data
        The version should be used for all data
    """
    llm = langchain_openai.OpenAI()
    with override_global_config(dict(service="test-svc", env="staging", version="1234")):
        with request_vcr.use_cassette("openai_completion_sync.yaml"):
            llm.invoke("What does Nietzsche mean by 'God is dead'?")

    span = mock_tracer.pop_traces()[0][0]
    assert span.resource == "langchain_openai.llms.base.OpenAI"
    assert span.service == "test-svc"
    assert span.get_tag("env") == "staging"
    assert span.get_tag("version") == "1234"
    assert span.get_tag("langchain.request.provider") == "openai"
    assert span.get_tag("langchain.request.model") == "gpt-3.5-turbo-instruct"
    assert span.get_tag("langchain.request.api_key") == "...key>"

    assert mock_logs.enqueue.call_count == 1
    assert mock_metrics.mock_calls
    for _, _args, kwargs in mock_metrics.mock_calls:
        expected_metrics = [
            "service:test-svc",
            "env:staging",
            "version:1234",
            "langchain.request.model:gpt-3.5-turbo-instruct",
            "langchain.request.provider:openai",
            "langchain.request.type:llm",
            "langchain.request.api_key:...key>",
        ]
        actual_tags = kwargs.get("tags")
        for m in expected_metrics:
            assert m in actual_tags

    for call, args, _kwargs in mock_logs.mock_calls:
        if call != "enqueue":
            continue
        log = args[0]
        assert log["service"] == "test-svc"
        assert (
            log["ddtags"]
            == "env:staging,version:1234,langchain.request.provider:openai,langchain.request.model:gpt-3.5-turbo-instruct,langchain.request.type:llm,langchain.request.api_key:...key>"  # noqa: E501
        )


@pytest.mark.snapshot(ignores=["metrics.langchain.tokens.total_cost", "resource"])
def test_openai_llm_sync(langchain, langchain_openai, request_vcr):
    llm = langchain_openai.OpenAI()
    with request_vcr.use_cassette("openai_completion_sync.yaml"):
        llm.invoke("Can you explain what Descartes meant by 'I think, therefore I am'?")


@pytest.mark.snapshot
def test_openai_llm_sync_multiple_prompts(langchain, langchain_openai, request_vcr):
    llm = langchain_openai.OpenAI()
    with request_vcr.use_cassette("openai_completion_sync_multi_prompt.yaml"):
        llm.generate(
            prompts=[
                "What is the best way to teach a baby multiple languages?",
                "How many times has Spongebob failed his road test?",
            ]
        )


@pytest.mark.asyncio
@pytest.mark.snapshot
async def test_openai_llm_async(langchain, langchain_openai, request_vcr):
    llm = langchain_openai.OpenAI()
    with request_vcr.use_cassette("openai_completion_async.yaml"):
        await llm.agenerate(["Which team won the 2019 NBA finals?"])


@pytest.mark.snapshot
def test_openai_llm_sync_stream(langchain, langchain_openai, request_vcr):
    llm = langchain_openai.OpenAI(streaming=True)
    with request_vcr.use_cassette("openai_completion_sync_stream.yaml"):
        llm.invoke("Why is Spongebob so bad at driving?")


@pytest.mark.asyncio
@pytest.mark.snapshot
async def test_openai_llm_async_stream(langchain, langchain_openai, request_vcr):
    llm = langchain_openai.OpenAI(streaming=True)
    with request_vcr.use_cassette("openai_completion_async_stream.yaml"):
        await llm.agenerate(["Why is Spongebob so bad at driving?"])


@pytest.mark.snapshot(ignores=["meta.error.stack", "resource"])
def test_openai_llm_error(langchain, langchain_openai, request_vcr):
    import openai  # Imported here because the os env OPENAI_API_KEY needs to be set via langchain fixture before import

    llm = langchain_openai.OpenAI()

    # if parse_version(openai.__version__) >= (1, 0, 0):
    if getattr(openai, "__version__", "") >= "1.0.0":
        invalid_error = openai.BadRequestError
    else:
        invalid_error = openai.InvalidRequestError
    with pytest.raises(invalid_error):
        with request_vcr.use_cassette("openai_completion_error.yaml"):
            llm.generate([12345, 123456])


@pytest.mark.snapshot
def test_cohere_llm_sync(langchain_community, request_vcr):
    llm = langchain_community.llms.Cohere(cohere_api_key=os.getenv("COHERE_API_KEY", "<not-a-real-key>"))
    with request_vcr.use_cassette("cohere_completion_sync.yaml"):
        llm.invoke("What is the secret Krabby Patty recipe?")


@pytest.mark.snapshot
def test_ai21_llm_sync(langchain, langchain_community, request_vcr):
    llm = langchain_community.llms.AI21(ai21_api_key=os.getenv("AI21_API_KEY", "<not-a-real-key>"))
    with request_vcr.use_cassette("ai21_completion_sync.yaml"):
        llm.invoke("Why does everyone in Bikini Bottom hate Plankton?")


def test_openai_llm_metrics(langchain, langchain_openai, request_vcr, mock_metrics, mock_logs, snapshot_tracer):
    llm = langchain_openai.OpenAI()
    with request_vcr.use_cassette("openai_completion_sync.yaml"):
        llm.invoke("Can you explain what Descartes meant by 'I think, therefore I am'?")
    expected_tags = [
        "version:",
        "env:",
        "service:",
        "langchain.request.provider:openai",
        "langchain.request.model:gpt-3.5-turbo-instruct",
        "langchain.request.type:llm",
        "langchain.request.api_key:...key>",
        "error:0",
    ]
    mock_metrics.assert_has_calls(
        [
            mock.call.distribution("tokens.prompt", 17, tags=expected_tags),
            mock.call.distribution("tokens.completion", 256, tags=expected_tags),
            mock.call.distribution("tokens.total", 273, tags=expected_tags),
            mock.call.increment("tokens.total_cost", mock.ANY, tags=expected_tags),
            mock.call.distribution("request.duration", mock.ANY, tags=expected_tags),
        ],
        any_order=True,
    )
    mock_logs.assert_not_called()


@pytest.mark.parametrize(
    "ddtrace_config_langchain",
    [dict(metrics_enabled=False, logs_enabled=True, log_prompt_completion_sample_rate=1.0)],
)
def test_llm_logs(
    langchain, langchain_openai, ddtrace_config_langchain, request_vcr, mock_logs, mock_metrics, mock_tracer
):
    llm = langchain_openai.OpenAI()
    with request_vcr.use_cassette("openai_completion_sync.yaml"):
        llm.invoke("Can you explain what Descartes meant by 'I think, therefore I am'?")
    span = mock_tracer.pop_traces()[0][0]
    trace_id, span_id = span.trace_id, span.span_id

    assert mock_logs.enqueue.call_count == 1
    mock_logs.assert_has_calls(
        [
            mock.call.enqueue(
                {
                    "timestamp": mock.ANY,
                    "message": "sampled langchain_openai.llms.base.OpenAI",
                    "hostname": mock.ANY,
                    "ddsource": "langchain",
                    "service": "",
                    "status": "info",
                    "ddtags": "env:,version:,langchain.request.provider:openai,langchain.request.model:gpt-3.5-turbo-instruct,langchain.request.type:llm,langchain.request.api_key:...key>",  # noqa: E501
                    "dd.trace_id": hex(trace_id)[2:],
                    "dd.span_id": str(span_id),
                    "prompts": ["Can you explain what Descartes meant by 'I think, therefore I am'?"],
                    "choices": mock.ANY,
                }
            ),
        ]
    )
    mock_metrics.increment.assert_not_called()
    mock_metrics.distribution.assert_not_called()
    mock_metrics.count.assert_not_called()


@pytest.mark.snapshot
def test_openai_chat_model_sync_call_langchain_openai(langchain, langchain_openai, request_vcr):
    chat = langchain_openai.ChatOpenAI(temperature=0, max_tokens=256)
    with request_vcr.use_cassette("openai_chat_completion_sync_call.yaml"):
        chat.invoke(input=[langchain.schema.HumanMessage(content="When do you use 'whom' instead of 'who'?")])


@pytest.mark.snapshot
def test_openai_chat_model_sync_generate(langchain, langchain_openai, request_vcr):
    chat = langchain_openai.ChatOpenAI(temperature=0, max_tokens=256)
    with request_vcr.use_cassette("openai_chat_completion_sync_generate.yaml"):
        chat.generate(
            [
                [
                    langchain.schema.SystemMessage(content="Respond like a frat boy."),
                    langchain.schema.HumanMessage(
                        content="Where's the nearest equinox gym from Hudson Yards manhattan?"
                    ),
                ],
                [
                    langchain.schema.SystemMessage(content="Respond with a pirate accent."),
                    langchain.schema.HumanMessage(content="How does one get to Bikini Bottom from New York?"),
                ],
            ]
        )


@pytest.mark.snapshot
def test_openai_chat_model_vision_generate(langchain_openai, request_vcr):
    """
    Test that input messages with nested contents are still tagged without error
    Regression test for https://github.com/DataDog/dd-trace-py/issues/8149.
    """
    image_url = (
        "https://upload.wikimedia.org/wikipedia/commons/thumb/d/dd/Gfp-wisconsin-madison-the-nature-boardwalk"
        ".jpg/2560px-Gfp-wisconsin-madison-the-nature-boardwalk.jpg"
    )
    chat = langchain_openai.ChatOpenAI(model="gpt-4-vision-preview", temperature=0, max_tokens=256)
    with request_vcr.use_cassette("openai_chat_completion_image_input_sync_generate.yaml"):
        chat.generate(
            [
                [
                    langchain.schema.HumanMessage(
                        content=[
                            {"type": "text", "text": "What’s in this image?"},
                            {
                                "type": "image_url",
                                "image_url": image_url,
                            },
                        ],
                    ),
                ],
            ]
        )


@pytest.mark.asyncio
@pytest.mark.snapshot
async def test_openai_chat_model_async_call(langchain, langchain_openai, request_vcr):
    chat = langchain_openai.ChatOpenAI(temperature=0, max_tokens=256)
    with request_vcr.use_cassette("openai_chat_completion_async_call.yaml"):
        await chat._call_async([langchain.schema.HumanMessage(content="When do you use 'whom' instead of 'who'?")])


@pytest.mark.asyncio
@pytest.mark.snapshot
async def test_openai_chat_model_async_generate(langchain, langchain_openai, request_vcr):
    chat = langchain_openai.ChatOpenAI(temperature=0, max_tokens=256)
    with request_vcr.use_cassette("openai_chat_completion_async_generate.yaml"):
        await chat.agenerate(
            [
                [
                    langchain.schema.SystemMessage(content="Respond like a frat boy."),
                    langchain.schema.HumanMessage(
                        content="Where's the nearest equinox gym from Hudson Yards manhattan?"
                    ),
                ],
                [
                    langchain.schema.SystemMessage(content="Respond with a pirate accent."),
                    langchain.schema.HumanMessage(content="How does one get to Bikini Bottom from New York?"),
                ],
            ]
        )


@pytest.mark.snapshot(token="tests.contrib.langchain.test_langchain_community.test_openai_chat_model_stream")
def test_openai_chat_model_sync_stream(langchain, langchain_openai, request_vcr):
    chat = langchain_openai.ChatOpenAI(streaming=True, temperature=0, max_tokens=256)
    with request_vcr.use_cassette("openai_chat_completion_sync_stream.yaml"):
        chat.invoke(input=[langchain.schema.HumanMessage(content="What is the secret Krabby Patty recipe?")])


@pytest.mark.asyncio
@pytest.mark.snapshot(token="tests.contrib.langchain.test_langchain_community.test_openai_chat_model_stream")
async def test_openai_chat_model_async_stream(langchain, langchain_openai, request_vcr):
    chat = langchain_openai.ChatOpenAI(streaming=True, temperature=0, max_tokens=256)
    with request_vcr.use_cassette("openai_chat_completion_async_stream.yaml"):
        await chat.agenerate([[langchain.schema.HumanMessage(content="What is the secret Krabby Patty recipe?")]])


def test_chat_model_metrics(langchain, langchain_openai, request_vcr, mock_metrics, mock_logs, snapshot_tracer):
    chat = langchain_openai.ChatOpenAI(temperature=0, max_tokens=256)
    with request_vcr.use_cassette("openai_chat_completion_sync_call.yaml"):
        chat.invoke(input=[langchain.schema.HumanMessage(content="When do you use 'whom' instead of 'who'?")])
    expected_tags = [
        "version:",
        "env:",
        "service:",
        "langchain.request.provider:openai",
        "langchain.request.model:gpt-3.5-turbo",
        "langchain.request.type:chat_model",
        "langchain.request.api_key:...key>",
        "error:0",
    ]
    mock_metrics.assert_has_calls(
        [
            mock.call.distribution("tokens.prompt", 20, tags=expected_tags),
            mock.call.distribution("tokens.completion", 96, tags=expected_tags),
            mock.call.distribution("tokens.total", 116, tags=expected_tags),
            mock.call.increment("tokens.total_cost", mock.ANY, tags=expected_tags),
            mock.call.distribution("request.duration", mock.ANY, tags=expected_tags),
        ],
        any_order=True,
    )
    mock_logs.assert_not_called()


@pytest.mark.parametrize(
    "ddtrace_config_langchain",
    [dict(metrics_enabled=False, logs_enabled=True, log_prompt_completion_sample_rate=1.0)],
)
def test_chat_model_logs(
    langchain, langchain_openai, ddtrace_config_langchain, request_vcr, mock_logs, mock_metrics, mock_tracer
):
    chat = langchain_openai.ChatOpenAI(temperature=0, max_tokens=256)
    with request_vcr.use_cassette("openai_chat_completion_sync_call.yaml"):
        chat.invoke(input=[langchain.schema.HumanMessage(content="When do you use 'whom' instead of 'who'?")])
    span = mock_tracer.pop_traces()[0][0]
    trace_id, span_id = span.trace_id, span.span_id

    assert mock_logs.enqueue.call_count == 1
    mock_logs.assert_has_calls(
        [
            mock.call.enqueue(
                {
                    "timestamp": mock.ANY,
                    "message": "sampled langchain_openai.chat_models.base.ChatOpenAI",
                    "hostname": mock.ANY,
                    "ddsource": "langchain",
                    "service": "",
                    "status": "info",
                    "ddtags": "env:,version:,langchain.request.provider:openai,langchain.request.model:gpt-3.5-turbo,langchain.request.type:chat_model,langchain.request.api_key:...key>",  # noqa: E501
                    "dd.trace_id": hex(trace_id)[2:],
                    "dd.span_id": str(span_id),
                    "messages": [
                        [
                            {
                                "content": "When do you use 'whom' instead of 'who'?",
                                "message_type": "HumanMessage",
                            }
                        ]
                    ],
                    "choices": [
                        [
                            {
                                "content": mock.ANY,
                                "message_type": "AIMessage",
                            }
                        ]
                    ],
                }
            ),
        ]
    )
    mock_metrics.increment.assert_not_called()
    mock_metrics.distribution.assert_not_called()
    mock_metrics.count.assert_not_called()


@pytest.mark.snapshot
def test_openai_embedding_query(langchain_openai, request_vcr):
    with mock.patch("langchain_openai.OpenAIEmbeddings._get_len_safe_embeddings", return_value=[0.0] * 1536):
        embeddings = langchain_openai.OpenAIEmbeddings()
        with request_vcr.use_cassette("openai_embedding_query.yaml"):
            embeddings.embed_query("this is a test query.")


@pytest.mark.snapshot
def test_fake_embedding_query(langchain, langchain_community):
    embeddings = langchain_community.embeddings.FakeEmbeddings(size=99)
    embeddings.embed_query(text="foo")


@pytest.mark.snapshot
def test_fake_embedding_document(langchain, langchain_community):
    embeddings = langchain_community.embeddings.FakeEmbeddings(size=99)
    embeddings.embed_documents(texts=["foo", "bar"])


def test_openai_embedding_metrics(langchain_openai, request_vcr, mock_metrics, mock_logs, snapshot_tracer):
    with mock.patch("langchain_openai.OpenAIEmbeddings._get_len_safe_embeddings", return_value=[0.0] * 1536):
        embeddings = langchain_openai.OpenAIEmbeddings()
        with request_vcr.use_cassette("openai_embedding_query.yaml"):
            embeddings.embed_query("this is a test query.")
    expected_tags = [
        "version:",
        "env:",
        "service:",
        "langchain.request.provider:openai",
        "langchain.request.model:text-embedding-ada-002",
        "langchain.request.type:embedding",
        "langchain.request.api_key:...key>",
        "error:0",
    ]
    mock_metrics.assert_has_calls(
        [mock.call.distribution("request.duration", mock.ANY, tags=expected_tags)],
        any_order=True,
    )
    mock_logs.assert_not_called()


@pytest.mark.parametrize(
    "ddtrace_config_langchain",
    [dict(metrics_enabled=False, logs_enabled=True, log_prompt_completion_sample_rate=1.0)],
)
def test_embedding_logs(langchain_openai, ddtrace_config_langchain, request_vcr, mock_logs, mock_metrics, mock_tracer):
    with mock.patch("langchain_openai.OpenAIEmbeddings._get_len_safe_embeddings", return_value=[0.0] * 1536):
        embeddings = langchain_openai.OpenAIEmbeddings()
        with request_vcr.use_cassette("openai_embedding_query.yaml"):
            embeddings.embed_query("this is a test query.")
    span = mock_tracer.pop_traces()[0][0]
    trace_id, span_id = span.trace_id, span.span_id

    assert mock_logs.enqueue.call_count == 1
    mock_logs.assert_has_calls(
        [
            mock.call.enqueue(
                {
                    "timestamp": mock.ANY,
                    "message": "sampled langchain_openai.embeddings.base.OpenAIEmbeddings",
                    "hostname": mock.ANY,
                    "ddsource": "langchain",
                    "service": "",
                    "status": "info",
                    "ddtags": "env:,version:,langchain.request.provider:openai,langchain.request.model:text-embedding-ada-002,langchain.request.type:embedding,langchain.request.api_key:...key>",  # noqa: E501
                    "dd.trace_id": hex(trace_id)[2:],
                    "dd.span_id": str(span_id),
                    "inputs": ["this is a test query."],
                }
            ),
        ]
    )
    mock_metrics.increment.assert_not_called()
    mock_metrics.distribution.assert_not_called()
    mock_metrics.count.assert_not_called()


@pytest.mark.snapshot
def test_openai_math_chain_sync(langchain, langchain_openai, request_vcr):
    """
    Test that using the provided LLMMathChain will result in a 3-span trace with
    the overall LLMMathChain, LLMChain, and underlying OpenAI interface.
    """
    chain = langchain.chains.LLMMathChain.from_llm(langchain_openai.OpenAI(temperature=0))
    with request_vcr.use_cassette("openai_math_chain_sync.yaml"):
        chain.invoke("what is two raised to the fifty-fourth power?")


@pytest.mark.asyncio
@pytest.mark.snapshot
async def test_openai_math_chain_async(langchain, langchain_openai, request_vcr):
    """
    Test that using the provided LLMMathChain will result in a 3-span trace with
    the overall LLMMathChain, LLMChain, and underlying OpenAI interface.
    """
    chain = langchain.chains.LLMMathChain.from_llm(langchain_openai.OpenAI(temperature=0))
    with request_vcr.use_cassette("openai_math_chain_async.yaml"):
        await chain.ainvoke("what is two raised to the fifty-fourth power?")


@pytest.mark.snapshot(token="tests.contrib.langchain.test_langchain_community.test_cohere_math_chain")
def test_cohere_math_chain_sync(langchain, langchain_community, request_vcr):
    """
    Test that using the provided LLMMathChain will result in a 3-span trace with
    the overall LLMMathChain, LLMChain, and underlying Cohere interface.
    """
    chain = langchain.chains.LLMMathChain.from_llm(
        langchain_community.llms.Cohere(cohere_api_key=os.getenv("COHERE_API_KEY", "<not-a-real-key>"))
    )
    with request_vcr.use_cassette("cohere_math_chain_sync.yaml"):
        chain.invoke("what is thirteen raised to the .3432 power?")


@pytest.mark.snapshot
def test_openai_sequential_chain(langchain, langchain_openai, request_vcr):
    """
    Test that using a SequentialChain will result in a 4-span trace with
    the overall SequentialChain, TransformChain, LLMChain, and underlying OpenAI interface.
    """

    def _transform_func(inputs):
        """Helper function to replace multiple new lines and multiple spaces with a single space"""
        text = inputs["text"]
        text = re.sub(r"(\r\n|\r|\n){2,}", r"\n", text)
        text = re.sub(r"[ \t]+", " ", text)
        return {"output_text": text}

    clean_extra_spaces_chain = langchain.chains.TransformChain(
        input_variables=["text"], output_variables=["output_text"], transform=_transform_func
    )
    template = """Paraphrase this text:

        {output_text}

        In the style of a {style}.

        Paraphrase: """
    prompt = langchain.prompts.PromptTemplate(input_variables=["style", "output_text"], template=template)
    style_paraphrase_chain = langchain.chains.LLMChain(
        llm=langchain_openai.OpenAI(), prompt=prompt, output_key="final_output"
    )
    sequential_chain = langchain.chains.SequentialChain(
        chains=[clean_extra_spaces_chain, style_paraphrase_chain],
        input_variables=["text", "style"],
        output_variables=["final_output"],
    )

    input_text = """
        Chains allow us to combine multiple


        components together to create a single, coherent application.

        For example, we can create a chain that takes user input,       format it with a PromptTemplate,

        and then passes the formatted response to an LLM. We can build more complex chains by combining

        multiple chains together, or by


        combining chains with other components.
        """
    with request_vcr.use_cassette("openai_paraphrase.yaml"):
        sequential_chain.invoke({"text": input_text, "style": "a 90s rapper"})


@pytest.mark.snapshot
def test_openai_sequential_chain_with_multiple_llm_sync(langchain, langchain_openai, request_vcr):
    template = """Paraphrase this text:

        {input_text}

        Paraphrase: """
    prompt = langchain.prompts.PromptTemplate(input_variables=["input_text"], template=template)
    style_paraphrase_chain = langchain.chains.LLMChain(
        llm=langchain_openai.OpenAI(), prompt=prompt, output_key="paraphrased_output"
    )
    rhyme_template = """Make this text rhyme:

        {paraphrased_output}

        Rhyme: """
    rhyme_prompt = langchain.prompts.PromptTemplate(input_variables=["paraphrased_output"], template=rhyme_template)
    rhyme_chain = langchain.chains.LLMChain(
        llm=langchain_openai.OpenAI(), prompt=rhyme_prompt, output_key="final_output"
    )
    sequential_chain = langchain.chains.SequentialChain(
        chains=[style_paraphrase_chain, rhyme_chain],
        input_variables=["input_text"],
        output_variables=["final_output"],
    )

    input_text = """
            I have convinced myself that there is absolutely nothing in the world, no sky, no earth, no minds, no
            bodies. Does it now follow that I too do not exist? No: if I convinced myself of something then I certainly
            existed. But there is a deceiver of supreme power and cunning who is deliberately and constantly deceiving
            me. In that case I too undoubtedly exist, if he is deceiving me; and let him deceive me as much as he can,
            he will never bring it about that I am nothing so long as I think that I am something. So after considering
            everything very thoroughly, I must finally conclude that this proposition, I am, I exist, is necessarily
            true whenever it is put forward by me or conceived in my mind.
            """
    with request_vcr.use_cassette("openai_sequential_paraphrase_and_rhyme_sync.yaml"):
        sequential_chain.invoke({"input_text": input_text})


@pytest.mark.asyncio
@pytest.mark.snapshot
async def test_openai_sequential_chain_with_multiple_llm_async(langchain, langchain_openai, request_vcr):
    template = """Paraphrase this text:

        {input_text}

        Paraphrase: """
    prompt = langchain.prompts.PromptTemplate(input_variables=["input_text"], template=template)
    style_paraphrase_chain = langchain.chains.LLMChain(
        llm=langchain_openai.OpenAI(), prompt=prompt, output_key="paraphrased_output"
    )
    rhyme_template = """Make this text rhyme:

        {paraphrased_output}

        Rhyme: """
    rhyme_prompt = langchain.prompts.PromptTemplate(input_variables=["paraphrased_output"], template=rhyme_template)
    rhyme_chain = langchain.chains.LLMChain(
        llm=langchain_openai.OpenAI(), prompt=rhyme_prompt, output_key="final_output"
    )
    sequential_chain = langchain.chains.SequentialChain(
        chains=[style_paraphrase_chain, rhyme_chain],
        input_variables=["input_text"],
        output_variables=["final_output"],
    )

    input_text = """
            I have convinced myself that there is absolutely nothing in the world, no sky, no earth, no minds, no
            bodies. Does it now follow that I too do not exist? No: if I convinced myself of something then I certainly
            existed. But there is a deceiver of supreme power and cunning who is deliberately and constantly deceiving
            me. In that case I too undoubtedly exist, if he is deceiving me; and let him deceive me as much as he can,
            he will never bring it about that I am nothing so long as I think that I am something. So after considering
            everything very thoroughly, I must finally conclude that this proposition, I am, I exist, is necessarily
            true whenever it is put forward by me or conceived in my mind.
            """
    with request_vcr.use_cassette("openai_sequential_paraphrase_and_rhyme_async.yaml"):
        await sequential_chain.ainvoke({"input_text": input_text})


@pytest.mark.parametrize(
    "ddtrace_config_langchain",
    [dict(metrics_enabled=False, logs_enabled=True, log_prompt_completion_sample_rate=1.0)],
)
def test_chain_logs(
    langchain, langchain_openai, ddtrace_config_langchain, request_vcr, mock_logs, mock_metrics, mock_tracer
):
    chain = langchain.chains.LLMMathChain.from_llm(langchain_openai.OpenAI(temperature=0))
    with request_vcr.use_cassette("openai_math_chain_sync.yaml"):
        chain.invoke("what is two raised to the fifty-fourth power?")
    traces = mock_tracer.pop_traces()
    base_chain_span = traces[0][0]
    mid_chain_span = traces[0][1]
    llm_span = traces[0][2]

    assert mock_logs.enqueue.call_count == 3  # This operation includes 2 chains and 1 LLM call
    mock_logs.assert_has_calls(
        [
            mock.call.enqueue(
                {
                    "timestamp": mock.ANY,
                    "message": "sampled langchain_openai.llms.base.OpenAI",
                    "hostname": mock.ANY,
                    "ddsource": "langchain",
                    "service": "",
                    "status": "info",
                    "ddtags": "env:,version:,langchain.request.provider:openai,langchain.request.model:gpt-3.5-turbo-instruct,langchain.request.type:llm,langchain.request.api_key:...key>",  # noqa: E501
                    "dd.trace_id": hex(llm_span.trace_id)[2:],
                    "dd.span_id": str(llm_span.span_id),
                    "prompts": mock.ANY,
                    "choices": mock.ANY,
                }
            ),
            mock.call.enqueue(
                {
                    "timestamp": mock.ANY,
                    "message": "sampled langchain.chains.llm.LLMChain",
                    "hostname": mock.ANY,
                    "ddsource": "langchain",
                    "service": "",
                    "status": "info",
                    "ddtags": "env:,version:,langchain.request.provider:,langchain.request.model:,langchain.request.type:chain,langchain.request.api_key:",  # noqa: E501
                    "dd.trace_id": hex(mid_chain_span.trace_id)[2:],
                    "dd.span_id": str(mid_chain_span.span_id),
                    "inputs": mock.ANY,
                    "prompt": mock.ANY,
                    "outputs": {
                        "question": "what is two raised to the fifty-fourth power?",
                        "stop": mock.ANY,
                        "text": '```text\n2**54\n```\n...numexpr.evaluate("2**54")...\n',
                    },
                }
            ),
            mock.call.enqueue(
                {
                    "timestamp": mock.ANY,
                    "message": "sampled langchain.chains.llm_math.base.LLMMathChain",
                    "hostname": mock.ANY,
                    "ddsource": "langchain",
                    "service": "",
                    "status": "info",
                    "ddtags": "env:,version:,langchain.request.provider:,langchain.request.model:,langchain.request.type:chain,langchain.request.api_key:",  # noqa: E501
                    "dd.trace_id": hex(base_chain_span.trace_id)[2:],
                    "dd.span_id": str(base_chain_span.span_id),
                    "inputs": {"question": "what is two raised to the fifty-fourth power?"},
                    "prompt": mock.ANY,
                    "outputs": {
                        "question": "what is two raised to the fifty-fourth power?",
                        "answer": "Answer: 18014398509481984",
                    },
                }
            ),
        ]
    )
    mock_metrics.increment.assert_not_called()
    mock_metrics.distribution.assert_not_called()
    mock_metrics.count.assert_not_called()


def test_chat_prompt_template_does_not_parse_template(langchain, langchain_openai, mock_tracer):
    """
    Test that tracing a chain with a ChatPromptTemplate does not try to directly parse the template,
    as ChatPromptTemplates do not contain a specific template attribute (which will lead to an attribute error)
    but instead contain multiple messages each with their own prompt template and are not trivial to tag.
    """
    import langchain.prompts.chat  # noqa: F401

    with mock.patch("langchain_openai.ChatOpenAI._generate", side_effect=Exception("Mocked Error")):
        with pytest.raises(Exception) as exc_info:
            chat = langchain_openai.ChatOpenAI(temperature=0)
            template = "You are a helpful assistant that translates english to pirate."
            system_message_prompt = langchain.prompts.chat.SystemMessagePromptTemplate.from_template(template)
            example_human = langchain.prompts.chat.HumanMessagePromptTemplate.from_template("Hi")
            example_ai = langchain.prompts.chat.AIMessagePromptTemplate.from_template("Argh me mateys")
            human_template = "{text}"
            human_message_prompt = langchain.prompts.chat.HumanMessagePromptTemplate.from_template(human_template)
            chat_prompt = langchain.prompts.chat.ChatPromptTemplate.from_messages(
                [system_message_prompt, example_human, example_ai, human_message_prompt]
            )
            chain = langchain.chains.LLMChain(llm=chat, prompt=chat_prompt)
            chain.invoke("I love programming.")
        assert str(exc_info.value) == "Mocked Error"
    traces = mock_tracer.pop_traces()
    chain_span = traces[0][0]
    assert chain_span.get_tag("langchain.request.inputs.text") == "I love programming."
    assert chain_span.get_tag("langchain.request.type") == "chain"
    assert chain_span.get_tag("langchain.request.prompt") is None


@pytest.mark.snapshot
def test_pinecone_vectorstore_similarity_search(langchain_community, langchain_openai, request_vcr):
    """
    Test that calling a similarity search on a Pinecone vectorstore with langchain will
    result in a 2-span trace with a vectorstore span and underlying OpenAI embedding interface span.
    """
    import langchain_pinecone
    import pinecone

    with mock.patch("langchain_openai.OpenAIEmbeddings._get_len_safe_embeddings", return_value=[0.0] * 1536):
        with request_vcr.use_cassette("openai_pinecone_similarity_search.yaml"):
            pc = pinecone.Pinecone(
                api_key=os.getenv("PINECONE_API_KEY", "<not-a-real-key>"),
                environment=os.getenv("PINECONE_ENV", "<not-a-real-env>"),
            )
            embed = langchain_openai.OpenAIEmbeddings(model="text-embedding-ada-002")
            index = pc.Index("langchain-retrieval")
            vectorstore = langchain_pinecone.PineconeVectorStore(index, embed, "text")
            vectorstore.similarity_search("Who was Alan Turing?", 1)


@pytest.mark.snapshot
def test_pinecone_vectorstore_retrieval_chain(langchain_community, langchain_openai, request_vcr):
    """
    Test that calling a similarity search on a Pinecone vectorstore with langchain will
    result in a 2-span trace with a vectorstore span and underlying OpenAI embedding interface span.
    """
    import langchain_pinecone
    import pinecone

    with mock.patch("langchain_openai.OpenAIEmbeddings._get_len_safe_embeddings", return_value=[0.0] * 1536):
        with request_vcr.use_cassette("openai_pinecone_vectorstore_retrieval_chain.yaml"):
            pc = pinecone.Pinecone(
                api_key=os.getenv("PINECONE_API_KEY", "<not-a-real-key>"),
                environment=os.getenv("PINECONE_ENV", "<not-a-real-env>"),
            )
            embed = langchain_openai.OpenAIEmbeddings(model="text-embedding-ada-002")
            index = pc.Index("langchain-retrieval")
            vectorstore = langchain_pinecone.PineconeVectorStore(index, embed, "text")

            llm = langchain_openai.OpenAI()
            qa_with_sources = langchain.chains.RetrievalQAWithSourcesChain.from_chain_type(
                llm=llm, chain_type="stuff", retriever=vectorstore.as_retriever()
            )
            qa_with_sources.invoke("Who was Alan Turing?")


def test_vectorstore_similarity_search_metrics(
    langchain_community, langchain_openai, request_vcr, mock_metrics, mock_logs, snapshot_tracer
):
    import langchain_pinecone
    import pinecone

    with mock.patch("langchain_openai.OpenAIEmbeddings._get_len_safe_embeddings", return_value=[0.0] * 1536):
        with request_vcr.use_cassette("openai_pinecone_similarity_search.yaml"):
            pc = pinecone.Pinecone(
                api_key=os.getenv("PINECONE_API_KEY", "<not-a-real-key>"),
                environment=os.getenv("PINECONE_ENV", "<not-a-real-env>"),
            )
            embed = langchain_openai.OpenAIEmbeddings(model="text-embedding-ada-002")
            index = pc.Index("langchain-retrieval")
            vectorstore = langchain_pinecone.PineconeVectorStore(index, embed, "text")
            vectorstore.similarity_search("Who was Alan Turing?", 1)
    expected_tags = [
        "version:",
        "env:",
        "service:",
        "langchain.request.provider:pineconevectorstore",
        "langchain.request.model:",
        "langchain.request.type:similarity_search",
        "langchain.request.api_key:",
        "error:0",
    ]
    mock_metrics.distribution.assert_called_with("request.duration", mock.ANY, tags=expected_tags),
    mock_logs.assert_not_called()


@pytest.mark.parametrize(
    "ddtrace_config_langchain",
    [dict(metrics_enabled=False, logs_enabled=True, log_prompt_completion_sample_rate=1.0)],
)
def test_vectorstore_logs(
    langchain_openai, langchain_community, ddtrace_config_langchain, request_vcr, mock_logs, mock_metrics, mock_tracer
):
    import langchain_pinecone
    import pinecone

    with mock.patch("langchain_openai.OpenAIEmbeddings._get_len_safe_embeddings", return_value=[0.0] * 1536):
        with request_vcr.use_cassette("openai_pinecone_similarity_search.yaml"):
            pc = pinecone.Pinecone(
                api_key=os.getenv("PINECONE_API_KEY", "<not-a-real-key>"),
                environment=os.getenv("PINECONE_ENV", "<not-a-real-env>"),
            )
            embed = langchain_openai.OpenAIEmbeddings(model="text-embedding-ada-002")
            index = pc.Index("langchain-retrieval")
            vectorstore = langchain_pinecone.PineconeVectorStore(index, embed, "text")
            vectorstore.similarity_search("Who was Alan Turing?", 1)
    traces = mock_tracer.pop_traces()
    vectorstore_span = traces[0][0]
    embeddings_span = traces[0][1]

    assert mock_logs.enqueue.call_count == 2  # This operation includes 1 vectorstore call and 1 embeddings call
    mock_logs.assert_has_calls(
        [
            mock.call.enqueue(
                {
                    "timestamp": mock.ANY,
                    "message": "sampled langchain_openai.embeddings.base.OpenAIEmbeddings",
                    "hostname": mock.ANY,
                    "ddsource": "langchain",
                    "service": "",
                    "status": "info",
                    "ddtags": "env:,version:,langchain.request.provider:openai,langchain.request.model:text-embedding-ada-002,langchain.request.type:embedding,langchain.request.api_key:...key>",  # noqa: E501
                    "dd.trace_id": hex(embeddings_span.trace_id)[2:],
                    "dd.span_id": str(embeddings_span.span_id),
                    "inputs": ["Who was Alan Turing?"],
                }
            ),
            mock.call.enqueue(
                {
                    "timestamp": mock.ANY,
                    "message": "sampled langchain_pinecone.vectorstores.PineconeVectorStore",
                    "hostname": mock.ANY,
                    "ddsource": "langchain",
                    "service": "",
                    "status": "info",
                    "ddtags": "env:,version:,langchain.request.provider:pineconevectorstore,langchain.request.model:,langchain.request.type:similarity_search,langchain.request.api_key:",  # noqa: E501
                    "dd.trace_id": hex(vectorstore_span.trace_id)[2:],
                    "dd.span_id": str(vectorstore_span.span_id),
                    "query": "Who was Alan Turing?",
                    "k": 1,
                    "documents": mock.ANY,
                }
            ),
        ]
    )
    mock_metrics.increment.assert_not_called()
    mock_metrics.distribution.assert_not_called()
    mock_metrics.count.assert_not_called()


@pytest.mark.snapshot(ignores=["metrics.langchain.tokens.total_cost", "resource"])
def test_openai_integration(langchain, request_vcr, ddtrace_run_python_code_in_subprocess):
    env = os.environ.copy()
    pypath = [os.path.dirname(os.path.dirname(os.path.dirname(os.path.dirname(__file__))))]
    if "PYTHONPATH" in env:
        pypath.append(env["PYTHONPATH"])
    env.update(
        {
            "PYTHONPATH": ":".join(pypath),
            # Disable metrics because the test agent doesn't support metrics
            "DD_LANGCHAIN_METRICS_ENABLED": "false",
            "DD_OPENAI_METRICS_ENABLED": "false",
            "OPENAI_API_KEY": "<not-a-real-key>",
        }
    )
    out, err, status, pid = ddtrace_run_python_code_in_subprocess(
        """
from langchain_openai import OpenAI
import ddtrace
from tests.contrib.langchain.test_langchain_community import get_request_vcr
llm = OpenAI()
with get_request_vcr(subdirectory_name="langchain_community").use_cassette("openai_completion_sync.yaml"):
    llm.invoke("Can you explain what Descartes meant by 'I think, therefore I am'?")
""",
        env=env,
    )
    assert status == 0, err
    assert out == b""
    assert err == b""


@pytest.mark.snapshot
@pytest.mark.parametrize("schema_version", [None, "v0", "v1"])
@pytest.mark.parametrize("service_name", [None, "mysvc"])
def test_openai_service_name(
    langchain, request_vcr, ddtrace_run_python_code_in_subprocess, schema_version, service_name
):
    import os

    env = os.environ.copy()
    pypath = [os.path.dirname(os.path.dirname(os.path.dirname(os.path.dirname(__file__))))]
    if "PYTHONPATH" in env:
        pypath.append(env["PYTHONPATH"])
    env.update(
        {
            "PYTHONPATH": ":".join(pypath),
            # Disable metrics because the test agent doesn't support metrics
            "DD_LANGCHAIN_METRICS_ENABLED": "false",
            "DD_OPENAI_METRICS_ENABLED": "false",
            "OPENAI_API_KEY": "<not-a-real-key>",
        }
    )
    if service_name:
        env["DD_SERVICE"] = service_name
    if schema_version:
        env["DD_TRACE_SPAN_ATTRIBUTE_SCHEMA"] = schema_version
    out, err, status, pid = ddtrace_run_python_code_in_subprocess(
        # TODO: need to correct this
        """
from langchain_openai import OpenAI
import ddtrace
from tests.contrib.langchain.test_langchain_community import get_request_vcr
llm = OpenAI()
with get_request_vcr(subdirectory_name="langchain_community").use_cassette("openai_completion_sync.yaml"):
    llm.invoke("Can you explain what Descartes meant by 'I think, therefore I am'?")
""",
        env=env,
    )
    assert status == 0, err
    assert out == b""
    assert err == b""


@pytest.mark.parametrize(
    "ddtrace_config_langchain",
    [dict(metrics_enabled=False, logs_enabled=True, log_prompt_completion_sample_rate=1.0)],
)
def test_llm_logs_when_response_not_completed(
    langchain, langchain_openai, langchain_community, ddtrace_config_langchain, mock_logs, mock_metrics, mock_tracer
):
    """Test that errors get logged even if the response is not returned."""
    with mock.patch("langchain_openai.OpenAI._generate", side_effect=Exception("Mocked Error")):
        with pytest.raises(Exception) as exc_info:
            llm = langchain_openai.OpenAI()
            llm.invoke("Can you please not return an error?")
        assert str(exc_info.value) == "Mocked Error"
    span = mock_tracer.pop_traces()[0][0]
    trace_id, span_id = span.trace_id, span.span_id

    assert mock_logs.enqueue.call_count == 1
    mock_logs.assert_has_calls(
        [
            mock.call.enqueue(
                {
                    "timestamp": mock.ANY,
                    "message": "sampled langchain_openai.llms.base.OpenAI",
                    "hostname": mock.ANY,
                    "ddsource": "langchain",
                    "service": "",
                    "status": "error",
                    "ddtags": "env:,version:,langchain.request.provider:openai,langchain.request.model:gpt-3.5-turbo-instruct,langchain.request.type:llm,langchain.request.api_key:...key>",  # noqa: E501
                    "dd.trace_id": hex(trace_id)[2:],
                    "dd.span_id": str(span_id),
                    "prompts": ["Can you please not return an error?"],
                    "choices": [],
                }
            ),
        ]
    )


@pytest.mark.parametrize(
    "ddtrace_config_langchain",
    [dict(metrics_enabled=False, logs_enabled=True, log_prompt_completion_sample_rate=1.0)],
)
def test_chat_model_logs_when_response_not_completed(
    langchain, langchain_openai, ddtrace_config_langchain, mock_logs, mock_metrics, mock_tracer
):
    """Test that errors get logged even if the response is not returned."""
    with mock.patch("langchain_openai.ChatOpenAI._generate", side_effect=Exception("Mocked Error")):
        with pytest.raises(Exception) as exc_info:
            chat = langchain_openai.ChatOpenAI(temperature=0, max_tokens=256)
            chat.invoke(input=[langchain.schema.HumanMessage(content="Can you please not return an error?")])
        assert str(exc_info.value) == "Mocked Error"
    span = mock_tracer.pop_traces()[0][0]
    trace_id, span_id = span.trace_id, span.span_id

    assert mock_logs.enqueue.call_count == 1
    mock_logs.enqueue.assert_called_with(
        {
            "timestamp": mock.ANY,
            "message": "sampled langchain_openai.chat_models.base.ChatOpenAI",
            "hostname": mock.ANY,
            "ddsource": "langchain",
            "service": "",
            "status": "error",
            "ddtags": "env:,version:,langchain.request.provider:openai,langchain.request.model:gpt-3.5-turbo,langchain.request.type:chat_model,langchain.request.api_key:...key>",  # noqa: E501
            "dd.trace_id": hex(trace_id)[2:],
            "dd.span_id": str(span_id),
            "messages": [
                [
                    {
                        "content": "Can you please not return an error?",
                        "message_type": "HumanMessage",
                    }
                ]
            ],
            "choices": [],
        }
    )


@pytest.mark.parametrize(
    "ddtrace_config_langchain",
    [dict(metrics_enabled=False, logs_enabled=True, log_prompt_completion_sample_rate=1.0)],
)
def test_embedding_logs_when_response_not_completed(
    langchain_openai, ddtrace_config_langchain, mock_logs, mock_metrics, mock_tracer
):
    """Test that errors get logged even if the response is not returned."""
    with mock.patch(
        "langchain_openai.OpenAIEmbeddings._get_len_safe_embeddings", side_effect=Exception("Mocked Error")
    ):
        with pytest.raises(Exception) as exc_info:
            embeddings = langchain_openai.OpenAIEmbeddings()
            embeddings.embed_query("Can you please not return an error?")
        assert str(exc_info.value) == "Mocked Error"
    span = mock_tracer.pop_traces()[0][0]
    trace_id, span_id = span.trace_id, span.span_id

    assert mock_logs.enqueue.call_count == 1
    mock_logs.assert_has_calls(
        [
            mock.call.enqueue(
                {
                    "timestamp": mock.ANY,
                    "message": "sampled langchain_openai.embeddings.base.OpenAIEmbeddings",
                    "hostname": mock.ANY,
                    "ddsource": "langchain",
                    "service": "",
                    "status": "error",
                    "ddtags": "env:,version:,langchain.request.provider:openai,langchain.request.model:text-embedding-ada-002,langchain.request.type:embedding,langchain.request.api_key:...key>",  # noqa: E501
                    "dd.trace_id": hex(trace_id)[2:],
                    "dd.span_id": str(span_id),
                    "inputs": ["Can you please not return an error?"],
                }
            ),
        ]
    )


<<<<<<< HEAD
@pytest.mark.snapshot
def test_lcel_chain_simple(langchain_core, langchain_openai, request_vcr):
    prompt = langchain_core.prompts.ChatPromptTemplate.from_messages(
        [("system", "You are world class technical documentation writer."), ("user", "{input}")]
    )
    llm = langchain_openai.OpenAI()

    chain = prompt | llm
    with request_vcr.use_cassette("lcel_openai_chain_call.yaml"):
        chain.invoke({"input": "how can langsmith help with testing?"})


@pytest.mark.snapshot
def test_lcel_chain_complicated(langchain_core, langchain_openai, request_vcr):
    prompt = langchain_core.prompts.ChatPromptTemplate.from_template(
        "Tell me a short joke about {topic} in the style of {style}"
    )

    chat_openai = langchain_openai.ChatOpenAI(model="gpt-3.5-turbo")
    openai = langchain_openai.OpenAI(model="gpt-3.5-turbo-instruct")

    model = chat_openai.configurable_alternatives(
        langchain_core.runnables.ConfigurableField(id="model"),
        default_key="chat_openai",
        openai=openai,
    )

    chain = (
        {
            "topic": langchain_core.runnables.RunnablePassthrough(),
            "style": langchain_core.runnables.RunnablePassthrough(),
        }
        | prompt
        | model
        | langchain_core.output_parsers.StrOutputParser()
    )

    with request_vcr.use_cassette("lcel_openai_chain_call_complicated.yaml"):
        chain.invoke({"topic": "chickens", "style": "a 90s rapper"})


@pytest.mark.asyncio
@pytest.mark.snapshot
async def test_lcel_chain_simple_async(langchain_core, langchain_openai, request_vcr):
    prompt = langchain_core.prompts.ChatPromptTemplate.from_messages(
        [("system", "You are world class technical documentation writer."), ("user", "{input}")]
    )
    llm = langchain_openai.OpenAI()

    chain = prompt | llm
    with request_vcr.use_cassette("lcel_openai_chain_acall.yaml"):
        await chain.ainvoke({"input": "how can langsmith help with testing?"})
=======
@pytest.mark.parametrize(
    "ddtrace_global_config",
    [dict(_llmobs_enabled=True, _llmobs_sample_rate=1.0, _llmobs_ml_app="langchain_community_test")],
)
class TestLLMObsLangchain:
    @staticmethod
    def _expected_llmobs_calls(provider, span, input_role=None, output_role=None):
        input_meta = {"content": mock.ANY}
        if input_role is not None:
            input_meta["role"] = input_role

        output_meta = {"content": mock.ANY}
        if output_role is not None:
            output_meta["role"] = output_role

        expected_llmobs_writer_calls = [mock.call.start()]

        temperature_key = "temperature"
        if provider == "huggingface_hub":
            max_tokens_key = "model_kwargs.max_tokens"
            temperature_key = "model_kwargs.temperature"
        elif provider == "ai21":
            max_tokens_key = "maxTokens"
        else:
            max_tokens_key = "max_tokens"

        expected_llmobs_writer_calls += [
            mock.call.enqueue(
                _expected_llmobs_llm_span_event(
                    span,
                    model_name=span.get_tag("langchain.request.model"),
                    model_provider=span.get_tag("langchain.request.provider"),
                    input_messages=[input_meta],
                    output_messages=[output_meta],
                    parameters={
                        "temperature": float(
                            span.get_tag(f"langchain.request.{provider}.parameters.{temperature_key}") or 0.0
                        ),
                        "max_tokens": int(
                            span.get_tag(f"langchain.request.{provider}.parameters.{max_tokens_key}") or 0
                        ),
                    },
                    token_metrics={},
                    tags={
                        "ml_app": "langchain_community_test",
                    },
                )
            )
        ]
        return expected_llmobs_writer_calls

    @classmethod
    def _test_llmobs_invoke(
        cls,
        provider,
        generate_trace,
        request_vcr,
        mock_llmobs_writer,
        mock_tracer,
        cassette_name,
        input_role=None,
        output_role=None,
    ):
        # disable the service before re-enabling it, as it was enabled in another test
        LLMObs.disable()
        LLMObs.enable(tracer=mock_tracer)

        with request_vcr.use_cassette(cassette_name):
            generate_trace("Can you explain what an LLM chain is?")
        span = mock_tracer.pop_traces()[0][0]

        expected_llmobs_writer_calls = cls._expected_llmobs_calls(provider, span, input_role, output_role)
        assert mock_llmobs_writer.enqueue.call_count == 1
        mock_llmobs_writer.assert_has_calls(expected_llmobs_writer_calls)

    def test_llmobs_openai_llm(self, langchain_openai, mock_llmobs_writer, mock_tracer, request_vcr):
        llm = langchain_openai.OpenAI()

        self._test_llmobs_invoke(
            provider="openai",
            generate_trace=llm.invoke,
            request_vcr=request_vcr,
            mock_llmobs_writer=mock_llmobs_writer,
            mock_tracer=mock_tracer,
            cassette_name="openai_completion_sync.yaml",
        )

    def test_llmobs_cohere_llm(self, langchain_community, mock_llmobs_writer, mock_tracer, request_vcr):
        llm = langchain_community.llms.Cohere(model="cohere.command-light-text-v14")

        self._test_llmobs_invoke(
            provider="cohere",
            generate_trace=llm.invoke,
            request_vcr=request_vcr,
            mock_llmobs_writer=mock_llmobs_writer,
            mock_tracer=mock_tracer,
            cassette_name="cohere_completion_sync.yaml",
        )

    def test_llmobs_ai21_llm(self, langchain_community, mock_llmobs_writer, mock_tracer, request_vcr):
        llm = langchain_community.llms.AI21()

        self._test_llmobs_invoke(
            provider="ai21",
            generate_trace=llm.invoke,
            request_vcr=request_vcr,
            mock_llmobs_writer=mock_llmobs_writer,
            mock_tracer=mock_tracer,
            cassette_name="ai21_completion_sync.yaml",
        )

    def test_llmobs_openai_chat_model(self, langchain_openai, mock_llmobs_writer, mock_tracer, request_vcr):
        chat = langchain_openai.ChatOpenAI(temperature=0, max_tokens=256)

        self._test_llmobs_invoke(
            provider="openai",
            generate_trace=lambda prompt: chat.invoke([langchain.schema.HumanMessage(content=prompt)]),
            request_vcr=request_vcr,
            mock_llmobs_writer=mock_llmobs_writer,
            mock_tracer=mock_tracer,
            cassette_name="openai_chat_completion_sync_call.yaml",
            input_role="user",
            output_role="assistant",
        )

    def test_llmobs_openai_chat_model_custom_role(self, langchain_openai, mock_llmobs_writer, mock_tracer, request_vcr):
        chat = langchain_openai.ChatOpenAI(temperature=0, max_tokens=256)

        self._test_llmobs_invoke(
            provider="openai",
            generate_trace=lambda prompt: chat.invoke([langchain.schema.ChatMessage(content=prompt, role="custom")]),
            request_vcr=request_vcr,
            mock_llmobs_writer=mock_llmobs_writer,
            mock_tracer=mock_tracer,
            cassette_name="openai_chat_completion_sync_call.yaml",
            input_role="custom",
            output_role="assistant",
        )
>>>>>>> 907b7e89
<|MERGE_RESOLUTION|>--- conflicted
+++ resolved
@@ -1082,7 +1082,6 @@
     )
 
 
-<<<<<<< HEAD
 @pytest.mark.snapshot
 def test_lcel_chain_simple(langchain_core, langchain_openai, request_vcr):
     prompt = langchain_core.prompts.ChatPromptTemplate.from_messages(
@@ -1135,7 +1134,7 @@
     chain = prompt | llm
     with request_vcr.use_cassette("lcel_openai_chain_acall.yaml"):
         await chain.ainvoke({"input": "how can langsmith help with testing?"})
-=======
+
 @pytest.mark.parametrize(
     "ddtrace_global_config",
     [dict(_llmobs_enabled=True, _llmobs_sample_rate=1.0, _llmobs_ml_app="langchain_community_test")],
@@ -1273,5 +1272,4 @@
             cassette_name="openai_chat_completion_sync_call.yaml",
             input_role="custom",
             output_role="assistant",
-        )
->>>>>>> 907b7e89
+        )