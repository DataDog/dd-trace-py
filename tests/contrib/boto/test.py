# 3p
# testing
from unittest import skipUnless

import boto.awslambda
import boto.ec2
import boto.elasticache
import boto.kms
import boto.s3
import boto.sqs
import boto.sts
from moto import mock_ec2
from moto import mock_lambda
from moto import mock_s3
from moto import mock_sts

# project
from ddtrace import Pin
from ddtrace.constants import ANALYTICS_SAMPLE_RATE_KEY
from ddtrace.contrib.boto.patch import patch
from ddtrace.contrib.boto.patch import unpatch
from ddtrace.ext import http
from tests.opentracer.utils import init_tracer
from tests.utils import TracerTestCase
from tests.utils import assert_is_measured
from tests.utils import assert_span_http_status_code


class BotoTest(TracerTestCase):
    """Botocore integration testsuite"""

    TEST_SERVICE = "test-boto-tracing"

    def setUp(self):
        super(BotoTest, self).setUp()
        patch()

    @mock_ec2
    def test_ec2_client(self):
        ec2 = boto.ec2.connect_to_region("us-west-2")
        Pin(service=self.TEST_SERVICE, tracer=self.tracer).onto(ec2)

        ec2.get_all_instances()
        spans = self.pop_spans()
        assert spans
        self.assertEqual(len(spans), 1)
        span = spans[0]
        self.assertEqual(span.get_tag("aws.operation"), "DescribeInstances")
        assert_span_http_status_code(span, 200)
        self.assertEqual(span.get_tag(http.METHOD), "POST")
        self.assertEqual(span.get_tag("aws.region"), "us-west-2")
        self.assertEqual(span.get_tag("component"), "boto")
        self.assertIsNone(span.get_metric(ANALYTICS_SAMPLE_RATE_KEY))

        # Create an instance
        ec2.run_instances(21)
        spans = self.pop_spans()
        assert spans
        self.assertEqual(len(spans), 1)
        span = spans[0]
        assert_is_measured(span)
        self.assertEqual(span.get_tag("aws.operation"), "RunInstances")
        assert_span_http_status_code(span, 200)
        self.assertEqual(span.get_tag(http.METHOD), "POST")
        self.assertEqual(span.get_tag("aws.region"), "us-west-2")
        self.assertEqual(span.get_tag("component"), "boto")
        self.assertEqual(span.service, "test-boto-tracing.ec2")
        self.assertEqual(span.resource, "ec2.runinstances")
        self.assertEqual(span.name, "ec2.command")
        self.assertEqual(span.span_type, "http")

    @mock_ec2
    def test_analytics_enabled_with_rate(self):
        with self.override_config("boto", dict(analytics_enabled=True, analytics_sample_rate=0.5)):
            ec2 = boto.ec2.connect_to_region("us-west-2")
            Pin(service=self.TEST_SERVICE, tracer=self.tracer).onto(ec2)

            ec2.get_all_instances()

        spans = self.pop_spans()
        assert spans
        span = spans[0]
        self.assertEqual(span.get_metric(ANALYTICS_SAMPLE_RATE_KEY), 0.5)

    @mock_ec2
    def test_analytics_enabled_without_rate(self):
        with self.override_config("boto", dict(analytics_enabled=True)):
            ec2 = boto.ec2.connect_to_region("us-west-2")
            Pin(service=self.TEST_SERVICE, tracer=self.tracer).onto(ec2)

            ec2.get_all_instances()

        spans = self.pop_spans()
        assert spans
        span = spans[0]
        self.assertEqual(span.get_metric(ANALYTICS_SAMPLE_RATE_KEY), 1.0)

    def _test_s3_client(self):
        # DEV: To test tag params check create bucket's span
        s3 = boto.s3.connect_to_region("us-east-1")
        Pin(service=self.TEST_SERVICE, tracer=self.tracer).onto(s3)

        s3.get_all_buckets()
        spans = self.pop_spans()
        assert spans
        self.assertEqual(len(spans), 1)
        span = spans[0]
        assert_is_measured(span)
        assert_span_http_status_code(span, 200)
        self.assertEqual(span.get_tag(http.METHOD), "GET")
        self.assertEqual(span.get_tag("aws.operation"), "get_all_buckets")
        self.assertEqual(span.get_tag("component"), "boto")

        # Create a bucket command
        s3.create_bucket("cheese")
        spans = self.pop_spans()
        assert spans
        self.assertEqual(len(spans), 1)
<<<<<<< HEAD
        span = spans[0]
        assert_is_measured(span)
        assert_span_http_status_code(span, 200)
        self.assertEqual(span.get_tag(http.METHOD), "PUT")
        self.assertEqual(span.get_tag("path"), "/")
        self.assertEqual(span.get_tag("aws.operation"), "create_bucket")
        self.assertEqual(span.get_tag("component"), "boto")
=======
        create_span = spans[0]
        assert_is_measured(create_span)
        assert_span_http_status_code(create_span, 200)
        self.assertEqual(create_span.get_tag(http.METHOD), "PUT")
        self.assertEqual(create_span.get_tag("aws.operation"), "create_bucket")
>>>>>>> 6de9b70d

        # Get the created bucket
        s3.get_bucket("cheese")
        spans = self.pop_spans()
        assert spans
        self.assertEqual(len(spans), 1)
        span = spans[0]
        assert_is_measured(span)
        assert_span_http_status_code(span, 200)
        self.assertEqual(span.get_tag(http.METHOD), "HEAD")
        self.assertEqual(span.get_tag("aws.operation"), "head_bucket")
        self.assertEqual(span.get_tag("component"), "boto")
        self.assertEqual(span.service, "test-boto-tracing.s3")
        self.assertEqual(span.resource, "s3.head")
        self.assertEqual(span.name, "s3.command")

        # Checking for resource in case of error
        try:
            s3.get_bucket("big_bucket")
        except Exception:
            spans = self.pop_spans()
            assert spans
            span = spans[0]
            self.assertEqual(span.resource, "s3.head")

        return create_span

    @mock_s3
    def test_s3_client(self):
        span = self._test_s3_client()
        # DEV: Not currently supported
        self.assertIsNone(span.get_tag("aws.s3.bucket_name"))

    @mock_s3
    def test_s3_client_no_params(self):
        with self.override_config("boto", dict(tag_no_params=True)):
            span = self._test_s3_client()
            self.assertIsNone(span.get_tag("aws.s3.bucket_name"))

    @mock_s3
    def test_s3_client_all_params(self):
        with self.override_config("boto", dict(tag_all_params=True)):
            span = self._test_s3_client()
            self.assertEqual(span.get_tag("path"), "/")

    @mock_s3
    def test_s3_client_no_params_all_params(self):
        # DEV: Test no params overrides all params
        with self.override_config("boto", dict(tag_no_params=True, tag_all_params=True)):
            span = self._test_s3_client()
            self.assertIsNone(span.get_tag("aws.s3.bucket_name"))
            self.assertIsNone(span.get_tag("path"))

    @mock_s3
    def test_s3_put(self):
        s3 = boto.s3.connect_to_region("us-east-1")
        Pin(service=self.TEST_SERVICE, tracer=self.tracer).onto(s3)
        s3.create_bucket("mybucket")
        bucket = s3.get_bucket("mybucket")
        k = boto.s3.key.Key(bucket)
        k.key = "foo"
        k.set_contents_from_string("bar")

        spans = self.pop_spans()
        assert spans
        # create bucket
        self.assertEqual(len(spans), 3)
        self.assertEqual(spans[0].get_tag("aws.operation"), "create_bucket")
        self.assertEqual(spans[0].get_tag("component"), "boto")
        assert_is_measured(spans[0])
        assert_span_http_status_code(spans[0], 200)
        self.assertEqual(spans[0].service, "test-boto-tracing.s3")
        self.assertEqual(spans[0].resource, "s3.put")
        # get bucket
        assert_is_measured(spans[1])
        self.assertEqual(spans[1].get_tag("aws.operation"), "head_bucket")
        self.assertEqual(spans[1].get_tag("component"), "boto")
        self.assertEqual(spans[1].resource, "s3.head")
        # put object
        assert_is_measured(spans[2])
        self.assertEqual(spans[2].get_tag("aws.operation"), "_send_file_internal")
        self.assertEqual(spans[2].get_tag("component"), "boto")
        self.assertEqual(spans[2].resource, "s3.put")

    @mock_lambda
    def test_unpatch(self):
        lamb = boto.awslambda.connect_to_region("us-east-2")
        Pin(service=self.TEST_SERVICE, tracer=self.tracer).onto(lamb)
        unpatch()

        # multiple calls
        lamb.list_functions()
        spans = self.pop_spans()
        assert not spans, spans

    @mock_s3
    def test_double_patch(self):
        s3 = boto.s3.connect_to_region("us-east-1")
        Pin(service=self.TEST_SERVICE, tracer=self.tracer).onto(s3)

        patch()
        patch()

        # Get the created bucket
        s3.create_bucket("cheese")
        spans = self.pop_spans()
        assert spans
        self.assertEqual(len(spans), 1)

    @mock_lambda
    def test_lambda_client(self):
        lamb = boto.awslambda.connect_to_region("us-east-2")
        Pin(service=self.TEST_SERVICE, tracer=self.tracer).onto(lamb)

        # multiple calls
        lamb.list_functions()
        lamb.list_functions()

        spans = self.pop_spans()
        assert spans
        self.assertEqual(len(spans), 2)
        span = spans[0]
        assert_is_measured(span)
        assert_span_http_status_code(span, 200)
        self.assertEqual(span.get_tag(http.METHOD), "GET")
        self.assertEqual(span.get_tag("aws.region"), "us-east-2")
        self.assertEqual(span.get_tag("aws.operation"), "list_functions")
        self.assertEqual(span.get_tag("component"), "boto")
        self.assertEqual(span.service, "test-boto-tracing.lambda")
        self.assertEqual(span.resource, "lambda.get")

    @mock_sts
    def test_sts_client(self):
        sts = boto.sts.connect_to_region("us-west-2")
        Pin(service=self.TEST_SERVICE, tracer=self.tracer).onto(sts)

        sts.get_federation_token(12, duration=10)

        spans = self.pop_spans()
        assert spans
        span = spans[0]
        assert_is_measured(span)
        self.assertEqual(span.get_tag("aws.region"), "us-west-2")
        self.assertEqual(span.get_tag("aws.operation"), "GetFederationToken")
        self.assertEqual(span.get_tag("component"), "boto")
        self.assertEqual(span.service, "test-boto-tracing.sts")
        self.assertEqual(span.resource, "sts.getfederationtoken")

        # checking for protection on sts against security leak
        self.assertIsNone(span.get_tag("args.path"))

    @skipUnless(
        False,
        (
            "Test to reproduce the case where args sent to patched function are None,"
            "can't be mocked: needs AWS crendentials"
        ),
    )
    def test_elasticache_client(self):
        elasticache = boto.elasticache.connect_to_region("us-west-2")
        Pin(service=self.TEST_SERVICE, tracer=self.tracer).onto(elasticache)

        elasticache.describe_cache_clusters()

        spans = self.pop_spans()
        assert spans
        span = spans[0]
        self.assertEqual(span.get_tag("aws.region"), "us-west-2")
        self.assertEqual(span.get_tag("component"), "boto")
        self.assertEqual(span.service, "test-boto-tracing.elasticache")
        self.assertEqual(span.resource, "elasticache")

    @mock_ec2
    def test_ec2_client_ot(self):
        """OpenTracing compatibility check of the test_ec2_client test."""
        ec2 = boto.ec2.connect_to_region("us-west-2")
        ot_tracer = init_tracer("my_svc", self.tracer)
        Pin(service=self.TEST_SERVICE, tracer=self.tracer).onto(ec2)

        with ot_tracer.start_active_span("ot_span"):
            ec2.get_all_instances()
        spans = self.pop_spans()
        assert spans
        self.assertEqual(len(spans), 2)
        ot_span, dd_span = spans

        # confirm the parenting
        self.assertIsNone(ot_span.parent_id)
        self.assertEqual(dd_span.parent_id, ot_span.span_id)

        self.assertEqual(ot_span.resource, "ot_span")
        self.assertEqual(dd_span.get_tag("aws.operation"), "DescribeInstances")
        self.assertEqual(dd_span.get_tag("component"), "boto")
        assert_span_http_status_code(dd_span, 200)
        self.assertEqual(dd_span.get_tag(http.METHOD), "POST")
        self.assertEqual(dd_span.get_tag("aws.region"), "us-west-2")

        with ot_tracer.start_active_span("ot_span"):
            ec2.run_instances(21)
        spans = self.pop_spans()
        assert spans
        self.assertEqual(len(spans), 2)
        ot_span, dd_span = spans

        # confirm the parenting
        self.assertIsNone(ot_span.parent_id)
        self.assertEqual(dd_span.parent_id, ot_span.span_id)

        self.assertEqual(dd_span.get_tag("aws.operation"), "RunInstances")
        assert_span_http_status_code(dd_span, 200)
        self.assertEqual(dd_span.get_tag(http.METHOD), "POST")
        self.assertEqual(dd_span.get_tag("aws.region"), "us-west-2")
        self.assertEqual(dd_span.get_tag("component"), "boto")
        self.assertEqual(dd_span.service, "test-boto-tracing.ec2")
        self.assertEqual(dd_span.resource, "ec2.runinstances")
        self.assertEqual(dd_span.name, "ec2.command")<|MERGE_RESOLUTION|>--- conflicted
+++ resolved
@@ -116,21 +116,12 @@
         spans = self.pop_spans()
         assert spans
         self.assertEqual(len(spans), 1)
-<<<<<<< HEAD
-        span = spans[0]
-        assert_is_measured(span)
-        assert_span_http_status_code(span, 200)
-        self.assertEqual(span.get_tag(http.METHOD), "PUT")
-        self.assertEqual(span.get_tag("path"), "/")
-        self.assertEqual(span.get_tag("aws.operation"), "create_bucket")
-        self.assertEqual(span.get_tag("component"), "boto")
-=======
         create_span = spans[0]
         assert_is_measured(create_span)
         assert_span_http_status_code(create_span, 200)
         self.assertEqual(create_span.get_tag(http.METHOD), "PUT")
         self.assertEqual(create_span.get_tag("aws.operation"), "create_bucket")
->>>>>>> 6de9b70d
+        self.assertEqual(span.get_tag("component"), "boto")
 
         # Get the created bucket
         s3.get_bucket("cheese")
