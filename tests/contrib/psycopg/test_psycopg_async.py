--- conflicted
+++ resolved
@@ -279,11 +279,8 @@
         self.assertEqual(len(spans), 1)
         assert spans[0].service == "mysvc"
 
-<<<<<<< HEAD
-    @mark_asyncio
-=======
-    @pytest.mark.asyncio
-    @TracerTestCase.run_in_subprocess(env_overrides=dict(DD_TRACE_SPAN_ATTRIBUTE_SCHEMA="v0"))
+    @mark_asyncio
+    @AsyncioTestCase.run_in_subprocess(env_overrides=dict(DD_TRACE_SPAN_ATTRIBUTE_SCHEMA="v0"))
     async def test_span_name_v0_schema(self):
         conn = await self._get_conn()
         await conn.cursor().execute("""select 'blah'""")
@@ -292,8 +289,8 @@
         self.assertEqual(len(spans), 1)
         assert spans[0].name == "postgres.query"
 
-    @pytest.mark.asyncio
-    @TracerTestCase.run_in_subprocess(env_overrides=dict(DD_TRACE_SPAN_ATTRIBUTE_SCHEMA="v1"))
+    @mark_asyncio
+    @AsyncioTestCase.run_in_subprocess(env_overrides=dict(DD_TRACE_SPAN_ATTRIBUTE_SCHEMA="v1"))
     async def test_span_name_v1_schema(self):
         conn = await self._get_conn()
         await conn.cursor().execute("""select 'blah'""")
@@ -302,8 +299,7 @@
         self.assertEqual(len(spans), 1)
         assert spans[0].name == "postgresql.query"
 
-    @pytest.mark.asyncio
->>>>>>> b5ce2bd3
+    @mark_asyncio
     async def test_contextmanager_connection(self):
         service = "fo"
         db = await self._get_conn(service=service)
