import sqlite3
import sys
import time
from typing import TYPE_CHECKING

import pytest

import ddtrace
from ddtrace import Pin
from ddtrace.constants import ANALYTICS_SAMPLE_RATE_KEY
from ddtrace.constants import ERROR_MSG
from ddtrace.constants import ERROR_STACK
from ddtrace.constants import ERROR_TYPE
from ddtrace.contrib.sqlite3.patch import TracedSQLiteCursor
from ddtrace.contrib.sqlite3.patch import patch
from ddtrace.contrib.sqlite3.patch import unpatch
from tests.opentracer.utils import init_tracer
from tests.utils import TracerTestCase
from tests.utils import assert_is_measured
from tests.utils import assert_is_not_measured


if TYPE_CHECKING:  # pragma: no cover
    from typing import Generator


@pytest.fixture
def patched_conn():
    # type: () -> Generator[sqlite3.Cursor, None, None]
    patch()
    conn = sqlite3.connect(":memory:")
    yield conn
    unpatch()


class TestSQLite(TracerTestCase):
    def setUp(self):
        super(TestSQLite, self).setUp()
        patch()

    def tearDown(self):
        unpatch()
        super(TestSQLite, self).tearDown()

    def test_service_info(self):
        backup_tracer = ddtrace.tracer
        ddtrace.tracer = self.tracer

        sqlite3.connect(":memory:")

        ddtrace.tracer = backup_tracer

    def test_sqlite(self):
        # ensure we can trace multiple services without stomping
        services = ["db", "another"]
        for service in services:
            db = sqlite3.connect(":memory:")
            pin = Pin.get_from(db)
            assert pin
            pin.clone(service=service, tracer=self.tracer).onto(db)

            # Ensure we can run a query and it's correctly traced
            q = "select * from sqlite_master"
            start = time.time()
            cursor = db.execute(q)
            self.assertIsInstance(cursor, TracedSQLiteCursor)
            rows = cursor.fetchall()
            end = time.time()
            assert not rows
            self.assert_structure(
                dict(name="sqlite.query", span_type="sql", resource=q, service=service, error=0),
            )
            root = self.get_root_span()
            assert_is_measured(root)
            self.assertIsNone(root.get_tag("sql.query"))
            self.assertEqual(root.get_tag("component"), "sqlite")
<<<<<<< HEAD
            self.assertEqual(root.get_tag("span.kind"), "client")
=======
            self.assertEqual(root.get_tag("db.system"), "sqlite")
>>>>>>> a990ea3a
            assert start <= root.start <= end
            assert root.duration <= end - start
            self.reset()

            # run a query with an error and ensure all is well
            q = "select * from some_non_existant_table"
            with pytest.raises(Exception):
                db.execute(q)

            self.assert_structure(
                dict(name="sqlite.query", span_type="sql", resource=q, service=service, error=1),
            )
            root = self.get_root_span()
            assert_is_measured(root)
            self.assertIsNone(root.get_tag("sql.query"))
            self.assertEqual(root.get_tag("component"), "sqlite")
<<<<<<< HEAD
            self.assertEqual(root.get_tag("span.kind"), "client")
=======
            self.assertEqual(root.get_tag("db.system"), "sqlite")
>>>>>>> a990ea3a
            self.assertIsNotNone(root.get_tag(ERROR_STACK))
            self.assertIn("OperationalError", root.get_tag(ERROR_TYPE))
            self.assertIn("no such table", root.get_tag(ERROR_MSG))
            self.reset()

    def test_sqlite_fetchall_is_traced(self):
        q = "select * from sqlite_master"

        # Not traced by default
        connection = self._given_a_traced_connection(self.tracer)
        cursor = connection.execute(q)
        cursor.fetchall()
        self.assert_structure(dict(name="sqlite.query", resource=q))
        self.reset()

        with self.override_config("sqlite", dict(trace_fetch_methods=True)):
            connection = self._given_a_traced_connection(self.tracer)
            cursor = connection.execute(q)
            cursor.fetchall()

            # We have two spans side by side
            query_span, fetchall_span = self.get_root_spans()

            # Assert query
            query_span.assert_structure(dict(name="sqlite.query", resource=q))
            assert_is_measured(query_span)

            # Assert fetchall
            fetchall_span.assert_structure(dict(name="sqlite.query.fetchall", resource=q, span_type="sql", error=0))
            assert_is_not_measured(fetchall_span)
            self.assertIsNone(fetchall_span.get_tag("sql.query"))

    def test_sqlite_fetchone_is_traced(self):
        q = "select * from sqlite_master"

        # Not traced by default
        connection = self._given_a_traced_connection(self.tracer)
        cursor = connection.execute(q)
        cursor.fetchone()
        self.assert_structure(dict(name="sqlite.query", resource=q))
        self.reset()

        with self.override_config("sqlite", dict(trace_fetch_methods=True)):
            connection = self._given_a_traced_connection(self.tracer)
            cursor = connection.execute(q)
            cursor.fetchone()

            # We have two spans side by side
            query_span, fetchone_span = self.get_root_spans()

            # Assert query
            assert_is_measured(query_span)
            self.assertEqual(query_span.get_tag("db.system"), "sqlite")
            query_span.assert_structure(dict(name="sqlite.query", resource=q))

            # Assert fetchone
            assert_is_not_measured(fetchone_span)
            fetchone_span.assert_structure(
                dict(
                    name="sqlite.query.fetchone",
                    resource=q,
                    span_type="sql",
                    error=0,
                ),
            )
            self.assertEqual(fetchone_span.get_tag("db.system"), "sqlite")
            self.assertIsNone(fetchone_span.get_tag("sql.query"))

    def test_sqlite_fetchmany_is_traced(self):
        q = "select * from sqlite_master"

        # Not traced by default
        connection = self._given_a_traced_connection(self.tracer)
        cursor = connection.execute(q)
        cursor.fetchmany(123)
        self.assert_structure(dict(name="sqlite.query", resource=q))
        self.reset()

        with self.override_config("sqlite", dict(trace_fetch_methods=True)):
            connection = self._given_a_traced_connection(self.tracer)
            cursor = connection.execute(q)
            cursor.fetchmany(123)

            # We have two spans side by side
            query_span, fetchmany_span = self.get_root_spans()

            # Assert query
            assert_is_measured(query_span)
            query_span.assert_structure(dict(name="sqlite.query", resource=q))
            self.assertEqual(query_span.get_tag("db.system"), "sqlite")

            # Assert fetchmany
            assert_is_not_measured(fetchmany_span)
            fetchmany_span.assert_structure(
                dict(
                    name="sqlite.query.fetchmany",
                    resource=q,
                    span_type="sql",
                    error=0,
                    metrics={"db.fetch.size": 123},
                ),
            )
            self.assertIsNone(fetchmany_span.get_tag("sql.query"))
            self.assertEqual(fetchmany_span.get_tag("db.system"), "sqlite")

    def test_sqlite_ot(self):
        """Ensure sqlite works with the opentracer."""
        ot_tracer = init_tracer("sqlite_svc", self.tracer)

        # Ensure we can run a query and it's correctly traced
        q = "select * from sqlite_master"
        with ot_tracer.start_active_span("sqlite_op"):
            db = sqlite3.connect(":memory:")
            pin = Pin.get_from(db)
            assert pin
            pin.clone(tracer=self.tracer).onto(db)
            cursor = db.execute(q)
            rows = cursor.fetchall()
        assert not rows

        self.assert_structure(
            dict(name="sqlite_op", service="sqlite_svc"),
            (dict(name="sqlite.query", service="sqlite", span_type="sql", resource=q, error=0),),
        )
        assert_is_measured(self.get_spans()[1])
        self.reset()

        with self.override_config("sqlite", dict(trace_fetch_methods=True)):
            with ot_tracer.start_active_span("sqlite_op"):
                db = sqlite3.connect(":memory:")
                pin = Pin.get_from(db)
                assert pin
                pin.clone(tracer=self.tracer).onto(db)
                cursor = db.execute(q)
                rows = cursor.fetchall()
                assert not rows

            self.assert_structure(
                dict(name="sqlite_op", service="sqlite_svc"),
                (
                    dict(name="sqlite.query", span_type="sql", resource=q, error=0),
                    dict(name="sqlite.query.fetchall", span_type="sql", resource=q, error=0),
                ),
            )
            assert_is_measured(self.get_spans()[1])

    def test_commit(self):
        connection = self._given_a_traced_connection(self.tracer)
        connection.commit()
        self.assertEqual(len(self.spans), 1)
        span = self.spans[0]
        self.assertEqual(span.service, "sqlite")
        self.assertEqual(span.name, "sqlite.connection.commit")

    def test_rollback(self):
        connection = self._given_a_traced_connection(self.tracer)
        connection.rollback()
        self.assert_structure(
            dict(name="sqlite.connection.rollback", service="sqlite"),
        )

    def test_patch_unpatch(self):
        # Test patch idempotence
        patch()
        patch()

        db = sqlite3.connect(":memory:")
        pin = Pin.get_from(db)
        assert pin
        pin.clone(tracer=self.tracer).onto(db)
        db.cursor().execute("select 'blah'").fetchall()

        self.assert_structure(
            dict(name="sqlite.query"),
        )
        self.reset()

        # Test unpatch
        unpatch()

        db = sqlite3.connect(":memory:")
        db.cursor().execute("select 'blah'").fetchall()

        self.assert_has_no_spans()

        # Test patch again
        patch()

        db = sqlite3.connect(":memory:")
        pin = Pin.get_from(db)
        assert pin
        pin.clone(tracer=self.tracer).onto(db)
        db.cursor().execute("select 'blah'").fetchall()

        self.assert_structure(
            dict(name="sqlite.query"),
        )

    def _given_a_traced_connection(self, tracer):
        db = sqlite3.connect(":memory:")
        Pin.get_from(db).clone(tracer=tracer).onto(db)
        return db

    def test_analytics_default(self):
        q = "select * from sqlite_master"
        connection = self._given_a_traced_connection(self.tracer)
        cursor = connection.execute(q)
        cursor.fetchall()

        spans = self.get_spans()
        self.assertEqual(len(spans), 1)
        span = spans[0]
        self.assertIsNone(span.get_metric(ANALYTICS_SAMPLE_RATE_KEY))

    def test_analytics_with_rate(self):
        with self.override_config("sqlite", dict(analytics_enabled=True, analytics_sample_rate=0.5)):
            q = "select * from sqlite_master"
            connection = self._given_a_traced_connection(self.tracer)
            cursor = connection.execute(q)
            cursor.fetchall()

            spans = self.get_spans()
            self.assertEqual(len(spans), 1)
            span = spans[0]
            self.assertEqual(span.get_metric(ANALYTICS_SAMPLE_RATE_KEY), 0.5)

    def test_analytics_without_rate(self):
        with self.override_config("sqlite", dict(analytics_enabled=True)):
            q = "select * from sqlite_master"
            connection = self._given_a_traced_connection(self.tracer)
            cursor = connection.execute(q)
            cursor.fetchall()

            spans = self.get_spans()

            self.assertEqual(len(spans), 1)
            span = spans[0]
            self.assertEqual(span.get_metric(ANALYTICS_SAMPLE_RATE_KEY), 1.0)

    @TracerTestCase.run_in_subprocess(env_overrides=dict(DD_SERVICE="mysvc"))
    def test_app_service(self):
        """
        When a user specifies a service for the app
            The sqlite3 integration should not use it.
        """
        # Ensure that the service name was configured
        from ddtrace import config

        assert config.service == "mysvc"

        q = "select * from sqlite_master"
        connection = self._given_a_traced_connection(self.tracer)
        cursor = connection.execute(q)
        cursor.fetchall()

        spans = self.get_spans()

        self.assertEqual(len(spans), 1)
        span = spans[0]
        assert span.service != "mysvc"

    @TracerTestCase.run_in_subprocess(env_overrides=dict(DD_SQLITE_SERVICE="my-svc"))
    def test_user_specified_service(self):
        q = "select * from sqlite_master"
        connection = self._given_a_traced_connection(self.tracer)
        cursor = connection.execute(q)
        cursor.fetchall()

        spans = self.get_spans()

        self.assertEqual(len(spans), 1)
        span = spans[0]
        assert span.service == "my-svc"

    def test_context_manager(self):
        conn = self._given_a_traced_connection(self.tracer)
        with conn as conn2:
            cursor = conn2.execute("select * from sqlite_master")
            cursor.fetchall()
            cursor.fetchall()
            spans = self.get_spans()
            assert len(spans) == 1


def test_iterator_usage(patched_conn):
    """Ensure sqlite3 patched cursors can be used as iterators."""
    rows = next(patched_conn.execute("select 1"))
    assert len(rows) == 1


@pytest.mark.skipif(sys.version_info < (3, 7), reason="Connection.backup was added in Python 3.7")
def test_backup(patched_conn):
    """Ensure sqlite3 patched connections backup function can be used"""
    destination = sqlite3.connect(":memory:")

    with destination:
        patched_conn.backup(destination, pages=1)<|MERGE_RESOLUTION|>--- conflicted
+++ resolved
@@ -74,11 +74,8 @@
             assert_is_measured(root)
             self.assertIsNone(root.get_tag("sql.query"))
             self.assertEqual(root.get_tag("component"), "sqlite")
-<<<<<<< HEAD
             self.assertEqual(root.get_tag("span.kind"), "client")
-=======
             self.assertEqual(root.get_tag("db.system"), "sqlite")
->>>>>>> a990ea3a
             assert start <= root.start <= end
             assert root.duration <= end - start
             self.reset()
@@ -95,11 +92,8 @@
             assert_is_measured(root)
             self.assertIsNone(root.get_tag("sql.query"))
             self.assertEqual(root.get_tag("component"), "sqlite")
-<<<<<<< HEAD
             self.assertEqual(root.get_tag("span.kind"), "client")
-=======
             self.assertEqual(root.get_tag("db.system"), "sqlite")
->>>>>>> a990ea3a
             self.assertIsNotNone(root.get_tag(ERROR_STACK))
             self.assertIn("OperationalError", root.get_tag(ERROR_TYPE))
             self.assertIn("no such table", root.get_tag(ERROR_MSG))
