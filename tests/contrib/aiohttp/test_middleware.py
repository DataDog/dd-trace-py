--- conflicted
+++ resolved
@@ -1,6 +1,3 @@
-<<<<<<< HEAD
-from ddtrace.contrib.aiohttp.middlewares import trace_app, trace_middleware, CONFIG_KEY
-=======
 from opentracing.scope_managers.asyncio import AsyncioScopeManager
 import pytest
 
@@ -9,19 +6,10 @@
 from ddtrace.contrib.aiohttp.middlewares import CONFIG_KEY
 from ddtrace.contrib.aiohttp.middlewares import trace_app
 from ddtrace.contrib.aiohttp.middlewares import trace_middleware
->>>>>>> bb776815
 from ddtrace.ext import http
 from ddtrace.sampler import RateSampler
 from tests.opentracer.utils import init_tracer
-<<<<<<< HEAD
 from .utils import TraceTestCase, AIOHTTP_33x
-from .app.web import setup_app, noop_middleware
-from ... import assert_span_http_status_code
-from ..asyncio.utils import mark_asyncio_no_close as mark_asyncio
-
-
-class TestTraceMiddleware(TraceTestCase):
-=======
 from tests.utils import assert_span_http_status_code
 from tests.utils import get_root_span
 
@@ -36,7 +24,7 @@
     # with the proper tags
     request = await client.request("GET", "/")
     assert 200 == request.status
-    text = await request.text()
+        text = await request.text()
     assert "What's tracing?" == text
     # the trace is created
     traces = tracer.pop_traces()
@@ -75,7 +63,7 @@
     # it should manage properly handlers with params
     request = await client.request("GET", "/echo/team" + fqs)
     assert 200 == request.status
-    text = await request.text()
+        text = await request.text()
     assert "Hello team" == text
     # the trace is created
     traces = tracer.pop_traces()
@@ -111,7 +99,6 @@
 
 
 async def test_server_error(app_tracer, aiohttp_client):
->>>>>>> bb776815
     """
     When a server error occurs (uncaught exception)
         The span should be flagged as an error
@@ -184,7 +171,7 @@
     # it should create a trace with multiple spans
     request = await client.request("GET", "/statics/empty.txt")
     assert 200 == request.status
-    text = await request.text()
+        text = await request.text()
     assert "Static file\n" == text
     # the trace is created
     traces = tracer.pop_traces()
@@ -202,7 +189,7 @@
 async def test_middleware_applied_twice(app_tracer):
     app, tracer = app_tracer
     # it should be idempotent
-    app = setup_app(app.loop)
+    app = setup_app(app.loop if AIOHTTP_33x else None)
     # the middleware is not present
     assert 1 == len(app.middlewares)
     assert noop_middleware == app.middlewares[0]
@@ -222,7 +209,7 @@
     client = await aiohttp_client(app)
     request = await client.request("GET", "/exception")
     assert 500 == request.status
-    await request.text()
+        await request.text()
 
     traces = tracer.pop_traces()
     assert 1 == len(traces)
@@ -240,7 +227,7 @@
     client = await aiohttp_client(app)
     request = await client.request("GET", "/async_exception")
     assert 500 == request.status
-    await request.text()
+        await request.text()
 
     traces = tracer.pop_traces()
     assert 1 == len(traces)
@@ -258,7 +245,7 @@
     client = await aiohttp_client(app)
     request = await client.request("GET", "/wrapped_coroutine")
     assert 200 == request.status
-    text = await request.text()
+        text = await request.text()
     assert "OK" == text
 
     traces = tracer.pop_traces()
@@ -283,7 +270,7 @@
 
     request = await client.request("GET", "/", headers=tracing_headers)
     assert 200 == request.status
-    text = await request.text()
+        text = await request.text()
     assert "What's tracing?" == text
     # the trace is created
     traces = tracer.pop_traces()
@@ -309,7 +296,7 @@
 
     request = await client.request("GET", "/", headers=tracing_headers)
     assert 200 == request.status
-    text = await request.text()
+        text = await request.text()
     assert "What's tracing?" == text
     # the trace is created
     traces = tracer.pop_traces()
@@ -446,451 +433,6 @@
     traces = tracer.pop_traces()
     _assert_200_parenting(client, traces)
 
-<<<<<<< HEAD
-    @mark_asyncio
-    async def test_handler(self):
-        # it should create a root span when there is a handler hit
-        # with the proper tags
-        request = await self.client.request("GET", "/")
-        assert 200 == request.status
-        text = await request.text()
-        assert "What's tracing?" == text
-        # the trace is created
-        traces = self.tracer.writer.pop_traces()
-        assert 1 == len(traces)
-        assert 1 == len(traces[0])
-        span = traces[0][0]
-        # with the right fields
-        assert "aiohttp.request" == span.name
-        assert "aiohttp-web" == span.service
-        assert "web" == span.span_type
-        assert "GET /" == span.resource
-        assert str(self.client.make_url("/")) == span.get_tag(http.URL)
-        assert "GET" == span.get_tag("http.method")
-        assert_span_http_status_code(span, 200)
-        assert 0 == span.error
-
-    async def _test_param_handler(self, query_string=""):
-        if query_string:
-            fqs = "?" + query_string
-        else:
-            fqs = ""
-        # it should manage properly handlers with params
-        request = await self.client.request("GET", "/echo/team" + fqs)
-        assert 200 == request.status
-        text = await request.text()
-        assert "Hello team" == text
-        # the trace is created
-        traces = self.tracer.writer.pop_traces()
-        assert 1 == len(traces)
-        assert 1 == len(traces[0])
-        span = traces[0][0]
-        # with the right fields
-        assert "GET /echo/{name}" == span.resource
-        assert str(self.client.make_url("/echo/team")) == span.get_tag(http.URL)
-        assert_span_http_status_code(span, 200)
-        if self.app[CONFIG_KEY].get("trace_query_string"):
-            assert query_string == span.get_tag(http.QUERY_STRING)
-        else:
-            assert http.QUERY_STRING not in span.meta
-
-    @mark_asyncio
-    async def test_param_handler(self):
-        return await self._test_param_handler()
-
-    @mark_asyncio
-    async def test_query_string(self):
-        return await self._test_param_handler("foo=bar")
-
-    @mark_asyncio
-    async def test_query_string_duplicate_keys(self):
-        return await self._test_param_handler("foo=bar&foo=baz&x=y")
-
-    @mark_asyncio
-    async def test_param_handler_trace(self):
-        self.app[CONFIG_KEY]["trace_query_string"] = True
-        return await self._test_param_handler()
-
-    @mark_asyncio
-    async def test_query_string_trace(self):
-        self.app[CONFIG_KEY]["trace_query_string"] = True
-        return await self._test_param_handler("foo=bar")
-
-    @mark_asyncio
-    async def test_query_string_duplicate_keys_trace(self):
-        self.app[CONFIG_KEY]["trace_query_string"] = True
-        return await self._test_param_handler("foo=bar&foo=baz&x=y")
-
-    @mark_asyncio
-    async def test_404_handler(self):
-        # it should not pollute the resource space
-        request = await self.client.request("GET", "/404/not_found")
-        assert 404 == request.status
-        # the trace is created
-        traces = self.tracer.writer.pop_traces()
-        assert 1 == len(traces)
-        assert 1 == len(traces[0])
-        span = traces[0][0]
-        # with the right fields
-        assert "404" == span.resource
-        assert str(self.client.make_url("/404/not_found")) == span.get_tag(http.URL)
-        assert "GET" == span.get_tag("http.method")
-        assert_span_http_status_code(span, 404)
-
-    @mark_asyncio
-    async def test_server_error(self):
-        """
-        When a server error occurs (uncaught exception)
-            The span should be flagged as an error
-        """
-        request = await self.client.request("GET", "/uncaught_server_error")
-        assert request.status == 500
-        traces = self.tracer.writer.pop_traces()
-        assert len(traces) == 1
-        assert len(traces[0]) == 1
-        span = traces[0][0]
-        assert span.get_tag("http.method") == "GET"
-        assert_span_http_status_code(span, 500)
-        assert span.error == 1
-
-    @mark_asyncio
-    async def test_500_response_code(self):
-        """
-        When a 5XX response code is returned
-            The span should be flagged as an error
-        """
-        request = await self.client.request("GET", "/caught_server_error")
-        assert request.status == 503
-        traces = self.tracer.writer.pop_traces()
-        assert len(traces) == 1
-        assert len(traces[0]) == 1
-        span = traces[0][0]
-        assert span.get_tag("http.method") == "GET"
-        assert_span_http_status_code(span, 503)
-        assert span.error == 1
-
-    @mark_asyncio
-    async def test_coroutine_chaining(self):
-        # it should create a trace with multiple spans
-        request = await self.client.request("GET", "/chaining/")
-        assert 200 == request.status
-        text = await request.text()
-        assert "OK" == text
-        # the trace is created
-        traces = self.tracer.writer.pop_traces()
-        assert 1 == len(traces)
-        assert 3 == len(traces[0])
-        root = traces[0][0]
-        handler = traces[0][1]
-        coroutine = traces[0][2]
-        # root span created in the middleware
-        assert "aiohttp.request" == root.name
-        assert "GET /chaining/" == root.resource
-        assert str(self.client.make_url("/chaining/")) == root.get_tag(http.URL)
-        assert "GET" == root.get_tag("http.method")
-        assert_span_http_status_code(root, 200)
-        # span created in the coroutine_chaining handler
-        assert "aiohttp.coro_1" == handler.name
-        assert root.span_id == handler.parent_id
-        assert root.trace_id == handler.trace_id
-        # span created in the coro_2 handler
-        assert "aiohttp.coro_2" == coroutine.name
-        assert handler.span_id == coroutine.parent_id
-        assert root.trace_id == coroutine.trace_id
-
-    @mark_asyncio
-    async def test_static_handler(self):
-        # it should create a trace with multiple spans
-        request = await self.client.request("GET", "/statics/empty.txt")
-        assert 200 == request.status
-        text = await request.text()
-        assert "Static file\n" == text
-        # the trace is created
-        traces = self.tracer.writer.pop_traces()
-        assert 1 == len(traces)
-        assert 1 == len(traces[0])
-        span = traces[0][0]
-        # root span created in the middleware
-        assert "aiohttp.request" == span.name
-        assert "GET /statics" == span.resource
-        assert str(self.client.make_url("/statics/empty.txt")) == span.get_tag(http.URL)
-        assert "GET" == span.get_tag("http.method")
-        assert_span_http_status_code(span, 200)
-
-    @mark_asyncio
-    async def test_middleware_applied_twice(self):
-        # it should be idempotent
-        app = setup_app(self.app.loop if AIOHTTP_33x else None)
-        # the middleware is not present
-        assert 1 == len(app.middlewares)
-        assert noop_middleware == app.middlewares[0]
-        # the middleware is present (with the noop middleware)
-        trace_app(app, self.tracer)
-        assert 2 == len(app.middlewares)
-        # applying the middleware twice doesn't add it again
-        trace_app(app, self.tracer)
-        assert 2 == len(app.middlewares)
-        # and the middleware is always the first
-        assert trace_middleware == app.middlewares[0]
-        assert noop_middleware == app.middlewares[1]
-
-    @mark_asyncio
-    async def test_exception(self):
-        request = await self.client.request("GET", "/exception")
-        assert 500 == request.status
-        await request.text()
-
-        traces = self.tracer.writer.pop_traces()
-        assert 1 == len(traces)
-        spans = traces[0]
-        assert 1 == len(spans)
-        span = spans[0]
-        assert 1 == span.error
-        assert "GET /exception" == span.resource
-        assert "error" == span.get_tag("error.msg")
-        assert "Exception: error" in span.get_tag("error.stack")
-
-    @mark_asyncio
-    async def test_async_exception(self):
-        request = await self.client.request("GET", "/async_exception")
-        assert 500 == request.status
-        await request.text()
-
-        traces = self.tracer.writer.pop_traces()
-        assert 1 == len(traces)
-        spans = traces[0]
-        assert 1 == len(spans)
-        span = spans[0]
-        assert 1 == span.error
-        assert "GET /async_exception" == span.resource
-        assert "error" == span.get_tag("error.msg")
-        assert "Exception: error" in span.get_tag("error.stack")
-
-    @mark_asyncio
-    async def test_wrapped_coroutine(self):
-        request = await self.client.request("GET", "/wrapped_coroutine")
-        assert 200 == request.status
-        text = await request.text()
-        assert "OK" == text
-
-        traces = self.tracer.writer.pop_traces()
-        assert 1 == len(traces)
-        spans = traces[0]
-        assert 2 == len(spans)
-        span = spans[0]
-        assert "GET /wrapped_coroutine" == span.resource
-        span = spans[1]
-        assert "nested" == span.name
-        assert span.duration > 0.25, "span.duration={0}".format(span.duration)
-
-    @mark_asyncio
-    async def test_distributed_tracing(self):
-        # distributed tracing is enabled by default
-        tracing_headers = {
-            "x-datadog-trace-id": "100",
-            "x-datadog-parent-id": "42",
-        }
-
-        request = await self.client.request("GET", "/", headers=tracing_headers)
-        assert 200 == request.status
-        text = await request.text()
-        assert "What's tracing?" == text
-        # the trace is created
-        traces = self.tracer.writer.pop_traces()
-        assert 1 == len(traces)
-        assert 1 == len(traces[0])
-        span = traces[0][0]
-        # with the right trace_id and parent_id
-        assert span.trace_id == 100
-        assert span.parent_id == 42
-        assert span.get_metric(SAMPLING_PRIORITY_KEY) is None
-
-    @mark_asyncio
-    async def test_distributed_tracing_with_sampling_true(self):
-        self.tracer.priority_sampler = RateSampler(0.1)
-
-        tracing_headers = {
-            "x-datadog-trace-id": "100",
-            "x-datadog-parent-id": "42",
-            "x-datadog-sampling-priority": "1",
-        }
-
-        request = await self.client.request("GET", "/", headers=tracing_headers)
-        assert 200 == request.status
-        text = await request.text()
-        assert "What's tracing?" == text
-        # the trace is created
-        traces = self.tracer.writer.pop_traces()
-        assert 1 == len(traces)
-        assert 1 == len(traces[0])
-        span = traces[0][0]
-        # with the right trace_id and parent_id
-        assert 100 == span.trace_id
-        assert 42 == span.parent_id
-        assert 1 == span.get_metric(SAMPLING_PRIORITY_KEY)
-
-    @mark_asyncio
-    async def test_distributed_tracing_with_sampling_false(self):
-        self.tracer.priority_sampler = RateSampler(0.9)
-
-        tracing_headers = {
-            "x-datadog-trace-id": "100",
-            "x-datadog-parent-id": "42",
-            "x-datadog-sampling-priority": "0",
-        }
-
-        request = await self.client.request("GET", "/", headers=tracing_headers)
-        assert 200 == request.status
-        text = await request.text()
-        assert "What's tracing?" == text
-        # the trace is created
-        traces = self.tracer.writer.pop_traces()
-        assert 1 == len(traces)
-        assert 1 == len(traces[0])
-        span = traces[0][0]
-        # with the right trace_id and parent_id
-        assert 100 == span.trace_id
-        assert 42 == span.parent_id
-        assert 0 == span.get_metric(SAMPLING_PRIORITY_KEY)
-
-    @mark_asyncio
-    async def test_distributed_tracing_disabled(self):
-        # pass headers for distributed tracing
-        self.app["datadog_trace"]["distributed_tracing_enabled"] = False
-        tracing_headers = {
-            "x-datadog-trace-id": "100",
-            "x-datadog-parent-id": "42",
-        }
-
-        request = await self.client.request("GET", "/", headers=tracing_headers)
-        assert 200 == request.status
-        text = await request.text()
-        assert "What's tracing?" == text
-        # the trace is created
-        traces = self.tracer.writer.pop_traces()
-        assert 1 == len(traces)
-        assert 1 == len(traces[0])
-        span = traces[0][0]
-        # distributed tracing must be ignored by default
-        assert span.trace_id != 100
-        assert span.parent_id != 42
-
-    @mark_asyncio
-    async def test_distributed_tracing_sub_span(self):
-        self.tracer.priority_sampler = RateSampler(1.0)
-
-        # activate distributed tracing
-        tracing_headers = {
-            "x-datadog-trace-id": "100",
-            "x-datadog-parent-id": "42",
-            "x-datadog-sampling-priority": "0",
-        }
-
-        request = await self.client.request("GET", "/sub_span", headers=tracing_headers)
-        assert 200 == request.status
-        text = await request.text()
-        assert "OK" == text
-        # the trace is created
-        traces = self.tracer.writer.pop_traces()
-        assert 1 == len(traces)
-        assert 2 == len(traces[0])
-        span, sub_span = traces[0][0], traces[0][1]
-        # with the right trace_id and parent_id
-        assert 100 == span.trace_id
-        assert 42 == span.parent_id
-        assert 0 == span.get_metric(SAMPLING_PRIORITY_KEY)
-        # check parenting is OK with custom sub-span created within server code
-        assert 100 == sub_span.trace_id
-        assert span.span_id == sub_span.parent_id
-        assert sub_span.get_metric(SAMPLING_PRIORITY_KEY) is None
-
-    def _assert_200_parenting(self, traces):
-        """Helper to assert parenting when handling aiohttp requests.
-
-        This is used to ensure that parenting is consistent between Datadog
-        and OpenTracing implementations of tracing.
-        """
-        assert 2 == len(traces)
-        assert 1 == len(traces[0])
-
-        # the inner span will be the first trace since it completes before the
-        # outer span does
-        inner_span = traces[0][0]
-        outer_span = traces[1][0]
-
-        # confirm the parenting
-        assert outer_span.parent_id is None
-        assert inner_span.parent_id is None
-
-        assert outer_span.name == "aiohttp_op"
-
-        # with the right fields
-        assert "aiohttp.request" == inner_span.name
-        assert "aiohttp-web" == inner_span.service
-        assert "web" == inner_span.span_type
-        assert "GET /" == inner_span.resource
-        assert str(self.client.make_url("/")) == inner_span.get_tag(http.URL)
-        assert "GET" == inner_span.get_tag("http.method")
-        assert_span_http_status_code(inner_span, 200)
-        assert 0 == inner_span.error
-
-    @mark_asyncio
-    async def test_parenting_200_dd(self):
-        with self.tracer.trace("aiohttp_op"):
-            request = await self.client.request("GET", "/")
-            assert 200 == request.status
-            text = await request.text()
-
-        assert "What's tracing?" == text
-        traces = self.tracer.writer.pop_traces()
-        self._assert_200_parenting(traces)
-
-    @mark_asyncio
-    async def test_parenting_200_ot(self):
-        """OpenTracing version of test_handler."""
-        ot_tracer = init_tracer("aiohttp_svc", self.tracer, scope_manager=AsyncioScopeManager())
-
-        with ot_tracer.start_active_span("aiohttp_op"):
-            request = await self.client.request("GET", "/")
-            assert 200 == request.status
-            text = await request.text()
-
-        assert "What's tracing?" == text
-        traces = self.tracer.writer.pop_traces()
-        self._assert_200_parenting(traces)
-
-    @mark_asyncio
-    async def test_analytics_integration_enabled(self):
-        """ Check trace has analytics sample rate set """
-        self.app["datadog_trace"]["analytics_enabled"] = True
-        self.app["datadog_trace"]["analytics_sample_rate"] = 0.5
-        request = await self.client.request("GET", "/template/")
-        await request.text()
-
-        # Assert root span sets the appropriate metric
-        self.assert_structure(dict(name="aiohttp.request", metrics={ANALYTICS_SAMPLE_RATE_KEY: 0.5}))
-
-    @mark_asyncio
-    async def test_analytics_integration_default(self):
-        """ Check trace has analytics sample rate set """
-        request = await self.client.request("GET", "/template/")
-        await request.text()
-
-        # Assert root span does not have the appropriate metric
-        root = self.get_root_span()
-        self.assertIsNone(root.get_metric(ANALYTICS_SAMPLE_RATE_KEY))
-
-    @mark_asyncio
-    async def test_analytics_integration_disabled(self):
-        """ Check trace has analytics sample rate set """
-        self.app["datadog_trace"]["analytics_enabled"] = False
-        request = await self.client.request("GET", "/template/")
-        await request.text()
-
-        # Assert root span does not have the appropriate metric
-        root = self.get_root_span()
-        self.assertIsNone(root.get_metric(ANALYTICS_SAMPLE_RATE_KEY))
-=======
 
 async def test_parenting_200_ot(app_tracer, aiohttp_client):
     """OpenTracing version of test_handler."""
@@ -944,5 +486,4 @@
 
     # Assert root span does not have the appropriate metric
     root = get_root_span(tracer.pop())
-    assert root.get_metric(ANALYTICS_SAMPLE_RATE_KEY) is None
->>>>>>> bb776815
+    assert root.get_metric(ANALYTICS_SAMPLE_RATE_KEY) is None