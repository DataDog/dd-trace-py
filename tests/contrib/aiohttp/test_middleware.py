--- conflicted
+++ resolved
@@ -20,13 +20,10 @@
     the beginning of a request.
     """
 
-<<<<<<< HEAD
     def setUp(self):
         super().setUp()
         asyncio.set_event_loop(self.loop)
 
-=======
->>>>>>> 1933a15a
     def enable_tracing(self):
         trace_app(self.app, self.tracer, distributed_tracing=False)
 
