--- conflicted
+++ resolved
@@ -385,10 +385,6 @@
     assert span.get_metric(_SAMPLING_PRIORITY_KEY) is USER_KEEP
 
 
-<<<<<<< HEAD
-@flaky(1741371178)
-=======
->>>>>>> c6964142
 async def test_distributed_tracing_with_sampling_true(app_tracer, aiohttp_client):
     app, tracer = app_tracer
     client = await aiohttp_client(app)
@@ -415,10 +411,6 @@
     assert 1 == span.get_metric(_SAMPLING_PRIORITY_KEY)
 
 
-<<<<<<< HEAD
-@flaky(1742580778)
-=======
->>>>>>> c6964142
 async def test_distributed_tracing_with_sampling_false(app_tracer, aiohttp_client):
     app, tracer = app_tracer
     client = await aiohttp_client(app)
@@ -469,10 +461,6 @@
     assert span.parent_id != 42
 
 
-<<<<<<< HEAD
-@flaky(1741371178)
-=======
->>>>>>> c6964142
 async def test_distributed_tracing_sub_span(app_tracer, aiohttp_client):
     app, tracer = app_tracer
     client = await aiohttp_client(app)
@@ -537,10 +525,6 @@
     assert 0 == inner_span.error
 
 
-<<<<<<< HEAD
-@flaky(1741371178)
-=======
->>>>>>> c6964142
 async def test_parenting_200_dd(app_tracer, aiohttp_client):
     app, tracer = app_tracer
     client = await aiohttp_client(app)
@@ -554,10 +538,6 @@
     _assert_200_parenting(client, traces)
 
 
-<<<<<<< HEAD
-@flaky(1741371178)
-=======
->>>>>>> c6964142
 async def test_parenting_200_ot(app_tracer, aiohttp_client):
     """OpenTracing version of test_handler."""
     app, tracer = app_tracer
