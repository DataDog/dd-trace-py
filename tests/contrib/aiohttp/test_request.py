import asyncio
<<<<<<< HEAD
import aiohttp
import aiohttp_jinja2

from urllib import request

from ddtrace import config
from ddtrace.pin import Pin
from ddtrace.contrib.aiohttp.patch import patch, unpatch
from ddtrace.contrib.aiohttp.middlewares import trace_app

from .utils import TraceTestCase
from ..asyncio.utils import mark_asyncio_no_close as mark_asyncio
from ... import TestSpan
from ... import assert_is_measured


class TestRequestTracing(TraceTestCase):
=======
import threading
from urllib import request

from ddtrace import config
from ddtrace.contrib.aiohttp.middlewares import trace_app
from ddtrace.contrib.aiohttp.patch import patch
from ddtrace.contrib.aiohttp.patch import unpatch
from tests.utils import assert_is_measured
from tests.utils import override_global_config

from .app.web import setup_app


async def test_full_request(patched_app_tracer, aiohttp_client, loop):
    app, tracer = patched_app_tracer
    client = await aiohttp_client(app)
    # it should create a root span when there is a handler hit
    # with the proper tags
    request = await client.request("GET", "/")
    assert 200 == request.status
    await request.text()
    # the trace is created
    traces = tracer.pop_traces()
    assert 1 == len(traces)
    assert 1 == len(traces[0])
    request_span = traces[0][0]
    assert_is_measured(request_span)

    # request
    assert "aiohttp-web" == request_span.service
    assert "aiohttp.request" == request_span.name
    assert "GET /" == request_span.resource


async def test_multiple_full_request(patched_app_tracer, aiohttp_client, loop):
    app, tracer = patched_app_tracer
    client = await aiohttp_client(app)

    # it should handle multiple requests using the same loop
    def make_requests():
        url = client.make_url("/delayed/")
        response = request.urlopen(str(url)).read().decode("utf-8")
        assert "Done" == response

    # blocking call executed in different threads
    threads = [threading.Thread(target=make_requests) for _ in range(10)]
    for t in threads:
        t.daemon = True
        t.start()

    # we should yield so that this loop can handle
    # threads' requests
    await asyncio.sleep(0.5)
    for t in threads:
        t.join(timeout=0.5)

    # the trace is created
    traces = tracer.pop_traces()
    assert 10 == len(traces)
    assert 1 == len(traces[0])


async def test_user_specified_service(tracer, aiohttp_client, loop):
>>>>>>> bb776815
    """
    When a service name is specified by the user
        The aiohttp integration should use it as the service name
    """
<<<<<<< HEAD

    def enable_tracing(self):
        # enabled tracing:
        #   * middleware
        #   * templates
        trace_app(self.app, self.tracer, distributed_tracing=True)
        patch(enable_distributed=True)

        Pin.override(aiohttp.ClientSession, tracer=self.tracer)
        Pin.override(aiohttp_jinja2, tracer=self.tracer)

        config.aiohttp_client.trace_query_string = True
        config.aiohttp_client.redact_query_keys.add('baz')

    def disable_tracing(self):
        unpatch()
        config.aiohttp_client.trace_query_string = False
        config.aiohttp_client.redact_query_keys.remove('baz')

    @mark_asyncio
    async def test_aiohttp_client_tracer(self):
        async with aiohttp.ClientSession() as session:
            url = self.client.make_url('/?foo=bar&baz=bif')
            trace_url = url.with_query(foo='bar', baz='--redacted--')
            async with session.get(url) as response:
                await response.read()
        traces = self.tracer.writer.pop_traces()
        assert len(traces) == 3

        # client request span
        assert len(traces[1]) == 4
        client_request_span = traces[1][0]
        root_span_id = client_request_span.span_id
        root_trace_id = client_request_span.trace_id

        TestSpan(client_request_span).assert_matches(
            name="ClientSession.request",
            service="aiohttp.client",
            parent_id=None,
            resource="/",
            meta={'http.url': str(url.with_query(dict())), 'http.method': 'GET', 'http.status_code': str(200),
                  'http.query.string': trace_url.query_string}
        )
        # TCPConnector.connect
        connector_connect_span = traces[1][1]
        TestSpan(connector_connect_span).assert_matches(
            name="TCPConnector.connect",
            parent_id=root_span_id,
            trace_id=root_trace_id,
            service="aiohttp.client",
            resource="/",
        )

        # TCPConnector._create_connection
        connector_create_connection_span = traces[1][2]
        TestSpan(connector_create_connection_span).assert_matches(
            name="TCPConnector._create_connection",
            parent_id=connector_connect_span.span_id,
            trace_id=connector_connect_span.trace_id,
            service="aiohttp.client",
            resource="/",
        )

        # client start span
        client_start_span = traces[1][3]
        TestSpan(client_start_span).assert_matches(
            name="ClientResponse.start",
            parent_id=root_span_id,
            trace_id=root_trace_id,
            service="aiohttp.client",
            resource="/",
        )

        # web server request span
        assert len(traces[0]) == 1
        server_request_span = traces[0][0]
        TestSpan(server_request_span).assert_matches(
            name="aiohttp.request",
            service="aiohttp-web",
            resource="GET /",
            parent_id=root_span_id,
            trace_id=root_trace_id,
        )

        # client read span
        assert len(traces[2]) == 1
        read_span = traces[2][0]
        TestSpan(read_span).assert_matches(
            name="StreamReader.read",
            service="aiohttp.client",
            resource="/",
            parent_id=root_span_id,
            trace_id=root_trace_id,
        )

    @mark_asyncio
    async def test_full_request(self):
        config.aiohttp_client.trace_query_string = False

        # it should create a root span when there is a handler hit
        # with the proper tags
        trace_url = self.client.make_url('/template/')
        request = await self.client.request("GET", '/template/?foo=bar')
        assert 200 == request.status
        await request.text()
        # the trace is created
        traces = self.tracer.writer.pop_traces()
        assert 3 == len(traces)
        assert 2 == len(traces[0])

        # request
        request_span = traces[0][0]
        assert_is_measured(request_span)
        TestSpan(request_span).assert_matches(
            name="aiohttp.request",
            service="aiohttp-web",
            resource="GET /template/",
            meta={'http.url': str(trace_url), 'http.method': 'GET', 'http.status_code': str(200)}
        )

        # template
        template_span = traces[0][1]
        TestSpan(template_span).assert_matches(
            name="aiohttp.template",
            service="aiohttp-web",
            resource="aiohttp.template",
        )

        # client spans
        assert 4 == len(traces[1])  # these are tested via client tests
        assert 1 == len(traces[2])  # these are tested via client tests

    @mark_asyncio
    async def test_multiple_full_request(self):
        # it should handle multiple requests using the same loop
        def make_requests():
            url = self.client.make_url("/delayed/")
            response = request.urlopen(str(url)).read().decode("utf-8")
            assert "Done" == response

        # blocking call executed in different threads
        threads = [threading.Thread(target=make_requests) for _ in range(10)]
        for t in threads:
            t.daemon = True
            t.start()

        # we should yield so that this loop can handle
        # threads' requests
        await asyncio.sleep(0.5)
        for t in threads:
            t.join(timeout=0.5)

        # the trace is created
        traces = self.tracer.writer.pop_traces()
        assert 10 == len(traces)
        assert 1 == len(traces[0])

    async def _test_user_specified_service(self):
        """
        When a service name is specified by the user
            The aiohttp integration should use it as the service name
        """
        request = await self.client.request("GET", "/template/")
        await request.text()
        traces = self.tracer.writer.pop_traces()
        assert len(traces) == 2
        assert len(traces[0]) == 2

        request_span = traces[0][0]
        assert request_span.service == "mysvc"

        template_span = traces[0][1]
        assert template_span.service == "mysvc"

        # client spans
        assert len(traces[1]) == 4  # these are tested via client tests

    @TraceTestCase.run_in_subprocess(env_overrides=dict(DD_SERVICE="mysvc"))
    def test_user_specified_service(self):
        self.loop.run_until_complete(self._test_user_specified_service())
=======
    unpatch()
    with override_global_config(dict(service="mysvc")):
        patch()
        app = setup_app()
        trace_app(app, tracer)
        client = await aiohttp_client(app)
        request = await client.request("GET", "/")
        await request.text()
        traces = tracer.pop_traces()
        assert 1 == len(traces)
        assert 1 == len(traces[0])
        request_span = traces[0][0]
        assert request_span.service == "mysvc"


async def test_http_request_header_tracing(patched_app_tracer, aiohttp_client, loop):
    app, tracer = patched_app_tracer
    client = await aiohttp_client(app)

    config.aiohttp.http.trace_headers(["my-header"])
    request = await client.request("GET", "/", headers={"my-header": "my_value"})
    await request.text()

    traces = tracer.pop_traces()
    assert 1 == len(traces)
    assert 1 == len(traces[0])

    request_span = traces[0][0]
    assert request_span.service == "aiohttp-web"
    assert request_span.get_tag("http.request.headers.my-header") == "my_value"


async def test_http_response_header_tracing(patched_app_tracer, aiohttp_client, loop):
    app, tracer = patched_app_tracer
    client = await aiohttp_client(app)

    config.aiohttp.http.trace_headers(["my-response-header"])
    request = await client.request("GET", "/response_headers/")
    await request.text()

    traces = tracer.pop_traces()
    assert 1 == len(traces)
    assert 1 == len(traces[0])

    request_span = traces[0][0]
    assert request_span.service == "aiohttp-web"
    assert request_span.get_tag("http.response.headers.my-response-header") == "my_response_value"
>>>>>>> bb776815
<|MERGE_RESOLUTION|>--- conflicted
+++ resolved
@@ -1,92 +1,26 @@
 import asyncio
-<<<<<<< HEAD
 import aiohttp
-import aiohttp_jinja2
-
-from urllib import request
-
-from ddtrace import config
-from ddtrace.pin import Pin
-from ddtrace.contrib.aiohttp.patch import patch, unpatch
-from ddtrace.contrib.aiohttp.middlewares import trace_app
-
-from .utils import TraceTestCase
-from ..asyncio.utils import mark_asyncio_no_close as mark_asyncio
-from ... import TestSpan
-from ... import assert_is_measured
-
-
-class TestRequestTracing(TraceTestCase):
-=======
 import threading
 from urllib import request
 
+from ddtrace import config
 from ddtrace import config
 from ddtrace.contrib.aiohttp.middlewares import trace_app
 from ddtrace.contrib.aiohttp.patch import patch
 from ddtrace.contrib.aiohttp.patch import unpatch
 from tests.utils import assert_is_measured
+from tests.utils import TestSpan
+from ..asyncio.utils import mark_asyncio_no_close as mark_asyncio
 from tests.utils import override_global_config
-
+from .utils import TraceTestCase
 from .app.web import setup_app
 
 
-async def test_full_request(patched_app_tracer, aiohttp_client, loop):
-    app, tracer = patched_app_tracer
-    client = await aiohttp_client(app)
-    # it should create a root span when there is a handler hit
-    # with the proper tags
-    request = await client.request("GET", "/")
-    assert 200 == request.status
-    await request.text()
-    # the trace is created
-    traces = tracer.pop_traces()
-    assert 1 == len(traces)
-    assert 1 == len(traces[0])
-    request_span = traces[0][0]
-    assert_is_measured(request_span)
-
-    # request
-    assert "aiohttp-web" == request_span.service
-    assert "aiohttp.request" == request_span.name
-    assert "GET /" == request_span.resource
-
-
-async def test_multiple_full_request(patched_app_tracer, aiohttp_client, loop):
-    app, tracer = patched_app_tracer
-    client = await aiohttp_client(app)
-
-    # it should handle multiple requests using the same loop
-    def make_requests():
-        url = client.make_url("/delayed/")
-        response = request.urlopen(str(url)).read().decode("utf-8")
-        assert "Done" == response
-
-    # blocking call executed in different threads
-    threads = [threading.Thread(target=make_requests) for _ in range(10)]
-    for t in threads:
-        t.daemon = True
-        t.start()
-
-    # we should yield so that this loop can handle
-    # threads' requests
-    await asyncio.sleep(0.5)
-    for t in threads:
-        t.join(timeout=0.5)
-
-    # the trace is created
-    traces = tracer.pop_traces()
-    assert 10 == len(traces)
-    assert 1 == len(traces[0])
-
-
-async def test_user_specified_service(tracer, aiohttp_client, loop):
->>>>>>> bb776815
-    """
-    When a service name is specified by the user
-        The aiohttp integration should use it as the service name
-    """
-<<<<<<< HEAD
+# TODO: move to new client test file
+class TestRequestTracing(TraceTestCase):
+    """
+    Ensures that the trace includes all traced components.
+    """
 
     def enable_tracing(self):
         # enabled tracing:
@@ -182,24 +116,23 @@
             trace_id=root_trace_id,
         )
 
-    @mark_asyncio
-    async def test_full_request(self):
-        config.aiohttp_client.trace_query_string = False
-
-        # it should create a root span when there is a handler hit
-        # with the proper tags
-        trace_url = self.client.make_url('/template/')
-        request = await self.client.request("GET", '/template/?foo=bar')
-        assert 200 == request.status
+
+async def test_full_request(patched_app_tracer, aiohttp_client, loop):
+    app, tracer = patched_app_tracer
+    client = await aiohttp_client(app)
+    # it should create a root span when there is a handler hit
+    # with the proper tags
+    request = await client.request("GET", "/")
+    assert 200 == request.status
         await request.text()
-        # the trace is created
-        traces = self.tracer.writer.pop_traces()
-        assert 3 == len(traces)
-        assert 2 == len(traces[0])
+    # the trace is created
+    traces = tracer.pop_traces()
+    assert 3 == len(traces)
+    assert 1 == len(traces[0])
 
         # request
-        request_span = traces[0][0]
-        assert_is_measured(request_span)
+    request_span = traces[0][0]
+    assert_is_measured(request_span)
         TestSpan(request_span).assert_matches(
             name="aiohttp.request",
             service="aiohttp-web",
@@ -207,67 +140,45 @@
             meta={'http.url': str(trace_url), 'http.method': 'GET', 'http.status_code': str(200)}
         )
 
-        # template
-        template_span = traces[0][1]
-        TestSpan(template_span).assert_matches(
-            name="aiohttp.template",
-            service="aiohttp-web",
-            resource="aiohttp.template",
-        )
-
-        # client spans
-        assert 4 == len(traces[1])  # these are tested via client tests
-        assert 1 == len(traces[2])  # these are tested via client tests
-
-    @mark_asyncio
-    async def test_multiple_full_request(self):
-        # it should handle multiple requests using the same loop
-        def make_requests():
-            url = self.client.make_url("/delayed/")
-            response = request.urlopen(str(url)).read().decode("utf-8")
-            assert "Done" == response
-
-        # blocking call executed in different threads
-        threads = [threading.Thread(target=make_requests) for _ in range(10)]
-        for t in threads:
-            t.daemon = True
-            t.start()
-
-        # we should yield so that this loop can handle
-        # threads' requests
+    # request
+    assert "aiohttp-web" == request_span.service
+    assert "aiohttp.request" == request_span.name
+    assert "GET /" == request_span.resource
+
+
+async def test_multiple_full_request(patched_app_tracer, aiohttp_client, loop):
+    app, tracer = patched_app_tracer
+    client = await aiohttp_client(app)
+
+    # it should handle multiple requests using the same loop
+    def make_requests():
+        url = client.make_url("/delayed/")
+        response = request.urlopen(str(url)).read().decode("utf-8")
+        assert "Done" == response
+
+    # blocking call executed in different threads
+    threads = [threading.Thread(target=make_requests) for _ in range(10)]
+    for t in threads:
+        t.daemon = True
+        t.start()
+
+    # we should yield so that this loop can handle
+    # threads' requests
         await asyncio.sleep(0.5)
-        for t in threads:
-            t.join(timeout=0.5)
-
-        # the trace is created
-        traces = self.tracer.writer.pop_traces()
-        assert 10 == len(traces)
-        assert 1 == len(traces[0])
-
-    async def _test_user_specified_service(self):
-        """
-        When a service name is specified by the user
-            The aiohttp integration should use it as the service name
-        """
-        request = await self.client.request("GET", "/template/")
-        await request.text()
-        traces = self.tracer.writer.pop_traces()
-        assert len(traces) == 2
-        assert len(traces[0]) == 2
-
-        request_span = traces[0][0]
-        assert request_span.service == "mysvc"
-
-        template_span = traces[0][1]
-        assert template_span.service == "mysvc"
-
-        # client spans
-        assert len(traces[1]) == 4  # these are tested via client tests
-
-    @TraceTestCase.run_in_subprocess(env_overrides=dict(DD_SERVICE="mysvc"))
-    def test_user_specified_service(self):
-        self.loop.run_until_complete(self._test_user_specified_service())
-=======
+    for t in threads:
+        t.join(timeout=0.5)
+
+    # the trace is created
+    traces = tracer.pop_traces()
+    assert 10 == len(traces)
+    assert 1 == len(traces[0])
+
+
+async def _test_user_specified_service(tracer, aiohttp_client, loop):
+    """
+    When a service name is specified by the user
+        The aiohttp integration should use it as the service name
+    """
     unpatch()
     with override_global_config(dict(service="mysvc")):
         patch()
@@ -279,6 +190,7 @@
         traces = tracer.pop_traces()
         assert 1 == len(traces)
         assert 1 == len(traces[0])
+
         request_span = traces[0][0]
         assert request_span.service == "mysvc"
 
@@ -315,4 +227,10 @@
     request_span = traces[0][0]
     assert request_span.service == "aiohttp-web"
     assert request_span.get_tag("http.response.headers.my-response-header") == "my_response_value"
->>>>>>> bb776815
+
+        # client spans
+        assert len(traces[1]) == 4  # these are tested via client tests
+
+    @TraceTestCase.run_in_subprocess(env_overrides=dict(DD_SERVICE="mysvc"))
+    def test_user_specified_service(self):
+        self.loop.run_until_complete(self._test_user_specified_service())