import threading
import asyncio
import aiohttp
import aiohttp_jinja2

from urllib import request

from ddtrace import config
from ddtrace.pin import Pin
from ddtrace.contrib.aiohttp.patch import patch, unpatch
from ddtrace.contrib.aiohttp.middlewares import trace_app

from .utils import TraceTestCase
<<<<<<< HEAD
from ..asyncio.utils import mark_asyncio_no_close as mark_asyncio
from ...utils.span import TestSpan
from ...utils import assert_is_measured
=======
from ... import assert_is_measured
>>>>>>> 20ca41bf


class TestRequestTracing(TraceTestCase):
    """
    Ensures that the trace includes all traced components.
    """

    def enable_tracing(self):
        # enabled tracing:
        #   * middleware
        #   * templates
        trace_app(self.app, self.tracer, distributed_tracing=True)
        patch(enable_distributed=True)

        Pin.override(aiohttp.ClientSession, tracer=self.tracer)
        Pin.override(aiohttp_jinja2, tracer=self.tracer)

        config.aiohttp_client.trace_query_string = True
        config.aiohttp_client.redact_query_keys.add('baz')

    def disable_tracing(self):
        unpatch()
        config.aiohttp_client.trace_query_string = False
        config.aiohttp_client.redact_query_keys.remove('baz')

    @mark_asyncio
    async def test_aiohttp_client_tracer(self):
        async with aiohttp.ClientSession() as session:
            url = self.client.make_url('/?foo=bar&baz=bif')
            trace_url = url.with_query(foo='bar', baz='--redacted--')
            async with session.get(url) as response:
                await response.read()
        traces = self.tracer.writer.pop_traces()
        assert len(traces) == 3

        # client request span
        assert len(traces[1]) == 4
        client_request_span = traces[1][0]
        root_span_id = client_request_span.span_id
        root_trace_id = client_request_span.trace_id

        TestSpan(client_request_span).assert_matches(
            name="ClientSession.request",
            service="aiohttp.client",
            parent_id=None,
            resource="/",
            meta={'http.url': str(url.with_query(dict())), 'http.method': 'GET', 'http.status_code': str(200), 'http.query.string': trace_url.query_string}
        )
        # TCPConnector.connect
        connector_connect_span = traces[1][1]
        TestSpan(connector_connect_span).assert_matches(
            name="TCPConnector.connect",
            parent_id=root_span_id,
            trace_id=root_trace_id,
            service="aiohttp.client",
            resource="/",
        )

        # TCPConnector._create_connection
        connector_create_connection_span = traces[1][2]
        TestSpan(connector_create_connection_span).assert_matches(
            name="TCPConnector._create_connection",
            parent_id=connector_connect_span.span_id,
            trace_id=connector_connect_span.trace_id,
            service="aiohttp.client",
            resource="/",
        )

        # client start span
        client_start_span = traces[1][3]
        TestSpan(client_start_span).assert_matches(
            name="ClientResponse.start",
            parent_id=root_span_id,
            trace_id=root_trace_id,
            service="aiohttp.client",
            resource="/",
        )

        # web server request span
        assert len(traces[0]) == 1
        server_request_span = traces[0][0]
        TestSpan(server_request_span).assert_matches(
            name="aiohttp.request",
            service="aiohttp-web",
            resource="GET /",
            parent_id=root_span_id,
            trace_id=root_trace_id,
        )

        # client read span
        assert len(traces[2]) == 1
        read_span = traces[2][0]
        TestSpan(read_span).assert_matches(
            name="StreamReader.read",
            service="aiohttp.client",
            resource="/",
            parent_id=root_span_id,
            trace_id=root_trace_id,
        )

    @mark_asyncio
    async def test_full_request(self):
        config.aiohttp_client.trace_query_string = False

        # it should create a root span when there is a handler hit
        # with the proper tags
        trace_url = self.client.make_url('/template/')
        request = await self.client.request("GET", '/template/?foo=bar')
        assert 200 == request.status
        await request.text()
        # the trace is created
        traces = self.tracer.writer.pop_traces()
        assert 3 == len(traces)
        assert 2 == len(traces[0])

        # request
        request_span = traces[0][0]
        assert_is_measured(request_span)
        TestSpan(request_span).assert_matches(
            name="aiohttp.request",
            service="aiohttp-web",
            resource="GET /template/",
            meta={'http.url': str(trace_url), 'http.method': 'GET', 'http.status_code': str(200)}
        )

        # template
        template_span = traces[0][1]
        TestSpan(template_span).assert_matches(
            name="aiohttp.template",
            service="aiohttp-web",
            resource="aiohttp.template",
        )

        # client spans
        assert 4 == len(traces[1])  # these are tested via client tests
        assert 1 == len(traces[2])  # these are tested via client tests

    @mark_asyncio
    async def test_multiple_full_request(self):
        # it should handle multiple requests using the same loop
        def make_requests():
            url = self.client.make_url("/delayed/")
            response = request.urlopen(str(url)).read().decode("utf-8")
            assert "Done" == response

        # blocking call executed in different threads
        threads = [threading.Thread(target=make_requests) for _ in range(10)]
        for t in threads:
            t.daemon = True
            t.start()

        # we should yield so that this loop can handle
        # threads' requests
        await asyncio.sleep(0.5)
        for t in threads:
            t.join(timeout=0.5)

        # the trace is created
        traces = self.tracer.writer.pop_traces()
        assert 10 == len(traces)
        assert 1 == len(traces[0])

    async def _test_user_specified_service(self):
        """
        When a service name is specified by the user
            The aiohttp integration should use it as the service name
        """
        request = await self.client.request("GET", "/template/")
        await request.text()
        traces = self.tracer.writer.pop_traces()
        assert len(traces) == 2
        assert len(traces[0]) == 2

        request_span = traces[0][0]
        assert request_span.service == "mysvc"

        template_span = traces[0][1]
        assert template_span.service == "mysvc"

        # client spans
        assert len(traces[1]) == 4  # these are tested via client tests

    @TraceTestCase.run_in_subprocess(env_overrides=dict(DD_SERVICE="mysvc"))
    def test_user_specified_service(self):
        self.loop.run_until_complete(self._test_user_specified_service())<|MERGE_RESOLUTION|>--- conflicted
+++ resolved
@@ -11,13 +11,9 @@
 from ddtrace.contrib.aiohttp.middlewares import trace_app
 
 from .utils import TraceTestCase
-<<<<<<< HEAD
 from ..asyncio.utils import mark_asyncio_no_close as mark_asyncio
 from ...utils.span import TestSpan
-from ...utils import assert_is_measured
-=======
 from ... import assert_is_measured
->>>>>>> 20ca41bf
 
 
 class TestRequestTracing(TraceTestCase):
