import asyncio
<<<<<<< HEAD
import aiohttp_jinja2
import functools
=======
import os
>>>>>>> bb776815

from ddtrace.contrib.aiohttp.middlewares import middleware, AIOHTTP_HAS_MIDDLEWARE
from aiohttp import web


try:
    import aiohttp_jinja2
except ImportError:
    aiohttp_jinja2 = None
else:
    import jinja2

from ddtrace.contrib.aiohttp.middlewares import CONFIG_KEY


BASE_DIR = os.path.dirname(os.path.realpath(__file__))
STATIC_DIR = os.path.join(BASE_DIR, "statics")
TEMPLATE_DIR = os.path.join(BASE_DIR, "templates")


async def home(request):
    return web.Response(text="What's tracing?")


async def name(request):
<<<<<<< HEAD
    name = request.match_info.get('name', 'Anonymous')
    return web.Response(text='Hello {}'.format(name))
=======
    name = request.match_info.get("name", "Anonymous")
    return web.Response(text="Hello {}".format(name))


async def response_headers(request):
    response = web.Response(text="response_headers_test")
    response.headers["my-response-header"] = "my_response_value"
    return response
>>>>>>> bb776815


async def coroutine_chaining(request):
    tracer = get_tracer(request)
<<<<<<< HEAD
    span = tracer.trace('aiohttp.coro_1')
=======
    span = tracer.trace("aiohttp.coro_1")
>>>>>>> bb776815
    text = await coro_2(request)
    span.finish()
    return web.Response(text=text)


<<<<<<< HEAD
async def route_exception(request):
    raise Exception('error')


async def route_async_exception(request):
    raise Exception('error')
=======
def route_exception(request):
    raise Exception("error")


async def route_async_exception(request):
    raise Exception("error")
>>>>>>> bb776815


async def route_wrapped_coroutine(request):
    tracer = get_tracer(request)

<<<<<<< HEAD
    @tracer.wrap('nested')
=======
    @tracer.wrap("nested")
>>>>>>> bb776815
    async def nested():
        await asyncio.sleep(0.25)

    await nested()
<<<<<<< HEAD
    return web.Response(text='OK')
=======
    return web.Response(text="OK")
>>>>>>> bb776815


async def route_sub_span(request):
    tracer = get_tracer(request)
    with tracer.trace("aiohttp.sub_span") as span:
        span.set_tag("sub_span", "true")
        return web.Response(text="OK")


async def uncaught_server_error(request):
    return 1 / 0


async def caught_server_error(request):
<<<<<<< HEAD
    return web.Response(text='NOT OK', status=503)
=======
    return web.Response(text="NOT OK", status=503)
>>>>>>> bb776815


async def coro_2(request):
    tracer = get_tracer(request)
    with tracer.trace("aiohttp.coro_2") as span:
        span.set_tag("aiohttp.worker", "pending")
    return "OK"


<<<<<<< HEAD
async def template_handler(request):
    return aiohttp_jinja2.render_template('template.jinja2', request, {'text': 'OK'})


@aiohttp_jinja2.template('template.jinja2')
async def template_decorator(request):
    return {'text': 'OK'}
=======
async def delayed_handler(request):
    await asyncio.sleep(0.01)
    return web.Response(text="Done")


async def noop_middleware(app, handler):
    async def middleware_handler(request):
        # noop middleware
        response = await handler(request)
        return response
>>>>>>> bb776815

    return middleware_handler

<<<<<<< HEAD
@aiohttp_jinja2.template('error.jinja2')
async def template_error(request):
    return {}
=======
>>>>>>> bb776815

if aiohttp_jinja2:

<<<<<<< HEAD
async def delayed_handler(request):
    await asyncio.sleep(0.01)
    return web.Response(text='Done')
=======
    async def template_handler(request):
        return aiohttp_jinja2.render_template("template.jinja2", request, {"text": "OK"})
>>>>>>> bb776815

    @aiohttp_jinja2.template("template.jinja2")
    async def template_decorator(request):
        return {"text": "OK"}

<<<<<<< HEAD
@middleware
async def noop_middleware_2x(request, handler):
    # noop middleware
    response = await handler(request)
    return response


async def noop_middleware_1x(app, handler):
    return functools.partial(noop_middleware_2x, handler=handler)


noop_middleware = noop_middleware_2x if AIOHTTP_HAS_MIDDLEWARE else noop_middleware_1x
=======
    @aiohttp_jinja2.template("error.jinja2")
    async def template_error(request):
        return {}
>>>>>>> bb776815


def setup_app(loop=None):
    """
    Use this method to create the app. It must receive
    the ``loop`` provided by the ``get_app`` method of
    ``AioHTTPTestCase`` class.
    """
    # configure the app
    app = web.Application(
        loop=loop,
        middlewares=[
            noop_middleware,
        ],
    )
    app.router.add_get("/", home)
    app.router.add_get("/delayed/", delayed_handler)
    app.router.add_get("/echo/{name}", name)
    app.router.add_get("/chaining/", coroutine_chaining)
    app.router.add_get("/exception", route_exception)
    app.router.add_get("/async_exception", route_async_exception)
    app.router.add_get("/wrapped_coroutine", route_wrapped_coroutine)
    app.router.add_get("/sub_span", route_sub_span)
    app.router.add_get("/uncaught_server_error", uncaught_server_error)
    app.router.add_get("/caught_server_error", caught_server_error)
    app.router.add_static("/statics", STATIC_DIR)
    if aiohttp_jinja2:
        # configure templates
        set_memory_loader(app)
        app.router.add_get("/template/", template_handler)
        app.router.add_get("/template_decorator/", template_decorator)
        app.router.add_get("/template_error/", template_error)
    app.router.add_get("/response_headers/", response_headers)

    return app


def set_memory_loader(app):
    aiohttp_jinja2.setup(
        app,
        loader=jinja2.DictLoader(
            {
                "template.jinja2": "{{text}}",
                "error.jinja2": "{{1/0}}",
            }
        ),
    )


def set_filesystem_loader(app):
    aiohttp_jinja2.setup(app, loader=jinja2.FileSystemLoader(TEMPLATE_DIR))


def set_package_loader(app):
    aiohttp_jinja2.setup(app, loader=jinja2.PackageLoader("tests.contrib.aiohttp.app", "templates"))


def get_tracer(request):
    """
    Utility function to retrieve the tracer from the given ``request``.
    It is meant to be used only for testing purposes.
    """
    return request.app[CONFIG_KEY]["tracer"]<|MERGE_RESOLUTION|>--- conflicted
+++ resolved
@@ -1,12 +1,7 @@
 import asyncio
-<<<<<<< HEAD
-import aiohttp_jinja2
+import os
 import functools
-=======
-import os
->>>>>>> bb776815
 
-from ddtrace.contrib.aiohttp.middlewares import middleware, AIOHTTP_HAS_MIDDLEWARE
 from aiohttp import web
 
 
@@ -17,6 +12,7 @@
 else:
     import jinja2
 
+from ddtrace.contrib.aiohttp.middlewares import middleware, AIOHTTP_HAS_MIDDLEWARE
 from ddtrace.contrib.aiohttp.middlewares import CONFIG_KEY
 
 
@@ -30,67 +26,40 @@
 
 
 async def name(request):
-<<<<<<< HEAD
-    name = request.match_info.get('name', 'Anonymous')
-    return web.Response(text='Hello {}'.format(name))
-=======
     name = request.match_info.get("name", "Anonymous")
     return web.Response(text="Hello {}".format(name))
-
 
 async def response_headers(request):
     response = web.Response(text="response_headers_test")
     response.headers["my-response-header"] = "my_response_value"
     return response
->>>>>>> bb776815
 
 
 async def coroutine_chaining(request):
     tracer = get_tracer(request)
-<<<<<<< HEAD
-    span = tracer.trace('aiohttp.coro_1')
-=======
     span = tracer.trace("aiohttp.coro_1")
->>>>>>> bb776815
     text = await coro_2(request)
     span.finish()
     return web.Response(text=text)
 
 
-<<<<<<< HEAD
 async def route_exception(request):
-    raise Exception('error')
-
-
-async def route_async_exception(request):
-    raise Exception('error')
-=======
-def route_exception(request):
     raise Exception("error")
 
 
 async def route_async_exception(request):
     raise Exception("error")
->>>>>>> bb776815
 
 
 async def route_wrapped_coroutine(request):
     tracer = get_tracer(request)
 
-<<<<<<< HEAD
-    @tracer.wrap('nested')
-=======
     @tracer.wrap("nested")
->>>>>>> bb776815
     async def nested():
         await asyncio.sleep(0.25)
 
     await nested()
-<<<<<<< HEAD
-    return web.Response(text='OK')
-=======
     return web.Response(text="OK")
->>>>>>> bb776815
 
 
 async def route_sub_span(request):
@@ -105,11 +74,7 @@
 
 
 async def caught_server_error(request):
-<<<<<<< HEAD
-    return web.Response(text='NOT OK', status=503)
-=======
     return web.Response(text="NOT OK", status=503)
->>>>>>> bb776815
 
 
 async def coro_2(request):
@@ -119,52 +84,11 @@
     return "OK"
 
 
-<<<<<<< HEAD
-async def template_handler(request):
-    return aiohttp_jinja2.render_template('template.jinja2', request, {'text': 'OK'})
-
-
-@aiohttp_jinja2.template('template.jinja2')
-async def template_decorator(request):
-    return {'text': 'OK'}
-=======
-async def delayed_handler(request):
-    await asyncio.sleep(0.01)
-    return web.Response(text="Done")
-
-
-async def noop_middleware(app, handler):
-    async def middleware_handler(request):
-        # noop middleware
-        response = await handler(request)
-        return response
->>>>>>> bb776815
-
-    return middleware_handler
-
-<<<<<<< HEAD
-@aiohttp_jinja2.template('error.jinja2')
-async def template_error(request):
-    return {}
-=======
->>>>>>> bb776815
-
-if aiohttp_jinja2:
-
-<<<<<<< HEAD
 async def delayed_handler(request):
     await asyncio.sleep(0.01)
     return web.Response(text='Done')
-=======
-    async def template_handler(request):
-        return aiohttp_jinja2.render_template("template.jinja2", request, {"text": "OK"})
->>>>>>> bb776815
 
-    @aiohttp_jinja2.template("template.jinja2")
-    async def template_decorator(request):
-        return {"text": "OK"}
 
-<<<<<<< HEAD
 @middleware
 async def noop_middleware_2x(request, handler):
     # noop middleware
@@ -177,11 +101,20 @@
 
 
 noop_middleware = noop_middleware_2x if AIOHTTP_HAS_MIDDLEWARE else noop_middleware_1x
-=======
+
+
+if aiohttp_jinja2:
+
+    async def template_handler(request):
+        return aiohttp_jinja2.render_template("template.jinja2", request, {"text": "OK"})
+
+    @aiohttp_jinja2.template("template.jinja2")
+    async def template_decorator(request):
+        return {"text": "OK"}
+
     @aiohttp_jinja2.template("error.jinja2")
     async def template_error(request):
         return {}
->>>>>>> bb776815
 
 
 def setup_app(loop=None):
