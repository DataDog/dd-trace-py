--- conflicted
+++ resolved
@@ -20,12 +20,9 @@
     bad traces are produced but the ``Context`` object will not
     leak memory.
     """
-<<<<<<< HEAD
-=======
     def setUp(self):
         super().setUp()
         asyncio.set_event_loop(self.loop)
->>>>>>> 14a266f6
 
     def enable_tracing(self):
         # aiohttp TestCase with the wrong context provider
