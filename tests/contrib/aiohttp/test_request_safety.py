"""
Ensure that if the ``AsyncioTracer`` is not properly configured,
bad traces are produced but the ``Context`` object will not
leak memory.
"""
import asyncio
import threading
from urllib import request

from ddtrace.provider import DefaultContextProvider
<<<<<<< HEAD
from ddtrace.contrib.aiohttp.patch import patch, unpatch
from ddtrace.contrib.aiohttp.middlewares import trace_app

from .utils import TraceTestCase
from ..asyncio.utils import mark_asyncio_no_close as mark_asyncio
from ... import assert_is_measured


class TestAiohttpSafety(TraceTestCase):
    """
    Ensure that if the ``AsyncioTracer`` is not properly configured,
    bad traces are produced but the ``Context`` object will not
    leak memory.
    """
    def enable_tracing(self):
        # aiohttp TestCase with the wrong context provider
        trace_app(self.app, self.tracer)
        patch()
        Pin.override(aiohttp_jinja2, tracer=self.tracer)
        self.tracer.configure(context_provider=DefaultContextProvider())
=======
from tests.utils import assert_is_measured


async def test_full_request(patched_app_tracer, aiohttp_client, loop):
    app, tracer = patched_app_tracer
    tracer.configure(context_provider=DefaultContextProvider())
    client = await aiohttp_client(app)
    # it should create a root span when there is a handler hit
    # with the proper tags
    request = await client.request("GET", "/")
    assert 200 == request.status
    await request.text()
    # the trace is created
    traces = tracer.pop_traces()
    assert 1 == len(traces)
    assert 1 == len(traces[0])
    request_span = traces[0][0]
    # request
    assert_is_measured(request_span)
    assert "aiohttp-web" == request_span.service
    assert "aiohttp.request" == request_span.name
    assert "GET /" == request_span.resource
>>>>>>> bb776815


<<<<<<< HEAD
    @mark_asyncio
    async def test_full_request(self):
        # it should create a root span when there is a handler hit
        # with the proper tags
        request = await self.client.request("GET", "/template/")
        assert 200 == request.status
        await request.text()
        # the trace is created
        traces = self.tracer.writer.pop_traces()
        assert 1 == len(traces)
        assert 2 == len(traces[0])
        request_span = traces[0][0]
        template_span = traces[0][1]
        # request
        assert_is_measured(request_span)
        assert "aiohttp-web" == request_span.service
        assert "aiohttp.request" == request_span.name
        assert "GET /template/" == request_span.resource
        # template
        assert "aiohttp-web" == template_span.service
        assert "aiohttp.template" == template_span.name
        assert "aiohttp.template" == template_span.resource

    @mark_asyncio
    async def test_multiple_full_request(self):
        NUMBER_REQUESTS = 10
        responses = []
=======
async def test_multiple_full_request(patched_app_tracer, aiohttp_client, loop):
    NUMBER_REQUESTS = 10
    responses = []

    app, tracer = patched_app_tracer
    tracer.configure(context_provider=DefaultContextProvider())
    client = await aiohttp_client(app)
>>>>>>> bb776815

    # it should produce a wrong trace, but the Context must
    # be finished
    def make_requests():
        url = client.make_url("/delayed/")
        response = request.urlopen(str(url)).read().decode("utf-8")
        responses.append(response)

    # blocking call executed in different threads
    threads = [threading.Thread(target=make_requests) for _ in range(NUMBER_REQUESTS)]
    for t in threads:
        t.start()

<<<<<<< HEAD
        # yield back to the event loop until all requests are processed
        while len(responses) < NUMBER_REQUESTS:
            await asyncio.sleep(0.001)
=======
    # yield back to the event loop until all requests are processed
    while len(responses) < NUMBER_REQUESTS:
        await asyncio.sleep(0.001)
>>>>>>> bb776815

    for response in responses:
        assert "Done" == response

    for t in threads:
        t.join()

    # the trace is wrong but the spans are finished and written
    spans = tracer.pop()
    assert NUMBER_REQUESTS == len(spans)<|MERGE_RESOLUTION|>--- conflicted
+++ resolved
@@ -8,28 +8,6 @@
 from urllib import request
 
 from ddtrace.provider import DefaultContextProvider
-<<<<<<< HEAD
-from ddtrace.contrib.aiohttp.patch import patch, unpatch
-from ddtrace.contrib.aiohttp.middlewares import trace_app
-
-from .utils import TraceTestCase
-from ..asyncio.utils import mark_asyncio_no_close as mark_asyncio
-from ... import assert_is_measured
-
-
-class TestAiohttpSafety(TraceTestCase):
-    """
-    Ensure that if the ``AsyncioTracer`` is not properly configured,
-    bad traces are produced but the ``Context`` object will not
-    leak memory.
-    """
-    def enable_tracing(self):
-        # aiohttp TestCase with the wrong context provider
-        trace_app(self.app, self.tracer)
-        patch()
-        Pin.override(aiohttp_jinja2, tracer=self.tracer)
-        self.tracer.configure(context_provider=DefaultContextProvider())
-=======
 from tests.utils import assert_is_measured
 
 
@@ -41,7 +19,7 @@
     # with the proper tags
     request = await client.request("GET", "/")
     assert 200 == request.status
-    await request.text()
+        await request.text()
     # the trace is created
     traces = tracer.pop_traces()
     assert 1 == len(traces)
@@ -52,38 +30,8 @@
     assert "aiohttp-web" == request_span.service
     assert "aiohttp.request" == request_span.name
     assert "GET /" == request_span.resource
->>>>>>> bb776815
 
 
-<<<<<<< HEAD
-    @mark_asyncio
-    async def test_full_request(self):
-        # it should create a root span when there is a handler hit
-        # with the proper tags
-        request = await self.client.request("GET", "/template/")
-        assert 200 == request.status
-        await request.text()
-        # the trace is created
-        traces = self.tracer.writer.pop_traces()
-        assert 1 == len(traces)
-        assert 2 == len(traces[0])
-        request_span = traces[0][0]
-        template_span = traces[0][1]
-        # request
-        assert_is_measured(request_span)
-        assert "aiohttp-web" == request_span.service
-        assert "aiohttp.request" == request_span.name
-        assert "GET /template/" == request_span.resource
-        # template
-        assert "aiohttp-web" == template_span.service
-        assert "aiohttp.template" == template_span.name
-        assert "aiohttp.template" == template_span.resource
-
-    @mark_asyncio
-    async def test_multiple_full_request(self):
-        NUMBER_REQUESTS = 10
-        responses = []
-=======
 async def test_multiple_full_request(patched_app_tracer, aiohttp_client, loop):
     NUMBER_REQUESTS = 10
     responses = []
@@ -91,7 +39,6 @@
     app, tracer = patched_app_tracer
     tracer.configure(context_provider=DefaultContextProvider())
     client = await aiohttp_client(app)
->>>>>>> bb776815
 
     # it should produce a wrong trace, but the Context must
     # be finished
@@ -105,15 +52,9 @@
     for t in threads:
         t.start()
 
-<<<<<<< HEAD
-        # yield back to the event loop until all requests are processed
-        while len(responses) < NUMBER_REQUESTS:
-            await asyncio.sleep(0.001)
-=======
     # yield back to the event loop until all requests are processed
     while len(responses) < NUMBER_REQUESTS:
-        await asyncio.sleep(0.001)
->>>>>>> bb776815
+            await asyncio.sleep(0.001)
 
     for response in responses:
         assert "Done" == response
