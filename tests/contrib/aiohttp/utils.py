--- conflicted
+++ resolved
@@ -3,12 +3,8 @@
 from aiohttp.test_utils import AioHTTPTestCase
 
 from .app.web import setup_app
-<<<<<<< HEAD
-from ...test_tracer import get_dummy_tracer
+from ...base import BaseTracerTestCase
 from ddtrace.contrib.asyncio import context_provider
-=======
-from ...base import BaseTracerTestCase
->>>>>>> f8ff0308
 
 
 class TraceTestCase(BaseTracerTestCase, AioHTTPTestCase):
@@ -37,10 +33,6 @@
         # create the app with the testing loop
         self.app = setup_app(loop)
         # trace the app
-<<<<<<< HEAD
-        self.tracer = get_dummy_tracer()
         self.tracer.configure(context_provider=context_provider)
-=======
->>>>>>> f8ff0308
         self.enable_tracing()
         return self.app