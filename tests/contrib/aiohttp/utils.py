import asyncio
import pkg_resources

import aiohttp
from aiohttp.test_utils import AioHTTPTestCase

from .app.web import setup_app
<<<<<<< HEAD
from ddtrace.contrib.asyncio import context_provider
from ...base import BaseTracerTestCase


if pkg_resources.parse_version(aiohttp.__version__) >= pkg_resources.parse_version('3.3.0'):
    AIOHTTP_33x = True
else:
    AIOHTTP_33x = False


class TraceTestCase(BaseTracerTestCase, AioHTTPTestCase):
=======
from ... import TracerTestCase


class TraceTestCase(TracerTestCase, AioHTTPTestCase):
>>>>>>> 20ca41bf
    """
    Base class that provides a valid ``aiohttp`` application with
    the async tracer.
    """

    def enable_tracing(self):
        pass

    def disable_tracing(self):
        pass

    def tearDown(self):
        # unpatch the aiohttp_jinja2 module
        super(TraceTestCase, self).tearDown()
        self.disable_tracing()

    def get_app(self, loop=None):
        """
        Override the get_app method to return the test application
        """
        # aiohttp 2.0+ stores the loop instance in self.loop; for
        # backward compatibility, we should expect a `loop` argument
        # However since 3.3+ it's been deprecated
        # Older versions of aiohttp set the event loop to None so we
        # need to set it back or there will be no active loop
        if not AIOHTTP_33x:
            loop = loop or self.loop
            asyncio.set_event_loop(loop)

        # create the app with the testing loop
        self.app = setup_app(loop)
        # trace the app
        self.tracer.configure(context_provider=context_provider)
        self.enable_tracing()
        return self.app<|MERGE_RESOLUTION|>--- conflicted
+++ resolved
@@ -5,9 +5,8 @@
 from aiohttp.test_utils import AioHTTPTestCase
 
 from .app.web import setup_app
-<<<<<<< HEAD
 from ddtrace.contrib.asyncio import context_provider
-from ...base import BaseTracerTestCase
+from ... import TracerTestCase
 
 
 if pkg_resources.parse_version(aiohttp.__version__) >= pkg_resources.parse_version('3.3.0'):
@@ -16,13 +15,7 @@
     AIOHTTP_33x = False
 
 
-class TraceTestCase(BaseTracerTestCase, AioHTTPTestCase):
-=======
-from ... import TracerTestCase
-
-
 class TraceTestCase(TracerTestCase, AioHTTPTestCase):
->>>>>>> 20ca41bf
     """
     Base class that provides a valid ``aiohttp`` application with
     the async tracer.
