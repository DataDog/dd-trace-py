--- conflicted
+++ resolved
@@ -2397,7 +2397,6 @@
         assert get_128_bit_trace_id_from_headers(headers) == span.trace_id
         assert headers[HTTP_HEADER_PARENT_ID] == str(span.span_id)
 
-<<<<<<< HEAD
         msg_2 = response["Messages"][1]
         assert msg_2 is not None
 
@@ -2425,8 +2424,6 @@
         PYTHON_VERSION_INFO < (3, 6),
         reason="Skipping for older py versions whose latest supported boto versions don't have sns.publish_batch",
     )
-=======
->>>>>>> f75455bb
     @mock_sns
     @mock_sqs
     def test_sns_send_message_batch_trace_injection_with_message_attributes(self):
