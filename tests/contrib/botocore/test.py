import base64
import datetime
import io
import json
import unittest
import zipfile

import botocore.exceptions
import botocore.session
import mock
from moto import mock_dynamodb
from moto import mock_ec2
from moto import mock_events
from moto import mock_kinesis
from moto import mock_kms
from moto import mock_lambda
from moto import mock_s3
from moto import mock_sns
from moto import mock_sqs
import pytest


# Older version of moto used kinesis to mock firehose
try:
    from moto import mock_firehose
except ImportError:
    from moto import mock_kinesis as mock_firehose

from ddtrace import Pin
from ddtrace import config
from ddtrace.constants import ANALYTICS_SAMPLE_RATE_KEY
from ddtrace.constants import ERROR_MSG
from ddtrace.constants import ERROR_STACK
from ddtrace.constants import ERROR_TYPE
from ddtrace.contrib.botocore.patch import patch
from ddtrace.contrib.botocore.patch import patch_submodules
from ddtrace.contrib.botocore.patch import unpatch
from ddtrace.internal.compat import PY2
from ddtrace.internal.compat import PYTHON_VERSION_INFO
from ddtrace.internal.schema import DEFAULT_SPAN_SERVICE_NAME
from ddtrace.internal.utils.version import parse_version
from ddtrace.propagation.http import HTTP_HEADER_PARENT_ID
from ddtrace.propagation.http import HTTP_HEADER_TRACE_ID
from tests.opentracer.utils import init_tracer
from tests.utils import TracerTestCase
from tests.utils import assert_is_measured
from tests.utils import assert_span_http_status_code


# Parse botocore.__version_ from "1.9.0" to (1, 9, 0)
BOTOCORE_VERSION = parse_version(botocore.__version__)


def get_zip_lambda():
    code = """
def lambda_handler(event, context):
    return event
"""
    zip_output = io.BytesIO()
    zip_file = zipfile.ZipFile(zip_output, "w", zipfile.ZIP_DEFLATED)
    zip_file.writestr("lambda_function.py", code)
    zip_file.close()
    zip_output.seek(0)
    return zip_output.read()


class BotocoreTest(TracerTestCase):
    """Botocore integration testsuite"""

    TEST_SERVICE = "test-botocore-tracing"

    @mock_sqs
    def setUp(self):
        patch()
        patch_submodules(True)

        self.session = botocore.session.get_session()
        self.session.set_credentials(access_key="access-key", secret_key="secret-key")

        self.queue_name = "Test"
        self.sqs_client = self.session.create_client(
            "sqs", region_name="us-east-1", endpoint_url="http://localhost:4566"
        )
        for queue_url in self.sqs_client.list_queues().get("QueueUrls", []):
            self.sqs_client.delete_queue(QueueUrl=queue_url)

        self.sqs_test_queue = self.sqs_client.create_queue(QueueName=self.queue_name)

        super(BotocoreTest, self).setUp()

        Pin(service=self.TEST_SERVICE, tracer=self.tracer).onto(botocore.parsers.ResponseParser)

    def tearDown(self):
        super(BotocoreTest, self).tearDown()

        unpatch()
        self.sqs_client.delete_queue(QueueUrl=self.queue_name)

    @mock_ec2
    @mock_s3
    def test_patch_submodules(self):
        patch_submodules(["s3"])
        ec2 = self.session.create_client("ec2", region_name="us-west-2")
        Pin(service=self.TEST_SERVICE, tracer=self.tracer).onto(ec2)

        ec2.describe_instances()

        spans = self.get_spans()
        assert spans == []

        s3 = self.session.create_client("s3", region_name="us-west-2")
        Pin(service=self.TEST_SERVICE, tracer=self.tracer).onto(s3)

        s3.list_buckets()
        s3.list_buckets()

        spans = self.get_spans()
        assert spans

    @mock_ec2
    def test_traced_client(self):
        ec2 = self.session.create_client("ec2", region_name="us-west-2")
        Pin(service=self.TEST_SERVICE, tracer=self.tracer).onto(ec2)

        ec2.describe_instances()

        spans = self.get_spans()
        assert spans
        span = spans[0]
        assert len(spans) == 1
        assert_is_measured(span)
        assert span.get_tag("aws.agent") == "botocore"
        assert span.get_tag("aws.region") == "us-west-2"
        assert span.get_tag("region") == "us-west-2"
        assert span.get_tag("aws.operation") == "DescribeInstances"
        assert span.get_tag("aws.requestid") == "fdcdcab1-ae5c-489e-9c33-4637c5dda355"
        assert span.get_tag("component") == "botocore"
        assert span.get_tag("span.kind"), "client"
        assert_span_http_status_code(span, 200)
        assert span.get_metric("retry_attempts") == 0
        assert span.service == "test-botocore-tracing.ec2"
        assert span.resource == "ec2.describeinstances"
        assert span.name == "ec2.command"
        assert span.span_type == "http"
        assert span.get_metric(ANALYTICS_SAMPLE_RATE_KEY) is None

    @mock_ec2
    @TracerTestCase.run_in_subprocess(env_overrides=dict(DD_SERVICE="mysvc"))
    def test_schematized_ec2_call_default(self):
        ec2 = self.session.create_client("ec2", region_name="us-west-2")
        Pin.get_from(ec2).clone(tracer=self.tracer).onto(ec2)

        ec2.describe_instances()

        spans = self.get_spans()
        span = spans[0]
        assert span.service == "aws.ec2", "Expected 'aws.ec2' but got {}".format(span.service)
        assert span.name == "ec2.command"

    @mock_ec2
    @TracerTestCase.run_in_subprocess(env_overrides=dict(DD_SERVICE="mysvc", DD_TRACE_SPAN_ATTRIBUTE_SCHEMA="v0"))
    def test_schematized_ec2_call_v0(self):
        ec2 = self.session.create_client("ec2", region_name="us-west-2")
        Pin.get_from(ec2).clone(tracer=self.tracer).onto(ec2)

        ec2.describe_instances()

        spans = self.get_spans()
        span = spans[0]
        assert span.service == "aws.ec2", "Expected 'aws.ec2' but got {}".format(span.service)
        assert span.name == "ec2.command"

    @mock_ec2
    @TracerTestCase.run_in_subprocess(env_overrides=dict(DD_SERVICE="mysvc", DD_TRACE_SPAN_ATTRIBUTE_SCHEMA="v1"))
    def test_schematized_ec2_call_v1(self):
        ec2 = self.session.create_client("ec2", region_name="us-west-2")
        Pin.get_from(ec2).clone(tracer=self.tracer).onto(ec2)

        ec2.describe_instances()

        spans = self.get_spans()
        span = spans[0]
        assert span.service == "mysvc", "Expected 'mysvc' but got {}".format(span.service)
        assert span.name == "aws.ec2.request"

    @mock_ec2
    @TracerTestCase.run_in_subprocess(env_overrides=dict())
    def test_schematized_unspecified_service_ec2_call_default(self):
        ec2 = self.session.create_client("ec2", region_name="us-west-2")
        Pin.get_from(ec2).clone(tracer=self.tracer).onto(ec2)

        ec2.describe_instances()

        spans = self.get_spans()
        span = spans[0]
        assert span.service == "aws.ec2", "Expected 'aws.ec2' but got {}".format(span.service)
        assert span.name == "ec2.command"

    @mock_ec2
    @TracerTestCase.run_in_subprocess(env_overrides=dict(DD_TRACE_SPAN_ATTRIBUTE_SCHEMA="v0"))
    def test_schematized_unspecified_service_ec2_call_v0(self):
        ec2 = self.session.create_client("ec2", region_name="us-west-2")
        Pin.get_from(ec2).clone(tracer=self.tracer).onto(ec2)

        ec2.describe_instances()

        spans = self.get_spans()
        span = spans[0]
        assert span.service == "aws.ec2", "Expected 'aws.ec2' but got {}".format(span.service)
        assert span.name == "ec2.command"

    @mock_ec2
    @TracerTestCase.run_in_subprocess(env_overrides=dict(DD_TRACE_SPAN_ATTRIBUTE_SCHEMA="v1"))
    def test_schematized_unspecified_service_ec2_call_v1(self):
        ec2 = self.session.create_client("ec2", region_name="us-west-2")
        Pin.get_from(ec2).clone(tracer=self.tracer).onto(ec2)

        ec2.describe_instances()

        spans = self.get_spans()
        span = spans[0]
        assert (
            span.service == DEFAULT_SPAN_SERVICE_NAME
        ), "Expected 'internal.schema.DEFAULT_SPAN_SERVICE_NAME' but got {}".format(span.service)
        assert span.name == "aws.ec2.request"

    @mock_ec2
    def test_traced_client_analytics(self):
        with self.override_config("botocore", dict(analytics_enabled=True, analytics_sample_rate=0.5)):
            ec2 = self.session.create_client("ec2", region_name="us-west-2")
            Pin(service=self.TEST_SERVICE, tracer=self.tracer).onto(ec2)
            ec2.describe_instances()

        spans = self.get_spans()
        assert spans
        span = spans[0]
        assert span.get_metric(ANALYTICS_SAMPLE_RATE_KEY) == 0.5

    @pytest.mark.skipif(
        PYTHON_VERSION_INFO < (3, 8),
        reason="Skipping for older py versions whose latest supported moto versions don't have the right dynamodb api",
    )
    @mock_dynamodb
    def test_dynamodb_put_get(self):
        ddb = self.session.create_client("dynamodb", region_name="us-west-2")
        Pin(service=self.TEST_SERVICE, tracer=self.tracer).onto(ddb)

        with self.override_config("botocore", dict(instrument_internals=True)):
            ddb.create_table(
                TableName="foobar",
                AttributeDefinitions=[{"AttributeName": "myattr", "AttributeType": "S"}],
                KeySchema=[{"AttributeName": "myattr", "KeyType": "HASH"}],
                BillingMode="PAY_PER_REQUEST",
            )
            ddb.put_item(TableName="foobar", Item={"myattr": {"S": "baz"}})
            ddb.get_item(TableName="foobar", Key={"myattr": {"S": "baz"}})

        spans = self.get_spans()
        assert spans
        span = spans[0]
        assert len(spans) == 6
        assert_is_measured(span)
        assert span.get_tag("aws.operation") == "CreateTable"
        assert span.get_tag("component") == "botocore"
        assert span.get_tag("span.kind"), "client"
        assert_span_http_status_code(span, 200)
        assert span.service == "test-botocore-tracing.dynamodb"
        assert span.resource == "dynamodb.createtable"

        span = spans[1]
        assert span.name == "botocore.parsers.parse"
        assert span.get_tag("component") == "botocore"
        assert span.get_tag("span.kind"), "client"
        assert span.service == "test-botocore-tracing.dynamodb"
        assert span.resource == "botocore.parsers.parse"

    @mock_s3
    def test_s3_client(self):
        s3 = self.session.create_client("s3", region_name="us-west-2")
        Pin(service=self.TEST_SERVICE, tracer=self.tracer).onto(s3)

        s3.list_buckets()
        s3.list_buckets()

        spans = self.get_spans()
        assert spans
        span = spans[0]
        assert len(spans) == 2
        assert_is_measured(span)
        assert span.get_tag("aws.operation") == "ListBuckets"
        assert span.get_tag("component") == "botocore"
        assert span.get_tag("span.kind"), "client"
        assert_span_http_status_code(span, 200)
        assert span.service == "test-botocore-tracing.s3"
        assert span.resource == "s3.listbuckets"

        # testing for span error
        self.reset()
        try:
            s3.list_objects(bucket="mybucket")
        except Exception:
            spans = self.get_spans()
            assert spans
            span = spans[0]
            assert span.error == 1
            assert span.resource == "s3.listobjects"

    @mock_s3
    def test_s3_head_404_default(self):
        """
        By default we attach exception information to s3 HeadObject
        API calls with a 404 response
        """
        s3 = self.session.create_client("s3", region_name="us-west-2")
        Pin(service=self.TEST_SERVICE, tracer=self.tracer).onto(s3)

        # We need a bucket for this test
        s3.create_bucket(Bucket="test", CreateBucketConfiguration=dict(LocationConstraint="us-west-2"))
        try:
            with pytest.raises(botocore.exceptions.ClientError):
                s3.head_object(Bucket="test", Key="unknown")
        finally:
            # Make sure to always delete the bucket after we are done
            s3.delete_bucket(Bucket="test")

        spans = self.get_spans()
        assert len(spans) == 3

        head_object = spans[1]
        assert head_object.name == "s3.command"
        assert head_object.resource == "s3.headobject"
        assert head_object.error == 0
        for t in (ERROR_MSG, ERROR_STACK, ERROR_TYPE):
            assert head_object.get_tag(t) is None

    @mock_s3
    def test_s3_head_404_as_errors(self):
        """
        When add 404 as a error status for "s3.headobject" operation
            we attach exception information to S3 HeadObject 404 responses
        """
        s3 = self.session.create_client("s3", region_name="us-west-2")
        Pin(service=self.TEST_SERVICE, tracer=self.tracer).onto(s3)

        # We need a bucket for this test
        s3.create_bucket(Bucket="test", CreateBucketConfiguration=dict(LocationConstraint="us-west-2"))

        config.botocore.operations["s3.headobject"].error_statuses = "404,500-599"
        try:
            with pytest.raises(botocore.exceptions.ClientError):
                s3.head_object(Bucket="test", Key="unknown")
        finally:
            # Make sure we reset the config when we are done
            del config.botocore.operations["s3.headobject"]

            # Make sure to always delete the bucket after we are done
            s3.delete_bucket(Bucket="test")

        spans = self.get_spans()
        assert len(spans) == 3

        head_object = spans[1]
        assert head_object.name == "s3.command"
        assert head_object.resource == "s3.headobject"
        assert head_object.error == 1
        for t in (ERROR_MSG, ERROR_STACK, ERROR_TYPE):
            assert head_object.get_tag(t) is not None

    def _test_s3_put(self):
        s3 = self.session.create_client("s3", region_name="us-west-2")
        Pin(service=self.TEST_SERVICE, tracer=self.tracer).onto(s3)
        params = {
            "Bucket": "mybucket",
            "CreateBucketConfiguration": {
                "LocationConstraint": "us-west-2",
            },
        }
        s3.create_bucket(**params)
        params = dict(Key="foo", Bucket="mybucket", Body=b"bar")
        s3.put_object(**params)

        spans = self.get_spans()
        assert spans
        span = spans[0]
        assert len(spans) == 2
        assert span.get_tag("aws.operation") == "CreateBucket"
        assert span.get_tag("component") == "botocore"
        assert span.get_tag("span.kind"), "client"
        assert_is_measured(span)
        assert_span_http_status_code(span, 200)
        assert span.service == "test-botocore-tracing.s3"
        assert span.resource == "s3.createbucket"
        assert spans[1].get_tag("aws.operation") == "PutObject"
        assert spans[1].get_tag("component") == "botocore"
        assert spans[1].get_tag("span.kind"), "client"
        assert spans[1].resource == "s3.putobject"
        return spans[1]

    @mock_s3
    def test_s3_put(self):
        span = self._test_s3_put()
        assert span.get_tag("aws.s3.bucket_name") == "mybucket"
        assert span.get_tag("bucketname") == "mybucket"

    @mock_s3
    def test_s3_put_no_params(self):
        with self.override_config("botocore", dict(tag_no_params=True)):
            span = self._test_s3_put()
            assert span.get_tag("aws.s3.bucket_name") is None
            assert span.get_tag("bucketname") is None
            assert span.get_tag("params.Key") is None
            assert span.get_tag("params.Bucket") is None
            assert span.get_tag("params.Body") is None
            assert span.get_tag("component") == "botocore"

    @mock_s3
    @TracerTestCase.run_in_subprocess(env_overrides=dict(DD_SERVICE="mysvc"))
    def test_schematized_s3_client_default(self):
        s3 = self.session.create_client("s3", region_name="us-west-2")
        Pin.get_from(s3).clone(tracer=self.tracer).onto(s3)

        s3.list_buckets()

        spans = self.get_spans()
        assert spans
        span = spans[0]
        assert span.service == "aws.s3", "Expected 'aws.s3' but got {}".format(span.service)
        assert span.name == "s3.command"

    @mock_s3
    @TracerTestCase.run_in_subprocess(env_overrides=dict(DD_SERVICE="mysvc", DD_TRACE_SPAN_ATTRIBUTE_SCHEMA="v0"))
    def test_schematized_s3_client_v0(self):
        s3 = self.session.create_client("s3", region_name="us-west-2")
        Pin.get_from(s3).clone(tracer=self.tracer).onto(s3)

        s3.list_buckets()

        spans = self.get_spans()
        assert spans
        span = spans[0]
        assert span.service == "aws.s3", "Expected 'aws.s3' but got {}".format(span.service)
        assert span.name == "s3.command"

    @mock_s3
    @TracerTestCase.run_in_subprocess(env_overrides=dict(DD_SERVICE="mysvc", DD_TRACE_SPAN_ATTRIBUTE_SCHEMA="v1"))
    def test_schematized_s3_client_v1(self):
        s3 = self.session.create_client("s3", region_name="us-west-2")
        Pin.get_from(s3).clone(tracer=self.tracer).onto(s3)

        s3.list_buckets()

        spans = self.get_spans()
        assert spans
        span = spans[0]
        assert span.service == "mysvc", "Expected 'mysvc' but got {}".format(span.service)
        assert span.name == "aws.s3.request"

    @mock_s3
    @TracerTestCase.run_in_subprocess(env_overrides=dict())
    def test_schematized_unspecified_service_s3_client_default(self):
        s3 = self.session.create_client("s3", region_name="us-west-2")
        Pin.get_from(s3).clone(tracer=self.tracer).onto(s3)

        s3.list_buckets()

        spans = self.get_spans()
        assert spans
        span = spans[0]
        assert span.service == "aws.s3"
        assert span.name == "s3.command"

    @mock_s3
    @TracerTestCase.run_in_subprocess(env_overrides=dict(DD_TRACE_SPAN_ATTRIBUTE_SCHEMA="v0"))
    def test_schematized_unspecified_service_s3_client_v0(self):
        s3 = self.session.create_client("s3", region_name="us-west-2")
        Pin.get_from(s3).clone(tracer=self.tracer).onto(s3)

        s3.list_buckets()

        spans = self.get_spans()
        assert spans
        span = spans[0]
        assert span.service == "aws.s3"
        assert span.name == "s3.command"

    @mock_s3
    @TracerTestCase.run_in_subprocess(env_overrides=dict(DD_TRACE_SPAN_ATTRIBUTE_SCHEMA="v1"))
    def test_schematized_unspecified_service_s3_client_v1(self):
        s3 = self.session.create_client("s3", region_name="us-west-2")
        Pin.get_from(s3).clone(tracer=self.tracer).onto(s3)

        s3.list_buckets()

        spans = self.get_spans()
        assert spans
        span = spans[0]
        assert span.service == DEFAULT_SPAN_SERVICE_NAME
        assert span.name == "aws.s3.request"

    def _test_sqs_client(self):
        self.sqs_client.delete_queue(QueueUrl=self.queue_name)  # Delete so we can test create_queue spans

        Pin(service=self.TEST_SERVICE, tracer=self.tracer).onto(self.sqs_client)
        self.sqs_test_queue = self.sqs_client.create_queue(QueueName=self.queue_name)

        spans = self.get_spans()
        assert spans
        span = spans[0]
        assert len(spans) == 1
        assert span.get_tag("aws.region") == "us-east-1"
        assert span.get_tag("region") == "us-east-1"
        assert span.get_tag("aws.operation") == "CreateQueue"
        assert span.get_tag("component") == "botocore"
        assert_is_measured(span)
        assert_span_http_status_code(span, 200)
        assert span.service == "test-botocore-tracing.sqs"
        assert span.resource == "sqs.createqueue"
        return span

    @mock_sqs
    def test_sqs_client(self):
        span = self._test_sqs_client()
        assert span.get_tag("aws.sqs.queue_name") == "Test"
        assert span.get_tag("region") == "us-east-1"
        assert span.get_tag("aws_service") == "sqs"
        assert span.get_tag("queuename") == "Test"
        assert span.get_tag("component") == "botocore"

    @mock_sqs
    def test_sqs_client_no_params(self):
        with self.override_config("botocore", dict(tag_no_params=True)):
            span = self._test_sqs_client()
            assert span.get_tag("aws.sqs.queue_name") is None
            assert span.get_tag("queuename") is None
            assert span.get_tag("params.MessageBody") is None

    @mock_sqs
    def test_sqs_send_message_non_url_queue(self):
        Pin(service=self.TEST_SERVICE, tracer=self.tracer).onto(self.sqs_client)

        self.sqs_client.send_message(QueueUrl="Test", MessageBody="world")
        spans = self.get_spans()
        assert spans
        span = spans[0]
        assert len(spans) == 1
        assert span.get_tag("aws.operation") == "SendMessage"
        assert span.resource == "sqs.sendmessage"

    @mock_sqs
    def test_sqs_send_message_distributed_tracing_off(self):
        with self.override_config("botocore", dict(distributed_tracing=False)):
            Pin(service=self.TEST_SERVICE, tracer=self.tracer).onto(self.sqs_client)

            self.sqs_client.send_message(QueueUrl=self.sqs_test_queue["QueueUrl"], MessageBody="world")
            spans = self.get_spans()
            assert spans
            span = spans[0]
            assert len(spans) == 1
            assert span.get_tag("aws.region") == "us-east-1"
            assert span.get_tag("region") == "us-east-1"
            assert span.get_tag("aws.operation") == "SendMessage"
            assert span.get_tag("params.MessageBody") is None
            assert span.get_tag("component") == "botocore"
            assert span.get_tag("span.kind"), "client"
            assert_is_measured(span)
            assert_span_http_status_code(span, 200)
            assert span.service == "test-botocore-tracing.sqs"
            assert span.resource == "sqs.sendmessage"
            assert span.get_tag("params.MessageAttributes._datadog.StringValue") is None
            response = self.sqs_client.receive_message(
                QueueUrl=self.sqs_test_queue["QueueUrl"],
                MessageAttributeNames=["_datadog"],
                WaitTimeSeconds=2,
            )
            assert len(response["Messages"]) == 1
            trace_in_message = "MessageAttributes" in response["Messages"][0]
            assert trace_in_message is False

    @mock_sqs
    def test_sqs_send_message_trace_injection_with_max_message_attributes(self):
        Pin(service=self.TEST_SERVICE, tracer=self.tracer).onto(self.sqs_client)
        message_attributes = {
            "one": {"DataType": "String", "StringValue": "one"},
            "two": {"DataType": "String", "StringValue": "two"},
            "three": {"DataType": "String", "StringValue": "three"},
            "four": {"DataType": "String", "StringValue": "four"},
            "five": {"DataType": "String", "StringValue": "five"},
            "six": {"DataType": "String", "StringValue": "six"},
            "seven": {"DataType": "String", "StringValue": "seven"},
            "eight": {"DataType": "String", "StringValue": "eight"},
            "nine": {"DataType": "String", "StringValue": "nine"},
            "ten": {"DataType": "String", "StringValue": "ten"},
        }
        self.sqs_client.send_message(
            QueueUrl=self.sqs_test_queue["QueueUrl"], MessageBody="world", MessageAttributes=message_attributes
        )
        spans = self.get_spans()
        assert spans
        span = spans[0]
        assert len(spans) == 1
        assert span.get_tag("aws.region") == "us-east-1"
        assert span.get_tag("region") == "us-east-1"
        assert span.get_tag("aws.operation") == "SendMessage"
        assert span.get_tag("params.MessageBody") is None
        assert span.get_tag("component") == "botocore"
        assert span.get_tag("span.kind"), "client"
        assert_is_measured(span)
        assert_span_http_status_code(span, 200)
        assert span.service == "test-botocore-tracing.sqs"
        assert span.resource == "sqs.sendmessage"
        trace_json = span.get_tag("params.MessageAttributes._datadog.StringValue")
        assert trace_json is None
        response = self.sqs_client.receive_message(
            QueueUrl=self.sqs_test_queue["QueueUrl"],
            MessageAttributeNames=["_datadog"],
            WaitTimeSeconds=2,
        )
        assert len(response["Messages"]) == 1
        trace_in_message = "MessageAttributes" in response["Messages"][0]
        assert trace_in_message is False

    @mock_sqs
    def test_sqs_send_message_batch_trace_injection_with_no_message_attributes(self):
        Pin(service=self.TEST_SERVICE, tracer=self.tracer).onto(self.sqs_client)
        entries = [
            {
                "Id": "1",
                "MessageBody": "ironmaiden",
            }
        ]
        self.sqs_client.send_message_batch(QueueUrl=self.sqs_test_queue["QueueUrl"], Entries=entries)
        spans = self.get_spans()
        assert spans
        span = spans[0]
        assert len(spans) == 1
        assert span.get_tag("aws.region") == "us-east-1"
        assert span.get_tag("region") == "us-east-1"
        assert span.get_tag("aws.operation") == "SendMessageBatch"
        assert span.get_tag("params.MessageBody") is None
        assert span.get_tag("component") == "botocore"
        assert span.get_tag("span.kind"), "client"
        assert_is_measured(span)
        assert_span_http_status_code(span, 200)
        assert span.service == "test-botocore-tracing.sqs"
        assert span.resource == "sqs.sendmessagebatch"
        response = self.sqs_client.receive_message(
            QueueUrl=self.sqs_test_queue["QueueUrl"],
            MessageAttributeNames=["_datadog"],
            WaitTimeSeconds=2,
        )
        assert len(response["Messages"]) == 1
        trace_json_message = response["Messages"][0]["MessageAttributes"]["_datadog"]["StringValue"]
        trace_data_in_message = json.loads(trace_json_message)
        assert trace_data_in_message[HTTP_HEADER_TRACE_ID] == str(span.trace_id)
        assert trace_data_in_message[HTTP_HEADER_PARENT_ID] == str(span.span_id)

    @mock_sqs
    def test_sqs_send_message_batch_trace_injection_with_message_attributes(self):
        Pin(service=self.TEST_SERVICE, tracer=self.tracer).onto(self.sqs_client)
        entries = [
            {
                "Id": "1",
                "MessageBody": "ironmaiden",
                "MessageAttributes": {
                    "one": {"DataType": "String", "StringValue": "one"},
                    "two": {"DataType": "String", "StringValue": "two"},
                    "three": {"DataType": "String", "StringValue": "three"},
                    "four": {"DataType": "String", "StringValue": "four"},
                    "five": {"DataType": "String", "StringValue": "five"},
                    "six": {"DataType": "String", "StringValue": "six"},
                    "seven": {"DataType": "String", "StringValue": "seven"},
                    "eight": {"DataType": "String", "StringValue": "eight"},
                    "nine": {"DataType": "String", "StringValue": "nine"},
                },
            }
        ]

        self.sqs_client.send_message_batch(QueueUrl=self.sqs_test_queue["QueueUrl"], Entries=entries)
        spans = self.get_spans()
        assert spans
        span = spans[0]
        assert len(spans) == 1
        assert span.get_tag("aws.region") == "us-east-1"
        assert span.get_tag("region") == "us-east-1"
        assert span.get_tag("aws.operation") == "SendMessageBatch"
        assert span.get_tag("params.MessageBody") is None
        assert span.get_tag("component") == "botocore"
        assert span.get_tag("span.kind"), "client"
        assert_is_measured(span)
        assert_span_http_status_code(span, 200)
        assert span.service == "test-botocore-tracing.sqs"
        assert span.resource == "sqs.sendmessagebatch"
        response = self.sqs_client.receive_message(
            QueueUrl=self.sqs_test_queue["QueueUrl"],
            MessageAttributeNames=["_datadog"],
            WaitTimeSeconds=2,
        )
        assert len(response["Messages"]) == 1
        trace_json_message = response["Messages"][0]["MessageAttributes"]["_datadog"]["StringValue"]
        trace_data_in_message = json.loads(trace_json_message)
        assert trace_data_in_message[HTTP_HEADER_TRACE_ID] == str(span.trace_id)
        assert trace_data_in_message[HTTP_HEADER_PARENT_ID] == str(span.span_id)

    @mock_sqs
    def test_sqs_send_message_batch_trace_injection_with_max_message_attributes(self):
        Pin(service=self.TEST_SERVICE, tracer=self.tracer).onto(self.sqs_client)
        entries = [
            {
                "Id": "1",
                "MessageBody": "ironmaiden",
                "MessageAttributes": {
                    "one": {"DataType": "String", "StringValue": "one"},
                    "two": {"DataType": "String", "StringValue": "two"},
                    "three": {"DataType": "String", "StringValue": "three"},
                    "four": {"DataType": "String", "StringValue": "four"},
                    "five": {"DataType": "String", "StringValue": "five"},
                    "six": {"DataType": "String", "StringValue": "six"},
                    "seven": {"DataType": "String", "StringValue": "seven"},
                    "eight": {"DataType": "String", "StringValue": "eight"},
                    "nine": {"DataType": "String", "StringValue": "nine"},
                    "ten": {"DataType": "String", "StringValue": "ten"},
                },
            }
        ]

        self.sqs_client.send_message_batch(QueueUrl=self.sqs_test_queue["QueueUrl"], Entries=entries)
        spans = self.get_spans()
        assert spans
        span = spans[0]
        assert len(spans) == 1
        assert span.get_tag("aws.region") == "us-east-1"
        assert span.get_tag("region") == "us-east-1"
        assert span.get_tag("aws.operation") == "SendMessageBatch"
        assert span.get_tag("params.MessageBody") is None
        assert span.get_tag("component") == "botocore"
        assert span.get_tag("span.kind"), "client"
        assert_is_measured(span)
        assert_span_http_status_code(span, 200)
        assert span.service == "test-botocore-tracing.sqs"
        assert span.resource == "sqs.sendmessagebatch"
        response = self.sqs_client.receive_message(
            QueueUrl=self.sqs_test_queue["QueueUrl"],
            MessageAttributeNames=["_datadog"],
            WaitTimeSeconds=2,
        )
        assert len(response["Messages"]) == 1
        trace_in_message = "MessageAttributes" in response["Messages"][0]
        assert trace_in_message is False

    @mock_sqs
    @TracerTestCase.run_in_subprocess(env_overrides=dict(DD_SERVICE="mysvc"))
    def test_schematized_sqs_client_default(self):
        Pin.get_from(self.sqs_client).clone(tracer=self.tracer).onto(self.sqs_client)
        self.sqs_client.send_message(QueueUrl=self.sqs_test_queue["QueueUrl"], MessageBody="world")
        self.sqs_client.send_message_batch(
            QueueUrl=self.sqs_test_queue["QueueUrl"], Entries=[{"Id": "1", "MessageBody": "hello"}]
        )
        self.sqs_client.receive_message(
            QueueUrl=self.sqs_test_queue["QueueUrl"],
            MessageAttributeNames=["_datadog"],
            WaitTimeSeconds=2,
        )

        spans = self.get_spans()
        assert spans[0].service == "aws.sqs"
        assert spans[0].name == "sqs.command"
        assert spans[1].service == "aws.sqs"
        assert spans[1].name == "sqs.command"
        assert spans[2].service == "aws.sqs"
        assert spans[2].name == "sqs.command"

    @mock_sqs
    @TracerTestCase.run_in_subprocess(env_overrides=dict(DD_SERVICE="mysvc", DD_TRACE_SPAN_ATTRIBUTE_SCHEMA="v0"))
    def test_schematized_sqs_client_v0(self):
        Pin.get_from(self.sqs_client).clone(tracer=self.tracer).onto(self.sqs_client)

        self.sqs_client.send_message(QueueUrl=self.sqs_test_queue["QueueUrl"], MessageBody="world")
        self.sqs_client.send_message_batch(
            QueueUrl=self.sqs_test_queue["QueueUrl"], Entries=[{"Id": "1", "MessageBody": "hello"}]
        )
        self.sqs_client.receive_message(
            QueueUrl=self.sqs_test_queue["QueueUrl"],
            MessageAttributeNames=["_datadog"],
            WaitTimeSeconds=2,
        )

        spans = self.get_spans()
        assert spans[0].service == "aws.sqs"
        assert spans[0].name == "sqs.command"
        assert spans[1].service == "aws.sqs"
        assert spans[1].name == "sqs.command"
        assert spans[2].service == "aws.sqs"
        assert spans[2].name == "sqs.command"

    @mock_sqs
    @TracerTestCase.run_in_subprocess(env_overrides=dict(DD_SERVICE="mysvc", DD_TRACE_SPAN_ATTRIBUTE_SCHEMA="v1"))
    def test_schematized_sqs_client_v1(self):
        Pin.get_from(self.sqs_client).clone(tracer=self.tracer).onto(self.sqs_client)

        self.sqs_client.send_message(QueueUrl=self.sqs_test_queue["QueueUrl"], MessageBody="world")
        self.sqs_client.send_message_batch(
            QueueUrl=self.sqs_test_queue["QueueUrl"], Entries=[{"Id": "1", "MessageBody": "hello"}]
        )
        self.sqs_client.receive_message(
            QueueUrl=self.sqs_test_queue["QueueUrl"],
            MessageAttributeNames=["_datadog"],
            WaitTimeSeconds=2,
        )

        spans = self.get_spans()
        assert spans[0].service == "mysvc"
        assert spans[0].name == "aws.sqs.send"
        assert spans[1].service == "mysvc"
        assert spans[1].name == "aws.sqs.send"
        assert spans[2].service == "mysvc"
        assert spans[2].name == "aws.sqs.receive"

    @mock_sqs
    @TracerTestCase.run_in_subprocess(env_overrides=dict())
    def test_schematized_unspecified_service_sqs_client_default(self):
        Pin.get_from(self.sqs_client).clone(tracer=self.tracer).onto(self.sqs_client)

        self.sqs_client.send_message(QueueUrl=self.sqs_test_queue["QueueUrl"], MessageBody="world")
        self.sqs_client.send_message_batch(
            QueueUrl=self.sqs_test_queue["QueueUrl"], Entries=[{"Id": "1", "MessageBody": "hello"}]
        )
        self.sqs_client.receive_message(
            QueueUrl=self.sqs_test_queue["QueueUrl"],
            MessageAttributeNames=["_datadog"],
            WaitTimeSeconds=2,
        )

        spans = self.get_spans()
        assert spans[0].service == "aws.sqs"
        assert spans[0].name == "sqs.command"
        assert spans[1].service == "aws.sqs"
        assert spans[1].name == "sqs.command"
        assert spans[2].service == "aws.sqs"
        assert spans[2].name == "sqs.command"

    @mock_sqs
    @TracerTestCase.run_in_subprocess(env_overrides=dict(DD_TRACE_SPAN_ATTRIBUTE_SCHEMA="v0"))
    def test_schematized_unspecified_service_sqs_client_v0(self):
        Pin.get_from(self.sqs_client).clone(tracer=self.tracer).onto(self.sqs_client)

        self.sqs_client.send_message(QueueUrl=self.sqs_test_queue["QueueUrl"], MessageBody="world")
        self.sqs_client.send_message_batch(
            QueueUrl=self.sqs_test_queue["QueueUrl"], Entries=[{"Id": "1", "MessageBody": "hello"}]
        )
        self.sqs_client.receive_message(
            QueueUrl=self.sqs_test_queue["QueueUrl"],
            MessageAttributeNames=["_datadog"],
            WaitTimeSeconds=2,
        )

        spans = self.get_spans()
        assert spans[0].service == "aws.sqs"
        assert spans[0].name == "sqs.command"
        assert spans[1].service == "aws.sqs"
        assert spans[1].name == "sqs.command"
        assert spans[2].service == "aws.sqs"
        assert spans[2].name == "sqs.command"

    @mock_sqs
    @TracerTestCase.run_in_subprocess(env_overrides=dict(DD_TRACE_SPAN_ATTRIBUTE_SCHEMA="v1"))
    def test_schematized_unspecified_service_sqs_client_v1(self):
        Pin.get_from(self.sqs_client).clone(tracer=self.tracer).onto(self.sqs_client)

        self.sqs_client.send_message(QueueUrl=self.sqs_test_queue["QueueUrl"], MessageBody="world")
        self.sqs_client.send_message_batch(
            QueueUrl=self.sqs_test_queue["QueueUrl"], Entries=[{"Id": "1", "MessageBody": "hello"}]
        )
        self.sqs_client.receive_message(
            QueueUrl=self.sqs_test_queue["QueueUrl"],
            MessageAttributeNames=["_datadog"],
            WaitTimeSeconds=2,
        )

        spans = self.get_spans()
        assert spans[0].service == DEFAULT_SPAN_SERVICE_NAME
        assert spans[1].name == "aws.sqs.send"
        assert spans[1].service == DEFAULT_SPAN_SERVICE_NAME
        assert spans[1].name == "aws.sqs.send"
        assert spans[2].service == DEFAULT_SPAN_SERVICE_NAME
        assert spans[2].name == "aws.sqs.receive"

    def _test_kinesis_client(self):
        client = self.session.create_client("kinesis", region_name="us-east-1")
        stream_name = "test"
        client.create_stream(StreamName=stream_name, ShardCount=1)

        partition_key = "1234"
        data = [
            {"Data": json.dumps({"Hello": "World"}), "PartitionKey": partition_key},
            {"Data": json.dumps({"foo": "bar"}), "PartitionKey": partition_key},
        ]
        Pin(service=self.TEST_SERVICE, tracer=self.tracer).onto(client)
        client.put_records(StreamName=stream_name, Records=data)

        spans = self.get_spans()
        assert spans
        span = spans[0]
        assert len(spans) == 1
        assert span.get_tag("aws.region") == "us-east-1"
        assert span.get_tag("region") == "us-east-1"
        assert span.get_tag("aws.operation") == "PutRecords"
        assert span.get_tag("component") == "botocore"
        assert span.get_tag("span.kind"), "client"
        assert_is_measured(span)
        assert_span_http_status_code(span, 200)
        assert span.service == "test-botocore-tracing.kinesis"
        assert span.resource == "kinesis.putrecords"
        return span

    @mock_kinesis
    def test_kinesis_client_all_params_tagged(self):
        with self.override_config("botocore", dict(tag_no_params=False)):
            span = self._test_kinesis_client()
            assert span.get_tag("region") == "us-east-1"
            assert span.get_tag("aws_service") == "kinesis"
            assert span.get_tag("streamname") == "test"

    @mock_kinesis
    def test_kinesis_client(self):
        span = self._test_kinesis_client()
        assert span.get_tag("aws.kinesis.stream_name") == "test"
        assert span.get_tag("streamname") == "test"

    @mock_kinesis
    def test_kinesis_client_no_params(self):
        with self.override_config("botocore", dict(tag_no_params=True)):
            span = self._test_kinesis_client()
            assert span.get_tag("aws.kinesis.stream_name") is None
            assert span.get_tag("streamname") is None
            assert span.get_tag("params.Records") is None

    @mock_kinesis
    def test_kinesis_client_all_params(self):
        with self.override_config("botocore", dict(tag_no_params=True)):
            span = self._test_kinesis_client()
            assert span.get_tag("params.Records") is None
            assert span.get_tag("params.Data") is None
            assert span.get_tag("params.MessageBody") is None

    @mock_kinesis
    def test_unpatch(self):
        kinesis = self.session.create_client("kinesis", region_name="us-east-1")
        Pin(service=self.TEST_SERVICE, tracer=self.tracer).onto(kinesis)

        unpatch()

        kinesis.list_streams()
        spans = self.get_spans()
        assert not spans, spans

    @mock_sqs
    def test_double_patch(self):
        Pin(service=self.TEST_SERVICE, tracer=self.tracer).onto(self.sqs_client)

        patch()
        patch()

        self.sqs_client.list_queues()

        spans = self.get_spans()
        assert spans
        assert len(spans) == 1

    @mock_sns
    @mock_sqs
    @TracerTestCase.run_in_subprocess(env_overrides=dict(DD_DATA_STREAMS_ENABLED="True"))
    def test_data_streams_sns_to_sqs(self):
        # DEV: We want to mock time to ensure we only create a single bucket
        with mock.patch("time.time") as mt:
            mt.return_value = 1642544540

<<<<<<< HEAD
            sns = self.session.create_client("sns", region_name="us-east-1", endpoint_url="http://localhost:4566")

            topic = sns.create_topic(Name="testTopic")

            topic_arn = topic["TopicArn"]
            sqs_url = self.sqs_test_queue["QueueUrl"]
            url_parts = sqs_url.split("/")
            sqs_arn = "arn:aws:sqs:{}:{}:{}".format("us-east-1", url_parts[-2], url_parts[-1])
            sns.subscribe(TopicArn=topic_arn, Protocol="sqs", Endpoint=sqs_arn)

            Pin.get_from(sns).clone(tracer=self.tracer).onto(sns)
            Pin.get_from(self.sqs_client).clone(tracer=self.tracer).onto(self.sqs_client)

            sns.publish(TopicArn=topic_arn, Message="test")

            self.get_spans()

            # get SNS messages via SQS
            self.sqs_client.receive_message(QueueUrl=self.sqs_test_queue["QueueUrl"], WaitTimeSeconds=2)

            # clean up resources
            sns.delete_topic(TopicArn=topic_arn)

            pin = Pin.get_from(sns)
            buckets = pin.tracer.data_streams_processor._buckets
            assert len(buckets) == 1, "Expected 1 bucket but found {}".format(len(buckets))
            _, first = list(buckets.items())[0]

            assert (
                first[
                    (
                        "direction:out,topic:arn:aws:sns:us-east-1:000000000000:testTopic,type:sns",
                        3337976778666780987,
                        0,
                    )
                ].full_pathway_latency._count
                >= 1
            )
            assert (
                first[
                    (
                        "direction:out,topic:arn:aws:sns:us-east-1:000000000000:testTopic,type:sns",
                        3337976778666780987,
                        0,
                    )
                ].edge_latency._count
                >= 1
            )
            assert (
                first[
                    ("direction:in,topic:Test,type:sqs", 13854213076663332654, 3337976778666780987)
                ].full_pathway_latency._count
                >= 1
            )
            assert (
                first[
                    ("direction:in,topic:Test,type:sqs", 13854213076663332654, 3337976778666780987)
                ].edge_latency._count
                >= 1
            )
=======
            with self.override_config("botocore", dict(tag_all_params=True)):
                sns = self.session.create_client("sns", region_name="us-east-1", endpoint_url="http://localhost:4566")

                topic = sns.create_topic(Name="testTopic")

                topic_arn = topic["TopicArn"]
                sqs_url = self.sqs_test_queue["QueueUrl"]
                url_parts = sqs_url.split("/")
                sqs_arn = "arn:aws:sqs:{}:{}:{}".format("us-east-1", url_parts[-2], url_parts[-1])
                sns.subscribe(TopicArn=topic_arn, Protocol="sqs", Endpoint=sqs_arn)

                Pin.get_from(sns).clone(tracer=self.tracer).onto(sns)
                Pin.get_from(self.sqs_client).clone(tracer=self.tracer).onto(self.sqs_client)

                sns.publish(TopicArn=topic_arn, Message="test")

                self.get_spans()

                # get SNS messages via SQS
                self.sqs_client.receive_message(QueueUrl=self.sqs_test_queue["QueueUrl"], WaitTimeSeconds=2)

                # clean up resources
                sns.delete_topic(TopicArn=topic_arn)

                pin = Pin.get_from(sns)
                buckets = pin.tracer.data_streams_processor._buckets
                assert len(buckets) == 1, "Expected 1 bucket but found {}".format(len(buckets))
                first = list(buckets.values())[0].pathway_stats

                assert (
                    first[
                        (
                            "direction:out,topic:arn:aws:sns:us-east-1:000000000000:testTopic,type:sns",
                            3337976778666780987,
                            0,
                        )
                    ].full_pathway_latency._count
                    >= 1
                )
                assert (
                    first[
                        (
                            "direction:out,topic:arn:aws:sns:us-east-1:000000000000:testTopic,type:sns",
                            3337976778666780987,
                            0,
                        )
                    ].edge_latency._count
                    >= 1
                )
                assert (
                    first[
                        ("direction:in,topic:Test,type:sqs", 13854213076663332654, 3337976778666780987)
                    ].full_pathway_latency._count
                    >= 1
                )
                assert (
                    first[
                        ("direction:in,topic:Test,type:sqs", 13854213076663332654, 3337976778666780987)
                    ].edge_latency._count
                    >= 1
                )
>>>>>>> 7d4ef11b

    @mock_sqs
    @TracerTestCase.run_in_subprocess(env_overrides=dict(DD_DATA_STREAMS_ENABLED="True"))
    def test_data_streams_sqs(self):
        # DEV: We want to mock time to ensure we only create a single bucket
        with mock.patch("time.time") as mt:
            mt.return_value = 1642544540

<<<<<<< HEAD
            Pin(service=self.TEST_SERVICE, tracer=self.tracer).onto(self.sqs_client)
            message_attributes = {
                "one": {"DataType": "String", "StringValue": "one"},
                "two": {"DataType": "String", "StringValue": "two"},
                "three": {"DataType": "String", "StringValue": "three"},
                "four": {"DataType": "String", "StringValue": "four"},
                "five": {"DataType": "String", "StringValue": "five"},
                "six": {"DataType": "String", "StringValue": "six"},
                "seven": {"DataType": "String", "StringValue": "seven"},
                "eight": {"DataType": "String", "StringValue": "eight"},
                "nine": {"DataType": "String", "StringValue": "nine"},
            }

            self.sqs_client.send_message(
                QueueUrl=self.sqs_test_queue["QueueUrl"], MessageBody="world", MessageAttributes=message_attributes
            )

            self.sqs_client.receive_message(
                QueueUrl=self.sqs_test_queue["QueueUrl"],
                MessageAttributeNames=["_datadog"],
                WaitTimeSeconds=2,
            )

            pin = Pin.get_from(self.sqs_client)
            buckets = pin.tracer.data_streams_processor._buckets
            assert len(buckets) == 1
            _, first = list(buckets.items())[0]

            assert (
                first[("direction:out,topic:Test,type:sqs", 15309751356108160802, 0)].full_pathway_latency._count >= 1
            )
            assert first[("direction:out,topic:Test,type:sqs", 15309751356108160802, 0)].edge_latency._count >= 1
            assert (
                first[
                    ("direction:in,topic:Test,type:sqs", 15625264005677082004, 15309751356108160802)
                ].full_pathway_latency._count
                >= 1
            )
            assert (
                first[
                    ("direction:in,topic:Test,type:sqs", 15625264005677082004, 15309751356108160802)
                ].edge_latency._count
                >= 1
            )
=======
            with self.override_config("botocore", dict(tag_all_params=True)):
                Pin(service=self.TEST_SERVICE, tracer=self.tracer).onto(self.sqs_client)
                message_attributes = {
                    "one": {"DataType": "String", "StringValue": "one"},
                    "two": {"DataType": "String", "StringValue": "two"},
                    "three": {"DataType": "String", "StringValue": "three"},
                    "four": {"DataType": "String", "StringValue": "four"},
                    "five": {"DataType": "String", "StringValue": "five"},
                    "six": {"DataType": "String", "StringValue": "six"},
                    "seven": {"DataType": "String", "StringValue": "seven"},
                    "eight": {"DataType": "String", "StringValue": "eight"},
                    "nine": {"DataType": "String", "StringValue": "nine"},
                }

                self.sqs_client.send_message(
                    QueueUrl=self.sqs_test_queue["QueueUrl"], MessageBody="world", MessageAttributes=message_attributes
                )

                self.sqs_client.receive_message(
                    QueueUrl=self.sqs_test_queue["QueueUrl"],
                    MessageAttributeNames=["_datadog"],
                    WaitTimeSeconds=2,
                )

                pin = Pin.get_from(self.sqs_client)
                buckets = pin.tracer.data_streams_processor._buckets
                assert len(buckets) == 1
                first = list(buckets.values())[0].pathway_stats

                assert (
                    first[("direction:out,topic:Test,type:sqs", 15309751356108160802, 0)].full_pathway_latency._count
                    >= 1
                )
                assert first[("direction:out,topic:Test,type:sqs", 15309751356108160802, 0)].edge_latency._count >= 1
                assert (
                    first[
                        ("direction:in,topic:Test,type:sqs", 15625264005677082004, 15309751356108160802)
                    ].full_pathway_latency._count
                    >= 1
                )
                assert (
                    first[
                        ("direction:in,topic:Test,type:sqs", 15625264005677082004, 15309751356108160802)
                    ].edge_latency._count
                    >= 1
                )
>>>>>>> 7d4ef11b

    @mock_sqs
    @TracerTestCase.run_in_subprocess(env_overrides=dict(DD_DATA_STREAMS_ENABLED="True"))
    def test_data_streams_sqs_batch(self):
        # DEV: We want to mock time to ensure we only create a single bucket
        with mock.patch("time.time") as mt:
            mt.return_value = 1642544540

<<<<<<< HEAD
            Pin(service=self.TEST_SERVICE, tracer=self.tracer).onto(self.sqs_client)
            message_attributes = {
                "one": {"DataType": "String", "StringValue": "one"},
                "two": {"DataType": "String", "StringValue": "two"},
                "three": {"DataType": "String", "StringValue": "three"},
                "four": {"DataType": "String", "StringValue": "four"},
                "five": {"DataType": "String", "StringValue": "five"},
                "six": {"DataType": "String", "StringValue": "six"},
                "seven": {"DataType": "String", "StringValue": "seven"},
                "eight": {"DataType": "String", "StringValue": "eight"},
                "nine": {"DataType": "String", "StringValue": "nine"},
            }

            entries = [
                {"Id": "1", "MessageBody": "Message No. 1", "MessageAttributes": message_attributes},
                {"Id": "2", "MessageBody": "Message No. 2", "MessageAttributes": message_attributes},
                {"Id": "3", "MessageBody": "Message No. 3", "MessageAttributes": message_attributes},
            ]

            self.sqs_client.send_message_batch(QueueUrl=self.sqs_test_queue["QueueUrl"], Entries=entries)

            self.sqs_client.receive_message(
                QueueUrl=self.sqs_test_queue["QueueUrl"],
                MaxNumberOfMessages=3,
                MessageAttributeNames=["_datadog"],
                WaitTimeSeconds=2,
            )

            pin = Pin.get_from(self.sqs_client)
            buckets = pin.tracer.data_streams_processor._buckets
            assert len(buckets) == 1
            _, first = list(buckets.items())[0]

            assert (
                first[("direction:out,topic:Test,type:sqs", 15309751356108160802, 0)].full_pathway_latency._count >= 3
            )
            assert first[("direction:out,topic:Test,type:sqs", 15309751356108160802, 0)].edge_latency._count >= 3
            assert (
                first[
                    ("direction:in,topic:Test,type:sqs", 15625264005677082004, 15309751356108160802)
                ].full_pathway_latency._count
                >= 3
            )
            assert (
                first[
                    ("direction:in,topic:Test,type:sqs", 15625264005677082004, 15309751356108160802)
                ].edge_latency._count
                >= 3
            )
=======
            with self.override_config("botocore", dict(tag_all_params=True)):
                Pin(service=self.TEST_SERVICE, tracer=self.tracer).onto(self.sqs_client)
                message_attributes = {
                    "one": {"DataType": "String", "StringValue": "one"},
                    "two": {"DataType": "String", "StringValue": "two"},
                    "three": {"DataType": "String", "StringValue": "three"},
                    "four": {"DataType": "String", "StringValue": "four"},
                    "five": {"DataType": "String", "StringValue": "five"},
                    "six": {"DataType": "String", "StringValue": "six"},
                    "seven": {"DataType": "String", "StringValue": "seven"},
                    "eight": {"DataType": "String", "StringValue": "eight"},
                    "nine": {"DataType": "String", "StringValue": "nine"},
                }

                entries = [
                    {"Id": "1", "MessageBody": "Message No. 1", "MessageAttributes": message_attributes},
                    {"Id": "2", "MessageBody": "Message No. 2", "MessageAttributes": message_attributes},
                    {"Id": "3", "MessageBody": "Message No. 3", "MessageAttributes": message_attributes},
                ]

                self.sqs_client.send_message_batch(QueueUrl=self.sqs_test_queue["QueueUrl"], Entries=entries)

                self.sqs_client.receive_message(
                    QueueUrl=self.sqs_test_queue["QueueUrl"],
                    MaxNumberOfMessages=3,
                    MessageAttributeNames=["_datadog"],
                    WaitTimeSeconds=2,
                )

                pin = Pin.get_from(self.sqs_client)
                buckets = pin.tracer.data_streams_processor._buckets
                assert len(buckets) == 1
                first = list(buckets.values())[0].pathway_stats

                assert (
                    first[("direction:out,topic:Test,type:sqs", 15309751356108160802, 0)].full_pathway_latency._count
                    >= 3
                )
                assert first[("direction:out,topic:Test,type:sqs", 15309751356108160802, 0)].edge_latency._count >= 3
                assert (
                    first[
                        ("direction:in,topic:Test,type:sqs", 15625264005677082004, 15309751356108160802)
                    ].full_pathway_latency._count
                    >= 3
                )
                assert (
                    first[
                        ("direction:in,topic:Test,type:sqs", 15625264005677082004, 15309751356108160802)
                    ].edge_latency._count
                    >= 3
                )
>>>>>>> 7d4ef11b

    @mock_sqs
    @TracerTestCase.run_in_subprocess(env_overrides=dict(DD_DATA_STREAMS_ENABLED="True"))
    def test_data_streams_sqs_header_information(self):
        self.sqs_client.send_message(QueueUrl=self.sqs_test_queue["QueueUrl"], MessageBody="world")
        response = self.sqs_client.receive_message(
            QueueUrl=self.sqs_test_queue["QueueUrl"],
            MaxNumberOfMessages=1,
            WaitTimeSeconds=2,
            AttributeNames=[
                "All",
            ],
        )
        assert "_datadog" in response["Messages"][0]["MessageAttributes"]

    @mock_sqs
    @TracerTestCase.run_in_subprocess(env_overrides=dict(DD_DATA_STREAMS_ENABLED="True"))
    def test_data_streams_sqs_no_header(self):
        # DEV: We want to mock time to ensure we only create a single bucket
        with mock.patch("time.time") as mt:
            mt.return_value = 1642544540

            Pin(service=self.TEST_SERVICE, tracer=self.tracer).onto(self.sqs_client)
            message_attributes = {
                "one": {"DataType": "String", "StringValue": "one"},
                "two": {"DataType": "String", "StringValue": "two"},
                "three": {"DataType": "String", "StringValue": "three"},
                "four": {"DataType": "String", "StringValue": "four"},
                "five": {"DataType": "String", "StringValue": "five"},
                "six": {"DataType": "String", "StringValue": "six"},
                "seven": {"DataType": "String", "StringValue": "seven"},
                "eight": {"DataType": "String", "StringValue": "eight"},
                "nine": {"DataType": "String", "StringValue": "nine"},
                "ten": {"DataType": "String", "StringValue": "ten"},
            }

            self.sqs_client.send_message(
                QueueUrl=self.sqs_test_queue["QueueUrl"], MessageBody="world", MessageAttributes=message_attributes
            )

            self.sqs_client.receive_message(
                QueueUrl=self.sqs_test_queue["QueueUrl"],
                MessageAttributeNames=["_datadog"],
                WaitTimeSeconds=2,
            )

            pin = Pin.get_from(self.sqs_client)
            buckets = pin.tracer.data_streams_processor._buckets
            assert len(buckets) == 1
            _, first = list(buckets.items())[0]

<<<<<<< HEAD
            assert (
                first[("direction:out,topic:Test,type:sqs", 15309751356108160802, 0)].full_pathway_latency._count >= 1
            )
            assert first[("direction:out,topic:Test,type:sqs", 15309751356108160802, 0)].edge_latency._count >= 1
            assert first[("direction:in,topic:Test,type:sqs", 3569019635468821892, 0)].full_pathway_latency._count >= 1
            assert first[("direction:in,topic:Test,type:sqs", 3569019635468821892, 0)].edge_latency._count >= 1
=======
            with self.override_config("botocore", dict(tag_all_params=True)):
                Pin(service=self.TEST_SERVICE, tracer=self.tracer).onto(self.sqs_client)
                message_attributes = {
                    "one": {"DataType": "String", "StringValue": "one"},
                    "two": {"DataType": "String", "StringValue": "two"},
                    "three": {"DataType": "String", "StringValue": "three"},
                    "four": {"DataType": "String", "StringValue": "four"},
                    "five": {"DataType": "String", "StringValue": "five"},
                    "six": {"DataType": "String", "StringValue": "six"},
                    "seven": {"DataType": "String", "StringValue": "seven"},
                    "eight": {"DataType": "String", "StringValue": "eight"},
                    "nine": {"DataType": "String", "StringValue": "nine"},
                    "ten": {"DataType": "String", "StringValue": "ten"},
                }

                self.sqs_client.send_message(
                    QueueUrl=self.sqs_test_queue["QueueUrl"], MessageBody="world", MessageAttributes=message_attributes
                )

                self.sqs_client.receive_message(
                    QueueUrl=self.sqs_test_queue["QueueUrl"],
                    MessageAttributeNames=["_datadog"],
                    WaitTimeSeconds=2,
                )

                pin = Pin.get_from(self.sqs_client)
                buckets = pin.tracer.data_streams_processor._buckets
                assert len(buckets) == 1
                first = list(buckets.values())[0].pathway_stats

                assert (
                    first[("direction:out,topic:Test,type:sqs", 15309751356108160802, 0)].full_pathway_latency._count
                    >= 1
                )
                assert first[("direction:out,topic:Test,type:sqs", 15309751356108160802, 0)].edge_latency._count >= 1
                assert (
                    first[("direction:in,topic:Test,type:sqs", 3569019635468821892, 0)].full_pathway_latency._count >= 1
                )
                assert first[("direction:in,topic:Test,type:sqs", 3569019635468821892, 0)].edge_latency._count >= 1
>>>>>>> 7d4ef11b

    @mock_lambda
    def test_lambda_client(self):
        # DEV: No lambda params tagged so we only check no ClientContext
        lamb = self.session.create_client("lambda", region_name="us-west-2")
        Pin(service=self.TEST_SERVICE, tracer=self.tracer).onto(lamb)

        lamb.list_functions()

        spans = self.get_spans()
        assert spans
        span = spans[0]
        assert len(spans) == 1
        assert span.get_tag("aws.region") == "us-west-2"
        assert span.get_tag("region") == "us-west-2"
        assert span.get_tag("aws.operation") == "ListFunctions"
        assert span.get_tag("component") == "botocore"
        assert span.get_tag("span.kind"), "client"
        assert_is_measured(span)
        assert_span_http_status_code(span, 200)
        assert span.service == "test-botocore-tracing.lambda"
        assert span.resource == "lambda.listfunctions"
        assert span.get_tag("params.ClientContext") is None

    @mock_lambda
    def test_lambda_invoke_distributed_tracing_off(self):
        with self.override_config("botocore", dict(distributed_tracing=False)):
            lamb = self.session.create_client("lambda", region_name="us-west-2", endpoint_url="http://localhost:4566")
            lamb.create_function(
                FunctionName="ironmaiden",
                Runtime="python3.7",
                Role="test-iam-role",
                Handler="lambda_function.lambda_handler",
                Code={
                    "ZipFile": get_zip_lambda(),
                },
                Publish=True,
                Timeout=30,
                MemorySize=128,
            )

            Pin(service=self.TEST_SERVICE, tracer=self.tracer).onto(lamb)

            lamb.invoke(
                FunctionName="ironmaiden",
                Payload=json.dumps({}),
            )

            spans = self.get_spans()
            assert spans
            span = spans[0]

            assert len(spans) == 1
            assert span.get_tag("aws.region") == "us-west-2"
            assert span.get_tag("region") == "us-west-2"
            assert span.get_tag("aws.operation") == "Invoke"
            assert span.get_tag("component") == "botocore"
            assert span.get_tag("span.kind"), "client"
            assert_is_measured(span)
            assert_span_http_status_code(span, 200)
            assert span.service == "test-botocore-tracing.lambda"
            assert span.resource == "lambda.invoke"
            assert span.get_tag("params.ClientContext") is None
            lamb.delete_function(FunctionName="ironmaiden")

    @mock_lambda
    def test_lambda_invoke_bad_context_client(self):
        lamb = self.session.create_client("lambda", region_name="us-west-2", endpoint_url="http://localhost:4566")
        lamb.create_function(
            FunctionName="black-sabbath",
            Runtime="python3.7",
            Role="test-iam-role",
            Handler="lambda_function.lambda_handler",
            Code={
                "ZipFile": get_zip_lambda(),
            },
            Publish=True,
            Timeout=30,
            MemorySize=128,
        )

        Pin(service=self.TEST_SERVICE, tracer=self.tracer).onto(lamb)

        lamb.invoke(
            FunctionName="black-sabbath",
            ClientContext="bad_client_context",
            Payload=json.dumps({}),
        )

        spans = self.get_spans()
        assert spans
        span = spans[0]
        assert len(spans) == 1
        assert span.get_tag("aws.region") == "us-west-2"
        assert span.get_tag("region") == "us-west-2"
        assert span.get_tag("aws.operation") == "Invoke"
        assert span.get_tag("component") == "botocore"
        assert span.get_tag("span.kind"), "client"
        assert_is_measured(span)
        lamb.delete_function(FunctionName="black-sabbath")

    @mock_lambda
    @TracerTestCase.run_in_subprocess(env_overrides=dict(DD_SERVICE="mysvc"))
    def test_schematized_lambda_client_default(self):
        # DEV: No lambda params tagged so we only check no ClientContext
        lamb = self.session.create_client("lambda", region_name="us-west-2", endpoint_url="http://localhost:4566")

        Pin.get_from(lamb).clone(tracer=self.tracer).onto(lamb)
        lamb.create_function(
            FunctionName="guns-and-roses",
            Runtime="python3.7",
            Role="test-iam-role",
            Handler="lambda_function.lambda_handler",
            Code={
                "ZipFile": get_zip_lambda(),
            },
            Publish=True,
            Timeout=30,
            MemorySize=128,
        )
        lamb.invoke(
            FunctionName="guns-and-roses",
            Payload=json.dumps({}),
        )
        lamb.delete_function(FunctionName="guns-and-roses")

        spans = self.get_spans()
        assert spans[0].service == "aws.lambda"
        assert spans[0].name == "lambda.command"
        assert spans[1].service == "aws.lambda"
        assert spans[1].name == "lambda.command"

    @mock_lambda
    @TracerTestCase.run_in_subprocess(
        env_overrides=dict(
            DD_SERVICE="mysvc", DD_TRACE_SPAN_ATTRIBUTE_SCHEMA="v0", endpoint_url="http://localhost:4566"
        )
    )
    def test_schematized_lambda_client_v0(self):
        # DEV: No lambda params tagged so we only check no ClientContext
        lamb = self.session.create_client("lambda", region_name="us-west-2", endpoint_url="http://localhost:4566")
        Pin.get_from(lamb).clone(tracer=self.tracer).onto(lamb)

        lamb.create_function(
            FunctionName="guns-and-roses",
            Runtime="python3.7",
            Role="test-iam-role",
            Handler="lambda_function.lambda_handler",
            Code={
                "ZipFile": get_zip_lambda(),
            },
            Publish=True,
            Timeout=30,
            MemorySize=128,
        )
        lamb.invoke(
            FunctionName="guns-and-roses",
            Payload=json.dumps({}),
        )
        lamb.delete_function(FunctionName="guns-and-roses")

        spans = self.get_spans()
        assert spans[0].service == "aws.lambda"
        assert spans[0].name == "lambda.command"
        assert spans[1].service == "aws.lambda"
        assert spans[1].name == "lambda.command"

    @mock_lambda
    @TracerTestCase.run_in_subprocess(env_overrides=dict(DD_SERVICE="mysvc", DD_TRACE_SPAN_ATTRIBUTE_SCHEMA="v1"))
    def test_schematized_lambda_client_v1(self):
        # DEV: No lambda params tagged so we only check no ClientContext
        lamb = self.session.create_client("lambda", region_name="us-west-2", endpoint_url="http://localhost:4566")
        Pin.get_from(lamb).clone(tracer=self.tracer).onto(lamb)

        lamb.create_function(
            FunctionName="guns-and-roses",
            Runtime="python3.7",
            Role="test-iam-role",
            Handler="lambda_function.lambda_handler",
            Code={
                "ZipFile": get_zip_lambda(),
            },
            Publish=True,
            Timeout=30,
            MemorySize=128,
        )
        lamb.invoke(
            FunctionName="guns-and-roses",
            Payload=json.dumps({}),
        )
        lamb.delete_function(FunctionName="guns-and-roses")

        spans = self.get_spans()
        assert spans[0].service == "mysvc"
        assert spans[0].name == "aws.lambda.request"
        assert spans[1].service == "mysvc"
        assert spans[1].name == "aws.lambda.invoke"

    @mock_lambda
    @TracerTestCase.run_in_subprocess(env_overrides=dict())
    def test_schematized_unspecified_service_lambda_client_default(self):
        # DEV: No lambda params tagged so we only check no ClientContext
        lamb = self.session.create_client("lambda", region_name="us-west-2", endpoint_url="http://localhost:4566")
        Pin.get_from(lamb).clone(tracer=self.tracer).onto(lamb)

        lamb.create_function(
            FunctionName="guns-and-roses",
            Runtime="python3.7",
            Role="test-iam-role",
            Handler="lambda_function.lambda_handler",
            Code={
                "ZipFile": get_zip_lambda(),
            },
            Publish=True,
            Timeout=30,
            MemorySize=128,
        )
        lamb.invoke(
            FunctionName="guns-and-roses",
            Payload=json.dumps({}),
        )
        lamb.delete_function(FunctionName="guns-and-roses")

        spans = self.get_spans()
        assert spans[0].service == "aws.lambda"
        assert spans[0].name == "lambda.command"
        assert spans[1].service == "aws.lambda"
        assert spans[1].name == "lambda.command"

    @mock_lambda
    @TracerTestCase.run_in_subprocess(env_overrides=dict(DD_TRACE_SPAN_ATTRIBUTE_SCHEMA="v0"))
    def test_schematized_unspecified_service_lambda_client_v0(self):
        # DEV: No lambda params tagged so we only check no ClientContext
        lamb = self.session.create_client("lambda", region_name="us-west-2", endpoint_url="http://localhost:4566")
        Pin.get_from(lamb).clone(tracer=self.tracer).onto(lamb)

        lamb.create_function(
            FunctionName="guns-and-roses",
            Runtime="python3.7",
            Role="test-iam-role",
            Handler="lambda_function.lambda_handler",
            Code={
                "ZipFile": get_zip_lambda(),
            },
            Publish=True,
            Timeout=30,
            MemorySize=128,
        )
        lamb.invoke(
            FunctionName="guns-and-roses",
            Payload=json.dumps({}),
        )
        lamb.delete_function(FunctionName="guns-and-roses")

        spans = self.get_spans()
        assert spans[0].service == "aws.lambda"
        assert spans[0].name == "lambda.command"
        assert spans[1].service == "aws.lambda"
        assert spans[1].name == "lambda.command"

    @mock_lambda
    @TracerTestCase.run_in_subprocess(env_overrides=dict(DD_TRACE_SPAN_ATTRIBUTE_SCHEMA="v1"))
    def test_schematized_unspecified_service_lambda_client_v1(self):
        # DEV: No lambda params tagged so we only check no ClientContext
        lamb = self.session.create_client("lambda", region_name="us-west-2", endpoint_url="http://localhost:4566")
        Pin.get_from(lamb).clone(tracer=self.tracer).onto(lamb)

        lamb.create_function(
            FunctionName="guns-and-roses",
            Runtime="python3.7",
            Role="test-iam-role",
            Handler="lambda_function.lambda_handler",
            Code={
                "ZipFile": get_zip_lambda(),
            },
            Publish=True,
            Timeout=30,
            MemorySize=128,
        )
        lamb.invoke(
            FunctionName="guns-and-roses",
            Payload=json.dumps({}),
        )
        lamb.delete_function(FunctionName="guns-and-roses")

        spans = self.get_spans()
        assert spans[0].service == DEFAULT_SPAN_SERVICE_NAME
        assert spans[0].name == "aws.lambda.request"
        assert spans[1].service == DEFAULT_SPAN_SERVICE_NAME
        assert spans[1].name == "aws.lambda.invoke"

    @mock_events
    def test_eventbridge_single_entry_trace_injection(self):
        bridge = self.session.create_client("events", region_name="us-east-1", endpoint_url="http://localhost:4566")
        bridge.create_event_bus(Name="a-test-bus")

        entries = [
            {
                "Source": "some-event-source",
                "DetailType": "some-event-detail-type",
                "Detail": json.dumps({"foo": "bar"}),
                "EventBusName": "a-test-bus",
            }
        ]
        bridge.put_rule(
            Name="a-test-bus-rule",
            EventBusName="a-test-bus",
            EventPattern="""{"source": [{"prefix": ""}]}""",
            State="ENABLED",
        )

        bridge.list_rules()
        queue_url = self.sqs_test_queue["QueueUrl"]
        bridge.put_targets(
            Rule="a-test-bus-rule",
            Targets=[{"Id": "a-test-bus-rule-target", "Arn": "arn:aws:sqs:us-east-1:000000000000:Test"}],
        )

        Pin(service=self.TEST_SERVICE, tracer=self.tracer).onto(bridge)
        bridge.put_events(Entries=entries)

        messages = self.sqs_client.receive_message(QueueUrl=queue_url, WaitTimeSeconds=2)

        bridge.delete_event_bus(Name="a-test-bus")

        spans = self.get_spans()
        assert spans
        assert len(spans) == 2
        span = spans[0]
        str_entries = span.get_tag("params.Entries")
        put_rule_span = spans[1]
        assert put_rule_span.get_tag("rulename") == "a-test-bus"
        assert put_rule_span.get_tag("aws_service") == "events"
        assert put_rule_span.get_tag("region") == "us-east-1"
        assert str_entries is None

        message = messages["Messages"][0]
        body = message.get("Body")
        assert body is not None
        # body_obj = ast.literal_eval(body)
        body_obj = json.loads(body)
        detail = body_obj.get("detail")
        headers = detail.get("_datadog")
        assert headers is not None
        assert headers[HTTP_HEADER_TRACE_ID] == str(span.trace_id)
        assert headers[HTTP_HEADER_PARENT_ID] == str(span.span_id)

    @mock_events
    def test_eventbridge_multiple_entries_trace_injection(self):
        bridge = self.session.create_client("events", region_name="us-east-1", endpoint_url="http://localhost:4566")
        bridge.create_event_bus(Name="a-test-bus")

        entries = [
            {
                "Source": "another-event-source",
                "DetailType": "a-different-event-detail-type",
                "Detail": json.dumps({"abc": "xyz"}),
                "EventBusName": "a-test-bus",
            },
            {
                "Source": "some-event-source",
                "DetailType": "some-event-detail-type",
                "Detail": json.dumps({"foo": "bar"}),
                "EventBusName": "a-test-bus",
            },
        ]
        bridge.put_rule(
            Name="a-test-bus-rule",
            EventBusName="a-test-bus",
            EventPattern="""{"source": [{"prefix": ""}]}""",
            State="ENABLED",
        )

        bridge.list_rules()
        queue_url = self.sqs_test_queue["QueueUrl"]
        bridge.put_targets(
            Rule="a-test-bus-rule",
            Targets=[{"Id": "a-test-bus-rule-target", "Arn": "arn:aws:sqs:us-east-1:000000000000:Test"}],
        )

        Pin(service=self.TEST_SERVICE, tracer=self.tracer).onto(bridge)
        bridge.put_events(Entries=entries)

        messages = self.sqs_client.receive_message(QueueUrl=queue_url, WaitTimeSeconds=2)

        bridge.delete_event_bus(Name="a-test-bus")

        spans = self.get_spans()
        assert spans
        assert len(spans) == 2
        span = spans[0]
        str_entries = span.get_tag("params.Entries")
        assert str_entries is None

        message = messages["Messages"][0]
        body = message.get("Body")
        assert body is not None
        body_obj = json.loads(body)
        detail = body_obj.get("detail")
        headers = detail.get("_datadog")
        assert headers is not None
        assert headers[HTTP_HEADER_TRACE_ID] == str(span.trace_id)
        assert headers[HTTP_HEADER_PARENT_ID] == str(span.span_id)

        # the following doesn't work due to an issue in moto/localstack where
        # an SQS message is generated per put_events rather than per event sent

        # message = messages["Messages"][1]
        # body = message.get("Body")
        # assert body is not None
        # body_obj = json.loads(body)
        # detail = body_obj.get("detail")
        # headers = detail.get("_datadog")
        # assert headers is not None
        # assert headers[HTTP_HEADER_TRACE_ID] == str(span.trace_id)
        # assert headers[HTTP_HEADER_PARENT_ID] == str(span.span_id)

    @mock_kms
    def test_kms_client(self):
        kms = self.session.create_client("kms", region_name="us-east-1")
        Pin(service=self.TEST_SERVICE, tracer=self.tracer).onto(kms)

        kms.list_keys(Limit=21)

        spans = self.get_spans()
        assert spans
        span = spans[0]
        assert len(spans) == 1
        assert span.get_tag("aws.region") == "us-east-1"
        assert span.get_tag("region") == "us-east-1"
        assert span.get_tag("aws.operation") == "ListKeys"
        assert span.get_tag("component") == "botocore"
        assert span.get_tag("span.kind"), "client"
        assert_is_measured(span)
        assert_span_http_status_code(span, 200)
        assert span.service == "test-botocore-tracing.kms"
        assert span.resource == "kms.listkeys"

        # checking for protection on sts against security leak
        assert span.get_tag("params") is None

    @mock_kms
    @TracerTestCase.run_in_subprocess(env_overrides=dict(DD_SERVICE="mysvc"))
    def test_schematized_kms_client_default(self):
        kms = self.session.create_client("kms", region_name="us-east-1")
        Pin.get_from(kms).clone(tracer=self.tracer).onto(kms)

        kms.list_keys(Limit=21)

        spans = self.get_spans()
        assert spans
        span = spans[0]
        assert len(spans) == 1
        assert span.service == "aws.kms"
        assert span.name == "kms.command"

    @mock_kms
    @TracerTestCase.run_in_subprocess(env_overrides=dict(DD_SERVICE="mysvc", DD_TRACE_SPAN_ATTRIBUTE_SCHEMA="v0"))
    def test_schematized_kms_client_v0(self):
        kms = self.session.create_client("kms", region_name="us-east-1")
        Pin.get_from(kms).clone(tracer=self.tracer).onto(kms)

        kms.list_keys(Limit=21)

        spans = self.get_spans()
        assert spans
        span = spans[0]
        assert len(spans) == 1
        assert span.service == "aws.kms"
        assert span.name == "kms.command"

    @mock_kms
    @TracerTestCase.run_in_subprocess(env_overrides=dict(DD_SERVICE="mysvc", DD_TRACE_SPAN_ATTRIBUTE_SCHEMA="v1"))
    def test_schematized_kms_client_v1(self):
        kms = self.session.create_client("kms", region_name="us-east-1")
        Pin.get_from(kms).clone(tracer=self.tracer).onto(kms)

        kms.list_keys(Limit=21)

        spans = self.get_spans()
        assert spans
        span = spans[0]
        assert len(spans) == 1
        assert span.service == "mysvc"
        assert span.name == "aws.kms.request"

    @mock_kms
    @TracerTestCase.run_in_subprocess(env_overrides=dict())
    def test_schematized_unspecified_service_kms_client_default(self):
        kms = self.session.create_client("kms", region_name="us-east-1")
        Pin.get_from(kms).clone(tracer=self.tracer).onto(kms)

        kms.list_keys(Limit=21)

        spans = self.get_spans()
        assert spans
        span = spans[0]
        assert len(spans) == 1
        assert span.service == "aws.kms"
        assert span.name == "kms.command"

    @mock_kms
    @TracerTestCase.run_in_subprocess(env_overrides=dict(DD_TRACE_SPAN_ATTRIBUTE_SCHEMA="v0"))
    def test_schematized_unspecified_service_kms_client_v0(self):
        kms = self.session.create_client("kms", region_name="us-east-1")
        Pin.get_from(kms).clone(tracer=self.tracer).onto(kms)

        kms.list_keys(Limit=21)

        spans = self.get_spans()
        assert spans
        span = spans[0]
        assert len(spans) == 1
        assert span.service == "aws.kms"
        assert span.name == "kms.command"

    @mock_kms
    @TracerTestCase.run_in_subprocess(env_overrides=dict(DD_TRACE_SPAN_ATTRIBUTE_SCHEMA="v1"))
    def test_schematized_unspecified_service_kms_client_v1(self):
        kms = self.session.create_client("kms", region_name="us-east-1")
        Pin.get_from(kms).clone(tracer=self.tracer).onto(kms)

        kms.list_keys(Limit=21)

        spans = self.get_spans()
        assert spans
        span = spans[0]
        assert len(spans) == 1
        assert span.service == DEFAULT_SPAN_SERVICE_NAME
        assert span.name == "aws.kms.request"

    @mock_ec2
    def test_traced_client_ot(self):
        """OpenTracing version of test_traced_client."""
        ot_tracer = init_tracer("ec2_svc", self.tracer)

        with ot_tracer.start_active_span("ec2_op"):
            ec2 = self.session.create_client("ec2", region_name="us-west-2")
            Pin(service=self.TEST_SERVICE, tracer=self.tracer).onto(ec2)
            ec2.describe_instances()

        spans = self.get_spans()
        assert spans
        assert len(spans) == 2

        ot_span, dd_span = spans

        # confirm the parenting
        assert ot_span.parent_id is None
        assert dd_span.parent_id == ot_span.span_id

        assert ot_span.name == "ec2_op"
        assert ot_span.service == "ec2_svc"

        assert dd_span.get_tag("aws.agent") == "botocore"
        assert dd_span.get_tag("aws.region") == "us-west-2"
        assert dd_span.get_tag("region") == "us-west-2"
        assert dd_span.get_tag("aws.operation") == "DescribeInstances"
        assert dd_span.get_tag("component") == "botocore"
        assert dd_span.get_tag("span.kind"), "client"
        assert_span_http_status_code(dd_span, 200)
        assert dd_span.get_metric("retry_attempts") == 0
        assert dd_span.service == "test-botocore-tracing.ec2"
        assert dd_span.resource == "ec2.describeinstances"
        assert dd_span.name == "ec2.command"

    @unittest.skipIf(BOTOCORE_VERSION < (1, 9, 0), "Skipping for older versions of botocore without Stubber")
    def test_stubber_no_response_metadata(self):
        """When no ResponseMetadata key is provided in the response"""
        from botocore.stub import Stubber

        response = {
            "Owner": {"ID": "foo", "DisplayName": "bar"},
            "Buckets": [{"CreationDate": datetime.datetime(2016, 1, 20, 22, 9), "Name": "baz"}],
        }

        s3 = self.session.create_client("s3", aws_access_key_id="foo", aws_secret_access_key="bar")
        with Stubber(s3) as stubber:
            stubber.add_response("list_buckets", response, {})
            service_response = s3.list_buckets()
            assert service_response == response

    @mock_firehose
    def test_firehose_no_records_arg(self):
        firehose = self.session.create_client("firehose", region_name="us-west-2")
        Pin(service=self.TEST_SERVICE, tracer=self.tracer).onto(firehose)

        stream_name = "test-stream"
        account_id = "test-account"

        firehose.create_delivery_stream(
            DeliveryStreamName=stream_name,
            RedshiftDestinationConfiguration={
                "RoleARN": "arn:aws:iam::{}:role/firehose_delivery_role".format(account_id),
                "ClusterJDBCURL": "jdbc:redshift://host.amazonaws.com:5439/database",
                "CopyCommand": {
                    "DataTableName": "outputTable",
                    "CopyOptions": "CSV DELIMITER ',' NULL '\\0'",
                },
                "Username": "username",
                "Password": "password",
                "S3Configuration": {
                    "RoleARN": "arn:aws:iam::{}:role/firehose_delivery_role".format(account_id),
                    "BucketARN": "arn:aws:s3:::kinesis-test",
                    "Prefix": "myFolder/",
                    "BufferingHints": {"SizeInMBs": 123, "IntervalInSeconds": 124},
                    "CompressionFormat": "UNCOMPRESSED",
                },
            },
        )

        firehose.put_record_batch(
            DeliveryStreamName=stream_name,
            Records=[{"Data": "some data"}],
        )

        spans = self.get_spans()

        assert spans
        assert len(spans) == 2
        assert all(span.name == "firehose.command" for span in spans)

        delivery_stream_span, put_record_batch_span = spans
        assert delivery_stream_span.get_tag("aws.operation") == "CreateDeliveryStream"
        assert put_record_batch_span.get_tag("aws.operation") == "PutRecordBatch"
        assert put_record_batch_span.get_tag("params.Records") is None

    @TracerTestCase.run_in_subprocess(env_overrides=dict(DD_BOTOCORE_DISTRIBUTED_TRACING="true"))
    def test_distributed_tracing_env_override(self):
        assert config.botocore.distributed_tracing is True

    @TracerTestCase.run_in_subprocess(env_overrides=dict(DD_BOTOCORE_DISTRIBUTED_TRACING="false"))
    def test_distributed_tracing_env_override_false(self):
        assert config.botocore.distributed_tracing is False

    @TracerTestCase.run_in_subprocess(env_overrides=dict(DD_BOTOCORE_INVOKE_WITH_LEGACY_CONTEXT="true"))
    def test_invoke_legacy_context_env_override(self):
        assert config.botocore.invoke_with_legacy_context is True

    def _test_sns(self, use_default_tracer=False):
        sns = self.session.create_client("sns", region_name="us-east-1", endpoint_url="http://localhost:4566")

        topic = sns.create_topic(Name="testTopic")

        topic_arn = topic["TopicArn"]
        sqs_url = self.sqs_test_queue["QueueUrl"]
        url_parts = sqs_url.split("/")
        sqs_arn = "arn:aws:sqs:{}:{}:{}".format("us-east-1", url_parts[-2], url_parts[-1])
        sns.subscribe(TopicArn=topic_arn, Protocol="sqs", Endpoint=sqs_arn)

        if use_default_tracer:
            Pin.get_from(sns).clone(tracer=self.tracer).onto(sns)
        else:
            Pin(service=self.TEST_SERVICE, tracer=self.tracer).onto(sns)

        sns.publish(TopicArn=topic_arn, Message="test")
        spans = self.get_spans()

        # get SNS messages via SQS
        _ = self.sqs_client.receive_message(QueueUrl=self.sqs_test_queue["QueueUrl"], WaitTimeSeconds=2)

        # clean up resources
        sns.delete_topic(TopicArn=topic_arn)

        # check if the appropriate span was generated
        assert len(spans) == 2, "Expected 2 spans, found {}".format(len(spans))
        return spans[0]

    @mock_sns
    @mock_sqs
    @TracerTestCase.run_in_subprocess(env_overrides=dict(DD_SERVICE="mysvc"))
    def test_schematized_sns_client_default(self):
        span = self._test_sns(use_default_tracer=True)
        assert span.service == "aws.sns"
        assert span.name == "sns.command"

    @mock_sns
    @mock_sqs
    @TracerTestCase.run_in_subprocess(env_overrides=dict(DD_SERVICE="mysvc", DD_TRACE_SPAN_ATTRIBUTE_SCHEMA="v0"))
    def test_schematized_sns_client_v0(self):
        span = self._test_sns(use_default_tracer=True)
        assert span.service == "aws.sns"
        assert span.name == "sns.command"

    @mock_sns
    @mock_sqs
    @TracerTestCase.run_in_subprocess(env_overrides=dict(DD_SERVICE="mysvc", DD_TRACE_SPAN_ATTRIBUTE_SCHEMA="v1"))
    def test_schematized_sns_client_v1(self):
        span = self._test_sns(use_default_tracer=True)
        assert span.service == "mysvc"
        assert span.name == "aws.sns.send", span.name

    @mock_sns
    @mock_sqs
    @TracerTestCase.run_in_subprocess(env_overrides=dict())
    def test_schematized_unspecified_service_sns_client_default(self):
        span = self._test_sns(use_default_tracer=True)
        assert span.service == "aws.sns"
        assert span.name == "sns.command"

    @mock_sns
    @mock_sqs
    @TracerTestCase.run_in_subprocess(env_overrides=dict(DD_TRACE_SPAN_ATTRIBUTE_SCHEMA="v0"))
    def test_schematized_unspecified_service_sns_client_v0(self):
        span = self._test_sns(use_default_tracer=True)
        assert span.service == "aws.sns"
        assert span.name == "sns.command"

    @mock_sns
    @mock_sqs
    @TracerTestCase.run_in_subprocess(env_overrides=dict(DD_TRACE_SPAN_ATTRIBUTE_SCHEMA="v1"))
    def test_schematized_unspecified_service_sns_client_v1(self):
        span = self._test_sns(use_default_tracer=True)
        assert span.service == DEFAULT_SPAN_SERVICE_NAME
        assert span.name == "aws.sns.send"

    @mock_sns
    @mock_sqs
    def test_sns_all_params_tagged(self):
        with self.override_config("botocore", dict(tag_no_params=False)):
            span = self._test_sns()
            assert span.get_tag("region") == "us-east-1"
            assert span.get_tag("topicname") == "testTopic"
            assert span.get_tag("aws_service") == "sns"

    @mock_sns
    @mock_sqs
    def test_sns(self):
        span = self._test_sns()
        assert span.get_tag("aws.sns.topic_arn") == "arn:aws:sns:us-east-1:000000000000:testTopic"

    @mock_sns
    @mock_sqs
    def test_sns_no_params(self):
        with self.override_config("botocore", dict(tag_no_params=True)):
            span = self._test_sns()
            assert span.get_tag("aws.sns.topic_arn") is None

    @mock_sns
    @mock_sqs
    def test_sns_send_message_trace_injection_with_no_message_attributes(self):
        # TODO: Move away from inspecting MessageAttributes using span tag
        sns = self.session.create_client("sns", region_name="us-east-1", endpoint_url="http://localhost:4566")

        topic = sns.create_topic(Name="testTopic")

        topic_arn = topic["TopicArn"]
        sqs_url = self.sqs_test_queue["QueueUrl"]
        url_parts = sqs_url.split("/")
        sqs_arn = "arn:aws:sqs:{}:{}:{}".format("us-east-1", url_parts[-2], url_parts[-1])
        sns.subscribe(TopicArn=topic_arn, Protocol="sqs", Endpoint=sqs_arn)

        Pin(service=self.TEST_SERVICE, tracer=self.tracer).onto(sns)

        sns.publish(TopicArn=topic_arn, Message="test")
        spans = self.get_spans()

        # get SNS messages via SQS
        response = self.sqs_client.receive_message(QueueUrl=self.sqs_test_queue["QueueUrl"], WaitTimeSeconds=2)

        # clean up resources
        sns.delete_topic(TopicArn=topic_arn)

        # check if the appropriate span was generated
        assert spans
        span = spans[0]
        assert len(spans) == 2
        assert span.get_tag("aws.region") == "us-east-1"
        assert span.get_tag("region") == "us-east-1"
        assert span.get_tag("aws.operation") == "Publish"
        assert span.get_tag("params.MessageBody") is None
        assert span.get_tag("component") == "botocore"
        assert span.get_tag("span.kind"), "client"
        assert_is_measured(span)
        assert_span_http_status_code(span, 200)
        assert span.service == "test-botocore-tracing.sns"
        assert span.resource == "sns.publish"
        trace_json = span.get_tag("params.MessageAttributes._datadog.StringValue")
        assert trace_json is None

        # receive message using SQS and ensure headers are present
        assert len(response["Messages"]) == 1
        msg = response["Messages"][0]
        assert msg is not None
        msg_body = json.loads(msg["Body"])
        msg_str = msg_body["Message"]
        assert msg_str == "test"
        msg_attr = msg_body["MessageAttributes"]
        assert msg_attr.get("_datadog") is not None
        assert msg_attr["_datadog"]["Type"] == "Binary"
        datadog_value_decoded = base64.b64decode(msg_attr["_datadog"]["Value"])
        headers = json.loads(datadog_value_decoded.decode())
        assert headers is not None
        assert headers[HTTP_HEADER_TRACE_ID] == str(span.trace_id)
        assert headers[HTTP_HEADER_PARENT_ID] == str(span.span_id)

    @mock_sns
    @mock_sqs
    @pytest.mark.xfail(strict=False)  # FIXME: flaky test
    def test_sns_send_message_trace_injection_with_message_attributes(self):
        # TODO: Move away from inspecting MessageAttributes using span tag
        sns = self.session.create_client("sns", region_name="us-east-1", endpoint_url="http://localhost:4566")

        topic = sns.create_topic(Name="testTopic")

        topic_arn = topic["TopicArn"]
        sqs_url = self.sqs_test_queue["QueueUrl"]
        sns.subscribe(TopicArn=topic_arn, Protocol="sqs", Endpoint=sqs_url)

        Pin(service=self.TEST_SERVICE, tracer=self.tracer).onto(sns)

        message_attributes = {
            "one": {"DataType": "String", "StringValue": "one"},
            "two": {"DataType": "String", "StringValue": "two"},
            "three": {"DataType": "String", "StringValue": "three"},
            "four": {"DataType": "String", "StringValue": "four"},
            "five": {"DataType": "String", "StringValue": "five"},
            "six": {"DataType": "String", "StringValue": "six"},
            "seven": {"DataType": "String", "StringValue": "seven"},
            "eight": {"DataType": "String", "StringValue": "eight"},
            "nine": {"DataType": "String", "StringValue": "nine"},
        }

        sns.publish(TopicArn=topic_arn, Message="test", MessageAttributes=message_attributes)
        spans = self.get_spans()

        # get SNS messages via SQS
        response = self.sqs_client.receive_message(
            QueueUrl=self.sqs_test_queue["QueueUrl"],
            MessageAttributeNames=["_datadog"],
            WaitTimeSeconds=2,
        )

        # clean up resources
        sns.delete_topic(TopicArn=topic_arn)

        # check if the appropriate span was generated
        assert spans
        span = spans[0]
        assert len(spans) == 2
        assert span.get_tag("aws.region") == "us-east-1"
        assert span.get_tag("region") == "us-east-1"
        assert span.get_tag("aws.operation") == "Publish"
        assert span.get_tag("params.MessageBody") is None
        assert span.get_tag("component") == "botocore"
        assert span.get_tag("span.kind"), "client"
        assert_is_measured(span)
        assert_span_http_status_code(span, 200)
        assert span.service == "test-botocore-tracing.sns"
        assert span.resource == "sns.publish"
        trace_json = span.get_tag("params.MessageAttributes._datadog.StringValue")
        assert trace_json is None

        # receive message using SQS and ensure headers are present
        assert len(response["Messages"]) == 1
        msg = response["Messages"][0]
        assert msg is not None
        msg_body = json.loads(msg["Body"])
        msg_str = msg_body["Message"]
        assert msg_str == "test"
        msg_attr = msg_body["MessageAttributes"]
        assert msg_attr.get("_datadog") is not None
        assert msg_attr["_datadog"]["Type"] == "Binary"
        datadog_value_decoded = base64.b64decode(msg_attr["_datadog"]["Value"])
        headers = json.loads(datadog_value_decoded.decode())
        assert headers is not None
        assert headers[HTTP_HEADER_TRACE_ID] == str(span.trace_id)
        assert headers[HTTP_HEADER_PARENT_ID] == str(span.span_id)

    @mock_sns
    @mock_sqs
    def test_sns_send_message_trace_injection_with_max_message_attributes(self):
        # TODO: Move away from inspecting MessageAttributes using span tag
        region = "us-east-1"
        sns = self.session.create_client("sns", region_name=region, endpoint_url="http://localhost:4566")

        topic = sns.create_topic(Name="testTopic")

        topic_arn = topic["TopicArn"]
        sqs_url = self.sqs_test_queue["QueueUrl"]
        url_parts = sqs_url.split("/")
        sqs_arn = "arn:aws:sqs:{}:{}:{}".format(region, url_parts[-2], url_parts[-1])
        sns.subscribe(TopicArn=topic_arn, Protocol="sqs", Endpoint=sqs_arn)

        Pin(service=self.TEST_SERVICE, tracer=self.tracer).onto(sns)

        message_attributes = {
            "one": {"DataType": "String", "StringValue": "one"},
            "two": {"DataType": "String", "StringValue": "two"},
            "three": {"DataType": "String", "StringValue": "three"},
            "four": {"DataType": "String", "StringValue": "four"},
            "five": {"DataType": "String", "StringValue": "five"},
            "six": {"DataType": "String", "StringValue": "six"},
            "seven": {"DataType": "String", "StringValue": "seven"},
            "eight": {"DataType": "String", "StringValue": "eight"},
            "nine": {"DataType": "String", "StringValue": "nine"},
            "ten": {"DataType": "String", "StringValue": "ten"},
        }

        sns.publish(TopicArn=topic_arn, Message="test", MessageAttributes=message_attributes)
        spans = self.get_spans()

        # get SNS messages via SQS
        response = self.sqs_client.receive_message(QueueUrl=self.sqs_test_queue["QueueUrl"], WaitTimeSeconds=2)

        # clean up resources
        sns.delete_topic(TopicArn=topic_arn)

        # check if the appropriate span was generated
        assert spans
        span = spans[0]
        assert len(spans) == 2
        assert span.get_tag("aws.region") == "us-east-1"
        assert span.get_tag("region") == "us-east-1"
        assert span.get_tag("aws.operation") == "Publish"
        assert span.get_tag("params.MessageBody") is None
        assert span.get_tag("component") == "botocore"
        assert span.get_tag("span.kind"), "client"
        assert_is_measured(span)
        assert_span_http_status_code(span, 200)
        assert span.service == "test-botocore-tracing.sns"
        assert span.resource == "sns.publish"
        trace_json = span.get_tag("params.MessageAttributes._datadog.StringValue")
        assert trace_json is None

        # receive message using SQS and ensure headers are present
        assert len(response["Messages"]) == 1
        msg = response["Messages"][0]
        assert msg is not None
        msg_body = json.loads(msg["Body"])
        msg_str = msg_body["Message"]
        assert msg_str == "test"
        msg_attr = msg_body["MessageAttributes"]
        assert msg_attr.get("_datadog") is None

    @pytest.mark.skipif(
        PYTHON_VERSION_INFO < (3, 6),
        reason="Skipping for older py versions whose latest supported boto versions don't have sns.publish_batch",
    )
    @mock_sns
    @mock_sqs
    def test_sns_send_message_batch_trace_injection_with_no_message_attributes(self):
        region = "us-east-1"
        sns = self.session.create_client("sns", region_name=region, endpoint_url="http://localhost:4566")

        topic = sns.create_topic(Name="testTopic")

        topic_arn = topic["TopicArn"]
        sqs_url = self.sqs_test_queue["QueueUrl"]
        url_parts = sqs_url.split("/")
        sqs_arn = "arn:aws:sqs:{}:{}:{}".format(region, url_parts[-2], url_parts[-1])
        sns.subscribe(TopicArn=topic_arn, Protocol="sqs", Endpoint=sqs_arn)

        Pin(service=self.TEST_SERVICE, tracer=self.tracer).onto(sns)
        entries = [
            {
                "Id": "1",
                "Message": "ironmaiden",
            },
            {
                "Id": "2",
                "Message": "megadeth",
            },
        ]

        sns.publish_batch(TopicArn=topic_arn, PublishBatchRequestEntries=entries)
        spans = self.get_spans()

        # get SNS messages via SQS
        response = self.sqs_client.receive_message(
            QueueUrl=self.sqs_test_queue["QueueUrl"],
            MessageAttributeNames=["_datadog"],
            WaitTimeSeconds=2,
        )

        # clean up resources
        sns.delete_topic(TopicArn=topic_arn)

        # check if the appropriate span was generated
        assert spans
        span = spans[0]
        assert len(spans) == 2
        assert span.get_tag("aws.region") == region
        assert span.get_tag("region") == region
        assert span.get_tag("aws.operation") == "PublishBatch"
        assert span.get_tag("params.MessageBody") is None
        assert_is_measured(span)
        assert_span_http_status_code(span, 200)
        assert span.service == "test-botocore-tracing.sns"
        assert span.resource == "sns.publishbatch"

        # receive message using SQS and ensure headers are present
        assert len(response["Messages"]) == 1
        msg = response["Messages"][0]
        assert msg is not None
        msg_body = json.loads(msg["Body"])
        msg_str = msg_body["Message"]
        assert msg_str == "ironmaiden"
        msg_attr = msg_body["MessageAttributes"]
        assert msg_attr.get("_datadog") is not None
        headers = json.loads(base64.b64decode(msg_attr["_datadog"]["Value"]))
        assert headers is not None
        assert headers[HTTP_HEADER_TRACE_ID] == str(span.trace_id)
        assert headers[HTTP_HEADER_PARENT_ID] == str(span.span_id)

    @pytest.mark.skipif(
        PYTHON_VERSION_INFO < (3, 6),
        reason="Skipping for older py versions whose latest supported boto versions don't have sns.publish_batch",
    )
    @mock_sns
    @mock_sqs
    def test_sns_send_message_batch_trace_injection_with_message_attributes(self):
        region = "us-east-1"
        sns = self.session.create_client("sns", region_name=region, endpoint_url="http://localhost:4566")

        topic = sns.create_topic(Name="testTopic")

        topic_arn = topic["TopicArn"]
        sqs_url = self.sqs_test_queue["QueueUrl"]
        url_parts = sqs_url.split("/")
        sqs_arn = "arn:aws:sqs:{}:{}:{}".format(region, url_parts[-2], url_parts[-1])
        sns.subscribe(TopicArn=topic_arn, Protocol="sqs", Endpoint=sqs_arn)

        Pin(service=self.TEST_SERVICE, tracer=self.tracer).onto(sns)

        message_attributes = {
            "one": {"DataType": "String", "StringValue": "one"},
            "two": {"DataType": "String", "StringValue": "two"},
            "three": {"DataType": "String", "StringValue": "three"},
            "four": {"DataType": "String", "StringValue": "four"},
            "five": {"DataType": "String", "StringValue": "five"},
            "six": {"DataType": "String", "StringValue": "six"},
            "seven": {"DataType": "String", "StringValue": "seven"},
            "eight": {"DataType": "String", "StringValue": "eight"},
            "nine": {"DataType": "String", "StringValue": "nine"},
        }
        entries = [
            {"Id": "1", "Message": "ironmaiden", "MessageAttributes": message_attributes},
            {"Id": "2", "Message": "megadeth", "MessageAttributes": message_attributes},
        ]
        sns.publish_batch(TopicArn=topic_arn, PublishBatchRequestEntries=entries)
        spans = self.get_spans()

        # get SNS messages via SQS
        response = self.sqs_client.receive_message(
            QueueUrl=self.sqs_test_queue["QueueUrl"],
            MessageAttributeNames=["_datadog"],
            WaitTimeSeconds=2,
        )

        # clean up resources
        sns.delete_topic(TopicArn=topic_arn)

        # check if the appropriate span was generated
        assert spans
        span = spans[0]
        assert len(spans) == 2
        assert span.get_tag("aws.region") == region
        assert span.get_tag("region") == region
        assert span.get_tag("aws.operation") == "PublishBatch"
        assert span.get_tag("params.MessageBody") is None
        assert_is_measured(span)
        assert_span_http_status_code(span, 200)
        assert span.service == "test-botocore-tracing.sns"
        assert span.resource == "sns.publishbatch"

        # receive message using SQS and ensure headers are present
        assert len(response["Messages"]) == 1
        msg = response["Messages"][0]
        assert msg is not None
        msg_body = json.loads(msg["Body"])
        msg_str = msg_body["Message"]
        assert msg_str == "ironmaiden"
        msg_attr = msg_body["MessageAttributes"]
        assert msg_attr.get("_datadog") is not None
        headers = json.loads(base64.b64decode(msg_attr["_datadog"]["Value"]))
        assert headers is not None
        assert headers[HTTP_HEADER_TRACE_ID] == str(span.trace_id)
        assert headers[HTTP_HEADER_PARENT_ID] == str(span.span_id)

    @mock_sns
    @mock_sqs
    @pytest.mark.skipif(
        PYTHON_VERSION_INFO < (3, 6),
        reason="Skipping for older py versions whose latest supported boto versions don't have sns.publish_batch",
    )
    def test_sns_send_message_batch_trace_injection_with_max_message_attributes(self):
        region = "us-east-1"
        sns = self.session.create_client("sns", region_name=region, endpoint_url="http://localhost:4566")

        topic = sns.create_topic(Name="testTopic")

        topic_arn = topic["TopicArn"]
        sqs_url = self.sqs_test_queue["QueueUrl"]
        url_parts = sqs_url.split("/")
        sqs_arn = "arn:aws:sqs:{}:{}:{}".format(region, url_parts[-2], url_parts[-1])
        sns.subscribe(TopicArn=topic_arn, Protocol="sqs", Endpoint=sqs_arn)

        Pin(service=self.TEST_SERVICE, tracer=self.tracer).onto(sns)

        message_attributes = {
            "one": {"DataType": "String", "StringValue": "one"},
            "two": {"DataType": "String", "StringValue": "two"},
            "three": {"DataType": "String", "StringValue": "three"},
            "four": {"DataType": "String", "StringValue": "four"},
            "five": {"DataType": "String", "StringValue": "five"},
            "six": {"DataType": "String", "StringValue": "six"},
            "seven": {"DataType": "String", "StringValue": "seven"},
            "eight": {"DataType": "String", "StringValue": "eight"},
            "nine": {"DataType": "String", "StringValue": "nine"},
            "ten": {"DataType": "String", "StringValue": "ten"},
        }
        entries = [
            {"Id": "1", "Message": "ironmaiden", "MessageAttributes": message_attributes},
            {"Id": "2", "Message": "megadeth", "MessageAttributes": message_attributes},
        ]
        sns.publish_batch(TopicArn=topic_arn, PublishBatchRequestEntries=entries)
        spans = self.get_spans()

        # get SNS messages via SQS
        response = self.sqs_client.receive_message(
            QueueUrl=self.sqs_test_queue["QueueUrl"],
            MessageAttributeNames=["_datadog"],
            WaitTimeSeconds=2,
        )

        # clean up resources
        sns.delete_topic(TopicArn=topic_arn)

        # check if the appropriate span was generated
        assert spans
        span = spans[0]
        assert len(spans) == 2
        assert span.get_tag("aws.region") == region
        assert span.get_tag("region") == region
        assert span.get_tag("aws.operation") == "PublishBatch"
        assert span.get_tag("params.MessageBody") is None
        assert_is_measured(span)
        assert_span_http_status_code(span, 200)
        assert span.service == "test-botocore-tracing.sns"
        assert span.resource == "sns.publishbatch"
        trace_json = span.get_tag("params.MessageAttributes._datadog.StringValue")
        assert trace_json is None

        # receive message using SQS and ensure headers are present
        assert response.get("Messages"), response
        assert len(response["Messages"]) == 1
        msg = response["Messages"][0]
        assert msg is not None
        msg_body = json.loads(msg["Body"])
        msg_str = msg_body["Message"]
        assert msg_str == "ironmaiden"
        msg_attr = msg_body["MessageAttributes"]
        assert msg_attr.get("_datadog") is None

    def _kinesis_get_shard_iterator(self, client, stream_name, shard_id):
        response = client.get_shard_iterator(StreamName=stream_name, ShardId=shard_id, ShardIteratorType="TRIM_HORIZON")
        shard_iterator = response["ShardIterator"]

        return shard_iterator

    def _kinesis_create_stream(self, client, stream_name):
        client.create_stream(StreamName=stream_name, ShardCount=1)
        stream = client.describe_stream(StreamName=stream_name)["StreamDescription"]
        shard_id = stream["Shards"][0]["ShardId"]

        return shard_id, stream["StreamARN"]

    def _kinesis_get_records(self, client, shard_iterator, stream_arn, enable_stream_arn=False):
        response = None
        if enable_stream_arn:
            response = client.get_records(ShardIterator=shard_iterator, StreamARN=stream_arn)
        else:
            response = client.get_records(ShardIterator=shard_iterator)
        records = response["Records"]

        return records

    def _kinesis_assert_spans(self):
        spans = self.get_spans()
        assert spans
        assert len(spans) == 1

        span = spans[0]
        assert span.get_tag("aws.region") == "us-east-1"
        assert span.get_tag("region") == "us-east-1"
        assert span.get_tag("params.MessageBody") is None

        assert span.get_tag("component") == "botocore"
        assert span.get_tag("span.kind"), "client"
        assert_is_measured(span)
        assert_span_http_status_code(span, 200)
        assert span.service == "test-botocore-tracing.kinesis"

        return span

    def _kinesis_assert_records(self, records, span):
        record = records[0]
        record_data = record["Data"]
        assert record_data is not None

        decoded_record_data = {}
        try:
            decoded_record_data = record_data.decode("ascii")
            decoded_record_data_json = json.loads(decoded_record_data)
            headers = decoded_record_data_json["_datadog"]
            assert headers is not None
            assert headers[HTTP_HEADER_TRACE_ID] == str(span.trace_id)
            assert headers[HTTP_HEADER_PARENT_ID] == str(span.span_id)
        except Exception:
            # injection was not successful, so record should be exceeding 1MB in size
            decoded_record_data = json.loads(base64.b64decode(record_data).decode("ascii"))
            assert "_datadog" not in decoded_record_data

        return decoded_record_data

    def _test_kinesis_put_record_trace_injection(self, test_name, data, client=None, enable_stream_arn=False):
        if not client:
            client = self.session.create_client("kinesis", region_name="us-east-1")

        stream_name = "kinesis_put_record_" + test_name
        shard_id, stream_arn = self._kinesis_create_stream(client, stream_name)

        partition_key = "1234"

        Pin(service=self.TEST_SERVICE, tracer=self.tracer).onto(client)
        if enable_stream_arn:
            client.put_record(StreamName=stream_name, Data=data, PartitionKey=partition_key, StreamARN=stream_arn)
        else:
            client.put_record(StreamName=stream_name, Data=data, PartitionKey=partition_key)

        # assert commons for span
        span = self._kinesis_assert_spans()

        # assert operation specifics for span
        assert span.get_tag("aws.operation") == "PutRecord"
        assert span.resource == "kinesis.putrecord"

        shard_iterator = self._kinesis_get_shard_iterator(client, stream_name, shard_id)
        records = self._kinesis_get_records(client, shard_iterator, stream_arn, enable_stream_arn=enable_stream_arn)

        # assert commons for records
        decoded_record_data = self._kinesis_assert_records(records, span)

        # assert operation specifics for records
        assert len(records) == 1

        client.delete_stream(StreamName=stream_name)

        return decoded_record_data

    def _test_kinesis_put_records_trace_injection(self, test_name, data, client=None, enable_stream_arn=False):
        if not client:
            client = self.session.create_client("kinesis", region_name="us-east-1")

        stream_name = "kinesis_put_records_" + test_name
        shard_id, stream_arn = self._kinesis_create_stream(client, stream_name)

        Pin(service=self.TEST_SERVICE, tracer=self.tracer).onto(client)
        if enable_stream_arn:
            client.put_records(StreamName=stream_name, Records=data, StreamARN=stream_arn)
        else:
            client.put_records(StreamName=stream_name, Records=data)

        # assert commons for span
        span = self._kinesis_assert_spans()

        # assert operation specifics for span
        assert span.get_tag("aws.operation") == "PutRecords"
        assert span.resource == "kinesis.putrecords"

        shard_iterator = self._kinesis_get_shard_iterator(client, stream_name, shard_id)
        records = self._kinesis_get_records(client, shard_iterator, stream_arn, enable_stream_arn=enable_stream_arn)

        # assert commons for records
        decoded_record_data = self._kinesis_assert_records(records, span)

        # assert operation specifics for records
        assert len(records) == len(data)

        # assert operation specifics for records
        # make sure there's no trace context in the next record
        record = records[1]

        next_decoded_record = {}
        try:
            next_decoded_record = json.loads(record["Data"].decode("ascii"))
        except Exception:
            # next records are not affected, therefore, if the first decoding
            # fails, it must be base64, since it should be untouched
            next_decoded_record = json.loads(base64.b64decode(record["Data"]).decode("ascii"))

        assert "_datadog" not in next_decoded_record

        client.delete_stream(StreamName=stream_name)

        return decoded_record_data

    def _kinesis_generate_records(self, data, n):
        return [{"Data": data, "PartitionKey": "1234"} for _ in range(n)]

    @mock_kinesis
    def test_kinesis_put_record_json_string_trace_injection(self):
        # dict -> json string
        data = json.dumps({"json": "string"})

        self._test_kinesis_put_record_trace_injection("json_string", data)

    @mock_kinesis
    def test_kinesis_put_record_bytes_trace_injection(self):
        # dict -> json string -> bytes
        json_string = json.dumps({"json-string": "bytes"})
        data = json_string.encode()

        self._test_kinesis_put_record_trace_injection("json_string_bytes", data)

    @mock_kinesis
    def test_kinesis_put_record_base64_trace_injection(self):
        # dict -> json string -> bytes -> base64
        json_string = json.dumps({"json-string": "bytes-base64"})
        string_bytes = json_string.encode()
        data = base64.b64encode(string_bytes)

        self._test_kinesis_put_record_trace_injection("json_string_bytes_base64", data)

    @mock_kinesis
    def test_kinesis_put_record_base64_max_size(self):
        # dict -> json string -> bytes -> base64
        json_string = json.dumps({"json-string": "x" * (1 << 20)})
        string_bytes = json_string.encode()
        data = base64.b64encode(string_bytes)

        self._test_kinesis_put_record_trace_injection("json_string_bytes_base64_max_size", data)

    @mock_kinesis
    def test_kinesis_put_records_json_trace_injection(self):
        # (dict -> json string)[]
        data = json.dumps({"json": "string"})
        records = self._kinesis_generate_records(data, 2)

        self._test_kinesis_put_records_trace_injection("json_string", records)

    @mock_kinesis
    @TracerTestCase.run_in_subprocess(env_overrides=dict(DD_DATA_STREAMS_ENABLED="True"))
    @unittest.skipIf(BOTOCORE_VERSION < (1, 26, 31), "Kinesis didn't support streamARN till 1.26.31")
    @mock.patch("time.time", mock.MagicMock(return_value=1642544540))
    def test_kinesis_data_streams_enabled_put_records(self):
        # (dict -> json string)[]
        data = json.dumps({"json": "string"})
        records = self._kinesis_generate_records(data, 2)
        client = self.session.create_client("kinesis", region_name="us-east-1")

        self._test_kinesis_put_records_trace_injection("data_streams", records, client=client, enable_stream_arn=True)

        pin = Pin.get_from(client)
        buckets = pin.tracer.data_streams_processor._buckets
        assert len(buckets) == 1
        first = list(buckets.values())[0].pathway_stats

        in_tags = ",".join(
            [
                "direction:in",
                "topic:arn:aws:kinesis:us-east-1:123456789012:stream/kinesis_put_records_data_streams",
                "type:kinesis",
            ]
        )
        out_tags = ",".join(
            [
                "direction:out",
                "topic:arn:aws:kinesis:us-east-1:123456789012:stream/kinesis_put_records_data_streams",
                "type:kinesis",
            ]
        )
        assert (
            first[
                (
                    in_tags,
                    1711768390031028072,
                    0,
                )
            ].full_pathway_latency._count
            >= 2
        )
        assert (
            first[
                (
                    in_tags,
                    1711768390031028072,
                    0,
                )
            ].edge_latency._count
            >= 2
        )
        assert (
            first[
                (
                    out_tags,
                    17012262583645342129,
                    0,
                )
            ].full_pathway_latency._count
            >= 2
        )
        assert (
            first[
                (
                    out_tags,
                    17012262583645342129,
                    0,
                )
            ].edge_latency._count
            >= 2
        )

    @mock_kinesis
    @TracerTestCase.run_in_subprocess(env_overrides=dict(DD_DATA_STREAMS_ENABLED="True"))
    @unittest.skipIf(BOTOCORE_VERSION < (1, 26, 31), "Kinesis didn't support streamARN till 1.26.31")
    def test_kinesis_data_streams_enabled_put_record(self):
        # (dict -> json string)[]
        data = json.dumps({"json": "string"})
        client = self.session.create_client("kinesis", region_name="us-east-1")

        self._test_kinesis_put_record_trace_injection("data_streams", data, client=client, enable_stream_arn=True)

        pin = Pin.get_from(client)
        buckets = pin.tracer.data_streams_processor._buckets
        assert len(buckets) == 1
        first = list(buckets.values())[0].pathway_stats
        in_tags = ",".join(
            [
                "direction:in",
                "topic:arn:aws:kinesis:us-east-1:123456789012:stream/kinesis_put_record_data_streams",
                "type:kinesis",
            ]
        )
        out_tags = ",".join(
            [
                "direction:out",
                "topic:arn:aws:kinesis:us-east-1:123456789012:stream/kinesis_put_record_data_streams",
                "type:kinesis",
            ]
        )
        assert (
            first[
                (
                    in_tags,
                    614755353881974019,
                    0,
                )
            ].full_pathway_latency._count
            >= 1
        )
        assert (
            first[
                (
                    in_tags,
                    614755353881974019,
                    0,
                )
            ].edge_latency._count
            >= 1
        )
        assert (
            first[
                (
                    out_tags,
                    14715769790627487616,
                    0,
                )
            ].full_pathway_latency._count
            >= 1
        )
        assert (
            first[
                (
                    out_tags,
                    14715769790627487616,
                    0,
                )
            ].edge_latency._count
            >= 1
        )

    @mock_kinesis
    def test_kinesis_put_records_bytes_trace_injection(self):
        # dict -> json string -> bytes
        json_string = json.dumps({"json-string": "bytes"})
        data = json_string.encode()
        records = self._kinesis_generate_records(data, 2)

        self._test_kinesis_put_records_trace_injection("json_string_bytes", records)

    @mock_kinesis
    def test_kinesis_put_records_base64_trace_injection(self):
        # dict -> json string -> bytes
        json_string = json.dumps({"json-string": "bytes-base64"})
        string_bytes = json_string.encode()
        data = base64.b64encode(string_bytes)
        records = self._kinesis_generate_records(data, 2)

        self._test_kinesis_put_records_trace_injection("json_string_bytes_base64", records)

    @mock_kinesis
    def test_kinesis_put_records_newline_json_trace_injection(self):
        # (dict -> json string + new line)[]
        data = json.dumps({"json": "string"}) + "\n"
        records = self._kinesis_generate_records(data, 2)

        decoded_record_data = self._test_kinesis_put_records_trace_injection("json_string", records)

        assert decoded_record_data.endswith("\n")

    @mock_kinesis
    def test_kinesis_put_records_newline_bytes_trace_injection(self):
        # (dict -> json string -> bytes + new line)[]
        json_string = json.dumps({"json-string": "bytes"}) + "\n"
        data = json_string.encode()
        records = self._kinesis_generate_records(data, 2)

        decoded_record_data = self._test_kinesis_put_records_trace_injection("json_string", records)

        assert decoded_record_data.endswith("\n")

    @mock_kinesis
    def test_kinesis_put_records_newline_base64_trace_injection(self):
        # (dict -> json string -> bytes -> base64 + new line)[]
        json_string = json.dumps({"json-string": "bytes-base64"}) + "\n"
        string_bytes = json_string.encode("ascii")
        data = base64.b64encode(string_bytes)
        records = self._kinesis_generate_records(data, 2)

        decoded_record_data = self._test_kinesis_put_records_trace_injection("json_string", records)
        assert decoded_record_data.endswith("\n")

    @mock_kinesis
    @TracerTestCase.run_in_subprocess(env_overrides=dict(DD_SERVICE="mysvc"))
    def test_schematized_kinesis_client_default(self):
        client = self.session.create_client("kinesis", region_name="us-east-1")
        stream_name = "test"

        partition_key = "1234"
        data = [
            {"Data": json.dumps({"Hello": "World"}), "PartitionKey": partition_key},
            {"Data": json.dumps({"foo": "bar"}), "PartitionKey": partition_key},
        ]

        Pin.get_from(client).clone(tracer=self.tracer).onto(client)
        client.create_stream(StreamName=stream_name, ShardCount=1)
        client.put_records(StreamName=stream_name, Records=data)

        spans = self.get_spans()
        assert spans[0].service == "aws.kinesis"
        assert spans[0].name == "kinesis.command"
        assert spans[1].service == "aws.kinesis"
        assert spans[1].name == "kinesis.command"

    @mock_kinesis
    @TracerTestCase.run_in_subprocess(env_overrides=dict(DD_SERVICE="mysvc", DD_TRACE_SPAN_ATTRIBUTE_SCHEMA="v0"))
    def test_schematized_kinesis_client_v0(self):
        client = self.session.create_client("kinesis", region_name="us-east-1")
        stream_name = "test"

        partition_key = "1234"
        data = [
            {"Data": json.dumps({"Hello": "World"}), "PartitionKey": partition_key},
            {"Data": json.dumps({"foo": "bar"}), "PartitionKey": partition_key},
        ]
        Pin.get_from(client).clone(tracer=self.tracer).onto(client)
        client.create_stream(StreamName=stream_name, ShardCount=1)
        client.put_records(StreamName=stream_name, Records=data)

        spans = self.get_spans()
        assert spans[0].service == "aws.kinesis"
        assert spans[0].name == "kinesis.command"
        assert spans[1].service == "aws.kinesis"
        assert spans[1].name == "kinesis.command"

    @mock_kinesis
    @TracerTestCase.run_in_subprocess(env_overrides=dict(DD_SERVICE="mysvc", DD_TRACE_SPAN_ATTRIBUTE_SCHEMA="v1"))
    def test_schematized_kinesis_client_v1(self):
        client = self.session.create_client("kinesis", region_name="us-east-1")
        stream_name = "test"

        partition_key = "1234"
        data = [
            {"Data": json.dumps({"Hello": "World"}), "PartitionKey": partition_key},
            {"Data": json.dumps({"foo": "bar"}), "PartitionKey": partition_key},
        ]
        Pin.get_from(client).clone(tracer=self.tracer).onto(client)
        client.create_stream(StreamName=stream_name, ShardCount=1)
        client.put_records(StreamName=stream_name, Records=data)

        spans = self.get_spans()
        assert spans[0].service == "mysvc"
        assert spans[0].name == "aws.kinesis.request"
        assert spans[1].service == "mysvc"
        assert spans[1].name == "aws.kinesis.send"

    @mock_kinesis
    @TracerTestCase.run_in_subprocess(env_overrides=dict())
    def test_schematized_unspecified_service_kinesis_client_default(self):
        client = self.session.create_client("kinesis", region_name="us-east-1")
        stream_name = "test"

        partition_key = "1234"
        data = [
            {"Data": json.dumps({"Hello": "World"}), "PartitionKey": partition_key},
            {"Data": json.dumps({"foo": "bar"}), "PartitionKey": partition_key},
        ]
        Pin.get_from(client).clone(tracer=self.tracer).onto(client)
        client.create_stream(StreamName=stream_name, ShardCount=1)
        client.put_records(StreamName=stream_name, Records=data)

        spans = self.get_spans()
        assert spans[0].service == "aws.kinesis"
        assert spans[0].name == "kinesis.command"
        assert spans[1].service == "aws.kinesis"
        assert spans[1].name == "kinesis.command"

    @mock_kinesis
    @TracerTestCase.run_in_subprocess(env_overrides=dict(DD_TRACE_SPAN_ATTRIBUTE_SCHEMA="v0"))
    def test_schematized_unspecified_service_kinesis_client_v0(self):
        client = self.session.create_client("kinesis", region_name="us-east-1")
        stream_name = "test"

        partition_key = "1234"
        data = [
            {"Data": json.dumps({"Hello": "World"}), "PartitionKey": partition_key},
            {"Data": json.dumps({"foo": "bar"}), "PartitionKey": partition_key},
        ]
        Pin.get_from(client).clone(tracer=self.tracer).onto(client)
        client.create_stream(StreamName=stream_name, ShardCount=1)
        client.put_records(StreamName=stream_name, Records=data)

        spans = self.get_spans()
        assert spans[0].service == "aws.kinesis"
        assert spans[0].name == "kinesis.command"
        assert spans[1].service == "aws.kinesis"
        assert spans[1].name == "kinesis.command"

    @mock_kinesis
    @TracerTestCase.run_in_subprocess(env_overrides=dict(DD_TRACE_SPAN_ATTRIBUTE_SCHEMA="v1"))
    def test_schematized_unspecified_service_kinesis_client_v1(self):
        client = self.session.create_client("kinesis", region_name="us-east-1")
        stream_name = "test"

        partition_key = "1234"
        data = [
            {"Data": json.dumps({"Hello": "World"}), "PartitionKey": partition_key},
            {"Data": json.dumps({"foo": "bar"}), "PartitionKey": partition_key},
        ]
        Pin.get_from(client).clone(tracer=self.tracer).onto(client)
        client.create_stream(StreamName=stream_name, ShardCount=1)
        client.put_records(StreamName=stream_name, Records=data)

        spans = self.get_spans()
        assert spans[0].service == DEFAULT_SPAN_SERVICE_NAME
        assert spans[0].name == "aws.kinesis.request"
        assert spans[1].service == DEFAULT_SPAN_SERVICE_NAME
        assert spans[1].name == "aws.kinesis.send"

    @unittest.skipIf(PY2, "Skipping for Python 2.7 since older moto doesn't support secretsmanager")
    def test_secretsmanager(self):
        from moto import mock_secretsmanager

        with mock_secretsmanager():
            client = self.session.create_client("secretsmanager", region_name="us-east-1")
            Pin(service=self.TEST_SERVICE, tracer=self.tracer).onto(client)

            resp = client.create_secret(Name="/my/secrets", SecretString="supersecret-string")
            assert resp["ResponseMetadata"]["HTTPStatusCode"] == 200

            spans = self.get_spans()
            assert len(spans) == 1
            span = spans[0]

            assert span.name == "secretsmanager.command"
            assert span.resource == "secretsmanager.createsecret"
            assert span.get_tag("params.Name") is None
            assert span.get_tag("aws.operation") == "CreateSecret"
            assert span.get_tag("aws.region") == "us-east-1"
            assert span.get_tag("region") == "us-east-1"
            assert span.get_tag("aws.agent") == "botocore"
            assert span.get_tag("http.status_code") == "200"
            assert span.get_tag("params.SecretString") is None
            assert span.get_tag("params.SecretBinary") is None

    @unittest.skipIf(PY2, "Skipping for Python 2.7 since older moto doesn't support secretsmanager")
    def test_secretsmanager_binary(self):
        from moto import mock_secretsmanager

        with mock_secretsmanager():
            client = self.session.create_client("secretsmanager", region_name="us-east-1")
            Pin(service=self.TEST_SERVICE, tracer=self.tracer).onto(client)

            resp = client.create_secret(Name="/my/secrets", SecretBinary=b"supersecret-binary")
            assert resp["ResponseMetadata"]["HTTPStatusCode"] == 200

            spans = self.get_spans()
            assert len(spans) == 1
            span = spans[0]

            assert span.name == "secretsmanager.command"
            assert span.resource == "secretsmanager.createsecret"
            assert span.get_tag("params.Name") is None
            assert span.get_tag("aws.operation") == "CreateSecret"
            assert span.get_tag("aws.region") == "us-east-1"
            assert span.get_tag("region") == "us-east-1"
            assert span.get_tag("aws.agent") == "botocore"
            assert span.get_tag("http.status_code") == "200"
            assert span.get_tag("params.SecretString") is None
            assert span.get_tag("params.SecretBinary") is None

    @TracerTestCase.run_in_subprocess(env_overrides=dict(DD_SERVICE="mysvc"))
    def test_schematized_secretsmanager_default(self):
        from moto import mock_secretsmanager

        with mock_secretsmanager():
            client = self.session.create_client("secretsmanager", region_name="us-east-1")
            Pin.get_from(client).clone(tracer=self.tracer).onto(client)

            resp = client.create_secret(Name="/my/secrets", SecretString="supersecret-string")
            assert resp["ResponseMetadata"]["HTTPStatusCode"] == 200

            spans = self.get_spans()
            assert len(spans) == 1
            span = spans[0]

            assert span.service == "aws.secretsmanager"
            assert span.name == "secretsmanager.command"

    @TracerTestCase.run_in_subprocess(env_overrides=dict(DD_SERVICE="mysvc", DD_TRACE_SPAN_ATTRIBUTE_SCHEMA="v0"))
    def test_schematized_secretsmanager_v0(self):
        from moto import mock_secretsmanager

        with mock_secretsmanager():
            client = self.session.create_client("secretsmanager", region_name="us-east-1")
            Pin.get_from(client).clone(tracer=self.tracer).onto(client)

            resp = client.create_secret(Name="/my/secrets", SecretString="supersecret-string")
            assert resp["ResponseMetadata"]["HTTPStatusCode"] == 200

            spans = self.get_spans()
            assert len(spans) == 1
            span = spans[0]

            assert span.service == "aws.secretsmanager"
            assert span.name == "secretsmanager.command"

    @TracerTestCase.run_in_subprocess(env_overrides=dict(DD_SERVICE="mysvc", DD_TRACE_SPAN_ATTRIBUTE_SCHEMA="v1"))
    def test_schematized_secretsmanager_v1(self):
        from moto import mock_secretsmanager

        with mock_secretsmanager():
            client = self.session.create_client("secretsmanager", region_name="us-east-1")
            Pin.get_from(client).clone(tracer=self.tracer).onto(client)

            resp = client.create_secret(Name="/my/secrets", SecretString="supersecret-string")
            assert resp["ResponseMetadata"]["HTTPStatusCode"] == 200

            spans = self.get_spans()
            assert len(spans) == 1
            span = spans[0]

            assert span.service == "mysvc"
            assert span.name == "aws.secretsmanager.request"

    @TracerTestCase.run_in_subprocess(env_overrides=dict())
    def test_schematized_unspecified_service_secretsmanager_default(self):
        from moto import mock_secretsmanager

        with mock_secretsmanager():
            client = self.session.create_client("secretsmanager", region_name="us-east-1")
            Pin.get_from(client).clone(tracer=self.tracer).onto(client)

            resp = client.create_secret(Name="/my/secrets", SecretString="supersecret-string")
            assert resp["ResponseMetadata"]["HTTPStatusCode"] == 200

            spans = self.get_spans()
            assert len(spans) == 1
            span = spans[0]

            assert span.service == "aws.secretsmanager"
            assert span.name == "secretsmanager.command"

    @TracerTestCase.run_in_subprocess(env_overrides=dict(DD_TRACE_SPAN_ATTRIBUTE_SCHEMA="v0"))
    def test_schematized_unspecified_service_secretsmanager_v0(self):
        from moto import mock_secretsmanager

        with mock_secretsmanager():
            client = self.session.create_client("secretsmanager", region_name="us-east-1")
            Pin.get_from(client).clone(tracer=self.tracer).onto(client)

            resp = client.create_secret(Name="/my/secrets", SecretString="supersecret-string")
            assert resp["ResponseMetadata"]["HTTPStatusCode"] == 200

            spans = self.get_spans()
            assert len(spans) == 1
            span = spans[0]

            assert span.service == "aws.secretsmanager"
            assert span.name == "secretsmanager.command"

    @TracerTestCase.run_in_subprocess(env_overrides=dict(DD_TRACE_SPAN_ATTRIBUTE_SCHEMA="v1"))
    def test_schematized_unspecified_service_secretsmanager_v1(self):
        from moto import mock_secretsmanager

        with mock_secretsmanager():
            client = self.session.create_client("secretsmanager", region_name="us-east-1")
            Pin.get_from(client).clone(tracer=self.tracer).onto(client)

            resp = client.create_secret(Name="/my/secrets", SecretString="supersecret-string")
            assert resp["ResponseMetadata"]["HTTPStatusCode"] == 200

            spans = self.get_spans()
            assert len(spans) == 1
            span = spans[0]

            assert span.service == DEFAULT_SPAN_SERVICE_NAME
            assert span.name == "aws.secretsmanager.request"<|MERGE_RESOLUTION|>--- conflicted
+++ resolved
@@ -974,7 +974,6 @@
         with mock.patch("time.time") as mt:
             mt.return_value = 1642544540
 
-<<<<<<< HEAD
             sns = self.session.create_client("sns", region_name="us-east-1", endpoint_url="http://localhost:4566")
 
             topic = sns.create_topic(Name="testTopic")
@@ -1001,7 +1000,7 @@
             pin = Pin.get_from(sns)
             buckets = pin.tracer.data_streams_processor._buckets
             assert len(buckets) == 1, "Expected 1 bucket but found {}".format(len(buckets))
-            _, first = list(buckets.items())[0]
+            first = list(buckets.values())[0].pathway_stats
 
             assert (
                 first[
@@ -1035,69 +1034,6 @@
                 ].edge_latency._count
                 >= 1
             )
-=======
-            with self.override_config("botocore", dict(tag_all_params=True)):
-                sns = self.session.create_client("sns", region_name="us-east-1", endpoint_url="http://localhost:4566")
-
-                topic = sns.create_topic(Name="testTopic")
-
-                topic_arn = topic["TopicArn"]
-                sqs_url = self.sqs_test_queue["QueueUrl"]
-                url_parts = sqs_url.split("/")
-                sqs_arn = "arn:aws:sqs:{}:{}:{}".format("us-east-1", url_parts[-2], url_parts[-1])
-                sns.subscribe(TopicArn=topic_arn, Protocol="sqs", Endpoint=sqs_arn)
-
-                Pin.get_from(sns).clone(tracer=self.tracer).onto(sns)
-                Pin.get_from(self.sqs_client).clone(tracer=self.tracer).onto(self.sqs_client)
-
-                sns.publish(TopicArn=topic_arn, Message="test")
-
-                self.get_spans()
-
-                # get SNS messages via SQS
-                self.sqs_client.receive_message(QueueUrl=self.sqs_test_queue["QueueUrl"], WaitTimeSeconds=2)
-
-                # clean up resources
-                sns.delete_topic(TopicArn=topic_arn)
-
-                pin = Pin.get_from(sns)
-                buckets = pin.tracer.data_streams_processor._buckets
-                assert len(buckets) == 1, "Expected 1 bucket but found {}".format(len(buckets))
-                first = list(buckets.values())[0].pathway_stats
-
-                assert (
-                    first[
-                        (
-                            "direction:out,topic:arn:aws:sns:us-east-1:000000000000:testTopic,type:sns",
-                            3337976778666780987,
-                            0,
-                        )
-                    ].full_pathway_latency._count
-                    >= 1
-                )
-                assert (
-                    first[
-                        (
-                            "direction:out,topic:arn:aws:sns:us-east-1:000000000000:testTopic,type:sns",
-                            3337976778666780987,
-                            0,
-                        )
-                    ].edge_latency._count
-                    >= 1
-                )
-                assert (
-                    first[
-                        ("direction:in,topic:Test,type:sqs", 13854213076663332654, 3337976778666780987)
-                    ].full_pathway_latency._count
-                    >= 1
-                )
-                assert (
-                    first[
-                        ("direction:in,topic:Test,type:sqs", 13854213076663332654, 3337976778666780987)
-                    ].edge_latency._count
-                    >= 1
-                )
->>>>>>> 7d4ef11b
 
     @mock_sqs
     @TracerTestCase.run_in_subprocess(env_overrides=dict(DD_DATA_STREAMS_ENABLED="True"))
@@ -1106,7 +1042,6 @@
         with mock.patch("time.time") as mt:
             mt.return_value = 1642544540
 
-<<<<<<< HEAD
             Pin(service=self.TEST_SERVICE, tracer=self.tracer).onto(self.sqs_client)
             message_attributes = {
                 "one": {"DataType": "String", "StringValue": "one"},
@@ -1133,7 +1068,7 @@
             pin = Pin.get_from(self.sqs_client)
             buckets = pin.tracer.data_streams_processor._buckets
             assert len(buckets) == 1
-            _, first = list(buckets.items())[0]
+            first = list(buckets.values())[0].pathway_stats
 
             assert (
                 first[("direction:out,topic:Test,type:sqs", 15309751356108160802, 0)].full_pathway_latency._count >= 1
@@ -1151,54 +1086,6 @@
                 ].edge_latency._count
                 >= 1
             )
-=======
-            with self.override_config("botocore", dict(tag_all_params=True)):
-                Pin(service=self.TEST_SERVICE, tracer=self.tracer).onto(self.sqs_client)
-                message_attributes = {
-                    "one": {"DataType": "String", "StringValue": "one"},
-                    "two": {"DataType": "String", "StringValue": "two"},
-                    "three": {"DataType": "String", "StringValue": "three"},
-                    "four": {"DataType": "String", "StringValue": "four"},
-                    "five": {"DataType": "String", "StringValue": "five"},
-                    "six": {"DataType": "String", "StringValue": "six"},
-                    "seven": {"DataType": "String", "StringValue": "seven"},
-                    "eight": {"DataType": "String", "StringValue": "eight"},
-                    "nine": {"DataType": "String", "StringValue": "nine"},
-                }
-
-                self.sqs_client.send_message(
-                    QueueUrl=self.sqs_test_queue["QueueUrl"], MessageBody="world", MessageAttributes=message_attributes
-                )
-
-                self.sqs_client.receive_message(
-                    QueueUrl=self.sqs_test_queue["QueueUrl"],
-                    MessageAttributeNames=["_datadog"],
-                    WaitTimeSeconds=2,
-                )
-
-                pin = Pin.get_from(self.sqs_client)
-                buckets = pin.tracer.data_streams_processor._buckets
-                assert len(buckets) == 1
-                first = list(buckets.values())[0].pathway_stats
-
-                assert (
-                    first[("direction:out,topic:Test,type:sqs", 15309751356108160802, 0)].full_pathway_latency._count
-                    >= 1
-                )
-                assert first[("direction:out,topic:Test,type:sqs", 15309751356108160802, 0)].edge_latency._count >= 1
-                assert (
-                    first[
-                        ("direction:in,topic:Test,type:sqs", 15625264005677082004, 15309751356108160802)
-                    ].full_pathway_latency._count
-                    >= 1
-                )
-                assert (
-                    first[
-                        ("direction:in,topic:Test,type:sqs", 15625264005677082004, 15309751356108160802)
-                    ].edge_latency._count
-                    >= 1
-                )
->>>>>>> 7d4ef11b
 
     @mock_sqs
     @TracerTestCase.run_in_subprocess(env_overrides=dict(DD_DATA_STREAMS_ENABLED="True"))
@@ -1207,7 +1094,6 @@
         with mock.patch("time.time") as mt:
             mt.return_value = 1642544540
 
-<<<<<<< HEAD
             Pin(service=self.TEST_SERVICE, tracer=self.tracer).onto(self.sqs_client)
             message_attributes = {
                 "one": {"DataType": "String", "StringValue": "one"},
@@ -1239,7 +1125,7 @@
             pin = Pin.get_from(self.sqs_client)
             buckets = pin.tracer.data_streams_processor._buckets
             assert len(buckets) == 1
-            _, first = list(buckets.items())[0]
+            first = list(buckets.values())[0].pathway_stats
 
             assert (
                 first[("direction:out,topic:Test,type:sqs", 15309751356108160802, 0)].full_pathway_latency._count >= 3
@@ -1257,59 +1143,6 @@
                 ].edge_latency._count
                 >= 3
             )
-=======
-            with self.override_config("botocore", dict(tag_all_params=True)):
-                Pin(service=self.TEST_SERVICE, tracer=self.tracer).onto(self.sqs_client)
-                message_attributes = {
-                    "one": {"DataType": "String", "StringValue": "one"},
-                    "two": {"DataType": "String", "StringValue": "two"},
-                    "three": {"DataType": "String", "StringValue": "three"},
-                    "four": {"DataType": "String", "StringValue": "four"},
-                    "five": {"DataType": "String", "StringValue": "five"},
-                    "six": {"DataType": "String", "StringValue": "six"},
-                    "seven": {"DataType": "String", "StringValue": "seven"},
-                    "eight": {"DataType": "String", "StringValue": "eight"},
-                    "nine": {"DataType": "String", "StringValue": "nine"},
-                }
-
-                entries = [
-                    {"Id": "1", "MessageBody": "Message No. 1", "MessageAttributes": message_attributes},
-                    {"Id": "2", "MessageBody": "Message No. 2", "MessageAttributes": message_attributes},
-                    {"Id": "3", "MessageBody": "Message No. 3", "MessageAttributes": message_attributes},
-                ]
-
-                self.sqs_client.send_message_batch(QueueUrl=self.sqs_test_queue["QueueUrl"], Entries=entries)
-
-                self.sqs_client.receive_message(
-                    QueueUrl=self.sqs_test_queue["QueueUrl"],
-                    MaxNumberOfMessages=3,
-                    MessageAttributeNames=["_datadog"],
-                    WaitTimeSeconds=2,
-                )
-
-                pin = Pin.get_from(self.sqs_client)
-                buckets = pin.tracer.data_streams_processor._buckets
-                assert len(buckets) == 1
-                first = list(buckets.values())[0].pathway_stats
-
-                assert (
-                    first[("direction:out,topic:Test,type:sqs", 15309751356108160802, 0)].full_pathway_latency._count
-                    >= 3
-                )
-                assert first[("direction:out,topic:Test,type:sqs", 15309751356108160802, 0)].edge_latency._count >= 3
-                assert (
-                    first[
-                        ("direction:in,topic:Test,type:sqs", 15625264005677082004, 15309751356108160802)
-                    ].full_pathway_latency._count
-                    >= 3
-                )
-                assert (
-                    first[
-                        ("direction:in,topic:Test,type:sqs", 15625264005677082004, 15309751356108160802)
-                    ].edge_latency._count
-                    >= 3
-                )
->>>>>>> 7d4ef11b
 
     @mock_sqs
     @TracerTestCase.run_in_subprocess(env_overrides=dict(DD_DATA_STREAMS_ENABLED="True"))
@@ -1359,56 +1192,14 @@
             pin = Pin.get_from(self.sqs_client)
             buckets = pin.tracer.data_streams_processor._buckets
             assert len(buckets) == 1
-            _, first = list(buckets.items())[0]
-
-<<<<<<< HEAD
+            first = list(buckets.values())[0].pathway_stats
+
             assert (
                 first[("direction:out,topic:Test,type:sqs", 15309751356108160802, 0)].full_pathway_latency._count >= 1
             )
             assert first[("direction:out,topic:Test,type:sqs", 15309751356108160802, 0)].edge_latency._count >= 1
             assert first[("direction:in,topic:Test,type:sqs", 3569019635468821892, 0)].full_pathway_latency._count >= 1
             assert first[("direction:in,topic:Test,type:sqs", 3569019635468821892, 0)].edge_latency._count >= 1
-=======
-            with self.override_config("botocore", dict(tag_all_params=True)):
-                Pin(service=self.TEST_SERVICE, tracer=self.tracer).onto(self.sqs_client)
-                message_attributes = {
-                    "one": {"DataType": "String", "StringValue": "one"},
-                    "two": {"DataType": "String", "StringValue": "two"},
-                    "three": {"DataType": "String", "StringValue": "three"},
-                    "four": {"DataType": "String", "StringValue": "four"},
-                    "five": {"DataType": "String", "StringValue": "five"},
-                    "six": {"DataType": "String", "StringValue": "six"},
-                    "seven": {"DataType": "String", "StringValue": "seven"},
-                    "eight": {"DataType": "String", "StringValue": "eight"},
-                    "nine": {"DataType": "String", "StringValue": "nine"},
-                    "ten": {"DataType": "String", "StringValue": "ten"},
-                }
-
-                self.sqs_client.send_message(
-                    QueueUrl=self.sqs_test_queue["QueueUrl"], MessageBody="world", MessageAttributes=message_attributes
-                )
-
-                self.sqs_client.receive_message(
-                    QueueUrl=self.sqs_test_queue["QueueUrl"],
-                    MessageAttributeNames=["_datadog"],
-                    WaitTimeSeconds=2,
-                )
-
-                pin = Pin.get_from(self.sqs_client)
-                buckets = pin.tracer.data_streams_processor._buckets
-                assert len(buckets) == 1
-                first = list(buckets.values())[0].pathway_stats
-
-                assert (
-                    first[("direction:out,topic:Test,type:sqs", 15309751356108160802, 0)].full_pathway_latency._count
-                    >= 1
-                )
-                assert first[("direction:out,topic:Test,type:sqs", 15309751356108160802, 0)].edge_latency._count >= 1
-                assert (
-                    first[("direction:in,topic:Test,type:sqs", 3569019635468821892, 0)].full_pathway_latency._count >= 1
-                )
-                assert first[("direction:in,topic:Test,type:sqs", 3569019635468821892, 0)].edge_latency._count >= 1
->>>>>>> 7d4ef11b
 
     @mock_lambda
     def test_lambda_client(self):
