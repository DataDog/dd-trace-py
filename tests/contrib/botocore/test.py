--- conflicted
+++ resolved
@@ -49,15 +49,9 @@
         self.assertEqual(span.get_tag('aws.operation'), 'DescribeInstances')
         self.assertEqual(span.get_tag(http.STATUS_CODE), '200')
         self.assertEqual(span.get_tag('retry_attempts'), '0')
-<<<<<<< HEAD
-        self.assertEqual(span.service, "test-botocore-tracing.ec2")
-        self.assertEqual(span.resource, "ec2.describeinstances")
-        self.assertEqual(span.name, "ec2.command")
-=======
         self.assertEqual(span.service, 'test-botocore-tracing.ec2')
         self.assertEqual(span.resource, 'ec2.describeinstances')
         self.assertEqual(span.name, 'ec2.command')
->>>>>>> 681d14ee
         self.assertEqual(span.span_type, 'http')
 
     @mock_s3
@@ -76,13 +70,8 @@
         self.assertEqual(len(spans), 2)
         self.assertEqual(span.get_tag('aws.operation'), 'ListBuckets')
         self.assertEqual(span.get_tag(http.STATUS_CODE), '200')
-<<<<<<< HEAD
-        self.assertEqual(span.service, "test-botocore-tracing.s3")
-        self.assertEqual(span.resource, "s3.listbuckets")
-=======
         self.assertEqual(span.service, 'test-botocore-tracing.s3')
         self.assertEqual(span.resource, 's3.listbuckets')
->>>>>>> 681d14ee
 
         # testing for span error
         try:
@@ -92,28 +81,17 @@
             assert spans
             span = spans[0]
             self.assertEqual(span.error, 1)
-<<<<<<< HEAD
-            self.assertEqual(span.resource, "s3.listobjects")
-
-    @mock_s3
-    def test_s3_put_object(self):
-=======
             self.assertEqual(span.resource, 's3.listobjects')
 
     @mock_s3
     def test_s3_put(self):
         params = dict(Key='foo', Bucket='mybucket', Body=b'bar')
->>>>>>> 681d14ee
         s3 = self.session.create_client('s3', region_name='us-west-2')
         tracer = get_dummy_tracer()
         writer = tracer.writer
         Pin(service=self.TEST_SERVICE, tracer=tracer).onto(s3)
         s3.create_bucket(Bucket='mybucket')
-<<<<<<< HEAD
-        s3.put_object(Bucket='mybucket', Key='foo', Body=b'bar')
-=======
         s3.put_object(**params)
->>>>>>> 681d14ee
 
         spans = writer.pop()
         assert spans
@@ -121,14 +99,6 @@
         self.assertEqual(len(spans), 2)
         self.assertEqual(span.get_tag('aws.operation'), 'CreateBucket')
         self.assertEqual(span.get_tag(http.STATUS_CODE), '200')
-<<<<<<< HEAD
-        self.assertEqual(span.service, "test-botocore-tracing.s3")
-        self.assertEqual(span.resource, "s3.createbucket")
-        self.assertEqual(spans[1].get_tag('aws.operation'), 'PutObject')
-        self.assertEqual(spans[1].resource, "s3.putobject")
-        self.assertIsNotNone(spans[1].get_tag('params'))
-        self.assertEqual(spans[1].get_tag('params'), stringify(dict(Key='foo', Bucket='mybucket')))
-=======
         self.assertEqual(span.service, 'test-botocore-tracing.s3')
         self.assertEqual(span.resource, 's3.createbucket')
         self.assertEqual(spans[1].get_tag('aws.operation'), 'PutObject')
@@ -136,7 +106,6 @@
         self.assertEqual(spans[1].get_tag('params.Key'), stringify(params['Key']))
         self.assertEqual(spans[1].get_tag('params.Bucket'), stringify(params['Bucket']))
         self.assertEqual(spans[1].get_tag('params.Body'), stringify(params['Body']))
->>>>>>> 681d14ee
 
     @mock_sqs
     def test_sqs_client(self):
@@ -154,13 +123,8 @@
         self.assertEqual(span.get_tag('aws.region'), 'us-east-1')
         self.assertEqual(span.get_tag('aws.operation'), 'ListQueues')
         self.assertEqual(span.get_tag(http.STATUS_CODE), '200')
-<<<<<<< HEAD
-        self.assertEqual(span.service, "test-botocore-tracing.sqs")
-        self.assertEqual(span.resource, "sqs.listqueues")
-=======
         self.assertEqual(span.service, 'test-botocore-tracing.sqs')
         self.assertEqual(span.resource, 'sqs.listqueues')
->>>>>>> 681d14ee
 
     @mock_kinesis
     def test_kinesis_client(self):
@@ -178,13 +142,8 @@
         self.assertEqual(span.get_tag('aws.region'), 'us-east-1')
         self.assertEqual(span.get_tag('aws.operation'), 'ListStreams')
         self.assertEqual(span.get_tag(http.STATUS_CODE), '200')
-<<<<<<< HEAD
-        self.assertEqual(span.service, "test-botocore-tracing.kinesis")
-        self.assertEqual(span.resource, "kinesis.liststreams")
-=======
         self.assertEqual(span.service, 'test-botocore-tracing.kinesis')
         self.assertEqual(span.resource, 'kinesis.liststreams')
->>>>>>> 681d14ee
 
     @mock_kinesis
     def test_unpatch(self):
@@ -231,13 +190,8 @@
         self.assertEqual(span.get_tag('aws.region'), 'us-east-1')
         self.assertEqual(span.get_tag('aws.operation'), 'ListFunctions')
         self.assertEqual(span.get_tag(http.STATUS_CODE), '200')
-<<<<<<< HEAD
-        self.assertEqual(span.service, "test-botocore-tracing.lambda")
-        self.assertEqual(span.resource, "lambda.listfunctions")
-=======
         self.assertEqual(span.service, 'test-botocore-tracing.lambda')
         self.assertEqual(span.resource, 'lambda.listfunctions')
->>>>>>> 681d14ee
 
     @mock_kms
     def test_kms_client(self):
@@ -255,13 +209,8 @@
         self.assertEqual(span.get_tag('aws.region'), 'us-east-1')
         self.assertEqual(span.get_tag('aws.operation'), 'ListKeys')
         self.assertEqual(span.get_tag(http.STATUS_CODE), '200')
-<<<<<<< HEAD
-        self.assertEqual(span.service, "test-botocore-tracing.kms")
-        self.assertEqual(span.resource, "kms.listkeys")
-=======
         self.assertEqual(span.service, 'test-botocore-tracing.kms')
         self.assertEqual(span.resource, 'kms.listkeys')
->>>>>>> 681d14ee
 
         # checking for protection on sts against security leak
         self.assertIsNone(span.get_tag('params'))
@@ -291,25 +240,11 @@
         self.assertEqual(ot_span.name, 'ec2_op')
         self.assertEqual(ot_span.service, 'ec2_svc')
 
-<<<<<<< HEAD
-        self.assertEqual(dd_span.get_tag('aws.agent'), "botocore")
-=======
         self.assertEqual(dd_span.get_tag('aws.agent'), 'botocore')
->>>>>>> 681d14ee
         self.assertEqual(dd_span.get_tag('aws.region'), 'us-west-2')
         self.assertEqual(dd_span.get_tag('aws.operation'), 'DescribeInstances')
         self.assertEqual(dd_span.get_tag(http.STATUS_CODE), '200')
         self.assertEqual(dd_span.get_tag('retry_attempts'), '0')
-<<<<<<< HEAD
-        self.assertEqual(dd_span.service, "test-botocore-tracing.ec2")
-        self.assertEqual(dd_span.resource, "ec2.describeinstances")
-        self.assertEqual(dd_span.name, "ec2.command")
-
-
-if __name__ == '__main__':
-    unittest.main()
-=======
         self.assertEqual(dd_span.service, 'test-botocore-tracing.ec2')
         self.assertEqual(dd_span.resource, 'ec2.describeinstances')
-        self.assertEqual(dd_span.name, 'ec2.command')
->>>>>>> 681d14ee
+        self.assertEqual(dd_span.name, 'ec2.command')