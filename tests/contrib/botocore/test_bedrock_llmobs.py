import json

import mock
import pytest

from ddtrace.llmobs import LLMObs
from ddtrace.llmobs import LLMObs as llmobs_service
from ddtrace.trace import Pin
from tests.contrib.botocore.bedrock_utils import _MODELS
from tests.contrib.botocore.bedrock_utils import _REQUEST_BODIES
from tests.contrib.botocore.bedrock_utils import BOTO_VERSION
from tests.contrib.botocore.bedrock_utils import bedrock_converse_args_with_system_and_tool
from tests.contrib.botocore.bedrock_utils import create_bedrock_converse_request
from tests.contrib.botocore.bedrock_utils import get_request_vcr
from tests.llmobs._utils import _expected_llmobs_llm_span_event
from tests.utils import DummyTracer
from tests.utils import override_global_config


<<<<<<< HEAD
@pytest.fixture
def mock_invoke_model_http():
    yield botocore.awsrequest.AWSResponse("fake-url", 200, [], None)


@pytest.fixture
def mock_invoke_model_http_error():
    yield botocore.awsrequest.AWSResponse("fake-url", 403, [], None)


@pytest.fixture
def mock_invoke_model_response():
    yield {
        "ResponseMetadata": {
            "RequestId": "fddf10b3-c895-4e5d-9b21-3ca963708b03",
            "HTTPStatusCode": 200,
            "HTTPHeaders": {
                "date": "Wed, 05 Mar 2025 18:13:31 GMT",
                "content-type": "application/json",
                "content-length": "285",
                "connection": "keep-alive",
                "x-amzn-requestid": "fddf10b3-c895-4e5d-9b21-3ca963708b03",
                "x-amzn-bedrock-invocation-latency": "2823",
                "x-amzn-bedrock-output-token-count": "91",
                "x-amzn-bedrock-input-token-count": "10",
            },
            "RetryAttempts": 0,
        },
        "contentType": "application/json",
        "body": botocore.response.StreamingBody(
            urllib3.response.HTTPResponse(
                body=BytesIO(_MOCK_RESPONSE_DATA),
                status=200,
                headers={"Content-Type": "application/json"},
                preload_content=False,
            ),
            291,
        ),
    }


@pytest.fixture
def mock_invoke_model_response_error():
    yield {
        "Error": {
            "Message": "The security token included in the request is expired",
            "Code": "ExpiredTokenException",
        },
        "ResponseMetadata": {
            "RequestId": "b1c68b9a-552a-466b-b761-4ee6b710ece4",
            "HTTPStatusCode": 403,
            "HTTPHeaders": {
                "date": "Wed, 05 Mar 2025 21:45:12 GMT",
                "content-type": "application/json",
                "content-length": "67",
                "connection": "keep-alive",
                "x-amzn-requestid": "b1c68b9a-552a-466b-b761-4ee6b710ece4",
                "x-amzn-errortype": "ExpiredTokenException:http://internal.amazon.com/coral/com.amazon.coral.service/",
            },
            "RetryAttempts": 0,
        },
    }
=======
@pytest.fixture(scope="session")
def request_vcr():
    yield get_request_vcr()


@pytest.fixture
def ddtrace_global_config():
    config = {}
    return config


@pytest.fixture
def aws_credentials():
    """Mocked AWS Credentials. To regenerate test cassettes, comment this out and use real credentials."""
    os.environ["AWS_ACCESS_KEY_ID"] = "testing"
    os.environ["AWS_SECRET_ACCESS_KEY"] = "testing"
    os.environ["AWS_SECURITY_TOKEN"] = "testing"
    os.environ["AWS_SESSION_TOKEN"] = "testing"
    os.environ["AWS_DEFAULT_REGION"] = "us-east-1"


@pytest.fixture
def boto3(aws_credentials, llmobs_span_writer, ddtrace_global_config):
    global_config = {"_dd_api_key": "<not-a-real-api_key>"}
    global_config.update(ddtrace_global_config)
    with override_global_config(global_config):
        patch()
        import boto3

        yield boto3
        unpatch()


@pytest.fixture
def bedrock_client(boto3, request_vcr):
    session = boto3.Session(
        aws_access_key_id=os.getenv("AWS_ACCESS_KEY_ID", ""),
        aws_secret_access_key=os.getenv("AWS_SECRET_ACCESS_KEY", ""),
        aws_session_token=os.getenv("AWS_SESSION_TOKEN", ""),
        region_name=os.getenv("AWS_DEFAULT_REGION", "us-east-1"),
    )
    bedrock_client = session.client("bedrock-runtime")
    yield bedrock_client


@pytest.fixture
def llmobs_span_writer():
    yield TestLLMObsSpanWriter(1.0, 5.0, is_agentless=True, _site="datad0g.com", _api_key="<not-a-real-key>")


@pytest.fixture
def mock_tracer(bedrock_client):
    mock_tracer = DummyTracer()
    pin = Pin.get_from(bedrock_client)
    pin._override(bedrock_client, tracer=mock_tracer)
    yield mock_tracer


@pytest.fixture
def bedrock_llmobs(tracer, mock_tracer, llmobs_span_writer):
    llmobs_service.disable()
    with override_global_config(
        {"_dd_api_key": "<not-a-real-api_key>", "_llmobs_ml_app": "<ml-app-name>", "service": "tests.llmobs"}
    ):
        llmobs_service.enable(_tracer=mock_tracer, integrations_enabled=False)
        llmobs_service._instance._llmobs_span_writer = llmobs_span_writer
        yield llmobs_service
    llmobs_service.disable()


@pytest.fixture
def llmobs_events(bedrock_llmobs, llmobs_span_writer):
    return llmobs_span_writer.events
>>>>>>> e8f98ef2


@pytest.mark.parametrize(
    "ddtrace_global_config", [dict(_llmobs_enabled=True, _llmobs_sample_rate=1.0, _llmobs_ml_app="<ml-app-name>")]
)
class TestLLMObsBedrock:
    @staticmethod
    def expected_llmobs_span_event(span, n_output, message=False):
        prompt_tokens = span.get_metric("bedrock.response.usage.prompt_tokens")
        completion_tokens = span.get_metric("bedrock.response.usage.completion_tokens")
        token_metrics = {}
        if prompt_tokens is not None:
            token_metrics["input_tokens"] = prompt_tokens
        if completion_tokens is not None:
            token_metrics["output_tokens"] = completion_tokens
        if prompt_tokens is not None and completion_tokens is not None:
            token_metrics["total_tokens"] = prompt_tokens + completion_tokens

        if span.get_tag("bedrock.request.temperature"):
            expected_parameters = {"temperature": float(span.get_tag("bedrock.request.temperature"))}
        if span.get_tag("bedrock.request.max_tokens"):
            expected_parameters["max_tokens"] = int(span.get_tag("bedrock.request.max_tokens"))

        expected_input = [{"content": mock.ANY}]
        if message:
            expected_input = [{"content": mock.ANY, "role": "user"}]
        return _expected_llmobs_llm_span_event(
            span,
            model_name=span.get_tag("bedrock.request.model"),
            model_provider=span.get_tag("bedrock.request.model_provider"),
            input_messages=expected_input,
            output_messages=[{"content": mock.ANY} for _ in range(n_output)],
            metadata=expected_parameters,
            token_metrics=token_metrics,
            tags={"service": "aws.bedrock-runtime", "ml_app": "<ml-app-name>"},
        )

    @classmethod
    def _test_llmobs_invoke(cls, provider, bedrock_client, mock_tracer, llmobs_events, cassette_name=None, n_output=1):
        if cassette_name is None:
            cassette_name = "%s_invoke.yaml" % provider
        body = _REQUEST_BODIES[provider]
        if provider == "cohere":
            body = {
                "prompt": "\n\nHuman: %s\n\nAssistant: Can you explain what a LLM chain is?",
                "temperature": 0.9,
                "p": 1.0,
                "k": 0,
                "max_tokens": 10,
                "stop_sequences": [],
                "stream": False,
                "num_generations": n_output,
            }
        with get_request_vcr().use_cassette(cassette_name):
            body, model = json.dumps(body), _MODELS[provider]
            if provider == "anthropic_message":
                # we do this to reuse a cassette which tests
                # cross-region inference
                model = "us." + model
            response = bedrock_client.invoke_model(body=body, modelId=model)
            json.loads(response.get("body").read())
        span = mock_tracer.pop_traces()[0][0]

        assert len(llmobs_events) == 1
        assert llmobs_events[0] == cls.expected_llmobs_span_event(span, n_output, message="message" in provider)
        LLMObs.disable()

    @classmethod
    def _test_llmobs_invoke_stream(
        cls, provider, bedrock_client, mock_tracer, llmobs_events, cassette_name=None, n_output=1
    ):
        if cassette_name is None:
            cassette_name = "%s_invoke_stream.yaml" % provider
        body = _REQUEST_BODIES[provider]
        if provider == "cohere":
            body = {
                "prompt": "\n\nHuman: %s\n\nAssistant: Can you explain what a LLM chain is?",
                "temperature": 0.9,
                "p": 1.0,
                "k": 0,
                "max_tokens": 10,
                "stop_sequences": [],
                "stream": True,
                "num_generations": n_output,
            }
        with get_request_vcr().use_cassette(cassette_name):
            body, model = json.dumps(body), _MODELS[provider]
            response = bedrock_client.invoke_model_with_response_stream(body=body, modelId=model)
            for _ in response.get("body"):
                pass
        span = mock_tracer.pop_traces()[0][0]

        assert len(llmobs_events) == 1
        assert llmobs_events[0] == cls.expected_llmobs_span_event(span, n_output, message="message" in provider)

    def test_llmobs_ai21_invoke(self, ddtrace_global_config, bedrock_client, mock_tracer, llmobs_events):
        self._test_llmobs_invoke("ai21", bedrock_client, mock_tracer, llmobs_events)

    def test_llmobs_amazon_invoke(self, ddtrace_global_config, bedrock_client, mock_tracer, llmobs_events):
        self._test_llmobs_invoke("amazon", bedrock_client, mock_tracer, llmobs_events)

    def test_llmobs_anthropic_invoke(self, ddtrace_global_config, bedrock_client, mock_tracer, llmobs_events):
        self._test_llmobs_invoke("anthropic", bedrock_client, mock_tracer, llmobs_events)

    def test_llmobs_anthropic_message(self, ddtrace_global_config, bedrock_client, mock_tracer, llmobs_events):
        self._test_llmobs_invoke("anthropic_message", bedrock_client, mock_tracer, llmobs_events)

    def test_llmobs_cohere_single_output_invoke(
        self, ddtrace_global_config, bedrock_client, mock_tracer, llmobs_events
    ):
        self._test_llmobs_invoke(
            "cohere", bedrock_client, mock_tracer, llmobs_events, cassette_name="cohere_invoke_single_output.yaml"
        )

    def test_llmobs_cohere_multi_output_invoke(self, ddtrace_global_config, bedrock_client, mock_tracer, llmobs_events):
        self._test_llmobs_invoke(
            "cohere",
            bedrock_client,
            mock_tracer,
            llmobs_events,
            cassette_name="cohere_invoke_multi_output.yaml",
            n_output=2,
        )

    def test_llmobs_meta_invoke(self, ddtrace_global_config, bedrock_client, mock_tracer, llmobs_events):
        self._test_llmobs_invoke("meta", bedrock_client, mock_tracer, llmobs_events)

    def test_llmobs_amazon_invoke_stream(self, ddtrace_global_config, bedrock_client, mock_tracer, llmobs_events):
        self._test_llmobs_invoke_stream("amazon", bedrock_client, mock_tracer, llmobs_events)

    def test_llmobs_anthropic_invoke_stream(self, ddtrace_global_config, bedrock_client, mock_tracer, llmobs_events):
        self._test_llmobs_invoke_stream("anthropic", bedrock_client, mock_tracer, llmobs_events)

    def test_llmobs_anthropic_message_invoke_stream(
        self, ddtrace_global_config, bedrock_client, mock_tracer, llmobs_events
    ):
        self._test_llmobs_invoke_stream("anthropic_message", bedrock_client, mock_tracer, llmobs_events)

    def test_llmobs_cohere_single_output_invoke_stream(
        self, ddtrace_global_config, bedrock_client, mock_tracer, llmobs_events
    ):
        self._test_llmobs_invoke_stream(
            "cohere",
            bedrock_client,
            mock_tracer,
            llmobs_events,
            cassette_name="cohere_invoke_stream_single_output.yaml",
        )

    def test_llmobs_cohere_multi_output_invoke_stream(
        self, ddtrace_global_config, bedrock_client, mock_tracer, llmobs_events
    ):
        self._test_llmobs_invoke_stream(
            "cohere",
            bedrock_client,
            mock_tracer,
            llmobs_events,
            cassette_name="cohere_invoke_stream_multi_output.yaml",
            n_output=2,
        )

    def test_llmobs_meta_invoke_stream(self, ddtrace_global_config, bedrock_client, mock_tracer, llmobs_events):
        self._test_llmobs_invoke_stream("meta", bedrock_client, mock_tracer, llmobs_events)

    def test_llmobs_only_patches_bedrock(self, ddtrace_global_config, llmobs_span_writer):
        llmobs_service.disable()

        with override_global_config(
            {"_dd_api_key": "<not-a-real-api_key>", "_llmobs_ml_app": "<ml-app-name>", "service": "tests.llmobs"}
        ):
            llmobs_service.enable(integrations_enabled=True)
            mock_tracer = DummyTracer()
            # ensure we don't get spans for non-bedrock services
            from botocore.exceptions import ClientError
            import botocore.session

            session = botocore.session.get_session()
            sqs_client = session.create_client("sqs", region_name="us-east-1")
            pin = Pin.get_from(sqs_client)
            pin._override(sqs_client, tracer=mock_tracer)
            try:
                sqs_client.list_queues()
            except ClientError:
                pass
            assert mock_tracer.pop_traces() == []

        llmobs_service.disable()

    def test_llmobs_error(self, ddtrace_global_config, bedrock_client, mock_tracer, llmobs_events, request_vcr):
        import botocore

        with pytest.raises(botocore.exceptions.ClientError):
            with request_vcr.use_cassette("meta_invoke_error.yaml"):
                body, model = json.dumps(_REQUEST_BODIES["meta"]), _MODELS["meta"]
                response = bedrock_client.invoke_model(body=body, modelId=model)
                json.loads(response.get("body").read())
        span = mock_tracer.pop_traces()[0][0]

        assert len(llmobs_events) == 1
        assert llmobs_events[0] == _expected_llmobs_llm_span_event(
            span,
            model_name=span.get_tag("bedrock.request.model"),
            model_provider=span.get_tag("bedrock.request.model_provider"),
            input_messages=[{"content": mock.ANY}],
            metadata={
                "temperature": float(span.get_tag("bedrock.request.temperature")),
                "max_tokens": int(span.get_tag("bedrock.request.max_tokens")),
            },
            output_messages=[{"content": ""}],
            error=span.get_tag("error.type"),
            error_message=span.get_tag("error.message"),
            error_stack=span.get_tag("error.stack"),
            tags={"service": "aws.bedrock-runtime", "ml_app": "<ml-app-name>"},
        )

    @pytest.mark.skipif(BOTO_VERSION < (1, 34, 131), reason="Converse API not available until botocore 1.34.131")
    def test_llmobs_converse(cls, bedrock_client, request_vcr, mock_tracer, llmobs_events):
        request_params = create_bedrock_converse_request(**bedrock_converse_args_with_system_and_tool)
        with request_vcr.use_cassette("bedrock_converse.yaml"):
            response = bedrock_client.converse(**request_params)

        span = mock_tracer.pop_traces()[0][0]
        assert len(llmobs_events) == 1

        assert llmobs_events[0] == _expected_llmobs_llm_span_event(
            span,
            model_name="claude-3-sonnet-20240229-v1:0",
            model_provider="anthropic",
            input_messages=[
                {"role": "system", "content": request_params.get("system")[0]["text"]},
                {"role": "user", "content": request_params.get("messages")[0].get("content")[0].get("text")},
            ],
            output_messages=[
                {
                    "role": "assistant",
                    "content": response["output"]["message"]["content"][0]["text"],
                    "tool_calls": [
                        {
                            "arguments": {"concept": "distributed tracing"},
                            "name": "fetch_concept",
                            "tool_id": mock.ANY,
                        }
                    ],
                }
            ],
            metadata={
                "stop_reason": "tool_use",
                "temperature": request_params.get("inferenceConfig", {}).get("temperature"),
                "max_tokens": request_params.get("inferenceConfig", {}).get("maxTokens"),
            },
            token_metrics={
                "input_tokens": response["usage"]["inputTokens"],
                "output_tokens": response["usage"]["outputTokens"],
                "total_tokens": response["usage"]["totalTokens"],
            },
            tags={"service": "aws.bedrock-runtime", "ml_app": "<ml-app-name>"},
        )

    @pytest.mark.skipif(BOTO_VERSION < (1, 34, 131), reason="Converse API not available until botocore 1.34.131")
    def test_llmobs_converse_error(self, bedrock_client, request_vcr, mock_tracer, llmobs_events):
        """Test error handling for the Bedrock Converse API."""
        import botocore

        user_content = "Explain the concept of distributed tracing in a simple way"
        request_params = create_bedrock_converse_request(user_message=user_content)

        with pytest.raises(botocore.exceptions.ClientError):
            with request_vcr.use_cassette("bedrock_converse_error.yaml"):
                bedrock_client.converse(**request_params)

        span = mock_tracer.pop_traces()[0][0]
        assert len(llmobs_events) == 1
        assert llmobs_events[0] == _expected_llmobs_llm_span_event(
            span,
            model_name="claude-3-sonnet-20240229-v1:0",
            model_provider="anthropic",
            input_messages=[{"role": "user", "content": "Explain the concept of distributed tracing in a simple way"}],
            output_messages=[{"content": ""}],
            metadata={
                "temperature": request_params.get("inferenceConfig", {}).get("temperature", 0.0),
                "max_tokens": request_params.get("inferenceConfig", {}).get("maxTokens", 0),
            },
            error=span.get_tag("error.type"),
            error_message=span.get_tag("error.message"),
            error_stack=span.get_tag("error.stack"),
            tags={"service": "aws.bedrock-runtime", "ml_app": "<ml-app-name>"},
        )

    @pytest.mark.skipif(BOTO_VERSION < (1, 34, 131), reason="Converse API not available until botocore 1.34.131")
    def test_llmobs_converse_stream(cls, bedrock_client, request_vcr, mock_tracer, llmobs_events):
        output_msg = ""
        request_params = create_bedrock_converse_request(**bedrock_converse_args_with_system_and_tool)
        with request_vcr.use_cassette("bedrock_converse_stream.yaml"):
            response = bedrock_client.converse_stream(**request_params)
            for chunk in response["stream"]:
                if "contentBlockDelta" in chunk and "delta" in chunk["contentBlockDelta"]:
                    if "text" in chunk["contentBlockDelta"]["delta"]:
                        output_msg += chunk["contentBlockDelta"]["delta"]["text"]

        span = mock_tracer.pop_traces()[0][0]
        assert len(llmobs_events) == 1

        assert llmobs_events[0] == _expected_llmobs_llm_span_event(
            span,
            model_name="claude-3-sonnet-20240229-v1:0",
            model_provider="anthropic",
            input_messages=[
                {"role": "system", "content": request_params.get("system")[0]["text"]},
                {"role": "user", "content": request_params.get("messages")[0].get("content")[0].get("text")},
            ],
            output_messages=[
                {
                    "role": "assistant",
                    "content": output_msg,
                    "tool_calls": [
                        {
                            "arguments": {"concept": "distributed tracing"},
                            "name": "fetch_concept",
                            "tool_id": mock.ANY,
                        }
                    ],
                }
            ],
            metadata={
                "temperature": request_params.get("inferenceConfig", {}).get("temperature"),
                "max_tokens": request_params.get("inferenceConfig", {}).get("maxTokens"),
            },
            token_metrics={
                "input_tokens": 259,
                "output_tokens": 64,
                "total_tokens": 323,
            },
            tags={"service": "aws.bedrock-runtime", "ml_app": "<ml-app-name>"},
        )<|MERGE_RESOLUTION|>--- conflicted
+++ resolved
@@ -15,146 +15,6 @@
 from tests.llmobs._utils import _expected_llmobs_llm_span_event
 from tests.utils import DummyTracer
 from tests.utils import override_global_config
-
-
-<<<<<<< HEAD
-@pytest.fixture
-def mock_invoke_model_http():
-    yield botocore.awsrequest.AWSResponse("fake-url", 200, [], None)
-
-
-@pytest.fixture
-def mock_invoke_model_http_error():
-    yield botocore.awsrequest.AWSResponse("fake-url", 403, [], None)
-
-
-@pytest.fixture
-def mock_invoke_model_response():
-    yield {
-        "ResponseMetadata": {
-            "RequestId": "fddf10b3-c895-4e5d-9b21-3ca963708b03",
-            "HTTPStatusCode": 200,
-            "HTTPHeaders": {
-                "date": "Wed, 05 Mar 2025 18:13:31 GMT",
-                "content-type": "application/json",
-                "content-length": "285",
-                "connection": "keep-alive",
-                "x-amzn-requestid": "fddf10b3-c895-4e5d-9b21-3ca963708b03",
-                "x-amzn-bedrock-invocation-latency": "2823",
-                "x-amzn-bedrock-output-token-count": "91",
-                "x-amzn-bedrock-input-token-count": "10",
-            },
-            "RetryAttempts": 0,
-        },
-        "contentType": "application/json",
-        "body": botocore.response.StreamingBody(
-            urllib3.response.HTTPResponse(
-                body=BytesIO(_MOCK_RESPONSE_DATA),
-                status=200,
-                headers={"Content-Type": "application/json"},
-                preload_content=False,
-            ),
-            291,
-        ),
-    }
-
-
-@pytest.fixture
-def mock_invoke_model_response_error():
-    yield {
-        "Error": {
-            "Message": "The security token included in the request is expired",
-            "Code": "ExpiredTokenException",
-        },
-        "ResponseMetadata": {
-            "RequestId": "b1c68b9a-552a-466b-b761-4ee6b710ece4",
-            "HTTPStatusCode": 403,
-            "HTTPHeaders": {
-                "date": "Wed, 05 Mar 2025 21:45:12 GMT",
-                "content-type": "application/json",
-                "content-length": "67",
-                "connection": "keep-alive",
-                "x-amzn-requestid": "b1c68b9a-552a-466b-b761-4ee6b710ece4",
-                "x-amzn-errortype": "ExpiredTokenException:http://internal.amazon.com/coral/com.amazon.coral.service/",
-            },
-            "RetryAttempts": 0,
-        },
-    }
-=======
-@pytest.fixture(scope="session")
-def request_vcr():
-    yield get_request_vcr()
-
-
-@pytest.fixture
-def ddtrace_global_config():
-    config = {}
-    return config
-
-
-@pytest.fixture
-def aws_credentials():
-    """Mocked AWS Credentials. To regenerate test cassettes, comment this out and use real credentials."""
-    os.environ["AWS_ACCESS_KEY_ID"] = "testing"
-    os.environ["AWS_SECRET_ACCESS_KEY"] = "testing"
-    os.environ["AWS_SECURITY_TOKEN"] = "testing"
-    os.environ["AWS_SESSION_TOKEN"] = "testing"
-    os.environ["AWS_DEFAULT_REGION"] = "us-east-1"
-
-
-@pytest.fixture
-def boto3(aws_credentials, llmobs_span_writer, ddtrace_global_config):
-    global_config = {"_dd_api_key": "<not-a-real-api_key>"}
-    global_config.update(ddtrace_global_config)
-    with override_global_config(global_config):
-        patch()
-        import boto3
-
-        yield boto3
-        unpatch()
-
-
-@pytest.fixture
-def bedrock_client(boto3, request_vcr):
-    session = boto3.Session(
-        aws_access_key_id=os.getenv("AWS_ACCESS_KEY_ID", ""),
-        aws_secret_access_key=os.getenv("AWS_SECRET_ACCESS_KEY", ""),
-        aws_session_token=os.getenv("AWS_SESSION_TOKEN", ""),
-        region_name=os.getenv("AWS_DEFAULT_REGION", "us-east-1"),
-    )
-    bedrock_client = session.client("bedrock-runtime")
-    yield bedrock_client
-
-
-@pytest.fixture
-def llmobs_span_writer():
-    yield TestLLMObsSpanWriter(1.0, 5.0, is_agentless=True, _site="datad0g.com", _api_key="<not-a-real-key>")
-
-
-@pytest.fixture
-def mock_tracer(bedrock_client):
-    mock_tracer = DummyTracer()
-    pin = Pin.get_from(bedrock_client)
-    pin._override(bedrock_client, tracer=mock_tracer)
-    yield mock_tracer
-
-
-@pytest.fixture
-def bedrock_llmobs(tracer, mock_tracer, llmobs_span_writer):
-    llmobs_service.disable()
-    with override_global_config(
-        {"_dd_api_key": "<not-a-real-api_key>", "_llmobs_ml_app": "<ml-app-name>", "service": "tests.llmobs"}
-    ):
-        llmobs_service.enable(_tracer=mock_tracer, integrations_enabled=False)
-        llmobs_service._instance._llmobs_span_writer = llmobs_span_writer
-        yield llmobs_service
-    llmobs_service.disable()
-
-
-@pytest.fixture
-def llmobs_events(bedrock_llmobs, llmobs_span_writer):
-    return llmobs_span_writer.events
->>>>>>> e8f98ef2
 
 
 @pytest.mark.parametrize(
