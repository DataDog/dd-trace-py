import json
import os

import mock
import pytest

from ddtrace.contrib.internal.botocore.patch import patch
from ddtrace.contrib.internal.botocore.patch import unpatch
from ddtrace.llmobs import LLMObs
from ddtrace.llmobs import LLMObs as llmobs_service
from ddtrace.trace import Pin
<<<<<<< HEAD
from tests.contrib.botocore.bedrock_utils import get_mock_response_data
=======
>>>>>>> 327bde72
from tests.contrib.botocore.bedrock_utils import _MODELS
from tests.contrib.botocore.bedrock_utils import _REQUEST_BODIES
from tests.contrib.botocore.bedrock_utils import BOTO_VERSION
from tests.contrib.botocore.bedrock_utils import bedrock_converse_args_with_system_and_tool
from tests.contrib.botocore.bedrock_utils import create_bedrock_converse_request
from tests.contrib.botocore.bedrock_utils import get_request_vcr
from tests.llmobs._utils import TestLLMObsSpanWriter
from tests.llmobs._utils import _expected_llmobs_llm_span_event
from tests.llmobs._utils import _expected_llmobs_non_llm_span_event
from tests.utils import DummyTracer
from tests.utils import override_global_config


@pytest.fixture(scope="session")
def request_vcr():
    yield get_request_vcr()


@pytest.fixture
def ddtrace_global_config():
    config = {}
    return config


@pytest.fixture
def aws_credentials():
    """Mocked AWS Credentials. To regenerate test cassettes, comment this out and use real credentials."""
    os.environ["AWS_ACCESS_KEY_ID"] = "testing"
    os.environ["AWS_SECRET_ACCESS_KEY"] = "testing"
    os.environ["AWS_SECURITY_TOKEN"] = "testing"
    os.environ["AWS_SESSION_TOKEN"] = "testing"
    os.environ["AWS_DEFAULT_REGION"] = "us-east-1"


@pytest.fixture
def boto3(aws_credentials, llmobs_span_writer, ddtrace_global_config):
    global_config = {"_dd_api_key": "<not-a-real-api_key>"}
    global_config.update(ddtrace_global_config)
    with override_global_config(global_config):
        patch()
        import boto3

        yield boto3
        unpatch()


@pytest.fixture
def bedrock_client(boto3, request_vcr):
    session = boto3.Session(
        aws_access_key_id=os.getenv("AWS_ACCESS_KEY_ID", ""),
        aws_secret_access_key=os.getenv("AWS_SECRET_ACCESS_KEY", ""),
        aws_session_token=os.getenv("AWS_SESSION_TOKEN", ""),
        region_name=os.getenv("AWS_DEFAULT_REGION", "us-east-1"),
    )
    bedrock_client = session.client("bedrock-runtime")
    yield bedrock_client


@pytest.fixture
def llmobs_span_writer():
    yield TestLLMObsSpanWriter(1.0, 5.0, is_agentless=True, _site="datad0g.com", _api_key="<not-a-real-key>")


@pytest.fixture
def mock_tracer(bedrock_client):
    mock_tracer = DummyTracer()
    pin = Pin.get_from(bedrock_client)
    pin._override(bedrock_client, tracer=mock_tracer)
    yield mock_tracer


@pytest.fixture
def bedrock_llmobs(tracer, mock_tracer, llmobs_span_writer):
    llmobs_service.disable()
    with override_global_config(
        {"_dd_api_key": "<not-a-real-api_key>", "_llmobs_ml_app": "<ml-app-name>", "service": "tests.llmobs"}
    ):
        llmobs_service.enable(_tracer=mock_tracer, integrations_enabled=False)
        llmobs_service._instance._llmobs_span_writer = llmobs_span_writer
        yield llmobs_service
    llmobs_service.disable()


@pytest.fixture
def llmobs_events(bedrock_llmobs, llmobs_span_writer):
    return llmobs_span_writer.events


<<<<<<< HEAD
@pytest.fixture
def mock_invoke_model_http():
    yield botocore.awsrequest.AWSResponse("fake-url", 200, [], None)


@pytest.fixture
def mock_invoke_model_http_error():
    yield botocore.awsrequest.AWSResponse("fake-url", 403, [], None)

@pytest.fixture
def mock_invoke_model_response_error():
    yield {
        "Error": {
            "Message": "The security token included in the request is expired",
            "Code": "ExpiredTokenException",
        },
        "ResponseMetadata": {
            "RequestId": "b1c68b9a-552a-466b-b761-4ee6b710ece4",
            "HTTPStatusCode": 403,
            "HTTPHeaders": {
                "date": "Wed, 05 Mar 2025 21:45:12 GMT",
                "content-type": "application/json",
                "content-length": "67",
                "connection": "keep-alive",
                "x-amzn-requestid": "b1c68b9a-552a-466b-b761-4ee6b710ece4",
                "x-amzn-errortype": "ExpiredTokenException:http://internal.amazon.com/coral/com.amazon.coral.service/",
            },
            "RetryAttempts": 0,
        },
    }


=======
>>>>>>> 327bde72
@pytest.mark.parametrize(
    "ddtrace_global_config", [dict(_llmobs_enabled=True, _llmobs_sample_rate=1.0, _llmobs_ml_app="<ml-app-name>")]
)
class TestLLMObsBedrock:
    @staticmethod
    def expected_llmobs_span_event(span, n_output, message=False):
        prompt_tokens = span.get_metric("bedrock.response.usage.prompt_tokens")
        completion_tokens = span.get_metric("bedrock.response.usage.completion_tokens")
        token_metrics = {}
        if prompt_tokens is not None:
            token_metrics["input_tokens"] = prompt_tokens
        if completion_tokens is not None:
            token_metrics["output_tokens"] = completion_tokens
        if prompt_tokens is not None and completion_tokens is not None:
            token_metrics["total_tokens"] = prompt_tokens + completion_tokens

        if span.get_tag("bedrock.request.temperature"):
            expected_parameters = {"temperature": float(span.get_tag("bedrock.request.temperature"))}
        if span.get_tag("bedrock.request.max_tokens"):
            expected_parameters["max_tokens"] = int(span.get_tag("bedrock.request.max_tokens"))

        expected_input = [{"content": mock.ANY}]
        if message:
            expected_input = [{"content": mock.ANY, "role": "user"}]
        return _expected_llmobs_llm_span_event(
            span,
            model_name=span.get_tag("bedrock.request.model"),
            model_provider=span.get_tag("bedrock.request.model_provider"),
            input_messages=expected_input,
            output_messages=[{"content": mock.ANY} for _ in range(n_output)],
            metadata=expected_parameters,
            token_metrics=token_metrics,
            tags={"service": "aws.bedrock-runtime", "ml_app": "<ml-app-name>"},
        )
    
    @staticmethod
    def expected_llmobs_span_event_proxy(span, n_output, message=False):
        if span.get_tag("bedrock.request.temperature"):
            expected_parameters = {"temperature": float(span.get_tag("bedrock.request.temperature"))}
        if span.get_tag("bedrock.request.max_tokens"):
            expected_parameters["max_tokens"] = int(span.get_tag("bedrock.request.max_tokens"))
        return _expected_llmobs_non_llm_span_event(
            span,
            span_kind="workflow",
            input_value=mock.ANY,
            output_value=mock.ANY,
            metadata=expected_parameters,
            tags={"service": "aws.bedrock-runtime", "ml_app": "<ml-app-name>"},
        )

    @classmethod
<<<<<<< HEAD
    def _test_llmobs_invoke_proxy(
        cls,
        provider,
        bedrock_client,
        mock_tracer,
        llmobs_events,
        mock_invoke_model_http,
        n_output=1,
    ):
        body = _REQUEST_BODIES[provider]
        mock_invoke_model_response = get_mock_response_data(provider)
        if provider == "cohere":
            body = {
                "prompt": "\n\nHuman: %s\n\nAssistant: Can you explain what a LLM chain is?",
                "temperature": 0.9,
                "p": 1.0,
                "k": 0,
                "max_tokens": 10,
                "stop_sequences": [],
                "stream": False,
                "num_generations": n_output,
            }
        # mock out the completions response
        with mock_patch.object(bedrock_client, "_make_request") as mock_invoke_model_call:
            mock_invoke_model_call.return_value = mock_invoke_model_http, mock_invoke_model_response
            body, model = json.dumps(body), _MODELS[provider]
            response = bedrock_client.invoke_model(body=body, modelId=model)
            json.loads(response.get("body").read())

        span = mock_tracer.pop_traces()[0][0]
        assert len(llmobs_events) == 1
        assert llmobs_events[0] == cls.expected_llmobs_span_event_proxy(span, n_output, message="message" in provider)
        LLMObs.disable()

    @classmethod
    def _test_llmobs_invoke_stream_proxy(
        cls,
        provider,
        bedrock_client,
        mock_tracer,
        llmobs_events,
        mock_invoke_model_http,
        n_output=1,
    ):
        body = _REQUEST_BODIES[provider]
        mock_invoke_model_response = get_mock_response_data(provider, stream=True)
        if provider == "cohere":
            body = {
                "prompt": "\n\nHuman: %s\n\nAssistant: Can you explain what a LLM chain is?",
                "temperature": 0.9,
                "p": 1.0,
                "k": 0,
                "max_tokens": 10,
                "stop_sequences": [],
                "stream": True,
                "num_generations": n_output,
            }
        # mock out the completions response
        with mock_patch.object(bedrock_client, "_make_request") as mock_invoke_model_call:
            mock_invoke_model_call.return_value = mock_invoke_model_http, mock_invoke_model_response
            body, model = json.dumps(body), _MODELS[provider]
            response = bedrock_client.invoke_model_with_response_stream(body=body, modelId=model)
            for _ in response.get("body"):
                pass

        span = mock_tracer.pop_traces()[0][0]
        assert len(llmobs_events) == 1
        assert llmobs_events[0] == cls.expected_llmobs_span_event_proxy(span, n_output, message="message" in provider)
        LLMObs.disable()

    @classmethod
=======
>>>>>>> 327bde72
    def _test_llmobs_invoke(cls, provider, bedrock_client, mock_tracer, llmobs_events, cassette_name=None, n_output=1):
        if cassette_name is None:
            cassette_name = "%s_invoke.yaml" % provider
        body = _REQUEST_BODIES[provider]
        if provider == "cohere":
            body = {
                "prompt": "\n\nHuman: %s\n\nAssistant: Can you explain what a LLM chain is?",
                "temperature": 0.9,
                "p": 1.0,
                "k": 0,
                "max_tokens": 10,
                "stop_sequences": [],
                "stream": False,
                "num_generations": n_output,
            }
        with get_request_vcr().use_cassette(cassette_name):
            body, model = json.dumps(body), _MODELS[provider]
            if provider == "anthropic_message":
                # we do this to reuse a cassette which tests
                # cross-region inference
                model = "us." + model
            response = bedrock_client.invoke_model(body=body, modelId=model)
            json.loads(response.get("body").read())
        span = mock_tracer.pop_traces()[0][0]

        assert len(llmobs_events) == 1
        assert llmobs_events[0] == cls.expected_llmobs_span_event(span, n_output, message="message" in provider)
        LLMObs.disable()

    @classmethod
    def _test_llmobs_invoke_stream(
        cls, provider, bedrock_client, mock_tracer, llmobs_events, cassette_name=None, n_output=1
    ):
        if cassette_name is None:
            cassette_name = "%s_invoke_stream.yaml" % provider
        body = _REQUEST_BODIES[provider]
        if provider == "cohere":
            body = {
                "prompt": "\n\nHuman: %s\n\nAssistant: Can you explain what a LLM chain is?",
                "temperature": 0.9,
                "p": 1.0,
                "k": 0,
                "max_tokens": 10,
                "stop_sequences": [],
                "stream": True,
                "num_generations": n_output,
            }
        with get_request_vcr().use_cassette(cassette_name):
            body, model = json.dumps(body), _MODELS[provider]
            response = bedrock_client.invoke_model_with_response_stream(body=body, modelId=model)
            for _ in response.get("body"):
                pass
        span = mock_tracer.pop_traces()[0][0]

        assert len(llmobs_events) == 1
        assert llmobs_events[0] == cls.expected_llmobs_span_event(span, n_output, message="message" in provider)

<<<<<<< HEAD
    def test_llmobs_ai21_invoke_proxy(
        self,
        ddtrace_global_config,
        bedrock_client_proxy,
        mock_tracer_proxy,
        llmobs_events,
        mock_invoke_model_http,
    ):
        self._test_llmobs_invoke_proxy(
            "ai21",
            bedrock_client_proxy,
            mock_tracer_proxy,
            llmobs_events,
            mock_invoke_model_http,
        )

    def test_llmobs_amazon_invoke_proxy(
        self,
        ddtrace_global_config,
        bedrock_client_proxy,
        mock_tracer_proxy,
        llmobs_events,
        mock_invoke_model_http,
    ):
        self._test_llmobs_invoke_proxy(
            "amazon",
            bedrock_client_proxy,
            mock_tracer_proxy,
            llmobs_events,
            mock_invoke_model_http,
        )

    def test_llmobs_anthropic_invoke_proxy(
        self,
        ddtrace_global_config,
        bedrock_client_proxy,
        mock_tracer_proxy,
        llmobs_events,
        mock_invoke_model_http,
    ):
        self._test_llmobs_invoke_proxy(
            "anthropic",
            bedrock_client_proxy,
            mock_tracer_proxy,
            llmobs_events,
            mock_invoke_model_http,
        )

    def test_llmobs_anthropic_message_proxy(
        self,
        ddtrace_global_config,
        bedrock_client_proxy,
        mock_tracer_proxy,
        llmobs_events,
        mock_invoke_model_http,
    ):
        self._test_llmobs_invoke_proxy(
            "anthropic_message",
            bedrock_client_proxy,
            mock_tracer_proxy,
            llmobs_events,
            mock_invoke_model_http,
        )

    def test_llmobs_cohere_single_output_invoke_proxy(
        self,
        ddtrace_global_config,
        bedrock_client_proxy,
        mock_tracer_proxy,
        llmobs_events,
        mock_invoke_model_http,
    ):
        self._test_llmobs_invoke_proxy(
            "cohere",
            bedrock_client_proxy,
            mock_tracer_proxy,
            llmobs_events,
            mock_invoke_model_http,
        )

    def test_llmobs_cohere_multi_output_invoke_proxy(
        self,
        ddtrace_global_config,
        bedrock_client_proxy,
        mock_tracer_proxy,
        llmobs_events,
        mock_invoke_model_http,
    ):
        self._test_llmobs_invoke_proxy(
            "cohere",
            bedrock_client_proxy,
            mock_tracer_proxy,
            llmobs_events,
            mock_invoke_model_http,
            n_output=2,
        )

    def test_llmobs_meta_invoke_proxy(
        self,
        ddtrace_global_config,
        bedrock_client_proxy,
        mock_tracer_proxy,
        llmobs_events,
        mock_invoke_model_http,
    ):
        self._test_llmobs_invoke_proxy(
            "meta",
            bedrock_client_proxy,
            mock_tracer_proxy,
            llmobs_events,
            mock_invoke_model_http,
            get_mock_response_data("meta"),
        )

    def test_llmobs_amazon_invoke_stream_proxy(
        self,
        ddtrace_global_config,
        bedrock_client_proxy,
        mock_tracer_proxy,
        llmobs_events,
        mock_invoke_model_http,
    ):
        self._test_llmobs_invoke_stream_proxy(
            "amazon",
            bedrock_client_proxy,
            mock_tracer_proxy,
            llmobs_events,
            mock_invoke_model_http,
        )

    def test_llmobs_anthropic_invoke_stream_proxy(
        self,
        ddtrace_global_config,
        bedrock_client_proxy,
        mock_tracer_proxy,
        llmobs_events,
        mock_invoke_model_http,
    ):
        self._test_llmobs_invoke_stream_proxy(
            "anthropic",
            bedrock_client_proxy,
            mock_tracer_proxy,
            llmobs_events,
            mock_invoke_model_http,
        )

    def test_llmobs_anthropic_message_invoke_stream_proxy(
        self,
        ddtrace_global_config,
        bedrock_client_proxy,
        mock_tracer_proxy,
        llmobs_events,
        mock_invoke_model_http,
    ):
        self._test_llmobs_invoke_stream_proxy(
            "anthropic_message",
            bedrock_client_proxy,
            mock_tracer_proxy,
            llmobs_events,
            mock_invoke_model_http,
        )

    def test_llmobs_cohere_single_output_invoke_stream_proxy(
        self,
        ddtrace_global_config,
        bedrock_client_proxy,
        mock_tracer_proxy,
        llmobs_events,
        mock_invoke_model_http,
    ):
        self._test_llmobs_invoke_stream_proxy(
            "cohere",
            bedrock_client_proxy,
            mock_tracer_proxy,
            llmobs_events,
            mock_invoke_model_http,
        )

    def test_llmobs_cohere_multi_output_invoke_stream_proxy(
        self,
        ddtrace_global_config,
        bedrock_client_proxy,
        mock_tracer_proxy,
        llmobs_events,
        mock_invoke_model_http,
    ):
        self._test_llmobs_invoke_stream_proxy(
            "cohere",
            bedrock_client_proxy,
            mock_tracer_proxy,
            llmobs_events,
            mock_invoke_model_http,
            n_output=2,
        )

    def test_llmobs_meta_invoke_stream_proxy(
        self,
        ddtrace_global_config,
        bedrock_client_proxy,
        mock_tracer_proxy,
        llmobs_events,
        mock_invoke_model_http,
    ):
        self._test_llmobs_invoke_stream_proxy(
            "meta",
            bedrock_client_proxy,
            mock_tracer_proxy,
            llmobs_events,
            mock_invoke_model_http,
        )

    def test_llmobs_error_proxy(
        self,
        ddtrace_global_config,
        bedrock_client_proxy,
        mock_tracer_proxy,
        llmobs_events,
        mock_invoke_model_http_error,
        mock_invoke_model_response_error,
    ):
        import botocore

        with pytest.raises(botocore.exceptions.ClientError):
            # mock out the completions response
            with mock_patch.object(bedrock_client_proxy, "_make_request") as mock_invoke_model_call:
                mock_invoke_model_call.return_value = mock_invoke_model_http_error, mock_invoke_model_response_error
                body, model = json.dumps(_REQUEST_BODIES["meta"]), _MODELS["meta"]
                response = bedrock_client_proxy.invoke_model(body=body, modelId=model)
                json.loads(response.get("body").read())

        span = mock_tracer_proxy.pop_traces()[0][0]
        assert len(llmobs_events) == 1
        assert llmobs_events[0] == _expected_llmobs_non_llm_span_event(
            span,
            "workflow",
            input_value=mock.ANY,
            output_value=mock.ANY,
            metadata={"temperature": 0.9, "max_tokens": 60},
            tags={"service": "aws.bedrock-runtime", "ml_app": "<ml-app-name>"},
            error="botocore.exceptions.ClientError",
            error_message=mock.ANY,
            error_stack=mock.ANY,
        )
        LLMObs.disable()

=======
>>>>>>> 327bde72
    def test_llmobs_ai21_invoke(self, ddtrace_global_config, bedrock_client, mock_tracer, llmobs_events):
        self._test_llmobs_invoke("ai21", bedrock_client, mock_tracer, llmobs_events)

    def test_llmobs_amazon_invoke(self, ddtrace_global_config, bedrock_client, mock_tracer, llmobs_events):
        self._test_llmobs_invoke("amazon", bedrock_client, mock_tracer, llmobs_events)

    def test_llmobs_anthropic_invoke(self, ddtrace_global_config, bedrock_client, mock_tracer, llmobs_events):
        self._test_llmobs_invoke("anthropic", bedrock_client, mock_tracer, llmobs_events)

    def test_llmobs_anthropic_message(self, ddtrace_global_config, bedrock_client, mock_tracer, llmobs_events):
        self._test_llmobs_invoke("anthropic_message", bedrock_client, mock_tracer, llmobs_events)

    def test_llmobs_cohere_single_output_invoke(
        self, ddtrace_global_config, bedrock_client, mock_tracer, llmobs_events
    ):
        self._test_llmobs_invoke(
            "cohere", bedrock_client, mock_tracer, llmobs_events, cassette_name="cohere_invoke_single_output.yaml"
        )

    def test_llmobs_cohere_multi_output_invoke(self, ddtrace_global_config, bedrock_client, mock_tracer, llmobs_events):
        self._test_llmobs_invoke(
            "cohere",
            bedrock_client,
            mock_tracer,
            llmobs_events,
            cassette_name="cohere_invoke_multi_output.yaml",
            n_output=2,
        )

    def test_llmobs_meta_invoke(self, ddtrace_global_config, bedrock_client, mock_tracer, llmobs_events):
        self._test_llmobs_invoke("meta", bedrock_client, mock_tracer, llmobs_events)

    def test_llmobs_amazon_invoke_stream(self, ddtrace_global_config, bedrock_client, mock_tracer, llmobs_events):
        self._test_llmobs_invoke_stream("amazon", bedrock_client, mock_tracer, llmobs_events)

    def test_llmobs_anthropic_invoke_stream(self, ddtrace_global_config, bedrock_client, mock_tracer, llmobs_events):
        self._test_llmobs_invoke_stream("anthropic", bedrock_client, mock_tracer, llmobs_events)

    def test_llmobs_anthropic_message_invoke_stream(
        self, ddtrace_global_config, bedrock_client, mock_tracer, llmobs_events
    ):
        self._test_llmobs_invoke_stream("anthropic_message", bedrock_client, mock_tracer, llmobs_events)

    def test_llmobs_cohere_single_output_invoke_stream(
        self, ddtrace_global_config, bedrock_client, mock_tracer, llmobs_events
    ):
        self._test_llmobs_invoke_stream(
            "cohere",
            bedrock_client,
            mock_tracer,
            llmobs_events,
            cassette_name="cohere_invoke_stream_single_output.yaml",
        )

    def test_llmobs_cohere_multi_output_invoke_stream(
        self, ddtrace_global_config, bedrock_client, mock_tracer, llmobs_events
    ):
        self._test_llmobs_invoke_stream(
            "cohere",
            bedrock_client,
            mock_tracer,
            llmobs_events,
            cassette_name="cohere_invoke_stream_multi_output.yaml",
            n_output=2,
        )

    def test_llmobs_meta_invoke_stream(self, ddtrace_global_config, bedrock_client, mock_tracer, llmobs_events):
        self._test_llmobs_invoke_stream("meta", bedrock_client, mock_tracer, llmobs_events)

    def test_llmobs_only_patches_bedrock(self, ddtrace_global_config, llmobs_span_writer):
        llmobs_service.disable()

        with override_global_config(
            {"_dd_api_key": "<not-a-real-api_key>", "_llmobs_ml_app": "<ml-app-name>", "service": "tests.llmobs"}
        ):
            llmobs_service.enable(integrations_enabled=True)
            mock_tracer = DummyTracer()
            # ensure we don't get spans for non-bedrock services
            from botocore.exceptions import ClientError
            import botocore.session

            session = botocore.session.get_session()
            sqs_client = session.create_client("sqs", region_name="us-east-1")
            pin = Pin.get_from(sqs_client)
            pin._override(sqs_client, tracer=mock_tracer)
            try:
                sqs_client.list_queues()
            except ClientError:
                pass
            assert mock_tracer.pop_traces() == []

        llmobs_service.disable()

    def test_llmobs_error(self, ddtrace_global_config, bedrock_client, mock_tracer, llmobs_events, request_vcr):
        import botocore

        with pytest.raises(botocore.exceptions.ClientError):
            with request_vcr.use_cassette("meta_invoke_error.yaml"):
                body, model = json.dumps(_REQUEST_BODIES["meta"]), _MODELS["meta"]
                response = bedrock_client.invoke_model(body=body, modelId=model)
                json.loads(response.get("body").read())
        span = mock_tracer.pop_traces()[0][0]

        assert len(llmobs_events) == 1
        assert llmobs_events[0] == _expected_llmobs_llm_span_event(
            span,
            model_name=span.get_tag("bedrock.request.model"),
            model_provider=span.get_tag("bedrock.request.model_provider"),
            input_messages=[{"content": mock.ANY}],
            metadata={
                "temperature": float(span.get_tag("bedrock.request.temperature")),
                "max_tokens": int(span.get_tag("bedrock.request.max_tokens")),
            },
            output_messages=[{"content": ""}],
            error=span.get_tag("error.type"),
            error_message=span.get_tag("error.message"),
            error_stack=span.get_tag("error.stack"),
            tags={"service": "aws.bedrock-runtime", "ml_app": "<ml-app-name>"},
        )

    @pytest.mark.skipif(BOTO_VERSION < (1, 34, 131), reason="Converse API not available until botocore 1.34.131")
    def test_llmobs_converse(cls, bedrock_client, request_vcr, mock_tracer, llmobs_events):
        request_params = create_bedrock_converse_request(**bedrock_converse_args_with_system_and_tool)
        with request_vcr.use_cassette("bedrock_converse.yaml"):
            response = bedrock_client.converse(**request_params)

        span = mock_tracer.pop_traces()[0][0]
        assert len(llmobs_events) == 1

        assert llmobs_events[0] == _expected_llmobs_llm_span_event(
            span,
            model_name="claude-3-sonnet-20240229-v1:0",
            model_provider="anthropic",
            input_messages=[
                {"role": "system", "content": request_params.get("system")[0]["text"]},
                {"role": "user", "content": request_params.get("messages")[0].get("content")[0].get("text")},
            ],
            output_messages=[
                {
                    "role": "assistant",
                    "content": response["output"]["message"]["content"][0]["text"],
                    "tool_calls": [
                        {
                            "arguments": {"concept": "distributed tracing"},
                            "name": "fetch_concept",
                            "tool_id": mock.ANY,
                        }
                    ],
                }
            ],
            metadata={
                "stop_reason": "tool_use",
                "temperature": request_params.get("inferenceConfig", {}).get("temperature"),
                "max_tokens": request_params.get("inferenceConfig", {}).get("maxTokens"),
            },
            token_metrics={
                "input_tokens": response["usage"]["inputTokens"],
                "output_tokens": response["usage"]["outputTokens"],
                "total_tokens": response["usage"]["totalTokens"],
            },
            tags={"service": "aws.bedrock-runtime", "ml_app": "<ml-app-name>"},
        )

    @pytest.mark.skipif(BOTO_VERSION < (1, 34, 131), reason="Converse API not available until botocore 1.34.131")
    def test_llmobs_converse_error(self, bedrock_client, request_vcr, mock_tracer, llmobs_events):
        """Test error handling for the Bedrock Converse API."""
        import botocore

        user_content = "Explain the concept of distributed tracing in a simple way"
        request_params = create_bedrock_converse_request(user_message=user_content)

        with pytest.raises(botocore.exceptions.ClientError):
            with request_vcr.use_cassette("bedrock_converse_error.yaml"):
                bedrock_client.converse(**request_params)

        span = mock_tracer.pop_traces()[0][0]
        assert len(llmobs_events) == 1
        assert llmobs_events[0] == _expected_llmobs_llm_span_event(
            span,
            model_name="claude-3-sonnet-20240229-v1:0",
            model_provider="anthropic",
            input_messages=[{"role": "user", "content": "Explain the concept of distributed tracing in a simple way"}],
            output_messages=[{"content": ""}],
            metadata={
                "temperature": request_params.get("inferenceConfig", {}).get("temperature", 0.0),
                "max_tokens": request_params.get("inferenceConfig", {}).get("maxTokens", 0),
            },
            error=span.get_tag("error.type"),
            error_message=span.get_tag("error.message"),
            error_stack=span.get_tag("error.stack"),
            tags={"service": "aws.bedrock-runtime", "ml_app": "<ml-app-name>"},
        )

    @pytest.mark.skipif(BOTO_VERSION < (1, 34, 131), reason="Converse API not available until botocore 1.34.131")
    def test_llmobs_converse_stream(cls, bedrock_client, request_vcr, mock_tracer, llmobs_events):
        output_msg = ""
        request_params = create_bedrock_converse_request(**bedrock_converse_args_with_system_and_tool)
        with request_vcr.use_cassette("bedrock_converse_stream.yaml"):
            response = bedrock_client.converse_stream(**request_params)
            for chunk in response["stream"]:
                if "contentBlockDelta" in chunk and "delta" in chunk["contentBlockDelta"]:
                    if "text" in chunk["contentBlockDelta"]["delta"]:
                        output_msg += chunk["contentBlockDelta"]["delta"]["text"]

        span = mock_tracer.pop_traces()[0][0]
        assert len(llmobs_events) == 1

        assert llmobs_events[0] == _expected_llmobs_llm_span_event(
            span,
            model_name="claude-3-sonnet-20240229-v1:0",
            model_provider="anthropic",
            input_messages=[
                {"role": "system", "content": request_params.get("system")[0]["text"]},
                {"role": "user", "content": request_params.get("messages")[0].get("content")[0].get("text")},
            ],
            output_messages=[
                {
                    "role": "assistant",
                    "content": output_msg,
                    "tool_calls": [
                        {
                            "arguments": {"concept": "distributed tracing"},
                            "name": "fetch_concept",
                            "tool_id": mock.ANY,
                        }
                    ],
                }
            ],
            metadata={
                "temperature": request_params.get("inferenceConfig", {}).get("temperature"),
                "max_tokens": request_params.get("inferenceConfig", {}).get("maxTokens"),
            },
            token_metrics={
                "input_tokens": 259,
                "output_tokens": 64,
                "total_tokens": 323,
            },
            tags={"service": "aws.bedrock-runtime", "ml_app": "<ml-app-name>"},
        )<|MERGE_RESOLUTION|>--- conflicted
+++ resolved
@@ -1,7 +1,9 @@
 import json
 import os
 
+import botocore
 import mock
+from mock import patch as mock_patch
 import pytest
 
 from ddtrace.contrib.internal.botocore.patch import patch
@@ -9,10 +11,7 @@
 from ddtrace.llmobs import LLMObs
 from ddtrace.llmobs import LLMObs as llmobs_service
 from ddtrace.trace import Pin
-<<<<<<< HEAD
 from tests.contrib.botocore.bedrock_utils import get_mock_response_data
-=======
->>>>>>> 327bde72
 from tests.contrib.botocore.bedrock_utils import _MODELS
 from tests.contrib.botocore.bedrock_utils import _REQUEST_BODIES
 from tests.contrib.botocore.bedrock_utils import BOTO_VERSION
@@ -70,6 +69,17 @@
     bedrock_client = session.client("bedrock-runtime")
     yield bedrock_client
 
+@pytest.fixture
+def bedrock_client_proxy(boto3):
+    session = boto3.Session(
+        aws_access_key_id=os.getenv("AWS_ACCESS_KEY_ID", ""),
+        aws_secret_access_key=os.getenv("AWS_SECRET_ACCESS_KEY", ""),
+        aws_session_token=os.getenv("AWS_SESSION_TOKEN", ""),
+        region_name=os.getenv("AWS_DEFAULT_REGION", "us-east-1"),
+    )
+    bedrock_client = session.client("bedrock-runtime", endpoint_url="http://0.0.0.0:4000")
+    yield bedrock_client
+
 
 @pytest.fixture
 def llmobs_span_writer():
@@ -83,6 +93,13 @@
     pin._override(bedrock_client, tracer=mock_tracer)
     yield mock_tracer
 
+@pytest.fixture
+def mock_tracer_proxy(bedrock_client_proxy):
+    mock_tracer = DummyTracer()
+    pin = Pin.get_from(bedrock_client_proxy)
+    pin._override(bedrock_client_proxy, tracer=mock_tracer)
+    yield mock_tracer
+
 
 @pytest.fixture
 def bedrock_llmobs(tracer, mock_tracer, llmobs_span_writer):
@@ -101,7 +118,6 @@
     return llmobs_span_writer.events
 
 
-<<<<<<< HEAD
 @pytest.fixture
 def mock_invoke_model_http():
     yield botocore.awsrequest.AWSResponse("fake-url", 200, [], None)
@@ -134,8 +150,6 @@
     }
 
 
-=======
->>>>>>> 327bde72
 @pytest.mark.parametrize(
     "ddtrace_global_config", [dict(_llmobs_enabled=True, _llmobs_sample_rate=1.0, _llmobs_ml_app="<ml-app-name>")]
 )
@@ -187,7 +201,6 @@
         )
 
     @classmethod
-<<<<<<< HEAD
     def _test_llmobs_invoke_proxy(
         cls,
         provider,
@@ -259,8 +272,6 @@
         LLMObs.disable()
 
     @classmethod
-=======
->>>>>>> 327bde72
     def _test_llmobs_invoke(cls, provider, bedrock_client, mock_tracer, llmobs_events, cassette_name=None, n_output=1):
         if cassette_name is None:
             cassette_name = "%s_invoke.yaml" % provider
@@ -318,7 +329,6 @@
         assert len(llmobs_events) == 1
         assert llmobs_events[0] == cls.expected_llmobs_span_event(span, n_output, message="message" in provider)
 
-<<<<<<< HEAD
     def test_llmobs_ai21_invoke_proxy(
         self,
         ddtrace_global_config,
@@ -564,8 +574,6 @@
         )
         LLMObs.disable()
 
-=======
->>>>>>> 327bde72
     def test_llmobs_ai21_invoke(self, ddtrace_global_config, bedrock_client, mock_tracer, llmobs_events):
         self._test_llmobs_invoke("ai21", bedrock_client, mock_tracer, llmobs_events)
 
