import json
import os

import mock
import pytest

from ddtrace.contrib.internal.botocore.patch import patch
from ddtrace.contrib.internal.botocore.patch import unpatch
from ddtrace.llmobs import LLMObs
from ddtrace.llmobs import LLMObs as llmobs_service
from ddtrace.llmobs._constants import AGENTLESS_BASE_URL
from ddtrace.llmobs._writer import LLMObsSpanWriter
from ddtrace.trace import Pin
from tests.contrib.botocore.bedrock_utils import _MODELS
from tests.contrib.botocore.bedrock_utils import _REQUEST_BODIES
from tests.contrib.botocore.bedrock_utils import BOTO_VERSION
from tests.contrib.botocore.bedrock_utils import create_bedrock_converse_request
from tests.contrib.botocore.bedrock_utils import get_request_vcr
from tests.llmobs._utils import _expected_llmobs_llm_span_event
from tests.utils import DummyTracer
from tests.utils import override_global_config


class TestLLMObsSpanWriter(LLMObsSpanWriter):
    def __init__(self, *args, **kwargs):
        super().__init__(*args, **kwargs)
        self.events = []

    def enqueue(self, event):
        self.events.append(event)


@pytest.fixture(scope="session")
def request_vcr():
    yield get_request_vcr()


@pytest.fixture
def ddtrace_global_config():
    config = {}
    return config


@pytest.fixture
def aws_credentials():
    """Mocked AWS Credentials. To regenerate test cassettes, comment this out and use real credentials."""
    os.environ["AWS_ACCESS_KEY_ID"] = "testing"
    os.environ["AWS_SECRET_ACCESS_KEY"] = "testing"
    os.environ["AWS_SECURITY_TOKEN"] = "testing"
    os.environ["AWS_SESSION_TOKEN"] = "testing"
    os.environ["AWS_DEFAULT_REGION"] = "us-east-1"


@pytest.fixture
def boto3(aws_credentials, mock_llmobs_span_writer, ddtrace_global_config):
    global_config = {"_dd_api_key": "<not-a-real-api_key>"}
    global_config.update(ddtrace_global_config)
    with override_global_config(global_config):
        patch()
        import boto3

        yield boto3
        unpatch()


@pytest.fixture
def bedrock_client(boto3, request_vcr):
    session = boto3.Session(
        aws_access_key_id=os.getenv("AWS_ACCESS_KEY_ID", ""),
        aws_secret_access_key=os.getenv("AWS_SECRET_ACCESS_KEY", ""),
        aws_session_token=os.getenv("AWS_SESSION_TOKEN", ""),
        region_name=os.getenv("AWS_DEFAULT_REGION", "us-east-1"),
    )
    bedrock_client = session.client("bedrock-runtime")
    yield bedrock_client


@pytest.fixture
def mock_llmobs_span_writer():
    patcher = mock.patch("ddtrace.llmobs._llmobs.LLMObsSpanWriter")
    try:
        LLMObsSpanWriterMock = patcher.start()
        m = mock.MagicMock()
        LLMObsSpanWriterMock.return_value = m
        yield m
    finally:
        patcher.stop()


<<<<<<< HEAD
class TestLLMObsSpanWriter(LLMObsSpanWriter):
    def __init__(self, *args, **kwargs):
        super().__init__(*args, **kwargs)
        self.events = []

    def enqueue(self, event):
        self.events.append(event)


=======
>>>>>>> 63c12378
@pytest.fixture
def llmobs_span_writer():
    agentless_url = "{}.{}".format(AGENTLESS_BASE_URL, "datad0g.com")
    yield TestLLMObsSpanWriter(is_agentless=True, agentless_url=agentless_url, interval=1.0, timeout=1.0)


@pytest.fixture
def mock_tracer(bedrock_client):
    mock_tracer = DummyTracer()
    pin = Pin.get_from(bedrock_client)
    pin._override(bedrock_client, tracer=mock_tracer)
    yield mock_tracer


@pytest.fixture
def bedrock_llmobs(tracer, mock_tracer, llmobs_span_writer):
    llmobs_service.disable()
    with override_global_config(
        {"_dd_api_key": "<not-a-real-api_key>", "_llmobs_ml_app": "<ml-app-name>", "service": "tests.llmobs"}
    ):
        llmobs_service.enable(_tracer=mock_tracer, integrations_enabled=False)
        llmobs_service._instance._llmobs_span_writer = llmobs_span_writer
        yield llmobs_service
    llmobs_service.disable()


@pytest.fixture
def llmobs_events(bedrock_llmobs, llmobs_span_writer):
    return llmobs_span_writer.events


@pytest.mark.parametrize(
    "ddtrace_global_config", [dict(_llmobs_enabled=True, _llmobs_sample_rate=1.0, _llmobs_ml_app="<ml-app-name>")]
)
class TestLLMObsBedrock:
    @staticmethod
    def expected_llmobs_span_event(span, n_output, message=False):
        prompt_tokens = span.get_metric("bedrock.response.usage.prompt_tokens")
        completion_tokens = span.get_metric("bedrock.response.usage.completion_tokens")
        token_metrics = {}
        if prompt_tokens is not None:
            token_metrics["input_tokens"] = prompt_tokens
        if completion_tokens is not None:
            token_metrics["output_tokens"] = completion_tokens
        if prompt_tokens is not None and completion_tokens is not None:
            token_metrics["total_tokens"] = prompt_tokens + completion_tokens

        if span.get_tag("bedrock.request.temperature"):
            expected_parameters = {"temperature": float(span.get_tag("bedrock.request.temperature"))}
        if span.get_tag("bedrock.request.max_tokens"):
            expected_parameters["max_tokens"] = int(span.get_tag("bedrock.request.max_tokens"))
        if span.get_tag("bedrock.request.top_p"):
            expected_parameters["top_p"] = float(span.get_tag("bedrock.request.top_p"))
        expected_input = [{"content": mock.ANY}]
        if message:
            expected_input = [{"content": mock.ANY, "role": "user"}]
        return _expected_llmobs_llm_span_event(
            span,
            model_name=span.get_tag("bedrock.request.model"),
            model_provider=span.get_tag("bedrock.request.model_provider"),
            input_messages=expected_input,
            output_messages=[{"content": mock.ANY} for _ in range(n_output)],
            metadata=expected_parameters,
            token_metrics=token_metrics,
            tags={"service": "aws.bedrock-runtime", "ml_app": "<ml-app-name>"},
        )

    @classmethod
    def _test_llmobs_invoke(cls, provider, bedrock_client, mock_tracer, llmobs_events, cassette_name=None, n_output=1):
        if cassette_name is None:
            cassette_name = "%s_invoke.yaml" % provider
        body = _REQUEST_BODIES[provider]
        if provider == "cohere":
            body = {
                "prompt": "\n\nHuman: %s\n\nAssistant: Can you explain what a LLM chain is?",
                "temperature": 0.9,
                "p": 1.0,
                "k": 0,
                "max_tokens": 10,
                "stop_sequences": [],
                "stream": False,
                "num_generations": n_output,
            }
        with get_request_vcr().use_cassette(cassette_name):
            body, model = json.dumps(body), _MODELS[provider]
            if provider == "anthropic_message":
                # we do this to reuse a cassette which tests
                # cross-region inference
                model = "us." + model
            response = bedrock_client.invoke_model(body=body, modelId=model)
            json.loads(response.get("body").read())
        span = mock_tracer.pop_traces()[0][0]

        assert len(llmobs_events) == 1
        assert llmobs_events[0] == cls.expected_llmobs_span_event(span, n_output, message="message" in provider)
        LLMObs.disable()

    @classmethod
    def _test_llmobs_invoke_stream(
        cls, provider, bedrock_client, mock_tracer, llmobs_events, cassette_name=None, n_output=1
    ):
        if cassette_name is None:
            cassette_name = "%s_invoke_stream.yaml" % provider
        body = _REQUEST_BODIES[provider]
        if provider == "cohere":
            body = {
                "prompt": "\n\nHuman: %s\n\nAssistant: Can you explain what a LLM chain is?",
                "temperature": 0.9,
                "p": 1.0,
                "k": 0,
                "max_tokens": 10,
                "stop_sequences": [],
                "stream": True,
                "num_generations": n_output,
            }
        with get_request_vcr().use_cassette(cassette_name):
            body, model = json.dumps(body), _MODELS[provider]
            response = bedrock_client.invoke_model_with_response_stream(body=body, modelId=model)
            for _ in response.get("body"):
                pass
        span = mock_tracer.pop_traces()[0][0]

        assert len(llmobs_events) == 1
        assert llmobs_events[0] == cls.expected_llmobs_span_event(span, n_output, message="message" in provider)

    def test_llmobs_ai21_invoke(self, ddtrace_global_config, bedrock_client, mock_tracer, llmobs_events):
        self._test_llmobs_invoke("ai21", bedrock_client, mock_tracer, llmobs_events)

    def test_llmobs_amazon_invoke(self, ddtrace_global_config, bedrock_client, mock_tracer, llmobs_events):
        self._test_llmobs_invoke("amazon", bedrock_client, mock_tracer, llmobs_events)

    def test_llmobs_anthropic_invoke(self, ddtrace_global_config, bedrock_client, mock_tracer, llmobs_events):
        self._test_llmobs_invoke("anthropic", bedrock_client, mock_tracer, llmobs_events)

    def test_llmobs_anthropic_message(self, ddtrace_global_config, bedrock_client, mock_tracer, llmobs_events):
        self._test_llmobs_invoke("anthropic_message", bedrock_client, mock_tracer, llmobs_events)

    def test_llmobs_cohere_single_output_invoke(
        self, ddtrace_global_config, bedrock_client, mock_tracer, llmobs_events
    ):
        self._test_llmobs_invoke(
            "cohere", bedrock_client, mock_tracer, llmobs_events, cassette_name="cohere_invoke_single_output.yaml"
        )

    def test_llmobs_cohere_multi_output_invoke(self, ddtrace_global_config, bedrock_client, mock_tracer, llmobs_events):
        self._test_llmobs_invoke(
            "cohere",
            bedrock_client,
            mock_tracer,
            llmobs_events,
            cassette_name="cohere_invoke_multi_output.yaml",
            n_output=2,
        )

    def test_llmobs_meta_invoke(self, ddtrace_global_config, bedrock_client, mock_tracer, llmobs_events):
        self._test_llmobs_invoke("meta", bedrock_client, mock_tracer, llmobs_events)

    def test_llmobs_amazon_invoke_stream(self, ddtrace_global_config, bedrock_client, mock_tracer, llmobs_events):
        self._test_llmobs_invoke_stream("amazon", bedrock_client, mock_tracer, llmobs_events)

    def test_llmobs_anthropic_invoke_stream(self, ddtrace_global_config, bedrock_client, mock_tracer, llmobs_events):
        self._test_llmobs_invoke_stream("anthropic", bedrock_client, mock_tracer, llmobs_events)

    def test_llmobs_anthropic_message_invoke_stream(
        self, ddtrace_global_config, bedrock_client, mock_tracer, llmobs_events
    ):
        self._test_llmobs_invoke_stream("anthropic_message", bedrock_client, mock_tracer, llmobs_events)

    def test_llmobs_cohere_single_output_invoke_stream(
        self, ddtrace_global_config, bedrock_client, mock_tracer, llmobs_events
    ):
        self._test_llmobs_invoke_stream(
            "cohere",
            bedrock_client,
            mock_tracer,
            llmobs_events,
            cassette_name="cohere_invoke_stream_single_output.yaml",
        )

    def test_llmobs_cohere_multi_output_invoke_stream(
        self, ddtrace_global_config, bedrock_client, mock_tracer, llmobs_events
    ):
        self._test_llmobs_invoke_stream(
            "cohere",
            bedrock_client,
            mock_tracer,
            llmobs_events,
            cassette_name="cohere_invoke_stream_multi_output.yaml",
            n_output=2,
        )

    def test_llmobs_meta_invoke_stream(self, ddtrace_global_config, bedrock_client, mock_tracer, llmobs_events):
        self._test_llmobs_invoke_stream("meta", bedrock_client, mock_tracer, llmobs_events)

<<<<<<< HEAD
    @pytest.mark.skipif(BOTO_VERSION < (1, 34, 131), reason="Converse API not available until botocore 1.34.131")
    def test_llmobs_converse(cls, bedrock_client, mock_llmobs_span_writer, request_vcr, mock_tracer, llmobs_events):
        system_content = "You are an expert swe that is to use the tool fetch_concept"
        user_content = "Explain the concept of distributed tracing in a simple way"
        tools = [
            {
                "toolSpec": {
                    "name": "fetch_concept",
                    "description": "Fetch an expert explanation for a concept",
                    "inputSchema": {
                        "json": {
                            "type": "object",
                            "properties": {"concept": {"type": "string", "description": "The concept to explain"}},
                            "required": ["concept"],
                        }
                    },
                }
            }
        ]

        request_params = create_bedrock_converse_request(user_message=user_content, tools=tools, system=system_content)

        with request_vcr.use_cassette("bedrock_converse.yaml"):
            response = bedrock_client.converse(**request_params)

        span = mock_tracer.pop_traces()[0][0]
        assert len(llmobs_events) == 1

        llmobs_events[0] = _expected_llmobs_llm_span_event(
            span,
            model_name="claude-3-sonnet-20240229-v1:0",
            model_provider="anthropic",
            input_messages=[
                {"role": "system", "content": system_content},
                {"role": "user", "content": user_content},
            ],
            output_messages=[
                {
                    "role": "assistant",
                    "content": response["output"]["message"]["content"][0]["text"],
                    "tool_calls": [
                        {
                            "arguments": {"concept": "distributed tracing"},
                            "name": "fetch_concept",
                            "tool_id": mock.ANY,
                        }
                    ],
                }
            ],
            metadata={
                "stop_reason": "tool_use",
                "temperature": request_params.get("inferenceConfig", {}).get("temperature"),
                "top_p": request_params.get("inferenceConfig", {}).get("topP"),
                "max_tokens": request_params.get("inferenceConfig", {}).get("maxTokens"),
            },
            token_metrics={
                "input_tokens": response["usage"]["inputTokens"],
                "output_tokens": response["usage"]["outputTokens"],
                "total_tokens": response["usage"]["totalTokens"],
            },
            tags={"service": "aws.bedrock-runtime", "ml_app": "<ml-app-name>"},
        )

    @pytest.mark.skipif(BOTO_VERSION < (1, 34, 131), reason="Converse API not available until botocore 1.34.131")
    def test_llmobs_converse_error(
        self, bedrock_client, mock_llmobs_span_writer, request_vcr, mock_tracer, llmobs_events
    ):
        """Test error handling for the Bedrock Converse API."""
        import botocore

        user_content = "Explain the concept of distributed tracing in a simple way"
        request_params = create_bedrock_converse_request(user_message=user_content)

        with pytest.raises(botocore.exceptions.ClientError):
            with request_vcr.use_cassette("bedrock_converse_error.yaml"):
                bedrock_client.converse(**request_params)

        span = mock_tracer.pop_traces()[0][0]
        assert len(llmobs_events) == 1
        assert llmobs_events[0] == _expected_llmobs_llm_span_event(
            span,
            model_name="claude-3-sonnet-20240229-v1:0",
            model_provider="anthropic",
            input_messages=[{"role": "user", "content": "Explain the concept of distributed tracing in a simple way"}],
            output_messages=[{"content": ""}],
            metadata={
                "temperature": request_params.get("inferenceConfig", {}).get("temperature", 0.0),
                "top_p": request_params.get("inferenceConfig", {}).get("topP", 0.0),
                "max_tokens": request_params.get("inferenceConfig", {}).get("maxTokens", 0),
            },
            error=span.get_tag("error.type"),
            error_message=span.get_tag("error.message"),
            error_stack=span.get_tag("error.stack"),
            tags={"service": "aws.bedrock-runtime", "ml_app": "<ml-app-name>"},
        )

    @pytest.mark.skipif(BOTO_VERSION < (1, 34, 131), reason="Converse API not available until botocore 1.34.131")
    def test_llmobs_converse_stream(
        cls, bedrock_client, mock_llmobs_span_writer, request_vcr, mock_tracer, llmobs_events
    ):
        """Documents behavior for streaming (currently unsupported)"""
        user_content = "Explain the concept of distributed tracing in a simple way"
        request_params = create_bedrock_converse_request(user_message=user_content)

        with request_vcr.use_cassette("bedrock_converse_stream.yaml"):
            response = bedrock_client.converse_stream(**request_params)
            # some dummy code to verify stream structure isn't broken
            for chunk in response["stream"]:
                if "contentBlockDelta" in chunk:
                    chunk["contentBlockDelta"]["delta"]["text"]

        assert len(llmobs_events) == 0

    def test_llmobs_error(self, ddtrace_global_config, bedrock_client, mock_llmobs_span_writer, request_vcr):
=======
    def test_llmobs_error(self, ddtrace_global_config, bedrock_client, mock_tracer, llmobs_events, request_vcr):
>>>>>>> 63c12378
        import botocore

        with pytest.raises(botocore.exceptions.ClientError):
            with request_vcr.use_cassette("meta_invoke_error.yaml"):
                body, model = json.dumps(_REQUEST_BODIES["meta"]), _MODELS["meta"]
                response = bedrock_client.invoke_model(body=body, modelId=model)
                json.loads(response.get("body").read())
        span = mock_tracer.pop_traces()[0][0]

<<<<<<< HEAD
        expected_llmobs_writer_calls = [
            mock.call.start(),
            mock.call.enqueue(
                _expected_llmobs_llm_span_event(
                    span,
                    model_name=span.get_tag("bedrock.request.model"),
                    model_provider=span.get_tag("bedrock.request.model_provider"),
                    input_messages=[{"content": mock.ANY}],
                    metadata={
                        "temperature": float(span.get_tag("bedrock.request.temperature")),
                        "max_tokens": int(span.get_tag("bedrock.request.max_tokens")),
                        "top_p": float(span.get_tag("bedrock.request.top_p")),
                    },
                    output_messages=[{"content": ""}],
                    error=span.get_tag("error.type"),
                    error_message=span.get_tag("error.message"),
                    error_stack=span.get_tag("error.stack"),
                    tags={"service": "aws.bedrock-runtime", "ml_app": "<ml-app-name>"},
                )
            ),
        ]

        assert mock_llmobs_span_writer.enqueue.call_count == 1
        mock_llmobs_span_writer.assert_has_calls(expected_llmobs_writer_calls)
        LLMObs.disable()
=======
        assert len(llmobs_events) == 1
        assert llmobs_events[0] == _expected_llmobs_llm_span_event(
            span,
            model_name=span.get_tag("bedrock.request.model"),
            model_provider=span.get_tag("bedrock.request.model_provider"),
            input_messages=[{"content": mock.ANY}],
            metadata={
                "temperature": float(span.get_tag("bedrock.request.temperature")),
                "max_tokens": int(span.get_tag("bedrock.request.max_tokens")),
            },
            output_messages=[{"content": ""}],
            error=span.get_tag("error.type"),
            error_message=span.get_tag("error.message"),
            error_stack=span.get_tag("error.stack"),
            tags={"service": "aws.bedrock-runtime", "ml_app": "<ml-app-name>"},
        )
>>>>>>> 63c12378
<|MERGE_RESOLUTION|>--- conflicted
+++ resolved
@@ -87,18 +87,6 @@
         patcher.stop()
 
 
-<<<<<<< HEAD
-class TestLLMObsSpanWriter(LLMObsSpanWriter):
-    def __init__(self, *args, **kwargs):
-        super().__init__(*args, **kwargs)
-        self.events = []
-
-    def enqueue(self, event):
-        self.events.append(event)
-
-
-=======
->>>>>>> 63c12378
 @pytest.fixture
 def llmobs_span_writer():
     agentless_url = "{}.{}".format(AGENTLESS_BASE_URL, "datad0g.com")
@@ -293,7 +281,34 @@
     def test_llmobs_meta_invoke_stream(self, ddtrace_global_config, bedrock_client, mock_tracer, llmobs_events):
         self._test_llmobs_invoke_stream("meta", bedrock_client, mock_tracer, llmobs_events)
 
-<<<<<<< HEAD
+    def test_llmobs_error(self, ddtrace_global_config, bedrock_client, mock_tracer, llmobs_events, request_vcr):
+        import botocore
+
+        with pytest.raises(botocore.exceptions.ClientError):
+            with request_vcr.use_cassette("meta_invoke_error.yaml"):
+                body, model = json.dumps(_REQUEST_BODIES["meta"]), _MODELS["meta"]
+                response = bedrock_client.invoke_model(body=body, modelId=model)
+                json.loads(response.get("body").read())
+        span = mock_tracer.pop_traces()[0][0]
+
+        assert len(llmobs_events) == 1
+        assert llmobs_events[0] == _expected_llmobs_llm_span_event(
+            span,
+            model_name=span.get_tag("bedrock.request.model"),
+            model_provider=span.get_tag("bedrock.request.model_provider"),
+            input_messages=[{"content": mock.ANY}],
+            metadata={
+                "temperature": float(span.get_tag("bedrock.request.temperature")),
+                "max_tokens": int(span.get_tag("bedrock.request.max_tokens")),
+                "top_p": float(span.get_tag("bedrock.request.top_p")),
+            },
+            output_messages=[{"content": ""}],
+            error=span.get_tag("error.type"),
+            error_message=span.get_tag("error.message"),
+            error_stack=span.get_tag("error.stack"),
+            tags={"service": "aws.bedrock-runtime", "ml_app": "<ml-app-name>"},
+        )
+
     @pytest.mark.skipif(BOTO_VERSION < (1, 34, 131), reason="Converse API not available until botocore 1.34.131")
     def test_llmobs_converse(cls, bedrock_client, mock_llmobs_span_writer, request_vcr, mock_tracer, llmobs_events):
         system_content = "You are an expert swe that is to use the tool fetch_concept"
@@ -405,62 +420,4 @@
                 if "contentBlockDelta" in chunk:
                     chunk["contentBlockDelta"]["delta"]["text"]
 
-        assert len(llmobs_events) == 0
-
-    def test_llmobs_error(self, ddtrace_global_config, bedrock_client, mock_llmobs_span_writer, request_vcr):
-=======
-    def test_llmobs_error(self, ddtrace_global_config, bedrock_client, mock_tracer, llmobs_events, request_vcr):
->>>>>>> 63c12378
-        import botocore
-
-        with pytest.raises(botocore.exceptions.ClientError):
-            with request_vcr.use_cassette("meta_invoke_error.yaml"):
-                body, model = json.dumps(_REQUEST_BODIES["meta"]), _MODELS["meta"]
-                response = bedrock_client.invoke_model(body=body, modelId=model)
-                json.loads(response.get("body").read())
-        span = mock_tracer.pop_traces()[0][0]
-
-<<<<<<< HEAD
-        expected_llmobs_writer_calls = [
-            mock.call.start(),
-            mock.call.enqueue(
-                _expected_llmobs_llm_span_event(
-                    span,
-                    model_name=span.get_tag("bedrock.request.model"),
-                    model_provider=span.get_tag("bedrock.request.model_provider"),
-                    input_messages=[{"content": mock.ANY}],
-                    metadata={
-                        "temperature": float(span.get_tag("bedrock.request.temperature")),
-                        "max_tokens": int(span.get_tag("bedrock.request.max_tokens")),
-                        "top_p": float(span.get_tag("bedrock.request.top_p")),
-                    },
-                    output_messages=[{"content": ""}],
-                    error=span.get_tag("error.type"),
-                    error_message=span.get_tag("error.message"),
-                    error_stack=span.get_tag("error.stack"),
-                    tags={"service": "aws.bedrock-runtime", "ml_app": "<ml-app-name>"},
-                )
-            ),
-        ]
-
-        assert mock_llmobs_span_writer.enqueue.call_count == 1
-        mock_llmobs_span_writer.assert_has_calls(expected_llmobs_writer_calls)
-        LLMObs.disable()
-=======
-        assert len(llmobs_events) == 1
-        assert llmobs_events[0] == _expected_llmobs_llm_span_event(
-            span,
-            model_name=span.get_tag("bedrock.request.model"),
-            model_provider=span.get_tag("bedrock.request.model_provider"),
-            input_messages=[{"content": mock.ANY}],
-            metadata={
-                "temperature": float(span.get_tag("bedrock.request.temperature")),
-                "max_tokens": int(span.get_tag("bedrock.request.max_tokens")),
-            },
-            output_messages=[{"content": ""}],
-            error=span.get_tag("error.type"),
-            error_message=span.get_tag("error.message"),
-            error_stack=span.get_tag("error.stack"),
-            tags={"service": "aws.bedrock-runtime", "ml_app": "<ml-app-name>"},
-        )
->>>>>>> 63c12378
+        assert len(llmobs_events) == 0