--- conflicted
+++ resolved
@@ -409,11 +409,7 @@
             "env:",
             "service:aws.bedrock-runtime",
             "source:integration",
-<<<<<<< HEAD
-            "ml_app:",
-=======
             "ml_app:unnamed-ml-app",
->>>>>>> 60121cf7
             "error:0",
         ]
         expected_llmobs_writer_calls = [mock.call.start()]
@@ -592,11 +588,7 @@
             "env:",
             "service:aws.bedrock-runtime",
             "source:integration",
-<<<<<<< HEAD
-            "ml_app:",
-=======
             "ml_app:unnamed-ml-app",
->>>>>>> 60121cf7
             "error:1",
             "error_type:%s" % span.get_tag("error.type"),
         ]
