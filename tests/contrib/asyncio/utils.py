import asyncio
<<<<<<< HEAD

from functools import wraps, partial
=======
from functools import wraps
>>>>>>> bb776815

from ddtrace.contrib.asyncio import context_provider
from tests.utils import TracerTestCase


class AsyncioTestCase(TracerTestCase):
    """
    Base TestCase for asyncio framework that setup a new loop
    for each test, preserving the original (not started) main
    loop.
    """

    def setUp(self):
        super(AsyncioTestCase, self).setUp()

        self.tracer.configure(context_provider=context_provider)

        # each test must have its own event loop
        self._main_loop = asyncio.get_event_loop()
        self.loop = asyncio.new_event_loop()
        asyncio.set_event_loop(self.loop)

    def tearDown(self):
        super(AsyncioTestCase, self).tearDown()

        # restore the main loop
        asyncio.set_event_loop(self._main_loop)
        self.loop = None
        self._main_loop = None


def mark_asyncio(f, close_loop: bool = True):
    """
    Test decorator that wraps a function so that it can be executed
    as an asynchronous coroutine. This uses the event loop set in the
    ``TestCase`` class, and runs the loop until it's completed.
    """

    @wraps(f)
    def wrapper(*args, **kwargs):
        coro = asyncio.coroutine(f)
        future = coro(*args, **kwargs)
        loop = asyncio.get_event_loop()
        loop.run_until_complete(future)
<<<<<<< HEAD

        if close_loop:
            loop.close()
    return wrapper


# This behaves similarly to mark_asyncio but does not close the loop at the end of the test
mark_asyncio_no_close = partial(mark_asyncio, close_loop=False)
=======
        loop.close()

    return wrapper
>>>>>>> bb776815
<|MERGE_RESOLUTION|>--- conflicted
+++ resolved
@@ -1,10 +1,5 @@
 import asyncio
-<<<<<<< HEAD
-
 from functools import wraps, partial
-=======
-from functools import wraps
->>>>>>> bb776815
 
 from ddtrace.contrib.asyncio import context_provider
 from tests.utils import TracerTestCase
@@ -49,17 +44,12 @@
         future = coro(*args, **kwargs)
         loop = asyncio.get_event_loop()
         loop.run_until_complete(future)
-<<<<<<< HEAD
 
         if close_loop:
             loop.close()
+
     return wrapper
 
 
 # This behaves similarly to mark_asyncio but does not close the loop at the end of the test
-mark_asyncio_no_close = partial(mark_asyncio, close_loop=False)
-=======
-        loop.close()
-
-    return wrapper
->>>>>>> bb776815
+mark_asyncio_no_close = partial(mark_asyncio, close_loop=False)