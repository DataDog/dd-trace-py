import asyncio
import pytest
import time


from ddtrace.context import Context
from ddtrace.internal.context_manager import CONTEXTVARS_IS_AVAILABLE
from ddtrace.provider import DefaultContextProvider
from ddtrace.contrib.asyncio.patch import patch, unpatch
from ddtrace.contrib.asyncio.helpers import set_call_context

from tests.opentracer.utils import init_tracer
from .utils import AsyncioTestCase, mark_asyncio


_orig_create_task = asyncio.BaseEventLoop.create_task


class TestAsyncioTracer(AsyncioTestCase):
    """Ensure that the tracer works with asynchronous executions within
    the same ``IOLoop``.
    """
    @mark_asyncio
    @pytest.mark.skipif(
        CONTEXTVARS_IS_AVAILABLE,
        reason='only applicable to legacy asyncio provider'
    )
    def test_get_call_context(self):
        # it should return the context attached to the current Task
        # or create a new one
        task = asyncio.Task.current_task()
        ctx = getattr(task, '__datadog_context', None)
        assert ctx is None
        # get the context from the loop creates a new one that
        # is attached to the Task object
        ctx = self.tracer.get_call_context()
        assert ctx == getattr(task, '__datadog_context', None)

    @mark_asyncio
    def test_get_call_context_twice(self):
        # it should return the same Context if called twice
        assert self.tracer.get_call_context() == self.tracer.get_call_context()

    @mark_asyncio
    def test_trace_coroutine(self):
        # it should use the task context when invoked in a coroutine
        with self.tracer.trace('coroutine') as span:
            span.resource = 'base'

        traces = self.tracer.writer.pop_traces()
        assert 1 == len(traces)
        assert 1 == len(traces[0])
        assert 'coroutine' == traces[0][0].name
        assert 'base' == traces[0][0].resource

    @mark_asyncio
    def test_trace_multiple_coroutines(self):
        # if multiple coroutines have nested tracing, they must belong
        # to the same trace
        @asyncio.coroutine
        def coro():
            # another traced coroutine
            with self.tracer.trace('coroutine_2'):
                return 42

        with self.tracer.trace('coroutine_1'):
            value = yield from coro()

        # the coroutine has been called correctly
        assert 42 == value
        # a single trace has been properly reported
        traces = self.tracer.writer.pop_traces()
        assert 1 == len(traces)
        assert 2 == len(traces[0])
        assert 'coroutine_1' == traces[0][0].name
        assert 'coroutine_2' == traces[0][1].name
        # the parenting is correct
        assert traces[0][0] == traces[0][1]._parent
        assert traces[0][0].trace_id == traces[0][1].trace_id

    @mark_asyncio
    def test_event_loop_exception(self):
        # it should handle a loop exception
        asyncio.set_event_loop(None)
        ctx = self.tracer.get_call_context()
        assert ctx is not None

    def test_context_task_none(self):
        # it should handle the case where a Task is not available
        # Note: the @mark_asyncio is missing to simulate an execution
        # without a Task
        task = asyncio.Task.current_task()
        # the task is not available
        assert task is None
        # but a new Context is still created making the operation safe
        ctx = self.tracer.get_call_context()
        assert ctx is not None

    @mark_asyncio
    def test_exception(self):
        @asyncio.coroutine
        def f1():
            with self.tracer.trace('f1'):
                raise Exception('f1 error')

        with self.assertRaises(Exception):
            yield from f1()
        traces = self.tracer.writer.pop_traces()
        assert 1 == len(traces)
        spans = traces[0]
        assert 1 == len(spans)
        span = spans[0]
        assert 1 == span.error
        assert 'f1 error' == span.get_tag('error.msg')
        assert 'Exception: f1 error' in span.get_tag('error.stack')

    @mark_asyncio
    def test_nested_exceptions(self):
        @asyncio.coroutine
        def f1():
            with self.tracer.trace('f1'):
                raise Exception('f1 error')

        @asyncio.coroutine
        def f2():
            with self.tracer.trace('f2'):
                yield from f1()

        with self.assertRaises(Exception):
            yield from f2()

        traces = self.tracer.writer.pop_traces()
        assert 1 == len(traces)
        spans = traces[0]
        assert 2 == len(spans)
        span = spans[0]
        assert 'f2' == span.name
        assert 1 == span.error  # f2 did not catch the exception
        assert 'f1 error' == span.get_tag('error.msg')
        assert 'Exception: f1 error' in span.get_tag('error.stack')
        span = spans[1]
        assert 'f1' == span.name
        assert 1 == span.error
        assert 'f1 error' == span.get_tag('error.msg')
        assert 'Exception: f1 error' in span.get_tag('error.stack')

    @mark_asyncio
    def test_handled_nested_exceptions(self):
        @asyncio.coroutine
        def f1():
            with self.tracer.trace('f1'):
                raise Exception('f1 error')

        @asyncio.coroutine
        def f2():
            with self.tracer.trace('f2'):
                try:
                    yield from f1()
                except Exception:
                    pass

        yield from f2()

        traces = self.tracer.writer.pop_traces()
        assert 1 == len(traces)
        spans = traces[0]
        assert 2 == len(spans)
        span = spans[0]
        assert 'f2' == span.name
        assert 0 == span.error  # f2 caught the exception
        span = spans[1]
        assert 'f1' == span.name
        assert 1 == span.error
        assert 'f1 error' == span.get_tag('error.msg')
        assert 'Exception: f1 error' in span.get_tag('error.stack')

    @mark_asyncio
    def test_trace_multiple_calls(self):
        # create multiple futures so that we expect multiple
        # traces instead of a single one (helper not used)
        @asyncio.coroutine
        def coro():
            # another traced coroutine
            with self.tracer.trace('coroutine'):
                yield from asyncio.sleep(0.01)

        futures = [asyncio.ensure_future(coro()) for x in range(10)]
        for future in futures:
            yield from future

        traces = self.tracer.writer.pop_traces()
        assert 10 == len(traces)
        assert 1 == len(traces[0])
        assert 'coroutine' == traces[0][0].name

    @mark_asyncio
    def test_wrapped_coroutine(self):
        @self.tracer.wrap('f1')
        @asyncio.coroutine
        def f1():
            yield from asyncio.sleep(0.25)

        yield from f1()

        traces = self.tracer.writer.pop_traces()
        assert 1 == len(traces)
        spans = traces[0]
        assert 1 == len(spans)
        span = spans[0]
        assert span.duration > 0.25, 'span.duration={}'.format(span.duration)


class TestAsyncioPropagation(AsyncioTestCase):
    """Ensure that asyncio context propagation works between different tasks"""
    def setUp(self):
        # patch asyncio event loop
        super(TestAsyncioPropagation, self).setUp()
        patch()

    def tearDown(self):
        # unpatch asyncio event loop
        super(TestAsyncioPropagation, self).tearDown()
        unpatch()

    @mark_asyncio
    def test_tasks_chaining(self):
        # ensures that the context is propagated between different tasks
        @self.tracer.wrap('spawn_task')
        @asyncio.coroutine
        def coro_3():
            yield from asyncio.sleep(0.01)

        @asyncio.coroutine
        def coro_2():
            # This will have a new context, first run will test that the
            # new context works correctly, second run will test if when we
            # pop off the last span on the context if it is still parented
            # corrrectly
            yield from coro_3()
            yield from coro_3()

        @self.tracer.wrap('main_task')
        @asyncio.coroutine
        def coro_1():
            yield from asyncio.ensure_future(coro_2())

        yield from coro_1()

        traces = self.tracer.writer.pop_traces()
<<<<<<< HEAD
        eq_(len(traces), 3)
        eq_(len(traces[0]), 1)
        eq_(len(traces[1]), 1)
        main_task = traces[-1][0]
        spawn_task1 = traces[0][0]
        spawn_task2 = traces[1][0]
        # check if the context has been correctly propagated
        eq_(spawn_task1.trace_id, main_task.trace_id)
        eq_(spawn_task1.parent_id, main_task.span_id)

        eq_(spawn_task2.trace_id, main_task.trace_id)
        eq_(spawn_task2.parent_id, main_task.span_id)
=======
        assert len(traces) == 2
        assert len(traces[0]) == 1
        assert len(traces[1]) == 1
        spawn_task = traces[0][0]
        main_task = traces[1][0]
        # check if the context has been correctly propagated
        assert spawn_task.trace_id == main_task.trace_id
        assert spawn_task.parent_id == main_task.span_id
>>>>>>> f8ff0308

    @mark_asyncio
    def test_concurrent_chaining(self):
        # ensures that the context is correctly propagated when
        # concurrent tasks are created from a common tracing block
        @self.tracer.wrap('f1')
        @asyncio.coroutine
        def f1():
            yield from asyncio.sleep(0.01)

        @self.tracer.wrap('f2')
        @asyncio.coroutine
        def f2():
            yield from asyncio.sleep(0.01)

        with self.tracer.trace('main_task'):
            yield from asyncio.gather(f1(), f2())
            # do additional synchronous work to confirm main context is
            # correctly handled
            with self.tracer.trace('main_task_child'):
                time.sleep(0.01)

        traces = self.tracer.writer.pop_traces()
        assert len(traces) == 3
        assert len(traces[0]) == 1
        assert len(traces[1]) == 1
        assert len(traces[2]) == 2
        child_1 = traces[0][0]
        child_2 = traces[1][0]
        main_task = traces[2][0]
        main_task_child = traces[2][1]
        # check if the context has been correctly propagated
        assert child_1.trace_id == main_task.trace_id
        assert child_1.parent_id == main_task.span_id
        assert child_2.trace_id == main_task.trace_id
        assert child_2.parent_id == main_task.span_id
        assert main_task_child.trace_id == main_task.trace_id
        assert main_task_child.parent_id == main_task.span_id

    @pytest.mark.skipif(
        CONTEXTVARS_IS_AVAILABLE,
        reason='only applicable to legacy asyncio provider'
    )
    @mark_asyncio
    def test_propagation_with_set_call_context(self):
        # ensures that if a new Context is attached to the current
        # running Task via helpers, a previous trace is resumed
        task = asyncio.Task.current_task()
        ctx = Context(trace_id=100, span_id=101)
        set_call_context(task, ctx)

        with self.tracer.trace('async_task'):
            yield from asyncio.sleep(0.01)

        traces = self.tracer.writer.pop_traces()
        assert len(traces) == 1
        assert len(traces[0]) == 1
        span = traces[0][0]
        assert span.trace_id == 100
        assert span.parent_id == 101

    @mark_asyncio
    def test_propagation_with_new_context(self):
        # ensures that if a new Context is activated, a trace
        # with the Context arguments is created
        ctx = Context(trace_id=100, span_id=101)
        self.tracer.context_provider.activate(ctx)

        with self.tracer.trace('async_task'):
            yield from asyncio.sleep(0.01)

        traces = self.tracer.writer.pop_traces()
        assert len(traces) == 1
        assert len(traces[0]) == 1
        span = traces[0][0]
        assert span.trace_id == 100
        assert span.parent_id == 101

    @mark_asyncio
    def test_event_loop_unpatch(self):
        # ensures that the event loop can be unpatched
        unpatch()
        assert isinstance(self.tracer._context_provider, DefaultContextProvider)
        assert asyncio.BaseEventLoop.create_task == _orig_create_task

    def test_event_loop_double_patch(self):
        # ensures that double patching will not double instrument
        # the event loop
        patch()
        self.test_tasks_chaining()

    @mark_asyncio
    def test_trace_multiple_coroutines_ot_outer(self):
        """OpenTracing version of test_trace_multiple_coroutines."""
        # if multiple coroutines have nested tracing, they must belong
        # to the same trace
        @asyncio.coroutine
        def coro():
            # another traced coroutine
            with self.tracer.trace('coroutine_2'):
                return 42

        ot_tracer = init_tracer('asyncio_svc', self.tracer)
        with ot_tracer.start_active_span('coroutine_1'):
            value = yield from coro()

        # the coroutine has been called correctly
        assert 42 == value
        # a single trace has been properly reported
        traces = self.tracer.writer.pop_traces()
        assert 1 == len(traces)
        assert 2 == len(traces[0])
        assert 'coroutine_1' == traces[0][0].name
        assert 'coroutine_2' == traces[0][1].name
        # the parenting is correct
        assert traces[0][0] == traces[0][1]._parent
        assert traces[0][0].trace_id == traces[0][1].trace_id

    @mark_asyncio
    def test_trace_multiple_coroutines_ot_inner(self):
        """OpenTracing version of test_trace_multiple_coroutines."""
        # if multiple coroutines have nested tracing, they must belong
        # to the same trace
        ot_tracer = init_tracer('asyncio_svc', self.tracer)
        @asyncio.coroutine
        def coro():
            # another traced coroutine
            with ot_tracer.start_active_span('coroutine_2'):
                return 42

        with self.tracer.trace('coroutine_1'):
            value = yield from coro()

        # the coroutine has been called correctly
        assert 42 == value
        # a single trace has been properly reported
        traces = self.tracer.writer.pop_traces()
        assert 1 == len(traces)
        assert 2 == len(traces[0])
        assert 'coroutine_1' == traces[0][0].name
        assert 'coroutine_2' == traces[0][1].name
        # the parenting is correct
        assert traces[0][0] == traces[0][1]._parent
        assert traces[0][0].trace_id == traces[0][1].trace_id<|MERGE_RESOLUTION|>--- conflicted
+++ resolved
@@ -247,29 +247,18 @@
         yield from coro_1()
 
         traces = self.tracer.writer.pop_traces()
-<<<<<<< HEAD
-        eq_(len(traces), 3)
-        eq_(len(traces[0]), 1)
-        eq_(len(traces[1]), 1)
+        assert len(traces) == 3
+        assert len(traces[0]) == 1
+        assert len(traces[1]) == 1
         main_task = traces[-1][0]
         spawn_task1 = traces[0][0]
         spawn_task2 = traces[1][0]
         # check if the context has been correctly propagated
-        eq_(spawn_task1.trace_id, main_task.trace_id)
-        eq_(spawn_task1.parent_id, main_task.span_id)
-
-        eq_(spawn_task2.trace_id, main_task.trace_id)
-        eq_(spawn_task2.parent_id, main_task.span_id)
-=======
-        assert len(traces) == 2
-        assert len(traces[0]) == 1
-        assert len(traces[1]) == 1
-        spawn_task = traces[0][0]
-        main_task = traces[1][0]
-        # check if the context has been correctly propagated
-        assert spawn_task.trace_id == main_task.trace_id
-        assert spawn_task.parent_id == main_task.span_id
->>>>>>> f8ff0308
+        assert spawn_task1.trace_id == main_task.trace_id
+        assert spawn_task1.parent_id == main_task.span_id
+
+        assert spawn_task2.trace_id == main_task.trace_id
+        assert spawn_task2.parent_id == main_task.span_id
 
     @mark_asyncio
     def test_concurrent_chaining(self):
