"""Ensure that the tracer works with asynchronous executions within the same ``IOLoop``."""
import asyncio

import pytest
<<<<<<< HEAD
import time


from ddtrace.context import Context
from ddtrace.internal.context_manager import CONTEXTVARS_IS_AVAILABLE
from ddtrace.provider import DefaultContextProvider
from ddtrace.contrib.asyncio.patch import patch, unpatch
from ddtrace.contrib.asyncio.helpers import set_call_context

from tests.opentracer.utils import init_tracer
from .utils import AsyncioTestCase, mark_asyncio


_orig_create_task = asyncio.BaseEventLoop.create_task


class TestAsyncioTracer(AsyncioTestCase):
    """Ensure that the tracer works with asynchronous executions within
    the same ``IOLoop``.
    """
    @mark_asyncio
    @pytest.mark.skipif(
        CONTEXTVARS_IS_AVAILABLE,
        reason='only applicable to legacy asyncio provider'
    )
    def test_get_call_context(self):
        # it should return the context attached to the current Task
        # or create a new one
        task = asyncio.Task.current_task()
        ctx = getattr(task, '__datadog_context', None)
        assert ctx is None
        # get the context from the loop creates a new one that
        # is attached to the Task object
        ctx = self.tracer.get_call_context()
        assert ctx == getattr(task, '__datadog_context', None)

    @mark_asyncio
    def test_get_call_context_twice(self):
        # it should return the same Context if called twice
        assert self.tracer.get_call_context() == self.tracer.get_call_context()

    @mark_asyncio
    def test_trace_coroutine(self):
        # it should use the task context when invoked in a coroutine
        with self.tracer.trace('coroutine') as span:
            span.resource = 'base'

        traces = self.tracer.writer.pop_traces()
        assert 1 == len(traces)
        assert 1 == len(traces[0])
        assert 'coroutine' == traces[0][0].name
        assert 'base' == traces[0][0].resource

    @mark_asyncio
    def test_trace_multiple_coroutines(self):
        # if multiple coroutines have nested tracing, they must belong
        # to the same trace
        @asyncio.coroutine
        def coro():
            # another traced coroutine
            with self.tracer.trace('coroutine_2'):
                return 42

        with self.tracer.trace('coroutine_1'):
            value = yield from coro()

        # the coroutine has been called correctly
        assert 42 == value
        # a single trace has been properly reported
        traces = self.tracer.writer.pop_traces()
        assert 1 == len(traces)
        assert 2 == len(traces[0])
        assert 'coroutine_1' == traces[0][0].name
        assert 'coroutine_2' == traces[0][1].name
        # the parenting is correct
        assert traces[0][0] == traces[0][1]._parent
        assert traces[0][0].trace_id == traces[0][1].trace_id

    @mark_asyncio
    def test_event_loop_exception(self):
        # it should handle a loop exception
        asyncio.set_event_loop(None)
        ctx = self.tracer.get_call_context()
        assert ctx is not None

    def test_context_task_none(self):
        # it should handle the case where a Task is not available
        # Note: the @mark_asyncio is missing to simulate an execution
        # without a Task
        task = asyncio.Task.current_task()
        # the task is not available
        assert task is None
        # but a new Context is still created making the operation safe
        ctx = self.tracer.get_call_context()
        assert ctx is not None

    @mark_asyncio
    def test_exception(self):
        @asyncio.coroutine
        def f1():
            with self.tracer.trace('f1'):
                raise Exception('f1 error')

        with self.assertRaises(Exception):
            yield from f1()
        traces = self.tracer.writer.pop_traces()
        assert 1 == len(traces)
        spans = traces[0]
        assert 1 == len(spans)
        span = spans[0]
        assert 1 == span.error
        assert 'f1 error' == span.get_tag('error.msg')
        assert 'Exception: f1 error' in span.get_tag('error.stack')

    @mark_asyncio
    def test_nested_exceptions(self):
        @asyncio.coroutine
        def f1():
            with self.tracer.trace('f1'):
                raise Exception('f1 error')

        @asyncio.coroutine
        def f2():
            with self.tracer.trace('f2'):
                yield from f1()

        with self.assertRaises(Exception):
            yield from f2()

        traces = self.tracer.writer.pop_traces()
        assert 1 == len(traces)
        spans = traces[0]
        assert 2 == len(spans)
        span = spans[0]
        assert 'f2' == span.name
        assert 1 == span.error  # f2 did not catch the exception
        assert 'f1 error' == span.get_tag('error.msg')
        assert 'Exception: f1 error' in span.get_tag('error.stack')
        span = spans[1]
        assert 'f1' == span.name
        assert 1 == span.error
        assert 'f1 error' == span.get_tag('error.msg')
        assert 'Exception: f1 error' in span.get_tag('error.stack')

    @mark_asyncio
    def test_handled_nested_exceptions(self):
        @asyncio.coroutine
        def f1():
            with self.tracer.trace('f1'):
                raise Exception('f1 error')

        @asyncio.coroutine
        def f2():
            with self.tracer.trace('f2'):
                try:
                    yield from f1()
                except Exception:
                    pass

        yield from f2()

        traces = self.tracer.writer.pop_traces()
        assert 1 == len(traces)
        spans = traces[0]
        assert 2 == len(spans)
        span = spans[0]
        assert 'f2' == span.name
        assert 0 == span.error  # f2 caught the exception
        span = spans[1]
        assert 'f1' == span.name
        assert 1 == span.error
        assert 'f1 error' == span.get_tag('error.msg')
        assert 'Exception: f1 error' in span.get_tag('error.stack')

    @mark_asyncio
    def test_trace_multiple_calls(self):
        # create multiple futures so that we expect multiple
        # traces instead of a single one (helper not used)
        @asyncio.coroutine
        def coro():
            # another traced coroutine
            with self.tracer.trace('coroutine'):
                yield from asyncio.sleep(0.01)

        futures = [asyncio.ensure_future(coro()) for x in range(10)]
        for future in futures:
            yield from future

        traces = self.tracer.writer.pop_traces()
        assert 10 == len(traces)
        assert 1 == len(traces[0])
        assert 'coroutine' == traces[0][0].name

    @mark_asyncio
    def test_wrapped_coroutine(self):
        @self.tracer.wrap('f1')
        @asyncio.coroutine
        def f1():
            yield from asyncio.sleep(0.25)

        yield from f1()

        traces = self.tracer.writer.pop_traces()
        assert 1 == len(traces)
        spans = traces[0]
        assert 1 == len(spans)
        span = spans[0]
        assert span.duration > 0.25, 'span.duration={}'.format(span.duration)


class TestAsyncioPropagation(AsyncioTestCase):
    """Ensure that asyncio context propagation works between different tasks"""
    def setUp(self):
        # patch asyncio event loop
        super(TestAsyncioPropagation, self).setUp()
        patch()

    def tearDown(self):
        # unpatch asyncio event loop
        super(TestAsyncioPropagation, self).tearDown()
        unpatch()

    @mark_asyncio
    def test_tasks_chaining(self):
        # ensures that the context is propagated between different tasks

        tracer = self.tracer
        service = 'spawn_service'

        @self.tracer.wrap('spawn_task')
        @asyncio.coroutine
        def coro_3():
            span = tracer.current_span()
            assert span.service == service

            yield from asyncio.sleep(0.01)

        @asyncio.coroutine
        def coro_2():
            # This will have a new context, first run will test that the
            # new context works correctly, second run will test if when we
            # pop off the last span on the context if it is still parented
            # correctly
            span = tracer.current_span()
            assert span.service == service

            yield from coro_3()
            yield from coro_3()

        @self.tracer.wrap('main_task', service=service)
        @asyncio.coroutine
        def coro_1():
            span = tracer.current_span()
            assert span.service == service

            yield from asyncio.ensure_future(coro_2())

        yield from coro_1()

        traces = self.tracer.writer.pop_traces()
        assert len(traces) == 3
        assert len(traces[0]) == 1
        assert len(traces[1]) == 1
        main_task = traces[-1][0]
        spawn_task1 = traces[0][0]
        spawn_task2 = traces[1][0]
        # check if the context has been correctly propagated
        assert spawn_task1.trace_id == main_task.trace_id
        assert spawn_task1.parent_id == main_task.span_id

        assert spawn_task2.trace_id == main_task.trace_id
        assert spawn_task2.parent_id == main_task.span_id

    @mark_asyncio
    def test_concurrent_chaining(self):
        # ensures that the context is correctly propagated when
        # concurrent tasks are created from a common tracing block
        @self.tracer.wrap('f1')
        @asyncio.coroutine
        def f1():
            yield from asyncio.sleep(0.01)

        @self.tracer.wrap('f2')
        @asyncio.coroutine
        def f2():
            yield from asyncio.sleep(0.01)

        with self.tracer.trace('main_task'):
            yield from asyncio.gather(f1(), f2())
            # do additional synchronous work to confirm main context is
            # correctly handled
            with self.tracer.trace('main_task_child'):
                time.sleep(0.01)

        traces = self.tracer.writer.pop_traces()
        assert len(traces) == 3
        assert len(traces[0]) == 1
        assert len(traces[1]) == 1
        assert len(traces[2]) == 2
        child_1 = traces[0][0]
        child_2 = traces[1][0]
        main_task = traces[2][0]
        main_task_child = traces[2][1]
        # check if the context has been correctly propagated
        assert child_1.trace_id == main_task.trace_id
        assert child_1.parent_id == main_task.span_id
        assert child_2.trace_id == main_task.trace_id
        assert child_2.parent_id == main_task.span_id
        assert main_task_child.trace_id == main_task.trace_id
        assert main_task_child.parent_id == main_task.span_id

    @pytest.mark.skipif(
        CONTEXTVARS_IS_AVAILABLE,
        reason='only applicable to legacy asyncio provider'
    )
    @mark_asyncio
    def test_propagation_with_set_call_context(self):
        # ensures that if a new Context is attached to the current
        # running Task via helpers, a previous trace is resumed
        task = asyncio.Task.current_task()
        ctx = Context(trace_id=100, span_id=101)
        set_call_context(task, ctx)

        with self.tracer.trace('async_task'):
            yield from asyncio.sleep(0.01)

        traces = self.tracer.writer.pop_traces()
        assert len(traces) == 1
        assert len(traces[0]) == 1
        span = traces[0][0]
        assert span.trace_id == 100
        assert span.parent_id == 101

    @mark_asyncio
    def test_propagation_with_new_context(self):
        # ensures that if a new Context is activated, a trace
        # with the Context arguments is created
        ctx = Context(trace_id=100, span_id=101)
        self.tracer.context_provider.activate(ctx)

        with self.tracer.trace('async_task'):
            yield from asyncio.sleep(0.01)

        traces = self.tracer.writer.pop_traces()
        assert len(traces) == 1
        assert len(traces[0]) == 1
        span = traces[0][0]
        assert span.trace_id == 100
        assert span.parent_id == 101

    @mark_asyncio
    def test_event_loop_unpatch(self):
        # ensures that the event loop can be unpatched
        unpatch()
        assert isinstance(self.tracer.context_provider, DefaultContextProvider)
        assert asyncio.BaseEventLoop.create_task == _orig_create_task

    def test_event_loop_double_patch(self):
        # ensures that double patching will not double instrument
        # the event loop
        patch()
        self.test_tasks_chaining()

    @mark_asyncio
    def test_trace_multiple_coroutines_ot_outer(self):
        """OpenTracing version of test_trace_multiple_coroutines."""
        # if multiple coroutines have nested tracing, they must belong
        # to the same trace
        @asyncio.coroutine
        def coro():
            # another traced coroutine
            with self.tracer.trace('coroutine_2'):
                return 42

        ot_tracer = init_tracer('asyncio_svc', self.tracer)
        with ot_tracer.start_active_span('coroutine_1'):
            value = yield from coro()

        # the coroutine has been called correctly
        assert 42 == value
        # a single trace has been properly reported
        traces = self.tracer.writer.pop_traces()
        assert 1 == len(traces)
        assert 2 == len(traces[0])
        assert 'coroutine_1' == traces[0][0].name
        assert 'coroutine_2' == traces[0][1].name
        # the parenting is correct
        assert traces[0][0] == traces[0][1]._parent
        assert traces[0][0].trace_id == traces[0][1].trace_id

    @mark_asyncio
    def test_trace_multiple_coroutines_ot_inner(self):
        """OpenTracing version of test_trace_multiple_coroutines."""
        # if multiple coroutines have nested tracing, they must belong
        # to the same trace
        ot_tracer = init_tracer('asyncio_svc', self.tracer)

        @asyncio.coroutine
        def coro():
            # another traced coroutine
            with ot_tracer.start_active_span('coroutine_2'):
                return 42

        with self.tracer.trace('coroutine_1'):
            value = yield from coro()

        # the coroutine has been called correctly
        assert 42 == value
        # a single trace has been properly reported
        traces = self.tracer.writer.pop_traces()
        assert 1 == len(traces)
        assert 2 == len(traces[0])
        assert 'coroutine_1' == traces[0][0].name
        assert 'coroutine_2' == traces[0][1].name
        # the parenting is correct
        assert traces[0][0] == traces[0][1]._parent
        assert traces[0][0].trace_id == traces[0][1].trace_id
=======

from ddtrace.contrib.asyncio.compat import asyncio_current_task


def test_get_call_context_twice(tracer):
    # it should return the same Context if called twice
    assert tracer.current_trace_context() == tracer.current_trace_context()


def test_trace_coroutine(tracer):
    # it should use the task context when invoked in a coroutine
    with tracer.trace("coroutine") as span:
        span.resource = "base"

    traces = tracer.pop_traces()
    assert 1 == len(traces)
    assert 1 == len(traces[0])
    assert "coroutine" == traces[0][0].name
    assert "base" == traces[0][0].resource


@pytest.mark.asyncio
async def test_trace_multiple_coroutines(tracer):
    # if multiple coroutines have nested tracing, they must belong
    # to the same trace
    async def coro():
        # another traced coroutine
        with tracer.trace("coroutine_2"):
            return 42

    with tracer.trace("coroutine_1"):
        value = await coro()

    # the coroutine has been called correctly
    assert 42 == value
    # a single trace has been properly reported
    traces = tracer.pop_traces()
    assert 1 == len(traces)
    assert 2 == len(traces[0])
    assert "coroutine_1" == traces[0][0].name
    assert "coroutine_2" == traces[0][1].name
    # the parenting is correct
    assert traces[0][0] == traces[0][1]._parent
    assert traces[0][0].trace_id == traces[0][1].trace_id


def test_event_loop_exception(tracer):
    # it should handle a loop exception
    asyncio.set_event_loop(None)
    ctx = tracer.current_trace_context()
    assert ctx is None


def test_context_task_none(tracer):
    loop = asyncio.new_event_loop()
    asyncio.set_event_loop(loop)
    # it should handle the case where a Task is not available
    # Note: the @pytest.mark.asyncio is missing to simulate an execution
    # without a Task
    task = asyncio_current_task()
    # the task is not available
    assert task is None

    ctx = tracer.current_trace_context()
    assert ctx is None


@pytest.mark.asyncio
async def test_exception(tracer):
    async def f1():
        with tracer.trace("f1"):
            raise Exception("f1 error")

    with pytest.raises(Exception):
        await f1()
    traces = tracer.pop_traces()
    assert 1 == len(traces)
    spans = traces[0]
    assert 1 == len(spans)
    span = spans[0]
    assert 1 == span.error
    assert "f1 error" == span.get_tag("error.msg")
    assert "Exception: f1 error" in span.get_tag("error.stack")


@pytest.mark.asyncio
async def test_nested_exceptions(tracer):
    async def f1():
        with tracer.trace("f1"):
            raise Exception("f1 error")

    async def f2():
        with tracer.trace("f2"):
            await f1()

    with pytest.raises(Exception):
        await f2()

    traces = tracer.pop_traces()
    assert 1 == len(traces)
    spans = traces[0]
    assert 2 == len(spans)
    span = spans[0]
    assert "f2" == span.name
    assert 1 == span.error  # f2 did not catch the exception
    assert "f1 error" == span.get_tag("error.msg")
    assert "Exception: f1 error" in span.get_tag("error.stack")
    span = spans[1]
    assert "f1" == span.name
    assert 1 == span.error
    assert "f1 error" == span.get_tag("error.msg")
    assert "Exception: f1 error" in span.get_tag("error.stack")


@pytest.mark.asyncio
async def test_handled_nested_exceptions(tracer):
    async def f1():
        with tracer.trace("f1"):
            raise Exception("f1 error")

    async def f2():
        with tracer.trace("f2"):
            try:
                await f1()
            except Exception:
                pass

    await f2()

    traces = tracer.pop_traces()
    assert 1 == len(traces)
    spans = traces[0]
    assert 2 == len(spans)
    span = spans[0]
    assert "f2" == span.name
    assert 0 == span.error  # f2 caught the exception
    span = spans[1]
    assert "f1" == span.name
    assert 1 == span.error
    assert "f1 error" == span.get_tag("error.msg")
    assert "Exception: f1 error" in span.get_tag("error.stack")


@pytest.mark.asyncio
async def test_trace_multiple_calls(tracer):
    # create multiple futures so that we expect multiple
    # traces instead of a single one (helper not used)
    async def coro():
        # another traced coroutine
        with tracer.trace("coroutine"):
            await asyncio.sleep(0.01)

    for _ in range(10):
        await coro()

    traces = tracer.pop_traces()
    assert 10 == len(traces)
    assert 1 == len(traces[0])
    assert "coroutine" == traces[0][0].name


@pytest.mark.asyncio
async def test_wrapped_coroutine(tracer):
    @tracer.wrap("f1")
    async def f1():
        await asyncio.sleep(0.25)

    await f1()

    traces = tracer.pop_traces()
    assert 1 == len(traces)
    spans = traces[0]
    assert 1 == len(spans)
    span = spans[0]
    assert span.duration > 0.25, "span.duration={}".format(span.duration)
>>>>>>> bb776815
<|MERGE_RESOLUTION|>--- conflicted
+++ resolved
@@ -2,425 +2,6 @@
 import asyncio
 
 import pytest
-<<<<<<< HEAD
-import time
-
-
-from ddtrace.context import Context
-from ddtrace.internal.context_manager import CONTEXTVARS_IS_AVAILABLE
-from ddtrace.provider import DefaultContextProvider
-from ddtrace.contrib.asyncio.patch import patch, unpatch
-from ddtrace.contrib.asyncio.helpers import set_call_context
-
-from tests.opentracer.utils import init_tracer
-from .utils import AsyncioTestCase, mark_asyncio
-
-
-_orig_create_task = asyncio.BaseEventLoop.create_task
-
-
-class TestAsyncioTracer(AsyncioTestCase):
-    """Ensure that the tracer works with asynchronous executions within
-    the same ``IOLoop``.
-    """
-    @mark_asyncio
-    @pytest.mark.skipif(
-        CONTEXTVARS_IS_AVAILABLE,
-        reason='only applicable to legacy asyncio provider'
-    )
-    def test_get_call_context(self):
-        # it should return the context attached to the current Task
-        # or create a new one
-        task = asyncio.Task.current_task()
-        ctx = getattr(task, '__datadog_context', None)
-        assert ctx is None
-        # get the context from the loop creates a new one that
-        # is attached to the Task object
-        ctx = self.tracer.get_call_context()
-        assert ctx == getattr(task, '__datadog_context', None)
-
-    @mark_asyncio
-    def test_get_call_context_twice(self):
-        # it should return the same Context if called twice
-        assert self.tracer.get_call_context() == self.tracer.get_call_context()
-
-    @mark_asyncio
-    def test_trace_coroutine(self):
-        # it should use the task context when invoked in a coroutine
-        with self.tracer.trace('coroutine') as span:
-            span.resource = 'base'
-
-        traces = self.tracer.writer.pop_traces()
-        assert 1 == len(traces)
-        assert 1 == len(traces[0])
-        assert 'coroutine' == traces[0][0].name
-        assert 'base' == traces[0][0].resource
-
-    @mark_asyncio
-    def test_trace_multiple_coroutines(self):
-        # if multiple coroutines have nested tracing, they must belong
-        # to the same trace
-        @asyncio.coroutine
-        def coro():
-            # another traced coroutine
-            with self.tracer.trace('coroutine_2'):
-                return 42
-
-        with self.tracer.trace('coroutine_1'):
-            value = yield from coro()
-
-        # the coroutine has been called correctly
-        assert 42 == value
-        # a single trace has been properly reported
-        traces = self.tracer.writer.pop_traces()
-        assert 1 == len(traces)
-        assert 2 == len(traces[0])
-        assert 'coroutine_1' == traces[0][0].name
-        assert 'coroutine_2' == traces[0][1].name
-        # the parenting is correct
-        assert traces[0][0] == traces[0][1]._parent
-        assert traces[0][0].trace_id == traces[0][1].trace_id
-
-    @mark_asyncio
-    def test_event_loop_exception(self):
-        # it should handle a loop exception
-        asyncio.set_event_loop(None)
-        ctx = self.tracer.get_call_context()
-        assert ctx is not None
-
-    def test_context_task_none(self):
-        # it should handle the case where a Task is not available
-        # Note: the @mark_asyncio is missing to simulate an execution
-        # without a Task
-        task = asyncio.Task.current_task()
-        # the task is not available
-        assert task is None
-        # but a new Context is still created making the operation safe
-        ctx = self.tracer.get_call_context()
-        assert ctx is not None
-
-    @mark_asyncio
-    def test_exception(self):
-        @asyncio.coroutine
-        def f1():
-            with self.tracer.trace('f1'):
-                raise Exception('f1 error')
-
-        with self.assertRaises(Exception):
-            yield from f1()
-        traces = self.tracer.writer.pop_traces()
-        assert 1 == len(traces)
-        spans = traces[0]
-        assert 1 == len(spans)
-        span = spans[0]
-        assert 1 == span.error
-        assert 'f1 error' == span.get_tag('error.msg')
-        assert 'Exception: f1 error' in span.get_tag('error.stack')
-
-    @mark_asyncio
-    def test_nested_exceptions(self):
-        @asyncio.coroutine
-        def f1():
-            with self.tracer.trace('f1'):
-                raise Exception('f1 error')
-
-        @asyncio.coroutine
-        def f2():
-            with self.tracer.trace('f2'):
-                yield from f1()
-
-        with self.assertRaises(Exception):
-            yield from f2()
-
-        traces = self.tracer.writer.pop_traces()
-        assert 1 == len(traces)
-        spans = traces[0]
-        assert 2 == len(spans)
-        span = spans[0]
-        assert 'f2' == span.name
-        assert 1 == span.error  # f2 did not catch the exception
-        assert 'f1 error' == span.get_tag('error.msg')
-        assert 'Exception: f1 error' in span.get_tag('error.stack')
-        span = spans[1]
-        assert 'f1' == span.name
-        assert 1 == span.error
-        assert 'f1 error' == span.get_tag('error.msg')
-        assert 'Exception: f1 error' in span.get_tag('error.stack')
-
-    @mark_asyncio
-    def test_handled_nested_exceptions(self):
-        @asyncio.coroutine
-        def f1():
-            with self.tracer.trace('f1'):
-                raise Exception('f1 error')
-
-        @asyncio.coroutine
-        def f2():
-            with self.tracer.trace('f2'):
-                try:
-                    yield from f1()
-                except Exception:
-                    pass
-
-        yield from f2()
-
-        traces = self.tracer.writer.pop_traces()
-        assert 1 == len(traces)
-        spans = traces[0]
-        assert 2 == len(spans)
-        span = spans[0]
-        assert 'f2' == span.name
-        assert 0 == span.error  # f2 caught the exception
-        span = spans[1]
-        assert 'f1' == span.name
-        assert 1 == span.error
-        assert 'f1 error' == span.get_tag('error.msg')
-        assert 'Exception: f1 error' in span.get_tag('error.stack')
-
-    @mark_asyncio
-    def test_trace_multiple_calls(self):
-        # create multiple futures so that we expect multiple
-        # traces instead of a single one (helper not used)
-        @asyncio.coroutine
-        def coro():
-            # another traced coroutine
-            with self.tracer.trace('coroutine'):
-                yield from asyncio.sleep(0.01)
-
-        futures = [asyncio.ensure_future(coro()) for x in range(10)]
-        for future in futures:
-            yield from future
-
-        traces = self.tracer.writer.pop_traces()
-        assert 10 == len(traces)
-        assert 1 == len(traces[0])
-        assert 'coroutine' == traces[0][0].name
-
-    @mark_asyncio
-    def test_wrapped_coroutine(self):
-        @self.tracer.wrap('f1')
-        @asyncio.coroutine
-        def f1():
-            yield from asyncio.sleep(0.25)
-
-        yield from f1()
-
-        traces = self.tracer.writer.pop_traces()
-        assert 1 == len(traces)
-        spans = traces[0]
-        assert 1 == len(spans)
-        span = spans[0]
-        assert span.duration > 0.25, 'span.duration={}'.format(span.duration)
-
-
-class TestAsyncioPropagation(AsyncioTestCase):
-    """Ensure that asyncio context propagation works between different tasks"""
-    def setUp(self):
-        # patch asyncio event loop
-        super(TestAsyncioPropagation, self).setUp()
-        patch()
-
-    def tearDown(self):
-        # unpatch asyncio event loop
-        super(TestAsyncioPropagation, self).tearDown()
-        unpatch()
-
-    @mark_asyncio
-    def test_tasks_chaining(self):
-        # ensures that the context is propagated between different tasks
-
-        tracer = self.tracer
-        service = 'spawn_service'
-
-        @self.tracer.wrap('spawn_task')
-        @asyncio.coroutine
-        def coro_3():
-            span = tracer.current_span()
-            assert span.service == service
-
-            yield from asyncio.sleep(0.01)
-
-        @asyncio.coroutine
-        def coro_2():
-            # This will have a new context, first run will test that the
-            # new context works correctly, second run will test if when we
-            # pop off the last span on the context if it is still parented
-            # correctly
-            span = tracer.current_span()
-            assert span.service == service
-
-            yield from coro_3()
-            yield from coro_3()
-
-        @self.tracer.wrap('main_task', service=service)
-        @asyncio.coroutine
-        def coro_1():
-            span = tracer.current_span()
-            assert span.service == service
-
-            yield from asyncio.ensure_future(coro_2())
-
-        yield from coro_1()
-
-        traces = self.tracer.writer.pop_traces()
-        assert len(traces) == 3
-        assert len(traces[0]) == 1
-        assert len(traces[1]) == 1
-        main_task = traces[-1][0]
-        spawn_task1 = traces[0][0]
-        spawn_task2 = traces[1][0]
-        # check if the context has been correctly propagated
-        assert spawn_task1.trace_id == main_task.trace_id
-        assert spawn_task1.parent_id == main_task.span_id
-
-        assert spawn_task2.trace_id == main_task.trace_id
-        assert spawn_task2.parent_id == main_task.span_id
-
-    @mark_asyncio
-    def test_concurrent_chaining(self):
-        # ensures that the context is correctly propagated when
-        # concurrent tasks are created from a common tracing block
-        @self.tracer.wrap('f1')
-        @asyncio.coroutine
-        def f1():
-            yield from asyncio.sleep(0.01)
-
-        @self.tracer.wrap('f2')
-        @asyncio.coroutine
-        def f2():
-            yield from asyncio.sleep(0.01)
-
-        with self.tracer.trace('main_task'):
-            yield from asyncio.gather(f1(), f2())
-            # do additional synchronous work to confirm main context is
-            # correctly handled
-            with self.tracer.trace('main_task_child'):
-                time.sleep(0.01)
-
-        traces = self.tracer.writer.pop_traces()
-        assert len(traces) == 3
-        assert len(traces[0]) == 1
-        assert len(traces[1]) == 1
-        assert len(traces[2]) == 2
-        child_1 = traces[0][0]
-        child_2 = traces[1][0]
-        main_task = traces[2][0]
-        main_task_child = traces[2][1]
-        # check if the context has been correctly propagated
-        assert child_1.trace_id == main_task.trace_id
-        assert child_1.parent_id == main_task.span_id
-        assert child_2.trace_id == main_task.trace_id
-        assert child_2.parent_id == main_task.span_id
-        assert main_task_child.trace_id == main_task.trace_id
-        assert main_task_child.parent_id == main_task.span_id
-
-    @pytest.mark.skipif(
-        CONTEXTVARS_IS_AVAILABLE,
-        reason='only applicable to legacy asyncio provider'
-    )
-    @mark_asyncio
-    def test_propagation_with_set_call_context(self):
-        # ensures that if a new Context is attached to the current
-        # running Task via helpers, a previous trace is resumed
-        task = asyncio.Task.current_task()
-        ctx = Context(trace_id=100, span_id=101)
-        set_call_context(task, ctx)
-
-        with self.tracer.trace('async_task'):
-            yield from asyncio.sleep(0.01)
-
-        traces = self.tracer.writer.pop_traces()
-        assert len(traces) == 1
-        assert len(traces[0]) == 1
-        span = traces[0][0]
-        assert span.trace_id == 100
-        assert span.parent_id == 101
-
-    @mark_asyncio
-    def test_propagation_with_new_context(self):
-        # ensures that if a new Context is activated, a trace
-        # with the Context arguments is created
-        ctx = Context(trace_id=100, span_id=101)
-        self.tracer.context_provider.activate(ctx)
-
-        with self.tracer.trace('async_task'):
-            yield from asyncio.sleep(0.01)
-
-        traces = self.tracer.writer.pop_traces()
-        assert len(traces) == 1
-        assert len(traces[0]) == 1
-        span = traces[0][0]
-        assert span.trace_id == 100
-        assert span.parent_id == 101
-
-    @mark_asyncio
-    def test_event_loop_unpatch(self):
-        # ensures that the event loop can be unpatched
-        unpatch()
-        assert isinstance(self.tracer.context_provider, DefaultContextProvider)
-        assert asyncio.BaseEventLoop.create_task == _orig_create_task
-
-    def test_event_loop_double_patch(self):
-        # ensures that double patching will not double instrument
-        # the event loop
-        patch()
-        self.test_tasks_chaining()
-
-    @mark_asyncio
-    def test_trace_multiple_coroutines_ot_outer(self):
-        """OpenTracing version of test_trace_multiple_coroutines."""
-        # if multiple coroutines have nested tracing, they must belong
-        # to the same trace
-        @asyncio.coroutine
-        def coro():
-            # another traced coroutine
-            with self.tracer.trace('coroutine_2'):
-                return 42
-
-        ot_tracer = init_tracer('asyncio_svc', self.tracer)
-        with ot_tracer.start_active_span('coroutine_1'):
-            value = yield from coro()
-
-        # the coroutine has been called correctly
-        assert 42 == value
-        # a single trace has been properly reported
-        traces = self.tracer.writer.pop_traces()
-        assert 1 == len(traces)
-        assert 2 == len(traces[0])
-        assert 'coroutine_1' == traces[0][0].name
-        assert 'coroutine_2' == traces[0][1].name
-        # the parenting is correct
-        assert traces[0][0] == traces[0][1]._parent
-        assert traces[0][0].trace_id == traces[0][1].trace_id
-
-    @mark_asyncio
-    def test_trace_multiple_coroutines_ot_inner(self):
-        """OpenTracing version of test_trace_multiple_coroutines."""
-        # if multiple coroutines have nested tracing, they must belong
-        # to the same trace
-        ot_tracer = init_tracer('asyncio_svc', self.tracer)
-
-        @asyncio.coroutine
-        def coro():
-            # another traced coroutine
-            with ot_tracer.start_active_span('coroutine_2'):
-                return 42
-
-        with self.tracer.trace('coroutine_1'):
-            value = yield from coro()
-
-        # the coroutine has been called correctly
-        assert 42 == value
-        # a single trace has been properly reported
-        traces = self.tracer.writer.pop_traces()
-        assert 1 == len(traces)
-        assert 2 == len(traces[0])
-        assert 'coroutine_1' == traces[0][0].name
-        assert 'coroutine_2' == traces[0][1].name
-        # the parenting is correct
-        assert traces[0][0] == traces[0][1]._parent
-        assert traces[0][0].trace_id == traces[0][1].trace_id
-=======
 
 from ddtrace.contrib.asyncio.compat import asyncio_current_task
 
@@ -595,5 +176,4 @@
     spans = traces[0]
     assert 1 == len(spans)
     span = spans[0]
-    assert span.duration > 0.25, "span.duration={}".format(span.duration)
->>>>>>> bb776815
+    assert span.duration > 0.25, "span.duration={}".format(span.duration)