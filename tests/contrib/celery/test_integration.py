--- conflicted
+++ resolved
@@ -209,10 +209,7 @@
         assert run_span.get_tag("component") == "celery"
         assert run_span.get_tag("span.kind") == "consumer"
 
-<<<<<<< HEAD
-=======
     @flaky(1741975978)
->>>>>>> fe82e181
     def test_fn_task_delay(self):
         # using delay shorthand must preserve arguments
         @self.app.task
@@ -653,11 +650,7 @@
         assert len(traces) == 2
         assert len(traces[0]) + len(traces[1]) == 3
 
-<<<<<<< HEAD
     @flaky(1746305579, reason="Test returns an unfixed number of celery runs so it never passes the last assertion")
-=======
-    @flaky(1742580778)
->>>>>>> fe82e181
     def test_beat_scheduler_tracing(self):
         @self.app.task
         def fn_task():
