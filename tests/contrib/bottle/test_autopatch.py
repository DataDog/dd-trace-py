import bottle
import ddtrace
import webtest

from unittest import TestCase
from nose.tools import eq_
from tests.test_tracer import get_dummy_tracer

from ddtrace import compat


SERVICE = 'bottle-app'


class TraceBottleTest(TestCase):
    """
    Ensures that Bottle is properly traced.
    """
    def setUp(self):
        # provide a dummy tracer
        self.tracer = get_dummy_tracer()
        self._original_tracer = ddtrace.tracer
        ddtrace.tracer = self.tracer
        # provide a Bottle app
        self.app = bottle.Bottle()

    def tearDown(self):
        # restore the tracer
        ddtrace.tracer = self._original_tracer

    def _trace_app(self, tracer=None):
        self.app = webtest.TestApp(self.app)

    def test_200(self):
        # setup our test app
        @self.app.route('/hi/<name>')
        def hi(name):
            return 'hi %s' % name
        self._trace_app(self.tracer)

        # make a request
        resp = self.app.get('/hi/dougie')
        eq_(resp.status_int, 200)
        eq_(compat.to_unicode(resp.body), u'hi dougie')
        # validate it's traced
        spans = self.tracer.writer.pop()
        eq_(len(spans), 1)
        s = spans[0]
        eq_(s.name, 'bottle.request')
        eq_(s.service, 'bottle-app')
        eq_(s.resource, 'GET /hi/<name>')
        eq_(s.get_tag('http.status_code'), '200')
        eq_(s.get_tag('http.method'), 'GET')

        services = self.tracer.writer.pop_services()
<<<<<<< HEAD
        # DEV: Sending of services is a noop while we remove the API
        eq_(len(services), 0)
=======
        eq_(services, {})
>>>>>>> 06de8485

    def test_500(self):
        @self.app.route('/hi')
        def hi():
            raise Exception('oh no')
        self._trace_app(self.tracer)

        # make a request
        try:
            resp = self.app.get('/hi')
            eq_(resp.status_int, 500)
        except Exception:
            pass

        spans = self.tracer.writer.pop()
        eq_(len(spans), 1)
        s = spans[0]
        eq_(s.name, 'bottle.request')
        eq_(s.service, 'bottle-app')
        eq_(s.resource, 'GET /hi')
        eq_(s.get_tag('http.status_code'), '500')
        eq_(s.get_tag('http.method'), 'GET')

    def test_bottle_global_tracer(self):
        # without providing a Tracer instance, it should work
        @self.app.route('/home/')
        def home():
            return 'Hello world'
        self._trace_app()

        # make a request
        resp = self.app.get('/home/')
        eq_(resp.status_int, 200)
        # validate it's traced
        spans = self.tracer.writer.pop()
        eq_(len(spans), 1)
        s = spans[0]
        eq_(s.name, 'bottle.request')
        eq_(s.service, 'bottle-app')
        eq_(s.resource, 'GET /home/')
        eq_(s.get_tag('http.status_code'), '200')
        eq_(s.get_tag('http.method'), 'GET')<|MERGE_RESOLUTION|>--- conflicted
+++ resolved
@@ -53,12 +53,7 @@
         eq_(s.get_tag('http.method'), 'GET')
 
         services = self.tracer.writer.pop_services()
-<<<<<<< HEAD
-        # DEV: Sending of services is a noop while we remove the API
-        eq_(len(services), 0)
-=======
         eq_(services, {})
->>>>>>> 06de8485
 
     def test_500(self):
         @self.app.route('/hi')
