# -*- coding: utf-8 -*-
import pytest
import redis

from ddtrace import Pin
from ddtrace.contrib.redis.patch import patch
from ddtrace.contrib.redis.patch import unpatch
from ddtrace.internal.schema import DEFAULT_SPAN_SERVICE_NAME
from tests.contrib.config import REDISCLUSTER_CONFIG
from tests.utils import DummyTracer
from tests.utils import TracerTestCase
from tests.utils import assert_is_measured


@pytest.mark.skipif(redis.VERSION < (4, 1), reason="redis.cluster is not implemented in redis<4.1")
class TestRedisClusterPatch(TracerTestCase):
    TEST_HOST = REDISCLUSTER_CONFIG["host"]
    TEST_PORTS = REDISCLUSTER_CONFIG["ports"]

    def _get_test_client(self):
        startup_nodes = [redis.cluster.ClusterNode(self.TEST_HOST, int(port)) for port in self.TEST_PORTS.split(",")]
        return redis.cluster.RedisCluster(startup_nodes=startup_nodes)

    def setUp(self):
        super(TestRedisClusterPatch, self).setUp()
        patch()
        r = self._get_test_client()
        r.flushall()
        Pin.override(r, tracer=self.tracer)
        self.r = r

    def tearDown(self):
        unpatch()
        super(TestRedisClusterPatch, self).tearDown()

    @TracerTestCase.run_in_subprocess(env_overrides=dict(DD_TRACE_SPAN_ATTRIBUTE_SCHEMA="v1"))
    def test_span_service_name_v1(self):
        us = self.r.get("cheese")
        assert us is None
        spans = self.get_spans()
        span = spans[0]
        assert span.service == DEFAULT_SPAN_SERVICE_NAME

    def test_basics(self):
        us = self.r.get("cheese")
        assert us is None
        spans = self.get_spans()
        assert len(spans) == 1
        span = spans[0]
        assert_is_measured(span)
        assert span.service == "redis"
        assert span.name == "redis.command"
        assert span.span_type == "redis"
        assert span.error == 0
        assert span.get_tag("redis.raw_command") == "GET cheese"
        assert span.get_tag("component") == "redis"
        assert span.get_tag("db.system") == "redis"
        assert span.get_metric("redis.args_length") == 2
        assert span.resource == "GET"

    def test_unicode(self):
        us = self.r.get("😐")
        assert us is None
        spans = self.get_spans()
        assert len(spans) == 1
        span = spans[0]
        assert_is_measured(span)
        assert span.service == "redis"
        assert span.name == "redis.command"
        assert span.span_type == "redis"
        assert span.error == 0
        assert span.get_tag("redis.raw_command") == "GET 😐"
        assert span.get_tag("component") == "redis"
        assert span.get_tag("db.system") == "redis"
        assert span.get_metric("redis.args_length") == 2
<<<<<<< HEAD
        assert span.resource == u"GET"
=======
        assert span.resource == "GET 😐"
>>>>>>> 87b0c54c

    def test_pipeline(self):
        with self.r.pipeline(transaction=False) as p:
            p.set("blah", 32)
            p.rpush("foo", "éé")
            p.hgetall("xxx")
            p.execute()

        spans = self.get_spans()
        assert len(spans) == 1
        span = spans[0]
        assert_is_measured(span)
        assert span.service == "redis"
        assert span.name == "redis.command"
<<<<<<< HEAD
        assert span.resource == u"SET\nRPUSH\nHGETALL"
=======
        assert span.resource == "SET blah 32\nRPUSH foo éé\nHGETALL xxx"
>>>>>>> 87b0c54c
        assert span.span_type == "redis"
        assert span.error == 0
        assert span.get_tag("redis.raw_command") == "SET blah 32\nRPUSH foo éé\nHGETALL xxx"
        assert span.get_tag("component") == "redis"
        assert span.get_metric("redis.pipeline_length") == 3

    def test_patch_unpatch(self):
        tracer = DummyTracer()

        # Test patch idempotence
        patch()
        patch()

        r = self._get_test_client()
        Pin.get_from(r).clone(tracer=tracer).onto(r)
        r.get("key")

        spans = tracer.pop()
        assert spans, spans
        assert len(spans) == 1

        # Test unpatch
        unpatch()

        r = self._get_test_client()
        r.get("key")

        spans = tracer.pop()
        assert not spans, spans

        # Test patch again
        patch()

        r = self._get_test_client()
        Pin.get_from(r).clone(tracer=tracer).onto(r)
        r.get("key")

        spans = tracer.pop()
        assert spans, spans
        assert len(spans) == 1

    @TracerTestCase.run_in_subprocess(env_overrides=dict(DD_SERVICE="mysvc", DD_TRACE_SPAN_ATTRIBUTE_SCHEMA="v0"))
    def test_user_specified_service_v0(self):
        """
        When a user specifies a service for the app
            The rediscluster integration should not use it.
        """
        # Ensure that the service name was configured
        from ddtrace import config

        assert config.service == "mysvc"

        r = self._get_test_client()
        Pin.get_from(r).clone(tracer=self.tracer).onto(r)
        r.get("key")

        spans = self.get_spans()
        assert len(spans) == 1
        span = spans[0]
        assert span.service != "mysvc"

    @TracerTestCase.run_in_subprocess(env_overrides=dict(DD_SERVICE="mysvc", DD_TRACE_SPAN_ATTRIBUTE_SCHEMA="v1"))
    def test_user_specified_service_v1(self):
        """
        When a user specifies a service for the app
            The rediscluster integration should use it.
        """
        # Ensure that the service name was configured
        from ddtrace import config

        assert config.service == "mysvc"

        r = self._get_test_client()
        Pin.get_from(r).clone(tracer=self.tracer).onto(r)
        r.get("key")

        spans = self.get_spans()
        assert len(spans) == 1
        span = spans[0]
        assert span.service == "mysvc"

    @TracerTestCase.run_in_subprocess(
        env_overrides=dict(DD_REDIS_SERVICE="myrediscluster", DD_TRACE_SPAN_ATTRIBUTE_SCHEMA="v0")
    )
    def test_env_user_specified_rediscluster_service_v0(self):
        self.r.get("cheese")
        span = self.get_spans()[0]
        assert span.service == "myrediscluster", span.service

    @TracerTestCase.run_in_subprocess(
        env_overrides=dict(DD_REDIS_SERVICE="myrediscluster", DD_TRACE_SPAN_ATTRIBUTE_SCHEMA="v1")
    )
    def test_env_user_specified_rediscluster_service_v1(self):
        self.r.get("cheese")
        span = self.get_spans()[0]
        assert span.service == "myrediscluster", span.service

    @TracerTestCase.run_in_subprocess(
        env_overrides=dict(DD_SERVICE="app-svc", DD_REDIS_SERVICE="myrediscluster", DD_TRACE_SPAN_ATTRIBUTE_SCHEMA="v0")
    )
    def test_service_precedence_v0(self):
        self.r.get("cheese")
        span = self.get_spans()[0]
        assert span.service == "myrediscluster"

        self.reset()

    @TracerTestCase.run_in_subprocess(
        env_overrides=dict(DD_SERVICE="app-svc", DD_REDIS_SERVICE="myrediscluster", DD_TRACE_SPAN_ATTRIBUTE_SCHEMA="v1")
    )
    def test_service_precedence_v1(self):
        self.r.get("cheese")
        span = self.get_spans()[0]
        assert span.service == "myrediscluster"

        self.reset()<|MERGE_RESOLUTION|>--- conflicted
+++ resolved
@@ -73,11 +73,7 @@
         assert span.get_tag("component") == "redis"
         assert span.get_tag("db.system") == "redis"
         assert span.get_metric("redis.args_length") == 2
-<<<<<<< HEAD
-        assert span.resource == u"GET"
-=======
-        assert span.resource == "GET 😐"
->>>>>>> 87b0c54c
+        assert span.resource == "GET"
 
     def test_pipeline(self):
         with self.r.pipeline(transaction=False) as p:
@@ -92,11 +88,7 @@
         assert_is_measured(span)
         assert span.service == "redis"
         assert span.name == "redis.command"
-<<<<<<< HEAD
-        assert span.resource == u"SET\nRPUSH\nHGETALL"
-=======
-        assert span.resource == "SET blah 32\nRPUSH foo éé\nHGETALL xxx"
->>>>>>> 87b0c54c
+        assert span.resource == "SET\nRPUSH\nHGETALL"
         assert span.span_type == "redis"
         assert span.error == 0
         assert span.get_tag("redis.raw_command") == "SET blah 32\nRPUSH foo éé\nHGETALL xxx"
