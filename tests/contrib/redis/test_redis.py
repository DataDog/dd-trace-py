--- conflicted
+++ resolved
@@ -57,11 +57,8 @@
         assert span.get_tag("redis.raw_command").startswith(u"MGET 0 1 2 3")
         assert span.get_tag("redis.raw_command").endswith(u"...")
         assert span.get_tag("component") == "redis"
-<<<<<<< HEAD
         assert span.get_tag("span.kind") == "client"
-=======
         assert span.get_tag("db.system") == "redis"
->>>>>>> c31b3b3f
 
     def test_basics(self):
         us = self.r.get("cheese")
@@ -78,11 +75,8 @@
         assert span.get_tag("out.host") == "localhost"
         assert span.get_tag("redis.raw_command") == u"GET cheese"
         assert span.get_tag("component") == "redis"
-<<<<<<< HEAD
         assert span.get_tag("span.kind") == "client"
-=======
         assert span.get_tag("db.system") == "redis"
->>>>>>> c31b3b3f
         assert span.get_metric("redis.args_length") == 2
         assert span.resource == "GET cheese"
         assert span.get_metric(ANALYTICS_SAMPLE_RATE_KEY) is None
@@ -226,11 +220,8 @@
         assert dd_span.get_tag("out.host") == "localhost"
         assert dd_span.get_tag("redis.raw_command") == u"GET cheese"
         assert dd_span.get_tag("component") == "redis"
-<<<<<<< HEAD
         assert dd_span.get_tag("span.kind") == "client"
-=======
         assert dd_span.get_tag("db.system") == "redis"
->>>>>>> c31b3b3f
         assert dd_span.get_metric("redis.args_length") == 2
         assert dd_span.resource == "GET cheese"
 
