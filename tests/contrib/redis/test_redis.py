--- conflicted
+++ resolved
@@ -179,11 +179,7 @@
         self.assert_is_measured(span)
         assert span.service == "redis"
         assert span.name == "redis.command"
-<<<<<<< HEAD
-        assert span.resource == u"SET\nRPUSH\nHGETALL"
-=======
-        assert span.resource == "SET blah 32\nRPUSH foo éé\nHGETALL xxx"
->>>>>>> 87b0c54c
+        assert span.resource == "SET\nRPUSH\nHGETALL"
         assert span.span_type == "redis"
         assert span.error == 0
         assert span.get_metric("out.redis_db") == 0
@@ -207,11 +203,7 @@
         self.assert_is_measured(span)
         assert span.service == "redis"
         assert span.name == "redis.command"
-<<<<<<< HEAD
-        assert span.resource == u"SET"
-=======
-        assert span.resource == "SET a 1"
->>>>>>> 87b0c54c
+        assert span.resource == "SET"
         assert span.span_type == "redis"
         assert span.error == 0
         assert span.get_metric("out.redis_db") == 0
