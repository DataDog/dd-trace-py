--- conflicted
+++ resolved
@@ -117,11 +117,8 @@
     test_spans.assert_span_count(1)
     assert test_spans.spans[0].service == "redis"
     assert test_spans.spans[0].get_tag("component") == "aredis"
-<<<<<<< HEAD
     assert test_spans.spans[0].get_tag("span.kind") == "client"
-=======
     assert test_spans.spans[0].get_tag("db.system") == "redis"
->>>>>>> c31b3b3f
     assert "cheese" in test_spans.spans[0].get_tags() and test_spans.spans[0].get_tag("cheese") == "camembert"
 
 
