import threading
import time

import grpc
from grpc.framework.foundation import logging_pool
import pytest

from ddtrace import Pin
from ddtrace._trace.span import _get_64_highest_order_bits_as_hex
from ddtrace.constants import ERROR_MSG
from ddtrace.constants import ERROR_STACK
from ddtrace.constants import ERROR_TYPE
from ddtrace.contrib.grpc import constants
from ddtrace.contrib.grpc import patch
from ddtrace.contrib.grpc import unpatch
from ddtrace.contrib.internal.grpc.patch import _unpatch_server
from ddtrace.internal.schema import DEFAULT_SPAN_SERVICE_NAME
from tests.utils import TracerTestCase
from tests.utils import flaky
from tests.utils import snapshot

from .common import _GRPC_PORT
from .common import _GRPC_VERSION
from .common import GrpcBaseTestCase
from .hello_pb2 import HelloRequest
from .hello_pb2_grpc import HelloStub


class GrpcTestCase(GrpcBaseTestCase):
    @TracerTestCase.run_in_subprocess(env_overrides=dict(DD_SERVICE="mysvc", DD_TRACE_SPAN_ATTRIBUTE_SCHEMA="v1"))
    def test_user_specified_service_v1(self):
        with grpc.insecure_channel("127.0.0.1:%d" % (_GRPC_PORT)) as channel:
            stub = HelloStub(channel)
            stub.SayHello(HelloRequest(name="propogator"))

        spans = self.get_spans_with_sync_and_assert(size=2)
        client_span, server_span = spans
        assert client_span.service == "mysvc"

    @TracerTestCase.run_in_subprocess(env_overrides=dict(DD_SERVICE="mysvc", DD_TRACE_SPAN_ATTRIBUTE_SCHEMA="v0"))
    def test_user_specified_service_v0(self):
        from ddtrace import config

        assert config.service == "mysvc"
        with grpc.insecure_channel("127.0.0.1:%d" % (_GRPC_PORT)) as channel:
            stub = HelloStub(channel)
            stub.SayHello(HelloRequest(name="propogator"))

        spans = self.get_spans_with_sync_and_assert(size=2)
        client_span, server_span = spans
        assert spans[0].service == "grpc-client"

    @TracerTestCase.run_in_subprocess(env_overrides=dict(DD_TRACE_SPAN_ATTRIBUTE_SCHEMA="v1"))
    def test_unspecified_service_v1(self):
        with grpc.insecure_channel("127.0.0.1:%d" % (_GRPC_PORT)) as channel:
            stub = HelloStub(channel)
            stub.SayHello(HelloRequest(name="propogator"))

        spans = self.get_spans_with_sync_and_assert(size=2)
        client_span, server_span = spans
        assert spans[0].service == DEFAULT_SPAN_SERVICE_NAME

    @TracerTestCase.run_in_subprocess(env_overrides=dict(DD_TRACE_SPAN_ATTRIBUTE_SCHEMA="v0"))
    def test_unspecified_service_v0(self):
        with grpc.insecure_channel("127.0.0.1:%d" % (_GRPC_PORT)) as channel:
            stub = HelloStub(channel)
            stub.SayHello(HelloRequest(name="propogator"))

        spans = self.get_spans_with_sync_and_assert(size=2)
        client_span, server_span = spans
        assert client_span.service == "grpc-client"

    @TracerTestCase.run_in_subprocess(env_overrides=dict(DD_GRPC_SERVICE="mygrpc", DD_TRACE_SPAN_ATTRIBUTE_SCHEMA="v0"))
    def test_client_service_name_config_env_override_v0(self):
        with grpc.insecure_channel("127.0.0.1:%d" % (_GRPC_PORT)) as channel:
            stub = HelloStub(channel)
            stub.SayHello(HelloRequest(name="propogator"))

        spans = self.get_spans_with_sync_and_assert(size=2)
        client_span, server_span = spans
        assert spans[0].service == "mygrpc"

    @TracerTestCase.run_in_subprocess(env_overrides=dict(DD_GRPC_SERVICE="mygrpc", DD_TRACE_SPAN_ATTRIBUTE_SCHEMA="v1"))
    def test_client_service_name_config_env_override_v1(self):
        with grpc.insecure_channel("127.0.0.1:%d" % (_GRPC_PORT)) as channel:
            stub = HelloStub(channel)
            stub.SayHello(HelloRequest(name="propogator"))

        spans = self.get_spans_with_sync_and_assert(size=2)
        client_span, server_span = spans
        assert client_span.service == "mygrpc"

    @TracerTestCase.run_in_subprocess(
        env_overrides=dict(DD_SERVICE="mysvc", DD_GRPC_SERVICE="mygrpc", DD_TRACE_SPAN_ATTRIBUTE_SCHEMA="v1")
    )
    def test_service_precedence_v1(self):
        with grpc.insecure_channel("127.0.0.1:%d" % (_GRPC_PORT)) as channel:
            stub = HelloStub(channel)
            stub.SayHello(HelloRequest(name="propogator"))

        spans = self.get_spans_with_sync_and_assert(size=2)
        client_span, server_span = spans
        assert client_span.service == "mygrpc"

    @TracerTestCase.run_in_subprocess(
        env_overrides=dict(DD_SERVICE="mysvc", DD_GRPC_SERVICE="mygrpc", DD_TRACE_SPAN_ATTRIBUTE_SCHEMA="v0")
    )
    def test_service_precedence_v0(self):
        with grpc.insecure_channel("127.0.0.1:%d" % (_GRPC_PORT)) as channel:
            stub = HelloStub(channel)
            stub.SayHello(HelloRequest(name="propogator"))

        spans = self.get_spans_with_sync_and_assert(size=2)
        client_span, server_span = spans
        assert client_span.service == "mygrpc"

    def get_spans_with_sync_and_assert(self, size=0, retry=20):
        # testing instrumentation with grpcio < 1.14.0 presents a problem for
        # checking spans written to the dummy tracer
        # see https://github.com/grpc/grpc/issues/14621

        spans = super(GrpcTestCase, self).get_spans()

        if _GRPC_VERSION >= (1, 14):
            assert len(spans) == size
            return spans

        for _ in range(retry):
            if len(spans) == size:
                assert len(spans) == size
                return spans
            time.sleep(0.1)

        return spans

    def _check_client_span(self, span, service, method_name, method_kind):
        self.assert_is_measured(span)
        assert span.name == "grpc"
        assert span.resource == "/helloworld.Hello/{}".format(method_name)
        assert span.service == service
        assert span.error == 0
        assert span.span_type == "grpc"
        assert span.get_tag("grpc.method.path") == "/helloworld.Hello/{}".format(method_name)
        assert span.get_tag("grpc.method.package") == "helloworld"
        assert span.get_tag("grpc.method.service") == "Hello"
        assert span.get_tag("grpc.method.name") == method_name
        assert span.get_tag("grpc.method.kind") == method_kind
        assert span.get_tag("grpc.status.code") == "StatusCode.OK"
        assert span.get_tag("grpc.host") == "127.0.0.1"
        assert span.get_tag("peer.hostname") is None
        assert span.get_tag("network.destination.port") == "50531"
        assert span.get_tag("component") == "grpc"
        assert span.get_tag("span.kind") == "client"

    def _check_server_span(self, span, service, method_name, method_kind):
        self.assert_is_measured(span)
        assert span.name == "grpc"
        assert span.resource == "/helloworld.Hello/{}".format(method_name)
        assert span.service == service
        assert span.error == 0
        assert span.span_type == "grpc"
        assert span.get_tag("grpc.method.path") == "/helloworld.Hello/{}".format(method_name)
        assert span.get_tag("grpc.method.package") == "helloworld"
        assert span.get_tag("grpc.method.service") == "Hello"
        assert span.get_tag("grpc.method.name") == method_name
        assert span.get_tag("grpc.method.kind") == method_kind
        assert span.get_tag("component") == "grpc_server"
        assert span.get_tag("span.kind") == "server"

    def test_insecure_channel_using_args_parameter(self):
        def insecure_channel_using_args(target):
            return grpc.insecure_channel(target)

        self._test_insecure_channel(insecure_channel_using_args)

    def test_insecure_channel_using_kwargs_parameter(self):
        def insecure_channel_using_kwargs(target):
            return grpc.insecure_channel(target=target)

        self._test_insecure_channel(insecure_channel_using_kwargs)

    def _test_insecure_channel(self, insecure_channel_function):
        target = "127.0.0.1:%d" % (_GRPC_PORT)
        with insecure_channel_function(target) as channel:
            stub = HelloStub(channel)
            stub.SayHello(HelloRequest(name="test"))

        spans = self.get_spans_with_sync_and_assert(size=2)
        client_span, server_span = spans

        self._check_client_span(client_span, "grpc-client", "SayHello", "unary")
        self._check_server_span(server_span, "grpc-server", "SayHello", "unary")

    def test_secure_channel_using_args_parameter(self):
        def secure_channel_using_args(target, **kwargs):
            return grpc.secure_channel(target, **kwargs)

        self._test_secure_channel(secure_channel_using_args)

    def test_secure_channel_using_kwargs_parameter(self):
        def secure_channel_using_kwargs(target, **kwargs):
            return grpc.secure_channel(target=target, **kwargs)

        self._test_secure_channel(secure_channel_using_kwargs)

    def _test_secure_channel(self, secure_channel_function):
        target = "127.0.0.1:%d" % (_GRPC_PORT)
        with secure_channel_function(target, credentials=grpc.ChannelCredentials(None)) as channel:
            stub = HelloStub(channel)
            stub.SayHello(HelloRequest(name="test"))

        spans = self.get_spans_with_sync_and_assert(size=2)
        client_span, server_span = spans

        self._check_client_span(client_span, "grpc-client", "SayHello", "unary")
        self._check_server_span(server_span, "grpc-server", "SayHello", "unary")

    def test_pin_not_activated(self):
        self.tracer.configure(enabled=False)
        with grpc.insecure_channel("127.0.0.1:%d" % (_GRPC_PORT)) as channel:
            stub = HelloStub(channel)
            stub.SayHello(HelloRequest(name="test"))

        spans = self.get_spans_with_sync_and_assert()
        assert len(spans) == 0

    def test_pin_tags_are_put_in_span(self):
        # DEV: stop and restart server to catch overridden pin
        self._stop_server()
        Pin.override(constants.GRPC_PIN_MODULE_SERVER, service="server1")
        Pin.override(constants.GRPC_PIN_MODULE_SERVER, tags={"tag1": "server"})
        Pin.override(constants.GRPC_PIN_MODULE_CLIENT, tags={"tag2": "client"})
        self._start_server()
        with grpc.insecure_channel("127.0.0.1:%d" % (_GRPC_PORT)) as channel:
            stub = HelloStub(channel)
            stub.SayHello(HelloRequest(name="test"))

        spans = self.get_spans_with_sync_and_assert(size=2)
        assert spans[1].service == "server1"
        assert spans[1].get_tag("tag1") == "server"
        assert spans[0].get_tag("tag2") == "client"

    def test_pin_can_be_defined_per_channel(self):
        Pin.override(constants.GRPC_PIN_MODULE_CLIENT, service="grpc1")
        channel1 = grpc.insecure_channel("127.0.0.1:%d" % (_GRPC_PORT))

        Pin.override(constants.GRPC_PIN_MODULE_CLIENT, service="grpc2")
        channel2 = grpc.insecure_channel("127.0.0.1:%d" % (_GRPC_PORT))

        stub1 = HelloStub(channel1)
        stub1.SayHello(HelloRequest(name="test"))
        channel1.close()

        # DEV: make sure we have two spans before proceeding
        spans = self.get_spans_with_sync_and_assert(size=2)

        stub2 = HelloStub(channel2)
        stub2.SayHello(HelloRequest(name="test"))
        channel2.close()

        spans = self.get_spans_with_sync_and_assert(size=4)

        # DEV: Server service default, client services override
        self._check_server_span(spans[1], "grpc-server", "SayHello", "unary")
        self._check_client_span(spans[0], "grpc1", "SayHello", "unary")
        self._check_server_span(spans[3], "grpc-server", "SayHello", "unary")
        self._check_client_span(spans[2], "grpc2", "SayHello", "unary")

<<<<<<< HEAD
=======
    def test_analytics_default(self):
        with grpc.secure_channel("127.0.0.1:%d" % (_GRPC_PORT), credentials=grpc.ChannelCredentials(None)) as channel:
            stub = HelloStub(channel)
            stub.SayHello(HelloRequest(name="test"))

        spans = self.get_spans_with_sync_and_assert(size=2)
        assert spans[0].get_metric(ANALYTICS_SAMPLE_RATE_KEY) is None
        assert spans[1].get_metric(ANALYTICS_SAMPLE_RATE_KEY) is None

    def test_analytics_with_rate(self):
        with self.override_config("grpc_server", dict(analytics_enabled=True, analytics_sample_rate=0.75)):
            with self.override_config("grpc", dict(analytics_enabled=True, analytics_sample_rate=0.5)):
                with grpc.secure_channel(
                    "127.0.0.1:%d" % (_GRPC_PORT), credentials=grpc.ChannelCredentials(None)
                ) as channel:
                    stub = HelloStub(channel)
                    stub.SayHello(HelloRequest(name="test"))

        spans = self.get_spans_with_sync_and_assert(size=2)
        assert spans[1].get_metric(ANALYTICS_SAMPLE_RATE_KEY) == 0.75
        assert spans[0].get_metric(ANALYTICS_SAMPLE_RATE_KEY) == 0.5

    def test_analytics_without_rate(self):
        with self.override_config("grpc_server", dict(analytics_enabled=True)):
            with self.override_config("grpc", dict(analytics_enabled=True)):
                with grpc.secure_channel(
                    "127.0.0.1:%d" % (_GRPC_PORT), credentials=grpc.ChannelCredentials(None)
                ) as channel:
                    stub = HelloStub(channel)
                    stub.SayHello(HelloRequest(name="test"))

        spans = self.get_spans_with_sync_and_assert(size=2)
        assert spans[0].get_metric(ANALYTICS_SAMPLE_RATE_KEY) == 1.0
        assert spans[1].get_metric(ANALYTICS_SAMPLE_RATE_KEY) == 1.0

>>>>>>> 49bb1209
    def test_server_stream(self):
        # use an event to signal when the callbacks have been called from the response
        callback_called = threading.Event()

        def callback(response):
            callback_called.set()

        with grpc.insecure_channel("127.0.0.1:%d" % (_GRPC_PORT)) as channel:
            stub = HelloStub(channel)
            responses_iterator = stub.SayHelloTwice(HelloRequest(name="test"))
            responses_iterator.add_done_callback(callback)
            assert len(list(responses_iterator)) == 2
            callback_called.wait(timeout=1)

        spans = self.get_spans_with_sync_and_assert(size=2)
        client_span, server_span = spans
        self._check_client_span(client_span, "grpc-client", "SayHelloTwice", "server_streaming")
        self._check_server_span(server_span, "grpc-server", "SayHelloTwice", "server_streaming")

    def test_server_stream_once(self):
        # use an event to signal when the callbacks have been called from the response
        callback_called = threading.Event()

        def callback(response):
            callback_called.set()

        with grpc.insecure_channel("127.0.0.1:%d" % (_GRPC_PORT)) as channel:
            stub = HelloStub(channel)
            responses_iterator = stub.SayHelloTwice(HelloRequest(name="once"))
            responses_iterator.add_done_callback(callback)
            response = next(responses_iterator)
            callback_called.wait(timeout=1)
            assert response.message == "first response"

        spans = self.get_spans_with_sync_and_assert(size=2)
        client_span, server_span = spans
        self._check_client_span(client_span, "grpc-client", "SayHelloTwice", "server_streaming")
        self._check_server_span(server_span, "grpc-server", "SayHelloTwice", "server_streaming")

    def test_client_stream(self):
        requests_iterator = iter(HelloRequest(name=name) for name in ["first", "second"])

        with grpc.insecure_channel("127.0.0.1:%d" % (_GRPC_PORT)) as channel:
            stub = HelloStub(channel)
            response = stub.SayHelloLast(requests_iterator)
            assert response.message == "first;second"

        spans = self.get_spans_with_sync_and_assert(size=2)
        client_span, server_span = spans
        self._check_client_span(client_span, "grpc-client", "SayHelloLast", "client_streaming")
        self._check_server_span(server_span, "grpc-server", "SayHelloLast", "client_streaming")

    def test_bidi_stream(self):
        # use an event to signal when the callbacks have been called from the response
        callback_called = threading.Event()

        def callback(response):
            callback_called.set()

        requests_iterator = iter(HelloRequest(name=name) for name in ["first", "second", "third", "fourth", "fifth"])

        with grpc.insecure_channel("127.0.0.1:%d" % (_GRPC_PORT)) as channel:
            stub = HelloStub(channel)
            responses_iterator = stub.SayHelloRepeatedly(requests_iterator)
            responses_iterator.add_done_callback(callback)
            messages = [r.message for r in responses_iterator]
            callback_called.wait(timeout=1)
            assert list(messages) == ["first;second", "third;fourth", "fifth"]

        spans = self.get_spans_with_sync_and_assert(size=2)
        client_span, server_span = spans
        self._check_client_span(client_span, "grpc-client", "SayHelloRepeatedly", "bidi_streaming")
        self._check_server_span(server_span, "grpc-server", "SayHelloRepeatedly", "bidi_streaming")

    def test_priority_sampling(self):
        # DEV: Priority sampling is enabled by default
        # Setting priority sampling reset the writer, we need to re-override it

        with grpc.insecure_channel("127.0.0.1:%d" % (_GRPC_PORT)) as channel:
            stub = HelloStub(channel)
            response = stub.SayHello(HelloRequest(name="propogator"))

        spans = self.get_spans_with_sync_and_assert(size=2)
        client_span, server_span = spans
        assert f"x-datadog-trace-id={str(client_span._trace_id_64bits)}" in response.message
        assert f"_dd.p.tid={_get_64_highest_order_bits_as_hex(client_span.trace_id)}" in response.message
        assert "x-datadog-parent-id={}".format(client_span.span_id) in response.message
        assert "x-datadog-sampling-priority=1" in response.message

    def test_unary_abort(self):
        with grpc.secure_channel("127.0.0.1:%d" % (_GRPC_PORT), credentials=grpc.ChannelCredentials(None)) as channel:
            stub = HelloStub(channel)
            with self.assertRaises(grpc.RpcError):
                stub.SayHello(HelloRequest(name="abort"))

        spans = self.get_spans_with_sync_and_assert(size=2)
        client_span, server_span = spans

        assert client_span.resource == "/helloworld.Hello/SayHello"
        assert client_span.error == 1
        assert client_span.get_tag(ERROR_MSG) == "aborted"
        assert client_span.get_tag(ERROR_TYPE) == "StatusCode.ABORTED"
        assert client_span.get_tag("grpc.status.code") == "StatusCode.ABORTED"
        assert client_span.get_tag("component") == "grpc"
        assert client_span.get_tag("span.kind") == "client"

    def test_custom_interceptor_exception(self):
        # add an interceptor that raises a custom exception and check error tags
        # are added to spans
        raise_exception_interceptor = _RaiseExceptionClientInterceptor()
        with grpc.insecure_channel("127.0.0.1:%d" % (_GRPC_PORT)) as channel:
            with self.assertRaises(_CustomException):
                intercept_channel = grpc.intercept_channel(channel, raise_exception_interceptor)
                stub = HelloStub(intercept_channel)
                stub.SayHello(HelloRequest(name="custom-exception"))

        spans = self.get_spans_with_sync_and_assert(size=2)
        client_span, server_span = spans

        assert client_span.resource == "/helloworld.Hello/SayHello"
        assert client_span.error == 1
        assert client_span.get_tag(ERROR_MSG) == "custom"
        assert client_span.get_tag(ERROR_TYPE) == "tests.contrib.grpc.test_grpc._CustomException"
        assert client_span.get_tag(ERROR_STACK) is not None
        assert client_span.get_tag("grpc.status.code") == "StatusCode.INTERNAL"
        assert client_span.get_tag("component") == "grpc"
        assert client_span.get_tag("span.kind") == "client"

        # no exception on server end
        assert server_span.resource == "/helloworld.Hello/SayHello"
        assert server_span.error == 0
        assert server_span.get_tag(ERROR_MSG) is None
        assert server_span.get_tag(ERROR_TYPE) is None
        assert server_span.get_tag(ERROR_STACK) is None
        assert server_span.get_tag("component") == "grpc_server"
        assert server_span.get_tag("span.kind") == "server"

    def test_client_cancellation(self):
        # use an event to signal when the callbacks have been called from the response
        callback_called = threading.Event()

        def callback(response):
            callback_called.set()

        # unpatch and restart server since we are only testing here caller cancellation
        self._stop_server()
        _unpatch_server()
        self._start_server()

        # have servicer sleep whenever request is handled to ensure we can cancel before server responds
        # to requests
        requests_iterator = iter(HelloRequest(name=name) for name in ["sleep"])

        with grpc.insecure_channel("127.0.0.1:%d" % (_GRPC_PORT)) as channel:
            with self.assertRaises(grpc.RpcError):
                stub = HelloStub(channel)
                responses_iterator = stub.SayHelloRepeatedly(requests_iterator)
                responses_iterator.add_done_callback(callback)
                responses_iterator.cancel()
                next(responses_iterator)
            callback_called.wait(timeout=1)

        spans = self.get_spans_with_sync_and_assert(size=1)
        client_span = spans[0]

        assert client_span.resource == "/helloworld.Hello/SayHelloRepeatedly"
        assert client_span.error == 1
        assert client_span.get_tag(ERROR_MSG) == "Locally cancelled by application!"
        assert client_span.get_tag(ERROR_TYPE) == "StatusCode.CANCELLED"
        assert client_span.get_tag(ERROR_STACK) is None
        assert client_span.get_tag("grpc.status.code") == "StatusCode.CANCELLED"
        assert client_span.get_tag("component") == "grpc"
        assert client_span.get_tag("span.kind") == "client"

    def test_unary_exception(self):
        with grpc.secure_channel("127.0.0.1:%d" % (_GRPC_PORT), credentials=grpc.ChannelCredentials(None)) as channel:
            stub = HelloStub(channel)
            with self.assertRaises(grpc.RpcError):
                stub.SayHello(HelloRequest(name="exception"))

        spans = self.get_spans_with_sync_and_assert(size=2)
        client_span, server_span = spans

        assert client_span.resource == "/helloworld.Hello/SayHello"
        assert client_span.error == 1
        assert client_span.get_tag(ERROR_MSG) == "exception"
        assert client_span.get_tag(ERROR_TYPE) == "StatusCode.INVALID_ARGUMENT"
        assert client_span.get_tag("grpc.status.code") == "StatusCode.INVALID_ARGUMENT"
        assert client_span.get_tag("component") == "grpc"
        assert client_span.get_tag("span.kind") == "client"

        assert server_span.resource == "/helloworld.Hello/SayHello"
        assert server_span.error == 1
        assert server_span.get_tag(ERROR_MSG) == "exception"
        assert server_span.get_tag(ERROR_TYPE) == "StatusCode.INVALID_ARGUMENT"
        assert server_span.get_tag("component") == "grpc_server"
        assert server_span.get_tag("span.kind") == "server"
        assert "Traceback" in server_span.get_tag(ERROR_STACK)
        assert "grpc.StatusCode.INVALID_ARGUMENT" in server_span.get_tag(ERROR_STACK)

    def test_client_stream_exception(self):
        requests_iterator = iter(HelloRequest(name=name) for name in ["first", "exception"])

        with grpc.insecure_channel("127.0.0.1:%d" % (_GRPC_PORT)) as channel:
            stub = HelloStub(channel)
            with self.assertRaises(grpc.RpcError):
                stub.SayHelloLast(requests_iterator)

        spans = self.get_spans_with_sync_and_assert(size=2)
        client_span, server_span = spans

        assert client_span.resource == "/helloworld.Hello/SayHelloLast"
        assert client_span.error == 1
        assert client_span.get_tag(ERROR_MSG) == "exception"
        assert client_span.get_tag(ERROR_TYPE) == "StatusCode.INVALID_ARGUMENT"
        assert client_span.get_tag("grpc.status.code") == "StatusCode.INVALID_ARGUMENT"
        assert client_span.get_tag("component") == "grpc"
        assert client_span.get_tag("span.kind") == "client"

        assert server_span.resource == "/helloworld.Hello/SayHelloLast"
        assert server_span.error == 1
        assert server_span.get_tag(ERROR_MSG) == "exception"
        assert server_span.get_tag(ERROR_TYPE) == "StatusCode.INVALID_ARGUMENT"
        assert server_span.get_tag("component") == "grpc_server"
        assert server_span.get_tag("span.kind") == "server"
        assert "Traceback" in server_span.get_tag(ERROR_STACK)
        assert "grpc.StatusCode.INVALID_ARGUMENT" in server_span.get_tag(ERROR_STACK)

    def test_server_stream_exception(self):
        # use an event to signal when the callbacks have been called from the response
        callback_called = threading.Event()

        def callback(response):
            callback_called.set()

        with grpc.secure_channel("127.0.0.1:%d" % (_GRPC_PORT), credentials=grpc.ChannelCredentials(None)) as channel:
            stub = HelloStub(channel)
            with self.assertRaises(grpc.RpcError):
                responses_iterator = stub.SayHelloTwice(HelloRequest(name="exception"))
                responses_iterator.add_done_callback(callback)
                list(responses_iterator)
            callback_called.wait(timeout=1)

        spans = self.get_spans_with_sync_and_assert(size=2)
        client_span, server_span = spans

        assert client_span.resource == "/helloworld.Hello/SayHelloTwice"
        assert client_span.error == 1
        assert client_span.get_tag(ERROR_MSG) == "exception"
        assert client_span.get_tag(ERROR_TYPE) == "StatusCode.RESOURCE_EXHAUSTED"
        assert client_span.get_tag("grpc.status.code") == "StatusCode.RESOURCE_EXHAUSTED"
        assert client_span.get_tag("span.kind") == "client"

        assert server_span.resource == "/helloworld.Hello/SayHelloTwice"
        assert server_span.error == 1
        assert server_span.get_tag(ERROR_MSG) == "exception"
        assert server_span.get_tag(ERROR_TYPE) == "StatusCode.RESOURCE_EXHAUSTED"
        assert server_span.get_tag("span.kind") == "server"
        assert "Traceback" in server_span.get_tag(ERROR_STACK)
        assert "grpc.StatusCode.RESOURCE_EXHAUSTED" in server_span.get_tag(ERROR_STACK)

    def test_unknown_servicer(self):
        with grpc.secure_channel("127.0.0.1:%d" % (_GRPC_PORT), credentials=grpc.ChannelCredentials(None)) as channel:
            stub = HelloStub(channel)
            with self.assertRaises(grpc.RpcError) as exception_context:
                stub.SayHelloUnknown(HelloRequest(name="unknown"))
            rpc_error = exception_context.exception
            assert grpc.StatusCode.UNIMPLEMENTED == rpc_error.code()

    @TracerTestCase.run_in_subprocess(env_overrides=dict(DD_SERVICE="mysvc"))
    def test_app_service_name(self):
        """
        When a service name is specified by the user
            It should be used for grpc server spans
            It should be included in grpc client spans
        """
        # Ensure that the service name was configured
        from ddtrace import config

        assert config.service == "mysvc"

        channel1 = grpc.insecure_channel("127.0.0.1:%d" % (_GRPC_PORT))
        stub1 = HelloStub(channel1)
        stub1.SayHello(HelloRequest(name="test"))
        channel1.close()

        # DEV: make sure we have two spans before proceeding
        spans = self.get_spans_with_sync_and_assert(size=2)

        self._check_server_span(spans[1], "mysvc", "SayHello", "unary")
        self._check_client_span(spans[0], "grpc-client", "SayHello", "unary")

    @TracerTestCase.run_in_subprocess(env_overrides=dict(DD_SERVICE="mysvc"))
    def test_service_name_config_override(self):
        """
        When a service name is specified by the user in config.grpc{_server}
            It should be used in grpc client spans
            It should be used in grpc server spans
        """
        with self.override_config("grpc", dict(service_name="myclientsvc")):
            with self.override_config("grpc_server", dict(service_name="myserversvc")):
                channel1 = grpc.insecure_channel("127.0.0.1:%d" % (_GRPC_PORT))
                stub1 = HelloStub(channel1)
                stub1.SayHello(HelloRequest(name="test"))
                channel1.close()

        spans = self.get_spans_with_sync_and_assert(size=2)

        self._check_server_span(spans[1], "myserversvc", "SayHello", "unary")
        self._check_client_span(spans[0], "myclientsvc", "SayHello", "unary")

    @TracerTestCase.run_in_subprocess(env_overrides=dict(DD_GRPC_SERVICE="myclientsvc"))
    def test_client_service_name_config_env_override(self):
        """
        When a service name is specified by the user in the DD_GRPC_SERVICE env var
            It should be used in grpc client spans
        """
        channel1 = grpc.insecure_channel("127.0.0.1:%d" % (_GRPC_PORT))
        stub1 = HelloStub(channel1)
        stub1.SayHello(HelloRequest(name="test"))
        channel1.close()

        spans = self.get_spans_with_sync_and_assert(size=2)
        self._check_client_span(spans[0], "myclientsvc", "SayHello", "unary")

    @TracerTestCase.run_in_subprocess(env_overrides=dict(DD_TRACE_SPAN_ATTRIBUTE_SCHEMA="v0"))
    def test_schematized_operation_name_v0(self):
        with grpc.insecure_channel("127.0.0.1:%d" % (_GRPC_PORT)) as channel:
            stub = HelloStub(channel)
            stub.SayHello(HelloRequest(name="propogator"))

        spans = self.get_spans_with_sync_and_assert(size=2)
        client_span, server_span = spans
        assert client_span.name == "grpc", "Expected 'grpc', got %s" % client_span.name
        assert server_span.name == "grpc", "Expected 'grpc', got %s" % server_span.name

    @TracerTestCase.run_in_subprocess(env_overrides=dict(DD_TRACE_SPAN_ATTRIBUTE_SCHEMA="v1"))
    def test_schematized_operation_name_v1(self):
        with grpc.insecure_channel("127.0.0.1:%d" % (_GRPC_PORT)) as channel:
            stub = HelloStub(channel)
            stub.SayHello(HelloRequest(name="propogator"))

        spans = self.get_spans_with_sync_and_assert(size=2)
        client_span, server_span = spans
        assert client_span.name == "grpc.client.request", "Expected 'grpc.client.request', got %s" % client_span.name
        assert server_span.name == "grpc.server.request", "Expected 'grpc.server.request', got %s" % server_span.name


class _CustomException(Exception):
    pass


class _RaiseExceptionClientInterceptor(grpc.UnaryUnaryClientInterceptor):
    def _intercept_call(self, continuation, client_call_details, request_or_iterator):
        # allow computation to complete
        continuation(client_call_details, request_or_iterator).result()

        raise _CustomException("custom")

    def intercept_unary_unary(self, continuation, client_call_details, request):
        return self._intercept_call(continuation, client_call_details, request)


def test_handle_response_future_like():
    from ddtrace._trace.span import Span
    from ddtrace.contrib.internal.grpc.client_interceptor import _handle_response

    span = Span(None)

    def finish_span():
        span.finish()

    class FutureLike(object):
        def add_done_callback(self, fn):
            finish_span()

    class NotFutureLike(object):
        pass

    _handle_response(span, NotFutureLike())
    assert span.duration is None
    _handle_response(span, FutureLike())
    assert span.duration is not None


@pytest.fixture()
def patch_grpc():
    patch()
    try:
        yield
    finally:
        unpatch()


class _UnaryUnaryRpcHandler(grpc.GenericRpcHandler):
    def __init__(self, handler):
        self._handler = handler

    def service(self, handler_call_details):
        return grpc.unary_unary_rpc_method_handler(self._handler)


@snapshot(ignores=["meta.network.destination.port"], wait_for_num_traces=2)
@flaky(until=1729294610, reason="GitLab CI does not support ipv6 at this time")
def test_method_service(patch_grpc):
    def handler(request, context):
        return b""

    server = grpc.server(
        logging_pool.pool(1),
        options=(("grpc.so_reuseport", 0),),
    )
    port = server.add_insecure_port("[::]:0")
    channel = grpc.insecure_channel("[::]:{}".format(port))
    server.add_generic_rpc_handlers((_UnaryUnaryRpcHandler(handler),))
    try:
        server.start()
        channel.unary_unary("/Servicer/Handler")(b"request")
        channel.unary_unary("/pkg.Servicer/Handler")(b"request")
    finally:
        server.stop(None)<|MERGE_RESOLUTION|>--- conflicted
+++ resolved
@@ -266,44 +266,6 @@
         self._check_server_span(spans[3], "grpc-server", "SayHello", "unary")
         self._check_client_span(spans[2], "grpc2", "SayHello", "unary")
 
-<<<<<<< HEAD
-=======
-    def test_analytics_default(self):
-        with grpc.secure_channel("127.0.0.1:%d" % (_GRPC_PORT), credentials=grpc.ChannelCredentials(None)) as channel:
-            stub = HelloStub(channel)
-            stub.SayHello(HelloRequest(name="test"))
-
-        spans = self.get_spans_with_sync_and_assert(size=2)
-        assert spans[0].get_metric(ANALYTICS_SAMPLE_RATE_KEY) is None
-        assert spans[1].get_metric(ANALYTICS_SAMPLE_RATE_KEY) is None
-
-    def test_analytics_with_rate(self):
-        with self.override_config("grpc_server", dict(analytics_enabled=True, analytics_sample_rate=0.75)):
-            with self.override_config("grpc", dict(analytics_enabled=True, analytics_sample_rate=0.5)):
-                with grpc.secure_channel(
-                    "127.0.0.1:%d" % (_GRPC_PORT), credentials=grpc.ChannelCredentials(None)
-                ) as channel:
-                    stub = HelloStub(channel)
-                    stub.SayHello(HelloRequest(name="test"))
-
-        spans = self.get_spans_with_sync_and_assert(size=2)
-        assert spans[1].get_metric(ANALYTICS_SAMPLE_RATE_KEY) == 0.75
-        assert spans[0].get_metric(ANALYTICS_SAMPLE_RATE_KEY) == 0.5
-
-    def test_analytics_without_rate(self):
-        with self.override_config("grpc_server", dict(analytics_enabled=True)):
-            with self.override_config("grpc", dict(analytics_enabled=True)):
-                with grpc.secure_channel(
-                    "127.0.0.1:%d" % (_GRPC_PORT), credentials=grpc.ChannelCredentials(None)
-                ) as channel:
-                    stub = HelloStub(channel)
-                    stub.SayHello(HelloRequest(name="test"))
-
-        spans = self.get_spans_with_sync_and_assert(size=2)
-        assert spans[0].get_metric(ANALYTICS_SAMPLE_RATE_KEY) == 1.0
-        assert spans[1].get_metric(ANALYTICS_SAMPLE_RATE_KEY) == 1.0
-
->>>>>>> 49bb1209
     def test_server_stream(self):
         # use an event to signal when the callbacks have been called from the response
         callback_called = threading.Event()
