import time

import grpc
from grpc._grpcio_metadata import __version__ as _GRPC_VERSION
from grpc.framework.foundation import logging_pool
import pytest

from ddtrace import Pin
from ddtrace.constants import ANALYTICS_SAMPLE_RATE_KEY
from ddtrace.contrib.grpc import constants
from ddtrace.contrib.grpc import patch
from ddtrace.contrib.grpc import unpatch
from ddtrace.contrib.grpc.patch import _unpatch_server
from ddtrace.ext import errors
from tests.utils import TracerTestCase
from tests.utils import snapshot

from .hello_pb2 import HelloReply
from .hello_pb2 import HelloRequest
from .hello_pb2_grpc import HelloServicer
from .hello_pb2_grpc import HelloStub
from .hello_pb2_grpc import add_HelloServicer_to_server


_GRPC_PORT = 50531
_GRPC_VERSION = tuple([int(i) for i in _GRPC_VERSION.split(".")])


class GrpcTestCase(TracerTestCase):
    def setUp(self):
        super(GrpcTestCase, self).setUp()
        patch()
        Pin.override(constants.GRPC_PIN_MODULE_SERVER, tracer=self.tracer)
        Pin.override(constants.GRPC_PIN_MODULE_CLIENT, tracer=self.tracer)
        self._start_server()

    def tearDown(self):
        self._stop_server()
        # Remove any remaining spans
        self.tracer.pop()
        # Unpatch grpc
        unpatch()
        super(GrpcTestCase, self).tearDown()

    def get_spans_with_sync_and_assert(self, size=0, retry=20):
        # testing instrumentation with grpcio < 1.14.0 presents a problem for
        # checking spans written to the dummy tracer
        # see https://github.com/grpc/grpc/issues/14621

        spans = super(GrpcTestCase, self).get_spans()

        if _GRPC_VERSION >= (1, 14):
            assert len(spans) == size
            return spans

        for _ in range(retry):
            if len(spans) == size:
                assert len(spans) == size
                return spans
            time.sleep(0.1)

        return spans

    def _start_server(self):
        self._server_pool = logging_pool.pool(1)
        self._server = grpc.server(self._server_pool)
        self._server.add_insecure_port("[::]:%d" % (_GRPC_PORT))
        add_HelloServicer_to_server(_HelloServicer(), self._server)
        self._server.start()

    def _stop_server(self):
        self._server.stop(None)
        self._server_pool.shutdown(wait=True)

    def _check_client_span(self, span, service, method_name, method_kind):
        self.assert_is_measured(span)
        assert span.name == "grpc"
        assert span.resource == "/helloworld.Hello/{}".format(method_name)
        assert span.service == service
        assert span.error == 0
        assert span.span_type == "grpc"
        assert span.get_tag("grpc.method.path") == "/helloworld.Hello/{}".format(method_name)
        assert span.get_tag("grpc.method.package") == "helloworld"
        assert span.get_tag("grpc.method.service") == "Hello"
        assert span.get_tag("grpc.method.name") == method_name
        assert span.get_tag("grpc.method.kind") == method_kind
        assert span.get_tag("grpc.status.code") == "StatusCode.OK"
        assert span.get_tag("grpc.host") == "localhost"
        assert span.get_tag("grpc.port") == "50531"

    def _check_server_span(self, span, service, method_name, method_kind):
        self.assert_is_measured(span)
        assert span.name == "grpc"
        assert span.resource == "/helloworld.Hello/{}".format(method_name)
        assert span.service == service
        assert span.error == 0
        assert span.span_type == "grpc"
        assert span.get_tag("grpc.method.path") == "/helloworld.Hello/{}".format(method_name)
        assert span.get_tag("grpc.method.package") == "helloworld"
        assert span.get_tag("grpc.method.service") == "Hello"
        assert span.get_tag("grpc.method.name") == method_name
        assert span.get_tag("grpc.method.kind") == method_kind

    def test_insecure_channel_using_args_parameter(self):
        def insecure_channel_using_args(target):
            return grpc.insecure_channel(target)

        self._test_insecure_channel(insecure_channel_using_args)

    def test_insecure_channel_using_kwargs_parameter(self):
        def insecure_channel_using_kwargs(target):
            return grpc.insecure_channel(target=target)

        self._test_insecure_channel(insecure_channel_using_kwargs)

    def _test_insecure_channel(self, insecure_channel_function):
        target = "localhost:%d" % (_GRPC_PORT)
        with insecure_channel_function(target) as channel:
            stub = HelloStub(channel)
            stub.SayHello(HelloRequest(name="test"))

        spans = self.get_spans_with_sync_and_assert(size=2)
        server_span, client_span = spans

        self._check_client_span(client_span, "grpc-client", "SayHello", "unary")
        self._check_server_span(server_span, "grpc-server", "SayHello", "unary")

    def test_secure_channel_using_args_parameter(self):
        def secure_channel_using_args(target, **kwargs):
            return grpc.secure_channel(target, **kwargs)

        self._test_secure_channel(secure_channel_using_args)

    def test_secure_channel_using_kwargs_parameter(self):
        def secure_channel_using_kwargs(target, **kwargs):
            return grpc.secure_channel(target=target, **kwargs)

        self._test_secure_channel(secure_channel_using_kwargs)

    def _test_secure_channel(self, secure_channel_function):
        target = "localhost:%d" % (_GRPC_PORT)
        with secure_channel_function(target, credentials=grpc.ChannelCredentials(None)) as channel:
            stub = HelloStub(channel)
            stub.SayHello(HelloRequest(name="test"))

        spans = self.get_spans_with_sync_and_assert(size=2)
        server_span, client_span = spans

        self._check_client_span(client_span, "grpc-client", "SayHello", "unary")
        self._check_server_span(server_span, "grpc-server", "SayHello", "unary")

    def test_pin_not_activated(self):
        self.tracer.configure(enabled=False)
        with grpc.insecure_channel("localhost:%d" % (_GRPC_PORT)) as channel:
            stub = HelloStub(channel)
            stub.SayHello(HelloRequest(name="test"))

        spans = self.get_spans_with_sync_and_assert()
        assert len(spans) == 0

    def test_pin_tags_are_put_in_span(self):
        # DEV: stop and restart server to catch overridden pin
        self._stop_server()
        Pin.override(constants.GRPC_PIN_MODULE_SERVER, service="server1")
        Pin.override(constants.GRPC_PIN_MODULE_SERVER, tags={"tag1": "server"})
        Pin.override(constants.GRPC_PIN_MODULE_CLIENT, tags={"tag2": "client"})
        self._start_server()
        with grpc.insecure_channel("localhost:%d" % (_GRPC_PORT)) as channel:
            stub = HelloStub(channel)
            stub.SayHello(HelloRequest(name="test"))

        spans = self.get_spans_with_sync_and_assert(size=2)
        assert spans[0].service == "server1"
        assert spans[0].get_tag("tag1") == "server"
        assert spans[1].get_tag("tag2") == "client"

    def test_pin_can_be_defined_per_channel(self):
        Pin.override(constants.GRPC_PIN_MODULE_CLIENT, service="grpc1")
        channel1 = grpc.insecure_channel("localhost:%d" % (_GRPC_PORT))

        Pin.override(constants.GRPC_PIN_MODULE_CLIENT, service="grpc2")
        channel2 = grpc.insecure_channel("localhost:%d" % (_GRPC_PORT))

        stub1 = HelloStub(channel1)
        stub1.SayHello(HelloRequest(name="test"))
        channel1.close()

        # DEV: make sure we have two spans before proceeding
        spans = self.get_spans_with_sync_and_assert(size=2)

        stub2 = HelloStub(channel2)
        stub2.SayHello(HelloRequest(name="test"))
        channel2.close()

        spans = self.get_spans_with_sync_and_assert(size=4)

        # DEV: Server service default, client services override
        self._check_server_span(spans[0], "grpc-server", "SayHello", "unary")
        self._check_client_span(spans[1], "grpc1", "SayHello", "unary")
        self._check_server_span(spans[2], "grpc-server", "SayHello", "unary")
        self._check_client_span(spans[3], "grpc2", "SayHello", "unary")

    def test_analytics_default(self):
        with grpc.secure_channel("localhost:%d" % (_GRPC_PORT), credentials=grpc.ChannelCredentials(None)) as channel:
            stub = HelloStub(channel)
            stub.SayHello(HelloRequest(name="test"))

        spans = self.get_spans_with_sync_and_assert(size=2)
        assert spans[0].get_metric(ANALYTICS_SAMPLE_RATE_KEY) is None
        assert spans[1].get_metric(ANALYTICS_SAMPLE_RATE_KEY) is None

    def test_analytics_with_rate(self):
        with self.override_config("grpc_server", dict(analytics_enabled=True, analytics_sample_rate=0.75)):
            with self.override_config("grpc", dict(analytics_enabled=True, analytics_sample_rate=0.5)):
                with grpc.secure_channel(
                    "localhost:%d" % (_GRPC_PORT), credentials=grpc.ChannelCredentials(None)
                ) as channel:
                    stub = HelloStub(channel)
                    stub.SayHello(HelloRequest(name="test"))

        spans = self.get_spans_with_sync_and_assert(size=2)
        assert spans[0].get_metric(ANALYTICS_SAMPLE_RATE_KEY) == 0.75
        assert spans[1].get_metric(ANALYTICS_SAMPLE_RATE_KEY) == 0.5

    def test_analytics_without_rate(self):
        with self.override_config("grpc_server", dict(analytics_enabled=True)):
            with self.override_config("grpc", dict(analytics_enabled=True)):
                with grpc.secure_channel(
                    "localhost:%d" % (_GRPC_PORT), credentials=grpc.ChannelCredentials(None)
                ) as channel:
                    stub = HelloStub(channel)
                    stub.SayHello(HelloRequest(name="test"))

        spans = self.get_spans_with_sync_and_assert(size=2)
        assert spans[0].get_metric(ANALYTICS_SAMPLE_RATE_KEY) == 1.0
        assert spans[1].get_metric(ANALYTICS_SAMPLE_RATE_KEY) == 1.0

    def test_server_stream(self):
        with grpc.insecure_channel("localhost:%d" % (_GRPC_PORT)) as channel:
            stub = HelloStub(channel)
            responses_iterator = stub.SayHelloTwice(HelloRequest(name="test"))
            assert len(list(responses_iterator)) == 2

        spans = self.get_spans_with_sync_and_assert(size=2)
        server_span, client_span = spans
        self._check_client_span(client_span, "grpc-client", "SayHelloTwice", "server_streaming")
        self._check_server_span(server_span, "grpc-server", "SayHelloTwice", "server_streaming")

    def test_client_stream(self):
        requests_iterator = iter(HelloRequest(name=name) for name in ["first", "second"])

        with grpc.insecure_channel("localhost:%d" % (_GRPC_PORT)) as channel:
            stub = HelloStub(channel)
            response = stub.SayHelloLast(requests_iterator)
            assert response.message == "first;second"

        spans = self.get_spans_with_sync_and_assert(size=2)
        server_span, client_span = spans
        self._check_client_span(client_span, "grpc-client", "SayHelloLast", "client_streaming")
        self._check_server_span(server_span, "grpc-server", "SayHelloLast", "client_streaming")

    def test_bidi_stream(self):
        requests_iterator = iter(HelloRequest(name=name) for name in ["first", "second", "third", "fourth", "fifth"])

        with grpc.insecure_channel("localhost:%d" % (_GRPC_PORT)) as channel:
            stub = HelloStub(channel)
            responses = stub.SayHelloRepeatedly(requests_iterator)
            messages = [r.message for r in responses]
            assert list(messages) == ["first;second", "third;fourth", "fifth"]

        spans = self.get_spans_with_sync_and_assert(size=2)
        server_span, client_span = spans
        self._check_client_span(client_span, "grpc-client", "SayHelloRepeatedly", "bidi_streaming")
        self._check_server_span(server_span, "grpc-server", "SayHelloRepeatedly", "bidi_streaming")

    def test_priority_sampling(self):
        # DEV: Priority sampling is enabled by default
        # Setting priority sampling reset the writer, we need to re-override it

        with grpc.insecure_channel("localhost:%d" % (_GRPC_PORT)) as channel:
            stub = HelloStub(channel)
            response = stub.SayHello(HelloRequest(name="propogator"))

        spans = self.get_spans_with_sync_and_assert(size=2)
        server_span, client_span = spans

        assert "x-datadog-trace-id={}".format(client_span.trace_id) in response.message
        assert "x-datadog-parent-id={}".format(client_span.span_id) in response.message
        assert "x-datadog-sampling-priority=1" in response.message

    def test_unary_abort(self):
        with grpc.secure_channel("localhost:%d" % (_GRPC_PORT), credentials=grpc.ChannelCredentials(None)) as channel:
            stub = HelloStub(channel)
            with self.assertRaises(grpc.RpcError):
                stub.SayHello(HelloRequest(name="abort"))

        spans = self.get_spans_with_sync_and_assert(size=2)
        server_span, client_span = spans

        assert client_span.resource == "/helloworld.Hello/SayHello"
        assert client_span.error == 1
        assert client_span.get_tag(errors.ERROR_MSG) == "aborted"
        assert client_span.get_tag(errors.ERROR_TYPE) == "StatusCode.ABORTED"
        assert client_span.get_tag("grpc.status.code") == "StatusCode.ABORTED"

    def test_custom_interceptor_exception(self):
        # add an interceptor that raises a custom exception and check error tags
        # are added to spans
        raise_exception_interceptor = _RaiseExceptionClientInterceptor()
        with grpc.insecure_channel("localhost:%d" % (_GRPC_PORT)) as channel:
            with self.assertRaises(_CustomException):
                intercept_channel = grpc.intercept_channel(channel, raise_exception_interceptor)
                stub = HelloStub(intercept_channel)
                stub.SayHello(HelloRequest(name="custom-exception"))

        spans = self.get_spans_with_sync_and_assert(size=2)
        server_span, client_span = spans

        assert client_span.resource == "/helloworld.Hello/SayHello"
        assert client_span.error == 1
        assert client_span.get_tag(errors.ERROR_MSG) == "custom"
        assert client_span.get_tag(errors.ERROR_TYPE) == "tests.contrib.grpc.test_grpc._CustomException"
        assert client_span.get_tag(errors.ERROR_STACK) is not None
        assert client_span.get_tag("grpc.status.code") == "StatusCode.INTERNAL"

        # no exception on server end
        assert server_span.resource == "/helloworld.Hello/SayHello"
        assert server_span.error == 0
        assert server_span.get_tag(errors.ERROR_MSG) is None
        assert server_span.get_tag(errors.ERROR_TYPE) is None
        assert server_span.get_tag(errors.ERROR_STACK) is None

    def test_client_cancellation(self):
        # unpatch and restart server since we are only testing here caller cancellation
        self._stop_server()
        _unpatch_server()
        self._start_server()

        # have servicer sleep whenever request is handled to ensure we can cancel before server responds
        # to requests
        requests_iterator = iter(HelloRequest(name=name) for name in ["sleep"])

        with grpc.insecure_channel("localhost:%d" % (_GRPC_PORT)) as channel:
            with self.assertRaises(grpc.RpcError):
                stub = HelloStub(channel)
                responses = stub.SayHelloRepeatedly(requests_iterator)
                responses.cancel()
                next(responses)

        spans = self.get_spans_with_sync_and_assert(size=1)
        client_span = spans[0]

        assert client_span.resource == "/helloworld.Hello/SayHelloRepeatedly"
        assert client_span.error == 1
        assert client_span.get_tag(errors.ERROR_MSG) == "Locally cancelled by application!"
        assert client_span.get_tag(errors.ERROR_TYPE) == "StatusCode.CANCELLED"
        assert client_span.get_tag(errors.ERROR_STACK) is None
        assert client_span.get_tag("grpc.status.code") == "StatusCode.CANCELLED"

    def test_unary_exception(self):
        with grpc.secure_channel("localhost:%d" % (_GRPC_PORT), credentials=grpc.ChannelCredentials(None)) as channel:
            stub = HelloStub(channel)
            with self.assertRaises(grpc.RpcError):
                stub.SayHello(HelloRequest(name="exception"))

        spans = self.get_spans_with_sync_and_assert(size=2)
        server_span, client_span = spans

        assert client_span.resource == "/helloworld.Hello/SayHello"
        assert client_span.error == 1
        assert client_span.get_tag(errors.ERROR_MSG) == "exception"
        assert client_span.get_tag(errors.ERROR_TYPE) == "StatusCode.INVALID_ARGUMENT"
        assert client_span.get_tag("grpc.status.code") == "StatusCode.INVALID_ARGUMENT"

        assert server_span.resource == "/helloworld.Hello/SayHello"
        assert server_span.error == 1
        assert server_span.get_tag(errors.ERROR_MSG) == "exception"
        assert server_span.get_tag(errors.ERROR_TYPE) == "StatusCode.INVALID_ARGUMENT"
        assert "Traceback" in server_span.get_tag(errors.ERROR_STACK)
        assert "grpc.StatusCode.INVALID_ARGUMENT" in server_span.get_tag(errors.ERROR_STACK)

    def test_client_stream_exception(self):
        requests_iterator = iter(HelloRequest(name=name) for name in ["first", "exception"])

        with grpc.insecure_channel("localhost:%d" % (_GRPC_PORT)) as channel:
            stub = HelloStub(channel)
            with self.assertRaises(grpc.RpcError):
                stub.SayHelloLast(requests_iterator)

        spans = self.get_spans_with_sync_and_assert(size=2)
        server_span, client_span = spans

        assert client_span.resource == "/helloworld.Hello/SayHelloLast"
        assert client_span.error == 1
        assert client_span.get_tag(errors.ERROR_MSG) == "exception"
        assert client_span.get_tag(errors.ERROR_TYPE) == "StatusCode.INVALID_ARGUMENT"
        assert client_span.get_tag("grpc.status.code") == "StatusCode.INVALID_ARGUMENT"

        assert server_span.resource == "/helloworld.Hello/SayHelloLast"
        assert server_span.error == 1
        assert server_span.get_tag(errors.ERROR_MSG) == "exception"
        assert server_span.get_tag(errors.ERROR_TYPE) == "StatusCode.INVALID_ARGUMENT"
        assert "Traceback" in server_span.get_tag(errors.ERROR_STACK)
        assert "grpc.StatusCode.INVALID_ARGUMENT" in server_span.get_tag(errors.ERROR_STACK)

    def test_server_stream_exception(self):
        with grpc.secure_channel("localhost:%d" % (_GRPC_PORT), credentials=grpc.ChannelCredentials(None)) as channel:
            stub = HelloStub(channel)
            with self.assertRaises(grpc.RpcError):
                list(stub.SayHelloTwice(HelloRequest(name="exception")))

        spans = self.get_spans_with_sync_and_assert(size=2)
        server_span, client_span = spans

        assert client_span.resource == "/helloworld.Hello/SayHelloTwice"
        assert client_span.error == 1
        assert client_span.get_tag(errors.ERROR_MSG) == "exception"
        assert client_span.get_tag(errors.ERROR_TYPE) == "StatusCode.RESOURCE_EXHAUSTED"
        assert client_span.get_tag("grpc.status.code") == "StatusCode.RESOURCE_EXHAUSTED"

        assert server_span.resource == "/helloworld.Hello/SayHelloTwice"
        assert server_span.error == 1
        assert server_span.get_tag(errors.ERROR_MSG) == "exception"
        assert server_span.get_tag(errors.ERROR_TYPE) == "StatusCode.RESOURCE_EXHAUSTED"
        assert "Traceback" in server_span.get_tag(errors.ERROR_STACK)
        assert "grpc.StatusCode.RESOURCE_EXHAUSTED" in server_span.get_tag(errors.ERROR_STACK)

    def test_unknown_servicer(self):
        with grpc.secure_channel("localhost:%d" % (_GRPC_PORT), credentials=grpc.ChannelCredentials(None)) as channel:
            stub = HelloStub(channel)
            with self.assertRaises(grpc.RpcError) as exception_context:
                stub.SayHelloUnknown(HelloRequest(name="unknown"))
            rpc_error = exception_context.exception
            assert grpc.StatusCode.UNIMPLEMENTED == rpc_error.code()

    @TracerTestCase.run_in_subprocess(env_overrides=dict(DD_SERVICE="mysvc"))
    def test_app_service_name(self):
        """
        When a service name is specified by the user
            It should be used for grpc server spans
            It should be included in grpc client spans
        """
        # Ensure that the service name was configured
        from ddtrace import config

        assert config.service == "mysvc"

        channel1 = grpc.insecure_channel("localhost:%d" % (_GRPC_PORT))
        stub1 = HelloStub(channel1)
        stub1.SayHello(HelloRequest(name="test"))
        channel1.close()

        # DEV: make sure we have two spans before proceeding
        spans = self.get_spans_with_sync_and_assert(size=2)

        self._check_server_span(spans[0], "mysvc", "SayHello", "unary")
        self._check_client_span(spans[1], "grpc-client", "SayHello", "unary")

    @TracerTestCase.run_in_subprocess(env_overrides=dict(DD_SERVICE="mysvc"))
    def test_service_name_config_override(self):
        """
        When a service name is specified by the user in config.grpc{_server}
            It should be used in grpc client spans
            It should be used in grpc server spans
        """
        with self.override_config("grpc", dict(service_name="myclientsvc")):
            with self.override_config("grpc_server", dict(service_name="myserversvc")):
                channel1 = grpc.insecure_channel("localhost:%d" % (_GRPC_PORT))
                stub1 = HelloStub(channel1)
                stub1.SayHello(HelloRequest(name="test"))
                channel1.close()

        spans = self.get_spans_with_sync_and_assert(size=2)

        self._check_server_span(spans[0], "myserversvc", "SayHello", "unary")
        self._check_client_span(spans[1], "myclientsvc", "SayHello", "unary")

    @TracerTestCase.run_in_subprocess(env_overrides=dict(DD_GRPC_SERVICE="myclientsvc"))
    def test_client_service_name_config_env_override(self):
        """
        When a service name is specified by the user in the DD_GRPC_SERVICE env var
            It should be used in grpc client spans
        """
        channel1 = grpc.insecure_channel("localhost:%d" % (_GRPC_PORT))
        stub1 = HelloStub(channel1)
        stub1.SayHello(HelloRequest(name="test"))
        channel1.close()

        spans = self.get_spans_with_sync_and_assert(size=2)
        self._check_client_span(spans[1], "myclientsvc", "SayHello", "unary")


class _HelloServicer(HelloServicer):
    def SayHello(self, request, context):
        if request.name == "propogator":
            metadata = context.invocation_metadata()
            context.set_code(grpc.StatusCode.OK)
            message = ";".join(w.key + "=" + w.value for w in metadata if w.key.startswith("x-datadog"))
            return HelloReply(message=message)

        if request.name == "abort":
            context.abort(grpc.StatusCode.ABORTED, "aborted")

        if request.name == "exception":
            context.abort(grpc.StatusCode.INVALID_ARGUMENT, "exception")

        return HelloReply(message="Hello {}".format(request.name))

    def SayHelloTwice(self, request, context):
        yield HelloReply(message="first response")

        if request.name == "exception":
            context.abort(grpc.StatusCode.RESOURCE_EXHAUSTED, "exception")

        yield HelloReply(message="secondresponse")

    def SayHelloLast(self, request_iterator, context):
        names = [r.name for r in list(request_iterator)]

        if "exception" in names:
            context.abort(grpc.StatusCode.INVALID_ARGUMENT, "exception")

        return HelloReply(message="{}".format(";".join(names)))

    def SayHelloRepeatedly(self, request_iterator, context):
        last_request = None
        for request in request_iterator:
            if last_request is not None:
                yield HelloReply(message="{}".format(";".join([last_request.name, request.name])))
                last_request = None
            else:
                last_request = request

        # response for dangling request
        if last_request is not None:
            yield HelloReply(message="{}".format(last_request.name))

    def SayHelloUnknown(self, request, context):
        yield HelloReply(message="unknown")


class _CustomException(Exception):
    pass


class _RaiseExceptionClientInterceptor(grpc.UnaryUnaryClientInterceptor):
    def _intercept_call(self, continuation, client_call_details, request_or_iterator):
        # allow computation to complete
        continuation(client_call_details, request_or_iterator).result()

        raise _CustomException("custom")

    def intercept_unary_unary(self, continuation, client_call_details, request):
        return self._intercept_call(continuation, client_call_details, request)


def test_handle_response_future_like():
    from ddtrace.contrib.grpc.client_interceptor import _handle_response
    from ddtrace.span import Span

    span = Span(None, None)

    def finish_span():
        span.finish()

    class FutureLike(object):
        def add_done_callback(self, fn):
            finish_span()

    class NotFutureLike(object):
        pass

    _handle_response(span, NotFutureLike())
    assert span.duration is None
    _handle_response(span, FutureLike())
    assert span.duration is not None


@pytest.fixture()
def patch_grpc():
    patch()
    try:
        yield
    finally:
        unpatch()


class _UnaryUnaryRpcHandler(grpc.GenericRpcHandler):
    def __init__(self, handler):
        self._handler = handler

    def service(self, handler_call_details):
        return grpc.unary_unary_rpc_method_handler(self._handler)


@snapshot(ignores=["meta.grpc.port"])
def test_method_service(patch_grpc):
    def handler(request, context):
        return b""

    server = grpc.server(
        logging_pool.pool(1),
        options=(("grpc.so_reuseport", 0),),
    )
    port = server.add_insecure_port("[::]:0")
<<<<<<< HEAD
    channel = grpc.insecure_channel("[::]:{}".format(port))
=======
    channel = grpc.insecure_channel("localhost:{}".format(port))
>>>>>>> 03ab5495
    server.add_generic_rpc_handlers((_UnaryUnaryRpcHandler(handler),))
    try:
        server.start()
        channel.unary_unary("/Servicer/Handler")(b"request")
        channel.unary_unary("/pkg.Servicer/Handler")(b"request")
    finally:
        server.stop(None)<|MERGE_RESOLUTION|>--- conflicted
+++ resolved
@@ -603,11 +603,7 @@
         options=(("grpc.so_reuseport", 0),),
     )
     port = server.add_insecure_port("[::]:0")
-<<<<<<< HEAD
     channel = grpc.insecure_channel("[::]:{}".format(port))
-=======
-    channel = grpc.insecure_channel("localhost:{}".format(port))
->>>>>>> 03ab5495
     server.add_generic_rpc_handlers((_UnaryUnaryRpcHandler(handler),))
     try:
         server.start()
