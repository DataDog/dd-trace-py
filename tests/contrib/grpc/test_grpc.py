--- conflicted
+++ resolved
@@ -5,10 +5,6 @@
 import grpc
 from grpc.framework.foundation import logging_pool
 from nose.tools import eq_
-<<<<<<< HEAD
-from ddtrace.vendor import wrapt
-=======
->>>>>>> c8b1f400
 
 # Internal
 from ddtrace.contrib.grpc import patch, unpatch
