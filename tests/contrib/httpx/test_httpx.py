--- conflicted
+++ resolved
@@ -72,10 +72,6 @@
     assert isinstance(spans[0].service, str)
 
 
-<<<<<<< HEAD
-@flaky(1741975978)
-=======
->>>>>>> d23def99
 @pytest.mark.asyncio
 async def test_get_200(snapshot_context):
     url = get_url("/status/200")
@@ -90,10 +86,6 @@
             assert resp.status_code == 200
 
 
-<<<<<<< HEAD
-@flaky(until=1741975978, reason="flaky errors with no error logs, need to investigate")
-=======
->>>>>>> d23def99
 @pytest.mark.asyncio
 async def test_configure_service_name(snapshot_context):
     """
@@ -153,10 +145,6 @@
     assert_spans(test_spans, service="async-client")
 
 
-<<<<<<< HEAD
-@flaky(1741975978)
-=======
->>>>>>> d23def99
 @pytest.mark.subprocess(
     env=dict(
         DD_HTTPX_SERVICE="env-overridden-service-name",
@@ -198,10 +186,6 @@
     asyncio.run(test())
 
 
-<<<<<<< HEAD
-@flaky(1741975978)
-=======
->>>>>>> d23def99
 @pytest.mark.subprocess(env=dict(DD_SERVICE="global-service-name"))
 def test_schematized_configure_global_service_name_env_default():
     """
@@ -235,10 +219,6 @@
     asyncio.run(test())
 
 
-<<<<<<< HEAD
-@flaky(1741975978)
-=======
->>>>>>> d23def99
 @pytest.mark.subprocess(env=dict(DD_SERVICE="global-service-name", DD_TRACE_SPAN_ATTRIBUTE_SCHEMA="v0"))
 def test_schematized_configure_global_service_name_env_v0():
     """
@@ -272,10 +252,6 @@
     asyncio.run(test())
 
 
-<<<<<<< HEAD
-@flaky(1741975978)
-=======
->>>>>>> d23def99
 @pytest.mark.subprocess(env=dict(DD_SERVICE="global-service-name", DD_TRACE_SPAN_ATTRIBUTE_SCHEMA="v1"))
 def test_schematized_configure_global_service_name_env_v1():
     """
@@ -405,10 +381,6 @@
     asyncio.run(test())
 
 
-<<<<<<< HEAD
-@flaky(1742580778)
-=======
->>>>>>> d23def99
 @pytest.mark.subprocess(env=dict(DD_TRACE_SPAN_ATTRIBUTE_SCHEMA="v0"))
 def test_schematized_operation_name_env_v0():
     """
