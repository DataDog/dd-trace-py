import httpx
import pytest
import six

from ddtrace import config
from ddtrace.contrib.httpx.patch import patch
from ddtrace.contrib.httpx.patch import unpatch
from ddtrace.pin import Pin
from ddtrace.settings.http import HttpConfig
from ddtrace.vendor.wrapt import ObjectProxy
from tests.utils import override_config
from tests.utils import override_http_config


# host:port of httpbin_local container
HOST = "localhost"
PORT = 8001


def get_url(path):
    # type: (str) -> str
    return "http://{}:{}{}".format(HOST, PORT, path)


@pytest.fixture(autouse=True)
def patch_httpx():
    patch()
    try:
        yield
    finally:
        unpatch()


def test_patching():
    """
    When patching httpx library
        We wrap the correct methods
    When unpatching httpx library
        We unwrap the correct methods
    """
    assert isinstance(httpx.Client.send, ObjectProxy)
    assert isinstance(httpx.AsyncClient.send, ObjectProxy)

    unpatch()
    assert not isinstance(httpx.Client.send, ObjectProxy)
    assert not isinstance(httpx.AsyncClient.send, ObjectProxy)


def test_httpx_service_name(tracer, test_spans):
    """
    When using split_by_domain
        We set the span service name as a text type and not binary
    """
    client = httpx.Client()
    Pin.override(client, tracer=tracer)

    with override_config("httpx", {"split_by_domain": True}):
        resp = client.get(get_url("/status/200"))
    assert resp.status_code == 200

    traces = test_spans.pop_traces()
    assert len(traces) == 1

    spans = traces[0]
    assert len(spans) == 1
    assert isinstance(spans[0].service, six.text_type)


@pytest.mark.asyncio
async def test_get_200(snapshot_context):
    url = get_url("/status/200")
    with snapshot_context():
        resp = httpx.get(url)
        assert resp.status_code == 200

    with snapshot_context():
        async with httpx.AsyncClient() as client:
            resp = await client.get(url)
            assert resp.status_code == 200


@pytest.mark.asyncio
async def test_configure_service_name(snapshot_context):
    """
    When setting ddtrace.config.httpx.service_name directly
        We use the value from ddtrace.config.httpx.service_name
    """
    url = get_url("/status/200")

    with override_config("httpx", {"service_name": "test-httpx-service-name"}):
        with snapshot_context():
            resp = httpx.get(url)
            assert resp.status_code == 200

        with snapshot_context():
            async with httpx.AsyncClient() as client:
                resp = await client.get(url)
                assert resp.status_code == 200


@pytest.mark.asyncio
async def test_configure_service_name_pin(tracer, test_spans):
    """
    When setting service name via a Pin
        We use the value from the Pin
    """
    url = get_url("/status/200")

    def assert_spans(test_spans, service):
        test_spans.assert_trace_count(1)
        test_spans.assert_span_count(1)
        assert test_spans.spans[0].service == service
        test_spans.reset()

    # override the tracer on the default sync client
    # DEV: `httpx.get` will call `with Client() as client: client.get()`
    Pin.override(httpx.Client, tracer=tracer)

    # sync client
    client = httpx.Client()
    Pin.override(client, service="sync-client", tracer=tracer)

    # async client
    async_client = httpx.AsyncClient()
    Pin.override(async_client, service="async-client", tracer=tracer)

    resp = httpx.get(url)
    assert resp.status_code == 200
    assert_spans(test_spans, service=None)

    resp = client.get(url)
    assert resp.status_code == 200
    assert_spans(test_spans, service="sync-client")

    async with httpx.AsyncClient() as client:
        resp = await async_client.get(url)
        assert resp.status_code == 200
    assert_spans(test_spans, service="async-client")


@pytest.mark.subprocess(
    env=dict(
        DD_HTTPX_SERVICE="env-overridden-service-name",
        DD_SERVICE="global-service-name",
    )
)
def test_configure_service_name_env():
    """
    When setting DD_HTTPX_SERVICE_NAME env variable
        When DD_SERVICE is also set
            We use the value from DD_HTTPX_SERVICE_NAME
    """
    import asyncio
    import sys

    import httpx

    from ddtrace.contrib.httpx import patch
    from tests.contrib.httpx.test_httpx import get_url
    from tests.utils import snapshot_context

    patch()
    url = get_url("/status/200")

    async def test():
        token = "tests.contrib.httpx.test_httpx.test_configure_service_name_env"
        with snapshot_context(token=token):
            httpx.get(url)

<<<<<<< HEAD
        with snapshot_context(token=token):
            async with httpx.AsyncClient() as client:
                await client.get(url)
=======
    with snapshot_context(wait_for_num_traces=1, token=token):
        async with httpx.AsyncClient() as client:
            await client.get(url)
>>>>>>> 7b378007

    if sys.version_info >= (3, 7, 0):
        asyncio.run(test())
    else:
        asyncio.get_event_loop().run_until_complete(test())


@pytest.mark.subprocess(env=dict(DD_SERVICE="global-service-name"))
def test_configure_global_service_name_env():
    """
    When only setting DD_SERVICE
        We use the value from DD_SERVICE for the service name
    """

    import asyncio
    import sys

    import httpx

    from ddtrace.contrib.httpx import patch
    from tests.contrib.httpx.test_httpx import get_url
    from tests.utils import snapshot_context

    patch()
    url = get_url("/status/200")

<<<<<<< HEAD
    async def test():
        token = "tests.contrib.httpx.test_httpx.test_configure_global_service_name_env"
        with snapshot_context(token=token):
            httpx.get(url)
=======
    with snapshot_context(wait_for_num_traces=1, token=token):
        async with httpx.AsyncClient() as client:
            await client.get(url)
>>>>>>> 7b378007

        with snapshot_context(token=token):
            async with httpx.AsyncClient() as client:
                await client.get(url)

    if sys.version_info >= (3, 7, 0):
        asyncio.run(test())
    else:
        asyncio.get_event_loop().run_until_complete(test())


@pytest.mark.asyncio
async def test_get_500(snapshot_context):
    """
    When the status code is 500
        We mark the span as an error
    """
    url = get_url("/status/500")
    with snapshot_context(wait_for_num_traces=1):
        resp = httpx.get(url)
        assert resp.status_code == 500

    with snapshot_context(wait_for_num_traces=1):
        async with httpx.AsyncClient() as client:
            resp = await client.get(url)
            assert resp.status_code == 500


@pytest.mark.asyncio
async def test_split_by_domain(snapshot_context):
    """
    When split_by_domain is configure
        We set the service name to the <host>:<port>
    """
    url = get_url("/status/200")

    with override_config("httpx", {"split_by_domain": True}):
        with snapshot_context(wait_for_num_traces=1):
            resp = httpx.get(url)
            assert resp.status_code == 200

        with snapshot_context(wait_for_num_traces=1):
            async with httpx.AsyncClient() as client:
                resp = await client.get(url)
                assert resp.status_code == 200


@pytest.mark.asyncio
async def test_trace_query_string(snapshot_context):
    """
    When trace_query_string is enabled
        We include the query string as a tag on the span
    """
    url = get_url("/status/200?some=query&string=args")

    with override_http_config("httpx", {"trace_query_string": True}):
        with snapshot_context(wait_for_num_traces=1):
            resp = httpx.get(url)
            assert resp.status_code == 200

        with snapshot_context(wait_for_num_traces=1):
            async with httpx.AsyncClient() as client:
                resp = await client.get(url)
                assert resp.status_code == 200


@pytest.mark.asyncio
async def test_request_headers(snapshot_context):
    """
    When request headers are configured for this integration
        We add the request headers as tags on the span
    """
    url = get_url("/response-headers?Some-Response-Header=Response-Value")

    headers = {
        "Some-Request-Header": "Request-Value",
    }

    try:
        config.httpx.http.trace_headers(["Some-Request-Header", "Some-Response-Header"])
        with snapshot_context(wait_for_num_traces=1):
            resp = httpx.get(url, headers=headers)
            assert resp.status_code == 200

        with snapshot_context(wait_for_num_traces=1):
            async with httpx.AsyncClient() as client:
                resp = await client.get(url, headers=headers)
                assert resp.status_code == 200
    finally:
        config.httpx.http = HttpConfig()


@pytest.mark.asyncio
async def test_distributed_tracing_headers():
    """
    By default
        Distributed tracing headers are added to outbound requests
    """
    url = get_url("/headers")

    def assert_request_headers(response):
        data = response.json()
        assert "X-Datadog-Trace-Id" in data["headers"]
        assert "X-Datadog-Parent-Id" in data["headers"]
        assert "X-Datadog-Sampling-Priority" in data["headers"]

    resp = httpx.get(url)
    assert_request_headers(resp)

    async with httpx.AsyncClient() as client:
        resp = await client.get(url)
        assert_request_headers(resp)


@pytest.mark.asyncio
async def test_distributed_tracing_disabled():
    """
    When distributed_tracing is disabled
        We do not add distributed tracing headers to outbound requests
    """
    url = get_url("/headers")

    def assert_request_headers(response):
        data = response.json()
        assert "X-Datadog-Trace-Id" not in data["headers"]
        assert "X-Datadog-Parent-Id" not in data["headers"]
        assert "X-Datadog-Sampling-Priority" not in data["headers"]

    with override_config("httpx", {"distributed_tracing": False}):
        resp = httpx.get(url)
        assert_request_headers(resp)

        async with httpx.AsyncClient() as client:
            resp = await client.get(url)
            assert_request_headers(resp)


@pytest.mark.subprocess(env=dict(DD_HTTPX_DISTRIBUTED_TRACING="false"))
def test_distributed_tracing_disabled_env():
    """
    When disabling distributed tracing via env variable
        We do not add distributed tracing headers to outbound requests
    """

    import asyncio
    import sys

    import httpx

    from ddtrace.contrib.httpx import patch
    from tests.contrib.httpx.test_httpx import get_url

    patch()
    url = get_url("/headers")

    async def test():
        def assert_request_headers(response):
            data = response.json()
            assert "X-Datadog-Trace-Id" not in data["headers"]
            assert "X-Datadog-Parent-Id" not in data["headers"]
            assert "X-Datadog-Sampling-Priority" not in data["headers"]

        resp = httpx.get(url)
        assert_request_headers(resp)

        async with httpx.AsyncClient() as client:
            resp = await client.get(url)
            assert_request_headers(resp)

    if sys.version_info >= (3, 7, 0):
        asyncio.run(test())
    else:
        asyncio.get_event_loop().run_until_complete(test())<|MERGE_RESOLUTION|>--- conflicted
+++ resolved
@@ -167,15 +167,9 @@
         with snapshot_context(token=token):
             httpx.get(url)
 
-<<<<<<< HEAD
-        with snapshot_context(token=token):
+        with snapshot_context(wait_for_num_traces=1, token=token):
             async with httpx.AsyncClient() as client:
                 await client.get(url)
-=======
-    with snapshot_context(wait_for_num_traces=1, token=token):
-        async with httpx.AsyncClient() as client:
-            await client.get(url)
->>>>>>> 7b378007
 
     if sys.version_info >= (3, 7, 0):
         asyncio.run(test())
@@ -202,18 +196,12 @@
     patch()
     url = get_url("/status/200")
 
-<<<<<<< HEAD
     async def test():
         token = "tests.contrib.httpx.test_httpx.test_configure_global_service_name_env"
         with snapshot_context(token=token):
             httpx.get(url)
-=======
-    with snapshot_context(wait_for_num_traces=1, token=token):
-        async with httpx.AsyncClient() as client:
-            await client.get(url)
->>>>>>> 7b378007
-
-        with snapshot_context(token=token):
+
+        with snapshot_context(wait_for_num_traces=1, token=token):
             async with httpx.AsyncClient() as client:
                 await client.get(url)
 
