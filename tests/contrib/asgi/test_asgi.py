import asyncio
from functools import partial
import random
import sys

from asgiref.testing import ApplicationCommunicator
import httpx
import pytest

from ddtrace.contrib.asgi import TraceMiddleware
from ddtrace.contrib.asgi import span_from_scope
from ddtrace.propagation import http as http_propagation
from tests.utils import DummyTracer
from tests.utils import override_http_config


@pytest.fixture(
    params=[
        {},
        {"server": None},
        {"server": ("dev", 8000)},
        {"server": ("dev", None)},
        {"http_version": "1.0", "asgi": {}},
        {"http_version": "1.0", "asgi": {"version": "3.2"}},
        {
            "http_version": "1.0",
            "asgi": {
                "spec_version": "2.1",
            },
        },
        {
            "http_version": "1.0",
            "asgi": {
                "version": "3.2",
                "spec_version": "2.1",
            },
        },
    ]
)
def scope(request):
    s = {
        "client": ("127.0.0.1", 32767),
        "headers": [],
        "method": "GET",
        "path": "/",
        "query_string": b"",
        "scheme": "http",
        "server": ("127.0.0.1", 80),
        "type": "http",
    }
    s.update(request.param)
    return {k: v for (k, v) in s.items() if v is not None}


@pytest.fixture
def tracer():
    tracer = DummyTracer()
    if sys.version_info < (3, 7):
        # enable legacy asyncio support
        from ddtrace.contrib.asyncio.provider import AsyncioContextProvider

        tracer.configure(context_provider=AsyncioContextProvider())
    yield tracer


async def basic_app(scope, receive, send):
    assert scope["type"] == "http"
    message = await receive()
    if message.get("type") == "http.request":
        await send({"type": "http.response.start", "status": 200, "headers": [[b"Content-Type", b"text/plain"]]})
        query_string = scope.get("query_string")
        if query_string and query_string == b"sleep=true":
            await asyncio.sleep(random.random())
            await send({"type": "http.response.body", "body": b"sleep"})
        else:
            await send({"type": "http.response.body", "body": b"*"})


async def error_app(scope, receive, send):
    raise RuntimeError("Test")


async def error_handled_app(scope, receive, send):
    message = await receive()
    if message.get("type") == "http.request":
        await send({"type": "http.response.start", "status": 500, "headers": [[b"Content-Type", b"text/plain"]]})
        await send({"type": "http.response.body", "body": b"*"})


def double_callable_app(scope):
    """
    A double-callable application for legacy ASGI 2.0 support
    """
    return partial(basic_app, scope)


def _check_span_tags(scope, span):
    assert span.get_tag("http.method") == scope["method"]
    server = scope.get("server")
    expected_http_url = (
        "http://{}{}".format(server[0], ":{}/".format(server[1]) if server[1] != 80 else "/") if server else None
    )
    assert expected_http_url or span.get_tag("http.url") == expected_http_url
    assert (
        scope.get("query_string") is None
        or scope.get("query_string") == b""
        or span.get_tag("http.query.string") == scope["query_string"]
    )
    assert scope.get("http_version") is None or span.get_tag("http.version") == scope["http_version"]
    assert (
        scope.get("asgi") is None
        or scope["asgi"].get("version") is None
        or span.get_tag("asgi.version") == scope["asgi"]["version"]
    )
    assert (
        scope.get("asgi") is None
        or scope["asgi"].get("spec_version") is None
        or span.get_tag("asgi.spec_version") == scope["asgi"]["spec_version"]
    )


@pytest.mark.asyncio
async def test_basic_asgi(scope, tracer, test_spans):
    app = TraceMiddleware(basic_app, tracer=tracer)
    instance = ApplicationCommunicator(app, scope)
    await instance.send_input({"type": "http.request", "body": b""})
    response_start = await instance.receive_output(1)
    assert response_start == {
        "type": "http.response.start",
        "status": 200,
        "headers": [[b"Content-Type", b"text/plain"]],
    }
    response_body = await instance.receive_output(1)
    assert response_body == {
        "type": "http.response.body",
        "body": b"*",
    }

    spans = test_spans.pop_traces()
    assert len(spans) == 1
    assert len(spans[0]) == 1
    request_span = spans[0][0]
    assert request_span.name == "asgi.request"
    assert request_span.span_type == "web"
    assert request_span.error == 0
    assert request_span.get_tag("http.status_code") == "200"
    _check_span_tags(scope, request_span)


@pytest.mark.asyncio
async def test_double_callable_asgi(scope, tracer, test_spans):
    app = TraceMiddleware(double_callable_app, tracer=tracer)
    instance = ApplicationCommunicator(app, scope)
    await instance.send_input({"type": "http.request", "body": b""})
    response_start = await instance.receive_output(1)
    assert response_start == {
        "type": "http.response.start",
        "status": 200,
        "headers": [[b"Content-Type", b"text/plain"]],
    }
    response_body = await instance.receive_output(1)
    assert response_body == {
        "type": "http.response.body",
        "body": b"*",
    }

    spans = test_spans.pop_traces()
    assert len(spans) == 1
    assert len(spans[0]) == 1
    request_span = spans[0][0]
    assert request_span.name == "asgi.request"
    assert request_span.span_type == "web"
    assert request_span.error == 0
    assert request_span.get_tag("http.status_code") == "200"
    _check_span_tags(scope, request_span)


@pytest.mark.asyncio
async def test_query_string(scope, tracer, test_spans):
    with override_http_config("asgi", dict(trace_query_string=True)):
        app = TraceMiddleware(basic_app, tracer=tracer)
        scope["query_string"] = "foo=bar"
        instance = ApplicationCommunicator(app, scope)
        await instance.send_input({"type": "http.request", "body": b""})
        response_start = await instance.receive_output(1)
        assert response_start == {
            "type": "http.response.start",
            "status": 200,
            "headers": [[b"Content-Type", b"text/plain"]],
        }
        response_body = await instance.receive_output(1)
        assert response_body == {
            "type": "http.response.body",
            "body": b"*",
        }

        spans = test_spans.pop_traces()
        assert len(spans) == 1
        assert len(spans[0]) == 1
        request_span = spans[0][0]
        assert request_span.name == "asgi.request"
        assert request_span.span_type == "web"
        assert request_span.error == 0
        assert request_span.get_tag("http.status_code") == "200"
        _check_span_tags(scope, request_span)


@pytest.mark.asyncio
async def test_asgi_error(scope, tracer, test_spans):
    app = TraceMiddleware(error_app, tracer=tracer)
    instance = ApplicationCommunicator(app, scope)
    with pytest.raises(RuntimeError):
        await instance.send_input({"type": "http.request", "body": b""})
        await instance.receive_output(1)

    spans = test_spans.pop_traces()
    assert len(spans) == 1
    assert len(spans[0]) == 1
    request_span = spans[0][0]
    assert request_span.name == "asgi.request"
    assert request_span.span_type == "web"
    assert request_span.error == 1
    assert request_span.get_tag("http.status_code") == "500"
    assert request_span.get_tag("error.msg") == "Test"
    assert request_span.get_tag("error.type") == "builtins.RuntimeError"
    assert 'raise RuntimeError("Test")' in request_span.get_tag("error.stack")
    _check_span_tags(scope, request_span)


@pytest.mark.asyncio
async def test_asgi_500(scope, tracer, test_spans):
    app = TraceMiddleware(error_handled_app, tracer=tracer)
    instance = ApplicationCommunicator(app, scope)

    await instance.send_input({"type": "http.request", "body": b""})
    await instance.receive_output(1)

    spans = test_spans.pop_traces()
    assert len(spans) == 1
    assert len(spans[0]) == 1
    request_span = spans[0][0]
    assert request_span.name == "asgi.request"
    assert request_span.span_type == "web"
    assert request_span.error == 1
    assert request_span.get_tag("http.status_code") == "500"


@pytest.mark.asyncio
async def test_asgi_error_custom(scope, tracer, test_spans):
    def custom_handle_exception_span(exc, span):
        span.set_tag("http.status_code", 501)

    app = TraceMiddleware(error_app, tracer=tracer, handle_exception_span=custom_handle_exception_span)
    instance = ApplicationCommunicator(app, scope)
    with pytest.raises(RuntimeError):
        await instance.send_input({"type": "http.request", "body": b""})
        await instance.receive_output(1)

    spans = test_spans.pop_traces()
    assert len(spans) == 1
    assert len(spans[0]) == 1
    request_span = spans[0][0]
    assert request_span.name == "asgi.request"
    assert request_span.span_type == "web"
    assert request_span.error == 1
    assert request_span.get_tag("http.status_code") == "501"
    assert request_span.get_tag("error.msg") == "Test"
    assert request_span.get_tag("error.type") == "builtins.RuntimeError"
    assert 'raise RuntimeError("Test")' in request_span.get_tag("error.stack")
    _check_span_tags(scope, request_span)


@pytest.mark.asyncio
async def test_distributed_tracing(scope, tracer, test_spans):
    app = TraceMiddleware(basic_app, tracer=tracer)
    headers = [
        (http_propagation.HTTP_HEADER_PARENT_ID.encode(), "1234".encode()),
        (http_propagation.HTTP_HEADER_TRACE_ID.encode(), "5678".encode()),
    ]
    scope["headers"] = headers
    instance = ApplicationCommunicator(app, scope)
    await instance.send_input({"type": "http.request", "body": b""})
    response_start = await instance.receive_output(1)
    assert response_start == {
        "type": "http.response.start",
        "status": 200,
        "headers": [[b"Content-Type", b"text/plain"]],
    }
    response_body = await instance.receive_output(1)
    assert response_body == {
        "type": "http.response.body",
        "body": b"*",
    }

    spans = test_spans.pop_traces()
    assert len(spans) == 1
    assert len(spans[0]) == 1
    request_span = spans[0][0]
    assert request_span.name == "asgi.request"
    assert request_span.span_type == "web"
    assert request_span.parent_id == 1234
    assert request_span.trace_id == 5678
    assert request_span.error == 0
    assert request_span.get_tag("http.status_code") == "200"
    _check_span_tags(scope, request_span)


@pytest.mark.asyncio
async def test_multiple_requests(tracer, test_spans):
    with override_http_config("asgi", dict(trace_query_string=True)):
        app = TraceMiddleware(basic_app, tracer=tracer)
        async with httpx.AsyncClient(app=app) as client:
            responses = await asyncio.gather(
                client.get("http://testserver/", params={"sleep": True}),
                client.get("http://testserver/", params={"sleep": True}),
            )

    assert len(responses) == 2
    assert [r.status_code for r in responses] == [200] * 2
    assert [r.text for r in responses] == ["sleep"] * 2

    spans = test_spans.pop_traces()
    assert len(spans) == 2
    assert len(spans[0]) == 1
    assert len(spans[1]) == 1

    r1_span = spans[0][0]
    assert r1_span.name == "asgi.request"
    assert r1_span.span_type == "web"
    assert r1_span.get_tag("http.method") == "GET"
    assert r1_span.get_tag("http.url") == "http://testserver/"
    assert r1_span.get_tag("http.query.string") == "sleep=true"

    r2_span = spans[0][0]
    assert r2_span.name == "asgi.request"
    assert r2_span.span_type == "web"
    assert r2_span.get_tag("http.method") == "GET"
    assert r2_span.get_tag("http.url") == "http://testserver/"
    assert r2_span.get_tag("http.query.string") == "sleep=true"


<<<<<<< HEAD
async def test_get_asgi_span(tracer, test_spans):
    async def test_app(scope, receive, send):
        message = await receive()
        if message.get("type") == "http.request":
            asgi_span = span_from_scope(scope)
            assert asgi_span is not None
            assert asgi_span.name == "asgi.request"
            await send({"type": "http.response.start", "status": 200, "headers": [[b"Content-Type", b"text/plain"]]})
            await send({"type": "http.response.body", "body": b""})

    app = TraceMiddleware(test_app, tracer=tracer)
    async with httpx.AsyncClient(app=app) as client:
        response = await client.get("http://testserver/")
        assert response.status_code == 200

    with override_http_config("asgi", dict(trace_query_string=True)):
        app = TraceMiddleware(test_app, tracer=tracer)
        async with httpx.AsyncClient(app=app) as client:
            response = await client.get("http://testserver/")
            assert response.status_code == 200

    async def test_app(scope, receive, send):
        message = await receive()
        if message.get("type") == "http.request":
            root = tracer.current_root_span()
            assert root.name == "root"
            asgi_span = span_from_scope(scope)
            assert asgi_span is not None
            assert asgi_span.name == "asgi.request"
            await send({"type": "http.response.start", "status": 200, "headers": [[b"Content-Type", b"text/plain"]]})
            await send({"type": "http.response.body", "body": b""})

    app = TraceMiddleware(test_app, tracer=tracer)
    async with httpx.AsyncClient(app=app) as client:
        with tracer.trace("root"):
            response = await client.get("http://testserver/")
            assert response.status_code == 200
=======
@pytest.mark.asyncio
async def test_bad_headers(scope, tracer, test_spans):
    """
    When headers can't be decoded
        The middleware should not raise
    """

    app = TraceMiddleware(basic_app, tracer=tracer)
    headers = [(bytes.fromhex("c0"), "test")]
    scope["headers"] = headers

    instance = ApplicationCommunicator(app, scope)
    await instance.send_input({"type": "http.request", "body": b""})
    response_start = await instance.receive_output(1)
    assert response_start == {
        "type": "http.response.start",
        "status": 200,
        "headers": [[b"Content-Type", b"text/plain"]],
    }
    response_body = await instance.receive_output(1)
    assert response_body == {
        "type": "http.response.body",
        "body": b"*",
    }
>>>>>>> 91a170ad
<|MERGE_RESOLUTION|>--- conflicted
+++ resolved
@@ -339,7 +339,32 @@
     assert r2_span.get_tag("http.query.string") == "sleep=true"
 
 
-<<<<<<< HEAD
+@pytest.mark.asyncio
+async def test_bad_headers(scope, tracer, test_spans):
+    """
+    When headers can't be decoded
+        The middleware should not raise
+    """
+
+    app = TraceMiddleware(basic_app, tracer=tracer)
+    headers = [(bytes.fromhex("c0"), "test")]
+    scope["headers"] = headers
+
+    instance = ApplicationCommunicator(app, scope)
+    await instance.send_input({"type": "http.request", "body": b""})
+    response_start = await instance.receive_output(1)
+    assert response_start == {
+        "type": "http.response.start",
+        "status": 200,
+        "headers": [[b"Content-Type", b"text/plain"]],
+    }
+    response_body = await instance.receive_output(1)
+    assert response_body == {
+        "type": "http.response.body",
+        "body": b"*",
+    }
+
+
 async def test_get_asgi_span(tracer, test_spans):
     async def test_app(scope, receive, send):
         message = await receive()
@@ -376,30 +401,4 @@
     async with httpx.AsyncClient(app=app) as client:
         with tracer.trace("root"):
             response = await client.get("http://testserver/")
-            assert response.status_code == 200
-=======
-@pytest.mark.asyncio
-async def test_bad_headers(scope, tracer, test_spans):
-    """
-    When headers can't be decoded
-        The middleware should not raise
-    """
-
-    app = TraceMiddleware(basic_app, tracer=tracer)
-    headers = [(bytes.fromhex("c0"), "test")]
-    scope["headers"] = headers
-
-    instance = ApplicationCommunicator(app, scope)
-    await instance.send_input({"type": "http.request", "body": b""})
-    response_start = await instance.receive_output(1)
-    assert response_start == {
-        "type": "http.response.start",
-        "status": 200,
-        "headers": [[b"Content-Type", b"text/plain"]],
-    }
-    response_body = await instance.receive_output(1)
-    assert response_body == {
-        "type": "http.response.body",
-        "body": b"*",
-    }
->>>>>>> 91a170ad
+            assert response.status_code == 200