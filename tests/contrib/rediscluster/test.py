--- conflicted
+++ resolved
@@ -84,11 +84,7 @@
         assert span.get_tag("span.kind") == "client"
         assert span.get_tag("db.system") == "redis"
         assert span.get_metric("redis.args_length") == 2
-<<<<<<< HEAD
-        assert span.resource == u"GET"
-=======
-        assert span.resource == "GET 😐"
->>>>>>> 87b0c54c
+        assert span.resource == "GET"
 
     def test_pipeline(self):
         with self.r.pipeline(transaction=False) as p:
