--- conflicted
+++ resolved
@@ -1441,7 +1441,6 @@
             self.inline_run("--ddtrace", os.path.basename(py_cov_file.strpath))
         spans = self.pop_spans()
 
-<<<<<<< HEAD
         first_test_span = spans[0]
         assert first_test_span.get_tag("test.name") == "test_cov"
         assert first_test_span.get_tag("type") == "test"
@@ -1449,11 +1448,6 @@
         first_tag_data = json.loads(first_test_span.get_tag(COVERAGE_TAG_NAME))
         files = sorted(first_tag_data["files"], key=lambda x: x["filename"])
         assert len(files) == 2
-=======
-        assert COVERAGE_TAG_NAME in spans[3].get_tags()
-        tag_data = json.loads(spans[3].get_tag(COVERAGE_TAG_NAME))
-        files = sorted(tag_data["files"], key=lambda x: x["filename"])
->>>>>>> ae7bab3a
         assert files[0]["filename"] == "test_cov.py"
         assert files[1]["filename"] == "test_module.py"
         assert len(files[0]["segments"]) == 1
