--- conflicted
+++ resolved
@@ -49,12 +49,9 @@
     "meta.ray.job.message",
     "meta.error.stack",
     "meta._dd.base_service",
-<<<<<<< HEAD
     "meta._dd.hostname",
-=======
     # Actor method empty arguments are encoded differently between ray versions
     "meta.ray.actor_method.args",
->>>>>>> 6b942e13
     # Service names that include dynamic submission IDs
     "service",
     # Base service sometimes gets set to a different value in CI than in the local environment,
