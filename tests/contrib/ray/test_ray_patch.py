--- conflicted
+++ resolved
@@ -17,11 +17,8 @@
         self.assert_wrapped(ray.dashboard.modules.job.job_manager.JobManager._monitor_job_internal)
         self.assert_wrapped(ray.actor._modify_class)
         self.assert_wrapped(ray.actor.ActorHandle._actor_method_call)
-<<<<<<< HEAD
         self.assert_wrapped(ray.put)
-=======
         self.assert_wrapped(ray.wait)
->>>>>>> b9f81c70
 
     def assert_not_module_patched(self, ray):
         self.assert_not_wrapped(ray.remote_function.RemoteFunction._remote)
@@ -29,11 +26,8 @@
         self.assert_not_wrapped(ray.dashboard.modules.job.job_manager.JobManager._monitor_job_internal)
         self.assert_not_wrapped(ray.actor._modify_class)
         self.assert_not_wrapped(ray.actor.ActorHandle._actor_method_call)
-<<<<<<< HEAD
         self.assert_not_wrapped(ray.put)
-=======
         self.assert_not_wrapped(ray.wait)
->>>>>>> b9f81c70
 
     def assert_not_module_double_patched(self, ray):
         self.assert_not_double_wrapped(ray.remote_function.RemoteFunction._remote)
@@ -41,8 +35,5 @@
         self.assert_not_double_wrapped(ray.dashboard.modules.job.job_manager.JobManager._monitor_job_internal)
         self.assert_not_double_wrapped(ray.actor._modify_class)
         self.assert_not_double_wrapped(ray.actor.ActorHandle._actor_method_call)
-<<<<<<< HEAD
         self.assert_not_double_wrapped(ray.put)
-=======
-        self.assert_not_double_wrapped(ray.wait)
->>>>>>> b9f81c70
+        self.assert_not_double_wrapped(ray.wait)