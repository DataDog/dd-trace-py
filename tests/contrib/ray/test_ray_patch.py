import ray.dashboard.modules.job.job_manager  # noqa: F401

from ddtrace.contrib.internal.ray.patch import get_version
from ddtrace.contrib.internal.ray.patch import patch
from ddtrace.contrib.internal.ray.patch import unpatch
from tests.contrib.patch import PatchTestCase


class TestRayPatch(PatchTestCase.Base):
    """Test Ray patching with default configuration (trace_core_api=False)"""

    __integration_name__ = "ray"
    __module_name__ = "ray"
    __patch_func__ = patch
    __unpatch_func__ = unpatch
    __get_version__ = get_version

    def assert_module_patched(self, ray):
        self.assert_wrapped(ray.remote_function.RemoteFunction._remote)
        self.assert_wrapped(ray.dashboard.modules.job.job_manager.JobManager.submit_job)
        self.assert_wrapped(ray.dashboard.modules.job.job_manager.JobManager._monitor_job_internal)
        self.assert_wrapped(ray.actor._modify_class)
        self.assert_wrapped(ray.actor.ActorHandle._actor_method_call)
        self.assert_wrapped(ray.get)
        self.assert_wrapped(ray.wait)
        self.assert_wrapped(ray.put)

    def assert_not_module_patched(self, ray):
        self.assert_not_wrapped(ray.remote_function.RemoteFunction._remote)
        self.assert_not_wrapped(ray.dashboard.modules.job.job_manager.JobManager.submit_job)
        self.assert_not_wrapped(ray.dashboard.modules.job.job_manager.JobManager._monitor_job_internal)
        self.assert_not_wrapped(ray.actor._modify_class)
        self.assert_not_wrapped(ray.actor.ActorHandle._actor_method_call)
<<<<<<< HEAD
        self.assert_not_wrapped(ray.get)
=======
        self.assert_not_wrapped(ray.put)
>>>>>>> 679c3e90
        self.assert_not_wrapped(ray.wait)

    def assert_not_module_double_patched(self, ray):
        self.assert_not_double_wrapped(ray.remote_function.RemoteFunction._remote)
        self.assert_not_double_wrapped(ray.dashboard.modules.job.job_manager.JobManager.submit_job)
        self.assert_not_double_wrapped(ray.dashboard.modules.job.job_manager.JobManager._monitor_job_internal)
        self.assert_not_double_wrapped(ray.actor._modify_class)
        self.assert_not_double_wrapped(ray.actor.ActorHandle._actor_method_call)
<<<<<<< HEAD
        self.assert_not_double_wrapped(ray.get)
        self.assert_not_double_wrapped(ray.wait)
=======
        self.assert_not_double_wrapped(ray.wait)
        self.assert_not_double_wrapped(ray.put)
>>>>>>> 679c3e90
<|MERGE_RESOLUTION|>--- conflicted
+++ resolved
@@ -31,12 +31,9 @@
         self.assert_not_wrapped(ray.dashboard.modules.job.job_manager.JobManager._monitor_job_internal)
         self.assert_not_wrapped(ray.actor._modify_class)
         self.assert_not_wrapped(ray.actor.ActorHandle._actor_method_call)
-<<<<<<< HEAD
         self.assert_not_wrapped(ray.get)
-=======
+        self.assert_not_wrapped(ray.wait)
         self.assert_not_wrapped(ray.put)
->>>>>>> 679c3e90
-        self.assert_not_wrapped(ray.wait)
 
     def assert_not_module_double_patched(self, ray):
         self.assert_not_double_wrapped(ray.remote_function.RemoteFunction._remote)
@@ -44,10 +41,6 @@
         self.assert_not_double_wrapped(ray.dashboard.modules.job.job_manager.JobManager._monitor_job_internal)
         self.assert_not_double_wrapped(ray.actor._modify_class)
         self.assert_not_double_wrapped(ray.actor.ActorHandle._actor_method_call)
-<<<<<<< HEAD
         self.assert_not_double_wrapped(ray.get)
         self.assert_not_double_wrapped(ray.wait)
-=======
-        self.assert_not_double_wrapped(ray.wait)
-        self.assert_not_double_wrapped(ray.put)
->>>>>>> 679c3e90
+        self.assert_not_double_wrapped(ray.put)