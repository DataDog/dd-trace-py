from ddtrace.contrib.internal.ray.patch import get_version
from ddtrace.contrib.internal.ray.patch import patch
from ddtrace.contrib.internal.ray.patch import unpatch
from tests.contrib.patch import PatchTestCase


class TestRayPatch(PatchTestCase.Base):
    """Test Ray patching with default configuration (trace_core_api=False)"""

    __integration_name__ = "ray"
    __module_name__ = "ray"
    __patch_func__ = patch
    __unpatch_func__ = unpatch
    __get_version__ = get_version

    def assert_module_patched(self, ray):
        self.assert_wrapped(ray.remote_function.RemoteFunction._remote)
        self.assert_wrapped(ray.dashboard.modules.job.job_manager.JobManager.submit_job)
        self.assert_wrapped(ray.dashboard.modules.job.job_manager.JobManager._monitor_job_internal)
        self.assert_wrapped(ray.actor._modify_class)
        self.assert_wrapped(ray.actor.ActorHandle._actor_method_call)
<<<<<<< HEAD
        self.assert_wrapped(ray.put)
        self.assert_wrapped(ray.wait)
=======
        self.assert_not_wrapped(ray.wait)
>>>>>>> 545032f9

    def assert_not_module_patched(self, ray):
        self.assert_not_wrapped(ray.remote_function.RemoteFunction._remote)
        self.assert_not_wrapped(ray.dashboard.modules.job.job_manager.JobManager.submit_job)
        self.assert_not_wrapped(ray.dashboard.modules.job.job_manager.JobManager._monitor_job_internal)
        self.assert_not_wrapped(ray.actor._modify_class)
        self.assert_not_wrapped(ray.actor.ActorHandle._actor_method_call)
        self.assert_not_wrapped(ray.put)
        self.assert_not_wrapped(ray.wait)

    def assert_not_module_double_patched(self, ray):
        self.assert_not_double_wrapped(ray.remote_function.RemoteFunction._remote)
        self.assert_not_double_wrapped(ray.dashboard.modules.job.job_manager.JobManager.submit_job)
        self.assert_not_double_wrapped(ray.dashboard.modules.job.job_manager.JobManager._monitor_job_internal)
        self.assert_not_double_wrapped(ray.actor._modify_class)
        self.assert_not_double_wrapped(ray.actor.ActorHandle._actor_method_call)
<<<<<<< HEAD
        self.assert_not_double_wrapped(ray.put)
=======


class TestRayPatchWithCoreAPI(PatchTestCase.Base):
    """Test Ray patching with trace_core_api enabled"""

    __integration_name__ = "ray"
    __module_name__ = "ray"
    __patch_func__ = patch
    __unpatch_func__ = unpatch
    __get_version__ = get_version

    def _get_env_overrides(self):
        """Override to set the trace_core_api config"""
        env = super()._get_env_overrides()
        env["DD_TRACE_RAY_CORE_API"] = "true"
        return env

    def assert_module_patched(self, ray):
        self.assert_wrapped(ray.wait)

    def assert_not_module_patched(self, ray):
        self.assert_not_wrapped(ray.wait)

    def assert_not_module_double_patched(self, ray):
>>>>>>> 545032f9
        self.assert_not_double_wrapped(ray.wait)<|MERGE_RESOLUTION|>--- conflicted
+++ resolved
@@ -19,12 +19,8 @@
         self.assert_wrapped(ray.dashboard.modules.job.job_manager.JobManager._monitor_job_internal)
         self.assert_wrapped(ray.actor._modify_class)
         self.assert_wrapped(ray.actor.ActorHandle._actor_method_call)
-<<<<<<< HEAD
-        self.assert_wrapped(ray.put)
-        self.assert_wrapped(ray.wait)
-=======
         self.assert_not_wrapped(ray.wait)
->>>>>>> 545032f9
+        self.assert_not_wrapped(ray.put)
 
     def assert_not_module_patched(self, ray):
         self.assert_not_wrapped(ray.remote_function.RemoteFunction._remote)
@@ -41,9 +37,6 @@
         self.assert_not_double_wrapped(ray.dashboard.modules.job.job_manager.JobManager._monitor_job_internal)
         self.assert_not_double_wrapped(ray.actor._modify_class)
         self.assert_not_double_wrapped(ray.actor.ActorHandle._actor_method_call)
-<<<<<<< HEAD
-        self.assert_not_double_wrapped(ray.put)
-=======
 
 
 class TestRayPatchWithCoreAPI(PatchTestCase.Base):
@@ -63,10 +56,12 @@
 
     def assert_module_patched(self, ray):
         self.assert_wrapped(ray.wait)
+        self.assert_wrapped(ray.put)
 
     def assert_not_module_patched(self, ray):
         self.assert_not_wrapped(ray.wait)
+        self.assert_not_wrapped(ray.put)
 
     def assert_not_module_double_patched(self, ray):
->>>>>>> 545032f9
-        self.assert_not_double_wrapped(ray.wait)+        self.assert_not_double_wrapped(ray.wait)
+        self.assert_not_double_wrapped(ray.put)