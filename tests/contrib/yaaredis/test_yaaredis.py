--- conflicted
+++ resolved
@@ -111,11 +111,8 @@
     test_spans.assert_span_count(1)
     assert test_spans.spans[0].service == "redis"
     assert test_spans.spans[0].get_tag("component") == "yaaredis"
-<<<<<<< HEAD
     assert test_spans.spans[0].get_tag("span.kind") == "client"
-=======
     assert test_spans.spans[0].get_tag("db.system") == "redis"
->>>>>>> c31b3b3f
     assert "cheese" in test_spans.spans[0].get_tags() and test_spans.spans[0].get_tag("cheese") == "camembert"
 
 
