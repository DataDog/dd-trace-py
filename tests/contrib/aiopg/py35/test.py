--- conflicted
+++ resolved
@@ -9,11 +9,7 @@
 from tests.contrib.asyncio.utils import mark_asyncio
 # testing
 from tests.contrib.config import POSTGRES_CONFIG
-<<<<<<< HEAD
-from tests.contrib.asyncio.utils import AsyncioTestCase, mark_asyncio
 from ..test import ConnCtx
-=======
->>>>>>> 1c36818f
 
 
 TEST_PORT = str(POSTGRES_CONFIG['port'])
@@ -51,18 +47,11 @@
                 assert len(rows) == 1
                 assert rows[0][0] == 'blah'
 
-<<<<<<< HEAD
-        spans = self.tracer.writer.pop()
+        spans = self.pop_spans()
         assert len(spans) == 3
         assert spans[0].name == 'postgres.connect'
         assert spans[1].name == 'postgres.execute'
         assert spans[2].name == 'postgres.fetchall'
-=======
-        spans = self.pop_spans()
-        assert len(spans) == 1
-        span = spans[0]
-        assert span.name == 'postgres.query'
->>>>>>> 1c36818f
 
     @mark_asyncio
     async def test_pool(self):
