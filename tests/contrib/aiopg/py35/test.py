--- conflicted
+++ resolved
@@ -1,9 +1,5 @@
-<<<<<<< HEAD
-# 3p
-=======
 import asyncio
 
->>>>>>> bb776815
 import aiopg
 
 # project
@@ -13,11 +9,7 @@
 from tests.contrib.asyncio.utils import AsyncioTestCase
 from tests.contrib.asyncio.utils import mark_asyncio
 from tests.contrib.config import POSTGRES_CONFIG
-<<<<<<< HEAD
-from tests.contrib.asyncio.utils import AsyncioTestCase, mark_asyncio
 from ..test import ConnCtx
-=======
->>>>>>> bb776815
 
 
 TEST_PORT = str(POSTGRES_CONFIG["port"])
@@ -48,32 +40,18 @@
             async with conn.cursor() as cur:
                 t = type(cur)
 
-<<<<<<< HEAD
             async with conn.cursor() as cur:
-                assert t == type(cur), '%s != %s' % (t, type(cur))
-                await cur.execute(operation='select \'blah\'')
+            assert t == type(cur), "%s != %s" % (t, type(cur))
+            await cur.execute(operation="select 'blah'")
                 rows = await cur.fetchall()
                 assert len(rows) == 1
-                assert rows[0][0] == 'blah'
-
-        spans = self.tracer.writer.pop()
-        assert len(spans) == 3
-        assert spans[0].name == 'postgres.connect'
-        assert spans[1].name == 'postgres.execute'
-        assert spans[2].name == 'postgres.fetchall'
-=======
-        async with conn.cursor() as cur:
-            assert t == type(cur), "%s != %s" % (t, type(cur))
-            await cur.execute(query="select 'blah'")
-            rows = await cur.fetchall()
-            assert len(rows) == 1
             assert rows[0][0] == "blah"
 
         spans = self.pop_spans()
-        assert len(spans) == 1
-        span = spans[0]
-        assert span.name == "postgres.query"
->>>>>>> bb776815
+        assert len(spans) == 3
+        assert spans[0].name == "postgres.connect"
+        assert spans[1].name == "postgres.execute"
+        assert spans[2].name == "postgres.fetchall"
 
     @mark_asyncio
     async def test_pool(self):
@@ -85,10 +63,10 @@
                 async with conn.cursor() as cur:
                     await cur.execute('select 1;')
 
-        spans = self.tracer.writer.pop()
+        spans = self.pop_spans()
         assert len(spans) == 4
 
-        assert spans[0].name == 'postgres.connect'
-        assert spans[1].name == 'postgres.pool.acquire'
-        assert spans[2].name == 'postgres.execute'
-        assert spans[3].name == 'postgres.pool.release'+        assert spans[0].name == "postgres.connect"
+        assert spans[1].name == "postgres.pool.acquire"
+        assert spans[2].name == "postgres.execute"
+        assert spans[3].name == "postgres.pool.release"