--- conflicted
+++ resolved
@@ -52,16 +52,10 @@
             assert rows[0][0] == 'blah'
 
         spans = tracer.writer.pop()
-<<<<<<< HEAD
         assert len(spans) == 3
-        eq_(spans[0].name, 'postgres.connect')
-        eq_(spans[1].name, 'postgres.execute')
-        eq_(spans[2].name, 'postgres.fetchall')
-=======
-        assert len(spans) == 1
-        span = spans[0]
-        assert span.name == 'postgres.query'
->>>>>>> 304c40a3
+        assert spans[0].name == 'postgres.connect'
+        assert spans[1].name == 'postgres.execute'
+        assert spans[2].name == 'postgres.fetchall'
 
     @mark_asyncio
     def test_cursor_ctx_manager(self):
