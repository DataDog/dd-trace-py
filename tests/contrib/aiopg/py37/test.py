--- conflicted
+++ resolved
@@ -1,9 +1,6 @@
 import aiopg
 
-<<<<<<< HEAD
-=======
 # project
->>>>>>> 22b15e94
 from ddtrace import Pin
 from ddtrace.contrib.aiopg.patch import patch
 from ddtrace.contrib.aiopg.patch import unpatch
