<<<<<<< HEAD
# project
from ddtrace.contrib.aiopg.patch import patch, unpatch

# testing
from tests.contrib.config import POSTGRES_CONFIG
from tests.contrib.asyncio.utils import AsyncioTestCase, mark_asyncio
from ..test import ConnCtx, CursorCtx
=======
import aiopg

# project
from ddtrace import Pin
from ddtrace.contrib.aiopg.patch import patch
from ddtrace.contrib.aiopg.patch import unpatch
from tests.contrib.asyncio.utils import AsyncioTestCase
from tests.contrib.asyncio.utils import mark_asyncio
from tests.contrib.config import POSTGRES_CONFIG
>>>>>>> bb776815


TEST_PORT = str(POSTGRES_CONFIG["port"])


class AiopgTestCase(AsyncioTestCase):
    # default service
    TEST_SERVICE = "postgres"

    def setUp(self):
        super().setUp()
        patch()

    def tearDown(self):
        super().tearDown()
        unpatch()

    def _get_conn(self):
        return ConnCtx(self.tracer)

    @mark_asyncio
    async def test_async_generator(self):
<<<<<<< HEAD
        async with self._get_conn() as conn, CursorCtx(conn) as cursor:
            q = 'select \'foobarblah\''
            await cursor.execute(q)
            rows = []
            async for row in cursor:
                rows.append(row)

        assert rows == [('foobarblah',)]
        spans = self.tracer.writer.pop()
        assert len(spans) == 1
        span = spans[0]
        assert span.name == 'postgres.execute'
=======
        conn, tracer = await self._get_conn_and_tracer()
        cursor = await conn.cursor()
        q = "select 'foobarblah'"
        await cursor.execute(q)
        rows = []
        async for row in cursor:
            rows.append(row)

        assert rows == [("foobarblah",)]
        spans = self.pop_spans()
        assert len(spans) == 1
        span = spans[0]
        assert span.name == "postgres.query"
>>>>>>> bb776815
<|MERGE_RESOLUTION|>--- conflicted
+++ resolved
@@ -1,12 +1,3 @@
-<<<<<<< HEAD
-# project
-from ddtrace.contrib.aiopg.patch import patch, unpatch
-
-# testing
-from tests.contrib.config import POSTGRES_CONFIG
-from tests.contrib.asyncio.utils import AsyncioTestCase, mark_asyncio
-from ..test import ConnCtx, CursorCtx
-=======
 import aiopg
 
 # project
@@ -16,7 +7,7 @@
 from tests.contrib.asyncio.utils import AsyncioTestCase
 from tests.contrib.asyncio.utils import mark_asyncio
 from tests.contrib.config import POSTGRES_CONFIG
->>>>>>> bb776815
+from ..test import ConnCtx, CursorCtx
 
 
 TEST_PORT = str(POSTGRES_CONFIG["port"])
@@ -39,31 +30,15 @@
 
     @mark_asyncio
     async def test_async_generator(self):
-<<<<<<< HEAD
         async with self._get_conn() as conn, CursorCtx(conn) as cursor:
-            q = 'select \'foobarblah\''
+            q = "select 'foobarblah'"
             await cursor.execute(q)
             rows = []
             async for row in cursor:
                 rows.append(row)
 
-        assert rows == [('foobarblah',)]
-        spans = self.tracer.writer.pop()
-        assert len(spans) == 1
-        span = spans[0]
-        assert span.name == 'postgres.execute'
-=======
-        conn, tracer = await self._get_conn_and_tracer()
-        cursor = await conn.cursor()
-        q = "select 'foobarblah'"
-        await cursor.execute(q)
-        rows = []
-        async for row in cursor:
-            rows.append(row)
-
         assert rows == [("foobarblah",)]
         spans = self.pop_spans()
         assert len(spans) == 1
         span = spans[0]
-        assert span.name == "postgres.query"
->>>>>>> bb776815
+        assert span.name == "postgres.execute"