# stdlib
<<<<<<< HEAD
=======
import asyncio
>>>>>>> 1c36818f
import time

# 3p
import aiopg
from psycopg2 import extras

from ddtrace import Pin
# project
from ddtrace.constants import ANALYTICS_SAMPLE_RATE_KEY
<<<<<<< HEAD
from ddtrace.contrib.aiopg.patch import patch, unpatch, AIOPG_1X
from ddtrace import Pin

=======
from ddtrace.contrib.aiopg.patch import patch
from ddtrace.contrib.aiopg.patch import unpatch
from tests.contrib.asyncio.utils import AsyncioTestCase
from tests.contrib.asyncio.utils import mark_asyncio
from tests.contrib.config import POSTGRES_CONFIG
>>>>>>> 1c36818f
# testing
from tests.opentracer.utils import init_tracer

from ... import assert_is_measured
from ...subprocesstest import run_in_subprocess


TEST_PORT = POSTGRES_CONFIG['port']


class CursorCtx:
    def __init__(self, conn):
        self._conn = conn

    async def __aenter__(self):
        if AIOPG_1X:
            self._cursor = self._conn.cursor()
            cursor = await self._cursor.__aenter__()
        else:
            cursor = self._cursor = await self._conn.cursor()

        return cursor

    async def __aexit__(self, exc_type, exc_val, exc_tb):
        if AIOPG_1X:
            await self._cursor.__aexit__(exc_type, exc_val, exc_tb)
        else:
            self._cursor.close()


class ConnCtx:
    def __init__(self, tracer):
        self._tracer = tracer

    async def __aenter__(self) -> aiopg.Connection:
        if AIOPG_1X:
            self._conn = aiopg.connect(**POSTGRES_CONFIG)
            conn = await self._conn.__aenter__()
        else:
            conn = self._conn = await aiopg.connect(**POSTGRES_CONFIG)

        if self._tracer:
            Pin.get_from(conn).clone(tracer=self._tracer).onto(conn)

        return conn

    async def __aexit__(self, exc_type, exc_val, exc_tb):
        if not self._conn:
            return

        if AIOPG_1X:
            await self._conn.__aexit__(exc_type, exc_val, exc_tb)
        else:
            self._conn.close()

        self._conn = None


class AiopgTestCase(AsyncioTestCase):
    # default service
    TEST_SERVICE = 'postgres'

    def setUp(self):
        super().setUp()
        patch()

    def tearDown(self):
        super().tearDown()
        unpatch()

    def _get_conn(self):
        Pin(None, tracer=get_dummy_tracer()).onto(aiopg)
        return ConnCtx(None)

    async def assert_conn_is_traced(self, tracer, conn: aiopg.Connection, service):

        # ensure the trace aiopg client doesn't add non-standard
        # methods
        try:
            await conn.execute('select \'foobar\'')
        except AttributeError:
            pass

        # Ensure we can run a query and it's correctly traced
        q = 'select \'foobarblah\''
        start = time.time()
        async with CursorCtx(conn) as cursor:
            await cursor.execute(q)
            rows = await cursor.fetchall()

        end = time.time()
        assert rows == [('foobarblah',)]
        assert rows
        spans = self.pop_spans()
        assert spans
        assert len(spans) == 2

        # execute
        span = spans[0]
        assert_is_measured(span)
        assert span.name == 'postgres.execute'
        assert span.service == service
        assert span.error == 0
        assert span.span_type == 'sql'
        assert start <= span.start <= end
        assert span.duration <= end - start

        span = spans[1]
        assert_is_measured(span)
        assert span.name == 'postgres.fetchall'
        assert span.service == service
        assert span.error == 0
        assert span.span_type == 'sql'
        assert start <= span.start <= end
        assert span.duration <= end - start

        # Ensure OpenTracing compatibility
        ot_tracer = init_tracer('aiopg_svc', tracer)
        with ot_tracer.start_active_span('aiopg_op'):
            async with CursorCtx(conn) as cursor:
                await cursor.execute(q)
                rows = await cursor.fetchall()
            assert rows == [('foobarblah',)]
<<<<<<< HEAD
        spans = writer.pop()
        assert len(spans) == 3
        ot_span, dd_execute_span, dd_fetchall_span = spans
=======
        spans = self.pop_spans()
        assert len(spans) == 2
        ot_span, dd_span = spans
>>>>>>> 1c36818f
        # confirm the parenting
        assert ot_span.parent_id is None
        assert ot_span.name == 'aiopg_op'
        assert ot_span.service == 'aiopg_svc'

        assert dd_execute_span.parent_id == ot_span.span_id
        assert dd_execute_span.name == 'postgres.execute'
        assert dd_execute_span.resource == q
        assert dd_execute_span.service == service
        assert dd_execute_span.error == 0
        assert dd_execute_span.span_type == 'sql'

        assert dd_fetchall_span.parent_id == ot_span.span_id
        assert dd_fetchall_span.name == 'postgres.fetchall'
        assert dd_fetchall_span.resource == q
        assert dd_fetchall_span.service == service
        assert dd_fetchall_span.error == 0
        assert dd_fetchall_span.span_type == 'sql'

        # run a query with an error and ensure all is well
        q = 'select * from some_non_existant_table'
<<<<<<< HEAD

        async with CursorCtx(conn) as cur:
            try:
                await cur.execute(q)
            except Exception:
                pass
            else:
                assert 0, 'should have an error'

        spans = writer.pop()
=======
        cur = yield from db.cursor()
        try:
            yield from cur.execute(q)
        except Exception:
            pass
        else:
            assert 0, 'should have an error'
        spans = self.pop_spans()
>>>>>>> 1c36818f
        assert spans, spans
        assert len(spans) == 1
        span = spans[0]
        assert span.name == 'postgres.execute'
        assert span.service == service
        assert span.error == 1
        # assert span.meta['out.host'] == 'localhost'
        assert span.metrics['out.port'] == TEST_PORT
        assert span.span_type == 'sql'

    @mark_asyncio
<<<<<<< HEAD
    async def test_disabled_execute(self):
        async with self._get_conn() as conn:
            self.tracer.enabled = False
            # these calls were crashing with a previous version of the code.
            async with CursorCtx(conn) as cursor:
                await cursor.execute(operation='select \'blah\'')

            async with CursorCtx(conn) as cursor:
                await cursor.execute('select \'blah\'')

        assert not self.tracer.writer.pop()
=======
    def test_disabled_execute(self):
        conn, tracer = yield from self._get_conn_and_tracer()
        tracer.enabled = False
        # these calls were crashing with a previous version of the code.
        yield from (yield from conn.cursor()).execute(query='select \'blah\'')
        yield from (yield from conn.cursor()).execute('select \'blah\'')
        assert not self.pop_spans()
>>>>>>> 1c36818f

    @mark_asyncio
    async def test_manual_wrap_extension_types(self):
        async with self._get_conn() as conn:
            # NOTE: this will crash if it doesn't work.
            #   _ext.register_type(_ext.UUID, conn_or_curs)
            #   TypeError: argument 2 must be a connection, cursor or None
            extras.register_uuid(conn_or_curs=conn)

    @mark_asyncio
<<<<<<< HEAD
    async def test_connect_factory(self):
        tracer = get_dummy_tracer()

        services = ['db', 'another']
        for service in services:
            async with self._get_conn() as conn:
                Pin.get_from(conn).clone(service=service, tracer=tracer).onto(conn)
                await self.assert_conn_is_traced(tracer, conn, service)
=======
    def test_connect_factory(self):
        services = ['db', 'another']
        for service in services:
            conn, _ = yield from self._get_conn_and_tracer()
            Pin.get_from(conn).clone(service=service, tracer=self.tracer).onto(conn)
            yield from self.assert_conn_is_traced(self.tracer, conn, service)
            conn.close()
>>>>>>> 1c36818f

    @mark_asyncio
<<<<<<< HEAD
    async def test_patch_unpatch(self):
        tracer = get_dummy_tracer()
        writer = tracer.writer

=======
    def test_patch_unpatch(self):
>>>>>>> 1c36818f
        # Test patch idempotence
        patch()
        patch()

        service = 'fo'

<<<<<<< HEAD
        async with self._get_conn() as conn:
            Pin.get_from(conn).clone(service=service, tracer=tracer).onto(conn)
            async with CursorCtx(conn) as cursor:
                await cursor.execute('select \'blah\'')
=======
        conn = yield from aiopg.connect(**POSTGRES_CONFIG)
        Pin.get_from(conn).clone(service=service, tracer=self.tracer).onto(conn)
        yield from (yield from conn.cursor()).execute('select \'blah\'')
        conn.close()
>>>>>>> 1c36818f

        spans = self.pop_spans()
        assert spans, spans
        assert len(spans) == 1

        # Test unpatch
        unpatch()

        async with self._get_conn() as conn, CursorCtx(conn) as cursor:
            await cursor.execute('select \'blah\'')

        spans = self.pop_spans()
        assert not spans, spans

        # Test patch again
        patch()

<<<<<<< HEAD
        async with self._get_conn() as conn:
            Pin.get_from(conn).clone(service=service, tracer=tracer).onto(conn)
            async with CursorCtx(conn) as cursor:
                await cursor.execute('select \'blah\'')
=======
        conn = yield from aiopg.connect(**POSTGRES_CONFIG)
        Pin.get_from(conn).clone(service=service, tracer=self.tracer).onto(conn)
        yield from (yield from conn.cursor()).execute('select \'blah\'')
        conn.close()
>>>>>>> 1c36818f

        spans = self.pop_spans()
        assert spans, spans
        assert len(spans) == 1

    @run_in_subprocess(env_overrides=dict(DD_SERVICE="mysvc"))
    @mark_asyncio
    async def test_user_specified_service(self):
        """
        When a user specifies a service for the app
            The aiopg integration should not use it.
        """
        # Ensure that the service name was configured
        from ddtrace import config
        assert config.service == "mysvc"

        async with self._get_conn() as conn:
            Pin.get_from(conn).clone(tracer=self.tracer).onto(conn)
            async with CursorCtx(conn) as cursor:
                await cursor.execute('select \'blah\'')

        spans = self.get_spans()
        assert spans, spans
        assert len(spans) == 1
        assert spans[0].service != "mysvc"


class AiopgAnalyticsTestCase(AiopgTestCase):
    async def trace_spans(self):
        async with self._get_conn() as conn:
            Pin.get_from(conn).clone(service='db', tracer=self.tracer).onto(conn)

            async with CursorCtx(conn) as cursor:
                await cursor.execute('select \'foobar\'')
                rows = await cursor.fetchall()
                assert rows

        return self.get_spans()

    @mark_asyncio
    async def test_analytics_default(self):
        spans = await self.trace_spans()
        assert len(spans) == 2
        assert spans[0].get_metric(ANALYTICS_SAMPLE_RATE_KEY) is None

    @mark_asyncio
    async def test_analytics_with_rate(self):
        with self.override_config(
            'aiopg',
            dict(analytics_enabled=True, analytics_sample_rate=0.5)
        ):
            spans = await self.trace_spans()
            assert len(spans) == 2
            assert spans[0].get_metric(ANALYTICS_SAMPLE_RATE_KEY) == 0.5

    @mark_asyncio
    async def test_analytics_without_rate(self):
        with self.override_config(
            'aiopg',
            dict(analytics_enabled=True)
        ):
            spans = await self.trace_spans()
            assert len(spans) == 2
            assert spans[0].get_metric(ANALYTICS_SAMPLE_RATE_KEY) == 1.0<|MERGE_RESOLUTION|>--- conflicted
+++ resolved
@@ -1,8 +1,4 @@
 # stdlib
-<<<<<<< HEAD
-=======
-import asyncio
->>>>>>> 1c36818f
 import time
 
 # 3p
@@ -12,17 +8,12 @@
 from ddtrace import Pin
 # project
 from ddtrace.constants import ANALYTICS_SAMPLE_RATE_KEY
-<<<<<<< HEAD
-from ddtrace.contrib.aiopg.patch import patch, unpatch, AIOPG_1X
-from ddtrace import Pin
-
-=======
 from ddtrace.contrib.aiopg.patch import patch
 from ddtrace.contrib.aiopg.patch import unpatch
+from ddtrace.contrib.aiopg.patch import AIOPG_1X
 from tests.contrib.asyncio.utils import AsyncioTestCase
 from tests.contrib.asyncio.utils import mark_asyncio
 from tests.contrib.config import POSTGRES_CONFIG
->>>>>>> 1c36818f
 # testing
 from tests.opentracer.utils import init_tracer
 
@@ -146,15 +137,9 @@
                 await cursor.execute(q)
                 rows = await cursor.fetchall()
             assert rows == [('foobarblah',)]
-<<<<<<< HEAD
-        spans = writer.pop()
+        spans = self.pop_spans()
         assert len(spans) == 3
         ot_span, dd_execute_span, dd_fetchall_span = spans
-=======
-        spans = self.pop_spans()
-        assert len(spans) == 2
-        ot_span, dd_span = spans
->>>>>>> 1c36818f
         # confirm the parenting
         assert ot_span.parent_id is None
         assert ot_span.name == 'aiopg_op'
@@ -176,7 +161,6 @@
 
         # run a query with an error and ensure all is well
         q = 'select * from some_non_existant_table'
-<<<<<<< HEAD
 
         async with CursorCtx(conn) as cur:
             try:
@@ -185,18 +169,7 @@
                 pass
             else:
                 assert 0, 'should have an error'
-
-        spans = writer.pop()
-=======
-        cur = yield from db.cursor()
-        try:
-            yield from cur.execute(q)
-        except Exception:
-            pass
-        else:
-            assert 0, 'should have an error'
-        spans = self.pop_spans()
->>>>>>> 1c36818f
+        spans = self.pop_spans()
         assert spans, spans
         assert len(spans) == 1
         span = spans[0]
@@ -208,7 +181,6 @@
         assert span.span_type == 'sql'
 
     @mark_asyncio
-<<<<<<< HEAD
     async def test_disabled_execute(self):
         async with self._get_conn() as conn:
             self.tracer.enabled = False
@@ -219,16 +191,7 @@
             async with CursorCtx(conn) as cursor:
                 await cursor.execute('select \'blah\'')
 
-        assert not self.tracer.writer.pop()
-=======
-    def test_disabled_execute(self):
-        conn, tracer = yield from self._get_conn_and_tracer()
-        tracer.enabled = False
-        # these calls were crashing with a previous version of the code.
-        yield from (yield from conn.cursor()).execute(query='select \'blah\'')
-        yield from (yield from conn.cursor()).execute('select \'blah\'')
         assert not self.pop_spans()
->>>>>>> 1c36818f
 
     @mark_asyncio
     async def test_manual_wrap_extension_types(self):
@@ -239,51 +202,25 @@
             extras.register_uuid(conn_or_curs=conn)
 
     @mark_asyncio
-<<<<<<< HEAD
     async def test_connect_factory(self):
-        tracer = get_dummy_tracer()
-
         services = ['db', 'another']
         for service in services:
             async with self._get_conn() as conn:
-                Pin.get_from(conn).clone(service=service, tracer=tracer).onto(conn)
-                await self.assert_conn_is_traced(tracer, conn, service)
-=======
-    def test_connect_factory(self):
-        services = ['db', 'another']
-        for service in services:
-            conn, _ = yield from self._get_conn_and_tracer()
-            Pin.get_from(conn).clone(service=service, tracer=self.tracer).onto(conn)
-            yield from self.assert_conn_is_traced(self.tracer, conn, service)
-            conn.close()
->>>>>>> 1c36818f
-
-    @mark_asyncio
-<<<<<<< HEAD
+                Pin.get_from(conn).clone(service=service, tracer=self.tracer).onto(conn)
+                await self.assert_conn_is_traced(self.tracer, conn, service)
+
+    @mark_asyncio
     async def test_patch_unpatch(self):
-        tracer = get_dummy_tracer()
-        writer = tracer.writer
-
-=======
-    def test_patch_unpatch(self):
->>>>>>> 1c36818f
         # Test patch idempotence
         patch()
         patch()
 
         service = 'fo'
 
-<<<<<<< HEAD
-        async with self._get_conn() as conn:
-            Pin.get_from(conn).clone(service=service, tracer=tracer).onto(conn)
+        async with self._get_conn() as conn:
+            Pin.get_from(conn).clone(service=service, tracer=self.tracer).onto(conn)
             async with CursorCtx(conn) as cursor:
                 await cursor.execute('select \'blah\'')
-=======
-        conn = yield from aiopg.connect(**POSTGRES_CONFIG)
-        Pin.get_from(conn).clone(service=service, tracer=self.tracer).onto(conn)
-        yield from (yield from conn.cursor()).execute('select \'blah\'')
-        conn.close()
->>>>>>> 1c36818f
 
         spans = self.pop_spans()
         assert spans, spans
@@ -301,17 +238,10 @@
         # Test patch again
         patch()
 
-<<<<<<< HEAD
-        async with self._get_conn() as conn:
-            Pin.get_from(conn).clone(service=service, tracer=tracer).onto(conn)
+        async with self._get_conn() as conn:
+            Pin.get_from(conn).clone(service=service, tracer=self.tracer).onto(conn)
             async with CursorCtx(conn) as cursor:
                 await cursor.execute('select \'blah\'')
-=======
-        conn = yield from aiopg.connect(**POSTGRES_CONFIG)
-        Pin.get_from(conn).clone(service=service, tracer=self.tracer).onto(conn)
-        yield from (yield from conn.cursor()).execute('select \'blah\'')
-        conn.close()
->>>>>>> 1c36818f
 
         spans = self.pop_spans()
         assert spans, spans
