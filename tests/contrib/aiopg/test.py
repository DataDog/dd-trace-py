--- conflicted
+++ resolved
@@ -4,10 +4,7 @@
 import aiopg
 from psycopg2 import extras
 
-<<<<<<< HEAD
-=======
 # project
->>>>>>> 22b15e94
 from ddtrace import Pin
 from ddtrace.constants import ANALYTICS_SAMPLE_RATE_KEY
 from ddtrace.contrib.aiopg.patch import patch
@@ -20,10 +17,6 @@
 from tests.utils import assert_is_measured
 
 
-<<<<<<< HEAD
-
-=======
->>>>>>> 22b15e94
 TEST_PORT = POSTGRES_CONFIG["port"]
 
 
