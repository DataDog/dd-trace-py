<<<<<<< HEAD
# stdlib
=======
import asyncio
>>>>>>> bb776815
import time

import aiopg
from psycopg2 import extras

# project
<<<<<<< HEAD
from ddtrace.constants import ANALYTICS_SAMPLE_RATE_KEY
from ddtrace.contrib.aiopg.patch import patch, unpatch, AIOPG_1X
=======
>>>>>>> bb776815
from ddtrace import Pin
from ddtrace.constants import ANALYTICS_SAMPLE_RATE_KEY
from ddtrace.contrib.aiopg.patch import patch
from ddtrace.contrib.aiopg.patch import unpatch
from tests.contrib.asyncio.utils import AsyncioTestCase
from tests.contrib.asyncio.utils import mark_asyncio
from tests.contrib.config import POSTGRES_CONFIG
from tests.opentracer.utils import init_tracer
from tests.subprocesstest import run_in_subprocess
from tests.utils import assert_is_measured


TEST_PORT = POSTGRES_CONFIG["port"]


class CursorCtx:
    def __init__(self, conn):
        self._conn = conn

    async def __aenter__(self):
        if AIOPG_1X:
            self._cursor = self._conn.cursor()
            cursor = await self._cursor.__aenter__()
        else:
            cursor = self._cursor = await self._conn.cursor()

        return cursor

    async def __aexit__(self, exc_type, exc_val, exc_tb):
        if AIOPG_1X:
            await self._cursor.__aexit__(exc_type, exc_val, exc_tb)
        else:
            self._cursor.close()


class ConnCtx:
    def __init__(self, tracer):
        self._tracer = tracer

    async def __aenter__(self) -> aiopg.Connection:
        if AIOPG_1X:
            self._conn = aiopg.connect(**POSTGRES_CONFIG)
            conn = await self._conn.__aenter__()
        else:
            conn = self._conn = await aiopg.connect(**POSTGRES_CONFIG)

        if self._tracer:
            Pin.get_from(conn).clone(tracer=self._tracer).onto(conn)

        return conn

    async def __aexit__(self, exc_type, exc_val, exc_tb):
        if not self._conn:
            return

        if AIOPG_1X:
            await self._conn.__aexit__(exc_type, exc_val, exc_tb)
        else:
            self._conn.close()

        self._conn = None


class AiopgTestCase(AsyncioTestCase):
    # default service
    TEST_SERVICE = "postgres"

    def setUp(self):
        super().setUp()
        patch()

    def tearDown(self):
        super().tearDown()
        unpatch()

    def _get_conn(self):
        Pin(None, tracer=get_dummy_tracer()).onto(aiopg)
        return ConnCtx(None)

    async def assert_conn_is_traced(self, tracer, conn: aiopg.Connection, service):

        # ensure the trace aiopg client doesn't add non-standard
        # methods
        try:
<<<<<<< HEAD
            await conn.execute('select \'foobar\'')
=======
            yield from db.execute("select 'foobar'")
>>>>>>> bb776815
        except AttributeError:
            pass

        # Ensure we can run a query and it's correctly traced
        q = "select 'foobarblah'"
        start = time.time()
        async with CursorCtx(conn) as cursor:
            await cursor.execute(q)
            rows = await cursor.fetchall()

        end = time.time()
        assert rows == [("foobarblah",)]
        assert rows
        spans = self.pop_spans()
        assert spans
        assert len(spans) == 2

        # execute
        span = spans[0]
        assert_is_measured(span)
<<<<<<< HEAD
        assert span.name == 'postgres.execute'
        assert span.service == service
        assert span.error == 0
        assert span.span_type == 'sql'
        assert start <= span.start <= end
        assert span.duration <= end - start

        span = spans[1]
        assert_is_measured(span)
        assert span.name == 'postgres.fetchall'
        assert span.service == service
=======
        assert span.name == "postgres.query"
        assert span.resource == q
        assert span.service == service
        assert span.get_tag("sql.query") == q
>>>>>>> bb776815
        assert span.error == 0
        assert span.span_type == "sql"
        assert start <= span.start <= end
        assert span.duration <= end - start

        # Ensure OpenTracing compatibility
<<<<<<< HEAD
        ot_tracer = init_tracer('aiopg_svc', tracer)
        with ot_tracer.start_active_span('aiopg_op'):
            async with CursorCtx(conn) as cursor:
                await cursor.execute(q)
                rows = await cursor.fetchall()
            assert rows == [('foobarblah',)]
        spans = writer.pop()
        assert len(spans) == 3
        ot_span, dd_execute_span, dd_fetchall_span = spans
        # confirm the parenting
        assert ot_span.parent_id is None
        assert ot_span.name == 'aiopg_op'
        assert ot_span.service == 'aiopg_svc'

        assert dd_execute_span.parent_id == ot_span.span_id
        assert dd_execute_span.name == 'postgres.execute'
        assert dd_execute_span.resource == q
        assert dd_execute_span.service == service
        assert dd_execute_span.error == 0
        assert dd_execute_span.span_type == 'sql'

        assert dd_fetchall_span.parent_id == ot_span.span_id
        assert dd_fetchall_span.name == 'postgres.fetchall'
        assert dd_fetchall_span.resource == q
        assert dd_fetchall_span.service == service
        assert dd_fetchall_span.error == 0
        assert dd_fetchall_span.span_type == 'sql'

        # run a query with an error and ensure all is well
        q = 'select * from some_non_existant_table'

        async with CursorCtx(conn) as cur:
            try:
                await cur.execute(q)
            except Exception:
                pass
            else:
                assert 0, 'should have an error'

        spans = writer.pop()
        assert spans, spans
        assert len(spans) == 1
        span = spans[0]
        assert span.name == 'postgres.execute'
        assert span.service == service
=======
        ot_tracer = init_tracer("aiopg_svc", tracer)
        with ot_tracer.start_active_span("aiopg_op"):
            cursor = yield from db.cursor()
            yield from cursor.execute(q)
            rows = yield from cursor.fetchall()
            assert rows == [("foobarblah",)]
        spans = self.pop_spans()
        assert len(spans) == 2
        ot_span, dd_span = spans
        # confirm the parenting
        assert ot_span.parent_id is None
        assert dd_span.parent_id == ot_span.span_id
        assert ot_span.name == "aiopg_op"
        assert ot_span.service == "aiopg_svc"
        assert dd_span.name == "postgres.query"
        assert dd_span.resource == q
        assert dd_span.service == service
        assert dd_span.get_tag("sql.query") == q
        assert dd_span.error == 0
        assert dd_span.span_type == "sql"

        # run a query with an error and ensure all is well
        q = "select * from some_non_existant_table"
        cur = yield from db.cursor()
        try:
            yield from cur.execute(q)
        except Exception:
            pass
        else:
            assert 0, "should have an error"
        spans = self.pop_spans()
        assert spans, spans
        assert len(spans) == 1
        span = spans[0]
        assert span.name == "postgres.query"
        assert span.resource == q
        assert span.service == service
        assert span.get_tag("sql.query") == q
>>>>>>> bb776815
        assert span.error == 1
        assert span.get_metric("out.port") == TEST_PORT
        assert span.span_type == "sql"

    @mark_asyncio
<<<<<<< HEAD
    async def test_disabled_execute(self):
        async with self._get_conn() as conn:
            self.tracer.enabled = False
            # these calls were crashing with a previous version of the code.
            async with CursorCtx(conn) as cursor:
                await cursor.execute(operation='select \'blah\'')

            async with CursorCtx(conn) as cursor:
                await cursor.execute('select \'blah\'')

        assert not self.tracer.writer.pop()
=======
    def test_disabled_execute(self):
        conn, tracer = yield from self._get_conn_and_tracer()
        tracer.enabled = False
        # these calls were crashing with a previous version of the code.
        yield from (yield from conn.cursor()).execute(query="select 'blah'")
        yield from (yield from conn.cursor()).execute("select 'blah'")
        assert not self.pop_spans()
>>>>>>> bb776815

    @mark_asyncio
    async def test_manual_wrap_extension_types(self):
        async with self._get_conn() as conn:
            # NOTE: this will crash if it doesn't work.
            #   _ext.register_type(_ext.UUID, conn_or_curs)
            #   TypeError: argument 2 must be a connection, cursor or None
            extras.register_uuid(conn_or_curs=conn)

    @mark_asyncio
<<<<<<< HEAD
    async def test_connect_factory(self):
        tracer = get_dummy_tracer()

        services = ['db', 'another']
        for service in services:
            async with self._get_conn() as conn:
                Pin.get_from(conn).clone(service=service, tracer=tracer).onto(conn)
                await self.assert_conn_is_traced(tracer, conn, service)
=======
    def test_connect_factory(self):
        services = ["db", "another"]
        for service in services:
            conn, _ = yield from self._get_conn_and_tracer()
            Pin.get_from(conn).clone(service=service, tracer=self.tracer).onto(conn)
            yield from self.assert_conn_is_traced(self.tracer, conn, service)
            conn.close()
>>>>>>> bb776815

    @mark_asyncio
<<<<<<< HEAD
    async def test_patch_unpatch(self):
        tracer = get_dummy_tracer()
        writer = tracer.writer

=======
    def test_patch_unpatch(self):
>>>>>>> bb776815
        # Test patch idempotence
        patch()
        patch()

        service = "fo"

<<<<<<< HEAD
        async with self._get_conn() as conn:
            Pin.get_from(conn).clone(service=service, tracer=tracer).onto(conn)
            async with CursorCtx(conn) as cursor:
                await cursor.execute('select \'blah\'')
=======
        conn = yield from aiopg.connect(**POSTGRES_CONFIG)
        Pin.get_from(conn).clone(service=service, tracer=self.tracer).onto(conn)
        yield from (yield from conn.cursor()).execute("select 'blah'")
        conn.close()
>>>>>>> bb776815

        spans = self.pop_spans()
        assert spans, spans
        assert len(spans) == 1

        # Test unpatch
        unpatch()

<<<<<<< HEAD
        async with self._get_conn() as conn, CursorCtx(conn) as cursor:
            await cursor.execute('select \'blah\'')
=======
        conn = yield from aiopg.connect(**POSTGRES_CONFIG)
        yield from (yield from conn.cursor()).execute("select 'blah'")
        conn.close()
>>>>>>> bb776815

        spans = self.pop_spans()
        assert not spans, spans

        # Test patch again
        patch()

<<<<<<< HEAD
        async with self._get_conn() as conn:
            Pin.get_from(conn).clone(service=service, tracer=tracer).onto(conn)
            async with CursorCtx(conn) as cursor:
                await cursor.execute('select \'blah\'')
=======
        conn = yield from aiopg.connect(**POSTGRES_CONFIG)
        Pin.get_from(conn).clone(service=service, tracer=self.tracer).onto(conn)
        yield from (yield from conn.cursor()).execute("select 'blah'")
        conn.close()
>>>>>>> bb776815

        spans = self.pop_spans()
        assert spans, spans
        assert len(spans) == 1

    @run_in_subprocess(env_overrides=dict(DD_SERVICE="mysvc"))
    @mark_asyncio
    async def test_user_specified_service(self):
        """
        When a user specifies a service for the app
            The aiopg integration should not use it.
        """
        # Ensure that the service name was configured
        from ddtrace import config

        assert config.service == "mysvc"

<<<<<<< HEAD
        async with self._get_conn() as conn:
            Pin.get_from(conn).clone(tracer=self.tracer).onto(conn)
            async with CursorCtx(conn) as cursor:
                await cursor.execute('select \'blah\'')
=======
        conn = yield from aiopg.connect(**POSTGRES_CONFIG)
        Pin.get_from(conn).clone(tracer=self.tracer).onto(conn)
        yield from (yield from conn.cursor()).execute("select 'blah'")
        conn.close()
>>>>>>> bb776815

        spans = self.get_spans()
        assert spans, spans
        assert len(spans) == 1
        assert spans[0].service != "mysvc"


class AiopgAnalyticsTestCase(AiopgTestCase):
    async def trace_spans(self):
        async with self._get_conn() as conn:
            Pin.get_from(conn).clone(service='db', tracer=self.tracer).onto(conn)

<<<<<<< HEAD
            async with CursorCtx(conn) as cursor:
                await cursor.execute('select \'foobar\'')
                rows = await cursor.fetchall()
                assert rows
=======
        Pin.get_from(conn).clone(service="db", tracer=self.tracer).onto(conn)

        cursor = yield from conn.cursor()
        yield from cursor.execute("select 'foobar'")
        rows = yield from cursor.fetchall()
        assert rows
>>>>>>> bb776815

        return self.get_spans()

    @mark_asyncio
    async def test_analytics_default(self):
        spans = await self.trace_spans()
        assert len(spans) == 2
        assert spans[0].get_metric(ANALYTICS_SAMPLE_RATE_KEY) is None

    @mark_asyncio
<<<<<<< HEAD
    async def test_analytics_with_rate(self):
        with self.override_config(
            'aiopg',
            dict(analytics_enabled=True, analytics_sample_rate=0.5)
        ):
            spans = await self.trace_spans()
            assert len(spans) == 2
            assert spans[0].get_metric(ANALYTICS_SAMPLE_RATE_KEY) == 0.5

    @mark_asyncio
    async def test_analytics_without_rate(self):
        with self.override_config(
            'aiopg',
            dict(analytics_enabled=True)
        ):
            spans = await self.trace_spans()
            assert len(spans) == 2
            assert spans[0].get_metric(ANALYTICS_SAMPLE_RATE_KEY) == 1.0
=======
    def test_analytics_with_rate(self):
        with self.override_config("aiopg", dict(analytics_enabled=True, analytics_sample_rate=0.5)):
            spans = yield from self.trace_spans()
            self.assertEqual(len(spans), 1)
            self.assertEqual(spans[0].get_metric(ANALYTICS_SAMPLE_RATE_KEY), 0.5)

    @mark_asyncio
    def test_analytics_without_rate(self):
        with self.override_config("aiopg", dict(analytics_enabled=True)):
            spans = yield from self.trace_spans()
            self.assertEqual(len(spans), 1)
            self.assertEqual(spans[0].get_metric(ANALYTICS_SAMPLE_RATE_KEY), 1.0)
>>>>>>> bb776815
<|MERGE_RESOLUTION|>--- conflicted
+++ resolved
@@ -1,22 +1,14 @@
-<<<<<<< HEAD
-# stdlib
-=======
 import asyncio
->>>>>>> bb776815
 import time
 
 import aiopg
 from psycopg2 import extras
 
 # project
-<<<<<<< HEAD
-from ddtrace.constants import ANALYTICS_SAMPLE_RATE_KEY
-from ddtrace.contrib.aiopg.patch import patch, unpatch, AIOPG_1X
-=======
->>>>>>> bb776815
 from ddtrace import Pin
 from ddtrace.constants import ANALYTICS_SAMPLE_RATE_KEY
 from ddtrace.contrib.aiopg.patch import patch
+from ddtrace.contrib.aiopg.patch import AIOPG_1X
 from ddtrace.contrib.aiopg.patch import unpatch
 from tests.contrib.asyncio.utils import AsyncioTestCase
 from tests.contrib.asyncio.utils import mark_asyncio
@@ -98,11 +90,7 @@
         # ensure the trace aiopg client doesn't add non-standard
         # methods
         try:
-<<<<<<< HEAD
-            await conn.execute('select \'foobar\'')
-=======
-            yield from db.execute("select 'foobar'")
->>>>>>> bb776815
+            await conn.execute("select 'foobar'")
         except AttributeError:
             pass
 
@@ -123,61 +111,55 @@
         # execute
         span = spans[0]
         assert_is_measured(span)
-<<<<<<< HEAD
-        assert span.name == 'postgres.execute'
+        assert span.name == "postgres.execute"
         assert span.service == service
-        assert span.error == 0
-        assert span.span_type == 'sql'
-        assert start <= span.start <= end
-        assert span.duration <= end - start
-
-        span = spans[1]
-        assert_is_measured(span)
-        assert span.name == 'postgres.fetchall'
-        assert span.service == service
-=======
-        assert span.name == "postgres.query"
-        assert span.resource == q
-        assert span.service == service
-        assert span.get_tag("sql.query") == q
->>>>>>> bb776815
         assert span.error == 0
         assert span.span_type == "sql"
         assert start <= span.start <= end
         assert span.duration <= end - start
 
+        span = spans[1]
+        assert_is_measured(span)
+        assert span.name == "postgres.fetchall"
+        assert span.name == "postgres.query"
+        assert span.resource == q
+        assert span.service == service
+        assert span.error == 0
+        assert span.span_type == "sql"
+        assert start <= span.start <= end
+        assert span.duration <= end - start
+
         # Ensure OpenTracing compatibility
-<<<<<<< HEAD
-        ot_tracer = init_tracer('aiopg_svc', tracer)
-        with ot_tracer.start_active_span('aiopg_op'):
+        ot_tracer = init_tracer("aiopg_svc", tracer)
+        with ot_tracer.start_active_span("aiopg_op"):
             async with CursorCtx(conn) as cursor:
                 await cursor.execute(q)
                 rows = await cursor.fetchall()
-            assert rows == [('foobarblah',)]
-        spans = writer.pop()
+            assert rows == [("foobarblah",)]
+        spans = self.pop_spans()
         assert len(spans) == 3
         ot_span, dd_execute_span, dd_fetchall_span = spans
         # confirm the parenting
         assert ot_span.parent_id is None
-        assert ot_span.name == 'aiopg_op'
-        assert ot_span.service == 'aiopg_svc'
+        assert ot_span.name == "aiopg_op"
+        assert ot_span.service == "aiopg_svc"
 
         assert dd_execute_span.parent_id == ot_span.span_id
-        assert dd_execute_span.name == 'postgres.execute'
+        assert dd_execute_span.name == "postgres.execute"
         assert dd_execute_span.resource == q
         assert dd_execute_span.service == service
         assert dd_execute_span.error == 0
-        assert dd_execute_span.span_type == 'sql'
+        assert dd_execute_span.span_type == "sql"
 
         assert dd_fetchall_span.parent_id == ot_span.span_id
-        assert dd_fetchall_span.name == 'postgres.fetchall'
+        assert dd_fetchall_span.name == "postgres.fetchall"
         assert dd_fetchall_span.resource == q
         assert dd_fetchall_span.service == service
         assert dd_fetchall_span.error == 0
-        assert dd_fetchall_span.span_type == 'sql'
+        assert dd_fetchall_span.span_type == "sql"
 
         # run a query with an error and ensure all is well
-        q = 'select * from some_non_existant_table'
+        q = "select * from some_non_existant_table"
 
         async with CursorCtx(conn) as cur:
             try:
@@ -185,80 +167,30 @@
             except Exception:
                 pass
             else:
-                assert 0, 'should have an error'
-
-        spans = writer.pop()
+                assert 0, "should have an error"
+
+        spans = self.pop_spans()
         assert spans, spans
         assert len(spans) == 1
         span = spans[0]
-        assert span.name == 'postgres.execute'
+        assert span.name == "postgres.execute"
         assert span.service == service
-=======
-        ot_tracer = init_tracer("aiopg_svc", tracer)
-        with ot_tracer.start_active_span("aiopg_op"):
-            cursor = yield from db.cursor()
-            yield from cursor.execute(q)
-            rows = yield from cursor.fetchall()
-            assert rows == [("foobarblah",)]
-        spans = self.pop_spans()
-        assert len(spans) == 2
-        ot_span, dd_span = spans
-        # confirm the parenting
-        assert ot_span.parent_id is None
-        assert dd_span.parent_id == ot_span.span_id
-        assert ot_span.name == "aiopg_op"
-        assert ot_span.service == "aiopg_svc"
-        assert dd_span.name == "postgres.query"
-        assert dd_span.resource == q
-        assert dd_span.service == service
-        assert dd_span.get_tag("sql.query") == q
-        assert dd_span.error == 0
-        assert dd_span.span_type == "sql"
-
-        # run a query with an error and ensure all is well
-        q = "select * from some_non_existant_table"
-        cur = yield from db.cursor()
-        try:
-            yield from cur.execute(q)
-        except Exception:
-            pass
-        else:
-            assert 0, "should have an error"
-        spans = self.pop_spans()
-        assert spans, spans
-        assert len(spans) == 1
-        span = spans[0]
-        assert span.name == "postgres.query"
-        assert span.resource == q
-        assert span.service == service
-        assert span.get_tag("sql.query") == q
->>>>>>> bb776815
         assert span.error == 1
         assert span.get_metric("out.port") == TEST_PORT
         assert span.span_type == "sql"
 
     @mark_asyncio
-<<<<<<< HEAD
     async def test_disabled_execute(self):
         async with self._get_conn() as conn:
             self.tracer.enabled = False
             # these calls were crashing with a previous version of the code.
             async with CursorCtx(conn) as cursor:
-                await cursor.execute(operation='select \'blah\'')
-
-            async with CursorCtx(conn) as cursor:
-                await cursor.execute('select \'blah\'')
-
-        assert not self.tracer.writer.pop()
-=======
-    def test_disabled_execute(self):
-        conn, tracer = yield from self._get_conn_and_tracer()
-        tracer.enabled = False
-        # these calls were crashing with a previous version of the code.
-        yield from (yield from conn.cursor()).execute(query="select 'blah'")
-        yield from (yield from conn.cursor()).execute("select 'blah'")
+                await cursor.execute(operation="select 'blah'")
+
+            async with CursorCtx(conn) as cursor:
+                await cursor.execute("select 'blah'")
+
         assert not self.pop_spans()
->>>>>>> bb776815
 
     @mark_asyncio
     async def test_manual_wrap_extension_types(self):
@@ -269,51 +201,25 @@
             extras.register_uuid(conn_or_curs=conn)
 
     @mark_asyncio
-<<<<<<< HEAD
     async def test_connect_factory(self):
-        tracer = get_dummy_tracer()
-
-        services = ['db', 'another']
+        services = ["db", "another"]
         for service in services:
             async with self._get_conn() as conn:
-                Pin.get_from(conn).clone(service=service, tracer=tracer).onto(conn)
-                await self.assert_conn_is_traced(tracer, conn, service)
-=======
-    def test_connect_factory(self):
-        services = ["db", "another"]
-        for service in services:
-            conn, _ = yield from self._get_conn_and_tracer()
-            Pin.get_from(conn).clone(service=service, tracer=self.tracer).onto(conn)
-            yield from self.assert_conn_is_traced(self.tracer, conn, service)
-            conn.close()
->>>>>>> bb776815
-
-    @mark_asyncio
-<<<<<<< HEAD
+                Pin.get_from(conn).clone(service=service, tracer=self.tracer).onto(conn)
+                await self.assert_conn_is_traced(self.tracer, conn, service)
+
+    @mark_asyncio
     async def test_patch_unpatch(self):
-        tracer = get_dummy_tracer()
-        writer = tracer.writer
-
-=======
-    def test_patch_unpatch(self):
->>>>>>> bb776815
         # Test patch idempotence
         patch()
         patch()
 
         service = "fo"
 
-<<<<<<< HEAD
-        async with self._get_conn() as conn:
-            Pin.get_from(conn).clone(service=service, tracer=tracer).onto(conn)
-            async with CursorCtx(conn) as cursor:
-                await cursor.execute('select \'blah\'')
-=======
-        conn = yield from aiopg.connect(**POSTGRES_CONFIG)
-        Pin.get_from(conn).clone(service=service, tracer=self.tracer).onto(conn)
-        yield from (yield from conn.cursor()).execute("select 'blah'")
-        conn.close()
->>>>>>> bb776815
+        async with self._get_conn() as conn:
+            Pin.get_from(conn).clone(service=service, tracer=self.tracer).onto(conn)
+            async with CursorCtx(conn) as cursor:
+                await cursor.execute("select 'blah'")
 
         spans = self.pop_spans()
         assert spans, spans
@@ -322,14 +228,8 @@
         # Test unpatch
         unpatch()
 
-<<<<<<< HEAD
         async with self._get_conn() as conn, CursorCtx(conn) as cursor:
-            await cursor.execute('select \'blah\'')
-=======
-        conn = yield from aiopg.connect(**POSTGRES_CONFIG)
-        yield from (yield from conn.cursor()).execute("select 'blah'")
-        conn.close()
->>>>>>> bb776815
+            await cursor.execute("select 'blah'")
 
         spans = self.pop_spans()
         assert not spans, spans
@@ -337,17 +237,10 @@
         # Test patch again
         patch()
 
-<<<<<<< HEAD
-        async with self._get_conn() as conn:
-            Pin.get_from(conn).clone(service=service, tracer=tracer).onto(conn)
-            async with CursorCtx(conn) as cursor:
-                await cursor.execute('select \'blah\'')
-=======
-        conn = yield from aiopg.connect(**POSTGRES_CONFIG)
-        Pin.get_from(conn).clone(service=service, tracer=self.tracer).onto(conn)
-        yield from (yield from conn.cursor()).execute("select 'blah'")
-        conn.close()
->>>>>>> bb776815
+        async with self._get_conn() as conn:
+            Pin.get_from(conn).clone(service=service, tracer=self.tracer).onto(conn)
+            async with CursorCtx(conn) as cursor:
+                await cursor.execute("select 'blah'")
 
         spans = self.pop_spans()
         assert spans, spans
@@ -365,17 +258,10 @@
 
         assert config.service == "mysvc"
 
-<<<<<<< HEAD
         async with self._get_conn() as conn:
             Pin.get_from(conn).clone(tracer=self.tracer).onto(conn)
             async with CursorCtx(conn) as cursor:
-                await cursor.execute('select \'blah\'')
-=======
-        conn = yield from aiopg.connect(**POSTGRES_CONFIG)
-        Pin.get_from(conn).clone(tracer=self.tracer).onto(conn)
-        yield from (yield from conn.cursor()).execute("select 'blah'")
-        conn.close()
->>>>>>> bb776815
+                await cursor.execute("select 'blah'")
 
         spans = self.get_spans()
         assert spans, spans
@@ -386,21 +272,12 @@
 class AiopgAnalyticsTestCase(AiopgTestCase):
     async def trace_spans(self):
         async with self._get_conn() as conn:
-            Pin.get_from(conn).clone(service='db', tracer=self.tracer).onto(conn)
-
-<<<<<<< HEAD
-            async with CursorCtx(conn) as cursor:
-                await cursor.execute('select \'foobar\'')
+            Pin.get_from(conn).clone(service="db", tracer=self.tracer).onto(conn)
+
+            async with CursorCtx(conn) as cursor:
+                await cursor.execute("select 'foobar'")
                 rows = await cursor.fetchall()
                 assert rows
-=======
-        Pin.get_from(conn).clone(service="db", tracer=self.tracer).onto(conn)
-
-        cursor = yield from conn.cursor()
-        yield from cursor.execute("select 'foobar'")
-        rows = yield from cursor.fetchall()
-        assert rows
->>>>>>> bb776815
 
         return self.get_spans()
 
@@ -411,36 +288,15 @@
         assert spans[0].get_metric(ANALYTICS_SAMPLE_RATE_KEY) is None
 
     @mark_asyncio
-<<<<<<< HEAD
     async def test_analytics_with_rate(self):
-        with self.override_config(
-            'aiopg',
-            dict(analytics_enabled=True, analytics_sample_rate=0.5)
-        ):
+        with self.override_config("aiopg", dict(analytics_enabled=True, analytics_sample_rate=0.5)):
             spans = await self.trace_spans()
             assert len(spans) == 2
             assert spans[0].get_metric(ANALYTICS_SAMPLE_RATE_KEY) == 0.5
 
     @mark_asyncio
     async def test_analytics_without_rate(self):
-        with self.override_config(
-            'aiopg',
-            dict(analytics_enabled=True)
-        ):
+        with self.override_config("aiopg", dict(analytics_enabled=True)):
             spans = await self.trace_spans()
             assert len(spans) == 2
-            assert spans[0].get_metric(ANALYTICS_SAMPLE_RATE_KEY) == 1.0
-=======
-    def test_analytics_with_rate(self):
-        with self.override_config("aiopg", dict(analytics_enabled=True, analytics_sample_rate=0.5)):
-            spans = yield from self.trace_spans()
-            self.assertEqual(len(spans), 1)
-            self.assertEqual(spans[0].get_metric(ANALYTICS_SAMPLE_RATE_KEY), 0.5)
-
-    @mark_asyncio
-    def test_analytics_without_rate(self):
-        with self.override_config("aiopg", dict(analytics_enabled=True)):
-            spans = yield from self.trace_spans()
-            self.assertEqual(len(spans), 1)
-            self.assertEqual(spans[0].get_metric(ANALYTICS_SAMPLE_RATE_KEY), 1.0)
->>>>>>> bb776815
+            assert spans[0].get_metric(ANALYTICS_SAMPLE_RATE_KEY) == 1.0