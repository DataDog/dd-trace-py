FROM python:3.11

ENV PYTHONUNBUFFERED 1
<<<<<<< HEAD
ENV DD_INJECTION_ENABLED 1
ENV DD_TELEMETRY_FORWARDER_PATH ../datadog-lib/telemetry-forwarder.sh
=======
>>>>>>> 0c38e09d
# intentionally redundant in this test
ENV DD_INJECT_FORCE 1
ENV DJANGO_SETTINGS_MODULE django_app
WORKDIR /src
ADD . /src
EXPOSE 18080
RUN pip install django==4.1.3

CMD python -m django runserver 0.0.0.0:18080<|MERGE_RESOLUTION|>--- conflicted
+++ resolved
@@ -1,11 +1,7 @@
 FROM python:3.11
 
 ENV PYTHONUNBUFFERED 1
-<<<<<<< HEAD
 ENV DD_INJECTION_ENABLED 1
-ENV DD_TELEMETRY_FORWARDER_PATH ../datadog-lib/telemetry-forwarder.sh
-=======
->>>>>>> 0c38e09d
 # intentionally redundant in this test
 ENV DD_INJECT_FORCE 1
 ENV DJANGO_SETTINGS_MODULE django_app
