--- conflicted
+++ resolved
@@ -75,21 +75,10 @@
     # Profiling smoke test
     print("Running profiling smoke test...")
     profiling_cmd = [sys.executable, "-c", "import ddtrace.profiling.auto"]
-<<<<<<< HEAD
-    if sys.version_info >= (3, 13, 0):
-        print("Skipping profiling smoke test for Python 3.13+ as it's not supported yet")
-    # echion doesn't work on Windows
-    elif platform.system() == "Windows":
-=======
     if (
         # echion doesn't work on Windows
         platform.system() == "Windows"
-        # libdatadog x86_64-apple-darwin has not yet been integrated to dd-trace-py
-        or (platform.system() == "Darwin" and platform.machine() == "x86_64")
-        # echion only works with 3.8+
-        or sys.version_info < (3, 8, 0)
     ):
->>>>>>> be173d85
         orig_env = os.environ.copy()
         copied_env = copy.deepcopy(orig_env)
         copied_env["DD_PROFILING_STACK_V2_ENABLED"] = "False"
