from ddtrace.span import Span

NO_CHILDREN = object()


class TestSpan(Span):
    """
    Test wrapper for a :class:`ddtrace.span.Span` that provides additional functions and assertions

    Example::

        span = tracer.trace('my.span')
        span = TestSpan(span)

        if span.matches(name='my.span'):
            print('matches')

        # Raises an AssertionError
        span.assert_matches(name='not.my.span', meta={'system.pid': getpid()})
    """
    def __init__(self, span):
        """
        Constructor for TestSpan

        :param span: The :class:`ddtrace.span.Span` to wrap
        :type span: :class:`ddtrace.span.Span`
        """
        if isinstance(span, TestSpan):
            span = span._span

        # DEV: Use `object.__setattr__` to by-pass this class's `__setattr__`
        object.__setattr__(self, '_span', span)

    def __getattr__(self, key):
        """
        First look for property on the base :class:`ddtrace.span.Span` otherwise return this object's attribute
        """
        if hasattr(self._span, key):
            return getattr(self._span, key)

        return self.__getattribute__(key)

    def __setattr__(self, key, value):
        """Pass through all assignment to the base :class:`ddtrace.span.Span`"""
        return setattr(self._span, key, value)

    def __eq__(self, other):
        """
        Custom equality code to ensure we are using the base :class:`ddtrace.span.Span.__eq__`

        :param other: The object to check equality with
        :type other: object
        :returns: True if equal, False otherwise
        :rtype: bool
        """
        if isinstance(other, TestSpan):
            return other._span == self._span
        elif isinstance(other, Span):
            return other == self._span
        return other == self

    def matches(self, **kwargs):
        """
        Helper function to check if this span's properties matches the expected

        Example::

            span = TestSpan(span)
            span.matches(name='my.span', resource='GET /')

        :param **kwargs: Property/Value pairs to evaluate on this span
        :type **kwargs: dict
        :returns: True if the arguments passed match, False otherwise
        :rtype: bool
        """
        for name, value in kwargs.items():
            # Special case for `meta`
            if name == 'meta' and not self.meta_matches(value):
                return False

            # Ensure it has the property first
            if not hasattr(self, name):
                return False

            # Ensure the values match
            if getattr(self, name) != value:
                return False

        return True

    def meta_matches(self, meta, exact=False):
        """
        Helper function to check if this span's meta matches the expected

        Example::

            span = TestSpan(span)
            span.meta_matches({'system.pid': getpid()})

        :param meta: Property/Value pairs to evaluate on this span
        :type meta: dict
        :param exact: Whether to do an exact match on the meta values or not, default: False
        :type exact: bool
        :returns: True if the arguments passed match, False otherwise
        :rtype: bool
        """
        if exact:
            return self.meta == meta

        for key, value in meta.items():
            if key not in self.meta:
                return False
            if self.meta[key] != value:
                return False
        return True

    def assert_matches(self, **kwargs):
        """
        Assertion method to ensure this span's properties match as expected

        Example::

            span = TestSpan(span)
            span.assert_matches(name='my.span')

        :param **kwargs: Property/Value pairs to evaluate on this span
        :type **kwargs: dict
        :raises: AssertionError
        """
        for name, value in kwargs.items():
            # Special case for `meta`
            if name == 'meta':
                self.assert_meta(value)
            elif name == 'metrics':
                self.assert_metrics(value)
            else:
                assert hasattr(self, name), '{0!r} does not have property {1!r}'.format(self, name)
                assert getattr(self, name) == value, (
                    '{0!r} property {1}: {2!r} != {3!r}'
                    .format(self, name, getattr(self, name), value)
                )

    def assert_meta(self, meta, exact=False):
        """
        Assertion method to ensure this span's meta match as expected

        Example::

            span = TestSpan(span)
            span.assert_meta({'system.pid': getpid()})

        :param meta: Property/Value pairs to evaluate on this span
        :type meta: dict
        :param exact: Whether to do an exact match on the meta values or not, default: False
        :type exact: bool
        :raises: AssertionError
        """
        if exact:
            assert self.meta == meta
        else:
            for key, value in meta.items():
                assert key in self.meta, '{0} meta does not have property {1!r}'.format(self, key)
                assert self.meta[key] == value, (
                    '{0} meta property {1!r}: {2!r} != {3!r}'
                    .format(self, key, self.meta[key], value)
                )

    def assert_metrics(self, metrics, exact=False):
        """
        Assertion method to ensure this span's metrics match as expected

        Example::

            span = TestSpan(span)
            span.assert_metrics({'_dd1.sr.eausr': 1})

        :param metrics: Property/Value pairs to evaluate on this span
        :type metrics: dict
        :param exact: Whether to do an exact match on the metrics values or not, default: False
        :type exact: bool
        :raises: AssertionError
        """
        if exact:
            assert self.metrics == metrics
        else:
            for key, value in metrics.items():
                assert key in self.metrics, '{0} metrics does not have property {1!r}'.format(self, key)
                assert self.metrics[key] == value, (
                    '{0} metrics property {1!r}: {2!r} != {3!r}'
                    .format(self, key, self.metrics[key], value)
                )


class TestSpanContainer(object):
    """
    Helper class for a container of Spans.

    Subclasses of this class must implement a `get_spans` method::

        def get_spans(self):
            return []

    This class provides methods and assertions over a list of spans::

        class TestCases(BaseTracerTestCase):
            def test_spans(self):
                # TODO: Create spans

                self.assert_has_spans()
                self.assert_span_count(3)
                self.assert_structure( ... )

                # Grab only the `requests.request` spans
                spans = self.filter_spans(name='requests.request')
    """
    def _ensure_test_spans(self, spans):
        """
        internal helper to ensure the list of spans are all :class:`tests.utils.span.TestSpan`

        :param spans: List of :class:`ddtrace.span.Span` or :class:`tests.utils.span.TestSpan`
        :type spans: list
        :returns: A list og :class:`tests.utils.span.TestSpan`
        :rtype: list
        """
        return [
            span if isinstance(span, TestSpan) else TestSpan(span) for span in spans
        ]

    @property
    def spans(self):
        return self._ensure_test_spans(self.get_spans())

    def get_spans(self):
        """subclass required property"""
        raise NotImplementedError

    def _build_tree(self, root):
        """helper to build a tree structure for the provided root span"""
        children = []
        for span in self.spans:
            if span.parent_id == root.span_id:
                children.append(self._build_tree(span))

        return TestSpanNode(root, children)

    def get_root_span(self):
        """
        Helper to get the root span from the list of spans in this container

        :returns: The root span if one was found, None if not, and AssertionError if multiple roots were found
        :rtype: :class:`tests.utils.span.TestSpanNode`, None
        :raises: AssertionError
        """
        root = None
        for span in self.spans:
            if span.parent_id is None:
                if root is not None:
                    raise AssertionError('Multiple root spans found {0!r} {1!r}'.format(root, span))
                root = span

        assert root, 'No root span found in {0!r}'.format(self.spans)

        return self._build_tree(root)

    def get_root_spans(self):
        """
        Helper to get all root spans from the list of spans in this container

        :returns: The root spans if any were found, None if not
        :rtype: list of :class:`tests.utils.span.TestSpanNode`, None
        """
        roots = []
        for span in self.spans:
            if span.parent_id is None:
                roots.append(self._build_tree(span))

        return sorted(roots, key=lambda s: s.start)

    def assert_trace_count(self, count):
<<<<<<< HEAD
        """Assert the number of root spans (traces) this container has"""
        trace_ids = set([s.trace_id for s in self.spans])
        trace_count = len(trace_ids)
=======
        """Assert the number of unique trace ids this container has"""
        trace_count = len(self.get_root_spans())
>>>>>>> 63cc7577
        assert trace_count == count, 'Trace count {0} != {1}'.format(trace_count, count)

    def assert_span_count(self, count):
        """Assert this container has the expected number of spans"""
        assert len(self.spans) == count, 'Span count {0} != {1}'.format(len(self.spans), count)

    def assert_has_spans(self):
        """Assert this container has spans"""
        assert len(self.spans), 'No spans found'

    def assert_has_no_spans(self):
        """Assert this container does not have any spans"""
        assert len(self.spans) == 0, 'Span count {0}'.format(len(self.spans))

    def filter_spans(self, *args, **kwargs):
        """
        Helper to filter current spans by provided parameters.

        This function will yield all spans whose `TestSpan.matches` function return `True`

        :param *args: Positional arguments to pass to :meth:`tests.utils.span.TestSpan.matches`
        :type *args: list
        :param *kwargs: Keyword arguments to pass to :meth:`tests.utils.span.TestSpan.matches`
        :type **kwargs: dict
        :returns: generator for the matched :class:`tests.utils.span.TestSpan`
        :rtype: generator
        """
        for span in self.spans:
            # ensure we have a TestSpan
            if not isinstance(span, TestSpan):
                span = TestSpan(span)

            if span.matches(*args, **kwargs):
                yield span

    def find_span(self, *args, **kwargs):
        span = next(self.filter_spans(*args, **kwargs), None)
        assert span is not None, (
            'No span found for filter {0!r} {1!r}, have {2} spans'
            .format(args, kwargs, len(self.spans))
        )
        return span


class TracerSpanContainer(TestSpanContainer):
    """
    A class to wrap a :class:`tests.utils.tracer.DummyTracer` with a
    :class:`tests.utils.span.TestSpanContainer` to use in tests
    """
    def __init__(self, tracer):
        self.tracer = tracer
        super(TracerSpanContainer, self).__init__()

    def get_spans(self):
        """
        Overridden method to return all spans attached to this tracer

        :returns: List of spans attached to this tracer
        :rtype: list
        """
        return self.tracer.writer.spans

    def reset(self):
        """Helper to reset the existing list of spans created"""
        self.tracer.writer.pop()


class TestSpanNode(TestSpan, TestSpanContainer):
    """
    A :class:`tests.utils.span.TestSpan` which is used as part of a span tree.

    Each :class:`tests.utils.span.TestSpanNode` represents the current :class:`ddtrace.span.Span`
    along with any children who have that span as it's parent.

    This class can be used to assert on the parent/child relationships between spans.

    Example::

        class TestCase(BaseTestCase):
            def test_case(self):
                # TODO: Create spans

                self.assert_structure( ... )

                tree = self.get_root_span()

                # Find the first child of the root span with the matching name
                request = tree.find_span(name='requests.request')

                # Assert the parent/child relationship of this `request` span
                request.assert_structure( ... )
    """
    def __init__(self, root, children=None):
        super(TestSpanNode, self).__init__(root)
        object.__setattr__(self, '_children', children or [])

    def get_spans(self):
        """required subclass property, returns this spans children"""
        return self._children

    def assert_structure(self, root, children=NO_CHILDREN):
        """
        Assertion to assert on the structure of this node and it's children.

        This assertion takes a dictionary of properties to assert for this node
        along with a list of assertions to make for it's children.

        Example::

            def test_case(self):
                # Assert the following structure
                #
                # One root_span, with two child_spans, one with a requests.request span
                #
                # |                  root_span                |
                # |       child_span       | |   child_span   |
                # | requests.request |
                self.assert_structure(
                    # Root span with two child_span spans
                    dict(name='root_span'),

                    (
                        # Child span with one child of it's own
                        (
                            dict(name='child_span'),

                            # One requests.request span with no children
                            (
                                dict(name='requests.request'),
                            ),
                        ),

                        # Child span with no children
                        dict(name='child_span'),
                    ),
                )

        :param root: Properties to assert for this root span, these are passed to
            :meth:`tests.utils.span.TestSpan.assert_matches`
        :type root: dict
        :param children: List of child assertions to make, if children is None then do not make any
            assertions about this nodes children. Each list element must be a list with 2 items
            the first is a ``dict`` of property assertions on that child, and the second is a ``list``
            of child assertions to make.
        :type children: list, None
        :raises:
        """
        self.assert_matches(**root)

        # Give them a way to ignore asserting on children
        if children is None:
            return
        elif children is NO_CHILDREN:
            children = ()

        spans = self.spans
        self.assert_span_count(len(children))
        for i, child in enumerate(children):
            if not isinstance(child, (list, tuple)):
                child = (child, NO_CHILDREN)

            root, _children = child
            spans[i].assert_matches(parent_id=self.span_id, trace_id=self.trace_id, _parent=self)
            spans[i].assert_structure(root, _children)

    def pprint(self):
        parts = [super(TestSpanNode, self).pprint()]
        for child in self._children:
            parts.append('-' * 20)
            parts.append(child.pprint())
        return '\r\n'.join(parts)<|MERGE_RESOLUTION|>--- conflicted
+++ resolved
@@ -277,14 +277,8 @@
         return sorted(roots, key=lambda s: s.start)
 
     def assert_trace_count(self, count):
-<<<<<<< HEAD
         """Assert the number of root spans (traces) this container has"""
-        trace_ids = set([s.trace_id for s in self.spans])
-        trace_count = len(trace_ids)
-=======
-        """Assert the number of unique trace ids this container has"""
-        trace_count = len(self.get_root_spans())
->>>>>>> 63cc7577
+        trace_count = len(set([s.trace_id for s in self.spans]))
         assert trace_count == count, 'Trace count {0} != {1}'.format(trace_count, count)
 
     def assert_span_count(self, count):
