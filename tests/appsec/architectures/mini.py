--- conflicted
+++ resolved
@@ -20,30 +20,6 @@
 _TELEMETRY_DEPENDENCIES = []
 update_imported_dependencies = ddtrace.internal.telemetry.writer.update_imported_dependencies
 
-<<<<<<< HEAD
-# intercept telemetry events
-from ddtrace.internal.telemetry.writer import _TelemetryClient  # noqa: E402
-
-
-_send_event = _TelemetryClient.send_event
-
-
-def _send_event_wrapper(self, event, payload_type):
-    global _TELEMETRY_DEPENDENCIES
-    print(f"Captured telemetry event: {event}", flush=True)
-    if event:
-        if event.get("request_type") == "message-batch":
-            dependencies = [v.get("payload", {}).get("dependencies", []) for v in event.get("payload", [])]
-        else:
-            dependencies = event.get("payload", {}).get("dependencies", [])
-        for lst in dependencies:
-            _TELEMETRY_DEPENDENCIES.extend(lst)
-        print(f"Captured dependencies: {dependencies}", flush=True)
-    return _send_event(self, event, payload_type)
-
-
-_TelemetryClient.send_event = _send_event_wrapper
-=======
 
 def wrap_update_imported_dependencies(imported_dependencies, newly_imported_deps):
     global _TELEMETRY_DEPENDENCIES
@@ -53,7 +29,6 @@
 
 
 ddtrace.internal.telemetry.writer.update_imported_dependencies = wrap_update_imported_dependencies
->>>>>>> 640b67e9
 
 
 @app.route("/")
