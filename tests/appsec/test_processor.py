import json
import os.path

import pytest
from six import ensure_binary

from ddtrace.appsec.ddwaf import DDWaf
from ddtrace.appsec.processor import AppSecSpanProcessor
from ddtrace.appsec.processor import DEFAULT_APPSEC_OBFUSCATION_PARAMETER_KEY_REGEXP
from ddtrace.appsec.processor import DEFAULT_APPSEC_OBFUSCATION_PARAMETER_VALUE_REGEXP
from ddtrace.appsec.processor import DEFAULT_RULES
from ddtrace.appsec.processor import DEFAULT_WAF_TIMEOUT
from ddtrace.appsec.processor import _transform_headers
from ddtrace.constants import APPSEC_JSON
from ddtrace.constants import USER_KEEP
from ddtrace.contrib.trace_utils import set_http_meta
from ddtrace.ext import SpanTypes
from ddtrace.internal import _context
from tests.utils import override_env
from tests.utils import override_global_config
from tests.utils import snapshot


ROOT_DIR = os.path.dirname(os.path.abspath(__file__))
RULES_GOOD_PATH = os.path.join(ROOT_DIR, "rules-good.json")
RULES_BAD_PATH = os.path.join(ROOT_DIR, "rules-bad.json")
RULES_MISSING_PATH = os.path.join(ROOT_DIR, "nonexistent")


@pytest.fixture
def tracer_appsec(tracer):
    with override_global_config(dict(_appsec_enabled=True)):
        yield _enable_appsec(tracer)


def _enable_appsec(tracer):
    tracer._appsec_enabled = True
    # Hack: need to pass an argument to configure so that the processors are recreated
    tracer.configure(api_version="v0.4")
    return tracer


class Config(object):
    def __init__(self):
        self.is_header_tracing_configured = False


def test_transform_headers():
    transformed = _transform_headers(
        {
            "hello": "world",
            "Foo": "bar1",
            "foo": "bar2",
            "fOO": "bar3",
            "BAR": "baz",
            "COOKIE": "secret",
        },
    )
    assert set(transformed.keys()) == {"hello", "bar", "foo"}
    assert transformed["hello"] == "world"
    assert transformed["bar"] == "baz"
    assert set(transformed["foo"]) == {"bar1", "bar2", "bar3"}


def test_enable(tracer_appsec):
    tracer = tracer_appsec

    with tracer.trace("test", span_type=SpanTypes.WEB) as span:
        set_http_meta(span, {}, raw_uri="http://example.com/.git", status_code="404")

    assert span.get_metric("_dd.appsec.enabled") == 1.0


def test_enable_custom_rules():
    with override_env(dict(DD_APPSEC_RULES=RULES_GOOD_PATH)):
        processor = AppSecSpanProcessor()

    assert processor.enabled
    assert processor.rules == RULES_GOOD_PATH


@pytest.mark.parametrize("rule,exc", [(RULES_MISSING_PATH, IOError), (RULES_BAD_PATH, ValueError)])
def test_enable_bad_rules(rule, exc, tracer):
    # with override_env(dict(DD_APPSEC_RULES=rule)):
    #     with pytest.raises(exc):
    #         _enable_appsec(tracer)

    # by default enable must not crash but display errors in the logs
    with override_global_config(dict(_raise=False)):
        with override_env(dict(DD_APPSEC_RULES=rule)):
            _enable_appsec(tracer)


def test_retain_traces(tracer_appsec):
    tracer = tracer_appsec

    with tracer.trace("test", span_type=SpanTypes.WEB) as span:
        set_http_meta(span, {}, raw_uri="http://example.com/.git", status_code="404")

    assert span.context.sampling_priority == USER_KEEP


def test_valid_json(tracer_appsec):
    tracer = tracer_appsec

    with tracer.trace("test", span_type=SpanTypes.WEB) as span:
        set_http_meta(span, {}, raw_uri="http://example.com/.git", status_code="404")

    assert "triggers" in json.loads(span.get_tag(APPSEC_JSON))


def test_header_attack(tracer_appsec):
    tracer = tracer_appsec

    with override_env(dict(DD_TRACE_CLIENT_IP_HEADER_DISABLED="False")):
        with tracer.trace("test", span_type=SpanTypes.WEB) as span:
            set_http_meta(
                span,
                Config(),
                request_headers={
                    "User-Agent": "Arachni/v1",
                    "user-agent": "aa",
                    "x-forwarded-for": "8.8.8.8",
                },
            )

        assert "triggers" in json.loads(span.get_tag(APPSEC_JSON))
        assert span.get_tag("actor.ip") == "8.8.8.8"


def test_headers_collection(tracer_appsec):
    tracer = tracer_appsec

    with tracer.trace("test", span_type=SpanTypes.WEB) as span:
        set_http_meta(
            span,
            Config(),
            raw_uri="http://example.com/.git",
            status_code="404",
            request_headers={
                "hello": "world",
                "accept": "something",
                "x-Forwarded-for": "127.0.0.1",
            },
            response_headers={
                "foo": "bar",
                "Content-Length": "500",
            },
        )

    assert span.get_tag("http.request.headers.hello") is None
    assert span.get_tag("http.request.headers.accept") == "something"
    assert span.get_tag("http.request.headers.x-forwarded-for") == "127.0.0.1"
    assert span.get_tag("http.response.headers.content-length") == "500"
    assert span.get_tag("http.response.headers.foo") is None


@snapshot(
    include_tracer=True,
    ignores=[
        "metrics._dd.appsec.waf.duration",
        "metrics._dd.appsec.waf.duration_ext",
    ],
)
def test_appsec_cookies_no_collection_snapshot(tracer):
    # We use tracer instead of tracer_appsec because snapshot is looking for tracer fixture and not understands
    # other fixtures
    with override_global_config(dict(_appsec_enabled=True)):
        _enable_appsec(tracer)
        with tracer.trace("test", span_type=SpanTypes.WEB) as span:
            set_http_meta(
                span,
                {},
                raw_uri="http://example.com/.git",
                status_code="404",
                request_cookies={"cookie1": "im the cookie1"},
            )

        assert "triggers" in json.loads(span.get_tag(APPSEC_JSON))


@snapshot(
    include_tracer=True,
    ignores=[
        "metrics._dd.appsec.waf.duration",
        "metrics._dd.appsec.waf.duration_ext",
    ],
)
def test_appsec_body_no_collection_snapshot(tracer):
    with override_global_config(dict(_appsec_enabled=True)):
        _enable_appsec(tracer)
        with tracer.trace("test", span_type=SpanTypes.WEB) as span:
            set_http_meta(
                span,
                {},
                raw_uri="http://example.com/.git",
                status_code="404",
                request_body={"somekey": "somekey value"},
            )

        assert "triggers" in json.loads(span.get_tag(APPSEC_JSON))


def test_ip_block(tracer):
    with override_env(dict(DD_APPSEC_RULES=RULES_GOOD_PATH)), override_global_config(dict(_appsec_enabled=True)):
        _enable_appsec(tracer)
        with tracer.trace("test", span_type=SpanTypes.WEB, peer_ip="8.8.4.4", headers={}) as span:
            set_http_meta(
                span,
                Config(),
            )

        assert "triggers" in json.loads(span.get_tag(APPSEC_JSON))
        assert _context.get_item("http.request.remote_ip", span) == "8.8.4.4"
        assert _context.get_item("http.request.blocked", span)
<<<<<<< HEAD
        assert (
            json.loads(_context.get_item("http.request.waf_json", span))["triggers"][0]["rule"]["id"] == "blk-001-001"
        )
=======
        assert "block" in _context.get_item("http.request.waf_actions", span)
>>>>>>> a45662a4


def test_ip_not_block(tracer):
    with override_env(dict(DD_APPSEC_RULES=RULES_GOOD_PATH)), override_global_config(dict(_appsec_enabled=True)):
        _enable_appsec(tracer)
        with tracer.trace("test", span_type=SpanTypes.WEB, peer_ip="8.8.8.4", headers={}) as span:
            set_http_meta(
                span,
                Config(),
            )

        assert _context.get_item("http.request.remote_ip", span) == "8.8.8.4"
        assert _context.get_item("http.request.blocked", span) is None


def test_ip_update_rules_and_block(tracer):
    with override_global_config(dict(_appsec_enabled=True)):
        _enable_appsec(tracer)
        tracer._appsec_processor.update_rules(
            [
                {
                    "data": [
                        {"value": "8.8.4.4"},
                    ],
                    "id": "blocked_ips",
                    "type": "ip_with_expiration",
                },
            ]
        )
        with tracer.trace("test", span_type=SpanTypes.WEB, peer_ip="8.8.4.4", headers={}) as span:
            set_http_meta(
                span,
                Config(),
            )

        assert _context.get_item("http.request.remote_ip", span) == "8.8.4.4"
        assert _context.get_item("http.request.blocked", span)
<<<<<<< HEAD
        assert (
            json.loads(_context.get_item("http.request.waf_json", span))["triggers"][0]["rule"]["id"] == "blk-001-001"
        )
=======
        assert "block" in _context.get_item("http.request.waf_actions", span)
>>>>>>> a45662a4


def test_ip_update_rules_expired_no_block(tracer):
    with override_global_config(dict(_appsec_enabled=True)):
        _enable_appsec(tracer)
        tracer._appsec_processor.update_rules(
            [
                {
                    "data": [
                        {"expiration": 1662804872, "value": "8.8.4.4"},
                    ],
                    "id": "blocked_ips",
                    "type": "ip_with_expiration",
                },
            ]
        )
        with tracer.trace("test", span_type=SpanTypes.WEB, peer_ip="8.8.4.4", headers={}) as span:
            set_http_meta(
                span,
                Config(),
            )

        assert _context.get_item("http.request.remote_ip", span) == "8.8.4.4"
        assert _context.get_item("http.request.blocked", span) is None


@snapshot(
    include_tracer=True,
    ignores=[
        "metrics._dd.appsec.waf.duration",
        "metrics._dd.appsec.waf.duration_ext",
    ],
)
def test_appsec_span_tags_snapshot(tracer):
    with override_global_config(dict(_appsec_enabled=True)):
        _enable_appsec(tracer)
        with tracer.trace("test", span_type=SpanTypes.WEB) as span:
            span.set_tag("http.url", "http://example.com/.git")
            set_http_meta(span, {}, raw_uri="http://example.com/.git", status_code="404")

        assert "triggers" in json.loads(span.get_tag(APPSEC_JSON))


@snapshot(
    include_tracer=True,
    ignores=[
        "metrics._dd.appsec.waf.duration",
        "metrics._dd.appsec.waf.duration_ext",
        "meta._dd.appsec.event_rules.errors",
    ],
)
def test_appsec_span_tags_snapshot_with_errors(tracer):
    with override_global_config(dict(_appsec_enabled=True)):
        with override_env(dict(DD_APPSEC_RULES=os.path.join(ROOT_DIR, "rules-with-2-errors.json"))):
            _enable_appsec(tracer)
            with tracer.trace("test", span_type=SpanTypes.WEB) as span:
                span.set_tag("http.url", "http://example.com/.git")
                set_http_meta(span, {}, raw_uri="http://example.com/.git", status_code="404")

        assert span.get_tag(APPSEC_JSON) is None


def test_appsec_span_rate_limit(tracer):
    with override_global_config(dict(_appsec_enabled=True)), override_env(dict(DD_APPSEC_TRACE_RATE_LIMIT="1")):
        _enable_appsec(tracer)
        with tracer.trace("test", span_type=SpanTypes.WEB) as span1:
            set_http_meta(span1, {}, raw_uri="http://example.com/.git", status_code="404")

        with tracer.trace("test", span_type=SpanTypes.WEB) as span2:
            set_http_meta(span2, {}, raw_uri="http://example.com/.git", status_code="404")
            span2.start_ns = span1.start_ns + 1

        with tracer.trace("test", span_type=SpanTypes.WEB) as span3:
            set_http_meta(span3, {}, raw_uri="http://example.com/.git", status_code="404")
            span2.start_ns = span1.start_ns + 2

        assert span1.get_tag(APPSEC_JSON) is not None
        assert span2.get_tag(APPSEC_JSON) is None
        assert span3.get_tag(APPSEC_JSON) is None


def test_ddwaf_not_raises_exception():
    with open(DEFAULT_RULES) as rules:
        rules_json = json.loads(rules.read())
        DDWaf(
            rules_json,
            ensure_binary(DEFAULT_APPSEC_OBFUSCATION_PARAMETER_KEY_REGEXP),
            ensure_binary(DEFAULT_APPSEC_OBFUSCATION_PARAMETER_VALUE_REGEXP),
        )


def test_obfuscation_parameter_key_empty():
    with override_env(dict(DD_APPSEC_OBFUSCATION_PARAMETER_KEY_REGEXP="")):
        processor = AppSecSpanProcessor()

    assert processor.enabled


def test_obfuscation_parameter_value_empty():
    with override_env(dict(DD_APPSEC_OBFUSCATION_PARAMETER_VALUE_REGEXP="")):
        processor = AppSecSpanProcessor()

    assert processor.enabled


def test_obfuscation_parameter_key_and_value_empty():
    with override_env(
        dict(DD_APPSEC_OBFUSCATION_PARAMETER_KEY_REGEXP="", DD_APPSEC_OBFUSCATION_PARAMETER_VALUE_REGEXP="")
    ):
        processor = AppSecSpanProcessor()

    assert processor.enabled


def test_obfuscation_parameter_key_invalid_regex():
    with override_env(dict(DD_APPSEC_OBFUSCATION_PARAMETER_KEY_REGEXP="(")):
        processor = AppSecSpanProcessor()

    assert processor.enabled


def test_obfuscation_parameter_invalid_regex():
    with override_env(dict(DD_APPSEC_OBFUSCATION_PARAMETER_VALUE_REGEXP="(")):
        processor = AppSecSpanProcessor()

    assert processor.enabled


def test_obfuscation_parameter_key_and_value_invalid_regex():
    with override_env(
        dict(DD_APPSEC_OBFUSCATION_PARAMETER_KEY_REGEXP="(", DD_APPSEC_OBFUSCATION_PARAMETER_VALUE_REGEXP="(")
    ):
        processor = AppSecSpanProcessor()

    assert processor.enabled


def test_obfuscation_parameter_value_unconfigured_not_matching(tracer_appsec):
    tracer = tracer_appsec

    with tracer.trace("test", span_type=SpanTypes.WEB) as span:
        set_http_meta(span, Config(), raw_uri="http://example.com/.git?hello=goodbye", status_code="404")

    assert "triggers" in json.loads(span.get_tag("_dd.appsec.json"))

    assert "hello" in span.get_tag("_dd.appsec.json")
    assert "goodbye" in span.get_tag("_dd.appsec.json")
    assert "<Redacted>" not in span.get_tag("_dd.appsec.json")


def test_obfuscation_parameter_value_unconfigured_matching(tracer_appsec):
    tracer = tracer_appsec

    with tracer.trace("test", span_type=SpanTypes.WEB) as span:
        set_http_meta(span, Config(), raw_uri="http://example.com/.git?password=goodbye", status_code="404")

    assert "triggers" in json.loads(span.get_tag("_dd.appsec.json"))

    assert "password" not in span.get_tag("_dd.appsec.json")
    assert "goodbye" not in span.get_tag("_dd.appsec.json")
    assert "<Redacted>" in span.get_tag("_dd.appsec.json")


def test_obfuscation_parameter_value_configured_not_matching(tracer):
    with override_global_config(dict(_appsec_enabled=True)), override_env(
        dict(DD_APPSEC_OBFUSCATION_PARAMETER_VALUE_REGEXP="token")
    ):
        _enable_appsec(tracer)

        with tracer.trace("test", span_type=SpanTypes.WEB) as span:
            set_http_meta(span, Config(), raw_uri="http://example.com/.git?password=goodbye", status_code="404")

        assert "triggers" in json.loads(span.get_tag("_dd.appsec.json"))

        assert "password" in span.get_tag("_dd.appsec.json")
        assert "goodbye" in span.get_tag("_dd.appsec.json")
        assert "<Redacted>" not in span.get_tag("_dd.appsec.json")


def test_obfuscation_parameter_value_configured_matching(tracer):
    with override_global_config(dict(_appsec_enabled=True)), override_env(
        dict(DD_APPSEC_OBFUSCATION_PARAMETER_VALUE_REGEXP="token")
    ):
        _enable_appsec(tracer)

        with tracer.trace("test", span_type=SpanTypes.WEB) as span:
            set_http_meta(span, Config(), raw_uri="http://example.com/.git?token=goodbye", status_code="404")

        assert "triggers" in json.loads(span.get_tag("_dd.appsec.json"))

        assert "token" not in span.get_tag("_dd.appsec.json")
        assert "goodbye" not in span.get_tag("_dd.appsec.json")
        assert "<Redacted>" in span.get_tag("_dd.appsec.json")


def test_ddwaf_run():
    with open(RULES_GOOD_PATH) as rules:
        rules_json = json.loads(rules.read())
        _ddwaf = DDWaf(rules_json, b"", b"")
        data = {
            "server.request.query": {},
            "server.request.headers.no_cookies": {"user-agent": "werkzeug/2.1.2", "host": "localhost"},
            "server.request.cookies": {"attack": "1' or '1' = '1'"},
            "server.response.headers.no_cookies": {"content-type": "text/html; charset=utf-8", "content-length": "207"},
        }
        res = _ddwaf.run(data, DEFAULT_WAF_TIMEOUT)  # res is a serialized json
        total_time = res.runtime
        total_overall_runtime = res.total_runtime
        assert res.data.startswith('[{"rule":{"id":"crs-942-100"')
        assert total_time > 0
        assert total_overall_runtime > 0
        assert total_overall_runtime > total_time


def test_ddwaf_info():
    with open(RULES_GOOD_PATH) as rules:
        rules_json = json.loads(rules.read())
        _ddwaf = DDWaf(rules_json, b"", b"")

        info = _ddwaf.info
        assert info.loaded == 4
        assert info.failed == 0
        assert info.errors == {}
        assert info.version == ""


def test_ddwaf_info_with_2_errors():
    with open(os.path.join(ROOT_DIR, "rules-with-2-errors.json")) as rules:
        rules_json = json.loads(rules.read())
        _ddwaf = DDWaf(rules_json, b"", b"")

        info = _ddwaf.info
        assert info.loaded == 1
        assert info.failed == 2
        # Compare dict contents insensitive to ordering
        expected_dict = sorted(
            {"missing key 'conditions'": ["crs-913-110"], "missing key 'tags'": ["crs-942-100"]}.items()
        )
        assert sorted(info.errors.items()) == expected_dict
        assert info.version == "5.5.5"


def test_ddwaf_info_with_3_errors():
    with open(os.path.join(ROOT_DIR, "rules-with-3-errors.json")) as rules:
        rules_json = json.loads(rules.read())
        _ddwaf = DDWaf(rules_json, b"", b"")

        info = _ddwaf.info
        assert info.loaded == 1
        assert info.failed == 2
        assert info.errors == {"missing key 'name'": ["crs-942-100", "crs-913-120"]}<|MERGE_RESOLUTION|>--- conflicted
+++ resolved
@@ -213,13 +213,7 @@
         assert "triggers" in json.loads(span.get_tag(APPSEC_JSON))
         assert _context.get_item("http.request.remote_ip", span) == "8.8.4.4"
         assert _context.get_item("http.request.blocked", span)
-<<<<<<< HEAD
-        assert (
-            json.loads(_context.get_item("http.request.waf_json", span))["triggers"][0]["rule"]["id"] == "blk-001-001"
-        )
-=======
         assert "block" in _context.get_item("http.request.waf_actions", span)
->>>>>>> a45662a4
 
 
 def test_ip_not_block(tracer):
@@ -257,13 +251,7 @@
 
         assert _context.get_item("http.request.remote_ip", span) == "8.8.4.4"
         assert _context.get_item("http.request.blocked", span)
-<<<<<<< HEAD
-        assert (
-            json.loads(_context.get_item("http.request.waf_json", span))["triggers"][0]["rule"]["id"] == "blk-001-001"
-        )
-=======
         assert "block" in _context.get_item("http.request.waf_actions", span)
->>>>>>> a45662a4
 
 
 def test_ip_update_rules_expired_no_block(tracer):
