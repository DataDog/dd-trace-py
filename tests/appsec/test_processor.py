import json
import os.path

import pytest

from ddtrace.appsec.processor import AppSecSpanProcessor
from ddtrace.contrib.trace_utils import set_http_meta
from ddtrace.ext import SpanTypes
from ddtrace.ext import priority
from ddtrace.gateway import Addresses
from tests.utils import override_env
from tests.utils import override_global_config
from tests.utils import snapshot


ROOT_DIR = os.path.dirname(os.path.abspath(__file__))
RULES_GOOD_PATH = os.path.join(ROOT_DIR, "rules-good.json")
RULES_BAD_PATH = os.path.join(ROOT_DIR, "rules-bad.json")
RULES_MISSING_PATH = os.path.join(ROOT_DIR, "nonexistent")


def test_enable(tracer):
    tracer._initialize_span_processors(appsec_enabled=True)
    with tracer.trace("test", span_type=SpanTypes.WEB.value) as span:
        set_http_meta(span, {}, raw_uri="http://example.com/.git", status_code="404")

    assert span.get_metric("_dd.appsec.enabled") == 1.0


def test_enable_custom_rules():
    with override_env(dict(DD_APPSEC_RULES=RULES_GOOD_PATH)):
        processor = AppSecSpanProcessor()

    assert processor.enabled
    assert processor.rules == RULES_GOOD_PATH


@pytest.mark.parametrize("rule,exc", [(RULES_MISSING_PATH, IOError), (RULES_BAD_PATH, ValueError)])
def test_enable_bad_rules(rule, exc, tracer):
    with override_env(dict(DD_APPSEC_RULES=rule)):
        with pytest.raises(exc):
            tracer._initialize_span_processors(appsec_enabled=True)

    # by default enable must not crash but display errors in the logs
    with override_global_config(dict(_raise=False)):
        with override_env(dict(DD_APPSEC_RULES=rule)):
            tracer._initialize_span_processors(appsec_enabled=True)


def test_retain_traces(tracer):
    tracer._initialize_span_processors(appsec_enabled=True)

    with tracer.trace("test", span_type=SpanTypes.WEB.value) as span:
        set_http_meta(span, {}, raw_uri="http://example.com/.git", status_code="404")

    assert span.context.sampling_priority == priority.USER_KEEP


def test_valid_json(tracer):
    tracer._initialize_span_processors(appsec_enabled=True)

    with tracer.trace("test", span_type=SpanTypes.WEB.value) as span:
        set_http_meta(span, {}, raw_uri="http://example.com/.git", status_code="404")

    assert "triggers" in json.loads(span.get_tag("_dd.appsec.json"))


<<<<<<< HEAD
def test_headers_collection(tracer):
    tracer._initialize_span_processors(appsec_enabled=True)
    gateway = tracer.gateway
    # request headers are always needed
    assert gateway.is_needed(Addresses.SERVER_REQUEST_HEADERS_NO_COOKIES.value)

    class Config(object):
        def __init__(self):
            self.is_header_tracing_configured = False

    with tracer.trace("test", span_type=SpanTypes.WEB.value) as span:

        set_http_meta(
            span,
            Config(),
            raw_uri="http://example.com/.git",
            status_code="404",
            request_headers={
                "hello": "world",
                "accept": "something",
                "x-Forwarded-for": "127.0.0.1",
            },
        )

    assert span.get_tag("http.request.headers.hello") is None
    assert span.get_tag("http.request.headers.accept") == "something"
    assert span.get_tag("http.request.headers.x-forwarded-for") == "127.0.0.1"
=======
@snapshot(include_tracer=True)
def test_appsec_span_tags_snapshot(tracer):
    tracer._initialize_span_processors(appsec_enabled=True)

    with tracer.trace("test", span_type=SpanTypes.WEB.value) as span:
        span.set_tag("http.url", "http://example.com/.git")
        span.set_tag("http.status_code", "404")

    assert "triggers" in json.loads(span.get_tag("_dd.appsec.json"))
>>>>>>> d89cb936
<|MERGE_RESOLUTION|>--- conflicted
+++ resolved
@@ -65,7 +65,6 @@
     assert "triggers" in json.loads(span.get_tag("_dd.appsec.json"))
 
 
-<<<<<<< HEAD
 def test_headers_collection(tracer):
     tracer._initialize_span_processors(appsec_enabled=True)
     gateway = tracer.gateway
@@ -93,7 +92,8 @@
     assert span.get_tag("http.request.headers.hello") is None
     assert span.get_tag("http.request.headers.accept") == "something"
     assert span.get_tag("http.request.headers.x-forwarded-for") == "127.0.0.1"
-=======
+
+
 @snapshot(include_tracer=True)
 def test_appsec_span_tags_snapshot(tracer):
     tracer._initialize_span_processors(appsec_enabled=True)
@@ -102,5 +102,4 @@
         span.set_tag("http.url", "http://example.com/.git")
         span.set_tag("http.status_code", "404")
 
-    assert "triggers" in json.loads(span.get_tag("_dd.appsec.json"))
->>>>>>> d89cb936
+    assert "triggers" in json.loads(span.get_tag("_dd.appsec.json"))