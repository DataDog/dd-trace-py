import pytest

from ddtrace.appsec._constants import IAST
from ddtrace.appsec._iast import oce
from ddtrace.appsec._iast._taint_tracking import OriginType
from ddtrace.appsec._iast._taint_tracking import taint_pyobject
from ddtrace.appsec._iast._taint_tracking.aspects import add_aspect
from ddtrace.appsec._iast.constants import VULN_SSRF
from ddtrace.contrib.httplib.patch import patch as httplib_patch
from ddtrace.contrib.httplib.patch import unpatch as httplib_unpatch
from ddtrace.contrib.requests.patch import patch as requests_patch
from ddtrace.contrib.requests.patch import unpatch as requests_unpatch
<<<<<<< HEAD
from ddtrace.contrib.urllib.patch import patch as urllib_patch
from ddtrace.contrib.urllib.patch import unpatch as urllib_unpatch
=======
>>>>>>> 78f361ac
from ddtrace.contrib.urllib3.patch import patch as urllib3_patch
from ddtrace.contrib.urllib3.patch import unpatch as urllib3_unpatch
from ddtrace.contrib.webbrowser.patch import patch as webbrowser_patch
from ddtrace.contrib.webbrowser.patch import unpatch as webbrowser_unpatch
from ddtrace.internal import core
from tests.appsec.iast.iast_utils import get_line_and_hash
from tests.utils import override_global_config


FIXTURES_PATH = "tests/appsec/iast/taint_sinks/test_ssrf.py"


def setup():
    oce._enabled = True


def _get_tainted_url():
    tainted_path = taint_pyobject(
        pyobject="forbidden_dir/",
        source_name="test_ssrf",
        source_value="forbidden_dir/",
        source_origin=OriginType.PARAMETER,
    )
    return add_aspect("http://localhost/", tainted_path), tainted_path


def _check_report(span_report, tainted_path, label):
    data = span_report.build_and_scrub_value_parts()

    vulnerability = data["vulnerabilities"][0]
    source = data["sources"][0]
    assert vulnerability["type"] == VULN_SSRF
    assert vulnerability["evidence"]["valueParts"] == [
        {"value": "http://localhost/"},
        {"source": 0, "value": tainted_path},
    ]
    assert "value" not in vulnerability["evidence"].keys()
    assert vulnerability["evidence"].get("pattern") is None
    assert vulnerability["evidence"].get("redacted") is None
    assert source["name"] == "test_ssrf"
    assert source["origin"] == OriginType.PARAMETER
    assert source["value"] == tainted_path

    line, hash_value = get_line_and_hash(label, VULN_SSRF, filename=FIXTURES_PATH)
    assert vulnerability["location"]["path"] == FIXTURES_PATH
    assert vulnerability["location"]["line"] == line
    assert vulnerability["hash"] == hash_value


def test_ssrf_requests(tracer, iast_span_defaults):
    with override_global_config(dict(_iast_enabled=True)):
        requests_patch()
        try:
            import requests
            from requests.exceptions import ConnectionError

            tainted_url, tainted_path = _get_tainted_url()
            try:
                # label test_ssrf_requests
                requests.get(tainted_url)
            except ConnectionError:
                pass

            span_report = core.get_item(IAST.CONTEXT_KEY, span=iast_span_defaults)
            assert span_report
            _check_report(span_report, tainted_path, "test_ssrf_requests")
        finally:
            requests_unpatch()


def test_ssrf_urllib3(tracer, iast_span_defaults):
    with override_global_config(dict(_iast_enabled=True)):
        urllib3_patch()
        try:
            import urllib3

            tainted_url, tainted_path = _get_tainted_url()
            try:
                # label test_ssrf_urllib3
                urllib3.request(method="GET", url=tainted_url)
            except urllib3.exceptions.HTTPError:
                pass

            span_report = core.get_item(IAST.CONTEXT_KEY, span=iast_span_defaults)
            assert span_report
            _check_report(span_report, tainted_path, "test_ssrf_urllib3")
        finally:
            urllib3_unpatch()


def test_ssrf_httplib(tracer, iast_span_defaults):
    with override_global_config(dict(_iast_enabled=True)):
        httplib_patch()
        try:
            import http.client

            tainted_url, tainted_path = _get_tainted_url()
            try:
                conn = http.client.HTTPConnection("localhost")
                # label test_ssrf_httplib
                conn.request("GET", tainted_url)
                conn.getresponse()
            except ConnectionError:
                pass

            span_report = core.get_item(IAST.CONTEXT_KEY, span=iast_span_defaults)
            assert span_report
            _check_report(span_report, tainted_path, "test_ssrf_httplib")
        finally:
            httplib_unpatch()


def test_ssrf_webbrowser(tracer, iast_span_defaults):
    with override_global_config(dict(_iast_enabled=True)):
        webbrowser_patch()
        try:
            import webbrowser

            tainted_url, tainted_path = _get_tainted_url()
            try:
                # label test_ssrf_webbrowser
                webbrowser.open(tainted_url)
            except ConnectionError:
                pass

            span_report = core.get_item(IAST.CONTEXT_KEY, span=iast_span_defaults)
            assert span_report
            _check_report(span_report, tainted_path, "test_ssrf_webbrowser")
        finally:
            webbrowser_unpatch()
<<<<<<< HEAD


def test_urllib_request(tracer, iast_span_defaults):
    with override_global_config(dict(_iast_enabled=True)):
        urllib_patch()
        try:
            import urllib.request

            tainted_url, tainted_path = _get_tainted_url()
            try:
                # label test_urllib_request
                urllib.request.urlopen(tainted_url)
            except urllib.error.URLError:
                pass

            span_report = core.get_item(IAST.CONTEXT_KEY, span=iast_span_defaults)
            assert span_report
            _check_report(span_report, tainted_path, "test_urllib_request")
        finally:
            urllib_unpatch()
=======
>>>>>>> 78f361ac


def _check_no_report_if_deduplicated(span_report, num_vuln_expected):
    if num_vuln_expected == 0:
        assert span_report is None
    else:
        assert span_report

        assert len(span_report.vulnerabilities) == num_vuln_expected


@pytest.mark.parametrize("num_vuln_expected", [1, 0, 0])
def test_ssrf_requests_deduplication(num_vuln_expected, tracer, iast_span_deduplication_enabled):
    requests_patch()
    try:
        import requests
        from requests.exceptions import ConnectionError

        tainted_url, tainted_path = _get_tainted_url()
        for _ in range(0, 5):
            try:
                # label test_ssrf_requests_deduplication
                requests.get(tainted_url)
            except ConnectionError:
                pass

        span_report = core.get_item(IAST.CONTEXT_KEY, span=iast_span_deduplication_enabled)
        _check_no_report_if_deduplicated(span_report, num_vuln_expected)
    finally:
        requests_unpatch()


@pytest.mark.parametrize("num_vuln_expected", [1, 0, 0])
def test_ssrf_urllib3_deduplication(num_vuln_expected, tracer, iast_span_deduplication_enabled):
    urllib3_patch()
    try:
        import urllib3

        tainted_url, tainted_path = _get_tainted_url()
        for _ in range(0, 5):
            try:
                # label test_ssrf_urllib3_deduplication
                urllib3.request(method="GET", url=tainted_url)
            except urllib3.exceptions.HTTPError:
                pass

        span_report = core.get_item(IAST.CONTEXT_KEY, span=iast_span_deduplication_enabled)
        _check_no_report_if_deduplicated(span_report, num_vuln_expected)
    finally:
        requests_unpatch()


@pytest.mark.parametrize("num_vuln_expected", [1, 0, 0])
def test_ssrf_httplib_deduplication(num_vuln_expected, tracer, iast_span_deduplication_enabled):
    httplib_patch()
    try:
        import http.client

        tainted_url, tainted_path = _get_tainted_url()
        for _ in range(0, 5):
            try:
                conn = http.client.HTTPConnection("localhost")
                # label test_ssrf_httplib_deduplication
                conn.request("GET", tainted_url)
                conn.getresponse()
            except ConnectionError:
                pass

        span_report = core.get_item(IAST.CONTEXT_KEY, span=iast_span_deduplication_enabled)
        _check_no_report_if_deduplicated(span_report, num_vuln_expected)
    finally:
        httplib_unpatch()


@pytest.mark.parametrize("num_vuln_expected", [1, 0, 0])
def test_ssrf_webbrowser_deduplication(num_vuln_expected, tracer, iast_span_deduplication_enabled):
    webbrowser_patch()
    try:
        import webbrowser

        tainted_url, tainted_path = _get_tainted_url()
        for _ in range(0, 5):
            try:
                # label test_ssrf_webbrowser_deduplication
                webbrowser.open(tainted_url)
            except ConnectionError:
                pass

        span_report = core.get_item(IAST.CONTEXT_KEY, span=iast_span_deduplication_enabled)
        _check_no_report_if_deduplicated(span_report, num_vuln_expected)
    finally:
<<<<<<< HEAD
        webbrowser_unpatch()


@pytest.mark.parametrize("num_vuln_expected", [1, 0, 0])
def test_ssrf_urllib_deduplication(num_vuln_expected, tracer, iast_span_deduplication_enabled):
    urllib_patch()
    try:
        import urllib.request

        tainted_url, tainted_path = _get_tainted_url()
        for _ in range(0, 5):
            try:
                # label test_urllib_request_deduplication
                urllib.request.urlopen(tainted_url)
            except urllib.error.URLError:
                pass

        span_report = core.get_item(IAST.CONTEXT_KEY, span=iast_span_deduplication_enabled)
        _check_no_report_if_deduplicated(span_report, num_vuln_expected)
    finally:
        urllib_unpatch()
=======
        webbrowser_unpatch()
>>>>>>> 78f361ac
<|MERGE_RESOLUTION|>--- conflicted
+++ resolved
@@ -10,11 +10,8 @@
 from ddtrace.contrib.httplib.patch import unpatch as httplib_unpatch
 from ddtrace.contrib.requests.patch import patch as requests_patch
 from ddtrace.contrib.requests.patch import unpatch as requests_unpatch
-<<<<<<< HEAD
 from ddtrace.contrib.urllib.patch import patch as urllib_patch
 from ddtrace.contrib.urllib.patch import unpatch as urllib_unpatch
-=======
->>>>>>> 78f361ac
 from ddtrace.contrib.urllib3.patch import patch as urllib3_patch
 from ddtrace.contrib.urllib3.patch import unpatch as urllib3_unpatch
 from ddtrace.contrib.webbrowser.patch import patch as webbrowser_patch
@@ -145,9 +142,8 @@
             _check_report(span_report, tainted_path, "test_ssrf_webbrowser")
         finally:
             webbrowser_unpatch()
-<<<<<<< HEAD
-
-
+
+            
 def test_urllib_request(tracer, iast_span_defaults):
     with override_global_config(dict(_iast_enabled=True)):
         urllib_patch()
@@ -166,8 +162,6 @@
             _check_report(span_report, tainted_path, "test_urllib_request")
         finally:
             urllib_unpatch()
-=======
->>>>>>> 78f361ac
 
 
 def _check_no_report_if_deduplicated(span_report, num_vuln_expected):
@@ -259,10 +253,9 @@
         span_report = core.get_item(IAST.CONTEXT_KEY, span=iast_span_deduplication_enabled)
         _check_no_report_if_deduplicated(span_report, num_vuln_expected)
     finally:
-<<<<<<< HEAD
         webbrowser_unpatch()
 
-
+        
 @pytest.mark.parametrize("num_vuln_expected", [1, 0, 0])
 def test_ssrf_urllib_deduplication(num_vuln_expected, tracer, iast_span_deduplication_enabled):
     urllib_patch()
@@ -280,7 +273,4 @@
         span_report = core.get_item(IAST.CONTEXT_KEY, span=iast_span_deduplication_enabled)
         _check_no_report_if_deduplicated(span_report, num_vuln_expected)
     finally:
-        urllib_unpatch()
-=======
-        webbrowser_unpatch()
->>>>>>> 78f361ac
+        urllib_unpatch()