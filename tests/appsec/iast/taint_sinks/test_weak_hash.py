--- conflicted
+++ resolved
@@ -261,32 +261,16 @@
     import hmac
 
     mac = hmac.new(b"test", digestmod=hashlib.md5)
-<<<<<<< HEAD
-
     mac.digest()
-
-    span_report = core.get_item(IAST.CONTEXT_KEY, span=iast_span_defaults)
-
-=======
+    span_report = core.get_item(IAST.CONTEXT_KEY, span=iast_span_defaults)
+    assert len(span_report.vulnerabilities) == 1
+
+
+def test_weak_check_hmac_secure(iast_span_defaults):
+    import hashlib
+    import hmac
+
+    mac = hmac.new(b"test", digestmod=hashlib.sha256)
     mac.digest()
     span_report = core.get_item(IAST.CONTEXT_KEY, span=iast_span_defaults)
->>>>>>> 87b0c54c
-    assert len(span_report.vulnerabilities) == 1
-
-
-def test_weak_check_hmac_secure(iast_span_defaults):
-    import hashlib
-    import hmac
-
-    mac = hmac.new(b"test", digestmod=hashlib.sha256)
-<<<<<<< HEAD
-
-    mac.digest()
-
-    span_report = core.get_item(IAST.CONTEXT_KEY, span=iast_span_defaults)
-
-=======
-    mac.digest()
-    span_report = core.get_item(IAST.CONTEXT_KEY, span=iast_span_defaults)
->>>>>>> 87b0c54c
     assert span_report is None