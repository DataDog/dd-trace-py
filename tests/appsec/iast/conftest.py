--- conflicted
+++ resolved
@@ -63,18 +63,7 @@
     _reset_global_limit()
 
 
-<<<<<<< HEAD
 def iast_context(env, request_sampling=100.0, deduplication=False, asm_enabled=False, vulnerabilities_per_requests=100):
-    try:
-        from ddtrace.contrib.internal.langchain.patch import patch as langchain_patch
-        from ddtrace.contrib.internal.langchain.patch import unpatch as langchain_unpatch
-    except Exception:
-        langchain_patch = lambda: True  # noqa: E731
-        langchain_unpatch = lambda: True  # noqa: E731
-
-=======
-def iast_context(env, request_sampling=100.0, deduplication=False, asm_enabled=False):
->>>>>>> a4514701
     class MockSpan:
         _trace_id_64bits = 17577308072598193742
 
@@ -105,12 +94,7 @@
         cmdi_unpatch()
         header_injection_unpatch()
         code_injection_unpatch()
-<<<<<<< HEAD
-        langchain_unpatch()
         _end_iast_context_and_oce(span)
-=======
-        _end_iast_context_and_oce()
->>>>>>> a4514701
 
 
 @pytest.fixture
