import sys

import pytest

from ddtrace.appsec._iast import oce
from ddtrace.appsec._iast._utils import _is_python_version_supported
from ddtrace.appsec._iast.taint_sinks._base import VulnerabilityBase
from ddtrace.appsec._iast.taint_sinks.path_traversal import patch as path_traversal_patch
from ddtrace.appsec._iast.taint_sinks.weak_cipher import patch as weak_cipher_patch
from ddtrace.appsec._iast.taint_sinks.weak_cipher import unpatch_iast as weak_cipher_unpatch
from ddtrace.appsec._iast.taint_sinks.weak_hash import patch as weak_hash_patch
from ddtrace.appsec._iast.taint_sinks.weak_hash import unpatch_iast as weak_hash_unpatch
from ddtrace.contrib.sqlite3.patch import patch as sqli_sqlite_patch
from ddtrace.contrib.sqlite3.patch import unpatch as sqli_sqlite_unpatch
from tests.utils import override_env
from tests.utils import override_global_config


if sys.version_info >= (3, 6):
    from ddtrace.appsec._iast._patches.json_tainting import patch as json_patch
    from ddtrace.appsec._iast._patches.json_tainting import unpatch_iast as json_unpatch


def iast_span(tracer, env, request_sampling="100"):
    env.update({"DD_IAST_REQUEST_SAMPLING": request_sampling})
    VulnerabilityBase._reset_cache()
    with override_global_config(dict(_iast_enabled=True)), override_env(env):
        oce.reconfigure()
        with tracer.trace("test") as span:
            weak_hash_patch()
            weak_cipher_patch()
            path_traversal_patch()
            sqli_sqlite_patch()
            if sys.version_info >= (3, 6):
                json_patch()
            oce.acquire_request(span)
            yield span
            oce.release_request()
            weak_hash_unpatch()
            weak_cipher_unpatch()
            sqli_sqlite_unpatch()
            if sys.version_info >= (3, 6):
                json_unpatch()


@pytest.fixture
def iast_span_defaults(tracer):
    for t in iast_span(tracer, dict(DD_IAST_ENABLED="true")):
        yield t


@pytest.fixture
def iast_span_des_rc2_configured(tracer):
    for t in iast_span(tracer, dict(DD_IAST_ENABLED="true", DD_IAST_WEAK_CIPHER_ALGORITHMS="DES, RC2")):
        yield t


@pytest.fixture
def iast_span_rc4_configured(tracer):
    for t in iast_span(tracer, dict(DD_IAST_ENABLED="true", DD_IAST_WEAK_CIPHER_ALGORITHMS="RC4")):
        yield t


@pytest.fixture
def iast_span_blowfish_configured(tracer):
    for t in iast_span(tracer, dict(DD_IAST_ENABLED="true", DD_IAST_WEAK_CIPHER_ALGORITHMS="BLOWFISH, RC2")):
        yield t


@pytest.fixture
def iast_span_md5_and_sha1_configured(tracer):
    for t in iast_span(tracer, dict(DD_IAST_ENABLED="true", DD_IAST_WEAK_HASH_ALGORITHMS="MD5, SHA1")):
        yield t


@pytest.fixture
def iast_span_only_md4(tracer):
    for t in iast_span(tracer, dict(DD_IAST_ENABLED="true", DD_IAST_WEAK_HASH_ALGORITHMS="MD4")):
        yield t


@pytest.fixture
def iast_span_only_md5(tracer):
    for t in iast_span(tracer, dict(DD_IAST_ENABLED="true", DD_IAST_WEAK_HASH_ALGORITHMS="MD5")):
        yield t


@pytest.fixture
def iast_span_only_sha1(tracer):
    for t in iast_span(tracer, dict(DD_IAST_ENABLED="true", DD_IAST_WEAK_HASH_ALGORITHMS="SHA1")):
        yield t


@pytest.fixture(autouse=True)
def iast_context():
    if _is_python_version_supported():
<<<<<<< HEAD
        from ddtrace.appsec._iast._taint_tracking import contexts_reset
        from ddtrace.appsec._iast._taint_tracking import create_context
=======
        from ddtrace.appsec.iast._taint_tracking import create_context
        from ddtrace.appsec.iast._taint_tracking import reset_context
>>>>>>> 9922fc20

        _ = create_context()
        yield
        reset_context()
    else:
        yield<|MERGE_RESOLUTION|>--- conflicted
+++ resolved
@@ -94,13 +94,8 @@
 @pytest.fixture(autouse=True)
 def iast_context():
     if _is_python_version_supported():
-<<<<<<< HEAD
-        from ddtrace.appsec._iast._taint_tracking import contexts_reset
         from ddtrace.appsec._iast._taint_tracking import create_context
-=======
-        from ddtrace.appsec.iast._taint_tracking import create_context
-        from ddtrace.appsec.iast._taint_tracking import reset_context
->>>>>>> 9922fc20
+        from ddtrace.appsec._iast._taint_tracking import reset_context
 
         _ = create_context()
         yield
