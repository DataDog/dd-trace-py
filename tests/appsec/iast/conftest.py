--- conflicted
+++ resolved
@@ -53,11 +53,7 @@
     oce.release_request()
 
 
-<<<<<<< HEAD
-def iast_context(env, request_sampling=100.0, deduplication=False):
-=======
-def iast_context(env, request_sampling="100", deduplication=False, asm_enabled=False):
->>>>>>> 22f25d4f
+def iast_context(env, request_sampling=100.0, deduplication=False, asm_enabled=False):
     try:
         from ddtrace.contrib.langchain.patch import patch as langchain_patch
         from ddtrace.contrib.langchain.patch import unpatch as langchain_unpatch
@@ -83,11 +79,7 @@
     env.update({"_DD_APPSEC_DEDUPLICATION_ENABLED": str(deduplication)})
     VulnerabilityBase._reset_cache_for_testing()
     with override_global_config(
-<<<<<<< HEAD
-        dict(_iast_enabled=True, _deduplication_enabled=deduplication, _iast_request_sampling=request_sampling)
-=======
-        dict(_asm_enabled=asm_enabled, _iast_enabled=True, _deduplication_enabled=deduplication)
->>>>>>> 22f25d4f
+        dict(_asm_enabled=asm_enabled, _iast_enabled=True, _deduplication_enabled=deduplication, _iast_request_sampling=request_sampling)
     ), override_env(env):
         _start_iast_context_and_oce(MockSpan())
         weak_hash_patch()
