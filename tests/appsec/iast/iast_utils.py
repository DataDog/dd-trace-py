import importlib
import json
import re
import types
from typing import Any
from typing import List
from typing import Optional
from typing import Text
from typing import Union
import zlib

from hypothesis import given
from hypothesis import seed
from hypothesis import settings
from hypothesis.strategies import binary
from hypothesis.strategies import builds
from hypothesis.strategies import one_of
from hypothesis.strategies import text

from ddtrace.appsec._constants import IAST
from ddtrace.appsec._iast import oce
from ddtrace.appsec._iast._ast.ast_patching import astpatch_module
from ddtrace.appsec._iast._ast.ast_patching import iastpatch
from ddtrace.appsec._iast._ast.ast_patching import initialize_iast_lists
from ddtrace.appsec._iast._iast_request_context import get_iast_reporter
from ddtrace.appsec._iast._iast_request_context_base import _iast_finish_request
from ddtrace.appsec._iast._iast_request_context_base import _iast_start_request
from ddtrace.appsec._iast.main import patch_iast
from ddtrace.appsec._iast.sampling.vulnerability_detection import _reset_global_limit


# Check if the log contains "iast::" to raise an error if that’s the case BUT, if the logs contains
# "iast::instrumentation::" or "iast::instrumentation::"
# are valid
IAST_VALID_LOG = re.compile(r"^iast::(?!instrumentation::|propagation::context::|propagation::sink_point).*$")


class IastTestException(Exception):
    pass


def get_line(label: Text, filename: Optional[Text] = None):
    """get the line number after the label comment in source file `filename`"""
    with open(filename, "r") as file_in:
        for nb_line, line in enumerate(file_in):
            if re.search("label " + re.escape(label), line):
                return nb_line + 2
    raise AssertionError("label %s not found" % label)


def get_line_and_hash(label: Text, vuln_type: Text, filename=None, fixed_line=None):
    """return the line number and the associated vulnerability hash for `label` and source file `filename`"""

    if fixed_line is not None:
        line = fixed_line
    else:
        line = get_line(label, filename=filename)
    rep = "Vulnerability(type='%s', location=Location(path='%s', line=%s))" % (vuln_type, filename, line)
    hash_value = zlib.crc32(rep.encode())

    return line, hash_value


def _iast_patched_module_and_patched_source(module_name, new_module_object=False):
    module = importlib.import_module(module_name)
    module_path, patched_source = astpatch_module(module)
    assert patched_source is not None
    compiled_code = compile(patched_source, module_path, "exec")
    module_changed = types.ModuleType(module_name) if new_module_object else module
    exec(compiled_code, module_changed.__dict__)
    return module_changed, patched_source


def _iast_patched_module(module_name, new_module_object=False, should_patch_iast=False):
    if should_patch_iast:
        patch_iast()
    initialize_iast_lists()
    res = iastpatch.should_iast_patch(module_name)
    if res >= iastpatch.ALLOWED_USER_ALLOWLIST:
        module, _ = _iast_patched_module_and_patched_source(module_name, new_module_object)
    else:
        raise IastTestException(f"IAST Test Error: module {module_name} was excluded: {res}")
    return module


TEXT_TYPE = Union[str, bytes, bytearray]


class CustomStr(str):
    __slots__ = ()


class CustomBytes(bytes):
    pass


class CustomBytearray(bytearray):
    pass


non_empty_text = text().filter(lambda x: x not in ("",) and not x.startswith("\x00"))
non_empty_binary = binary().filter(lambda x: x not in (b"",) and not x.startswith(b"\x00"))

string_strategies: List[Any] = [
    text(),  # regular str
    binary(),  # regular bytes
    builds(bytearray, binary()),  # regular bytearray
    builds(CustomStr, text()),  # custom str subclass
    builds(CustomBytes, binary()),  # custom bytes subclass
    builds(CustomBytearray, binary()),  # custom bytearray subclass
]

string_valid_to_taint_strategies: List[Any] = [
    non_empty_text,  # regular str
    non_empty_binary,  # regular bytes
    builds(bytearray, non_empty_binary),  # regular bytearray
]


def iast_hypothesis_test(func):
    return seed(42)(settings(max_examples=1000)(given(one_of(*string_strategies))(func)))


def _get_iast_data():
    span_report = get_iast_reporter()
    data = span_report.build_and_scrub_value_parts()
    return data


def _start_iast_context_and_oce(span=None):
    oce.reconfigure()
<<<<<<< HEAD
    if oce.acquire_request(span):
        return _iast_start_request(span)
    return None
=======
    return _iast_start_request(span)
>>>>>>> 5b718d3f


def _end_iast_context_and_oce(span=None):
    result = _iast_finish_request(span)
<<<<<<< HEAD
=======
    oce.release_request()
>>>>>>> 5b718d3f
    _reset_global_limit()
    return result


def load_iast_report(span):
    """
    Load the IAST report from the span.
    This is used to ensure that the IAST report is available in the span for testing purposes.
    """
    if not hasattr(span, "get_tag"):
        iast_report_json = span["meta"].get(IAST.JSON)
        if iast_report_json is None:
            iast_report = span.get("meta_struct", {}).get("iast")
        else:
            iast_report = json.loads(iast_report_json)

    else:
        iast_report_json = span.get_tag(IAST.JSON)
        if iast_report_json is None:
            iast_report = span.get_struct_tag(IAST.STRUCT)
        else:
            iast_report = json.loads(iast_report_json)
    return iast_report<|MERGE_RESOLUTION|>--- conflicted
+++ resolved
@@ -129,21 +129,11 @@
 
 def _start_iast_context_and_oce(span=None):
     oce.reconfigure()
-<<<<<<< HEAD
-    if oce.acquire_request(span):
-        return _iast_start_request(span)
-    return None
-=======
     return _iast_start_request(span)
->>>>>>> 5b718d3f
 
 
 def _end_iast_context_and_oce(span=None):
     result = _iast_finish_request(span)
-<<<<<<< HEAD
-=======
-    oce.release_request()
->>>>>>> 5b718d3f
     _reset_global_limit()
     return result
 
