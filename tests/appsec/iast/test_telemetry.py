import pytest

<<<<<<< HEAD
from tests.utils import flaky
=======
from ddtrace.appsec import _asm_request_context
from ddtrace.appsec._constants import IAST_SPAN_TAGS
from ddtrace.appsec._iast._metrics import TELEMETRY_DEBUG_VERBOSITY
from ddtrace.appsec._iast._metrics import TELEMETRY_INFORMATION_VERBOSITY
from ddtrace.appsec._iast._metrics import TELEMETRY_MANDATORY_VERBOSITY
from ddtrace.appsec._iast._metrics import metric_verbosity
from ddtrace.appsec._iast._patch_modules import patch_iast
from ddtrace.appsec._iast._utils import _is_python_version_supported
from ddtrace.ext import SpanTypes
from ddtrace.internal.telemetry.constants import TELEMETRY_NAMESPACE_TAG_IAST
from ddtrace.internal.telemetry.constants import TELEMETRY_TYPE_GENERATE_METRICS
from tests.appsec.iast.aspects.conftest import _iast_patched_module
from tests.utils import DummyTracer
from tests.utils import override_env
from tests.utils import override_global_config
>>>>>>> 239dd05b


try:

    from ddtrace.appsec._iast._taint_tracking import OriginType
    from ddtrace.appsec._iast._taint_tracking import taint_pyobject
except (ImportError, AttributeError):
    pytest.skip("IAST not supported for this Python version", allow_module_level=True)


@pytest.mark.parametrize(
    "lvl, env_lvl, expected_result",
    [
        (TELEMETRY_DEBUG_VERBOSITY, "OFF", None),
        (TELEMETRY_MANDATORY_VERBOSITY, "OFF", None),
        (TELEMETRY_INFORMATION_VERBOSITY, "OFF", None),
        (TELEMETRY_DEBUG_VERBOSITY, "DEBUG", 1),
        (TELEMETRY_MANDATORY_VERBOSITY, "DEBUG", 1),
        (TELEMETRY_INFORMATION_VERBOSITY, "DEBUG", 1),
        (TELEMETRY_DEBUG_VERBOSITY, "INFORMATION", None),
        (TELEMETRY_INFORMATION_VERBOSITY, "INFORMATION", 1),
        (TELEMETRY_MANDATORY_VERBOSITY, "INFORMATION", 1),
        (TELEMETRY_DEBUG_VERBOSITY, "MANDATORY", None),
        (TELEMETRY_INFORMATION_VERBOSITY, "MANDATORY", None),
        (TELEMETRY_MANDATORY_VERBOSITY, "MANDATORY", 1),
    ],
)
def test_metric_verbosity(lvl, env_lvl, expected_result):
    with override_env(dict(DD_IAST_TELEMETRY_VERBOSITY=env_lvl)):
        assert metric_verbosity(lvl)(lambda: 1)() == expected_result


@pytest.mark.skipif(not _is_python_version_supported(), reason="Python version not supported by IAST")
def test_metric_executed_sink(mock_telemetry_lifecycle_writer):
    with override_env(dict(DD_IAST_TELEMETRY_VERBOSITY="INFORMATION")), override_global_config(
        dict(_iast_enabled=True)
    ):
        patch_iast()

        tracer = DummyTracer(iast_enabled=True)

        mock_telemetry_lifecycle_writer._namespace.flush()
        with _asm_request_context.asm_request_context_manager(), tracer.trace("test", span_type=SpanTypes.WEB) as span:
            import hashlib

            m = hashlib.new("md5")
            m.update(b"Nobody inspects")
            m.update(b" the spammish repetition")
            num_vulnerabilities = 10
            for _ in range(0, num_vulnerabilities):
                m.digest()

        metrics_result = mock_telemetry_lifecycle_writer._namespace._metrics_data

    generate_metrics = metrics_result[TELEMETRY_TYPE_GENERATE_METRICS][TELEMETRY_NAMESPACE_TAG_IAST]
    assert len(generate_metrics) == 1, "Expected 1 generate_metrics"
    assert [metric.name for metric in generate_metrics.values()] == [
        "executed.sink",
    ]
    assert span.get_metric("_dd.iast.telemetry.executed.sink.weak_hash") > 0
    # request.tainted metric is None because AST is not running in this test
    assert span.get_metric(IAST_SPAN_TAGS.TELEMETRY_REQUEST_TAINTED) is None


@flaky(until=1704067200)
@pytest.mark.skipif(not _is_python_version_supported(), reason="Python version not supported by IAST")
def test_metric_instrumented_propagation(mock_telemetry_lifecycle_writer):
    with override_env(dict(DD_IAST_TELEMETRY_VERBOSITY="INFORMATION")), override_global_config(
        dict(_iast_enabled=True)
    ):
        _iast_patched_module("tests.appsec.iast.fixtures.aspects.str_methods")

    metrics_result = mock_telemetry_lifecycle_writer._namespace._metrics_data
    generate_metrics = metrics_result[TELEMETRY_TYPE_GENERATE_METRICS][TELEMETRY_NAMESPACE_TAG_IAST]
    assert len(generate_metrics) == 1, "Expected 1 generate_metrics"
    assert [metric.name for metric in generate_metrics.values()] == ["instrumented.propagation"]


@pytest.mark.skipif(not _is_python_version_supported(), reason="Python version not supported by IAST")
def test_metric_request_tainted(mock_telemetry_lifecycle_writer):
    with override_env(dict(DD_IAST_TELEMETRY_VERBOSITY="INFORMATION")), override_global_config(
        dict(_iast_enabled=True)
    ):
        tracer = DummyTracer(iast_enabled=True)

        with tracer.trace("test", span_type=SpanTypes.WEB) as span:
            taint_pyobject(
                pyobject="bar",
                source_name="test_string_operator_add_two",
                source_value="bar",
                source_origin=OriginType.PARAMETER,
            )

    metrics_result = mock_telemetry_lifecycle_writer._namespace._metrics_data

    generate_metrics = metrics_result[TELEMETRY_TYPE_GENERATE_METRICS][TELEMETRY_NAMESPACE_TAG_IAST]
    assert len(generate_metrics) == 2, "Expected 1 generate_metrics"
    assert [metric.name for metric in generate_metrics.values()] == ["executed.source", "request.tainted"]
    assert span.get_metric(IAST_SPAN_TAGS.TELEMETRY_REQUEST_TAINTED) > 0<|MERGE_RESOLUTION|>--- conflicted
+++ resolved
@@ -1,8 +1,6 @@
 import pytest
 
-<<<<<<< HEAD
 from tests.utils import flaky
-=======
 from ddtrace.appsec import _asm_request_context
 from ddtrace.appsec._constants import IAST_SPAN_TAGS
 from ddtrace.appsec._iast._metrics import TELEMETRY_DEBUG_VERBOSITY
@@ -18,7 +16,6 @@
 from tests.utils import DummyTracer
 from tests.utils import override_env
 from tests.utils import override_global_config
->>>>>>> 239dd05b
 
 
 try:
