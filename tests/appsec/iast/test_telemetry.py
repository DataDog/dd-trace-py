import pytest

from ddtrace.appsec import _asm_request_context
from ddtrace.appsec._constants import IAST_SPAN_TAGS
from ddtrace.appsec._handlers import _on_django_patch
from ddtrace.appsec._iast._metrics import TELEMETRY_DEBUG_VERBOSITY
from ddtrace.appsec._iast._metrics import TELEMETRY_INFORMATION_VERBOSITY
from ddtrace.appsec._iast._metrics import TELEMETRY_MANDATORY_VERBOSITY
from ddtrace.appsec._iast._metrics import _set_iast_error_metric
from ddtrace.appsec._iast._metrics import metric_verbosity
from ddtrace.appsec._iast._patch_modules import patch_iast
from ddtrace.appsec._iast._taint_tracking import OriginType
from ddtrace.appsec._iast._taint_tracking import origin_to_str
from ddtrace.appsec._iast._taint_tracking import taint_pyobject
from ddtrace.ext import SpanTypes
from ddtrace.internal.telemetry.constants import TELEMETRY_NAMESPACE_TAG_IAST
from ddtrace.internal.telemetry.constants import TELEMETRY_TYPE_GENERATE_METRICS
from tests.appsec.iast.aspects.conftest import _iast_patched_module
from tests.utils import DummyTracer
from tests.utils import override_env
from tests.utils import override_global_config


@pytest.mark.parametrize(
    "lvl, env_lvl, expected_result",
    [
        (TELEMETRY_DEBUG_VERBOSITY, "OFF", None),
        (TELEMETRY_MANDATORY_VERBOSITY, "OFF", None),
        (TELEMETRY_INFORMATION_VERBOSITY, "OFF", None),
        (TELEMETRY_DEBUG_VERBOSITY, "DEBUG", 1),
        (TELEMETRY_MANDATORY_VERBOSITY, "DEBUG", 1),
        (TELEMETRY_INFORMATION_VERBOSITY, "DEBUG", 1),
        (TELEMETRY_DEBUG_VERBOSITY, "INFORMATION", None),
        (TELEMETRY_INFORMATION_VERBOSITY, "INFORMATION", 1),
        (TELEMETRY_MANDATORY_VERBOSITY, "INFORMATION", 1),
        (TELEMETRY_DEBUG_VERBOSITY, "MANDATORY", None),
        (TELEMETRY_INFORMATION_VERBOSITY, "MANDATORY", None),
        (TELEMETRY_MANDATORY_VERBOSITY, "MANDATORY", 1),
    ],
)
def test_metric_verbosity(lvl, env_lvl, expected_result):
    with override_env(dict(DD_IAST_TELEMETRY_VERBOSITY=env_lvl)):
        assert metric_verbosity(lvl)(lambda: 1)() == expected_result


def test_metric_executed_sink(no_request_sampling, telemetry_writer):
    with override_env(dict(DD_IAST_TELEMETRY_VERBOSITY="INFORMATION")), override_global_config(
        dict(_iast_enabled=True)
    ):
        patch_iast()

        tracer = DummyTracer(iast_enabled=True)

        telemetry_writer._namespace.flush()
        with _asm_request_context.asm_request_context_manager(), tracer.trace("test", span_type=SpanTypes.WEB) as span:
            import hashlib

            m = hashlib.new("md5")
            m.update(b"Nobody inspects")
            m.update(b" the spammish repetition")
            num_vulnerabilities = 10
            for _ in range(0, num_vulnerabilities):
                m.digest()

        metrics_result = telemetry_writer._namespace._metrics_data

    generate_metrics = metrics_result[TELEMETRY_TYPE_GENERATE_METRICS][TELEMETRY_NAMESPACE_TAG_IAST]
    assert len(generate_metrics) == 1, "Expected 1 generate_metrics"
    assert [metric.name for metric in generate_metrics.values()] == [
        "executed.sink",
    ]
    assert span.get_metric("_dd.iast.telemetry.executed.sink.weak_hash") > 0
    # request.tainted metric is None because AST is not running in this test
    assert span.get_metric(IAST_SPAN_TAGS.TELEMETRY_REQUEST_TAINTED) is None


<<<<<<< HEAD
def test_metric_instrumented_propagation(telemetry_writer):
=======
def test_metric_instrumented_propagation(no_request_sampling, telemetry_writer):
>>>>>>> b2840ab9
    with override_env(dict(DD_IAST_TELEMETRY_VERBOSITY="INFORMATION")), override_global_config(
        dict(_iast_enabled=True)
    ):
        _iast_patched_module("tests.appsec.iast.fixtures.aspects.str_methods")

    metrics_result = telemetry_writer._namespace._metrics_data
    generate_metrics = metrics_result[TELEMETRY_TYPE_GENERATE_METRICS][TELEMETRY_NAMESPACE_TAG_IAST]
    assert [metric.name for metric in generate_metrics.values()] == ["instrumented.propagation"]
    assert len(generate_metrics) == 1, "Expected 1 generate_metrics"


<<<<<<< HEAD
def test_metric_request_tainted(telemetry_writer):
=======
def test_metric_request_tainted(no_request_sampling, telemetry_writer):
>>>>>>> b2840ab9
    with override_env(dict(DD_IAST_TELEMETRY_VERBOSITY="INFORMATION")), override_global_config(
        dict(_iast_enabled=True)
    ):
        tracer = DummyTracer(iast_enabled=True)

        with tracer.trace("test", span_type=SpanTypes.WEB) as span:
            taint_pyobject(
                pyobject="bar",
                source_name="test_string_operator_add_two",
                source_value="bar",
                source_origin=OriginType.PARAMETER,
            )

    metrics_result = telemetry_writer._namespace._metrics_data

    generate_metrics = metrics_result[TELEMETRY_TYPE_GENERATE_METRICS][TELEMETRY_NAMESPACE_TAG_IAST]
    assert [metric.name for metric in generate_metrics.values()] == ["executed.source", "request.tainted"]
    assert len(generate_metrics) == 2, "Expected 2 generate_metrics"
    assert span.get_metric(IAST_SPAN_TAGS.TELEMETRY_REQUEST_TAINTED) > 0


def test_log_metric(telemetry_writer):
    _set_iast_error_metric("test_format_key_error_and_no_log_metric raises")

    list_metrics_logs = list(telemetry_writer._logs)
    assert len(list_metrics_logs) == 1
    assert list_metrics_logs[0]["message"] == "test_format_key_error_and_no_log_metric raises"
    assert str(list_metrics_logs[0]["stack_trace"]).startswith('  File "/')


def test_django_instrumented_metrics(telemetry_writer):
    with override_global_config(dict(_iast_enabled=True)):
        _on_django_patch()

    metrics_result = telemetry_writer._namespace._metrics_data
    metrics_source_tags_result = [metric._tags[0][1] for metric in metrics_result["generate-metrics"]["iast"].values()]

    assert len(metrics_source_tags_result) == 9
    assert origin_to_str(OriginType.HEADER_NAME) in metrics_source_tags_result
    assert origin_to_str(OriginType.HEADER) in metrics_source_tags_result
    assert origin_to_str(OriginType.PATH_PARAMETER) in metrics_source_tags_result
    assert origin_to_str(OriginType.PATH) in metrics_source_tags_result
    assert origin_to_str(OriginType.COOKIE) in metrics_source_tags_result
    assert origin_to_str(OriginType.COOKIE_NAME) in metrics_source_tags_result
    assert origin_to_str(OriginType.PARAMETER) in metrics_source_tags_result
    assert origin_to_str(OriginType.PARAMETER_NAME) in metrics_source_tags_result
    assert origin_to_str(OriginType.BODY) in metrics_source_tags_result


def test_django_instrumented_metrics_iast_disabled(telemetry_writer):
    with override_global_config(dict(_iast_enabled=False)):
        _on_django_patch()

    metrics_result = telemetry_writer._namespace._metrics_data
    metrics_source_tags_result = [metric._tags[0][1] for metric in metrics_result["generate-metrics"]["iast"].values()]

    assert len(metrics_source_tags_result) == 0<|MERGE_RESOLUTION|>--- conflicted
+++ resolved
@@ -74,11 +74,7 @@
     assert span.get_metric(IAST_SPAN_TAGS.TELEMETRY_REQUEST_TAINTED) is None
 
 
-<<<<<<< HEAD
-def test_metric_instrumented_propagation(telemetry_writer):
-=======
 def test_metric_instrumented_propagation(no_request_sampling, telemetry_writer):
->>>>>>> b2840ab9
     with override_env(dict(DD_IAST_TELEMETRY_VERBOSITY="INFORMATION")), override_global_config(
         dict(_iast_enabled=True)
     ):
@@ -90,11 +86,7 @@
     assert len(generate_metrics) == 1, "Expected 1 generate_metrics"
 
 
-<<<<<<< HEAD
-def test_metric_request_tainted(telemetry_writer):
-=======
 def test_metric_request_tainted(no_request_sampling, telemetry_writer):
->>>>>>> b2840ab9
     with override_env(dict(DD_IAST_TELEMETRY_VERBOSITY="INFORMATION")), override_global_config(
         dict(_iast_enabled=True)
     ):
