--- conflicted
+++ resolved
@@ -1,34 +1,7 @@
-<<<<<<< HEAD
-import copy
-
-import pytest
-
-from ddtrace.appsec._constants import IAST
-from ddtrace.appsec._iast import oce
-from ddtrace.appsec._iast._utils import _is_python_version_supported as python_supported_by_iast
 from ddtrace.appsec._iast.reporter import Evidence
-from ddtrace.appsec._iast.reporter import IastSpanReporter
 from ddtrace.appsec._iast.reporter import Location
 from ddtrace.appsec._iast.reporter import Source
 from ddtrace.appsec._iast.reporter import Vulnerability
-from ddtrace.internal import core
-
-
-if python_supported_by_iast():
-    from ddtrace.appsec._iast.taint_sinks._base import VulnerabilityBase
-    from ddtrace.appsec._iast.taint_sinks.sql_injection import SqlInjection
-
-from ddtrace.internal.utils.cache import LFUCache
-from tests.utils import override_env
-
-
-# e and e2 must be logically equal, f and g not equal to e
-=======
-from ddtrace.appsec.iast.reporter import Evidence
-from ddtrace.appsec.iast.reporter import Location
-from ddtrace.appsec.iast.reporter import Source
-from ddtrace.appsec.iast.reporter import Vulnerability
->>>>>>> 6fd57120
 
 
 def _do_assert_hash(e, f, g, e2):
