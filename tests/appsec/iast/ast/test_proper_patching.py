# -*- encoding: utf-8 -*-
import pytest


try:
    from ddtrace.appsec._iast._taint_tracking import as_formatted_evidence
    from tests.appsec.iast.aspects.aspect_utils import BaseReplacement
    from tests.appsec.iast.aspects.aspect_utils import create_taint_range_with_format
    from tests.appsec.iast.ast.conftest import _iast_patched_module
except (ImportError, AttributeError):
    pytest.skip("IAST not supported for this Python version", allow_module_level=True)

mod = _iast_patched_module("tests.appsec.iast.ast.fixtures.misleading_methods")


class TestProperMethodsReplacement(BaseReplacement):
    @pytest.mark.parametrize("method", ["call_join", "call_ljust"])
    def test_string_proper_method_called(self, function):
        """
        Methods should not be replaced by the aspect since it's not the builtin method
        """
        input_str = "foo"

        string_argument1 = create_taint_range_with_format(":+-b-+:")

<<<<<<< HEAD
        result = getattr(mod.FakeStr(input_str), function)(input_str, string_argument1)
=======
        result = mod.FakeStr(input_str).call_join(input_str, string_argument1)

        assert as_formatted_evidence(result) == "not_tainted"

    def test_string_proper_ljust_called(self):
        """
        Join should not be replaced by the aspect since it's not the builtin method
        """
        input_str = "foo"

        string_argument1 = create_taint_range_with_format(":+-b-+:")

        result = mod.FakeStr(input_str).call_ljust(input_str, string_argument1)
>>>>>>> d22a7b03

        assert as_formatted_evidence(result) == "not_tainted"<|MERGE_RESOLUTION|>--- conflicted
+++ resolved
@@ -6,7 +6,7 @@
     from ddtrace.appsec._iast._taint_tracking import as_formatted_evidence
     from tests.appsec.iast.aspects.aspect_utils import BaseReplacement
     from tests.appsec.iast.aspects.aspect_utils import create_taint_range_with_format
-    from tests.appsec.iast.ast.conftest import _iast_patched_module
+    from tests.appsec.iast.aspects.conftest import _iast_patched_module
 except (ImportError, AttributeError):
     pytest.skip("IAST not supported for this Python version", allow_module_level=True)
 
@@ -15,7 +15,7 @@
 
 class TestProperMethodsReplacement(BaseReplacement):
     @pytest.mark.parametrize("method", ["call_join", "call_ljust"])
-    def test_string_proper_method_called(self, function):
+    def test_string_proper_method_called(self, method):
         """
         Methods should not be replaced by the aspect since it's not the builtin method
         """
@@ -23,22 +23,6 @@
 
         string_argument1 = create_taint_range_with_format(":+-b-+:")
 
-<<<<<<< HEAD
-        result = getattr(mod.FakeStr(input_str), function)(input_str, string_argument1)
-=======
-        result = mod.FakeStr(input_str).call_join(input_str, string_argument1)
-
-        assert as_formatted_evidence(result) == "not_tainted"
-
-    def test_string_proper_ljust_called(self):
-        """
-        Join should not be replaced by the aspect since it's not the builtin method
-        """
-        input_str = "foo"
-
-        string_argument1 = create_taint_range_with_format(":+-b-+:")
-
-        result = mod.FakeStr(input_str).call_ljust(input_str, string_argument1)
->>>>>>> d22a7b03
+        result = getattr(mod.FakeStr(input_str), method)(input_str, string_argument1)
 
         assert as_formatted_evidence(result) == "not_tainted"