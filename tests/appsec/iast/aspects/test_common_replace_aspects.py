--- conflicted
+++ resolved
@@ -2,21 +2,11 @@
 
 
 try:
-<<<<<<< HEAD
     from ddtrace.appsec._iast._taint_tracking import OriginType
     from ddtrace.appsec._iast._taint_tracking import Source
     from ddtrace.appsec._iast._taint_tracking import TaintRange
-    from ddtrace.appsec._iast._taint_tracking import contexts_reset
-    from ddtrace.appsec._iast._taint_tracking import create_context
     from ddtrace.appsec._iast._taint_tracking import get_tainted_ranges
     from ddtrace.appsec._iast._taint_tracking import taint_pyobject
-=======
-    from ddtrace.appsec.iast._taint_tracking import OriginType
-    from ddtrace.appsec.iast._taint_tracking import Source
-    from ddtrace.appsec.iast._taint_tracking import TaintRange
-    from ddtrace.appsec.iast._taint_tracking import get_tainted_ranges
-    from ddtrace.appsec.iast._taint_tracking import taint_pyobject
->>>>>>> 9922fc20
     from tests.appsec.iast.aspects.conftest import _iast_patched_module
 except (ImportError, AttributeError):
     pytest.skip("IAST not supported for this Python version", allow_module_level=True)
