--- conflicted
+++ resolved
@@ -30,25 +30,6 @@
 
 
 @pytest.mark.parametrize(
-<<<<<<< HEAD
-    "obj, kwargs",
-    [
-        (3.5, {}),
-        ("Hi", {}),
-        ("🙀", {}),
-        (b"Hi", {}),
-        (bytearray(b"Hi"), {}),
-        (b"Hi", {"encoding": "utf-8", "errors": "strict"}),
-        (b"Hi", {"encoding": "utf-8", "errors": "ignore"}),
-        ({"a": "b", "c": "d"}, {}),
-        ({"a", "b", "c", "d"}, {}),
-        (("a", "b", "c", "d"), {}),
-        (["a", "b", "c", "d"], {}),
-    ],
-)
-@pytest.mark.skipif(PY2, reason="Python 3 only")
-def test_str_aspect_tainting(obj, kwargs):
-=======
     "obj, kwargs, should_be_tainted",
     [
         (3.5, {}, False),
@@ -66,22 +47,14 @@
 )
 @pytest.mark.skipif(sys.version_info < (3, 6, 0), reason="Python 3.6+ only")
 def test_str_aspect_tainting(obj, kwargs, should_be_tainted):
->>>>>>> 066688c1
     import ddtrace.appsec.iast._ast.aspects as ddtrace_aspects
     from ddtrace.appsec.iast._taint_tracking import clear_taint_mapping
     from ddtrace.appsec.iast._taint_tracking import is_pyobject_tainted
     from ddtrace.appsec.iast._taint_tracking import taint_pyobject
 
     clear_taint_mapping()
-<<<<<<< HEAD
-    should_be_tainted = False
-    if isinstance(obj, (str, bytes, bytearray)):
-        should_be_tainted = True
+    if should_be_tainted:
         taint_pyobject(obj, Input_info("test_str_aspect_tainting", obj, 0))
-=======
-    if should_be_tainted:
-        taint_pyobject(obj)
->>>>>>> 066688c1
 
     result = ddtrace_aspects.str_aspect(obj, **kwargs)
     assert is_pyobject_tainted(result) == should_be_tainted
