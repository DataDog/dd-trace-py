import re
import typing

import pytest

from ddtrace.appsec._iast._taint_tracking import OriginType
from ddtrace.appsec._iast._taint_tracking import Source
from ddtrace.appsec._iast._taint_tracking import TaintRange
from ddtrace.appsec._iast._taint_tracking import get_tainted_ranges
from ddtrace.appsec._iast._taint_tracking import is_pyobject_tainted
from ddtrace.appsec._iast._taint_tracking import taint_pyobject
from ddtrace.appsec._iast._taint_tracking.aspects import add_aspect
from ddtrace.appsec._iast._taint_tracking.aspects import index_aspect
from ddtrace.appsec._iast._taint_tracking.aspects import re_expand_aspect
from ddtrace.appsec._iast._taint_tracking.aspects import re_findall_aspect
from ddtrace.appsec._iast._taint_tracking.aspects import re_finditer_aspect
from ddtrace.appsec._iast._taint_tracking.aspects import re_fullmatch_aspect
from ddtrace.appsec._iast._taint_tracking.aspects import re_group_aspect
from ddtrace.appsec._iast._taint_tracking.aspects import re_groups_aspect
from ddtrace.appsec._iast._taint_tracking.aspects import re_match_aspect
from ddtrace.appsec._iast._taint_tracking.aspects import re_search_aspect
from ddtrace.appsec._iast._taint_tracking.aspects import re_sub_aspect
from ddtrace.appsec._iast._taint_tracking.aspects import re_subn_aspect
from ddtrace.appsec._iast._taint_tracking.aspects import split_aspect


pytest.skip(reason="TAINTEABLE_TYPES Match contains errors. APPSEC-55239", allow_module_level=True)


def test_re_findall_aspect_tainted_string():
    tainted_foobarbaz = taint_pyobject(
        pyobject="/foo/bar/baaz.jpeg",
        source_name="test_re_findall_aspect_tainted_string",
        source_value="/foo/bar/baaz.jpeg",
        source_origin=OriginType.PARAMETER,
    )

    re_slash = re.compile(r"[/.][a-z]*")

    added = add_aspect("/polompos/pok.jpeg", tainted_foobarbaz)
    res_list = re_findall_aspect(None, 1, re_slash, added)
    assert res_list == ["/polompos", "/pok", ".jpeg", "/foo", "/bar", "/baaz", ".jpeg"]
    for i in res_list:
        assert get_tainted_ranges(i) == [
            TaintRange(0, len(i), Source("test_re_sub_aspect_tainted_string", tainted_foobarbaz, OriginType.PARAMETER)),
        ]


def test_re_findall_aspect_not_tainted():
    not_tainted_foobarbaz = "/foo/bar/baaz.jpeg"

    re_slash = re.compile(r"[/.][a-z]*")

    res_list = re_findall_aspect(None, 1, re_slash, not_tainted_foobarbaz)
    assert res_list == ["/foo", "/bar", "/baaz", ".jpeg"]
    for i in res_list:
        assert not is_pyobject_tainted(i)


def test_re_sub_aspect_tainted_string():
    tainted_foobarbaz = taint_pyobject(
        pyobject="/foo/bar/baz.jpg",
        source_name="test_re_sub_aspect_tainted_string",
        source_value="/foo/bar/baz.jpg",
        source_origin=OriginType.PARAMETER,
    )

    re_slash = re.compile(r"/")

    added = add_aspect("/polompos/pok", tainted_foobarbaz)
    res_str = re_sub_aspect(None, 1, re_slash, "_", added)
    assert res_str == "_polompos_pok_foo_bar_baz.jpg"
    assert get_tainted_ranges(res_str) == [
        TaintRange(
            13, len(res_str), Source("test_re_sub_aspect_tainted_string", tainted_foobarbaz, OriginType.PARAMETER)
        ),
    ]


def test_re_sub_aspect_tainted_string_wrong_expression():
    tainted_foobarbaz = taint_pyobject(
        pyobject="test [1]",
        source_name="test_re_sub_aspect_tainted_string",
        source_value="/foo/bar/baz.jpg",
        source_origin=OriginType.PARAMETER,
    )

    re_slash = re.compile(r".*\d]")
    res_no_tainted = re_slash.sub("", tainted_foobarbaz)
    # this function raises:
    # copy_and_shift_ranges_from_strings(string, result, 0, len(result))
    # ValueError: Error: Length cannot be set to 0.
    res_str = re_sub_aspect(None, 1, re_slash, "", tainted_foobarbaz)
    assert res_str == res_no_tainted


def test_re_sub_aspect_tainted_repl():
    tainted___ = taint_pyobject(
        pyobject="___",
        source_name="test_re_sub_aspect_tainted_repl",
        source_value="___",
        source_origin=OriginType.PARAMETER,
    )

    re_slash = re.compile(r"/")

    res_str = re_sub_aspect(None, 1, re_slash, tainted___, "foo/bar/baz")
    assert res_str == "foo___bar___baz"
    assert get_tainted_ranges(res_str) == [
        TaintRange(0, len(res_str), Source("test_re_sub_aspect_tainted_repl", tainted___, OriginType.PARAMETER)),
    ]


def test_re_sub_aspect_not_tainted():
    not_tainted___ = "___"
    re_slash = re.compile(r"/")
    res_str = re_sub_aspect(None, 1, re_slash, not_tainted___, "foo/bar/baz")
    assert res_str == "foo___bar___baz"
    assert not is_pyobject_tainted(res_str)


def test_re_subn_aspect_tainted_string():
    tainted_foobarbaz = taint_pyobject(
        pyobject="/foo/bar/baz.jpg",
        source_name="test_re_subn_aspect_tainted_string",
        source_value="/foo/bar/baz.jpg",
        source_origin=OriginType.PARAMETER,
    )

    re_slash = re.compile(r"/")

    res_str, number = re_subn_aspect(None, 1, re_slash, "_", tainted_foobarbaz)
    assert res_str == "_foo_bar_baz.jpg"
    assert number == 3
    assert get_tainted_ranges(res_str) == [
        TaintRange(
            0, len(res_str), Source("test_re_subn_aspect_tainted_string", tainted_foobarbaz, OriginType.PARAMETER)
        ),
    ]


def test_re_subn_aspect_tainted_repl():
    tainted___ = taint_pyobject(
        pyobject="___",
        source_name="test_re_subn_aspect_tainted_repl",
        source_value="___",
        source_origin=OriginType.PARAMETER,
    )

    re_slash = re.compile(r"/")

    res_str, number = re_subn_aspect(None, 1, re_slash, tainted___, "foo/bar/baz")
    assert res_str == "foo___bar___baz"
    assert number == 2
    assert get_tainted_ranges(res_str) == [
        TaintRange(0, len(res_str), Source("test_re_subn_aspect_tainted_repl", tainted___, OriginType.PARAMETER)),
    ]


def test_re_subn_aspect_not_tainted():
    not_tainted___ = "___"
    re_slash = re.compile(r"/")
    res_str, number = re_subn_aspect(None, 1, re_slash, not_tainted___, "foo/bar/baz")
    assert res_str == "foo___bar___baz"
    assert number == 2
    assert not is_pyobject_tainted(res_str)


def test_re_split_aspect_not_tainted_re_object():
    not_tainted_foobarbaz = "/foo/bar/baz.jpg"

    re_slash = re.compile(r"/")

    res_list = split_aspect(None, 1, re_slash, not_tainted_foobarbaz)
    assert res_list == ["", "foo", "bar", "baz.jpg"]
    for res_str in res_list:
        assert not is_pyobject_tainted(res_str)


def test_re_split_aspect_not_tainted_re_module():
    not_tainted_foobarbaz = "/foo/bar/baz.jpg"

    res_list = split_aspect(None, 1, re, r"/", not_tainted_foobarbaz)
    assert res_list == ["", "foo", "bar", "baz.jpg"]
    for res_str in res_list:
        assert not is_pyobject_tainted(res_str)


def test_re_split_aspect_tainted_string_re_object():
    tainted_foobarbaz = taint_pyobject(
        pyobject="/foo/bar/baz.jpg",
        source_name="test_re_split_aspect_tainted_string",
        source_value="/foo/bar/baz.jpg",
        source_origin=OriginType.PARAMETER,
    )

    re_slash = re.compile(r"/")

    res_list = split_aspect(None, 1, re_slash, tainted_foobarbaz)
    assert res_list == ["", "foo", "bar", "baz.jpg"]
    for res_str in res_list:
        if len(res_str):
            assert get_tainted_ranges(res_str) == [
                TaintRange(
                    0,
                    len(res_str),
                    Source("test_re_split_aspect_tainted_string", tainted_foobarbaz, OriginType.PARAMETER),
                ),
            ]
        else:
            assert not is_pyobject_tainted(res_str)


def test_re_split_aspect_tainted_string_re_module():
    tainted_foobarbaz = taint_pyobject(
        pyobject="/foo/bar/baz.jpg",
        source_name="test_re_split_aspect_tainted_string",
        source_value="/foo/bar/baz.jpg",
        source_origin=OriginType.PARAMETER,
    )

    res_list = split_aspect(None, 1, re, r"/", tainted_foobarbaz)
    assert res_list == ["", "foo", "bar", "baz.jpg"]
    for res_str in res_list:
        if len(res_str):
            assert get_tainted_ranges(res_str) == [
                TaintRange(
                    0,
                    len(res_str),
                    Source("test_re_split_aspect_tainted_string", tainted_foobarbaz, OriginType.PARAMETER),
                ),
            ]
        else:
            assert not is_pyobject_tainted(res_str)


def test_re_match_aspect_not_tainted_re_object():
    not_tainted_isaac_newton = "Isaac Newton, physicist"

    re_obj = re.compile(r"(\w+) (\w+)")

    re_match = re_match_aspect(None, 1, re_obj, not_tainted_isaac_newton)
    result = re_groups_aspect(None, 1, re_match)
    assert result == ("Isaac", "Newton")
    for res_str in result:
        assert not is_pyobject_tainted(res_str)


def test_re_match_aspect_tainted_string_re_object():
    tainted_isaac_newton = taint_pyobject(
        pyobject="Isaac Newton, physicist",
        source_name="test_re_match_groups_aspect_tainted_string",
        source_value="Isaac Newton, physicist",
        source_origin=OriginType.PARAMETER,
    )

    re_obj = re.compile(r"(\w+) (\w+), (\w+) (\w+). (\w+) (\w+)")

<<<<<<< HEAD
    added = add_aspect("Winston Wolfe, problem solver. ", tainted_isaac_newton)
    re_match = re_match_aspect(None, 1, re_obj, added)
=======
    re_match = re_match_aspect(None, 1, re_obj, add_aspect("Winston Wolfe, problem solver. ", tainted_isaac_newton))
>>>>>>> 1edbe789
    result = re_groups_aspect(None, 1, re_match)
    assert result == ("Winston", "Wolfe", "problem", "solver", "Isaac", "Newton")
    for res_str in result:
        if len(res_str):
            ranges = get_tainted_ranges(res_str)
<<<<<<< HEAD
=======
            # TODO(avara1986): The ranges contain errors, the range has a wrong start: start=31, length=7. APPSEC-55239
>>>>>>> 1edbe789
            assert ranges == [
                TaintRange(
                    0,
                    len(res_str),
                    Source("test_re_match_groups_aspect_tainted_string", tainted_isaac_newton, OriginType.PARAMETER),
                ),
            ]
        else:
            assert not is_pyobject_tainted(res_str)


def test_re_match_expand_aspect_tainted_string_re_object():
    tainted_isaac_newton = taint_pyobject(
        pyobject="Isaac Newton, physicist",
        source_name="test_re_match_group_aspect_tainted_string",
        source_value="Isaac Newton",
        source_origin=OriginType.PARAMETER,
    )

    re_obj = re.compile(r"(\w+) (\w+) (\w+) (\w+)")

    added = add_aspect("Winston Wolfe ", tainted_isaac_newton)
    re_match = re_match_aspect(None, 1, re_obj, added)
    result = re_expand_aspect(None, 1, re_match, "Name: \\1, Surname: \\2, Name: \\3, Surname: \\4")
    assert result == "Name: Winston, Surname: Wolfe, Name: Isaac, Surname: Newton"
    assert get_tainted_ranges(result) == [
        TaintRange(
            0,
            len(result),
            Source("test_re_match_group_aspect_tainted_string", tainted_isaac_newton, OriginType.PARAMETER),
        ),
    ]


def test_re_match_expand_aspect_not_tainted_re_object():
    not_tainted_isaac_newton = "Isaac Newton, physicist"

    re_obj = re.compile(r"(\w+) (\w+)")

    re_match = re_match_aspect(None, 1, re_obj, not_tainted_isaac_newton)
    result = re_expand_aspect(None, 1, re_match, "Name: \\1, Surname: \\2")
    assert result == "Name: Isaac, Surname: Newton"
    assert not is_pyobject_tainted(result)


def test_re_match_expand_aspect_tainted_template_re_object():
    re_obj = re.compile(r"(\w+) (\w+)")
    re_match = re_match_aspect(None, 1, re_obj, "Isaac Newton, physicist")

    tainted_template = taint_pyobject(
        pyobject="Name: \\1, Surname: \\2",
        source_name="test_re_match_group_aspect_tainted_string",
        source_value="Name: \\1, Surname: \\2",
        source_origin=OriginType.PARAMETER,
    )

    result = re_expand_aspect(None, 1, re_match, tainted_template)
    assert result == "Name: Isaac, Surname: Newton"
    assert get_tainted_ranges(result) == [
        TaintRange(
            0,
            len(result),
            Source("test_re_match_group_aspect_tainted_string", tainted_template, OriginType.PARAMETER),
        ),
    ]


def test_re_match_expand_aspect_not_tainted_template_re_object():
    re_obj = re.compile(r"(\w+) (\w+)")
    re_match = re_match_aspect(None, 1, re_obj, "Isaac Newton, physicist")

    not_tainted_template = "Name: \\1, Surname: \\2"
    result = re_expand_aspect(None, 1, re_match, not_tainted_template)
    assert result == "Name: Isaac, Surname: Newton"
    assert not is_pyobject_tainted(result)


def test_re_match_group_aspect_tainted_string_re_object():
    tainted_isaac_newton = taint_pyobject(
        pyobject="Isaac Newton, physicist",
        source_name="test_re_match_group_aspect_tainted_string",
        source_value="Isaac Newton, physicist",
        source_origin=OriginType.PARAMETER,
    )

    re_obj = re.compile(r"(\w+) (\w+), (\w+) (\w+). (\w+) (\w+), (\w+)")

<<<<<<< HEAD
    added = add_aspect("Winston Wolfe, problem solver. ", tainted_isaac_newton)
    re_match = re_match_aspect(None, 1, re_obj, added)
    result = re_group_aspect(None, 1, re_match, 1)
    assert result == "Winston"
=======
    re_match = re_match_aspect(None, 1, re_obj, tainted_isaac_newton)
    assert is_pyobject_tainted(re_match)
    result = re_group_aspect(None, 1, re_match, 1)
    assert result == "Isaac"
    assert is_pyobject_tainted(result)
>>>>>>> 1edbe789
    assert get_tainted_ranges(result) == [
        TaintRange(
            0,
            len(result),
            Source("test_re_match_group_aspect_tainted_string", tainted_isaac_newton, OriginType.PARAMETER),
        ),
    ]
    result = re_group_aspect(None, 1, re_match, 2)
    assert result == "Wolfe"
    assert get_tainted_ranges(result) == [
        TaintRange(
            0,
            len(result),
            Source("test_re_match_group_aspect_tainted_string", tainted_isaac_newton, OriginType.PARAMETER),
        ),
    ]
    result = re_group_aspect(None, 1, re_match, 3)
    assert result == "problem"
    assert get_tainted_ranges(result) == [
        TaintRange(
            0,
            len(result),
            Source("test_re_match_group_aspect_tainted_string", tainted_isaac_newton, OriginType.PARAMETER),
        ),
    ]
    result = re_group_aspect(None, 1, re_match, 4)
    assert result == "solver"
    assert get_tainted_ranges(result) == [
        TaintRange(
            0,
            len(result),
            Source("test_re_match_group_aspect_tainted_string", tainted_isaac_newton, OriginType.PARAMETER),
        ),
    ]
    result = re_group_aspect(None, 1, re_match, 5)
    assert result == "Isaac"
    assert get_tainted_ranges(result) == [
        TaintRange(
            0,
            len(result),
            Source("test_re_match_group_aspect_tainted_string", tainted_isaac_newton, OriginType.PARAMETER),
        ),
    ]
    result = re_group_aspect(None, 1, re_match, 6)
    assert result == "Newton"
    assert get_tainted_ranges(result) == [
        TaintRange(
            0,
            len(result),
            Source("test_re_match_group_aspect_tainted_string", tainted_isaac_newton, OriginType.PARAMETER),
        ),
    ]
    result = re_group_aspect(None, 1, re_match, 7)
    assert result == "physicist"
    assert get_tainted_ranges(result) == [
        TaintRange(
            0,
            len(result),
            Source("test_re_match_group_aspect_tainted_string", tainted_isaac_newton, OriginType.PARAMETER),
        ),
    ]


def test_re_match_group_aspect_not_tainted_re_object():
    not_tainted_isaac_newton = "Isaac Newton, physicist"

    re_obj = re.compile(r"(\w+) (\w+)")

    re_match = re_match_aspect(None, 1, re_obj, not_tainted_isaac_newton)
    result = re_group_aspect(None, 1, re_match, 1)
    assert result == "Isaac"
    assert not is_pyobject_tainted(result)


def test_re_search_aspect_tainted_string_re_module():
    tainted_isaac_newton = taint_pyobject(
        pyobject="Isaac Newton, physicist",
        source_name="test_re_search_group_aspect_tainted_string",
        source_value="Isaac Newton, physicist",
        source_origin=OriginType.PARAMETER,
    )

    re_search = re_search_aspect(None, 1, re, r"(\w+) (\w+)", tainted_isaac_newton)
    result = re_groups_aspect(None, 1, re_search)
    assert result == ("Isaac", "Newton")
    for res_str in result:
        if len(res_str):
            assert get_tainted_ranges(res_str) == [
                TaintRange(
                    0,
                    len(res_str),
                    Source("test_re_search_group_aspect_tainted_string", tainted_isaac_newton, OriginType.PARAMETER),
                ),
            ]
        else:
            assert not is_pyobject_tainted(res_str)


def test_re_search_aspect_not_tainted_re_module():
    not_tainted_isaac_newton = "Isaac Newton, physicist"

    re_search = re_search_aspect(None, 1, re, r"(\w+) (\w+)", not_tainted_isaac_newton)
    result = re_groups_aspect(None, 1, re_search)
    assert result == ("Isaac", "Newton")
    for i in result:
        assert not is_pyobject_tainted(i)


def test_re_search_aspect_tainted_string_re_object():
    tainted_isaac_newton = taint_pyobject(
        pyobject="Isaac Newton, physicist",
        source_name="test_re_search_groups_aspect_tainted_string",
        source_value="Isaac Newton, physicist",
        source_origin=OriginType.PARAMETER,
    )

    re_obj = re.compile(r"(\w+) (\w+)")

    re_search = re_search_aspect(None, 1, re_obj, tainted_isaac_newton)
    result = re_groups_aspect(None, 1, re_search)
    assert result == ("Isaac", "Newton")
    for res_str in result:
        if len(res_str):
            assert get_tainted_ranges(res_str) == [
                TaintRange(
                    0,
                    len(res_str),
                    Source("test_re_search_groups_aspect_tainted_string", tainted_isaac_newton, OriginType.PARAMETER),
                ),
            ]
        else:
            assert not is_pyobject_tainted(res_str)


def test_re_search_aspect_not_tainted_re_object():
    not_tainted_isaac_newton = "Isaac Newton, physicist"

    re_obj = re.compile(r"(\w+) (\w+)")

    re_search = re_search_aspect(None, 1, re_obj, not_tainted_isaac_newton)
    result = re_groups_aspect(None, 1, re_search)
    assert result == ("Isaac", "Newton")
    for i in result:
        assert not is_pyobject_tainted(i)


def test_re_fullmatch_aspect_tainted_string_re_object():
    tainted_isaac_newton = taint_pyobject(
        pyobject="Isaac Newton",
        source_name="test_re_fullmatch_groups_aspect_tainted_string",
        source_value="Isaac Newton",
        source_origin=OriginType.PARAMETER,
    )

    re_obj = re.compile(r"(\w+) (\w+)")

    re_fullmatch = re_fullmatch_aspect(None, 1, re_obj, tainted_isaac_newton)
    result = re_groups_aspect(None, 1, re_fullmatch)
    assert result == ("Isaac", "Newton")
    for res_str in result:
        if len(res_str):
            assert get_tainted_ranges(res_str) == [
                TaintRange(
                    0,
                    len(res_str),
                    Source(
                        "test_re_fullmatch_groups_aspect_tainted_string", tainted_isaac_newton, OriginType.PARAMETER
                    ),
                ),
            ]
        else:
            assert not is_pyobject_tainted(res_str)


def test_re_fullmatch_aspect_not_tainted_re_object():
    not_tainted_isaac_newton = "Isaac Newton"
    re_obj = re.compile(r"(\w+) (\w+)")

    re_fullmatch = re_fullmatch_aspect(None, 1, re_obj, not_tainted_isaac_newton)
    result = re_groups_aspect(None, 1, re_fullmatch)
    assert result == ("Isaac", "Newton")
    for res_str in result:
        assert not is_pyobject_tainted(res_str)


def test_re_finditer_aspect_tainted_string():
    tainted_foobarbaz = taint_pyobject(
        pyobject="/foo/bar/baaz.jpeg",
        source_name="test_re_finditer_aspect_tainted_string",
        source_value="/foo/bar/baaz.jpeg",
        source_origin=OriginType.PARAMETER,
    )

    re_slash = re.compile(r"[/.][a-z]*")

    res_iterator = re_finditer_aspect(None, 1, re_slash, tainted_foobarbaz)
    assert isinstance(res_iterator, typing.Iterator), f"res_iterator is of type {type(res_iterator)}"
    try:
        tainted_item = next(res_iterator)
        assert get_tainted_ranges(tainted_item) == [
            TaintRange(0, 18, Source("test_re_sub_aspect_tainted_string", tainted_foobarbaz, OriginType.PARAMETER)),
        ]
    except StopIteration:
        pytest.fail("re_finditer_aspect result generator is depleted")

    for i in res_iterator:
        assert get_tainted_ranges(i) == [
            TaintRange(0, 18, Source("test_re_sub_aspect_tainted_string", tainted_foobarbaz, OriginType.PARAMETER)),
        ]


def test_re_finditer_aspect_tainted_bytes():
    tainted_multipart = taint_pyobject(
        pyobject=b' name="files"; filename="test.txt"\r\nContent-Type: text/plain',
        source_name="test_re_finditer_aspect_tainted_string",
        source_value=b"/foo/bar/baaz.jpeg",
        source_origin=OriginType.PARAMETER,
    )
    SPECIAL_CHARS = re.escape(b'()<>@,;:\\"/[]?={} \t')
    QUOTED_STR = rb'"(?:\\.|[^"])*"'
    VALUE_STR = rb"(?:[^" + SPECIAL_CHARS + rb"]+|" + QUOTED_STR + rb")"
    OPTION_RE_STR = rb"(?:;|^)\s*([^" + SPECIAL_CHARS + rb"]+)\s*=\s*(" + VALUE_STR + rb")"
    OPTION_RE = re.compile(OPTION_RE_STR)
    res_no_tainted = OPTION_RE.finditer(tainted_multipart)
    res_iterator = re_finditer_aspect(None, 1, OPTION_RE, tainted_multipart)
    assert isinstance(res_iterator, typing.Iterator), f"res_iterator is of type {type(res_iterator)}"

    for i in res_no_tainted:
        assert i.group(0) == b'; filename="test.txt"'

    try:
        tainted_item = next(res_iterator)
        ranges = get_tainted_ranges(tainted_item)
        assert ranges == [
            TaintRange(0, 60, Source("test_re_sub_aspect_tainted_string", tainted_multipart, OriginType.PARAMETER)),
        ]
    except StopIteration:
        pytest.fail("re_finditer_aspect result generator is depleted")

    for i in res_iterator:
        assert i.group(0) == b'; filename="test.txt"'
        assert get_tainted_ranges(i) == [
            TaintRange(0, 60, Source("test_re_sub_aspect_tainted_string", tainted_multipart, OriginType.PARAMETER)),
        ]


def test_re_finditer_aspect_not_tainted():
    not_tainted_foobarbaz = "/foo/bar/baaz.jpeg"

    re_slash = re.compile(r"[/.][a-z]*")

    res_iterator = re_finditer_aspect(None, 1, re_slash, not_tainted_foobarbaz)
    assert isinstance(res_iterator, typing.Iterator)

    try:
        tainted_item = next(res_iterator)
        assert not is_pyobject_tainted(tainted_item)
    except StopIteration:
        pytest.fail("re_finditer_aspect result generator is finished")
    for i in res_iterator:
        assert not is_pyobject_tainted(i)


def test_re_match_getitem_aspect_tainted_string_re_object():
    tainted_isaac_newton = taint_pyobject(
        pyobject="Isaac Newton, physicist",
        source_name="test_re_match_groups_aspect_tainted_string",
        source_value="Isaac Newton, physicist",
        source_origin=OriginType.PARAMETER,
    )

    re_obj = re.compile(r"(\w+) (\w+)")

    re_match = re_match_aspect(None, 1, re_obj, tainted_isaac_newton)

    isaac_newton = index_aspect(re_match, 0)
    assert isaac_newton == "Isaac Newton"

    isaac = index_aspect(re_match, 1)
    assert isaac == "Isaac"

    newton = index_aspect(re_match, 2)
    assert newton == "Newton"

    assert is_pyobject_tainted(isaac_newton)
    assert is_pyobject_tainted(isaac)
    assert is_pyobject_tainted(newton)


def test_re_match_getitem_aspect_not_tainted_string_re_object():
    not_tainted_isaac_newton = "Isaac Newton, physicist"

    re_obj = re.compile(r"(\w+) (\w+)")

    re_match = re_match_aspect(None, 1, re_obj, not_tainted_isaac_newton)

    isaac_newton = index_aspect(re_match, 0)
    assert isaac_newton == "Isaac Newton"

    isaac = index_aspect(re_match, 1)
    assert isaac == "Isaac"

    newton = index_aspect(re_match, 2)
    assert newton == "Newton"

    assert not is_pyobject_tainted(isaac_newton)
    assert not is_pyobject_tainted(isaac)
    assert not is_pyobject_tainted(newton)<|MERGE_RESOLUTION|>--- conflicted
+++ resolved
@@ -256,21 +256,13 @@
 
     re_obj = re.compile(r"(\w+) (\w+), (\w+) (\w+). (\w+) (\w+)")
 
-<<<<<<< HEAD
     added = add_aspect("Winston Wolfe, problem solver. ", tainted_isaac_newton)
     re_match = re_match_aspect(None, 1, re_obj, added)
-=======
-    re_match = re_match_aspect(None, 1, re_obj, add_aspect("Winston Wolfe, problem solver. ", tainted_isaac_newton))
->>>>>>> 1edbe789
     result = re_groups_aspect(None, 1, re_match)
     assert result == ("Winston", "Wolfe", "problem", "solver", "Isaac", "Newton")
     for res_str in result:
         if len(res_str):
             ranges = get_tainted_ranges(res_str)
-<<<<<<< HEAD
-=======
-            # TODO(avara1986): The ranges contain errors, the range has a wrong start: start=31, length=7. APPSEC-55239
->>>>>>> 1edbe789
             assert ranges == [
                 TaintRange(
                     0,
@@ -358,18 +350,10 @@
 
     re_obj = re.compile(r"(\w+) (\w+), (\w+) (\w+). (\w+) (\w+), (\w+)")
 
-<<<<<<< HEAD
     added = add_aspect("Winston Wolfe, problem solver. ", tainted_isaac_newton)
     re_match = re_match_aspect(None, 1, re_obj, added)
     result = re_group_aspect(None, 1, re_match, 1)
     assert result == "Winston"
-=======
-    re_match = re_match_aspect(None, 1, re_obj, tainted_isaac_newton)
-    assert is_pyobject_tainted(re_match)
-    result = re_group_aspect(None, 1, re_match, 1)
-    assert result == "Isaac"
-    assert is_pyobject_tainted(result)
->>>>>>> 1edbe789
     assert get_tainted_ranges(result) == [
         TaintRange(
             0,
