#!/usr/bin/env python3
# -*- encoding: utf-8 -*-
import sys

import pytest


try:
<<<<<<< HEAD
    from ddtrace.appsec._iast._taint_tracking._native.taint_tracking import TaintRange_
    import ddtrace.appsec._iast._taint_tracking.aspects as ddtrace_aspects
=======
    from ddtrace.appsec.iast._taint_tracking import OriginType
    from ddtrace.appsec.iast._taint_tracking import Source
    from ddtrace.appsec.iast._taint_tracking import get_tainted_ranges
    from ddtrace.appsec.iast._taint_tracking import is_pyobject_tainted
    from ddtrace.appsec.iast._taint_tracking import taint_pyobject
    from ddtrace.appsec.iast._taint_tracking import taint_ranges_as_evidence_info
    from ddtrace.appsec.iast._taint_tracking._native.taint_tracking import TaintRange_
    import ddtrace.appsec.iast._taint_tracking.aspects as ddtrace_aspects
    from ddtrace.appsec.iast._taint_tracking.aspects import add_aspect
    from ddtrace.appsec.iast._utils import _is_python_version_supported as python_supported_by_iast
>>>>>>> 6fd57120
except (ImportError, AttributeError):
    pytest.skip("IAST not supported for this Python version", allow_module_level=True)


@pytest.mark.parametrize(
    "obj1, obj2",
    [
        (3.5, 3.3),
        # (complex(2, 1), complex(3, 4)),
        ("Hello ", "world"),
        ("🙀", "🌝"),
        (b"Hi", b""),
        (["a"], ["b"]),
        (bytearray("a", "utf-8"), bytearray("b", "utf-8")),
        (("a", "b"), ("c", "d")),
    ],
)
@pytest.mark.skipif(sys.version_info < (3, 6, 0), reason="Python 3.6+ only")
def test_add_aspect_successful(obj1, obj2):
    assert ddtrace_aspects.add_aspect(obj1, obj2) == obj1 + obj2


@pytest.mark.parametrize(
    "obj1, obj2",
    [(b"Hi", ""), ("Hi", b""), ({"a", "b"}, {"c", "d"}), (dict(), dict())],
)
@pytest.mark.skipif(sys.version_info < (3, 6, 0), reason="Python 3.6+ only")
def test_add_aspect_type_error(obj1, obj2):
    with pytest.raises(TypeError) as e_info1:
        obj1 + obj2

    with pytest.raises(TypeError) as e_info2:
        ddtrace_aspects.add_aspect(obj1, obj2)

    assert str(e_info2.value) == str(e_info1.value)


@pytest.mark.parametrize(
    "obj1, obj2, should_be_tainted",
    [
        (3.5, 3.3, False),
        (complex(2, 1), complex(3, 4), False),
        ("Hello ", "world", True),
        (b"bye ", b"".join((b"bye", b" ")), True),
        ("🙀", "".join(("🙀", "")), True),
        ("a", "a", True),
        (b"a", b"a", True),
        (b"Hi", b"", True),
        (b"Hi ", b" world", True),
        (["a"], ["b"], False),
        (bytearray(b"a"), bytearray(b"b"), True),
        (("a", "b"), ("c", "d"), False),
    ],
)
@pytest.mark.skipif(sys.version_info < (3, 6, 0), reason="Python 3.6+ only")
def test_add_aspect_tainting_left_hand(obj1, obj2, should_be_tainted):
<<<<<<< HEAD
    from ddtrace.appsec._iast._taint_tracking import OriginType
    from ddtrace.appsec._iast._taint_tracking import get_tainted_ranges
    from ddtrace.appsec._iast._taint_tracking import is_pyobject_tainted
    from ddtrace.appsec._iast._taint_tracking import taint_pyobject
=======
>>>>>>> 6fd57120

    if should_be_tainted:
        obj1 = taint_pyobject(
            pyobject=obj1,
            source_name="test_add_aspect_tainting_left_hand",
            source_value=obj1,
            source_origin=OriginType.PARAMETER,
        )
        if len(obj1):
            assert get_tainted_ranges(obj1)

    result = ddtrace_aspects.add_aspect(obj1, obj2)
    assert result == obj1 + obj2
    if isinstance(obj2, (bytes, str, bytearray)) and len(obj2):
        assert result is not obj1 + obj2
    assert is_pyobject_tainted(result) == should_be_tainted
    if should_be_tainted:
        assert get_tainted_ranges(result) == get_tainted_ranges(obj1)


@pytest.mark.parametrize(
    "obj1, obj2, should_be_tainted",
    [
        (3.5, 3.3, False),
        (complex(2, 1), complex(3, 4), False),
        ("Hello ", "world", True),
        (b"a", b"a", True),
        (b"bye ", b"bye ", True),
        ("🙀", "🌝", True),
        (b"Hi", b"", False),
        (["a"], ["b"], False),
        (bytearray("a", "utf-8"), bytearray("b", "utf-8"), True),
        (("a", "b"), ("c", "d"), False),
    ],
)
@pytest.mark.skipif(sys.version_info < (3, 6, 0), reason="Python 3.6+ only")
def test_add_aspect_tainting_right_hand(obj1, obj2, should_be_tainted):
    from ddtrace.appsec._iast._taint_tracking import OriginType
    from ddtrace.appsec._iast._taint_tracking import get_tainted_ranges
    from ddtrace.appsec._iast._taint_tracking import is_pyobject_tainted
    from ddtrace.appsec._iast._taint_tracking import taint_pyobject

    if should_be_tainted:
        obj2 = taint_pyobject(
            pyobject=obj2,
            source_name="test_add_aspect_tainting_right_hand",
            source_value=obj2,
            source_origin=OriginType.PARAMETER,
        )
        if len(obj2):
            assert get_tainted_ranges(obj2)

    result = ddtrace_aspects.add_aspect(obj1, obj2)

    assert result == obj1 + obj2

    assert is_pyobject_tainted(result) == should_be_tainted
    if isinstance(obj2, (str, bytes, bytearray)) and len(obj2):
        tainted_ranges = get_tainted_ranges(result)
        assert type(tainted_ranges) is list
        assert all(type(c) is TaintRange_ for c in tainted_ranges)
        assert (tainted_ranges != []) == should_be_tainted
        if should_be_tainted:
            assert len(tainted_ranges) == len(get_tainted_ranges(obj1)) + len(get_tainted_ranges(obj2))


def test_taint_ranges_as_evidence_info_nothing_tainted():
    text = "nothing tainted"
    value_parts, sources = taint_ranges_as_evidence_info(text)
    assert value_parts == [{"value": text}]
    assert sources == []


@pytest.mark.skipif(not python_supported_by_iast(), reason="Python version not supported by IAST")
def test_taint_ranges_as_evidence_info_all_tainted():
    arg = "all tainted"
    input_info = Source("request_body", arg, OriginType.PARAMETER)
    tainted_text = taint_pyobject(arg, source_name="request_body", source_value=arg, source_origin=OriginType.PARAMETER)
    value_parts, sources = taint_ranges_as_evidence_info(tainted_text)
    assert value_parts == [{"value": tainted_text, "source": 0}]
    assert sources == [input_info]


@pytest.mark.skipif(not python_supported_by_iast(), reason="Python version not supported by IAST")
def test_taint_ranges_as_evidence_info_tainted_op1_add():
    arg = "tainted part"
    input_info = Source("request_body", arg, OriginType.PARAMETER)
    text = "|not tainted part|"
    tainted_text = taint_pyobject(arg, source_name="request_body", source_value=arg, source_origin=OriginType.PARAMETER)
    tainted_add_result = add_aspect(tainted_text, text)

    value_parts, sources = taint_ranges_as_evidence_info(tainted_add_result)
    assert value_parts == [{"value": tainted_text, "source": 0}, {"value": text}]
    assert sources == [input_info]


@pytest.mark.skipif(not python_supported_by_iast(), reason="Python version not supported by IAST")
def test_taint_ranges_as_evidence_info_tainted_op2_add():
    arg = "tainted part"
    input_info = Source("request_body", arg, OriginType.PARAMETER)
    text = "|not tainted part|"
    tainted_text = taint_pyobject(arg, source_name="request_body", source_value=arg, source_origin=OriginType.PARAMETER)
    tainted_add_result = add_aspect(text, tainted_text)

    value_parts, sources = taint_ranges_as_evidence_info(tainted_add_result)
    assert value_parts == [{"value": text}, {"value": tainted_text, "source": 0}]
    assert sources == [input_info]


@pytest.mark.skipif(not python_supported_by_iast(), reason="Python version not supported by IAST")
def test_taint_ranges_as_evidence_info_same_tainted_op1_and_op3_add():
    arg = "tainted part"
    input_info = Source("request_body", arg, OriginType.PARAMETER)
    text = "|not tainted part|"
    tainted_text = taint_pyobject(arg, source_name="request_body", source_value=arg, source_origin=OriginType.PARAMETER)
    tainted_add_result = add_aspect(tainted_text, add_aspect(text, tainted_text))

    value_parts, sources = taint_ranges_as_evidence_info(tainted_add_result)
    assert value_parts == [{"value": tainted_text, "source": 0}, {"value": text}, {"value": tainted_text, "source": 0}]
    assert sources == [input_info]


@pytest.mark.skipif(not python_supported_by_iast(), reason="Python version not supported by IAST")
def test_taint_ranges_as_evidence_info_different_tainted_op1_and_op3_add():
    arg1 = "tainted body"
    arg2 = "tainted header"
    input_info1 = Source("request_body", arg1, OriginType.PARAMETER)
    input_info2 = Source("request_body", arg2, OriginType.PARAMETER)
    text = "|not tainted part|"
    tainted_text1 = taint_pyobject(
        arg1, source_name="request_body", source_value=arg1, source_origin=OriginType.PARAMETER
    )
    tainted_text2 = taint_pyobject(
        arg2, source_name="request_body", source_value=arg2, source_origin=OriginType.PARAMETER
    )
    tainted_add_result = add_aspect(tainted_text1, add_aspect(text, tainted_text2))

    value_parts, sources = taint_ranges_as_evidence_info(tainted_add_result)
    assert value_parts == [
        {"value": tainted_text1, "source": 0},
        {"value": text},
        {"value": tainted_text2, "source": 1},
    ]
    assert sources == [input_info1, input_info2]<|MERGE_RESOLUTION|>--- conflicted
+++ resolved
@@ -6,21 +6,16 @@
 
 
 try:
-<<<<<<< HEAD
+    from ddtrace.appsec._iast._taint_tracking import OriginType
+    from ddtrace.appsec._iast._taint_tracking import Source
+    from ddtrace.appsec._iast._taint_tracking import get_tainted_ranges
+    from ddtrace.appsec._iast._taint_tracking import is_pyobject_tainted
+    from ddtrace.appsec._iast._taint_tracking import taint_pyobject
+    from ddtrace.appsec._iast._taint_tracking import taint_ranges_as_evidence_info
     from ddtrace.appsec._iast._taint_tracking._native.taint_tracking import TaintRange_
     import ddtrace.appsec._iast._taint_tracking.aspects as ddtrace_aspects
-=======
-    from ddtrace.appsec.iast._taint_tracking import OriginType
-    from ddtrace.appsec.iast._taint_tracking import Source
-    from ddtrace.appsec.iast._taint_tracking import get_tainted_ranges
-    from ddtrace.appsec.iast._taint_tracking import is_pyobject_tainted
-    from ddtrace.appsec.iast._taint_tracking import taint_pyobject
-    from ddtrace.appsec.iast._taint_tracking import taint_ranges_as_evidence_info
-    from ddtrace.appsec.iast._taint_tracking._native.taint_tracking import TaintRange_
-    import ddtrace.appsec.iast._taint_tracking.aspects as ddtrace_aspects
-    from ddtrace.appsec.iast._taint_tracking.aspects import add_aspect
-    from ddtrace.appsec.iast._utils import _is_python_version_supported as python_supported_by_iast
->>>>>>> 6fd57120
+    from ddtrace.appsec._iast._taint_tracking.aspects import add_aspect
+    from ddtrace.appsec._iast._utils import _is_python_version_supported as python_supported_by_iast
 except (ImportError, AttributeError):
     pytest.skip("IAST not supported for this Python version", allow_module_level=True)
 
@@ -77,13 +72,6 @@
 )
 @pytest.mark.skipif(sys.version_info < (3, 6, 0), reason="Python 3.6+ only")
 def test_add_aspect_tainting_left_hand(obj1, obj2, should_be_tainted):
-<<<<<<< HEAD
-    from ddtrace.appsec._iast._taint_tracking import OriginType
-    from ddtrace.appsec._iast._taint_tracking import get_tainted_ranges
-    from ddtrace.appsec._iast._taint_tracking import is_pyobject_tainted
-    from ddtrace.appsec._iast._taint_tracking import taint_pyobject
-=======
->>>>>>> 6fd57120
 
     if should_be_tainted:
         obj1 = taint_pyobject(
