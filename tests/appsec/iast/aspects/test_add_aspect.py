#!/usr/bin/env python3
# -*- encoding: utf-8 -*-
import sys

import pytest


try:
<<<<<<< HEAD
    from ddtrace.appsec.iast._taint_tracking import OriginType
    from ddtrace.appsec.iast._taint_tracking import Source
    from ddtrace.appsec.iast._taint_tracking import taint_pyobject
    from ddtrace.appsec.iast._taint_tracking import taint_ranges_as_evidence_info
=======
>>>>>>> 43d100d3
    from ddtrace.appsec.iast._taint_tracking._native.taint_tracking import TaintRange_
    import ddtrace.appsec.iast._taint_tracking.aspects as ddtrace_aspects
    from ddtrace.appsec.iast._taint_tracking.aspects import add_aspect
    from ddtrace.appsec.iast._utils import _is_python_version_supported as python_supported_by_iast
except (ImportError, AttributeError):
    pytest.skip("IAST not supported for this Python version", allow_module_level=True)


@pytest.mark.parametrize(
    "obj1, obj2",
    [
        (3.5, 3.3),
        # (complex(2, 1), complex(3, 4)),
        ("Hello ", "world"),
        ("🙀", "🌝"),
        (b"Hi", b""),
        (["a"], ["b"]),
        (bytearray("a", "utf-8"), bytearray("b", "utf-8")),
        (("a", "b"), ("c", "d")),
    ],
)
@pytest.mark.skipif(sys.version_info < (3, 6, 0), reason="Python 3.6+ only")
def test_add_aspect_successful(obj1, obj2):
    assert ddtrace_aspects.add_aspect(obj1, obj2) == obj1 + obj2


@pytest.mark.parametrize(
    "obj1, obj2",
    [(b"Hi", ""), ("Hi", b""), ({"a", "b"}, {"c", "d"}), (dict(), dict())],
)
@pytest.mark.skipif(sys.version_info < (3, 6, 0), reason="Python 3.6+ only")
def test_add_aspect_type_error(obj1, obj2):
    with pytest.raises(TypeError) as e_info1:
        obj1 + obj2

    with pytest.raises(TypeError) as e_info2:
        ddtrace_aspects.add_aspect(obj1, obj2)

    assert str(e_info2.value) == str(e_info1.value)


@pytest.mark.parametrize(
    "obj1, obj2, should_be_tainted",
    [
        (3.5, 3.3, False),
        (complex(2, 1), complex(3, 4), False),
        ("Hello ", "world", True),
        (b"bye ", b"".join((b"bye", b" ")), True),
        ("🙀", "".join(("🙀", "")), True),
        ("a", "a", True),
        (b"a", b"a", True),
        (b"Hi", b"", True),
        (b"Hi ", b" world", True),
        (["a"], ["b"], False),
        (bytearray(b"a"), bytearray(b"b"), True),
        (("a", "b"), ("c", "d"), False),
    ],
)
@pytest.mark.skipif(sys.version_info < (3, 6, 0), reason="Python 3.6+ only")
def test_add_aspect_tainting_left_hand(obj1, obj2, should_be_tainted):
    from ddtrace.appsec.iast._taint_tracking import OriginType
    from ddtrace.appsec.iast._taint_tracking import get_tainted_ranges
    from ddtrace.appsec.iast._taint_tracking import is_pyobject_tainted
    from ddtrace.appsec.iast._taint_tracking import taint_pyobject

    if should_be_tainted:
        obj1 = taint_pyobject(
            pyobject=obj1,
            source_name="test_add_aspect_tainting_left_hand",
            source_value=obj1,
            source_origin=OriginType.PARAMETER,
        )
        if len(obj1):
            assert get_tainted_ranges(obj1)

    result = ddtrace_aspects.add_aspect(obj1, obj2)
    assert result == obj1 + obj2
    if isinstance(obj2, (bytes, str, bytearray)) and len(obj2):
        assert result is not obj1 + obj2
    assert is_pyobject_tainted(result) == should_be_tainted
    if should_be_tainted:
        assert get_tainted_ranges(result) == get_tainted_ranges(obj1)


@pytest.mark.parametrize(
    "obj1, obj2, should_be_tainted",
    [
        (3.5, 3.3, False),
        (complex(2, 1), complex(3, 4), False),
        ("Hello ", "world", True),
        (b"a", b"a", True),
        (b"bye ", b"bye ", True),
        ("🙀", "🌝", True),
        (b"Hi", b"", False),
        (["a"], ["b"], False),
        (bytearray("a", "utf-8"), bytearray("b", "utf-8"), True),
        (("a", "b"), ("c", "d"), False),
    ],
)
@pytest.mark.skipif(sys.version_info < (3, 6, 0), reason="Python 3.6+ only")
def test_add_aspect_tainting_right_hand(obj1, obj2, should_be_tainted):
    from ddtrace.appsec.iast._taint_tracking import OriginType
    from ddtrace.appsec.iast._taint_tracking import get_tainted_ranges
    from ddtrace.appsec.iast._taint_tracking import is_pyobject_tainted
    from ddtrace.appsec.iast._taint_tracking import taint_pyobject

    if should_be_tainted:
        obj2 = taint_pyobject(
            pyobject=obj2,
            source_name="test_add_aspect_tainting_right_hand",
            source_value=obj2,
            source_origin=OriginType.PARAMETER,
        )
        if len(obj2):
            assert get_tainted_ranges(obj2)

    result = ddtrace_aspects.add_aspect(obj1, obj2)

    assert result == obj1 + obj2

    assert is_pyobject_tainted(result) == should_be_tainted
    if isinstance(obj2, (str, bytes, bytearray)) and len(obj2):
        tainted_ranges = get_tainted_ranges(result)
        assert type(tainted_ranges) is list
        assert all(type(c) is TaintRange_ for c in tainted_ranges)
        assert (tainted_ranges != []) == should_be_tainted
        if should_be_tainted:
            assert len(tainted_ranges) == len(get_tainted_ranges(obj1)) + len(get_tainted_ranges(obj2))


def test_taint_ranges_as_evidence_info_nothing_tainted():
    text = "nothing tainted"
    value_parts, sources = taint_ranges_as_evidence_info(text)
    assert value_parts == [{"value": text}]
    assert sources == []


@pytest.mark.skipif(not python_supported_by_iast(), reason="Python version not supported by IAST")
def test_taint_ranges_as_evidence_info_all_tainted():
    arg = "all tainted"
    input_info = Source("request_body", arg, OriginType.PARAMETER)
    tainted_text = taint_pyobject(arg, source_name="request_body", source_value=arg, source_origin=OriginType.PARAMETER)
    value_parts, sources = taint_ranges_as_evidence_info(tainted_text)
    assert value_parts == [{"value": tainted_text, "source": 0}]
    assert sources == [input_info]


@pytest.mark.skipif(not python_supported_by_iast(), reason="Python version not supported by IAST")
def test_taint_ranges_as_evidence_info_tainted_op1_add():
    arg = "tainted part"
    input_info = Source("request_body", arg, OriginType.PARAMETER)
    text = "|not tainted part|"
    tainted_text = taint_pyobject(arg, source_name="request_body", source_value=arg, source_origin=OriginType.PARAMETER)
    tainted_add_result = add_aspect(tainted_text, text)

    value_parts, sources = taint_ranges_as_evidence_info(tainted_add_result)
    assert value_parts == [{"value": tainted_text, "source": 0}, {"value": text}]
    assert sources == [input_info]


@pytest.mark.skipif(not python_supported_by_iast(), reason="Python version not supported by IAST")
def test_taint_ranges_as_evidence_info_tainted_op2_add():
    arg = "tainted part"
    input_info = Source("request_body", arg, OriginType.PARAMETER)
    text = "|not tainted part|"
    tainted_text = taint_pyobject(arg, source_name="request_body", source_value=arg, source_origin=OriginType.PARAMETER)
    tainted_add_result = add_aspect(text, tainted_text)

    value_parts, sources = taint_ranges_as_evidence_info(tainted_add_result)
    assert value_parts == [{"value": text}, {"value": tainted_text, "source": 0}]
    assert sources == [input_info]


@pytest.mark.skipif(not python_supported_by_iast(), reason="Python version not supported by IAST")
def test_taint_ranges_as_evidence_info_same_tainted_op1_and_op3_add():
    arg = "tainted part"
    input_info = Source("request_body", arg, OriginType.PARAMETER)
    text = "|not tainted part|"
    tainted_text = taint_pyobject(arg, source_name="request_body", source_value=arg, source_origin=OriginType.PARAMETER)
    tainted_add_result = add_aspect(tainted_text, add_aspect(text, tainted_text))

    value_parts, sources = taint_ranges_as_evidence_info(tainted_add_result)
    assert value_parts == [{"value": tainted_text, "source": 0}, {"value": text}, {"value": tainted_text, "source": 0}]
    assert sources == [input_info]


@pytest.mark.skipif(not python_supported_by_iast(), reason="Python version not supported by IAST")
def test_taint_ranges_as_evidence_info_different_tainted_op1_and_op3_add():
    arg1 = "tainted body"
    arg2 = "tainted header"
    input_info1 = Source("request_body", arg1, OriginType.PARAMETER)
    input_info2 = Source("request_body", arg2, OriginType.PARAMETER)
    text = "|not tainted part|"
    tainted_text1 = taint_pyobject(
        arg1, source_name="request_body", source_value=arg1, source_origin=OriginType.PARAMETER
    )
    tainted_text2 = taint_pyobject(
        arg2, source_name="request_body", source_value=arg2, source_origin=OriginType.PARAMETER
    )
    tainted_add_result = add_aspect(tainted_text1, add_aspect(text, tainted_text2))

    value_parts, sources = taint_ranges_as_evidence_info(tainted_add_result)
    assert value_parts == [
        {"value": tainted_text1, "source": 0},
        {"value": text},
        {"value": tainted_text2, "source": 1},
    ]
    assert sources == [input_info1, input_info2]<|MERGE_RESOLUTION|>--- conflicted
+++ resolved
@@ -6,13 +6,6 @@
 
 
 try:
-<<<<<<< HEAD
-    from ddtrace.appsec.iast._taint_tracking import OriginType
-    from ddtrace.appsec.iast._taint_tracking import Source
-    from ddtrace.appsec.iast._taint_tracking import taint_pyobject
-    from ddtrace.appsec.iast._taint_tracking import taint_ranges_as_evidence_info
-=======
->>>>>>> 43d100d3
     from ddtrace.appsec.iast._taint_tracking._native.taint_tracking import TaintRange_
     import ddtrace.appsec.iast._taint_tracking.aspects as ddtrace_aspects
     from ddtrace.appsec.iast._taint_tracking.aspects import add_aspect
