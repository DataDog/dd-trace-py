#!/usr/bin/env python3
# -*- encoding: utf-8 -*-
import sys

import pytest


try:
<<<<<<< HEAD
    from ddtrace.appsec._iast._taint_tracking import contexts_reset
    from ddtrace.appsec._iast._taint_tracking import create_context
    from ddtrace.appsec._iast._taint_tracking._native.taint_tracking import TaintRange_
    import ddtrace.appsec._iast._taint_tracking.aspects as ddtrace_aspects
=======
    from ddtrace.appsec.iast._taint_tracking._native.taint_tracking import TaintRange_
    import ddtrace.appsec.iast._taint_tracking.aspects as ddtrace_aspects
>>>>>>> 9922fc20
except (ImportError, AttributeError):
    pytest.skip("IAST not supported for this Python version", allow_module_level=True)


@pytest.mark.parametrize(
    "obj1, obj2",
    [
        (3.5, 3.3),
        # (complex(2, 1), complex(3, 4)),
        ("Hello ", "world"),
        ("🙀", "🌝"),
        (b"Hi", b""),
        (["a"], ["b"]),
        (bytearray("a", "utf-8"), bytearray("b", "utf-8")),
        (("a", "b"), ("c", "d")),
    ],
)
@pytest.mark.skipif(sys.version_info < (3, 6, 0), reason="Python 3.6+ only")
def test_add_aspect_successful(obj1, obj2):
    assert ddtrace_aspects.add_aspect(obj1, obj2) == obj1 + obj2


@pytest.mark.parametrize(
    "obj1, obj2",
    [(b"Hi", ""), ("Hi", b""), ({"a", "b"}, {"c", "d"}), (dict(), dict())],
)
@pytest.mark.skipif(sys.version_info < (3, 6, 0), reason="Python 3.6+ only")
def test_add_aspect_type_error(obj1, obj2):
    with pytest.raises(TypeError) as e_info1:
        obj1 + obj2

    with pytest.raises(TypeError) as e_info2:
        ddtrace_aspects.add_aspect(obj1, obj2)

    assert str(e_info2.value) == str(e_info1.value)


@pytest.mark.parametrize(
    "obj1, obj2, should_be_tainted",
    [
        (3.5, 3.3, False),
        (complex(2, 1), complex(3, 4), False),
        ("Hello ", "world", True),
        (b"bye ", b"".join((b"bye", b" ")), True),
        ("🙀", "".join(("🙀", "")), True),
        ("a", "a", True),
        (b"a", b"a", True),
        (b"Hi", b"", True),
        (b"Hi ", b" world", True),
        (["a"], ["b"], False),
        (bytearray(b"a"), bytearray(b"b"), True),
        (("a", "b"), ("c", "d"), False),
    ],
)
@pytest.mark.skipif(sys.version_info < (3, 6, 0), reason="Python 3.6+ only")
def test_add_aspect_tainting_left_hand(obj1, obj2, should_be_tainted):
    from ddtrace.appsec._iast._taint_tracking import OriginType
    from ddtrace.appsec._iast._taint_tracking import get_tainted_ranges
    from ddtrace.appsec._iast._taint_tracking import is_pyobject_tainted
    from ddtrace.appsec._iast._taint_tracking import taint_pyobject

    if should_be_tainted:
        obj1 = taint_pyobject(
            pyobject=obj1,
            source_name="test_add_aspect_tainting_left_hand",
            source_value=obj1,
            source_origin=OriginType.PARAMETER,
        )
        if len(obj1):
            assert get_tainted_ranges(obj1)

    result = ddtrace_aspects.add_aspect(obj1, obj2)
    assert result == obj1 + obj2
    if isinstance(obj2, (bytes, str, bytearray)) and len(obj2):
        assert result is not obj1 + obj2
    assert is_pyobject_tainted(result) == should_be_tainted
    if should_be_tainted:
        assert get_tainted_ranges(result) == get_tainted_ranges(obj1)


@pytest.mark.parametrize(
    "obj1, obj2, should_be_tainted",
    [
        (3.5, 3.3, False),
        (complex(2, 1), complex(3, 4), False),
        ("Hello ", "world", True),
        (b"a", b"a", True),
        (b"bye ", b"bye ", True),
        ("🙀", "🌝", True),
        (b"Hi", b"", False),
        (["a"], ["b"], False),
        (bytearray("a", "utf-8"), bytearray("b", "utf-8"), True),
        (("a", "b"), ("c", "d"), False),
    ],
)
@pytest.mark.skipif(sys.version_info < (3, 6, 0), reason="Python 3.6+ only")
def test_add_aspect_tainting_right_hand(obj1, obj2, should_be_tainted):
    from ddtrace.appsec._iast._taint_tracking import OriginType
    from ddtrace.appsec._iast._taint_tracking import get_tainted_ranges
    from ddtrace.appsec._iast._taint_tracking import is_pyobject_tainted
    from ddtrace.appsec._iast._taint_tracking import taint_pyobject

    if should_be_tainted:
        obj2 = taint_pyobject(
            pyobject=obj2,
            source_name="test_add_aspect_tainting_right_hand",
            source_value=obj2,
            source_origin=OriginType.PARAMETER,
        )
        if len(obj2):
            assert get_tainted_ranges(obj2)

    result = ddtrace_aspects.add_aspect(obj1, obj2)

    assert result == obj1 + obj2

    assert is_pyobject_tainted(result) == should_be_tainted
    if isinstance(obj2, (str, bytes, bytearray)) and len(obj2):
        tainted_ranges = get_tainted_ranges(result)
        assert type(tainted_ranges) is list
        assert all(type(c) is TaintRange_ for c in tainted_ranges)
        assert (tainted_ranges != []) == should_be_tainted
        if should_be_tainted:
            assert len(tainted_ranges) == len(get_tainted_ranges(obj1)) + len(get_tainted_ranges(obj2))<|MERGE_RESOLUTION|>--- conflicted
+++ resolved
@@ -6,15 +6,8 @@
 
 
 try:
-<<<<<<< HEAD
-    from ddtrace.appsec._iast._taint_tracking import contexts_reset
-    from ddtrace.appsec._iast._taint_tracking import create_context
     from ddtrace.appsec._iast._taint_tracking._native.taint_tracking import TaintRange_
     import ddtrace.appsec._iast._taint_tracking.aspects as ddtrace_aspects
-=======
-    from ddtrace.appsec.iast._taint_tracking._native.taint_tracking import TaintRange_
-    import ddtrace.appsec.iast._taint_tracking.aspects as ddtrace_aspects
->>>>>>> 9922fc20
 except (ImportError, AttributeError):
     pytest.skip("IAST not supported for this Python version", allow_module_level=True)
 
