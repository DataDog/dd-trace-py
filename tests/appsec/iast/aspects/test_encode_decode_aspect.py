#!/usr/bin/env python3
# -*- encoding: utf-8 -*-
import pytest

from ddtrace.appsec.iast._utils import _is_python_version_supported as python_supported_by_iast


try:
<<<<<<< HEAD
    from ddtrace.appsec._iast import oce
    from ddtrace.appsec._iast._taint_tracking import OriginType
    from ddtrace.appsec._iast._taint_tracking import contexts_reset
    from ddtrace.appsec._iast._taint_tracking import create_context
    from ddtrace.appsec._iast._utils import _is_python_version_supported as python_supported_by_iast
=======
    from ddtrace.appsec.iast._taint_tracking import OriginType
>>>>>>> 9922fc20
except (ImportError, AttributeError):
    pytest.skip("IAST not supported for this Python version", allow_module_level=True)


def catch_all(fun, args, kwargs):
    try:
        return True, fun(*args, **kwargs)
    except BaseException as e:
        return False, (type(e), e.args)


@pytest.mark.parametrize(
    "infix",
    [
        b"ascii123",
        b"\xc3\xa9\xc3\xa7\xc3\xa0\xc3\xb1\xc3\x94\xc3\x8b",
        b"\xe9\xe7\xe0\xf1\xd4\xcb",
        b"\x83v\x83\x8d\x83_\x83N\x83g\x83e\x83X\x83g",
        b"\xe1\xe3\xe9\xf7\xfa \xee\xe5\xf6\xf8",
    ],
)
@pytest.mark.parametrize("args", [(), ("utf-8",), ("latin1",), ("iso-8859-8",), ("sjis",)])
@pytest.mark.parametrize("kwargs", [{}, {"errors": "ignore"}, {"errors": "strict"}, {"errors": "replace"}])
@pytest.mark.parametrize("should_be_tainted", [False, True])
@pytest.mark.parametrize("prefix", [b"", b"abc", b"\xc3\xa9\xc3\xa7"])
@pytest.mark.parametrize("suffix", [b"", b"abc", b"\xc3\xa9\xc3\xa7"])
@pytest.mark.skipif(not python_supported_by_iast(), reason="Python version not supported by IAST")
def test_decode_and_add_aspect(infix, args, kwargs, should_be_tainted, prefix, suffix):
    from ddtrace.appsec._iast._taint_tracking import OriginType
    from ddtrace.appsec._iast._taint_tracking import get_tainted_ranges
    from ddtrace.appsec._iast._taint_tracking import taint_pyobject
    import ddtrace.appsec._iast._taint_tracking.aspects as ddtrace_aspects

    if should_be_tainted:
        infix = taint_pyobject(
            pyobject=infix,
            source_name="test_decode_aspect",
            source_value=repr(infix),
            source_origin=OriginType.PARAMETER,
        )

    main_string = ddtrace_aspects.add_aspect(prefix, infix)
    if should_be_tainted:
        assert len(get_tainted_ranges(main_string))
    main_string = ddtrace_aspects.add_aspect(main_string, suffix)
    if should_be_tainted:
        assert len(get_tainted_ranges(main_string))
    ok, res = catch_all(ddtrace_aspects.decode_aspect, (main_string,) + args, kwargs)
    assert (ok, res) == catch_all(main_string.__class__.decode, (main_string,) + args, kwargs)
    if should_be_tainted and ok:
        list_tr = get_tainted_ranges(res)
        assert len(list_tr) == 1
        assert list_tr[0].start == len(prefix.decode(*args, **kwargs))
        # assert length of tainted is ok. If last char was replaced due to some missing bytes, it may be shorter.
        len_infix = len(infix.decode(*args, **kwargs))
        assert list_tr[0].length == len_infix or (
            kwargs == {"errors": "replace"} and list_tr[0].length == len_infix - 1
        )


@pytest.mark.parametrize(
    "infix",
    [
        "ascii123",
        "éçàñÔË",
        "プロダクトテスト",
        "בדיקת מוצר",
        "😀😱💻❤️🏳️🐶",
    ],
)
@pytest.mark.parametrize("args", [(), ("utf-8",), ("latin1",), ("iso-8859-8",), ("sjis",)])
@pytest.mark.parametrize("kwargs", [{}, {"errors": "ignore"}, {"errors": "strict"}, {"errors": "replace"}])
@pytest.mark.parametrize("should_be_tainted", [False, True])
@pytest.mark.parametrize("prefix", ["", "abc", "èôï"])
@pytest.mark.parametrize("suffix", ["", "abc", "èôï"])
@pytest.mark.skipif(not python_supported_by_iast(), reason="Python version not supported by IAST")
def test_encode_and_add_aspect(infix, args, kwargs, should_be_tainted, prefix, suffix):
    from ddtrace.appsec._iast._taint_tracking import get_tainted_ranges
    from ddtrace.appsec._iast._taint_tracking import taint_pyobject
    import ddtrace.appsec._iast._taint_tracking.aspects as ddtrace_aspects

    if should_be_tainted:
        infix = taint_pyobject(
            pyobject=infix, source_name="test_decode_aspect", source_value=infix, source_origin=OriginType.PARAMETER
        )

    main_string = ddtrace_aspects.add_aspect(prefix, infix)
    if should_be_tainted:
        assert len(get_tainted_ranges(main_string))
    main_string = ddtrace_aspects.add_aspect(main_string, suffix)
    if should_be_tainted:
        assert len(get_tainted_ranges(main_string))
    ok, res = catch_all(ddtrace_aspects.encode_aspect, (main_string,) + args, kwargs)

    assert (ok, res) == catch_all(main_string.__class__.encode, (main_string,) + args, kwargs)
    if should_be_tainted and ok:
        list_ranges = get_tainted_ranges(res)
        assert len(list_ranges) == 1

        assert list_ranges[0].start == len(prefix.encode(*args, **kwargs))
        len_infix = len(infix.encode(*args, **kwargs))
        assert list_ranges[0].length == len_infix<|MERGE_RESOLUTION|>--- conflicted
+++ resolved
@@ -6,15 +6,7 @@
 
 
 try:
-<<<<<<< HEAD
-    from ddtrace.appsec._iast import oce
     from ddtrace.appsec._iast._taint_tracking import OriginType
-    from ddtrace.appsec._iast._taint_tracking import contexts_reset
-    from ddtrace.appsec._iast._taint_tracking import create_context
-    from ddtrace.appsec._iast._utils import _is_python_version_supported as python_supported_by_iast
-=======
-    from ddtrace.appsec.iast._taint_tracking import OriginType
->>>>>>> 9922fc20
 except (ImportError, AttributeError):
     pytest.skip("IAST not supported for this Python version", allow_module_level=True)
 
