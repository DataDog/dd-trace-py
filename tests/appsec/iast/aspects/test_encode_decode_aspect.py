--- conflicted
+++ resolved
@@ -9,16 +9,7 @@
 from tests.appsec.iast.aspects.conftest import _iast_patched_module
 
 
-<<<<<<< HEAD
-if python_supported_by_iast():
-    from ddtrace.appsec._iast._taint_tracking import OriginType
-    from ddtrace.appsec._iast._taint_tracking import get_tainted_ranges  # noqa
-    from ddtrace.appsec._iast._taint_tracking import taint_pyobject
-
-    mod = _iast_patched_module("tests.appsec.iast.fixtures.aspects.str_methods")
-=======
 mod = _iast_patched_module("tests.appsec.iast.fixtures.aspects.str_methods")
->>>>>>> 09810027
 
 
 def catch_all(fun, args, kwargs):
@@ -44,12 +35,6 @@
 @pytest.mark.parametrize("prefix", [b"", b"abc", b"\xc3\xa9\xc3\xa7"])
 @pytest.mark.parametrize("suffix", [b"", b"abc", b"\xc3\xa9\xc3\xa7"])
 def test_decode_and_add_aspect(infix, args, kwargs, should_be_tainted, prefix, suffix):
-<<<<<<< HEAD
-    from ddtrace.appsec._iast._taint_tracking import OriginType
-    from ddtrace.appsec._iast._taint_tracking import get_tainted_ranges  # noqa
-    from ddtrace.appsec._iast._taint_tracking import taint_pyobject
-=======
->>>>>>> 09810027
     import ddtrace.appsec._iast._taint_tracking.aspects as ddtrace_aspects
 
     if should_be_tainted:
@@ -108,13 +93,6 @@
 @pytest.mark.parametrize("prefix", ["", "abc", "èôï"])
 @pytest.mark.parametrize("suffix", ["", "abc", "èôï"])
 def test_encode_and_add_aspect(infix, args, kwargs, should_be_tainted, prefix, suffix):
-<<<<<<< HEAD
-    from ddtrace.appsec._iast._taint_tracking import get_tainted_ranges  # noqa
-    from ddtrace.appsec._iast._taint_tracking import taint_pyobject
-    import ddtrace.appsec._iast._taint_tracking.aspects as ddtrace_aspects
-
-=======
->>>>>>> 09810027
     if should_be_tainted:
         infix = taint_pyobject(
             pyobject=infix, source_name="test_decode_aspect", source_value=infix, source_origin=OriginType.PARAMETER
