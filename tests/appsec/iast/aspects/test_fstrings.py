import sys

from hypothesis import given
from hypothesis.strategies import builds
from hypothesis.strategies import integers
from hypothesis.strategies import one_of
from hypothesis.strategies import sampled_from
from hypothesis.strategies import text
import pytest

from ddtrace.appsec._iast._taint_tracking import OriginType
from ddtrace.appsec._iast._taint_tracking import as_formatted_evidence
from ddtrace.appsec._iast._taint_tracking._taint_objects import taint_pyobject
from ddtrace.appsec._iast._taint_tracking._taint_objects_base import is_pyobject_tainted
from tests.appsec.iast.aspects.aspect_utils import create_taint_range_with_format
from tests.appsec.iast.iast_utils import CustomStr
from tests.appsec.iast.iast_utils import _iast_patched_module
from tests.appsec.iast.iast_utils import non_empty_binary
from tests.appsec.iast.iast_utils import non_empty_text
from tests.appsec.iast.iast_utils import string_strategies


mod = _iast_patched_module("benchmarks.bm.iast_fixtures.str_methods")
mod_py3 = _iast_patched_module("benchmarks.bm.iast_fixtures.str_methods_py3")


@given(one_of(string_strategies))
def test_fstring(text):
    result = mod_py3.do_fstring(text)
    assert result == mod_py3.do_fstring(text)
    assert result == f"{text}"


@given(builds(CustomStr, text()))
def test_fstring_custom_str(text):
    result = mod_py3.do_fstring(text)
    assert result == mod_py3.do_fstring(text)
    assert result == f"{text}"


def test_fstring_with_bytes():
    bytes_string = b"text"
    result = mod_py3.do_fstring(bytes_string)
    assert result == mod_py3.do_fstring(bytes_string)
    assert result == "b'text'"


@pytest.mark.skipif(sys.version_info < (3, 9), reason="Python3.8 works different with fstrings")
@given(non_empty_text)
def test_fstring_tainted(text):
    string_input = taint_pyobject(
        pyobject=text, source_name="foo", source_value=text, source_origin=OriginType.PARAMETER
    )
    result = mod_py3.do_fstring(string_input)
    assert result == mod_py3.do_fstring(text)
    assert result == f"{text}"
<<<<<<< HEAD
    if text != "\x00":
        assert is_pyobject_tainted(result)
=======
    if text not in ["\x00", "\x000"]:
        assert is_pyobject_tainted(result)


@pytest.mark.skip_iast_check_logs
@pytest.mark.skipif(sys.version_info < (3, 9), reason="Python3.8 works different with fstrings")
@given(non_empty_binary)
def test_fstring_tainted_bytes(bytes_string):
    r"""Many bytes characters such as
        b'\x00', b'\x01', b'\x02', b'\x03', b'\x04', b'\x05', b'\x06', b'\x07', b'\x08', b'\x09' , b'\n'....
    rises this error
        ValueError: iast::propagation::native::Invalid or empty source_value
    in this function call
        set_ranges_from_values(pyobject, pyobject_len, source_name, source_value, source_origin)
    """
    string_input = taint_pyobject(
        pyobject=bytes_string, source_name="foo", source_value=bytes_string, source_origin=OriginType.PARAMETER
    )
    result = mod_py3.do_fstring(string_input)
    assert result == mod_py3.do_fstring(bytes_string)
    assert result == f"{bytes_string}"


def test_fstring_tainted_byte():
    bytes_string = b"text"
    string_input = taint_pyobject(
        pyobject=bytes_string, source_name="foo", source_value=bytes_string, source_origin=OriginType.PARAMETER
    )
    result = mod_py3.do_fstring(string_input)
    assert result == mod_py3.do_fstring(bytes_string)
    assert result == "b'text'"
>>>>>>> 3f72ad76


@pytest.mark.skipif(sys.version_info < (3, 9), reason="Python3.8 works different with fstrings")
@given(non_empty_text)
def test_fstring_fill_spaces_tainted(text):
    string_input = taint_pyobject(
        pyobject=text, source_name="foo", source_value=text, source_origin=OriginType.PARAMETER
    )
    result = mod_py3.do_fmt_value(string_input)
    assert result == mod_py3.do_fmt_value(text)
    assert result == f"{text:<8s}bar"
    if text != "\x00":
        assert is_pyobject_tainted(result)


@given(
    integers(),
    sampled_from(
        [
            "<8s",
            "<1s",
        ]
    ),
)
def test_fstring_fill_spaces_integers_unkwow_format(text, spec):
    with pytest.raises(ValueError) as excinfo:
        f"{text:{spec}}bar"
    assert str(excinfo.value) == "Unknown format code 's' for object of type 'int'"

    with pytest.raises(ValueError) as excinfo:
        mod_py3.do_fmt_value(text, spec)
    assert str(excinfo.value) == "Unknown format code 's' for object of type 'int'"


@given(
    integers(),
    sampled_from(
        [
            "!s",
            "!s",
        ]
    ),
)
def test_fstring_fill_spaces_integers_invalid_format(text, spec):
    with pytest.raises(ValueError) as excinfo:
        f"{text:{spec}}bar"
    if sys.version_info >= (3, 11):
        assert str(excinfo.value) == "Invalid format specifier '!s' for object of type 'int'"
    else:
        assert str(excinfo.value) == "Invalid format specifier"

    with pytest.raises(ValueError) as excinfo:
        mod_py3.do_fmt_value(text, spec)

    if sys.version_info >= (3, 11):
        assert str(excinfo.value) == "Invalid format specifier '!s' for object of type 'int'"
    else:
        assert str(excinfo.value) == "Invalid format specifier"


@pytest.mark.skipif(sys.version_info < (3, 9), reason="Python3.8 works different with fstrings")
@given(non_empty_text)
def test_repr_fstring_tainted(text):
    string_input = taint_pyobject(
        pyobject=text, source_name="foo", source_value=text, source_origin=OriginType.PARAMETER
    )
    result = mod_py3.do_repr_fstring(string_input)
    assert result == mod_py3.do_repr_fstring(text)
    assert result == f"{text!r}"
    if text not in ["\x00", "\x000"]:
        assert is_pyobject_tainted(result)


@pytest.mark.skipif(sys.version_info < (3, 9), reason="Python3.8 works different with fstrings")
@given(non_empty_text)
def test_repr_fstring_with_format_tainted(text):
    string_input = taint_pyobject(
        pyobject=text, source_name="foo", source_value=text, source_origin=OriginType.PARAMETER
    )
    result = mod_py3.do_repr_fstring_with_format(string_input)
    assert result == mod_py3.do_repr_fstring_with_format(text)
    assert result == f"{text!r:10}"
    if text != "\x00":
        assert is_pyobject_tainted(result)


@given(integers())
def test_int_fstring_zero_padding_integers(integers_to_test):
    result = mod_py3.do_zero_padding_fstring(integers_to_test)
    assert result == f"{integers_to_test:05d}"


@given(
    text(),
    sampled_from(
        [
            "d",  # decimal integer
            "f",  # float
            "e",  # scientific notation
            "g",  # general format
            "b",  # binary
            "o",  # octal
            "x",  # hexadecimal
            "X",  # uppercase hexadecimal
            "n",  # number with locale
        ]
    ),
)
def test_int_fstring_zero_padding_text(text, spec):
    with pytest.raises(ValueError) as excinfo:
        f"{text:{spec}}"
    assert str(excinfo.value) == f"Unknown format code '{spec}' for object of type 'str'"

    with pytest.raises(ValueError) as excinfo:
        mod_py3.do_zero_padding_fstring(text, spec)
    assert str(excinfo.value) == f"Unknown format code '{spec}' for object of type 'str'"


def test_string_build_string_tainted():
    string_input = "foo"
    result = mod_py3.do_fmt_value(string_input)  # pylint: disable=no-member
    assert result == "foo     bar"

    string_input = create_taint_range_with_format(":+-foo-+:")
    result = mod_py3.do_fmt_value(string_input)  # pylint: disable=no-member
    assert result == "foo     bar"
    assert as_formatted_evidence(result) == ":+-foo-+:     bar"


def test_string_fstring_tainted():
    string_input = "foo"
    result = mod_py3.do_repr_fstring(string_input)
    assert result == "'foo'"

    string_input = create_taint_range_with_format(":+-foo-+:")

    result = mod_py3.do_repr_fstring(string_input)  # pylint: disable=no-member
    assert as_formatted_evidence(result) == "':+-foo-+:'"


def test_string_fstring_with_format_tainted():
    string_input = "foo"
    result = mod_py3.do_repr_fstring_with_format(string_input)
    assert result == "'foo'     "

    string_input = create_taint_range_with_format(":+-foo-+:")

    result = mod_py3.do_repr_fstring_with_format(string_input)  # pylint: disable=no-member
    assert as_formatted_evidence(result) == "':+-foo-+:'     "


def test_string_fstring_repr_str_twice_tainted():
    string_input = "foo"

    result = mod_py3.do_repr_fstring_twice(string_input)  # pylint: disable=no-member
    assert result == "'foo' 'foo'"

    string_input = create_taint_range_with_format(":+-foo-+:")

    result = mod_py3.do_repr_fstring_twice(string_input)  # pylint: disable=no-member
    assert result == "'foo' 'foo'"
    assert as_formatted_evidence(result) == "':+-foo-+:' ':+-foo-+:'"


def test_string_fstring_repr_object_twice_tainted():
    string_input = "foo"
    result = mod.MyObject(string_input)
    assert repr(result) == "foo a"

    result = mod_py3.do_repr_fstring_twice(result)  # pylint: disable=no-member
    assert result == "foo a foo a"

    string_input = create_taint_range_with_format(":+-foo-+:")
    obj = mod.MyObject(string_input)  # pylint: disable=no-member

    result = mod_py3.do_repr_fstring_twice(obj)  # pylint: disable=no-member
    assert result == "foo a foo a"
    assert as_formatted_evidence(result) == ":+-foo-+: a :+-foo-+: a"


def test_string_fstring_twice_different_objects_tainted():
    string_input = create_taint_range_with_format(":+-foo-+:")
    obj = mod.MyObject(string_input)  # pylint: disable=no-member
    obj2 = mod.MyObject(string_input)  # pylint: disable=no-member

    result = mod_py3.do_repr_fstring_twice_different_objects(obj, obj2)  # pylint: disable=no-member
    assert result == "foo a foo a"
    assert as_formatted_evidence(result) == ":+-foo-+: a :+-foo-+: a"


def test_string_fstring_twice_different_objects_tainted_twice():
    string_input = create_taint_range_with_format(":+-foo-+:")
    obj = mod.MyObject(string_input)  # pylint: disable=no-member

    result = mod_py3.do_repr_fstring_with_format_twice(obj)  # pylint: disable=no-member
    assert result == "foo a      foo a      "
    assert as_formatted_evidence(result) == ":+-foo-+: a      :+-foo-+: a      "


@pytest.mark.parametrize(
    "function",
    [
        mod_py3.do_repr_fstring_with_expression1,
        mod_py3.do_repr_fstring_with_expression2,
        mod_py3.do_repr_fstring_with_expression3,
        mod_py3.do_repr_fstring_with_expression4,
        mod_py3.do_repr_fstring_with_expression5,
    ],
)
def test_string_fstring_non_string(function):
    result = function()  # pylint: disable=no-member
    assert result == "Hello world, True!"<|MERGE_RESOLUTION|>--- conflicted
+++ resolved
@@ -54,10 +54,6 @@
     result = mod_py3.do_fstring(string_input)
     assert result == mod_py3.do_fstring(text)
     assert result == f"{text}"
-<<<<<<< HEAD
-    if text != "\x00":
-        assert is_pyobject_tainted(result)
-=======
     if text not in ["\x00", "\x000"]:
         assert is_pyobject_tainted(result)
 
@@ -89,7 +85,6 @@
     result = mod_py3.do_fstring(string_input)
     assert result == mod_py3.do_fstring(bytes_string)
     assert result == "b'text'"
->>>>>>> 3f72ad76
 
 
 @pytest.mark.skipif(sys.version_info < (3, 9), reason="Python3.8 works different with fstrings")
