#!/usr/bin/env python3
import mock
import pytest


try:
    from ddtrace.appsec.iast import oce
<<<<<<< HEAD
=======
    from ddtrace.appsec.iast._taint_tracking import OriginType  # noqa: F401
>>>>>>> 3bc2ffb5
    from ddtrace.appsec.iast._taint_tracking import is_pyobject_tainted
    from ddtrace.appsec.iast._taint_tracking import setup as taint_tracking_setup
    from ddtrace.appsec.iast._taint_tracking import taint_pyobject
    from ddtrace.appsec.iast._taint_tracking._native.taint_tracking import OriginType
    from ddtrace.appsec.iast._taint_utils import LazyTaintDict
    from ddtrace.appsec.iast._taint_utils import check_tainted_args
except (ImportError, AttributeError):
    pytest.skip("IAST not supported for this Python version", allow_module_level=True)


def setup():
    taint_tracking_setup(bytes.join, bytearray.join)
    oce._enabled = True


def test_tainted_types():

    tainted = taint_pyobject(
        pyobject="hello", source_name="request_body", source_value="hello", source_origin=OriginType.PARAMETER
    )
    assert is_pyobject_tainted(tainted)

    tainted = taint_pyobject(
        pyobject=b"hello", source_name="request_body", source_value="hello", source_origin=OriginType.PARAMETER
    )
    assert is_pyobject_tainted(tainted)

    tainted = taint_pyobject(
        bytearray("hello", encoding="utf-8"),
        source_name="request_body",
        source_value="hello",
        source_origin=OriginType.PARAMETER,
    )
    assert is_pyobject_tainted(tainted)

    # Not tainted as string is empty
    not_tainted = taint_pyobject(
        "", source_name="request_body", source_value="hello", source_origin=OriginType.PARAMETER
    )
    assert not is_pyobject_tainted(not_tainted)

    # Not tainted as not text type
    not_tainted = taint_pyobject(
        123456, source_name="request_body", source_value="hello", source_origin=OriginType.PARAMETER
    )
    assert not is_pyobject_tainted(not_tainted)

    # Not tainted as not text type
    not_tainted = taint_pyobject(
        1234.56, source_name="request_body", source_value="hello", source_origin=OriginType.PARAMETER
    )
    assert not is_pyobject_tainted(not_tainted)

    # Not tainted as not text type
    not_tainted = taint_pyobject(
        {"a": "1", "b": 2}, source_name="request_body", source_value="hello", source_origin=OriginType.PARAMETER
    )
    assert not is_pyobject_tainted(not_tainted)

    # Not tainted as not text type
    not_tainted = taint_pyobject(
        ["a", "1", "b", 2], source_name="request_body", source_value="hello", source_origin=OriginType.PARAMETER
    )
    assert not is_pyobject_tainted(not_tainted)


def test_tainted_getitem():
    knights = {"gallahad": "".join(("the pure", "")), "robin": "".join(("the brave", "")), "not string": 1}
    tainted_knights = LazyTaintDict(
        {"gallahad": "".join(("the pure", "")), "robin": "".join(("the brave", "")), "not string": 1},
        origins=(OriginType.PARAMETER, OriginType.PARAMETER),
    )

    # Strings are tainted, but integers are not
    assert is_pyobject_tainted(tainted_knights["gallahad"])
    assert not is_pyobject_tainted(tainted_knights["not string"])

    # Regular dict is not affected
    assert not is_pyobject_tainted(knights["gallahad"])

    # KeyError is raised if the key is not found
    with pytest.raises(KeyError):
        knights["arthur"]
    with pytest.raises(KeyError):
        tainted_knights["arthur"]


def test_tainted_get():
    knights = {"gallahad": "".join(("the pure", "")), "robin": "".join(("the brave", "")), "not string": 1}
    tainted_knights = LazyTaintDict(
        {"gallahad": "".join(("the pure", "")), "robin": "".join(("the brave", "")), "not string": 1},
        origins=(OriginType.PARAMETER, OriginType.PARAMETER),
    )

    # Not-existing key returns None or default
    arthur = knights.get("arthur")
    assert arthur is None
    arthur = tainted_knights.get("arthur")
    assert arthur is None
    arthur = tainted_knights.get("arthur", "default")
    assert arthur == "default"
    assert not is_pyobject_tainted(arthur)

    # Integers are not tainted
    not_string = tainted_knights.get("not string")
    assert not is_pyobject_tainted(not_string)

    # String-like values are tainted
    tainted_robin = tainted_knights.get("robin")
    assert tainted_robin is not None
    assert is_pyobject_tainted(tainted_robin)

    # Regular dict is not affected
    robin = knights.get("robin")
    assert not is_pyobject_tainted(robin)


def test_tainted_items():
    knights = {"gallahad": "".join(("the pure", "")), "robin": "".join(("the brave", ""))}
    tainted_knights = LazyTaintDict(
        {"gallahad": "".join(("the pure", "")), "robin": "".join(("the brave", ""))},
        origins=(OriginType.PARAMETER, OriginType.PARAMETER),
    )

    # Keys and values are tainted if string-like
    for k, v in tainted_knights.items():
        assert is_pyobject_tainted(k)
        assert is_pyobject_tainted(v)

    # Regular dict is not affected
    for k, v in knights.items():
        assert not is_pyobject_tainted(k)
        assert not is_pyobject_tainted(v)


def test_tainted_keys_and_values():
    knights = {"gallahad": "".join(("the pure", "")), "robin": "".join(("the brave", ""))}
    tainted_knights = LazyTaintDict(
        {"gallahad": "".join(("the pure", "")), "robin": "".join(("the brave", ""))},
        origins=(OriginType.PARAMETER, OriginType.PARAMETER),
    )

    # Keys are tainted if string-like
    for k in tainted_knights.keys():
        assert is_pyobject_tainted(k)

    # Values are tainted if string-like
    for v in tainted_knights.values():
        assert is_pyobject_tainted(v)

    # Regular dict is not affected
    for v in knights.values():
        assert not is_pyobject_tainted(v)


def test_checked_tainted_args():
    cursor = mock.Mock()
    setattr(cursor.execute, "__name__", "execute")
    setattr(cursor.executemany, "__name__", "executemany")

    arg = "nobody expects the spanish inquisition"

    tainted_arg = taint_pyobject(arg, source_name="request_body", source_value=arg, source_origin=OriginType.PARAMETER)

    untainted_arg = "gallahad the pure"

    # Returns False: Untainted first argument
    assert not check_tainted_args(
        args=(untainted_arg,), kwargs=None, tracer=None, integration_name="sqlite", method=cursor.execute
    )

    # Returns False: Untainted first argument
    assert not check_tainted_args(
        args=(untainted_arg, tainted_arg), kwargs=None, tracer=None, integration_name="sqlite", method=cursor.execute
    )

    # Returns False: Integration name not in list
    assert not check_tainted_args(
        args=(tainted_arg,),
        kwargs=None,
        tracer=None,
        integration_name="nosqlite",
        method=cursor.execute,
    )

    # Returns False: Wrong function name
    assert not check_tainted_args(
        args=(tainted_arg,),
        kwargs=None,
        tracer=None,
        integration_name="sqlite",
        method=cursor.executemany,
    )

    # Returns True:
    assert check_tainted_args(
        args=(tainted_arg, untainted_arg), kwargs=None, tracer=None, integration_name="sqlite", method=cursor.execute
    )

    # Returns True:
    assert check_tainted_args(
        args=(tainted_arg, untainted_arg), kwargs=None, tracer=None, integration_name="mysql", method=cursor.execute
    )

    # Returns True:
    assert check_tainted_args(
        args=(tainted_arg, untainted_arg), kwargs=None, tracer=None, integration_name="psycopg", method=cursor.execute
    )<|MERGE_RESOLUTION|>--- conflicted
+++ resolved
@@ -5,10 +5,7 @@
 
 try:
     from ddtrace.appsec.iast import oce
-<<<<<<< HEAD
-=======
     from ddtrace.appsec.iast._taint_tracking import OriginType  # noqa: F401
->>>>>>> 3bc2ffb5
     from ddtrace.appsec.iast._taint_tracking import is_pyobject_tainted
     from ddtrace.appsec.iast._taint_tracking import setup as taint_tracking_setup
     from ddtrace.appsec.iast._taint_tracking import taint_pyobject
