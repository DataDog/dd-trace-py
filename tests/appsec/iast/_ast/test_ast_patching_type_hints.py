--- conflicted
+++ resolved
@@ -1,9 +1,5 @@
 # -*- encoding: utf-8 -*-
-<<<<<<< HEAD
-=======
 from ast import unparse
-import sys
->>>>>>> 25903706
 from typing import Text
 
 
