--- conflicted
+++ resolved
@@ -1173,10 +1173,6 @@
     return xxx.getvalue()
 
 
-<<<<<<< HEAD
-def do_fstring(a, b):
-    return f"{a} + {b} = {a + b}"
-=======
 class ExportType(str, Enum):
     USAGE = "Usage"
     ACTUAL_COST = "ActualCost"
@@ -1220,4 +1216,7 @@
 def do_customspec_formatspec():
     c = CustomSpec()
     return f"{c!s:<20s}"
->>>>>>> e0564334
+
+
+def do_fstring(a, b):
+    return f"{a} + {b} = {a + b}"