# -*- coding: utf-8 -*-
import random
import sys

import pytest

from ddtrace.appsec._iast import oce


try:
<<<<<<< HEAD
    from ddtrace.appsec._iast._taint_tracking import OriginType
    from ddtrace.appsec._iast._taint_tracking import Source
    from ddtrace.appsec._iast._taint_tracking import TaintRange
    from ddtrace.appsec._iast._taint_tracking import are_all_text_all_ranges
    from ddtrace.appsec._iast._taint_tracking import contexts_reset
    from ddtrace.appsec._iast._taint_tracking import create_context
    from ddtrace.appsec._iast._taint_tracking import get_range_by_hash
    from ddtrace.appsec._iast._taint_tracking import get_ranges
    from ddtrace.appsec._iast._taint_tracking import is_notinterned_notfasttainted_unicode
    from ddtrace.appsec._iast._taint_tracking import num_objects_tainted
    from ddtrace.appsec._iast._taint_tracking import set_fast_tainted_if_notinterned_unicode
    from ddtrace.appsec._iast._taint_tracking import set_ranges
    from ddtrace.appsec._iast._taint_tracking import shift_taint_range
    from ddtrace.appsec._iast._taint_tracking import shift_taint_ranges
    from ddtrace.appsec._iast._taint_tracking import taint_pyobject
=======
    from ddtrace.appsec.iast._taint_tracking import OriginType
    from ddtrace.appsec.iast._taint_tracking import Source
    from ddtrace.appsec.iast._taint_tracking import TaintRange
    from ddtrace.appsec.iast._taint_tracking import are_all_text_all_ranges
    from ddtrace.appsec.iast._taint_tracking import create_context
    from ddtrace.appsec.iast._taint_tracking import get_range_by_hash
    from ddtrace.appsec.iast._taint_tracking import get_ranges
    from ddtrace.appsec.iast._taint_tracking import is_notinterned_notfasttainted_unicode
    from ddtrace.appsec.iast._taint_tracking import num_objects_tainted
    from ddtrace.appsec.iast._taint_tracking import reset_context
    from ddtrace.appsec.iast._taint_tracking import set_fast_tainted_if_notinterned_unicode
    from ddtrace.appsec.iast._taint_tracking import set_ranges
    from ddtrace.appsec.iast._taint_tracking import shift_taint_range
    from ddtrace.appsec.iast._taint_tracking import shift_taint_ranges
    from ddtrace.appsec.iast._taint_tracking import taint_pyobject
>>>>>>> 9922fc20
except (ImportError, AttributeError):
    pytest.skip("IAST not supported for this Python version", allow_module_level=True)


def setup():
    oce._enabled = True


def test_source_origin_refcount():
    s1 = Source(name="name", value="val", origin=OriginType.COOKIE)
    assert sys.getrefcount(s1) - 1 == 1  # getrefcount takes 1 while counting
    s2 = s1
    assert sys.getrefcount(s1) - 1 == 2
    s3 = s1
    assert sys.getrefcount(s1) - 1 == 3
    del s2
    assert sys.getrefcount(s1) - 1 == 2
    # TaintRange does not increase refcount but should keep it alive
    tr_sub = TaintRange(0, 1, s1)
    assert sys.getrefcount(s1) - 1 == 2
    del s1
    assert sys.getrefcount(s3) - 1 == 1
    assert sys.getrefcount(tr_sub.source) - 1 == 1
    del s3
    assert sys.getrefcount(tr_sub.source) - 1 == 1
    _ = TaintRange(1, 2, tr_sub.source)
    assert sys.getrefcount(tr_sub.source) - 1 == 1


_SOURCE1 = Source(name="name", value="value", origin=OriginType.COOKIE)
_SOURCE2 = Source(name="name2", value="value2", origin=OriginType.BODY)

_RANGE1 = TaintRange(0, 2, _SOURCE1)
_RANGE2 = TaintRange(1, 3, _SOURCE2)


def test_unicode_fast_tainting():
    for i in range(5000):
        s = "somestr" * random.randint(4 * i + 7, 4 * i + 9)
        s_check = "somestr" * (4 * i + 10)
        # Check that s is not interned since fast tainting only works on non-interned strings
        assert s is not s_check
        assert is_notinterned_notfasttainted_unicode(s), "%s,%s" % (i, len(s) // 7)

        set_fast_tainted_if_notinterned_unicode(s)
        assert not is_notinterned_notfasttainted_unicode(s)

        b = b"foobar" * 4000
        assert not is_notinterned_notfasttainted_unicode(b)
        set_fast_tainted_if_notinterned_unicode(b)
        assert not is_notinterned_notfasttainted_unicode(b)

        ba = bytearray(b"sfdsdfsdf" * 4000)
        assert not is_notinterned_notfasttainted_unicode(ba)
        set_fast_tainted_if_notinterned_unicode(ba)
        assert not is_notinterned_notfasttainted_unicode(ba)

        c = 12345
        assert not is_notinterned_notfasttainted_unicode(c)
        set_fast_tainted_if_notinterned_unicode(c)
        assert not is_notinterned_notfasttainted_unicode(c)


def test_set_get_ranges_str():
    s1 = "abcde😁"
    s2 = "defg"
    set_ranges(s1, [_RANGE1, _RANGE2])
    assert get_ranges(s1) == [_RANGE1, _RANGE2]
    assert not get_ranges(s2)


def test_set_get_ranges_other():
    s1 = 12345
    s2 = None
    set_ranges(s1, [_RANGE1, _RANGE2])
    set_ranges(s2, [_RANGE1, _RANGE2])
    assert not get_ranges(s1)
    assert not get_ranges(s2)


def test_set_get_ranges_bytes():
    b1 = b"ABCDE"
    b2 = b"DEFG"
    set_ranges(b1, [_RANGE2, _RANGE1])
    assert get_ranges(b1) == [_RANGE2, _RANGE1]
    assert not get_ranges(b2) == [_RANGE2, _RANGE1]


def test_set_get_ranges_bytearray():
    b1 = bytearray(b"abcdef")
    b2 = bytearray(b"abcdef")
    set_ranges(b1, [_RANGE1, _RANGE2])
    assert get_ranges(b1) == [_RANGE1, _RANGE2]
    assert not get_ranges(b2) == [_RANGE1, _RANGE2]


def test_shift_taint_ranges():
    r1 = TaintRange(0, 2, _SOURCE1)
    r1_shifted = shift_taint_range(r1, 2)
    assert r1_shifted == TaintRange(2, 2, _SOURCE1)
    assert r1_shifted != r1

    r2 = TaintRange(1, 3, _SOURCE1)
    r3 = TaintRange(4, 6, _SOURCE2)
    r2_shifted, r3_shifted = shift_taint_ranges([r2, r3], 2)
    assert r2_shifted == TaintRange(3, 3, _SOURCE1)
    assert r3_shifted == TaintRange(6, 6, _SOURCE1)


def test_are_all_text_all_ranges():
    s1 = "abcdef"
    s2 = "ghijk"
    s3 = "xyzv"
    num = 123456
    source3 = Source(name="name3", value="value3", origin=OriginType.COOKIE)
    source4 = Source(name="name4", value="value4", origin=OriginType.COOKIE)
    range3 = TaintRange(2, 3, source3)
    range4 = TaintRange(4, 5, source4)
    set_ranges(s1, [_RANGE1, _RANGE2])
    set_ranges(s2, [range3, _RANGE2])
    set_ranges(s3, [range4, _RANGE1])
    all_ranges, candidate_ranges = are_all_text_all_ranges(s1, (s2, s3, num))
    # Ranges are inserted at the start except the candidate ones that are appended
    assert all_ranges == [range3, _RANGE2, range4, _RANGE1, _RANGE1, _RANGE2]
    assert candidate_ranges == [_RANGE1, _RANGE2]


def test_get_range_by_hash():
    hash_r1 = hash(_RANGE1)
    assert hash_r1 == _RANGE1.__hash__()
    hash_r2_call = hash(_RANGE2)
    hash_r2_method = _RANGE2.__hash__()
    assert hash_r2_call == hash_r2_method
    assert hash_r1 != hash_r2_call
    assert get_range_by_hash(hash_r1, [_RANGE1, _RANGE2]) == _RANGE1
    assert get_range_by_hash(hash_r2_call, [_RANGE1, _RANGE2]) == _RANGE2


def test_num_objects_tainted():
    reset_context()
    create_context()
    a_1 = "abc123_len1"
    a_2 = "def456__len2"
    a_3 = "ghi789___len3"
    assert num_objects_tainted() == 0
    a_1 = taint_pyobject(
        a_1,
        source_name="test_num_objects_tainted",
        source_value=a_1,
        source_origin=OriginType.PARAMETER,
    )
    a_2 = taint_pyobject(
        a_2,
        source_name="test_num_objects_tainted",
        source_value=a_2,
        source_origin=OriginType.PARAMETER,
    )
    a_3 = taint_pyobject(
        a_3,
        source_name="test_num_objects_tainted",
        source_value=a_3,
        source_origin=OriginType.PARAMETER,
    )
    assert num_objects_tainted() == 3


def test_reset_objects():
    reset_context()
    create_context()

    a_1 = "abc123"
    a_2 = "def456"
    assert num_objects_tainted() == 0
    a_1 = taint_pyobject(
        a_1,
        source_name="test_num_objects_tainted",
        source_value=a_1,
        source_origin=OriginType.PARAMETER,
    )
    assert num_objects_tainted() == 1

    reset_context()
    create_context()

    a_2 = taint_pyobject(
        a_2,
        source_name="test_num_objects_tainted",
        source_value=a_2,
        source_origin=OriginType.PARAMETER,
    )
    assert num_objects_tainted() == 1

    reset_context()
    create_context()

    assert num_objects_tainted() == 0<|MERGE_RESOLUTION|>--- conflicted
+++ resolved
@@ -8,39 +8,21 @@
 
 
 try:
-<<<<<<< HEAD
     from ddtrace.appsec._iast._taint_tracking import OriginType
     from ddtrace.appsec._iast._taint_tracking import Source
     from ddtrace.appsec._iast._taint_tracking import TaintRange
     from ddtrace.appsec._iast._taint_tracking import are_all_text_all_ranges
-    from ddtrace.appsec._iast._taint_tracking import contexts_reset
     from ddtrace.appsec._iast._taint_tracking import create_context
     from ddtrace.appsec._iast._taint_tracking import get_range_by_hash
     from ddtrace.appsec._iast._taint_tracking import get_ranges
     from ddtrace.appsec._iast._taint_tracking import is_notinterned_notfasttainted_unicode
     from ddtrace.appsec._iast._taint_tracking import num_objects_tainted
+    from ddtrace.appsec._iast._taint_tracking import reset_context
     from ddtrace.appsec._iast._taint_tracking import set_fast_tainted_if_notinterned_unicode
     from ddtrace.appsec._iast._taint_tracking import set_ranges
     from ddtrace.appsec._iast._taint_tracking import shift_taint_range
     from ddtrace.appsec._iast._taint_tracking import shift_taint_ranges
     from ddtrace.appsec._iast._taint_tracking import taint_pyobject
-=======
-    from ddtrace.appsec.iast._taint_tracking import OriginType
-    from ddtrace.appsec.iast._taint_tracking import Source
-    from ddtrace.appsec.iast._taint_tracking import TaintRange
-    from ddtrace.appsec.iast._taint_tracking import are_all_text_all_ranges
-    from ddtrace.appsec.iast._taint_tracking import create_context
-    from ddtrace.appsec.iast._taint_tracking import get_range_by_hash
-    from ddtrace.appsec.iast._taint_tracking import get_ranges
-    from ddtrace.appsec.iast._taint_tracking import is_notinterned_notfasttainted_unicode
-    from ddtrace.appsec.iast._taint_tracking import num_objects_tainted
-    from ddtrace.appsec.iast._taint_tracking import reset_context
-    from ddtrace.appsec.iast._taint_tracking import set_fast_tainted_if_notinterned_unicode
-    from ddtrace.appsec.iast._taint_tracking import set_ranges
-    from ddtrace.appsec.iast._taint_tracking import shift_taint_range
-    from ddtrace.appsec.iast._taint_tracking import shift_taint_ranges
-    from ddtrace.appsec.iast._taint_tracking import taint_pyobject
->>>>>>> 9922fc20
 except (ImportError, AttributeError):
     pytest.skip("IAST not supported for this Python version", allow_module_level=True)
 
