--- conflicted
+++ resolved
@@ -259,10 +259,7 @@
         "",
         import_name="google.auth.crypt.rsa",
         import_module_to_validate="google.auth.crypt.rsa",
-<<<<<<< HEAD
-=======
         expect_no_change=True,
->>>>>>> 677fef9a
     ),
     PackageForTesting(
         "google-api-core",
