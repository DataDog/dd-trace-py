--- conflicted
+++ resolved
@@ -36,15 +36,10 @@
 
 
 @contextmanager
-<<<<<<< HEAD
 def flask_server(
     appsec_enabled="true", remote_configuration_enabled="true", iast_enabled="false", tracer_enabled="true", token=None
 ):
-    cmd = ["python", "tests/appsec/app.py", "--no-reload"]
-=======
-def flask_server(appsec_enabled="true", remote_configuration_enabled="true", tracer_enabled="true", token=None):
     cmd = ["python", "tests/appsec/integrations/app.py", "--no-reload"]
->>>>>>> 8854b3f4
     yield from appsec_application_server(
         cmd,
         appsec_enabled=appsec_enabled,
