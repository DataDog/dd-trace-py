---
components:
  appsec:
    - ddtrace/appsec/*
    - ddtrace/settings/asm.py
  appsec_iast:
    - ddtrace/appsec/iast/*
  urllib:
    - ddtrace/contrib/urllib/*
    - ddtrace/contrib/internal/urllib/*
  webbrowser:
    - ddtrace/contrib/webbrowser/*
    - ddtrace/contrib/internal/webbrowser/*
suites:
  appsec:
    parallelism: 6
    paths:
      - '@bootstrap'
      - '@core'
      - '@tracing'
      - '@appsec'
      - '@appsec_iast'
      - '@remoteconfig'
      - tests/appsec/*
    pattern: appsec$
    retry: 2
    runner: riot
    snapshot: true
  appsec_iast:
    env:
      TEST_POSTGRES_HOST: postgres
<<<<<<< HEAD
    parallelism: 5
=======
      TEST_MYSQL_HOST: mysql
    parallelism: 6
>>>>>>> a22143d2
    paths:
      - '@bootstrap'
      - '@core'
      - '@tracing'
      - '@appsec'
      - '@appsec_iast'
      - '@remoteconfig'
      - tests/appsec/iast/*
    pattern: appsec_iast$
    retry: 2
    runner: riot
    services:
      - postgres
      - mysql
    snapshot: true
    timeout: 25m
  appsec_iast_memcheck:
    env:
      CI_DEBUG_TRACE: 'true'
      PYTEST_ADDOPTS: '-v -s'
    parallelism: 4
    paths:
      - '@bootstrap'
      - '@core'
      - '@tracing'
      - '@appsec'
      - '@appsec_iast'
      - '@remoteconfig'
      - tests/appsec/iast/*
      - tests/appsec/iast_memcheck/*
    retry: 2
    runner: riot
    snapshot: true
  appsec_iast_native:
    parallelism: 6
    paths:
      - '@bootstrap'
      - '@core'
      - '@tracing'
      - '@appsec'
      - '@appsec_iast'
      - '@remoteconfig'
    retry: 2
    runner: hatch
  iast_aggregated_leak_testing:
    parallelism: 3
    paths:
      - '@appsec_iast'
      - tests/appsec/iast_aggregated_memcheck/*
    runner: hatch
    timeout: 50m
  appsec_iast_packages:
    parallelism: 4
    paths:
      - '@appsec_iast'
      - tests/appsec/iast_packages/*
    runner: hatch
    timeout: 50m
  appsec_integrations_pygoat:
    parallelism: 7
    paths:
      - '@bootstrap'
      - '@core'
      - '@tracing'
      - '@appsec'
      - '@appsec_iast'
      - '@remoteconfig'
      - tests/appsec/integrations/pygoat_tests/*
      - tests/snapshots/tests.appsec.*
    retry: 2
    runner: riot
    snapshot: true
  appsec_integrations_flask:
    parallelism: 6
    paths:
      - '@bootstrap'
      - '@core'
      - '@tracing'
      - '@appsec'
      - '@appsec_iast'
      - '@remoteconfig'
      - tests/appsec/integrations/flask_tests/*
    retry: 2
    runner: hatch
    services:
      - testagent
    timeout: 40m
  appsec_integrations_django:
    parallelism: 6
    paths:
      - '@bootstrap'
      - '@core'
      - '@tracing'
      - '@appsec'
      - '@appsec_iast'
      - '@remoteconfig'
      - tests/appsec/integrations/django_tests/*
    retry: 2
    runner: hatch
    services:
      - testagent
    timeout: 30m
  appsec_threats_django:
    parallelism: 12
    paths:
      - '@bootstrap'
      - '@core'
      - '@tracing'
      - '@appsec'
      - '@appsec_iast'
      - '@asgi'
      - '@wsgi'
      - '@django'
      - '@remoteconfig'
      - tests/appsec/*
      - tests/appsec/contrib_appsec/*
    retry: 2
    runner: hatch
  appsec_threats_fastapi:
    parallelism: 9
    paths:
      - '@bootstrap'
      - '@core'
      - '@tracing'
      - '@appsec'
      - '@appsec_iast'
      - '@asgi'
      - '@wsgi'
      - '@fastapi'
      - '@starlette'
      - '@remoteconfig'
      - tests/appsec/*
      - tests/appsec/contrib_appsec/*
    retry: 2
    runner: hatch
  appsec_threats_flask:
    parallelism: 10
    paths:
      - '@bootstrap'
      - '@core'
      - '@tracing'
      - '@appsec'
      - '@appsec_iast'
      - '@asgi'
      - '@wsgi'
      - '@flask'
      - '@remoteconfig'
      - tests/appsec/*
      - tests/appsec/contrib_appsec/*
    retry: 2
    runner: hatch
  urllib:
    paths:
      - '@bootstrap'
      - '@core'
      - '@contrib'
      - '@tracing'
      - '@urllib'
      - tests/appsec/iast/taint_sinks/test_ssrf.py
    runner: riot
    skip: true  # TODO: No environment available
  webbrowser:
    # services:
    # - pygoat
    paths:
      - '@bootstrap'
      - '@core'
      - '@contrib'
      - '@tracing'
      - '@webbrowser'
      - tests/appsec/iast/taint_sinks/test_ssrf.py
    runner: riot
    skip: true  # TODO: No environment available<|MERGE_RESOLUTION|>--- conflicted
+++ resolved
@@ -29,12 +29,7 @@
   appsec_iast:
     env:
       TEST_POSTGRES_HOST: postgres
-<<<<<<< HEAD
-    parallelism: 5
-=======
       TEST_MYSQL_HOST: mysql
-    parallelism: 6
->>>>>>> a22143d2
     paths:
       - '@bootstrap'
       - '@core'
