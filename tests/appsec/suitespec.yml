--- conflicted
+++ resolved
@@ -27,11 +27,7 @@
     runner: riot
     snapshot: true
   appsec_iast_default:
-<<<<<<< HEAD
-    venvs_per_job: 1
-=======
-    parallelism: 6
->>>>>>> a14402e8
+    venvs_per_job: 1
     paths:
       - '@bootstrap'
       - '@core'
@@ -85,11 +81,7 @@
     runner: riot
     timeout: 50m
   iast_tdd_propagation:
-<<<<<<< HEAD
-    venvs_per_job: 1
-=======
-    parallelism: 6
->>>>>>> a14402e8
+    venvs_per_job: 1
     paths:
       - '@bootstrap'
       - '@core'
