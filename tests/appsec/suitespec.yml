---
components:
  appsec:
    - ddtrace/appsec/*
    - ddtrace/settings/asm.py
  appsec_iast:
    - ddtrace/appsec/iast/*
  urllib:
    - ddtrace/contrib/urllib/*
    - ddtrace/contrib/internal/urllib/*
  webbrowser:
    - ddtrace/contrib/webbrowser/*
    - ddtrace/contrib/internal/webbrowser/*
suites:
  appsec:
    parallelism: 6
    paths:
      - '@bootstrap'
      - '@core'
      - '@tracing'
      - '@appsec'
      - '@appsec_iast'
      - '@remoteconfig'
      - tests/appsec/*
    pattern: appsec$
    retry: 2
    runner: riot
    snapshot: true
  appsec_iast_default:
    env:
      TEST_POSTGRES_HOST: postgres
    parallelism: 6
    paths:
      - '@bootstrap'
      - '@core'
      - '@tracing'
      - '@appsec'
      - '@appsec_iast'
      - '@remoteconfig'
      - tests/appsec/iast/*
    retry: 2
    runner: hatch
    services:
      - postgres
    snapshot: true
    timeout: 40m
  appsec_iast_memcheck:
    env:
      CI_DEBUG_TRACE: 'true'
    parallelism: 4
    paths:
      - '@bootstrap'
      - '@core'
      - '@tracing'
      - '@appsec'
      - '@appsec_iast'
      - '@remoteconfig'
      - tests/appsec/iast/*
      - tests/appsec/iast_memcheck/*
    retry: 2
    runner: hatch
    snapshot: true
  appsec_iast_native:
    parallelism: 6
    paths:
      - '@bootstrap'
      - '@core'
      - '@tracing'
      - '@appsec'
      - '@appsec_iast'
      - '@remoteconfig'
    retry: 2
    runner: hatch
  iast_aggregated_leak_testing:
    parallelism: 3
<<<<<<< HEAD
    paths:
      - '@appsec_iast'
      - tests/appsec/iast_aggregated_memcheck/*
    runner: hatch
    timeout: 50m
#  appsec_iast_packages:
#    env:
#      PIP_CACHE_DIR: $CI_PROJECT_DIR/.cache/pip
#    paths:
#      - '@appsec_iast'
#      - tests/appsec/iast_packages/*
#    runner: hatch
#    timeout: 50m
#    cache:
#      key: v1-iast_packages-$PYTHON_VERSION-$CI_COMMIT_REF_SLUG-cache
#      paths:
#        - .cache
#    python_versions:
#      - "3.9"
#      - "3.10"
#      - "3.11"
#      - "3.12"
  iast_tdd_propagation:
    parallelism: 5
=======
>>>>>>> 8d7d3bef
    paths:
      - '@bootstrap'
      - '@core'
      - '@tracing'
      - '@appsec'
      - '@appsec_iast'
<<<<<<< HEAD
      - '@remoteconfig'
      - tests/appsec/iast_tdd_propagation/*
    retry: 2
=======
      - tests/appsec/iast_aggregated_memcheck/*
>>>>>>> 8d7d3bef
    runner: hatch
    timeout: 50m
  iast_tdd_propagation:
    parallelism: 5
    paths:
      - '@bootstrap'
      - '@core'
      - '@tracing'
      - '@appsec'
      - '@appsec_iast'
      - '@remoteconfig'
      - tests/appsec/iast_tdd_propagation/*
    retry: 2
    runner: hatch
    snapshot: true
    timeout: 40m
  appsec_integrations_pygoat:
    parallelism: 7
    paths:
      - '@bootstrap'
      - '@core'
      - '@tracing'
      - '@appsec'
      - '@appsec_iast'
      - '@remoteconfig'
      - tests/appsec/integrations/pygoat_tests/*
      - tests/snapshots/tests.appsec.*
    retry: 2
    runner: riot
    snapshot: true
  appsec_integrations_flask:
    parallelism: 17
    paths:
      - '@bootstrap'
      - '@core'
      - '@tracing'
      - '@appsec'
      - '@appsec_iast'
      - '@remoteconfig'
      - tests/appsec/integrations/flask_tests/*
    retry: 2
    runner: hatch
    services:
      - testagent
    timeout: 40m
  appsec_integrations_django:
    parallelism: 12
    paths:
      - '@bootstrap'
      - '@core'
      - '@tracing'
      - '@appsec'
      - '@appsec_iast'
      - '@remoteconfig'
      - tests/appsec/integrations/django_tests/*
    retry: 2
    runner: hatch
    services:
      - testagent
    timeout: 30m
  appsec_threats_django:
    parallelism: 12
    paths:
      - '@bootstrap'
      - '@core'
      - '@tracing'
      - '@appsec'
      - '@appsec_iast'
      - '@asgi'
      - '@wsgi'
      - '@django'
      - '@remoteconfig'
      - tests/appsec/*
      - tests/appsec/contrib_appsec/*
    retry: 2
    runner: hatch
  appsec_threats_fastapi:
    parallelism: 9
    paths:
      - '@bootstrap'
      - '@core'
      - '@tracing'
      - '@appsec'
      - '@appsec_iast'
      - '@asgi'
      - '@wsgi'
      - '@fastapi'
      - '@starlette'
      - '@remoteconfig'
      - tests/appsec/*
      - tests/appsec/contrib_appsec/*
    retry: 2
    runner: hatch
  appsec_threats_flask:
    parallelism: 10
    paths:
      - '@bootstrap'
      - '@core'
      - '@tracing'
      - '@appsec'
      - '@appsec_iast'
      - '@asgi'
      - '@wsgi'
      - '@flask'
      - '@remoteconfig'
      - tests/appsec/*
      - tests/appsec/contrib_appsec/*
    retry: 2
    runner: hatch
  urllib:
    paths:
      - '@bootstrap'
      - '@core'
      - '@contrib'
      - '@tracing'
      - '@urllib'
      - tests/appsec/iast/taint_sinks/test_ssrf.py
    runner: riot
    skip: true  # TODO: No environment available
  webbrowser:
    # services:
    # - pygoat
    paths:
      - '@bootstrap'
      - '@core'
      - '@contrib'
      - '@tracing'
      - '@webbrowser'
      - tests/appsec/iast/taint_sinks/test_ssrf.py
    runner: riot
    skip: true  # TODO: No environment available<|MERGE_RESOLUTION|>--- conflicted
+++ resolved
@@ -73,7 +73,8 @@
     runner: hatch
   iast_aggregated_leak_testing:
     parallelism: 3
-<<<<<<< HEAD
+  iast_aggregated_leak_testing:
+    parallelism: 3
     paths:
       - '@appsec_iast'
       - tests/appsec/iast_aggregated_memcheck/*
@@ -98,21 +99,15 @@
 #      - "3.12"
   iast_tdd_propagation:
     parallelism: 5
-=======
->>>>>>> 8d7d3bef
-    paths:
-      - '@bootstrap'
-      - '@core'
-      - '@tracing'
-      - '@appsec'
-      - '@appsec_iast'
-<<<<<<< HEAD
+    paths:
+      - '@bootstrap'
+      - '@core'
+      - '@tracing'
+      - '@appsec'
+      - '@appsec_iast'
       - '@remoteconfig'
       - tests/appsec/iast_tdd_propagation/*
     retry: 2
-=======
-      - tests/appsec/iast_aggregated_memcheck/*
->>>>>>> 8d7d3bef
     runner: hatch
     timeout: 50m
   iast_tdd_propagation:
