--- conflicted
+++ resolved
@@ -3,11 +3,8 @@
 import subprocess  # nosec
 
 from flask import Flask
-<<<<<<< HEAD
+from flask import request
 from flask import Response
-=======
->>>>>>> a5037a79
-from flask import request
 
 
 import ddtrace.auto  # noqa: F401  # isort: skip
