--- conflicted
+++ resolved
@@ -15,7 +15,6 @@
     return "OK_index", 200
 
 
-<<<<<<< HEAD
 @app.route("/submit/file", methods=["POST"])
 def submit_file():
     user_file = request.stream.read()
@@ -24,8 +23,6 @@
     return "OK_file"
 
 
-=======
->>>>>>> 090603df
 @app.route("/test-body-hang", methods=["POST"])
 def apsec_body_hang():
     return "OK_test-body-hang", 200
