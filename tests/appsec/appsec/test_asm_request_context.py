import pytest

from ddtrace.appsec import _asm_request_context
from ddtrace.internal._exceptions import BlockingException
from tests.appsec.utils import asm_context


_TEST_IP = "1.2.3.4"
_TEST_HEADERS = {"foo": "bar"}

config_asm = {"_asm_enabled": True}


def test_context_set_and_reset():
    with asm_context(
        ip_addr=_TEST_IP,
        headers=_TEST_HEADERS,
        headers_case_sensitive=True,
        block_request_callable=(lambda: True),
        config=config_asm,
    ):
<<<<<<< HEAD
        #        with _asm_request_context.asm_request_context_manager(_TEST_IP, _TEST_HEADERS, True, lambda: True):
=======
>>>>>>> 54613631
        assert _asm_request_context.get_ip() == _TEST_IP
        assert _asm_request_context.get_headers() == _TEST_HEADERS
        assert _asm_request_context.get_headers_case_sensitive()
        assert _asm_request_context.get_value("callbacks", "block") is not None
    assert _asm_request_context.get_ip() is None
    assert _asm_request_context.get_headers() == {}
    assert _asm_request_context.get_value("callbacks", "block") is None
    assert not _asm_request_context.get_headers_case_sensitive()
    with asm_context(
        ip_addr=_TEST_IP,
        headers=_TEST_HEADERS,
        config=config_asm,
    ):
        assert not _asm_request_context.get_headers_case_sensitive()
        assert not _asm_request_context.block_request()


def test_set_get_ip():
    with asm_context(config=config_asm):
        _asm_request_context.set_ip(_TEST_IP)
        assert _asm_request_context.get_ip() == _TEST_IP


def test_set_get_headers():
    with asm_context(config=config_asm):
        _asm_request_context.set_headers(_TEST_HEADERS)
        assert _asm_request_context.get_headers() == _TEST_HEADERS


def test_call_block_callable_none():
    with asm_context(config=config_asm):
        _asm_request_context.set_block_request_callable(None)
        assert not _asm_request_context.block_request()
    assert not _asm_request_context.block_request()


def test_call_block_callable_noargs():
    def _callable():
        return 42

    with asm_context(config=config_asm):
        _asm_request_context.set_block_request_callable(_callable)
        assert _asm_request_context.get_value("callbacks", "block")() == 42
    assert not _asm_request_context.get_value("callbacks", "block")


def test_call_block_callable_curried():
    class TestException(Exception):
        pass

    def _callable():
        raise TestException()

    with asm_context(config=config_asm):
        _asm_request_context.set_block_request_callable(_callable)
        with pytest.raises(TestException):
            assert _asm_request_context.block_request()


def test_set_get_headers_case_sensitive():
    # default reset value should be False
    assert not _asm_request_context.get_headers_case_sensitive()
    with asm_context(config=config_asm):
        _asm_request_context.set_headers_case_sensitive(True)
        assert _asm_request_context.get_headers_case_sensitive()
        _asm_request_context.set_headers_case_sensitive(False)
        assert not _asm_request_context.get_headers_case_sensitive()


def test_asm_request_context_manager():
    with asm_context(
        ip_addr=_TEST_IP,
        headers=_TEST_HEADERS,
        headers_case_sensitive=True,
        block_request_callable=(lambda: 42),
        config=config_asm,
    ):
        assert _asm_request_context.get_ip() == _TEST_IP
        assert _asm_request_context.get_headers() == _TEST_HEADERS
        assert _asm_request_context.get_headers_case_sensitive()
        assert _asm_request_context.get_value("callbacks", "block")() == 42

    assert _asm_request_context.get_ip() is None
    assert _asm_request_context.get_headers() == {}
    assert _asm_request_context.get_value("callbacks", "block") is None
    assert not _asm_request_context.get_headers_case_sensitive()


def test_blocking_exception_correctly_propagated():
    with asm_context(config=config_asm):
        witness = 0
        with asm_context(config=config_asm):
            witness = 1
            raise BlockingException({}, "rule", "type", "value")
            # should be skipped by exception
            witness = 3
        # should be also skipped by exception
        witness = 4
    # no more exception there
    # ensure that the exception was raised and caught at the end of the last context manager
    assert witness == 1<|MERGE_RESOLUTION|>--- conflicted
+++ resolved
@@ -19,10 +19,6 @@
         block_request_callable=(lambda: True),
         config=config_asm,
     ):
-<<<<<<< HEAD
-        #        with _asm_request_context.asm_request_context_manager(_TEST_IP, _TEST_HEADERS, True, lambda: True):
-=======
->>>>>>> 54613631
         assert _asm_request_context.get_ip() == _TEST_IP
         assert _asm_request_context.get_headers() == _TEST_HEADERS
         assert _asm_request_context.get_headers_case_sensitive()
