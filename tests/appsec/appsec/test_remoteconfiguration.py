import base64
import hashlib
import json
import os
import time

import mock
from mock.mock import ANY
import pytest

from ddtrace.appsec import _asm_request_context
from ddtrace.appsec._capabilities import _appsec_rc_capabilities
from ddtrace.appsec._constants import APPSEC
from ddtrace.appsec._constants import DEFAULT
from ddtrace.appsec._constants import PRODUCTS
from ddtrace.appsec._processor import AppSecSpanProcessor
from ddtrace.appsec._remoteconfiguration import _appsec_callback
from ddtrace.appsec._remoteconfiguration import _appsec_rules_data
from ddtrace.appsec._remoteconfiguration import _preprocess_results_appsec_1click_activation
from ddtrace.appsec._remoteconfiguration import disable_appsec_rc
from ddtrace.appsec._remoteconfiguration import enable_appsec_rc
from ddtrace.appsec._utils import get_triggers
from ddtrace.contrib.trace_utils import set_http_meta
from ddtrace.ext import SpanTypes
from ddtrace.internal import core
from ddtrace.internal.remoteconfig.client import AgentPayload
from ddtrace.internal.remoteconfig.client import ConfigMetadata
from ddtrace.internal.remoteconfig.client import TargetFile
from ddtrace.internal.remoteconfig.worker import remoteconfig_poller
from ddtrace.internal.service import ServiceStatus
from ddtrace.internal.utils.formats import asbool
from ddtrace.settings.asm import config as asm_config
import tests.appsec.rules as rules
from tests.appsec.utils import Either
from tests.utils import override_env
from tests.utils import override_global_config


def _set_and_get_appsec_tags(tracer):
    with _asm_request_context.asm_request_context_manager(), tracer.trace("test", span_type=SpanTypes.WEB) as span:
        set_http_meta(
            span,
            {},
            raw_uri="http://example.com/.git",
            status_code="404",
            request_cookies={"cookie1": "im the cookie1"},
        )
    return get_triggers(span)


@pytest.mark.xfail(
    reason="DD_REMOTE_CONFIGURATION_ENABLED is set to false for all riot venvs, "
    "this is not the default behavior for users"
)
def test_rc_enabled_by_default(tracer):
    # TODO: remove https://github.com/DataDog/dd-trace-py/blob/1.x/riotfile.py#L100 or refactor this test
    result = _set_and_get_appsec_tags(tracer)
    assert result is None
    assert asm_config._asm_can_be_enabled


def test_rc_activate_is_active_and_get_processor_tags(tracer, remote_config_worker):
    with override_global_config(dict(_remote_config_enabled=True)):
        rc_config = {"config": {"asm": {"enabled": False}}}
        _appsec_callback(rc_config, tracer)
        result = _set_and_get_appsec_tags(tracer)
        assert result is None
        rc_config = {"config": {"asm": {"enabled": True}}}
        _appsec_callback(rc_config, tracer)
        assert _set_and_get_appsec_tags(tracer)


@pytest.mark.parametrize(
    "appsec_enabled, rc_value",
    [
        ("", True),
        ("true", True),
        ("true", False),
    ],
)
def test_rc_activation_states_on(tracer, appsec_enabled, rc_value, remote_config_worker):
    with override_env({APPSEC.ENV: appsec_enabled} if appsec_enabled else {}), override_global_config(
        dict(_asm_enabled=asbool(appsec_enabled), _remote_config_enabled=True)
    ):
        if appsec_enabled:
            tracer.configure(appsec_enabled=asbool(appsec_enabled))

        rc_config = {"config": {"asm": {"enabled": rc_value}}}
        _appsec_callback(rc_config, tracer)
        result = _set_and_get_appsec_tags(tracer)
        assert result


@pytest.mark.parametrize(
    "appsec_enabled, rc_value",
    [
        ("", False),
        ("false", False),
        ("false", True),
    ],
)
def test_rc_activation_states_off(tracer, appsec_enabled, rc_value, remote_config_worker):
    with override_env({APPSEC.ENV: appsec_enabled}), override_global_config(dict(_asm_enabled=True)):
        if appsec_enabled == "":
            del os.environ[APPSEC.ENV]
        else:
            tracer.configure(appsec_enabled=asbool(appsec_enabled))

        rc_config = {"config": {"asm": {"enabled": True}}}
        if rc_value is False:
            rc_config = {}

        _appsec_callback(rc_config, tracer)
        result = _set_and_get_appsec_tags(tracer)
        assert result is None


@pytest.mark.parametrize(
    "rc_enabled, appsec_enabled, capability",
    [
        (True, "true", "4Av8"),  # All capabilities except ASM_ACTIVATION
        (False, "true", ""),
        (True, "false", "CAA="),
        (False, "false", ""),
        (True, "", "CAI="),  # ASM_ACTIVATION
        (False, "", ""),
    ],
)
def test_rc_capabilities(rc_enabled, appsec_enabled, capability, tracer):
    env = {}
    config = {}
    tracer.configure(appsec_enabled=False, api_version="v0.4")
    if appsec_enabled:
        env[APPSEC.ENV] = appsec_enabled
        config["appsec_enabled"] = asbool(appsec_enabled)
        config["api_version"] = "v0.4"
    with override_env(env):
        with override_global_config(dict(_remote_config_enabled=rc_enabled)):
            tracer.configure(**config)
            assert _appsec_rc_capabilities(test_tracer=tracer) == capability


@pytest.mark.parametrize(
    "env_rules, expected",
    [
<<<<<<< HEAD
        ({}, "wAv+"),  # All capabilities
        ({"_asm_static_rule_file": DEFAULT.RULES}, "CAI="),  # Only ASM_FEATURES
=======
        ({}, "4Av+"),  # All capabilities
        ({"DD_APPSEC_RULES": DEFAULT.RULES}, "CAI="),  # Only ASM_FEATURES
>>>>>>> 14cffc48
    ],
)
def test_rc_activation_capabilities(tracer, remote_config_worker, env_rules, expected):
    global_config = dict(_asm_enabled=False, _remote_config_enabled=True)
    global_config.update(env_rules)
    with override_global_config(global_config):
        rc_config = {"config": {"asm": {"enabled": True}}}
        # flaky test
        # assert not remoteconfig_poller._worker

        _appsec_callback(rc_config, test_tracer=tracer)

        assert _appsec_rc_capabilities(test_tracer=tracer) == expected


def test_rc_activation_validate_products(tracer, remote_config_worker):
    with override_global_config(dict(_asm_enabled=False, _remote_config_enabled=True, api_version="v0.4")):
        assert not remoteconfig_poller._worker

        enable_appsec_rc()

        assert remoteconfig_poller._client._products["ASM_FEATURES"]
    disable_appsec_rc()


@pytest.mark.parametrize(
    "env_rules, expected",
    [
        ({}, True),  # All capabilities
        ({"_asm_static_rule_file": DEFAULT.RULES}, False),  # Only ASM_FEATURES
    ],
)
def test_rc_activation_check_asm_features_product_disables_rest_of_products(
    tracer, remote_config_worker, env_rules, expected
):
    global_config = dict(_remote_config_enabled=True, _asm_enabled=True)
    global_config.update(env_rules)
    with override_global_config(global_config):
        tracer.configure(appsec_enabled=True, api_version="v0.4")
        enable_appsec_rc(tracer)

        assert bool(remoteconfig_poller._client._products.get(PRODUCTS.ASM_DATA)) is expected
        assert bool(remoteconfig_poller._client._products.get(PRODUCTS.ASM)) is expected
        assert remoteconfig_poller._client._products.get(PRODUCTS.ASM_FEATURES)

        _preprocess_results_appsec_1click_activation({})

        assert remoteconfig_poller._client._products.get(PRODUCTS.ASM_DATA) is None
        assert remoteconfig_poller._client._products.get(PRODUCTS.ASM) is None
        assert remoteconfig_poller._client._products.get(PRODUCTS.ASM_FEATURES)
    disable_appsec_rc()


@pytest.mark.parametrize("apisec_enabled", [True, False])
def test_rc_activation_with_api_security_appsec_fixed(tracer, remote_config_worker, apisec_enabled):
    with override_env({APPSEC.ENV: "true"}), override_global_config(
        dict(_remote_config_enabled=True, _asm_enabled=True, _api_security_enabled=apisec_enabled, api_version="v0.4")
    ):
        tracer.configure(appsec_enabled=True, api_version="v0.4")
        enable_appsec_rc(tracer)

        assert remoteconfig_poller._client._products.get(PRODUCTS.ASM_DATA)
        assert remoteconfig_poller._client._products.get(PRODUCTS.ASM)
        assert bool(remoteconfig_poller._client._products.get(PRODUCTS.ASM_FEATURES)) == apisec_enabled

    disable_appsec_rc()


@mock.patch("ddtrace.appsec._remoteconfiguration._appsec_1click_activation")
@mock.patch("ddtrace.appsec._remoteconfiguration._appsec_rules_data")
def test_load_new_configurations_dispatch_applied_configs(
    mock_appsec_rules_data, mock_appsec_1click_activation, remote_config_worker, tracer
):
    with override_global_config(dict(_asm_enabled=True, _remote_config_enabled=True, api_version="v0.4")):
        tracer.configure(appsec_enabled=True, api_version="v0.4")
        enable_appsec_rc(tracer)
        asm_features_data = b'{"asm":{"enabled":true}}'
        asm_data_data = b'{"data": [{"test": "data"}]}'
        payload = AgentPayload(
            target_files=[
                TargetFile(path="mock/ASM_FEATURES", raw=base64.b64encode(asm_features_data)),
                TargetFile(path="mock/ASM_DATA", raw=base64.b64encode(asm_data_data)),
            ]
        )
        client_configs = {
            "mock/ASM_FEATURES": ConfigMetadata(
                id="",
                product_name="ASM_FEATURES",
                sha256_hash=hashlib.sha256(asm_features_data).hexdigest(),
                length=5,
                tuf_version=5,
            ),
            "mock/ASM_DATA": ConfigMetadata(
                id="",
                product_name="ASM_DATA",
                sha256_hash=hashlib.sha256(asm_data_data).hexdigest(),
                length=5,
                tuf_version=5,
            ),
        }
        list_callbacks = []
        remoteconfig_poller._client._load_new_configurations(list_callbacks, {}, client_configs, payload=payload)
        remoteconfig_poller._client._publish_configuration(list_callbacks)
        remoteconfig_poller._poll_data()
        mock_appsec_rules_data.assert_called_with({"asm": {"enabled": True}, "data": [{"test": "data"}]}, None)

        mock_appsec_1click_activation.assert_called_with({"asm": {"enabled": True}, "data": [{"test": "data"}]}, None)
    disable_appsec_rc()


@mock.patch("ddtrace.appsec._remoteconfiguration._appsec_1click_activation")
@mock.patch("ddtrace.appsec._remoteconfiguration._appsec_rules_data")
def test_load_new_configurations_empty_config(
    mock_appsec_rules_data, mock_appsec_1click_activation, remote_config_worker, tracer
):
    with override_global_config(dict(_asm_enabled=True, _remote_config_enabled=True, api_version="v0.4")):
        tracer.configure(appsec_enabled=True, api_version="v0.4")
        enable_appsec_rc(tracer)
        asm_features_data = b'{"asm":{"enabled":true}}'
        asm_data_data = b'{"data": []}'
        payload = AgentPayload(
            target_files=[
                TargetFile(path="mock/ASM_FEATURES", raw=base64.b64encode(asm_features_data)),
                TargetFile(path="mock/ASM_DATA", raw=base64.b64encode(asm_data_data)),
            ]
        )
        client_configs = {
            "mock/ASM_FEATURES": ConfigMetadata(
                id="",
                product_name="ASM_FEATURES",
                sha256_hash=hashlib.sha256(asm_features_data).hexdigest(),
                length=5,
                tuf_version=5,
            ),
            "mock/ASM_DATA": ConfigMetadata(
                id="",
                product_name="ASM_DATA",
                sha256_hash=hashlib.sha256(asm_data_data).hexdigest(),
                length=5,
                tuf_version=5,
            ),
        }
        list_callbacks = []
        remoteconfig_poller._client._load_new_configurations(list_callbacks, {}, client_configs, payload=payload)
        remoteconfig_poller._client._publish_configuration(list_callbacks)

        remoteconfig_poller._poll_data()
        mock_appsec_rules_data.assert_called_with({"asm": {"enabled": True}, "data": []}, None)

        mock_appsec_1click_activation.assert_called_with({"asm": {"enabled": True}, "data": []}, None)
    disable_appsec_rc()


@mock.patch("ddtrace.appsec._remoteconfiguration._preprocess_results_appsec_1click_activation")
@mock.patch("ddtrace.appsec._remoteconfiguration._appsec_1click_activation")
@mock.patch("ddtrace.appsec._remoteconfiguration._appsec_rules_data")
def test_load_new_configurations_remove_config_and_dispatch_applied_configs(
    mock_appsec_rules_data,
    mock_appsec_1click_activation,
    mock_preprocess_results_appsec_1click_activation,
    remote_config_worker,
):
    with override_global_config(dict(_remote_config_enabled=True)):
        enable_appsec_rc()
    asm_features_data = b'{"asm":{"enabled":true}}'
    asm_data_data = b'{"data":{}}'
    payload = AgentPayload(
        target_files=[
            TargetFile(path="mock/ASM_FEATURES", raw=base64.b64encode(asm_features_data)),
            TargetFile(path="mock/ASM_DATA", raw=base64.b64encode(asm_data_data)),
        ]
    )
    client_configs = {
        "mock/ASM_FEATURES": ConfigMetadata(
            id="",
            product_name="ASM_FEATURES",
            sha256_hash=hashlib.sha256(asm_features_data).hexdigest(),
            length=5,
            tuf_version=5,
        ),
        "mock/ASM_DATA": ConfigMetadata(
            id="",
            product_name="ASM_DATA",
            sha256_hash=hashlib.sha256(asm_data_data).hexdigest(),
            length=5,
            tuf_version=5,
        ),
    }
    mock_preprocess_results_appsec_1click_activation.return_value = {"asm": {"enabled": False}}

    remoteconfig_poller._client._applied_configs = client_configs
    list_callbacks = []
    remoteconfig_poller._client._remove_previously_applied_configurations(list_callbacks, {}, {}, [])
    remoteconfig_poller._client._publish_configuration(list_callbacks)

    remoteconfig_poller._poll_data()

    mock_preprocess_results_appsec_1click_activation.assert_called_with({}, ANY)
    mock_appsec_1click_activation.assert_called_with({"asm": {"enabled": False}}, None)
    mock_appsec_rules_data.assert_called_with({"asm": {"enabled": False}}, None)

    mock_appsec_1click_activation.reset_mock()
    mock_appsec_rules_data.reset_mock()

    # Not called because with this configuration the above condition is True:
    # applied_config = self._applied_configs.get(target)
    # if applied_config == config:
    #     continue
    remoteconfig_poller._client._load_new_configurations(list_callbacks, {}, client_configs, payload=payload)
    remoteconfig_poller._client._publish_configuration(list_callbacks)
    remoteconfig_poller._poll_data()
    mock_appsec_rules_data.assert_not_called()  # ({"asm": {"enabled": False}}, None)
    mock_appsec_1click_activation.assert_not_called()  # ({"asm": {"enabled": False}}, None)
    disable_appsec_rc()


def test_load_new_configurations_remove_config_and_dispatch_applied_configs_error(remote_config_worker):
    """
    The previous code raises a key error in `self._products[config.product_name]` when appsec features is disabled
    with ASM_FEATURES product and then loops over the config in _load_new_configurations
    """
    with override_global_config(dict(_remote_config_enabled=True)):
        enable_appsec_rc()
    asm_features_data = b'{"asm":{"enabled":true}}'
    asm_data_data = b'{"data":{}}'
    payload = AgentPayload(
        target_files=[
            TargetFile(path="mock/ASM_FEATURES", raw=base64.b64encode(asm_features_data)),
            TargetFile(path="mock/ASM_DATA", raw=base64.b64encode(asm_data_data)),
        ]
    )
    client_configs = {
        "mock/ASM_FEATURES": ConfigMetadata(
            id="",
            product_name="ASM_FEATURES",
            sha256_hash=hashlib.sha256(asm_features_data).hexdigest(),
            length=5,
            tuf_version=5,
        ),
        "mock/ASM_DATA": ConfigMetadata(
            id="",
            product_name="ASM_DATA",
            sha256_hash=hashlib.sha256(asm_data_data).hexdigest(),
            length=5,
            tuf_version=5,
        ),
    }
    list_callbacks = []
    remoteconfig_poller._client._applied_configs = client_configs
    remoteconfig_poller._client._remove_previously_applied_configurations(list_callbacks, {}, {}, [])
    remoteconfig_poller._client._publish_configuration(list_callbacks)

    remoteconfig_poller._client._load_new_configurations(list_callbacks, {}, client_configs, payload=payload)
    remoteconfig_poller._client._publish_configuration(list_callbacks)
    disable_appsec_rc()


@mock.patch("ddtrace.appsec._remoteconfiguration._appsec_1click_activation")
@mock.patch("ddtrace.appsec._remoteconfiguration._appsec_rules_data")
def test_load_multiple_targets_file_same_product(
    mock_appsec_rules_data, mock_appsec_1click_activation, remote_config_worker, tracer
):
    with override_global_config(dict(_asm_enabled=True, _remote_config_enabled=True, api_version="v0.4")):
        tracer.configure(appsec_enabled=True, api_version="v0.4")
        enable_appsec_rc(tracer)
        asm_features_data = b'{"asm":{"enabled":true}}'
        asm_data_data1 = b'{"data": [{"a":1}]}'
        asm_data_data2 = b'{"data": [{"b":2}]}'
        payload = AgentPayload(
            target_files=[
                TargetFile(path="mock/ASM_FEATURES", raw=base64.b64encode(asm_features_data)),
                TargetFile(path="mock/ASM_DATA/1", raw=base64.b64encode(asm_data_data1)),
                TargetFile(path="mock/ASM_DATA/2", raw=base64.b64encode(asm_data_data2)),
            ]
        )
        client_configs = {
            "mock/ASM_FEATURES": ConfigMetadata(
                id="",
                product_name="ASM_FEATURES",
                sha256_hash=hashlib.sha256(asm_features_data).hexdigest(),
                length=5,
                tuf_version=5,
            ),
            "mock/ASM_DATA/1": ConfigMetadata(
                id="",
                product_name="ASM_DATA",
                sha256_hash=hashlib.sha256(asm_data_data1).hexdigest(),
                length=5,
                tuf_version=5,
            ),
            "mock/ASM_DATA/2": ConfigMetadata(
                id="",
                product_name="ASM_DATA",
                sha256_hash=hashlib.sha256(asm_data_data2).hexdigest(),
                length=5,
                tuf_version=5,
            ),
        }
        list_callbacks = []
        remoteconfig_poller._client._load_new_configurations(list_callbacks, {}, client_configs, payload=payload)
        remoteconfig_poller._client._publish_configuration(list_callbacks)
        remoteconfig_poller._poll_data()
        mock_appsec_rules_data.assert_called_with({"asm": {"enabled": True}, "data": [{"a": 1}, {"b": 2}]}, None)

        mock_appsec_1click_activation.assert_called_with({"asm": {"enabled": True}, "data": [{"a": 1}, {"b": 2}]}, None)
    disable_appsec_rc()


@mock.patch("ddtrace.appsec._remoteconfiguration._appsec_1click_activation")
@mock.patch("ddtrace.appsec._remoteconfiguration._appsec_rules_data")
def test_load_new_config_and_remove_targets_file_same_product(
    mock_appsec_rules_data, mock_appsec_1click_activation, remote_config_worker, tracer
):
    with override_global_config(dict(_asm_enabled=True, _remote_config_enabled=True, api_version="v0.4")):
        tracer.configure(appsec_enabled=True, api_version="v0.4")
        applied_configs = {}
        enable_appsec_rc(tracer)
        asm_features_data = b'{"asm":{"enabled":true}}'
        asm_data_data1 = b'{"data": [{"c":1}]}'
        asm_data_data2 = b'{"data": [{"d":2}]}'
        payload = AgentPayload(
            target_files=[
                TargetFile(path="mock/ASM_FEATURES", raw=base64.b64encode(asm_features_data)),
                TargetFile(path="mock/ASM_DATA/1", raw=base64.b64encode(asm_data_data1)),
                TargetFile(path="mock/ASM_DATA/2", raw=base64.b64encode(asm_data_data2)),
            ]
        )
        first_config = {
            "mock/ASM_FEATURES": ConfigMetadata(
                id="",
                product_name="ASM_FEATURES",
                sha256_hash=hashlib.sha256(asm_features_data).hexdigest(),
                length=5,
                tuf_version=5,
            ),
            "mock/ASM_DATA/1": ConfigMetadata(
                id="",
                product_name="ASM_DATA",
                sha256_hash=hashlib.sha256(asm_data_data1).hexdigest(),
                length=5,
                tuf_version=5,
            ),
            "mock/ASM_DATA/2": ConfigMetadata(
                id="",
                product_name="ASM_DATA",
                sha256_hash=hashlib.sha256(asm_data_data2).hexdigest(),
                length=5,
                tuf_version=5,
            ),
        }

        second_config = {
            "mock/ASM_FEATURES": ConfigMetadata(
                id="",
                product_name="ASM_FEATURES",
                sha256_hash=hashlib.sha256(asm_features_data).hexdigest(),
                length=5,
                tuf_version=5,
            ),
            "mock/ASM_DATA/1": ConfigMetadata(
                id="",
                product_name="ASM_DATA",
                sha256_hash=hashlib.sha256(asm_data_data1).hexdigest(),
                length=5,
                tuf_version=5,
            ),
        }

        target_file = {
            "mock/ASM_DATA/2": ConfigMetadata(
                id="",
                product_name="ASM_DATA",
                sha256_hash=hashlib.sha256(asm_data_data2).hexdigest(),
                length=5,
                tuf_version=5,
            )
        }
        list_callbacks = []
        remoteconfig_poller._client._remove_previously_applied_configurations(list_callbacks, {}, first_config, {})
        remoteconfig_poller._client._load_new_configurations(
            list_callbacks, applied_configs, first_config, payload=payload
        )
        remoteconfig_poller._client._publish_configuration(list_callbacks)
        remoteconfig_poller._client._applied_configs = applied_configs
        remoteconfig_poller._poll_data()

        mock_appsec_rules_data.assert_called_with({"asm": {"enabled": True}, "data": [{"c": 1}, {"d": 2}]}, None)
        mock_appsec_rules_data.reset_mock()

        list_callbacks = []
        remoteconfig_poller._client._remove_previously_applied_configurations(
            list_callbacks, {}, second_config, target_file
        )
        remoteconfig_poller._client._load_new_configurations(list_callbacks, {}, second_config, payload=payload)
        remoteconfig_poller._client._publish_configuration(list_callbacks)
        remoteconfig_poller._poll_data()

        mock_appsec_rules_data.assert_called_with({"asm": {"enabled": None}, "data": [{"d": 2}]}, None)
        disable_appsec_rc()


@mock.patch.object(AppSecSpanProcessor, "_update_rules")
def test_fullpath_appsec_rules_data(mock_update_rules, remote_config_worker, tracer):
    with override_global_config(dict(_asm_enabled=True, _remote_config_enabled=True, api_version="v0.4")):
        tracer.configure(appsec_enabled=True, api_version="v0.4")
        applied_configs = {}
        enable_appsec_rc(tracer)
        asm_features_data = b'{"asm":{"enabled":true}}'
        asm_data_data1 = b'{"exclusions": [{"e":1}]}'
        asm_data_data2 = b'{"exclusions": [{"f":2}]}'
        payload = AgentPayload(
            target_files=[
                TargetFile(path="mock/ASM_FEATURES", raw=base64.b64encode(asm_features_data)),
                TargetFile(path="mock/ASM_DATA/1", raw=base64.b64encode(asm_data_data1)),
                TargetFile(path="mock/ASM_DATA/2", raw=base64.b64encode(asm_data_data2)),
            ]
        )
        first_config = {
            "mock/ASM_FEATURES": ConfigMetadata(
                id="",
                product_name="ASM_FEATURES",
                sha256_hash=hashlib.sha256(asm_features_data).hexdigest(),
                length=5,
                tuf_version=5,
            ),
            "mock/ASM_DATA/1": ConfigMetadata(
                id="",
                product_name="ASM_DATA",
                sha256_hash=hashlib.sha256(asm_data_data1).hexdigest(),
                length=5,
                tuf_version=5,
            ),
            "mock/ASM_DATA/2": ConfigMetadata(
                id="",
                product_name="ASM_DATA",
                sha256_hash=hashlib.sha256(asm_data_data2).hexdigest(),
                length=5,
                tuf_version=5,
            ),
        }

        second_config = {
            "mock/ASM_FEATURES": ConfigMetadata(
                id="",
                product_name="ASM_FEATURES",
                sha256_hash=hashlib.sha256(asm_features_data).hexdigest(),
                length=5,
                tuf_version=5,
            ),
            "mock/ASM_DATA/1": ConfigMetadata(
                id="",
                product_name="ASM_DATA",
                sha256_hash=hashlib.sha256(asm_data_data1).hexdigest(),
                length=5,
                tuf_version=5,
            ),
        }

        target_file = {
            "mock/ASM_DATA/2": ConfigMetadata(
                id="",
                product_name="ASM_DATA",
                sha256_hash=hashlib.sha256(asm_data_data2).hexdigest(),
                length=5,
                tuf_version=5,
            )
        }
        list_callbacks = []
        remoteconfig_poller._client._remove_previously_applied_configurations(list_callbacks, {}, first_config, {})
        remoteconfig_poller._client._load_new_configurations(
            list_callbacks, applied_configs, first_config, payload=payload
        )
        remoteconfig_poller._client._applied_configs = applied_configs
        remoteconfig_poller._client._publish_configuration(list_callbacks)
        remoteconfig_poller._poll_data()

        mock_update_rules.assert_called_with({"exclusions": [{"e": 1}, {"f": 2}]})
        mock_update_rules.reset_mock()

        # ensure enable_appsec_rc is reentrant
        enable_appsec_rc(tracer)
        list_callbacks = []
        remoteconfig_poller._client._remove_previously_applied_configurations(
            list_callbacks, {}, second_config, target_file
        )
        remoteconfig_poller._client._load_new_configurations(list_callbacks, {}, second_config, payload=payload)
        remoteconfig_poller._client._publish_configuration(list_callbacks)
        remoteconfig_poller._poll_data()

        mock_update_rules.assert_called_with({"exclusions": [{"f": 2}]})
    disable_appsec_rc()


@mock.patch.object(AppSecSpanProcessor, "_update_rules")
def test_fullpath_appsec_rules_data_empty_data(mock_update_rules, remote_config_worker, tracer):
    with override_global_config(dict(_asm_enabled=True, _remote_config_enabled=True, api_version="v0.4")):
        tracer.configure(appsec_enabled=True, api_version="v0.4")
        applied_configs = {}
        enable_appsec_rc(tracer)
        asm_data_data1 = b'{"asm":{"enabled":true}, "exclusions": [{"t":1}]}'
        asm_data_data2 = b'{"asm":{"enabled":true}, "exclusions": []}'
        payload = AgentPayload(
            target_files=[
                TargetFile(path="mock/ASM_DATA/1", raw=base64.b64encode(asm_data_data1)),
                TargetFile(path="mock/ASM_DATA/2", raw=base64.b64encode(asm_data_data2)),
            ]
        )
        first_config = {
            "mock/ASM_DATA/1": ConfigMetadata(
                id="",
                product_name="ASM_DATA",
                sha256_hash=hashlib.sha256(asm_data_data1).hexdigest(),
                length=5,
                tuf_version=5,
            ),
            "mock/ASM_DATA/2": ConfigMetadata(
                id="",
                product_name="ASM_DATA",
                sha256_hash=hashlib.sha256(asm_data_data2).hexdigest(),
                length=5,
                tuf_version=5,
            ),
        }

        second_config = {
            "mock/ASM_DATA/1": ConfigMetadata(
                id="",
                product_name="ASM_DATA",
                sha256_hash=hashlib.sha256(asm_data_data1).hexdigest(),
                length=5,
                tuf_version=5,
            ),
        }

        target_file = {
            "mock/ASM_DATA/2": ConfigMetadata(
                id="",
                product_name="ASM_DATA",
                sha256_hash=hashlib.sha256(asm_data_data2).hexdigest(),
                length=5,
                tuf_version=5,
            )
        }
        list_callbacks = []
        remoteconfig_poller._client._remove_previously_applied_configurations(list_callbacks, {}, first_config, {})
        remoteconfig_poller._client._load_new_configurations(
            list_callbacks, applied_configs, first_config, payload=payload
        )
        remoteconfig_poller._client._applied_configs = applied_configs
        remoteconfig_poller._client._publish_configuration(list_callbacks)
        remoteconfig_poller._poll_data(tracer)

        mock_update_rules.assert_called_with({"exclusions": [{"t": 1}]})
        mock_update_rules.reset_mock()

        list_callbacks = []
        remoteconfig_poller._client._remove_previously_applied_configurations(
            list_callbacks, {}, second_config, target_file
        )
        remoteconfig_poller._client._load_new_configurations(list_callbacks, {}, second_config, payload=payload)
        remoteconfig_poller._client._publish_configuration(list_callbacks)
        remoteconfig_poller._poll_data(tracer)

        mock_update_rules.assert_called_with({"exclusions": []})
    disable_appsec_rc()


@mock.patch.object(AppSecSpanProcessor, "_update_rules")
def test_fullpath_appsec_rules_data_add_delete_file(mock_update_rules, remote_config_worker, tracer):
    with override_global_config(dict(_asm_enabled=True, _remote_config_enabled=True)):
        tracer.configure(appsec_enabled=True)
        applied_configs = {}
        enable_appsec_rc(tracer)
        asm_data_data1 = b'{"asm":{"enabled":true}, "exclusions": [{"b":1}]}'
        asm_data_data2 = b'{"asm":{"enabled":true}, "exclusions": []}'
        payload = AgentPayload(
            target_files=[
                TargetFile(path="mock/ASM_DATA/1", raw=base64.b64encode(asm_data_data1)),
            ]
        )
        first_config = {
            "mock/ASM_DATA/1": ConfigMetadata(
                id="",
                product_name="ASM_DATA",
                sha256_hash=hashlib.sha256(asm_data_data1).hexdigest(),
                length=5,
                tuf_version=5,
            ),
        }

        second_payload = AgentPayload(
            target_files=[
                TargetFile(path="mock/ASM_DATA/1", raw=base64.b64encode(asm_data_data2)),
            ]
        )
        second_config = {
            "mock/ASM_DATA/1": ConfigMetadata(
                id="",
                product_name="ASM_DATA",
                sha256_hash=hashlib.sha256(asm_data_data2).hexdigest(),
                length=5,
                tuf_version=5,
            ),
        }

        target_file = {
            "mock/ASM_DATA/1": ConfigMetadata(
                id="",
                product_name="ASM_DATA",
                sha256_hash=hashlib.sha256(asm_data_data1).hexdigest(),
                length=5,
                tuf_version=5,
            )
        }
        list_callbacks = []
        remoteconfig_poller._client._remove_previously_applied_configurations(list_callbacks, {}, first_config, {})
        remoteconfig_poller._client._load_new_configurations(
            list_callbacks, applied_configs, first_config, payload=payload
        )
        remoteconfig_poller._client._applied_configs = applied_configs
        remoteconfig_poller._client._publish_configuration(list_callbacks)

        remoteconfig_poller._poll_data(tracer)
        mock_update_rules.assert_called_with({"exclusions": [{"b": 1}]})
        mock_update_rules.reset_mock()

        list_callbacks = []
        remoteconfig_poller._client._remove_previously_applied_configurations(
            list_callbacks, {}, second_config, target_file
        )
        remoteconfig_poller._client._load_new_configurations(list_callbacks, {}, second_config, payload=second_payload)
        remoteconfig_poller._client._publish_configuration(list_callbacks)
        remoteconfig_poller._poll_data(tracer)

        mock_update_rules.assert_called_with({"exclusions": []})
    disable_appsec_rc()


@mock.patch("ddtrace.appsec._remoteconfiguration._appsec_1click_activation")
@mock.patch("ddtrace.appsec._remoteconfiguration._appsec_rules_data")
def test_load_new_empty_config_and_remove_targets_file_same_product(
    mock_appsec_rules_data, remote_config_worker, tracer
):
    with override_global_config(dict(_asm_enabled=True, api_version="v0.4", _remote_config_enabled=True)):
        tracer.configure(appsec_enabled=True, api_version="v0.4")
        applied_configs = {}
        enable_appsec_rc(tracer)
        asm_features_data = b'{"asm":{"enabled":true}}'
        asm_data_data1 = b'{"data": [{"x":1}]}'
        asm_data_data2 = b'{"data2": [{"y":2}]}'
        asm_data_data_empty = b'{"data2": []}'
        payload = AgentPayload(
            target_files=[
                TargetFile(path="mock/ASM_FEATURES", raw=base64.b64encode(asm_features_data)),
                TargetFile(path="mock/ASM_DATA/1", raw=base64.b64encode(asm_data_data1)),
                TargetFile(path="mock/ASM_DATA/2", raw=base64.b64encode(asm_data_data2)),
            ]
        )
        first_config = {
            "mock/ASM_FEATURES": ConfigMetadata(
                id="",
                product_name="ASM_FEATURES",
                sha256_hash=hashlib.sha256(asm_features_data).hexdigest(),
                length=5,
                tuf_version=5,
            ),
            "mock/ASM_DATA/1": ConfigMetadata(
                id="",
                product_name="ASM_DATA",
                sha256_hash=hashlib.sha256(asm_data_data1).hexdigest(),
                length=5,
                tuf_version=5,
            ),
            "mock/ASM_DATA/2": ConfigMetadata(
                id="",
                product_name="ASM_DATA",
                sha256_hash=hashlib.sha256(asm_data_data2).hexdigest(),
                length=5,
                tuf_version=5,
            ),
        }

        second_config = {
            "mock/ASM_FEATURES": ConfigMetadata(
                id="",
                product_name="ASM_FEATURES",
                sha256_hash=hashlib.sha256(asm_features_data).hexdigest(),
                length=5,
                tuf_version=5,
            ),
            "mock/ASM_DATA/2": ConfigMetadata(
                id="",
                product_name="ASM_DATA",
                sha256_hash=hashlib.sha256(asm_data_data_empty).hexdigest(),
                length=5,
                tuf_version=5,
            ),
        }

        list_callbacks = []
        remoteconfig_poller._client._remove_previously_applied_configurations(list_callbacks, {}, first_config, {})
        remoteconfig_poller._client._load_new_configurations(
            list_callbacks, applied_configs, first_config, payload=payload
        )
        remoteconfig_poller._client._publish_configuration(list_callbacks)
        remoteconfig_poller._client._applied_configs = {}
        remoteconfig_poller._poll_data()

        mock_appsec_rules_data.assert_called_with(
            {"asm": {"enabled": Either(True, None)}, "data": [{"x": 1}], "data2": [{"y": 2}]}, None
        )
        mock_appsec_rules_data.reset_mock()

        payload = AgentPayload(
            target_files=[
                TargetFile(path="mock/ASM_FEATURES", raw=base64.b64encode(asm_features_data)),
                TargetFile(path="mock/ASM_DATA/1", raw=base64.b64encode(asm_data_data1)),
                TargetFile(path="mock/ASM_DATA/2", raw=base64.b64encode(asm_data_data_empty)),
            ]
        )

        list_callbacks = []
        remoteconfig_poller._client._load_new_configurations(list_callbacks, {}, second_config, payload=payload)
        remoteconfig_poller._client._publish_configuration(list_callbacks)
        remoteconfig_poller._poll_data()

        mock_appsec_rules_data.assert_called_with(
            {"asm": {"enabled": Either(True, None)}, "data": [{"x": 1}], "data2": []}, None
        )
    disable_appsec_rc()


def test_rc_activation_ip_blocking_data(tracer, remote_config_worker):
    with override_env({APPSEC.ENV: "true"}), override_global_config({}):
        tracer.configure(appsec_enabled=True, api_version="v0.4")
        rc_config = {
            "config": {
                "rules_data": [
                    {
                        "data": [{"expiration": 1755346879, "value": "user8"}],
                        "id": "blocked_users",
                        "type": "data_with_expiration",
                    },
                    {
                        "data": [
                            {"value": "8.8.4.4"},
                        ],
                        "id": "blocked_ips",
                        "type": "ip_with_expiration",
                    },
                ]
            }
        }
        assert remoteconfig_poller.status == ServiceStatus.STOPPED

        _appsec_callback(rc_config, tracer)
        with _asm_request_context.asm_request_context_manager("8.8.4.4", {}):
            with tracer.trace("test", span_type=SpanTypes.WEB) as span:
                set_http_meta(
                    span,
                    rules.Config(),
                )
            assert get_triggers(span)
            assert core.get_item("http.request.remote_ip", span) == "8.8.4.4"


def test_rc_activation_ip_blocking_data_expired(tracer, remote_config_worker):
    with override_env({APPSEC.ENV: "true"}), override_global_config({}):
        tracer.configure(appsec_enabled=True, api_version="v0.4")
        rc_config = {
            "config": {
                "rules_data": [
                    {
                        "data": [
                            {"expiration": int(time.time()) - 10000, "value": "8.8.4.4"},
                        ],
                        "id": "blocked_ips",
                        "type": "ip_with_expiration",
                    },
                ]
            }
        }

        assert remoteconfig_poller.status == ServiceStatus.STOPPED

        _appsec_callback(rc_config, tracer)

        with _asm_request_context.asm_request_context_manager("8.8.4.4", {}):
            with tracer.trace("test", span_type=SpanTypes.WEB) as span:
                set_http_meta(
                    span,
                    rules.Config(),
                )
            assert get_triggers(span) is None


def test_rc_activation_ip_blocking_data_not_expired(tracer, remote_config_worker):
    with override_env({APPSEC.ENV: "true"}), override_global_config({}):
        tracer.configure(appsec_enabled=True, api_version="v0.4")
        rc_config = {
            "config": {
                "rules_data": [
                    {
                        "data": [
                            {"expiration": int(time.time()) + 10000, "value": "8.8.4.4"},
                        ],
                        "id": "blocked_ips",
                        "type": "ip_with_expiration",
                    },
                ]
            }
        }

        assert remoteconfig_poller.status == ServiceStatus.STOPPED

        _appsec_callback(rc_config, tracer)

        with _asm_request_context.asm_request_context_manager("8.8.4.4", {}):
            with tracer.trace("test", span_type=SpanTypes.WEB) as span:
                set_http_meta(
                    span,
                    rules.Config(),
                )
            assert get_triggers(span)
            assert core.get_item("http.request.remote_ip", span) == "8.8.4.4"


def test_rc_rules_data(tracer):
    RULES_PATH = os.path.join(
        os.path.dirname(os.path.dirname(os.path.dirname(rules.ROOT_DIR))), "ddtrace/appsec/rules.json"
    )
    with override_env({APPSEC.ENV: "true"}), override_global_config(dict(_asm_enabled=True)), open(
        RULES_PATH, "r"
    ) as dd_rules:
        tracer.configure(appsec_enabled=True, api_version="v0.4")
        config = {
            "rules_data": [],
            "custom_rules": [],
            "actions": [],
            "rules": json.load(dd_rules)["rules"],
            "rules_override": [],
            "scanners": [],
            "processors": [],
            "ignore": [],
        }
        with mock.patch("ddtrace.appsec._processor.AppSecSpanProcessor._update_rules", autospec=True) as mock_update:
            mock_update.reset_mock()
            _appsec_rules_data(config, tracer)
            calls = mock_update.mock_calls
            for v in config:
                if v == "ignore":
                    assert v not in calls[-1][1][1]
                else:
                    assert v in calls[-1][1][1]


def test_rc_rules_data_error_empty(tracer):
    with override_env({APPSEC.ENV: "true"}), override_global_config(dict(_asm_enabled=True)):
        tracer.configure(appsec_enabled=True, api_version="v0.4")
        config = {}
        assert not _appsec_rules_data(config, tracer)


def test_rc_rules_data_error_ddwaf(tracer):
    with override_env({APPSEC.ENV: "true"}), override_global_config(dict(_asm_enabled=True)):
        tracer.configure(appsec_enabled=True, api_version="v0.4")
        config = {
            "rules": [{"invalid": mock.MagicMock()}],
        }
        assert not _appsec_rules_data(config, tracer)<|MERGE_RESOLUTION|>--- conflicted
+++ resolved
@@ -143,13 +143,8 @@
 @pytest.mark.parametrize(
     "env_rules, expected",
     [
-<<<<<<< HEAD
-        ({}, "wAv+"),  # All capabilities
+        ({}, "4Av+"),  # All capabilities
         ({"_asm_static_rule_file": DEFAULT.RULES}, "CAI="),  # Only ASM_FEATURES
-=======
-        ({}, "4Av+"),  # All capabilities
-        ({"DD_APPSEC_RULES": DEFAULT.RULES}, "CAI="),  # Only ASM_FEATURES
->>>>>>> 14cffc48
     ],
 )
 def test_rc_activation_capabilities(tracer, remote_config_worker, env_rules, expected):
