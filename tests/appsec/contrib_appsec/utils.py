--- conflicted
+++ resolved
@@ -185,11 +185,6 @@
 
         Also ensure the resource name is set correctly.
         """
-<<<<<<< HEAD
-=======
-        if interface.name == "fastapi":
-            pytest.skip("API endpoint discovery is only supported in Django/Flask")
->>>>>>> 177b5af0
         from ddtrace.internal.endpoints import endpoint_collection
 
         def parse(path: str) -> str:
@@ -198,13 +193,8 @@
             # substitutions to make a url path from route
             if re.match(r"^\^.*\$$", path):
                 path = path[1:-1]
-<<<<<<< HEAD
             path = re.sub(r"<int:param_int>|\{[a-z_]+:int\}", "123", path)
             path = re.sub(r"<(str|string):[a-z_]+>|\{[a-z_]+:str\}", "abczx", path)
-=======
-            path = re.sub(r"<int:param_int>", "123", path)
-            path = re.sub(r"<(str|string):[a-z_]+>", "abczx", path)
->>>>>>> 177b5af0
             if path.endswith("/?"):
                 path = path[:-2]
             return path if path.startswith("/") else ("/" + path)
