import os

from ddtrace.trace import tracer
from tests.webclient import PingFilter


tracer._configure(trace_processors=[PingFilter()])
<<<<<<< HEAD

=======
>>>>>>> 7ecddbeb

ALLOWED_HOSTS = [
    "testserver",
    "localhost",
]

BASE_DIR = os.path.dirname(os.path.dirname(os.path.abspath(__file__)))

DATABASES = {
    "default": {"ENGINE": "django.db.backends.sqlite3", "NAME": ":memory:"},
}


CACHES = {
    "default": {
        "BACKEND": "django.core.cache.backends.locmem.LocMemCache",
        "LOCATION": "unique-snowflake",
    },
    "pylibmc": {
        "BACKEND": "django.core.cache.backends.memcached.PyLibMCCache",
        "LOCATION": "127.0.0.1:11211",
    },
}

SITE_ID = 1
SECRET_KEY = "not_very_secret_in_tests"
USE_I18N = True
USE_L10N = True
STATIC_URL = "/static/"
ROOT_URLCONF = "tests.appsec.integrations.django_tests.django_app.urls"

TEMPLATES = [
    {
        "BACKEND": "django.template.backends.django.DjangoTemplates",
        "DIRS": [
            os.path.join(BASE_DIR, "templates"),
        ],
        "APP_DIRS": True,
        "OPTIONS": {
            "context_processors": [
                "django.template.context_processors.debug",
                "django.template.context_processors.request",
                "django.contrib.auth.context_processors.auth",
                "django.contrib.messages.context_processors.messages",
            ],
        },
    },
]

MIDDLEWARE = [
    "django.contrib.sessions.middleware.SessionMiddleware",
    "django.middleware.common.CommonMiddleware",
    "django.middleware.csrf.CsrfViewMiddleware",
    "django.contrib.auth.middleware.AuthenticationMiddleware",
    "django.contrib.messages.middleware.MessageMiddleware",
    "django.middleware.clickjacking.XFrameOptionsMiddleware",
    "django.middleware.security.SecurityMiddleware",
]

INSTALLED_APPS = [
    "django.contrib.admin",
    "django.contrib.auth",
    "django.contrib.contenttypes",
    "django.contrib.sessions",
]<|MERGE_RESOLUTION|>--- conflicted
+++ resolved
@@ -5,10 +5,6 @@
 
 
 tracer._configure(trace_processors=[PingFilter()])
-<<<<<<< HEAD
-
-=======
->>>>>>> 7ecddbeb
 
 ALLOWED_HOSTS = [
     "testserver",
