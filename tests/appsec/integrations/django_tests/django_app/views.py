"""
Class based views used for Django tests.
"""

import hashlib
from html import escape
import json
import os
from pathlib import Path
from pathlib import PosixPath
import shlex
import subprocess
from typing import Any
import urllib
from urllib.parse import quote

from django import VERSION as DJANGO_VERSION
from django.db import connection
from django.http import HttpResponse
from django.http import JsonResponse
from django.shortcuts import redirect
from django.shortcuts import render
from django.utils.safestring import mark_safe
<<<<<<< HEAD
from django.views.decorators.csrf import csrf_exempt
=======
import requests
from requests.exceptions import ConnectionError  # noqa: A004
>>>>>>> 12791bc7

from ddtrace.appsec import _asm_request_context
from ddtrace.appsec._iast._taint_tracking import OriginType
from ddtrace.appsec._iast._taint_tracking._taint_objects_base import is_pyobject_tainted
from ddtrace.appsec._iast.reporter import IastSpanReporter
from ddtrace.appsec._trace_utils import block_request_if_user_blocked
from ddtrace.trace import tracer


print(f"DJANGO_VERSION: {DJANGO_VERSION}")
if DJANGO_VERSION < (3, 2, 0):
    from unittest.mock import MagicMock

    url_has_allowed_host_and_scheme = MagicMock()
else:
    from django.utils.http import url_has_allowed_host_and_scheme


def assert_origin(parameter: Any, origin_type: Any) -> None:
    assert is_pyobject_tainted(parameter)
    sources, _ = IastSpanReporter.taint_ranges_as_evidence_info(parameter)
    assert sources[0].origin == origin_type


def index(request):
    response = HttpResponse("Hello, test app.")
    response["my-response-header"] = "my_response_value"
    return response


def path_params_view(request, year, month):
    return JsonResponse({"year": year, "month": month})


def body_view(request):
    # Django >= 3
    if hasattr(request, "headers"):
        content_type = request.headers["Content-Type"]
    else:
        # Django < 3
        content_type = request.META["CONTENT_TYPE"]
    if content_type in ("application/json", "application/xml", "text/xml"):
        data = request.body
        return HttpResponse(data, status=200)
    else:
        data = request.POST
        first_post_key = list(request.POST.keys())[0]
        assert_origin(first_post_key, OriginType.PARAMETER_NAME)
        return HttpResponse(str(dict(data)), status=200)


def weak_hash_view(request):
    m = hashlib.md5()
    m.update(b"Nobody inspects")
    m.update(b" the spammish repetition")
    m.digest()
    return HttpResponse("OK", status=200)


def block_callable_view(request):
    _asm_request_context.block_request()
    return HttpResponse("OK", status=200)


def checkuser_view(request, user_id):
    block_request_if_user_blocked(tracer, user_id)
    return HttpResponse(status=200)


def xss_http_request_parameter_mark_safe(request):
    user_input = request.GET.get("input", "")

    # label xss_http_request_parameter_mark_safe
    return render(request, "index.html", {"user_input": mark_safe(user_input)})


def xss_secure(request):
    user_input = request.GET.get("input", "")

    # label xss_http_request_parameter_mark_safe
    return render(request, "index.html", {"user_input": user_input})


def ospathjoin_propagation(request):
    user_input = request.GET.get("input", "")

    # label xss_http_request_parameter_mark_safe
    return HttpResponse(
        f"OK:{is_pyobject_tainted(os.path.join(user_input, user_input))}:"
        f"{is_pyobject_tainted(os.path.join(Path(user_input), Path(user_input)))}:"
        f"{is_pyobject_tainted(os.path.join(PosixPath(user_input), PosixPath(user_input)))}",
        status=200,
    )


def xss_http_request_parameter_template_safe(request):
    user_input = request.GET.get("input", "")

    # label xss_http_request_parameter_template_safe
    return render(request, "index_safe.html", {"user_input": user_input})


def xss_http_request_parameter_autoscape(request):
    user_input = request.GET.get("input", "")

    # label xss_http_request_parameter_autoscape
    return render(request, "index_autoescape.html", {"user_input": user_input})


def sqli_http_request_parameter(request):
    import bcrypt
    from django.contrib.auth.hashers import BCryptSHA256PasswordHasher

    password_django = BCryptSHA256PasswordHasher()
    obj = password_django.encode("i'm a password", bcrypt.gensalt())
    with connection.cursor() as cursor:
        # label iast_enabled_sqli_http_request_parameter
        cursor.execute(request.GET["q"] + obj + "'")

    return HttpResponse(request.META["HTTP_USER_AGENT"], status=200)


def sqli_http_request_parameter_name_get(request):
    obj = " 1"
    with connection.cursor() as cursor:
        # label iast_enabled_sqli_http_request_parameter_name_get
        cursor.execute(list(request.GET.keys())[0] + obj)

    return HttpResponse(request.META["HTTP_USER_AGENT"], status=200)


def sqli_http_request_parameter_name_post(request):
    obj = " 1"
    with connection.cursor() as cursor:
        # label iast_enabled_sqli_http_request_parameter_name_post
        cursor.execute(list(request.POST.keys())[0] + obj)

    return HttpResponse(request.META["HTTP_USER_AGENT"], status=200)


def sqli_query_no_redacted(request):
    obj = request.GET["q"]
    with connection.cursor() as cursor:
        # label sqli_query_no_redacted
        cursor.execute(f"SELECT * FROM {obj} ORDER BY name")
    return HttpResponse("OK", status=200)


def sqli_http_request_header_name(request):
    key = [x for x in request.META.keys() if x == "master"][0]

    with connection.cursor() as cursor:
        # label iast_enabled_sqli_http_request_header_name
        cursor.execute("SELECT 1 FROM sqlite_" + key)

    return HttpResponse(request.META["master"], status=200)


def sqli_http_request_header_value(request):
    value = [x for x in request.META.values() if x == "master"][0]
    with connection.cursor() as cursor:
        query = "SELECT 1 FROM sqlite_" + value
        # label iast_enabled_sqli_http_request_header_value
        cursor.execute(query)

    return HttpResponse(request.META["HTTP_USER_AGENT"], status=200)


def sqli_http_path_parameter(request, q_http_path_parameter):
    with connection.cursor() as cursor:
        query = "SELECT 1 from " + q_http_path_parameter
        # label iast_enabled_full_sqli_http_path_parameter
        cursor.execute(query)

    return HttpResponse(request.META["HTTP_USER_AGENT"], status=200)


def iast_sampling(request):
    param_tainted = request.GET.get("param")
    with connection.cursor() as cursor:
        cursor.execute(f"SELECT '{param_tainted}', '1'  FROM sqlite_master")
    return HttpResponse(f"OK:{param_tainted}", status=200)


def iast_sampling_2(request):
    param_tainted = request.GET.get("param")
    with connection.cursor() as cursor:
        cursor.execute(f"SELECT '{param_tainted}', '1'  FROM sqlite_master")
        cursor.execute(f"SELECT '{param_tainted}', '2'  FROM sqlite_master")
    return HttpResponse(f"OK:{param_tainted}", status=200)


def iast_sampling_by_route_method(request, q_http_path_parameter):
    param_tainted = request.GET.get("param")
    with connection.cursor() as cursor:
        cursor.execute(f"SELECT '{param_tainted}', '1'  FROM sqlite_master")
        cursor.execute(f"SELECT '{param_tainted}', '2'  FROM sqlite_master")
        cursor.execute(f"SELECT '{param_tainted}', '3'  FROM sqlite_master")
        cursor.execute(f"SELECT '{param_tainted}', '4'  FROM sqlite_master")
        cursor.execute(f"SELECT '{param_tainted}', '5'  FROM sqlite_master")
        cursor.execute(f"SELECT '{param_tainted}', '6'  FROM sqlite_master")
        cursor.execute(f"SELECT '{param_tainted}', '7'  FROM sqlite_master")
        cursor.execute(f"SELECT '{param_tainted}', '8'  FROM sqlite_master")
        cursor.execute(f"SELECT '{param_tainted}', '9'  FROM sqlite_master")
        cursor.execute(f"SELECT '{param_tainted}', '10'  FROM sqlite_master")
        cursor.execute(f"SELECT '{param_tainted}', '11'  FROM sqlite_master")
        cursor.execute(f"SELECT '{param_tainted}', '12'  FROM sqlite_master")
        cursor.execute(f"SELECT '{param_tainted}', '13'  FROM sqlite_master")
        cursor.execute(f"SELECT '{param_tainted}', '14'  FROM sqlite_master")
        cursor.execute(f"SELECT '{param_tainted}', '15'  FROM sqlite_master")
        cursor.execute(f"SELECT '{param_tainted}', '16'  FROM sqlite_master")
    return HttpResponse(f"OK:{param_tainted}:{q_http_path_parameter}", status=200)


def taint_checking_enabled_view(request):
    # TODO: Taint request body
    # assert is_pyobject_tainted(request.body)
    first_get_key = list(request.GET.keys())[0]
    assert is_pyobject_tainted(request.GET["q"])
    assert is_pyobject_tainted(first_get_key)
    assert is_pyobject_tainted(request.META["QUERY_STRING"])
    assert is_pyobject_tainted(request.META["HTTP_USER_AGENT"])
    # TODO: Taint request headers
    # assert is_pyobject_tainted(request.headers["User-Agent"])
    assert_origin(request.path_info, OriginType.PATH)
    assert_origin(request.path, OriginType.PATH)
    assert_origin(request.META["PATH_INFO"], OriginType.PATH)
    assert_origin(request.GET["q"], OriginType.PARAMETER)
    assert_origin(first_get_key, OriginType.PARAMETER_NAME)

    return HttpResponse(request.META["HTTP_USER_AGENT"], status=200)


def taint_checking_disabled_view(request):
    assert not is_pyobject_tainted(request.body)
    assert not is_pyobject_tainted(request.GET["q"])
    assert not is_pyobject_tainted(list(request.GET.keys())[0])
    assert not is_pyobject_tainted(request.META["QUERY_STRING"])
    assert not is_pyobject_tainted(request.META["HTTP_USER_AGENT"])
    assert not is_pyobject_tainted(request.headers["User-Agent"])

    return HttpResponse(request.META["HTTP_USER_AGENT"], status=200)


def magic_header_key(request):
    # Endpoint used to block request on response headers
    res = HttpResponse(status=200)
    res["Content-Disposition"] = 'attachment; filename="MagicKey_Al4h7iCFep9s1"'
    return res


def sqli_http_request_cookie_name(request):
    key = [x for x in request.COOKIES.keys() if x == "master"][0]

    with connection.cursor() as cursor:
        # label iast_enabled_sqli_http_cookies_name
        cursor.execute("SELECT 1 FROM sqlite_" + key)

    return HttpResponse(request.COOKIES["master"], status=200)


def sqli_http_request_cookie_value(request):
    value = [x for x in request.COOKIES.values() if x == "master"][0]

    with connection.cursor() as cursor:
        # label iast_enabled_sqli_http_cookies_value
        cursor.execute("SELECT 1 FROM sqlite_" + value)

    return HttpResponse(request.COOKIES["master"], status=200)


def sqli_http_request_body(request):
    key = "master_key"
    if key in request.POST:
        value = request.POST[key]
    else:
        value = request.body.decode()
    with connection.cursor() as cursor:
        # label iast_enabled_sqli_http_body
        cursor.execute("SELECT 1 FROM sqlite_" + value)

    return HttpResponse(value, status=200)


def source_body_view(request):
    value = request.body.decode()
    with connection.cursor() as cursor:
        # label source_body_view
        cursor.execute("SELECT 1 FROM sqlite_master WHERE type='1'" + value)
    return HttpResponse(value, status=200)


def view_with_exception(request):
    value = request.GET["q"]
    from time import sleep_not_exists  # noqa:F401

    with connection.cursor() as cursor:
        # label value
        cursor.execute(value)
    return HttpResponse(value, status=200)


def view_insecure_cookies_insecure(request):
    res = HttpResponse("OK")

    # label test_django_insecure_cookie
    res.set_cookie("insecure", "cookie", secure=False, httponly=True, samesite="Strict")
    return res


def view_insecure_cookies_secure(request):
    res = HttpResponse("OK")
    res.set_cookie("secure2", "value", secure=True, httponly=True, samesite="Strict")
    return res


def view_insecure_cookies_empty(request):
    res = HttpResponse("OK")
    res.set_cookie("insecure", "", secure=False, httponly=True, samesite="Strict")
    return res


def view_insecure_cookies_two_insecure_one_secure(request):
    res = HttpResponse("OK")
    res.set_cookie("insecure1", "cookie1", secure=False, httponly=True, samesite="Strict")
    res.set_cookie("insecure2", "cookie2", secure=True, httponly=False, samesite="Strict")
    res.set_cookie("secure3", "cookie3", secure=True, httponly=True, samesite="Strict")
    return res


def view_insecure_cookies_insecure_special_chars(request):
    res = HttpResponse("OK")

    # label test_django_insecure_cookie_special_characters
    res.set_cookie("insecure", "cookie?()43jfM;;;===value", secure=False, httponly=True, samesite="Strict")
    return res


@csrf_exempt
def command_injection(request):
    value = request.body.decode()
    # label iast_command_injection
    os.system("dir -l " + value)

    return HttpResponse("OK", status=200)


def command_injection_subprocess(request):
    cmd = request.POST.get("cmd", "")
    filename = "/"
    # label iast_command_injection_subprocess
    subp = subprocess.Popen(args=[cmd, "-la", filename], shell=True)
    subp.communicate()
    subp.wait()
    return HttpResponse("OK", status=200)


def command_injection_secure_mark(request):
    value = request.body.decode()
    # label iast_command_injection
    os.system("dir -l " + shlex.quote(value))

    return HttpResponse("OK", status=200)


def xss_secure_mark(request):
    value = request.body.decode()

    value_secure = escape(value)

    return render(request, "index.html", {"user_input": mark_safe(value_secure)})


@csrf_exempt
def header_injection(request):
    value = request.body.decode()

    response = HttpResponse(f"OK:{value}", status=200)
    if DJANGO_VERSION < (3, 2, 0):
        # label iast_header_injection
        response._headers["Header-Injection".lower()] = ("Header-Injection", value)

    else:
        # label iast_header_injection
        response.headers._store["Header-Injection".lower()] = ("Header-Injection", value)
    return response


def header_injection_secure(request):
    value = request.body.decode()

    response = HttpResponse("OK", status=200)
    if DJANGO_VERSION < (3, 2, 0):
        response["Header-Injection"] = value
    else:
        response.headers["Header-Injection"] = value
    return response


def unvalidated_redirect_url(request):
    value = request.GET.get("url")
    # label unvalidated_redirect_url
    return redirect(value)


def unvalidated_redirect_url_validator(request):
    value = request.GET.get("url")
    if url_has_allowed_host_and_scheme(value, allowed_hosts={request.get_host()}):
        return redirect(value)
    return redirect(value)


def unvalidated_redirect_path(request):
    value = request.GET.get("url")
    # label unvalidated_redirect_path
    return redirect("http://localhost:8080/" + value)


def unvalidated_redirect_safe_source_cookie(request):
    value = request.COOKIES["url"]
    # label unvalidated_redirect_safe_source_cookie
    return redirect(value)


def unvalidated_redirect_safe_source_header(request):
    value = request.META["url"]
    # label unvalidated_redirect_safe_source_header
    return redirect("http://localhost:8080/" + value)


def unvalidated_redirect_path_multiple_sources(request):
    value1 = request.GET.get("url")
    value2 = request.META["url"]
    # label unvalidated_redirect_path_multiple_sources
    return redirect(value1 + value2)


def unvalidated_redirect_url_header(request):
    value = request.GET.get("url")
    response = HttpResponse("OK", status=200)
    if DJANGO_VERSION < (3, 2, 0):
        # label unvalidated_redirect_url_header
        response["Location"] = value
    else:
        # label unvalidated_redirect_url_header
        response.headers["Location"] = value
    return response


def validate_querydict(request):
    qd = request.GET
    res = qd.getlist("x")
    lres = list(qd.lists())
    keys = list(qd.dict().keys())
    return HttpResponse(
        "x=%s, all=%s, keys=%s, urlencode=%s" % (str(res), str(lres), str(keys), qd.urlencode()), status=200
    )


def stacktrace_leak_view(request):
    from tests.appsec.iast.taint_sinks.test_stacktrace_leak import _load_html_django_stacktrace

    return HttpResponse(_load_html_django_stacktrace())


def stacktrace_leak_500_view(request):
    try:
        raise Exception("FooBar Exception")
    except Exception:
        import sys

        from django.views.debug import technical_500_response

        return technical_500_response(request, *sys.exc_info())


def signup(request):
    from django.contrib.auth.models import User

    login = request.GET.get("login")
    passwd = request.GET.get("pwd")
    if login and passwd:
        User.objects.create_user(username=login, password=passwd)
        return HttpResponse("OK", status=200)
    return HttpResponse("Error", status=400)


def ssrf_requests(request):
    value = request.GET.get("url")
    option = request.GET.get("option")
    try:
        if option == "path":
            # label ssrf_requests_path
            _ = requests.get(f"http://localhost:8080/{value}", timeout=1)
        elif option == "protocol":
            # label ssrf_requests_protocol
            _ = requests.get(f"{value}://localhost:8080/", timeout=1)
        elif option == "host":
            # label ssrf_requests_host
            _ = requests.get(f"http://{value}:8080/", timeout=1)
        elif option == "query":
            # label ssrf_requests_query
            _ = requests.get(f"http://localhost:8080/?{value}", timeout=1)
        elif option == "query_with_fragment":
            # label ssrf_requests_query_with_fragment
            _ = requests.get(f"http://localhost:8080/?{value}", timeout=1)
        elif option == "port":
            # label ssrf_requests_port
            _ = requests.get(f"http://localhost:{value}/", timeout=1)
        elif option == "fragment1":
            _ = requests.get(f"http://localhost:8080/#section1={value}", timeout=1)
        elif option == "fragment2":
            _ = requests.get(f"http://localhost:8080/?param1=value1&param2=value2#section2={value}", timeout=1)
        elif option == "fragment3":
            _ = requests.get(
                "http://localhost:8080/path-to-something/object_identifier?"
                f"param1=value1&param2=value2#section3={value}",
                timeout=1,
            )
        elif option == "query_param":
            _ = requests.get("http://localhost:8080/", params={"param1": value}, timeout=1)
        elif option == "urlencode_single":
            params = urllib.parse.urlencode({"key1": value})
            _ = requests.get(f"http://localhost:8080/?{params}", timeout=1)
        elif option == "urlencode_multiple":
            params = urllib.parse.urlencode({"key1": value, "key2": "static_value", "key3": "another_value"})
            _ = requests.get(f"http://localhost:8080/?{params}", timeout=1)
        elif option == "urlencode_nested":
            nested_data = {"user": value, "filters": {"type": "report", "format": "json"}}
            params = urllib.parse.urlencode({"data": json.dumps(nested_data)})
            _ = requests.get(f"http://localhost:8080/?{params}", timeout=1)
        elif option == "urlencode_with_fragment":
            params = urllib.parse.urlencode({"search": value})
            _ = requests.get(f"http://localhost:8080/?{params}#results", timeout=1)
        elif option == "urlencode_doseq":
            params = urllib.parse.urlencode({"ids": [value, "id2", "id3"]}, doseq=True)
            _ = requests.get(f"http://localhost:8080/?{params}", timeout=1)
        elif option == "safe_host":
            if url_has_allowed_host_and_scheme(value, allowed_hosts={request.get_host()}):
                _ = requests.get(f"http://{value}:8080/", timeout=1)
            _ = requests.get(f"http://{value}:8080/", timeout=1)
        elif option == "safe_path":
            safe_path = quote(value)
            _ = requests.get(f"http://localhost:8080/{safe_path}", timeout=1)
    except ConnectionError:
        pass
    return HttpResponse("OK", status=200)<|MERGE_RESOLUTION|>--- conflicted
+++ resolved
@@ -21,12 +21,10 @@
 from django.shortcuts import redirect
 from django.shortcuts import render
 from django.utils.safestring import mark_safe
-<<<<<<< HEAD
 from django.views.decorators.csrf import csrf_exempt
-=======
 import requests
 from requests.exceptions import ConnectionError  # noqa: A004
->>>>>>> 12791bc7
+
 
 from ddtrace.appsec import _asm_request_context
 from ddtrace.appsec._iast._taint_tracking import OriginType
