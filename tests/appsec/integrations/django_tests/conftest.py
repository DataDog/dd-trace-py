import os

import django
from django.conf import settings
import pytest

from ddtrace.appsec._iast import enable_iast_propagation
from ddtrace.appsec._iast._patch_modules import patch_iast
from ddtrace.contrib.internal.django.patch import patch as django_patch
from ddtrace.trace import Pin
from tests.appsec.iast.conftest import _end_iast_context_and_oce
from tests.appsec.iast.conftest import _start_iast_context_and_oce
from tests.utils import DummyTracer
from tests.utils import TracerSpanContainer
from tests.utils import override_env
from tests.utils import override_global_config


os.environ.setdefault("DJANGO_SETTINGS_MODULE", "tests.appsec.integrations.django_tests.django_app.settings")


# `pytest` automatically calls this function once when tests are run.
def pytest_configure():
    with override_global_config(
        dict(
            _iast_enabled=True,
            _iast_deduplication_enabled=False,
            _iast_request_sampling=100.0,
        )
    ), override_env(dict(_DD_IAST_PATCH_MODULES="tests.appsec.integrations")):
        settings.DEBUG = False
        patch_iast()
        django_patch()
        enable_iast_propagation()
        django.setup()


@pytest.fixture
def debug_mode():
    from django.conf import settings

    original_debug = settings.DEBUG
    settings.DEBUG = True
    yield
    settings.DEBUG = original_debug


@pytest.fixture
def tracer():
    tracer = DummyTracer()
    # Patch Django and override tracer to be our test tracer
    pin = Pin.get_from(django)
    original_tracer = pin.tracer
    Pin._override(django, tracer=tracer)

    # Yield to our test
    yield tracer
    tracer.pop()

    # Reset the tracer pinned to Django and unpatch
    # DEV: unable to properly unpatch and reload django app with each test
    # unpatch()
    Pin._override(django, tracer=original_tracer)


@pytest.fixture
def test_spans(tracer):
    with override_global_config(
        dict(
            _iast_enabled=True,
            _iast_deduplication_enabled=False,
            _iast_request_sampling=100.0,
        )
    ):
        container = TracerSpanContainer(tracer)
        _start_iast_context_and_oce()
        yield container
        _end_iast_context_and_oce()
        container.reset()


@pytest.fixture
<<<<<<< HEAD
def test_spans_iast_disabled(tracer):
=======
def iast_spans_with_zero_sampling(tracer):
    """Fixture that provides a span container with IAST enabled but 0% sampling rate.

    This fixture is used to test IAST behavior when sampling is disabled (0%).
    It sets up a test environment where:
    - IAST is enabled
    - Deduplication is disabled
    - Sampling rate is set to 0%
    - A span container is provided for collecting traces

    Args:
        tracer: The test tracer instance

    Yields:
        TracerSpanContainer: A container for collecting spans during the test
    """
>>>>>>> 9c8c6d0e
    with override_global_config(
        dict(
            _iast_enabled=True,
            _iast_deduplication_enabled=False,
            _iast_request_sampling=0.0,
        )
    ):
        container = TracerSpanContainer(tracer)
        _start_iast_context_and_oce()
        yield container
        _end_iast_context_and_oce()
        container.reset()<|MERGE_RESOLUTION|>--- conflicted
+++ resolved
@@ -80,9 +80,6 @@
 
 
 @pytest.fixture
-<<<<<<< HEAD
-def test_spans_iast_disabled(tracer):
-=======
 def iast_spans_with_zero_sampling(tracer):
     """Fixture that provides a span container with IAST enabled but 0% sampling rate.
 
@@ -99,7 +96,6 @@
     Yields:
         TracerSpanContainer: A container for collecting spans during the test
     """
->>>>>>> 9c8c6d0e
     with override_global_config(
         dict(
             _iast_enabled=True,
