import os

import django
from django.conf import settings
import pytest

from ddtrace._trace.pin import Pin
from ddtrace.appsec._iast import enable_iast_propagation
from ddtrace.appsec._iast import load_iast
from ddtrace.appsec._iast import oce
<<<<<<< HEAD
from ddtrace.appsec._iast._taint_tracking._context import debug_context_array_free_slots_number
=======
>>>>>>> bc05edde
from ddtrace.appsec._iast.main import patch_iast
from ddtrace.contrib.internal.django.patch import patch as django_patch
from ddtrace.contrib.internal.requests.patch import patch as requests_patch
from ddtrace.internal import core
from tests.utils import DummyTracer
from tests.utils import TracerSpanContainer
from tests.utils import override_config
from tests.utils import override_env
from tests.utils import override_global_config


os.environ.setdefault("DJANGO_SETTINGS_MODULE", "tests.appsec.integrations.django_tests.django_app.settings")


# `pytest` automatically calls this function once when tests are run.
def pytest_configure():
    with override_global_config(
        dict(
            _iast_enabled=True,
            _iast_deduplication_enabled=False,
            _iast_request_sampling=100.0,
        )
    ), override_env(dict(_DD_IAST_PATCH_MODULES="tests.appsec.integrations")):
        settings.DEBUG = False
        patch_iast()
        load_iast()
        requests_patch()
        django_patch()
        enable_iast_propagation()
        django.setup()


@pytest.fixture
def debug_mode():
    from django.conf import settings

    original_debug = settings.DEBUG
    settings.DEBUG = True
    yield
    settings.DEBUG = original_debug


@pytest.fixture
def tracer():
    tracer = DummyTracer()
    # Patch Django and override tracer to be our test tracer
    pin = Pin.get_from(django)
    original_tracer = pin.tracer
    Pin._override(django, tracer=tracer)

    # Yield to our test
    core.tracer = tracer
    with override_config("django", dict(_tracer=tracer)):
        yield tracer
    tracer.pop()
    core.tracer = original_tracer
    # Reset the tracer pinned to Django and unpatch
    # DEV: unable to properly unpatch and reload django app with each test
    # unpatch()
    Pin._override(django, tracer=original_tracer)


@pytest.fixture
def test_spans(tracer):
    container = TracerSpanContainer(tracer)
    yield container
    container.reset()


@pytest.fixture
def iast_span(tracer):
    with override_global_config(
        dict(
            _iast_enabled=True,
            _appsec_enabled=False,
            _iast_deduplication_enabled=False,
            _iast_request_sampling=100.0,
        )
    ):
        oce.reconfigure()
        container = TracerSpanContainer(tracer)
<<<<<<< HEAD
        assert debug_context_array_free_slots_number() > 0
        yield container
=======
        _start_iast_context_and_oce()
        yield container
        _end_iast_context_and_oce()
>>>>>>> bc05edde
        container.reset()


@pytest.fixture
def iast_span_disabled(tracer):
    with override_global_config(
        dict(
            _iast_enabled=False,
            _iast_deduplication_enabled=False,
            _iast_request_sampling=100.0,
        )
    ):
        oce.reconfigure()
        container = TracerSpanContainer(tracer)
        yield container
        container.reset()


@pytest.fixture
def test_spans_2_vuln_per_request_deduplication(tracer):
    with override_global_config(
        dict(
            _iast_enabled=True,
            _iast_deduplication_enabled=True,
            _iast_max_vulnerabilities_per_requests=2,
            _iast_request_sampling=100.0,
        )
    ):
        oce.reconfigure()
        container = TracerSpanContainer(tracer)
        yield container
        container.reset()


@pytest.fixture
def iast_spans_with_zero_sampling(tracer):
    """Fixture that provides a span container with IAST enabled but 0% sampling rate.

    This fixture is used to test IAST behavior when sampling is disabled (0%).
    It sets up a test environment where:
    - IAST is enabled
    - Deduplication is disabled
    - Sampling rate is set to 0%
    - A span container is provided for collecting traces

    Args:
        tracer: The test tracer instance

    Yields:
        TracerSpanContainer: A container for collecting spans during the test
    """
    with override_global_config(
        dict(
            _iast_enabled=True,
            _iast_deduplication_enabled=False,
            _iast_request_sampling=0.0,
        )
    ):
        oce.reconfigure()
        container = TracerSpanContainer(tracer)
        yield container
        container.reset()<|MERGE_RESOLUTION|>--- conflicted
+++ resolved
@@ -8,10 +8,7 @@
 from ddtrace.appsec._iast import enable_iast_propagation
 from ddtrace.appsec._iast import load_iast
 from ddtrace.appsec._iast import oce
-<<<<<<< HEAD
 from ddtrace.appsec._iast._taint_tracking._context import debug_context_array_free_slots_number
-=======
->>>>>>> bc05edde
 from ddtrace.appsec._iast.main import patch_iast
 from ddtrace.contrib.internal.django.patch import patch as django_patch
 from ddtrace.contrib.internal.requests.patch import patch as requests_patch
@@ -93,14 +90,8 @@
     ):
         oce.reconfigure()
         container = TracerSpanContainer(tracer)
-<<<<<<< HEAD
         assert debug_context_array_free_slots_number() > 0
         yield container
-=======
-        _start_iast_context_and_oce()
-        yield container
-        _end_iast_context_and_oce()
->>>>>>> bc05edde
         container.reset()
 
 
