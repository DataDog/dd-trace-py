--- conflicted
+++ resolved
@@ -5,12 +5,8 @@
 
 from ddtrace.appsec._common_module_patches import patch_common_modules
 from ddtrace.appsec._constants import IAST
-<<<<<<< HEAD
-from ddtrace.appsec._iast._utils import _is_python_version_supported as python_supported_by_iast
-=======
 from ddtrace.appsec._iast import oce
 from ddtrace.appsec._iast._patch_modules import patch_iast
->>>>>>> ea2a9a50
 from ddtrace.appsec._iast.constants import VULN_CMDI
 from ddtrace.appsec._iast.constants import VULN_HEADER_INJECTION
 from ddtrace.appsec._iast.constants import VULN_INSECURE_COOKIE
@@ -880,7 +876,6 @@
     assert vulnerability["hash"]
 
 
-@pytest.mark.skipif(not python_supported_by_iast(), reason="Python version not supported by IAST")
 def test_django_stacktrace_from_technical_500_response(client, test_spans, tracer, debug_mode):
     root_span, response = _aux_appsec_get_root_span(
         client,
@@ -953,7 +948,6 @@
     assert response.status_code == 200
     assert response.content == b"<html>\n<body>\n<p>Input: <script>alert('XSS')</script></p>\n</body>\n</html>"
 
-<<<<<<< HEAD
     loaded = json.loads(root_span.get_tag(IAST.JSON))
 
     line, hash_value = get_line_and_hash("xss_http_request_parameter_template_safe", vuln_type, filename=TEST_FILE)
@@ -1011,33 +1005,4 @@
 
     loaded = root_span.get_tag(IAST.JSON)
     assert loaded is None
-=======
-@pytest.mark.skipif(not asm_config._iast_supported, reason="Python version not supported by IAST")
-def test_django_stacktrace_from_technical_500_response(client, test_spans, tracer, debug_mode):
-    with override_global_config(dict(_iast_enabled=True, _deduplication_enabled=False)):
-        with tracer.trace("test", span_type=SpanTypes.WEB, service="test") as span:
-            start_context(span)
-            oce.reconfigure()
-            root_span, response = _aux_appsec_get_root_span(
-                client,
-                test_spans,
-                tracer,
-                url="/appsec/stacktrace_leak_500/",
-                content_type="text/html",
-            )
-
-            assert response.status_code == 500, "Expected a 500 status code"
-            assert root_span.get_metric(IAST.ENABLED) == 1.0
-
-            loaded = json.loads(root_span.get_tag(IAST.JSON))
-            assert loaded["sources"] == []
-            assert len(loaded["vulnerabilities"]) == 1
-            vulnerability = loaded["vulnerabilities"][0]
-            assert vulnerability["type"] == VULN_STACKTRACE_LEAK
-            assert vulnerability["evidence"] == {
-                "valueParts": [
-                    {"value": "Module: tests.appsec.integrations.django_tests.django_app.views\nException: Exception"}
-                ]
-            }
-            assert vulnerability["hash"]
->>>>>>> ea2a9a50
+ 