import json

import pytest

from ddtrace.appsec._iast.constants import VULN_CMDI
from ddtrace.appsec._iast.constants import VULN_CODE_INJECTION
from ddtrace.appsec._iast.constants import VULN_INSECURE_HASHING_TYPE
from ddtrace.appsec._iast.constants import VULN_STACKTRACE_LEAK
from ddtrace.appsec._iast.constants import VULN_UNVALIDATED_REDIRECT
from tests.appsec.appsec_utils import flask_server
from tests.appsec.appsec_utils import gunicorn_server
from tests.appsec.iast.iast_utils import load_iast_report
from tests.appsec.integrations.flask_tests.utils import flask_version
from tests.appsec.integrations.utils_testagent import _get_span
from tests.appsec.integrations.utils_testagent import clear_session
from tests.appsec.integrations.utils_testagent import start_trace


@pytest.mark.skip(reason="Stacktrace error in debug mode doesn't work outside the request APPSEC-56862")
def test_iast_stacktrace_error():
    token = "test_iast_stacktrace_error"
    _ = start_trace(token)
    with flask_server(iast_enabled="true", token=token, port=8050, env={"FLASK_DEBUG": "true"}) as context:
        _, flask_client, pid = context
        response = flask_client.get(
            "/iast-stacktrace-leak-vulnerability", headers={"X-Datadog-Test-Session-Token": token}
        )
        assert response.status_code == 500
        assert (
            b"<title>ValueError: Check my stacktrace!" in response.content
        ), f"Exception doesn't found in CONTENT: {response.content}"

    response_tracer = _get_span(token)
    spans_with_iast = []
    vulnerabilities = []
    for trace in response_tracer:
        for span in trace:
            if span.get("metrics", {}).get("_dd.iast.enabled") == 1.0:
                spans_with_iast.append(span)
            iast_data = load_iast_report(span)
            if iast_data:
                vulnerabilities.append(iast_data.get("vulnerabilities"))
    clear_session(token)

    assert len(spans_with_iast) == 2
    assert len(vulnerabilities) == 1
    assert len(vulnerabilities[0]) == 1
    vulnerability = vulnerabilities[0][0]
    assert vulnerability["type"] == VULN_STACKTRACE_LEAK
    assert vulnerability["evidence"]["valueParts"][0]["value"].startswith("Module: ")
    assert "path" not in vulnerability["location"]
    assert "line" not in vulnerability["location"]
    assert vulnerability["hash"]


@pytest.mark.parametrize("server", (gunicorn_server, flask_server))
def test_iast_cmdi(server):
    token = "test_iast_cmdi"
    _ = start_trace(token)
    with server(iast_enabled="true", token=token, port=8050, use_ddtrace_cmd=False) as context:
        _, flask_client, pid = context

        response = flask_client.get("/iast-cmdi-vulnerability?filename=path_traversal_test_file.txt")

        assert response.status_code == 200

    response_tracer = _get_span(token)
    spans_with_iast = []
    vulnerabilities = []
    for trace in response_tracer:
        for span in trace:
            if span.get("metrics", {}).get("_dd.iast.enabled") == 1.0:
                spans_with_iast.append(span)
            iast_data = load_iast_report(span)
            if iast_data:
                vulnerabilities.append(iast_data.get("vulnerabilities"))
    clear_session(token)

    assert len(spans_with_iast) == 2
    assert len(vulnerabilities) == 1
    assert len(vulnerabilities[0]) == 1
    vulnerability = vulnerabilities[0][0]
    assert vulnerability["type"] == VULN_CMDI
    assert vulnerability["evidence"]["valueParts"] == [
        {"value": "ls "},
        {"redacted": True},
        {"pattern": "abcdefghijklmnopqrstuvwxyzAB", "redacted": True, "source": 0},
    ]
    assert vulnerability["hash"]


@pytest.mark.parametrize("server", (gunicorn_server, flask_server))
def test_iast_cmdi_secure(server):
    token = "test_iast_cmdi_secure"
    _ = start_trace(token)
    with server(iast_enabled="true", token=token, port=8050, use_ddtrace_cmd=False) as context:
        _, flask_client, pid = context

        response = flask_client.get("/iast-cmdi-vulnerability-secure?filename=path_traversal_test_file.txt")

        assert response.status_code == 200

    response_tracer = _get_span(token)
    for trace in response_tracer:
        for span in trace:
            iast_data = load_iast_report(span)
            if iast_data:
                pytest.fail(f"There is iast vulnerabilities: {iast_data}")
    clear_session(token)


@pytest.mark.parametrize("server", (gunicorn_server, flask_server))
def test_iast_header_injection_secure(server):
    """Test that header injection is prevented in a real Flask application.

    This test demonstrates the secure behavior of Flask's header handling in a real application
    environment. When setting headers using response.headers['Header-Name'] = value, Flask uses
    Werkzeug's header handling mechanism which calls werkzeug.datastructures.headers._str_header_value
    internally. This method sanitizes header values and prevents header injection attacks by:

    1. Validating the header value format
    2. Removing or escaping potentially dangerous characters
    3. Raising exceptions for invalid header values

    This is in contrast to the test client behavior (test_flask_header_injection) where header
    values can be set directly without going through Werkzeug's sanitization.
    """
    token = "test_iast_header_injection"
    _ = start_trace(token)
    with server(iast_enabled="true", token=token, port=8050, use_ddtrace_cmd=False) as context:
        _, flask_client, pid = context

        response = flask_client.get(
            "/iast-header-injection-vulnerability-secure?header=value%0d%0aStrict-Transport-Security%3a+max-age%3d0%0"
        )

        assert response.status_code == 200
        assert response.headers["X-Vulnerable-Header"] == "param=value%0D%0AStrict-Transport-Security%3A max-age%3D0%0"
        assert response.headers.get("Strict-Transport-Security") is None

    response_tracer = _get_span(token)
    spans_with_iast = []
    vulnerabilities = []
    for trace in response_tracer:
        for span in trace:
            if span.get("metrics", {}).get("_dd.iast.enabled") == 1.0:
                spans_with_iast.append(span)
            iast_data = load_iast_report(span)
            if iast_data:
                vulnerabilities.append(iast_data.get("vulnerabilities"))
    clear_session(token)

    assert len(spans_with_iast) == 2
    assert len(vulnerabilities) == 0


@pytest.mark.parametrize("server", ((gunicorn_server, flask_server)))
def test_iast_header_injection(server):
    token = "test_iast_header_injection"
    _ = start_trace(token)
    with server(iast_enabled="true", token=token, port=8050) as context:
        _, flask_client, pid = context

        response = flask_client.post(
            "/iast-header-injection-vulnerability", data={"header": "value\r\nInject-Header: 1234"}
        )

    response_tracer = _get_span(token)
    spans_with_iast = []
    vulnerabilities = []
    for trace in response_tracer:
        for span in trace:
            if span.get("metrics", {}).get("_dd.iast.enabled") == 1.0:
                spans_with_iast.append(span)
            iast_data = load_iast_report(span)
            if iast_data:
                vulnerabilities.append(iast_data.get("vulnerabilities"))
    clear_session(token)

    if flask_version > (1, 2):
        assert response.status_code == 500
        assert response.headers.get("X-Vulnerable-Header") is None
        assert response.headers.get("Inject-Header") is None
        assert len(spans_with_iast) == 2
        assert len(vulnerabilities) == 0
    else:
        if server.__name__ == "flask_server":
            assert response.status_code == 200
            assert response.headers.get("X-Vulnerable-Header") == "value"
            assert response.headers.get("Inject-Header") == "1234"
            assert len(spans_with_iast) == 2
            assert len(vulnerabilities) == 0
        else:
            assert response.status_code == 400
            assert response.headers.get("X-Vulnerable-Header") is None
            assert response.headers.get("Inject-Header") is None
            assert len(spans_with_iast) == 2
            assert len(vulnerabilities) == 0


@pytest.mark.parametrize("server", ((gunicorn_server, flask_server)))
def test_iast_code_injection_with_stacktrace(server):
    token = "test_iast_code_injection_with_stacktrace"
    _ = start_trace(token)
    tainted_string = "code_injection_string"
    with server(iast_enabled="true", token=token, port=8050) as context:
        _, flask_client, pid = context

        response = flask_client.get(f"/iast-code-injection?filename={tainted_string}")

        assert response.status_code == 200
        assert response.content == b"OK:v0.4:" + bytes(tainted_string, "utf-8")
    response_tracer = _get_span(token)
    spans_with_iast = []
    vulnerabilities = []
    metastruct = {}
    for trace in response_tracer:
        for span in trace:
            if span.get("metrics", {}).get("_dd.iast.enabled") == 1.0:
                spans_with_iast.append(span)
            iast_data = load_iast_report(span)
            if iast_data:
                metastruct = span.get("meta_struct", {})
                vulnerabilities.append(iast_data.get("vulnerabilities"))
    clear_session(token)

    assert len(spans_with_iast) == 2
<<<<<<< HEAD
    if server.__name__ == "flask_server":
        assert len(vulnerabilities) == 1
        assert len(vulnerabilities[0]) == 1
        vulnerability = vulnerabilities[0][0]
        assert vulnerability["type"] == VULN_CODE_INJECTION
        assert vulnerability["evidence"]["valueParts"] == [
            {"value": "a + '"},
            {"value": tainted_string, "source": 0},
            {"value": "'"},
        ]
        assert vulnerability["hash"]
        assert metastruct
    else:
        assert len(vulnerabilities) == 0


=======
    assert len(vulnerabilities) == 1
    assert len(vulnerabilities[0]) == 1
    vulnerability = vulnerabilities[0][0]
    assert vulnerability["type"] == VULN_CODE_INJECTION
    assert vulnerability["evidence"]["valueParts"] == [
        {"value": "a + '"},
        {"value": tainted_string, "source": 0},
        {"value": "'"},
    ]
    assert vulnerability["hash"]
    assert metastruct


@pytest.mark.skip(reason="TODO: APPSEC-57817")
>>>>>>> 7e51f470
def test_iast_unvalidated_redirect():
    token = "test_iast_cmdi"
    _ = start_trace(token)
    with gunicorn_server(iast_enabled="true", token=token, port=8050) as context:
        _, flask_client, pid = context

        response = flask_client.get("/iast-unvalidated_redirect-header?location=malicious_url")

        assert response.status_code == 200

    response_tracer = _get_span(token)
    spans_with_iast = []
    vulnerabilities = []
    for trace in response_tracer:
        for span in trace:
            if span.get("metrics", {}).get("_dd.iast.enabled") == 1.0:
                spans_with_iast.append(span)
            iast_data = load_iast_report(span)
            if iast_data:
                vulnerabilities.append(iast_data.get("vulnerabilities"))
    clear_session(token)

    assert len(spans_with_iast) == 2
    assert len(vulnerabilities) == 1
    assert len(vulnerabilities[0]) == 1
    vulnerability = vulnerabilities[0][0]
    assert vulnerability["type"] == VULN_UNVALIDATED_REDIRECT
    assert vulnerability["evidence"]["valueParts"] == [{"source": 0, "value": "malicious_url"}]
<<<<<<< HEAD
=======
    assert vulnerability["hash"]


@pytest.mark.parametrize(
    "server, config",
    (
        (
            gunicorn_server,
            {
                "workers": "3",
                "use_threads": False,
                "use_gevent": False,
                "env": {
                    "DD_APM_TRACING_ENABLED": "false",
                },
            },
        ),
        (
            gunicorn_server,
            {
                "workers": "3",
                "use_threads": True,
                "use_gevent": False,
                "env": {
                    "DD_APM_TRACING_ENABLED": "false",
                },
            },
        ),
        (
            gunicorn_server,
            {
                "workers": "3",
                "use_threads": True,
                "use_gevent": True,
                "env": {
                    "DD_APM_TRACING_ENABLED": "false",
                },
            },
        ),
        (
            gunicorn_server,
            {
                "workers": "1",
                "use_threads": True,
                "use_gevent": True,
                "env": {
                    "DD_APM_TRACING_ENABLED": "false",
                    "_DD_IAST_PROPAGATION_ENABLED": "false",
                },
            },
        ),
        (
            gunicorn_server,
            {
                "workers": "1",
                "use_threads": True,
                "use_gevent": True,
                "env": {
                    "DD_APM_TRACING_ENABLED": "false",
                },
            },
        ),
        (
            gunicorn_server,
            {
                "workers": "1",
                "use_threads": True,
                "use_gevent": True,
                "env": {"_DD_IAST_PROPAGATION_ENABLED": "false"},
            },
        ),
        (flask_server, {"env": {"DD_APM_TRACING_ENABLED": "false"}}),
    ),
)
def test_iast_vulnerable_request_downstream(server, config):
    """Gevent has a lot of problematic interactions with the tracer. When IAST applies AST transformations to a file
    and reloads the module using compile and exec, it can interfere with Gevent’s monkey patching
    """
    token = "test_iast_vulnerable_request_downstream"
    _ = start_trace(token)
    with server(iast_enabled="true", token=token, port=8050, **config) as context:
        _, flask_client, pid = context
        trace_id = 1212121212121212121
        parent_id = 34343434
        response = flask_client.get(
            "/vulnerablerequestdownstream",
            headers={
                "x-datadog-trace-id": str(trace_id),
                "x-datadog-parent-id": str(parent_id),
                "x-datadog-sampling-priority": "-1",
                "x-datadog-origin": "rum",
                "x-datadog-tags": "_dd.p.other=1",
            },
        )

        assert response.status_code == 200
        downstream_headers = json.loads(response.text)

        assert downstream_headers["X-Datadog-Origin"] == "rum"
        assert downstream_headers["X-Datadog-Parent-Id"] != "34343434"
        assert "_dd.p.other=1" in downstream_headers["X-Datadog-Tags"]
        assert downstream_headers["X-Datadog-Sampling-Priority"] == "2"
        assert downstream_headers["X-Datadog-Trace-Id"] == "1212121212121212121"

    response_tracer = _get_span(token)
    spans = []
    spans_with_iast = []
    vulnerabilities = []
    for trace in response_tracer:
        for span in trace:
            if span.get("metrics", {}).get("_dd.iast.enabled") == 1.0:
                spans_with_iast.append(span)
            iast_data = load_iast_report(span)
            if iast_data:
                vulnerabilities.append(iast_data.get("vulnerabilities"))
            spans.append(span)
    clear_session(token)

    assert len(spans) >= 28, f"Incorrect number of spans ({len(spans)}):\n{spans}"
    assert len(spans_with_iast) == 3
    assert len(vulnerabilities) == 1
    assert len(vulnerabilities[0]) == 1
    vulnerability = vulnerabilities[0][0]
    assert vulnerability["type"] == VULN_INSECURE_HASHING_TYPE
    assert "valueParts" not in vulnerability["evidence"]
>>>>>>> 7e51f470
    assert vulnerability["hash"]<|MERGE_RESOLUTION|>--- conflicted
+++ resolved
@@ -225,24 +225,6 @@
     clear_session(token)
 
     assert len(spans_with_iast) == 2
-<<<<<<< HEAD
-    if server.__name__ == "flask_server":
-        assert len(vulnerabilities) == 1
-        assert len(vulnerabilities[0]) == 1
-        vulnerability = vulnerabilities[0][0]
-        assert vulnerability["type"] == VULN_CODE_INJECTION
-        assert vulnerability["evidence"]["valueParts"] == [
-            {"value": "a + '"},
-            {"value": tainted_string, "source": 0},
-            {"value": "'"},
-        ]
-        assert vulnerability["hash"]
-        assert metastruct
-    else:
-        assert len(vulnerabilities) == 0
-
-
-=======
     assert len(vulnerabilities) == 1
     assert len(vulnerabilities[0]) == 1
     vulnerability = vulnerabilities[0][0]
@@ -256,8 +238,6 @@
     assert metastruct
 
 
-@pytest.mark.skip(reason="TODO: APPSEC-57817")
->>>>>>> 7e51f470
 def test_iast_unvalidated_redirect():
     token = "test_iast_cmdi"
     _ = start_trace(token)
@@ -286,8 +266,6 @@
     vulnerability = vulnerabilities[0][0]
     assert vulnerability["type"] == VULN_UNVALIDATED_REDIRECT
     assert vulnerability["evidence"]["valueParts"] == [{"source": 0, "value": "malicious_url"}]
-<<<<<<< HEAD
-=======
     assert vulnerability["hash"]
 
 
@@ -413,5 +391,4 @@
     vulnerability = vulnerabilities[0][0]
     assert vulnerability["type"] == VULN_INSECURE_HASHING_TYPE
     assert "valueParts" not in vulnerability["evidence"]
->>>>>>> 7e51f470
     assert vulnerability["hash"]