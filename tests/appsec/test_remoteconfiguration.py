--- conflicted
+++ resolved
@@ -5,10 +5,7 @@
 import time
 
 import mock
-<<<<<<< HEAD
 from mock.mock import ANY
-=======
->>>>>>> ca53152d
 import pytest
 
 from ddtrace.appsec import _asm_request_context
