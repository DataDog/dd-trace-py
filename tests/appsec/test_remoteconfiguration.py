import json
import os
import time

import pytest

from ddtrace.appsec import _asm_request_context
from ddtrace.appsec._remoteconfiguration import _appsec_rules_data
from ddtrace.appsec._remoteconfiguration import appsec_rc_reload_features
from ddtrace.appsec.utils import _appsec_rc_capabilities
from ddtrace.appsec.utils import _appsec_rc_features_is_enabled
from ddtrace.constants import APPSEC_ENV
from ddtrace.constants import APPSEC_JSON
from ddtrace.contrib.trace_utils import set_http_meta
from ddtrace.ext import SpanTypes
from ddtrace.internal import _context
from ddtrace.internal.remoteconfig import RemoteConfig
from tests.appsec.test_processor import Config
from tests.utils import override_env
from tests.utils import override_global_config


def _stop_remote_config_worker():
    if RemoteConfig._worker:
        RemoteConfig._worker._stop_service()
        RemoteConfig._worker = None


@pytest.fixture
def remote_config_worker(tracer):
    _stop_remote_config_worker()
    try:
        yield
    finally:
        _stop_remote_config_worker()


def _set_and_get_appsec_tags(tracer):
    with tracer.trace("test", span_type=SpanTypes.WEB) as span:
        set_http_meta(
            span,
            {},
            raw_uri="http://example.com/.git",
            status_code="404",
            request_cookies={"cookie1": "im the cookie1"},
        )
    return span.get_tag(APPSEC_JSON)


def test_rc_enabled_by_default(tracer):
    os.environ.pop("DD_REMOTE_CONFIGURATION_ENABLED", None)
    result = _set_and_get_appsec_tags(tracer)
    assert result is None
    assert _appsec_rc_features_is_enabled()


def test_rc_activate_is_active_and_get_processor_tags(tracer, remote_config_worker):
    result = _set_and_get_appsec_tags(tracer)
    assert result is None
    appsec_rc_reload_features(tracer)(None, {"asm": {"enabled": True}})
    assert "triggers" in _set_and_get_appsec_tags(tracer)


@pytest.mark.parametrize(
    "appsec_enabled, rc_value",
    [
        ("", True),
        ("true", True),
        ("true", False),
    ],
)
def test_rc_activation_states_on(tracer, appsec_enabled, rc_value, remote_config_worker):
    with override_global_config(dict(_appsec_enabled=False)), override_env({APPSEC_ENV: appsec_enabled}):
        if appsec_enabled == "":
            del os.environ[APPSEC_ENV]

        appsec_rc_reload_features(tracer)(None, {"asm": {"enabled": rc_value}})
        result = _set_and_get_appsec_tags(tracer)
        assert result
        assert "triggers" in result


@pytest.mark.parametrize(
    "appsec_enabled, rc_value",
    [
        ("", False),
        ("false", False),
        ("false", True),
    ],
)
def test_rc_activation_states_off(tracer, appsec_enabled, rc_value, remote_config_worker):
    with override_global_config(dict(_appsec_enabled=True)), override_env({APPSEC_ENV: appsec_enabled}):
        if appsec_enabled == "":
            del os.environ[APPSEC_ENV]

        rc_config = {"asm": {"enabled": True}}
        if rc_value is False:
            rc_config = False

        appsec_rc_reload_features(tracer)(None, rc_config)
        result = _set_and_get_appsec_tags(tracer)
        assert result is None


@pytest.mark.parametrize(
    "rc_enabled, appsec_enabled, capability",
    [
        ("true", "true", "nA=="),
        ("false", "true", "nA=="),
        ("true", "false", "nA=="),
        ("false", "false", ""),
        ("true", "", "ng=="),
        ("false", "", ""),
    ],
)
def test_rc_capabilities(rc_enabled, appsec_enabled, capability):
    env = {"DD_REMOTE_CONFIGURATION_ENABLED": rc_enabled}
    if appsec_enabled:
        env[APPSEC_ENV] = appsec_enabled
    with override_env(env):
        assert _appsec_rc_capabilities() == capability


<<<<<<< HEAD
def test_rc_activation_validate_products(tracer, remote_config_worker):
    tracer.configure(appsec_enabled=False, api_version="v0.4")
=======
@mock.patch.object(RemoteConfig, "_check_remote_config_enable_in_agent")
def test_rc_activation_validate_products(mock_check_remote_config_enable_in_agent, tracer, remote_config_worker):
    mock_check_remote_config_enable_in_agent.return_value = True
    with override_global_config(dict(_appsec_enabled=False, api_version="v0.4")):
        rc_config = {"asm": {"enabled": True}}
>>>>>>> 09ea11cc

        assert not RemoteConfig._worker

        appsec_rc_reload_features(tracer)(None, rc_config)

        assert RemoteConfig._worker._client._products["ASM_DATA"]


def test_rc_activation_ip_blocking_data(tracer, remote_config_worker):
    with override_env({APPSEC_ENV: "true"}):
        tracer.configure(appsec_enabled=True, api_version="v0.4")
        rc_config = {
            "rules_data": [
                {
                    "data": [{"expiration": 1755346879, "value": "user8"}],
                    "id": "blocked_users",
                    "type": "data_with_expiration",
                },
                {
                    "data": [
                        {"value": "8.8.4.4"},
                    ],
                    "id": "blocked_ips",
                    "type": "ip_with_expiration",
                },
            ]
        }

        assert not RemoteConfig._worker

        appsec_rc_reload_features(tracer)(None, rc_config)
        with _asm_request_context.asm_request_context_manager("8.8.4.4", {}):
            with tracer.trace("test", span_type=SpanTypes.WEB) as span:
                set_http_meta(
                    span,
                    Config(),
                )
            assert "triggers" in json.loads(span.get_tag(APPSEC_JSON))
            assert _context.get_item("http.request.remote_ip", span) == "8.8.4.4"


def test_rc_activation_ip_blocking_data_expired(tracer, remote_config_worker):
    with override_env({APPSEC_ENV: "true"}):
        tracer.configure(appsec_enabled=True, api_version="v0.4")
        rc_config = {
            "rules_data": [
                {
                    "data": [
                        {"expiration": int(time.time()) - 10000, "value": "8.8.4.4"},
                    ],
                    "id": "blocked_ips",
                    "type": "ip_with_expiration",
                },
            ]
        }

        assert not RemoteConfig._worker

        appsec_rc_reload_features(tracer)(None, rc_config)

        with _asm_request_context.asm_request_context_manager("8.8.4.4", {}):
            with tracer.trace("test", span_type=SpanTypes.WEB) as span:
                set_http_meta(
                    span,
                    Config(),
                )
            assert span.get_tag(APPSEC_JSON) is None


def test_rc_activation_ip_blocking_data_not_expired(tracer, remote_config_worker):
    with override_env({APPSEC_ENV: "true"}):
        tracer.configure(appsec_enabled=True, api_version="v0.4")
        rc_config = {
            "rules_data": [
                {
                    "data": [
                        {"expiration": int(time.time()) + 10000, "value": "8.8.4.4"},
                    ],
                    "id": "blocked_ips",
                    "type": "ip_with_expiration",
                },
            ]
        }

        assert not RemoteConfig._worker

        appsec_rc_reload_features(tracer)(None, rc_config)

        with _asm_request_context.asm_request_context_manager("8.8.4.4", {}):
            with tracer.trace("test", span_type=SpanTypes.WEB) as span:
                set_http_meta(
                    span,
                    Config(),
                )
            assert "triggers" in json.loads(span.get_tag(APPSEC_JSON))
            assert _context.get_item("http.request.remote_ip", span) == "8.8.4.4"


def test_rc_rules_data(tracer):
    with override_global_config(dict(_appsec_enabled=True)), override_env({APPSEC_ENV: "true"}), open(
        "ddtrace/appsec/rules.json", "r"
    ) as dd_rules:
        config = {
            "rules_data": [],
            "custom_rules": [],
            "rules": json.load(dd_rules),
        }
        _appsec_rules_data(tracer, config)<|MERGE_RESOLUTION|>--- conflicted
+++ resolved
@@ -121,16 +121,9 @@
         assert _appsec_rc_capabilities() == capability
 
 
-<<<<<<< HEAD
 def test_rc_activation_validate_products(tracer, remote_config_worker):
-    tracer.configure(appsec_enabled=False, api_version="v0.4")
-=======
-@mock.patch.object(RemoteConfig, "_check_remote_config_enable_in_agent")
-def test_rc_activation_validate_products(mock_check_remote_config_enable_in_agent, tracer, remote_config_worker):
-    mock_check_remote_config_enable_in_agent.return_value = True
     with override_global_config(dict(_appsec_enabled=False, api_version="v0.4")):
         rc_config = {"asm": {"enabled": True}}
->>>>>>> 09ea11cc
 
         assert not RemoteConfig._worker
 
