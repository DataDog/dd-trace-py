--- conflicted
+++ resolved
@@ -22,19 +22,12 @@
 from ddtrace.contrib.trace_utils import set_http_meta
 from ddtrace.ext import SpanTypes
 from ddtrace.internal import _context
-<<<<<<< HEAD
 from ddtrace.internal.remoteconfig.v2.client import AgentPayload
 from ddtrace.internal.remoteconfig.v2.client import ConfigMetadata
 from ddtrace.internal.remoteconfig.v2.client import RemoteConfigClient
 from ddtrace.internal.remoteconfig.v2.client import TargetFile
 from ddtrace.internal.remoteconfig.v2.worker import remoteconfig_poller
-=======
-from ddtrace.internal.remoteconfig import RemoteConfig
-from ddtrace.internal.remoteconfig.client import AgentPayload
-from ddtrace.internal.remoteconfig.client import ConfigMetadata
-from ddtrace.internal.remoteconfig.client import TargetFile
 from ddtrace.internal.utils.formats import asbool
->>>>>>> e5141b21
 from tests.appsec.test_processor import Config
 from tests.appsec.test_processor import ROOT_DIR
 from tests.utils import override_env
@@ -153,9 +146,9 @@
     with override_env(env), override_global_config(dict(_appsec_enabled=False, api_version="v0.4")):
         rc_config = {"asm": {"enabled": True}}
 
-        assert not RemoteConfig._worker
-
-        RCAppSecFeaturesCallBack(tracer)(None, rc_config)
+        assert not remoteconfig_poller._worker
+
+        _appsec_callback(rc_config, test_tracer=tracer)
 
         assert _appsec_rc_capabilities(test_tracer=tracer) == "Af4="  # All capabilities
 
