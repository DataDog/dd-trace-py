import json
import os

import mock
import pytest

from ddtrace.appsec._remoteconfiguration import _appsec_rules_data
from ddtrace.appsec._remoteconfiguration import appsec_rc_reload_features
from ddtrace.appsec.utils import _appsec_rc_capabilities
from ddtrace.appsec.utils import _appsec_rc_features_is_enabled
from ddtrace.constants import APPSEC_ENV
from ddtrace.constants import APPSEC_JSON
from ddtrace.contrib.trace_utils import set_http_meta
from ddtrace.ext import SpanTypes
from ddtrace.internal.remoteconfig import RemoteConfigPoller
from ddtrace.internal.remoteconfig import remoteconfig_poller
from tests.utils import override_env
from tests.utils import override_global_config


def _stop_remote_config_worker():
    if remoteconfig_poller._worker:
        remoteconfig_poller._worker._stop_service()
        remoteconfig_poller._worker = None


@pytest.fixture
def remote_config_worker(tracer):
    _stop_remote_config_worker()
    try:
        yield
    finally:
        _stop_remote_config_worker()


def _set_and_get_appsec_tags(tracer):
    with tracer.trace("test", span_type=SpanTypes.WEB) as span:
        set_http_meta(
            span,
            {},
            raw_uri="http://example.com/.git",
            status_code="404",
            request_cookies={"cookie1": "im the cookie1"},
        )
    return span.get_tag(APPSEC_JSON)


def test_rc_enabled_by_default(tracer):
    os.environ.pop("DD_REMOTE_CONFIGURATION_ENABLED", None)
    result = _set_and_get_appsec_tags(tracer)
    assert result is None
    assert _appsec_rc_features_is_enabled()


def test_rc_activate_is_active_and_get_processor_tags(tracer, remote_config_worker):
    result = _set_and_get_appsec_tags(tracer)
    assert result is None
    appsec_rc_reload_features(tracer)(None, {"asm": {"enabled": True}})
    assert "triggers" in _set_and_get_appsec_tags(tracer)


@pytest.mark.parametrize(
    "appsec_enabled, rc_value",
    [
        ("", True),
        ("true", True),
        ("true", False),
    ],
)
def test_rc_activation_states_on(tracer, appsec_enabled, rc_value, remote_config_worker):
    with override_global_config(dict(_appsec_enabled=False)), override_env({APPSEC_ENV: appsec_enabled}):
        if appsec_enabled == "":
            del os.environ[APPSEC_ENV]

        appsec_rc_reload_features(tracer)(None, {"asm": {"enabled": rc_value}})
        result = _set_and_get_appsec_tags(tracer)
        assert result
        assert "triggers" in result


@pytest.mark.parametrize(
    "appsec_enabled, rc_value",
    [
        ("", False),
        ("false", False),
        ("false", True),
    ],
)
def test_rc_activation_states_off(tracer, appsec_enabled, rc_value, remote_config_worker):
    with override_global_config(dict(_appsec_enabled=True)), override_env({APPSEC_ENV: appsec_enabled}):
        if appsec_enabled == "":
            del os.environ[APPSEC_ENV]

        rc_config = {"asm": {"enabled": True}}
        if rc_value is False:
            rc_config = False

        appsec_rc_reload_features(tracer)(None, rc_config)
        result = _set_and_get_appsec_tags(tracer)
        assert result is None


@pytest.mark.parametrize(
    "rc_enabled, capability",
    [
        ("true", "Bg=="),
        ("false", ""),
    ],
)
def test_rc_capabilities(rc_enabled, capability):
    with override_env({"DD_REMOTE_CONFIGURATION_ENABLED": rc_enabled}):
        assert _appsec_rc_capabilities() == capability


@mock.patch.object(RemoteConfigPoller, "_check_remote_config_enable_in_agent")
def test_rc_activation_validate_products(mock_check_remote_config_enable_in_agent, tracer, remote_config_worker):
    mock_check_remote_config_enable_in_agent.return_value = True
    with override_global_config(dict(_appsec_enabled=False, api_version="v0.4")):
        rc_config = {"asm": {"enabled": True}}

<<<<<<< HEAD
    assert not remoteconfig_poller._worker
=======
        assert not RemoteConfig._worker
>>>>>>> d4993d7e

        appsec_rc_reload_features(tracer)(None, rc_config)

<<<<<<< HEAD
    assert remoteconfig_poller._client._products["ASM_DATA"]
=======
        assert RemoteConfig._worker._client._products["ASM_DATA"]
>>>>>>> d4993d7e


def test_rc_rules_data(tracer):
    with override_global_config(dict(_appsec_enabled=True)), override_env({APPSEC_ENV: "true"}), open(
        "ddtrace/appsec/rules.json", "r"
    ) as dd_rules:
        config = {
            "rules_data": [],
            "custom_rules": [],
            "rules": json.load(dd_rules),
        }
        _appsec_rules_data(tracer, config)<|MERGE_RESOLUTION|>--- conflicted
+++ resolved
@@ -118,19 +118,11 @@
     with override_global_config(dict(_appsec_enabled=False, api_version="v0.4")):
         rc_config = {"asm": {"enabled": True}}
 
-<<<<<<< HEAD
-    assert not remoteconfig_poller._worker
-=======
-        assert not RemoteConfig._worker
->>>>>>> d4993d7e
+        assert not remoteconfig_poller._worker
 
         appsec_rc_reload_features(tracer)(None, rc_config)
 
-<<<<<<< HEAD
-    assert remoteconfig_poller._client._products["ASM_DATA"]
-=======
-        assert RemoteConfig._worker._client._products["ASM_DATA"]
->>>>>>> d4993d7e
+        assert remoteconfig_poller._client._products["ASM_DATA"]
 
 
 def test_rc_rules_data(tracer):
