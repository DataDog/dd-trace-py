import json
import os
import time

import mock
import pytest

from ddtrace.appsec import _asm_request_context
from ddtrace.appsec._remoteconfiguration import _appsec_rules_data
from ddtrace.appsec._remoteconfiguration import appsec_rc_reload_features
from ddtrace.appsec.utils import _appsec_rc_capabilities
from ddtrace.appsec.utils import _appsec_rc_features_is_enabled
from ddtrace.constants import APPSEC_ENV
from ddtrace.constants import APPSEC_JSON
from ddtrace.contrib.trace_utils import set_http_meta
from ddtrace.ext import SpanTypes
<<<<<<< HEAD
from ddtrace.internal.remoteconfig import RemoteConfigPoller
from ddtrace.internal.remoteconfig import remoteconfig_poller
=======
from ddtrace.internal import _context
from ddtrace.internal.remoteconfig import RemoteConfig
from tests.appsec.test_processor import Config
>>>>>>> 4396ed68
from tests.utils import override_env
from tests.utils import override_global_config


def _stop_remote_config_worker():
    if remoteconfig_poller._worker:
        remoteconfig_poller._worker._stop_service()
        remoteconfig_poller._worker = None


@pytest.fixture
def remote_config_worker(tracer):
    _stop_remote_config_worker()
    try:
        yield
    finally:
        _stop_remote_config_worker()


def _set_and_get_appsec_tags(tracer):
    with tracer.trace("test", span_type=SpanTypes.WEB) as span:
        set_http_meta(
            span,
            {},
            raw_uri="http://example.com/.git",
            status_code="404",
            request_cookies={"cookie1": "im the cookie1"},
        )
    return span.get_tag(APPSEC_JSON)


def test_rc_enabled_by_default(tracer):
    os.environ.pop("DD_REMOTE_CONFIGURATION_ENABLED", None)
    result = _set_and_get_appsec_tags(tracer)
    assert result is None
    assert _appsec_rc_features_is_enabled()


def test_rc_activate_is_active_and_get_processor_tags(tracer, remote_config_worker):
    result = _set_and_get_appsec_tags(tracer)
    assert result is None
    appsec_rc_reload_features(tracer)(None, {"asm": {"enabled": True}})
    assert "triggers" in _set_and_get_appsec_tags(tracer)


@pytest.mark.parametrize(
    "appsec_enabled, rc_value",
    [
        ("", True),
        ("true", True),
        ("true", False),
    ],
)
def test_rc_activation_states_on(tracer, appsec_enabled, rc_value, remote_config_worker):
    with override_global_config(dict(_appsec_enabled=False)), override_env({APPSEC_ENV: appsec_enabled}):
        if appsec_enabled == "":
            del os.environ[APPSEC_ENV]

        appsec_rc_reload_features(tracer)(None, {"asm": {"enabled": rc_value}})
        result = _set_and_get_appsec_tags(tracer)
        assert result
        assert "triggers" in result


@pytest.mark.parametrize(
    "appsec_enabled, rc_value",
    [
        ("", False),
        ("false", False),
        ("false", True),
    ],
)
def test_rc_activation_states_off(tracer, appsec_enabled, rc_value, remote_config_worker):
    with override_global_config(dict(_appsec_enabled=True)), override_env({APPSEC_ENV: appsec_enabled}):
        if appsec_enabled == "":
            del os.environ[APPSEC_ENV]

        rc_config = {"asm": {"enabled": True}}
        if rc_value is False:
            rc_config = False

        appsec_rc_reload_features(tracer)(None, rc_config)
        result = _set_and_get_appsec_tags(tracer)
        assert result is None


@pytest.mark.parametrize(
    "rc_enabled, capability",
    [
        ("true", "Bg=="),
        ("false", ""),
    ],
)
def test_rc_capabilities(rc_enabled, capability):
    with override_env({"DD_REMOTE_CONFIGURATION_ENABLED": rc_enabled}):
        assert _appsec_rc_capabilities() == capability


@mock.patch.object(RemoteConfigPoller, "_check_remote_config_enable_in_agent")
def test_rc_activation_validate_products(mock_check_remote_config_enable_in_agent, tracer, remote_config_worker):
    mock_check_remote_config_enable_in_agent.return_value = True
    with override_global_config(dict(_appsec_enabled=False, api_version="v0.4")):
        rc_config = {"asm": {"enabled": True}}

        assert not remoteconfig_poller._worker

        appsec_rc_reload_features(tracer)(None, rc_config)

        assert remoteconfig_poller._client._products["ASM_DATA"]


def test_rc_activation_ip_blocking_data(tracer, remote_config_worker):
    with override_env({APPSEC_ENV: "true"}):
        tracer.configure(appsec_enabled=True, api_version="v0.4")
        rc_config = {
            "rules_data": [
                {
                    "data": [{"expiration": 1755346879, "value": "user8"}],
                    "id": "blocked_users",
                    "type": "data_with_expiration",
                },
                {
                    "data": [
                        {"value": "8.8.4.4"},
                    ],
                    "id": "blocked_ips",
                    "type": "ip_with_expiration",
                },
            ]
        }

        assert not RemoteConfig._worker

        appsec_rc_reload_features(tracer)(None, rc_config)
        with _asm_request_context.asm_request_context_manager("8.8.4.4", {}):
            with tracer.trace("test", span_type=SpanTypes.WEB) as span:
                set_http_meta(
                    span,
                    Config(),
                )
            assert "triggers" in json.loads(span.get_tag(APPSEC_JSON))
            assert _context.get_item("http.request.remote_ip", span) == "8.8.4.4"


def test_rc_activation_ip_blocking_data_expired(tracer, remote_config_worker):
    with override_env({APPSEC_ENV: "true"}):
        tracer.configure(appsec_enabled=True, api_version="v0.4")
        rc_config = {
            "rules_data": [
                {
                    "data": [
                        {"expiration": int(time.time()) - 10000, "value": "8.8.4.4"},
                    ],
                    "id": "blocked_ips",
                    "type": "ip_with_expiration",
                },
            ]
        }

        assert not RemoteConfig._worker

        appsec_rc_reload_features(tracer)(None, rc_config)

        with _asm_request_context.asm_request_context_manager("8.8.4.4", {}):
            with tracer.trace("test", span_type=SpanTypes.WEB) as span:
                set_http_meta(
                    span,
                    Config(),
                )
            assert span.get_tag(APPSEC_JSON) is None


def test_rc_activation_ip_blocking_data_not_expired(tracer, remote_config_worker):
    with override_env({APPSEC_ENV: "true"}):
        tracer.configure(appsec_enabled=True, api_version="v0.4")
        rc_config = {
            "rules_data": [
                {
                    "data": [
                        {"expiration": int(time.time()), "value": "8.8.4.4"},
                    ],
                    "id": "blocked_ips",
                    "type": "ip_with_expiration",
                },
            ]
        }

        assert not RemoteConfig._worker

        appsec_rc_reload_features(tracer)(None, rc_config)

        with _asm_request_context.asm_request_context_manager("8.8.4.4", {}):
            with tracer.trace("test", span_type=SpanTypes.WEB) as span:
                set_http_meta(
                    span,
                    Config(),
                )
            assert "triggers" in json.loads(span.get_tag(APPSEC_JSON))
            assert _context.get_item("http.request.remote_ip", span) == "8.8.4.4"


def test_rc_rules_data(tracer):
    with override_global_config(dict(_appsec_enabled=True)), override_env({APPSEC_ENV: "true"}), open(
        "ddtrace/appsec/rules.json", "r"
    ) as dd_rules:
        config = {
            "rules_data": [],
            "custom_rules": [],
            "rules": json.load(dd_rules),
        }
        _appsec_rules_data(tracer, config)<|MERGE_RESOLUTION|>--- conflicted
+++ resolved
@@ -14,14 +14,10 @@
 from ddtrace.constants import APPSEC_JSON
 from ddtrace.contrib.trace_utils import set_http_meta
 from ddtrace.ext import SpanTypes
-<<<<<<< HEAD
+from ddtrace.internal import _context
 from ddtrace.internal.remoteconfig import RemoteConfigPoller
 from ddtrace.internal.remoteconfig import remoteconfig_poller
-=======
-from ddtrace.internal import _context
-from ddtrace.internal.remoteconfig import RemoteConfig
 from tests.appsec.test_processor import Config
->>>>>>> 4396ed68
 from tests.utils import override_env
 from tests.utils import override_global_config
 
@@ -153,7 +149,7 @@
             ]
         }
 
-        assert not RemoteConfig._worker
+        assert not remoteconfig_poller._worker
 
         appsec_rc_reload_features(tracer)(None, rc_config)
         with _asm_request_context.asm_request_context_manager("8.8.4.4", {}):
@@ -181,7 +177,7 @@
             ]
         }
 
-        assert not RemoteConfig._worker
+        assert not remoteconfig_poller._worker
 
         appsec_rc_reload_features(tracer)(None, rc_config)
 
@@ -209,7 +205,7 @@
             ]
         }
 
-        assert not RemoteConfig._worker
+        assert not remoteconfig_poller._worker
 
         appsec_rc_reload_features(tracer)(None, rc_config)
 
