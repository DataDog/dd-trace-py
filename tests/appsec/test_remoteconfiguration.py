--- conflicted
+++ resolved
@@ -58,11 +58,7 @@
         ("true", True),
     ],
 )
-<<<<<<< HEAD
-def test_rc_activation_states_on(tracer, appsec_enabled, rc_value):
-=======
 def test_rc_activation_states_on(tracer, appsec_enabled, rc_value, remote_config_worker):
->>>>>>> 4aa78e1f
     tracer.configure(appsec_enabled=False)
     with override_env({APPSEC_ENV: appsec_enabled}):
         if appsec_enabled == "":
@@ -82,11 +78,7 @@
         ("true", False),
     ],
 )
-<<<<<<< HEAD
-def test_rc_activation_states_off(tracer, appsec_enabled, rc_value):
-=======
 def test_rc_activation_states_off(tracer, appsec_enabled, rc_value, remote_config_worker):
->>>>>>> 4aa78e1f
     tracer.configure(appsec_enabled=True)
     with override_env({APPSEC_ENV: appsec_enabled}):
         if appsec_enabled == "":
@@ -104,19 +96,12 @@
 @pytest.mark.parametrize(
     "rc_enabled, capability",
     [
-<<<<<<< HEAD
-        ("true", "Hg=="),
-=======
         ("true", "Bg=="),
->>>>>>> 4aa78e1f
         ("false", ""),
     ],
 )
 def test_rc_capabilities(rc_enabled, capability):
     with override_env({"DD_REMOTE_CONFIGURATION_ENABLED": rc_enabled}):
-<<<<<<< HEAD
-        assert _appsec_rc_capabilities() == capability
-=======
         assert _appsec_rc_capabilities() == capability
 
 
@@ -221,5 +206,4 @@
                     Config(),
                 )
             assert "triggers" in json.loads(span.get_tag(APPSEC_JSON))
-            assert _context.get_item("http.request.remote_ip", span) == "8.8.4.4"
->>>>>>> 4aa78e1f
+            assert _context.get_item("http.request.remote_ip", span) == "8.8.4.4"