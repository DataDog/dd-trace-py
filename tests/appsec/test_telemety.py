import os
import sys

import pytest

from ddtrace.appsec import _asm_request_context
from ddtrace.appsec.ddwaf import version
from ddtrace.appsec.processor import AppSecSpanProcessor
from ddtrace.contrib.trace_utils import set_http_meta
from ddtrace.ext import SpanTypes
from ddtrace.internal.telemetry import telemetry_lifecycle_writer
from ddtrace.internal.telemetry.constants import TELEMETRY_NAMESPACE_TAG_APPSEC
from ddtrace.internal.telemetry.constants import TELEMETRY_TYPE_DISTRIBUTION
from ddtrace.internal.telemetry.constants import TELEMETRY_TYPE_GENERATE_METRICS
from tests.appsec.test_processor import Config
from tests.appsec.test_processor import ROOT_DIR
from tests.appsec.test_processor import RULES_GOOD_PATH
from tests.appsec.test_processor import _BLOCKED_IP
from tests.appsec.test_processor import _enable_appsec
from tests.utils import override_env
from tests.utils import override_global_config


@pytest.fixture
def mock_telemetry_lifecycle_writer():
    telemetry_lifecycle_writer.disable()
    telemetry_lifecycle_writer.enable()
    metrics_result = telemetry_lifecycle_writer._namespace._metrics_data
    assert len(metrics_result[TELEMETRY_TYPE_GENERATE_METRICS][TELEMETRY_NAMESPACE_TAG_APPSEC]) == 0
    assert len(metrics_result[TELEMETRY_TYPE_DISTRIBUTION][TELEMETRY_NAMESPACE_TAG_APPSEC]) == 0
    yield telemetry_lifecycle_writer
    telemetry_lifecycle_writer._namespace.flush()


@pytest.fixture
def mock_logs_telemetry_lifecycle_writer():
    telemetry_lifecycle_writer.disable()
    telemetry_lifecycle_writer.enable()
    metrics_result = telemetry_lifecycle_writer._logs
    assert len(metrics_result) == 0
    yield telemetry_lifecycle_writer
    telemetry_lifecycle_writer.reset_queues()


def _assert_generate_metrics(metrics_result, is_rule_triggered=False, is_blocked_request=False):
    generate_metrics = metrics_result[TELEMETRY_TYPE_GENERATE_METRICS][TELEMETRY_NAMESPACE_TAG_APPSEC]
    assert len(generate_metrics) == 2, "Expected 2 generate_metrics"
    for metric_id, metric in generate_metrics.items():
        if metric.name == "waf.requests":
            assert ("rule_triggered", str(is_rule_triggered).lower()) in metric._tags
            assert ("request_blocked", str(is_blocked_request).lower()) in metric._tags
            # assert metric._tags["request_truncated"] is False
            assert ("waf_timeout", "false") in metric._tags
            assert ("waf_version", version()) in metric._tags
            assert any("event_rules_version" in k for k, v in metric._tags)
        elif metric.name == "waf.init":
            assert len(metric._points) == 1
        else:
            pytest.fail("Unexpected generate_metrics {}".format(metric.name))


def _assert_distributions_metrics(metrics_result, is_rule_triggered=False, is_blocked_request=False):
    distributions_metrics = metrics_result[TELEMETRY_TYPE_DISTRIBUTION][TELEMETRY_NAMESPACE_TAG_APPSEC]

    assert len(distributions_metrics) == 2, "Expected 2 distributions_metrics"
    for metric_id, metric in distributions_metrics.items():
        if metric.name in ["waf.duration", "waf.duration_ext"]:
            assert len(metric._points) >= 1
            assert type(metric._points[0]) is float
            assert metric._tags["rule_triggered"] == str(is_rule_triggered).lower()
            assert metric._tags["request_blocked"] == str(is_blocked_request).lower()
            assert len(metric._tags["waf_version"]) > 0
            assert len(metric._tags["event_rules_version"]) > 0
        else:
            pytest.fail("Unexpected distributions_metrics {}".format(metric.name))


def test_metrics_when_appsec_doesnt_runs(mock_telemetry_lifecycle_writer, tracer):
    with override_global_config(dict(_appsec_enabled=False)):
        tracer.configure(api_version="v0.4", appsec_enabled=False)
        mock_telemetry_lifecycle_writer._namespace.flush()
        with tracer.trace("test", span_type=SpanTypes.WEB) as span:
            set_http_meta(
                span,
                Config(),
            )
    metrics_data = mock_telemetry_lifecycle_writer._namespace._metrics_data
    assert len(metrics_data[TELEMETRY_TYPE_GENERATE_METRICS][TELEMETRY_NAMESPACE_TAG_APPSEC]) == 0
    assert len(metrics_data[TELEMETRY_TYPE_DISTRIBUTION][TELEMETRY_NAMESPACE_TAG_APPSEC]) == 0


def test_metrics_when_appsec_runs(mock_telemetry_lifecycle_writer, tracer):
    with override_global_config(dict(_appsec_enabled=True)):
        mock_telemetry_lifecycle_writer._namespace.flush()
        _enable_appsec(tracer)
        with tracer.trace("test", span_type=SpanTypes.WEB) as span:
            set_http_meta(
                span,
                Config(),
            )
    _assert_generate_metrics(mock_telemetry_lifecycle_writer._namespace._metrics_data)


def test_metrics_when_appsec_attack(mock_telemetry_lifecycle_writer, tracer):
    with override_env(dict(DD_APPSEC_RULES=RULES_GOOD_PATH)), override_global_config(dict(_appsec_enabled=True)):
        mock_telemetry_lifecycle_writer._namespace.flush()
        _enable_appsec(tracer)
        with tracer.trace("test", span_type=SpanTypes.WEB) as span:
            set_http_meta(span, Config(), request_cookies={"attack": "1' or '1' = '1'"})
    _assert_generate_metrics(mock_telemetry_lifecycle_writer._namespace._metrics_data, is_rule_triggered=True)


def test_metrics_when_appsec_block(mock_telemetry_lifecycle_writer, tracer):
    with override_env(dict(DD_APPSEC_RULES=RULES_GOOD_PATH)), override_global_config(dict(_appsec_enabled=True)):
        mock_telemetry_lifecycle_writer._namespace.flush()
        _enable_appsec(tracer)
        with _asm_request_context.asm_request_context_manager(_BLOCKED_IP, {}):
            with tracer.trace("test", span_type=SpanTypes.WEB) as span:
                set_http_meta(
                    span,
                    Config(),
                )

    _assert_generate_metrics(
        mock_telemetry_lifecycle_writer._namespace._metrics_data, is_rule_triggered=True, is_blocked_request=True
    )


def test_log_metric_error_ddwaf_init(mock_logs_telemetry_lifecycle_writer):
    with override_global_config(dict(_appsec_enabled=True)), override_env(
        dict(DD_APPSEC_RULES=os.path.join(ROOT_DIR, "rules-with-2-errors.json"))
    ):
        AppSecSpanProcessor()

<<<<<<< HEAD
        assert len(mock_logs_telemetry_lifecycle_writer._logs) == 1
        assert mock_logs_telemetry_lifecycle_writer._logs[0]["message"] == "WAF init error. Invalid rules"
        assert mock_logs_telemetry_lifecycle_writer._logs[0]["stack_trace"].startswith("DDWAF.__init__: invalid rules")
        assert "waf_version:{}".format(version()) in mock_logs_telemetry_lifecycle_writer._logs[0]["tags"]
=======
        list_metrics_logs = list(mock_logs_telemetry_metrics_writer._logs)
        assert len(list_metrics_logs) == 1
        assert list_metrics_logs[0]["message"] == "WAF init error. Invalid rules"
        assert list_metrics_logs[0]["stack_trace"].startswith("DDWAF.__init__: invalid rules")
        assert "waf_version:{}".format(version()) in list_metrics_logs[0]["tags"]
>>>>>>> 41560d7e


def test_log_metric_error_ddwaf_timeout(mock_logs_telemetry_lifecycle_writer, tracer):
    with override_env(dict(DD_APPSEC_RULES=RULES_GOOD_PATH)), override_global_config(
        dict(_appsec_enabled=True, _waf_timeout=0.0)
    ):
        _enable_appsec(tracer)
        with _asm_request_context.asm_request_context_manager(_BLOCKED_IP, {}):
            with tracer.trace("test", span_type=SpanTypes.WEB) as span:
                set_http_meta(
                    span,
                    Config(),
                )

<<<<<<< HEAD
        print(mock_logs_telemetry_lifecycle_writer._logs)
        assert len(mock_logs_telemetry_lifecycle_writer._logs) == 2
        assert mock_logs_telemetry_lifecycle_writer._logs[0]["message"] == "WAF run. Timeout errors"
        assert mock_logs_telemetry_lifecycle_writer._logs[0].get("stack_trace") is None
        assert "waf_version:{}".format(version()) in mock_logs_telemetry_lifecycle_writer._logs[0]["tags"]
=======
        list_metrics_logs = list(mock_logs_telemetry_metrics_writer._logs)
        assert len(list_metrics_logs) == 1
        assert list_metrics_logs[0]["message"] == "WAF run. Timeout errors"
        assert list_metrics_logs[0].get("stack_trace") is None
        assert "waf_version:{}".format(version()) in list_metrics_logs[0]["tags"]
>>>>>>> 41560d7e


@pytest.mark.skipif(sys.version_info < (3, 6, 0), reason="Python 3.6+ only")
def test_log_metric_error_ddwaf_update(mock_logs_telemetry_lifecycle_writer):
    with override_global_config(dict(_appsec_enabled=True)):
        span_processor = AppSecSpanProcessor()
        span_processor._update_rules("{}")
<<<<<<< HEAD
        assert len(mock_logs_telemetry_lifecycle_writer._logs) == 1
        assert mock_logs_telemetry_lifecycle_writer._logs[0]["message"] == "Error updating ASM rules. Invalid rules"
        assert mock_logs_telemetry_lifecycle_writer._logs[0].get("stack_trace") is None
        assert "waf_version:{}".format(version()) in mock_logs_telemetry_lifecycle_writer._logs[0]["tags"]
=======

        list_metrics_logs = list(mock_logs_telemetry_metrics_writer._logs)
        assert len(list_metrics_logs) == 1
        assert list_metrics_logs[0]["message"] == "Error updating ASM rules. Invalid rules"
        assert list_metrics_logs[0].get("stack_trace") is None
        assert "waf_version:{}".format(version()) in list_metrics_logs[0]["tags"]
>>>>>>> 41560d7e
<|MERGE_RESOLUTION|>--- conflicted
+++ resolved
@@ -132,18 +132,11 @@
     ):
         AppSecSpanProcessor()
 
-<<<<<<< HEAD
-        assert len(mock_logs_telemetry_lifecycle_writer._logs) == 1
-        assert mock_logs_telemetry_lifecycle_writer._logs[0]["message"] == "WAF init error. Invalid rules"
-        assert mock_logs_telemetry_lifecycle_writer._logs[0]["stack_trace"].startswith("DDWAF.__init__: invalid rules")
-        assert "waf_version:{}".format(version()) in mock_logs_telemetry_lifecycle_writer._logs[0]["tags"]
-=======
-        list_metrics_logs = list(mock_logs_telemetry_metrics_writer._logs)
+        list_metrics_logs = list(mock_logs_telemetry_lifecycle_writer._logs)
         assert len(list_metrics_logs) == 1
         assert list_metrics_logs[0]["message"] == "WAF init error. Invalid rules"
         assert list_metrics_logs[0]["stack_trace"].startswith("DDWAF.__init__: invalid rules")
         assert "waf_version:{}".format(version()) in list_metrics_logs[0]["tags"]
->>>>>>> 41560d7e
 
 
 def test_log_metric_error_ddwaf_timeout(mock_logs_telemetry_lifecycle_writer, tracer):
@@ -158,19 +151,11 @@
                     Config(),
                 )
 
-<<<<<<< HEAD
-        print(mock_logs_telemetry_lifecycle_writer._logs)
-        assert len(mock_logs_telemetry_lifecycle_writer._logs) == 2
-        assert mock_logs_telemetry_lifecycle_writer._logs[0]["message"] == "WAF run. Timeout errors"
-        assert mock_logs_telemetry_lifecycle_writer._logs[0].get("stack_trace") is None
-        assert "waf_version:{}".format(version()) in mock_logs_telemetry_lifecycle_writer._logs[0]["tags"]
-=======
-        list_metrics_logs = list(mock_logs_telemetry_metrics_writer._logs)
+        list_metrics_logs = list(mock_logs_telemetry_lifecycle_writer._logs)
         assert len(list_metrics_logs) == 1
         assert list_metrics_logs[0]["message"] == "WAF run. Timeout errors"
         assert list_metrics_logs[0].get("stack_trace") is None
         assert "waf_version:{}".format(version()) in list_metrics_logs[0]["tags"]
->>>>>>> 41560d7e
 
 
 @pytest.mark.skipif(sys.version_info < (3, 6, 0), reason="Python 3.6+ only")
@@ -178,16 +163,9 @@
     with override_global_config(dict(_appsec_enabled=True)):
         span_processor = AppSecSpanProcessor()
         span_processor._update_rules("{}")
-<<<<<<< HEAD
-        assert len(mock_logs_telemetry_lifecycle_writer._logs) == 1
-        assert mock_logs_telemetry_lifecycle_writer._logs[0]["message"] == "Error updating ASM rules. Invalid rules"
-        assert mock_logs_telemetry_lifecycle_writer._logs[0].get("stack_trace") is None
-        assert "waf_version:{}".format(version()) in mock_logs_telemetry_lifecycle_writer._logs[0]["tags"]
-=======
 
-        list_metrics_logs = list(mock_logs_telemetry_metrics_writer._logs)
+        list_metrics_logs = list(mock_logs_telemetry_lifecycle_writer._logs)
         assert len(list_metrics_logs) == 1
         assert list_metrics_logs[0]["message"] == "Error updating ASM rules. Invalid rules"
         assert list_metrics_logs[0].get("stack_trace") is None
-        assert "waf_version:{}".format(version()) in list_metrics_logs[0]["tags"]
->>>>>>> 41560d7e
+        assert "waf_version:{}".format(version()) in list_metrics_logs[0]["tags"]