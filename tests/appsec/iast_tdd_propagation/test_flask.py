--- conflicted
+++ resolved
@@ -107,11 +107,7 @@
         content = json.loads(tainted_response.content)
         assert content["param"] == [
             ["Host", f"0.0.0.0:{_PORT}"],
-<<<<<<< HEAD
-            ["User-Agent", "python-requests/2.32.4"],
-=======
             ["User-Agent", ANY],
->>>>>>> e7c0d746
             ["Accept-Encoding", "gzip, deflate, br"],
             ["Accept", "*/*"],
             ["Connection", "keep-alive"],
