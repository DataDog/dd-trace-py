---
components:
  ci_visibility:
    - ddtrace/internal/ci_visibility/*
    - ddtrace/ext/test_visibility/*
    - ddtrace/ext/test.py
  dd_coverage:
    - ddtrace/internal/coverage/*
  pytest:
    - ddtrace/contrib/internal/pytest/*
    - ddtrace/contrib/internal/pytest_bdd/*
    - ddtrace/contrib/internal/pytest_benchmark/*
  selenium:
    - ddtrace/contrib/internal/selenium/*
  unittest:
    - ddtrace/contrib/internal/unittest/*
suites:
  ci_visibility:
    parallelism: 4
    paths:
      - '@ci_visibility'
      - '@ci'
      - '@core'
      - '@coverage'
      - '@git'
      - '@pytest'
      - '@codeowners'
      - '@unittest'
<<<<<<< HEAD
=======
      - '@freezegun'
      - '@tracing'
>>>>>>> 7db8c63c
      - tests/ci_visibility/*
      - tests/snapshots/test_api_fake_runners.*
    runner: riot
    snapshot: true
  dd_coverage:
    parallelism: 5
    paths:
      - '@bootstrap'
      - '@core'
      - '@tracing'
      - '@dd_coverage'
      - tests/coverage/*
    runner: riot
    snapshot: true
  pytest:
    parallelism: 12
    paths:
      - '@bootstrap'
      - '@core'
      - '@contrib'
      - '@tracing'
      - '@pytest'
      - '@ci_visibility'
      - '@coverage'
      - '@codeowners'
      - tests/contrib/pytest/*
      - tests/contrib/pytest_benchmark/*
      - tests/contrib/pytest_bdd/*
      - tests/contrib/pytest_flaky/*
      - tests/snapshots/tests.contrib.pytest.*
    runner: riot
    snapshot: true
  selenium:
    parallelism: 2
    paths:
      - '@bootstrap'
      - '@core'
      - '@contrib'
      - '@tracing'
      - '@ci_visibility'
      - '@pytest'
      - '@unittest'
      - '@selenium'
      - tests/contrib/selenium/*
      - tests/snapshots/test_selenium*
    runner: riot
    snapshot: true
  unittest:
    parallelism: 2
    paths:
      - '@contrib'
      - '@unittest'
      - '@ci_visibility'
      - '@coverage'
<<<<<<< HEAD
=======
      - '@freezegun'
      - '@tracing'
>>>>>>> 7db8c63c
      - tests/contrib/unittest/*
      - tests/snapshots/tests.contrib.unittest.*
    runner: riot
    snapshot: true<|MERGE_RESOLUTION|>--- conflicted
+++ resolved
@@ -26,11 +26,6 @@
       - '@pytest'
       - '@codeowners'
       - '@unittest'
-<<<<<<< HEAD
-=======
-      - '@freezegun'
-      - '@tracing'
->>>>>>> 7db8c63c
       - tests/ci_visibility/*
       - tests/snapshots/test_api_fake_runners.*
     runner: riot
@@ -85,11 +80,6 @@
       - '@unittest'
       - '@ci_visibility'
       - '@coverage'
-<<<<<<< HEAD
-=======
-      - '@freezegun'
-      - '@tracing'
->>>>>>> 7db8c63c
       - tests/contrib/unittest/*
       - tests/snapshots/tests.contrib.unittest.*
     runner: riot
