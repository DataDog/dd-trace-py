from contextlib import contextmanager
import json
from unittest import mock

import pytest

from ddtrace.ext.test_visibility import ITR_SKIPPING_LEVEL
from ddtrace.ext.test_visibility import _get_default_test_visibility_contrib_config
from ddtrace.internal.ci_visibility import CIVisibility
from ddtrace.internal.ci_visibility._api_client import AgentlessTestVisibilityAPIClient
from ddtrace.internal.ci_visibility._api_client import EVPProxyTestVisibilityAPIClient
from ddtrace.internal.ci_visibility._api_client import ITRData
from ddtrace.internal.ci_visibility._api_client import TestVisibilityAPISettings
from ddtrace.internal.ci_visibility.constants import REQUESTS_MODE
from ddtrace.internal.ci_visibility.git_data import GitData
from ddtrace.settings._config import Config
from tests.ci_visibility.api_client._util import _AGENTLESS
from tests.ci_visibility.api_client._util import _EVP_PROXY
from tests.ci_visibility.api_client._util import TestTestVisibilityAPIClientBase
from tests.ci_visibility.api_client._util import _get_mock_connection
from tests.ci_visibility.api_client._util import _get_setting_api_response
from tests.ci_visibility.api_client._util import _get_skippable_api_response
from tests.ci_visibility.api_client._util import _get_tests_api_response
from tests.ci_visibility.test_ci_visibility import _dummy_noop_git_client
from tests.ci_visibility.util import _ci_override_env


@contextmanager
def _patch_env_for_testing():
    """Patches a bunch of things to make the environment more predictable for testing"""
    with _dummy_noop_git_client(), mock.patch(
        "ddtrace.ext.ci._get_runtime_and_os_metadata",
        return_value={
            "os.architecture": "testarch64",
            "os.platform": "Not Actually Linux",
            "os.version": "1.2.3-test",
            "runtime.name": "CPythonTest",
            "runtime.version": "1.2.3",
        },
    ), mock.patch(
        "ddtrace.ext.ci.tags",
        return_value={
            "git.repository_url": "git@github.com:TestDog/dd-test-py.git",
            "git.commit.sha": "mytestcommitsha1234",
            "git.branch": "notmainbranch",
            "git.commit.message": "message",
        },
    ), mock.patch(
        "ddtrace.internal.ci_visibility.recorder.CIVisibility._check_enabled_features",
        return_value=TestVisibilityAPISettings(),
    ), mock.patch(
        "ddtrace.config._ci_visibility_agentless_enabled", True
    ):
        # Rebuild the config (yes, this is horrible)
        new_ddconfig = Config()
        new_ddconfig._add("test_visibility", _get_default_test_visibility_contrib_config())
        with mock.patch("ddtrace.internal.ci_visibility.recorder.ddconfig", new_ddconfig):
            yield


class TestTestVisibilityAPIClient(TestTestVisibilityAPIClientBase):
    requests_mode_parameters = [REQUESTS_MODE.AGENTLESS_EVENTS, REQUESTS_MODE.EVP_PROXY_EVENTS]

    request_mode_settings_parameters = [
        {
            "mode": _AGENTLESS,
            "api_key": "myfakeapikey",
            "agentless_url": None,
            "dd_site": None,
            "expected_urls": {
                "setting": "https://api.datadoghq.com/api/v2/libraries/tests/services/setting",
                "skippable": "https://api.datadoghq.com/api/v2/ci/tests/skippable",
                "tests": "https://api.datadoghq.com/api/v2/ci/libraries/tests",
            },
        },
        {
            "mode": _AGENTLESS,
            "api_key": "myfakeapikey",
            "agentless_url": None,
            "dd_site": "datad0g.com",
            "expected_urls": {
                "setting": "https://api.datad0g.com/api/v2/libraries/tests/services/setting",
                "skippable": "https://api.datad0g.com/api/v2/ci/tests/skippable",
                "tests": "https://api.datad0g.com/api/v2/ci/libraries/tests",
            },
        },
        {
            "mode": _AGENTLESS,
            "api_key": "myfakeapikey",
            "agentless_url": "http://dd",
            "dd_site": None,
            "expected_urls": {
                "setting": "http://dd/api/v2/libraries/tests/services/setting",
                "skippable": "http://dd/api/v2/ci/tests/skippable",
                "tests": "http://dd/api/v2/ci/libraries/tests",
            },
        },
        {
            "mode": _AGENTLESS,
            "api_key": "myfakeapikey",
            "agentless_url": "http://dd",
            "dd_site": "datad0g.com",
            "expected_urls": {
                "setting": "http://dd/api/v2/libraries/tests/services/setting",
                "skippable": "http://dd/api/v2/ci/tests/skippable",
                "tests": "http://dd/api/v2/ci/libraries/tests",
            },
        },
        {
            "mode": _EVP_PROXY,
            "agent_url": "http://myagent:1234",
            "expected_urls": {
                "setting": "http://myagent:1234/evp_proxy/v2/api/v2/libraries/tests/services/setting",
                "skippable": "http://myagent:1234/evp_proxy/v2/api/v2/ci/tests/skippable",
                "tests": "http://myagent:1234/evp_proxy/v2/api/v2/ci/libraries/tests",
            },
        },
    ]

    git_data_parameters = [
        GitData("my_repo_url", "some_branch", "mycommitshaaaaaaalalala", "message"),
        GitData(None, "shalessbranch", None, None),
        GitData("git@gitbob.com:myorg/myrepo.git", "shalessbranch", None, None),
        None,
    ]

    # All requests to setting endpoint are the same within a call of _check_enabled_features()
    expected_items = {
        _AGENTLESS: {
            "endpoints": {
                "setting": "/api/v2/libraries/tests/services/setting",
                "skippable": "/api/v2/ci/tests/skippable",
                "tests": "/api/v2/ci/libraries/tests",
            },
            "headers": {
                "dd-api-key": "myfakeapikey",
                "Content-Type": "application/json",
            },
        },
        _EVP_PROXY: {
            "endpoints": {
                "setting": "/evp_proxy/v2/api/v2/libraries/tests/services/setting",
                "skippable": "/evp_proxy/v2/api/v2/ci/tests/skippable",
                "tests": "/evp_proxy/v2/api/v2/ci/libraries/tests",
            },
            "headers": {
                "X-Datadog-EVP-Subdomain": "api",
                "Content-Type": "application/json",
            },
        },
    }

    @pytest.mark.parametrize("client_timeout", [None, 5])
    @pytest.mark.parametrize(
        "requests_mode_settings",
        request_mode_settings_parameters,
    )
    def test_civisibility_api_client_settings_do_request_connection(self, client_timeout, requests_mode_settings):
        """Tests that the correct payload and headers are sent to the correct API URL for settings requests"""

        client = self._get_test_client(
            requests_mode=requests_mode_settings["mode"],
            api_key=requests_mode_settings.get("api_key"),
            dd_site=requests_mode_settings.get("dd_site"),
            agentless_url=requests_mode_settings.get("agentless_url"),
            agent_url=requests_mode_settings.get("agent_url"),
            dd_service="a_test_service",
            dd_env="a_test_env",
            client_timeout=client_timeout,
        )

        mock_connection = _get_mock_connection(_get_setting_api_response().body)

        with mock.patch(
            "ddtrace.internal.ci_visibility._api_client.get_connection", return_value=mock_connection
        ) as mock_get_connection:
            settings = client.fetch_settings()
            assert settings == TestVisibilityAPISettings()
            mock_get_connection.assert_called_once_with(
                requests_mode_settings["expected_urls"]["setting"],
                client_timeout if client_timeout is not None else 12.34,
            )
            mock_connection.request.assert_called_once()
            call_args = mock_connection.request.call_args_list[0][0]
            assert call_args[0] == "POST"
            assert call_args[1] == self.expected_items[requests_mode_settings["mode"]]["endpoints"]["setting"]
            assert json.loads(call_args[2]) == self._get_expected_do_request_setting_payload(
                ITR_SKIPPING_LEVEL.TEST, dd_service="a_test_service", dd_env="a_test_env"
            )
            assert call_args[3] == self.expected_items[requests_mode_settings["mode"]]["headers"]
            mock_connection.close.assert_called_once()

    @pytest.mark.parametrize("itr_skipping_level", [ITR_SKIPPING_LEVEL.TEST, ITR_SKIPPING_LEVEL.SUITE])
    @pytest.mark.parametrize("dd_service", [None, "My.Test_service"])
    @pytest.mark.parametrize("dd_env", [None, "My.Test_env"])
    @pytest.mark.parametrize("git_data", git_data_parameters)
    def test_civisibility_api_client_settings_do_request_call_optionals(
        self, itr_skipping_level, git_data, dd_service, dd_env
    ):
        """Tests that the correct payload is passed to _do_request when optional parameters are set

        NOTE: this does not re-test URL/header/etc differences between agentless and EVP proxy as that is already tested
        by test_civisibility_api_client_settings_do_request_connection
        """
        client = self._get_test_client(
            itr_skipping_level=itr_skipping_level,
            api_key="my_api_key",
            dd_service=dd_service,
            dd_env=dd_env,
            git_data=git_data,
        )
        with mock.patch.object(client, "_do_request", return_value=_get_setting_api_response()) as mock_do_request:
            settings = client.fetch_settings()
            assert settings == TestVisibilityAPISettings()

            assert mock_do_request.call_count == 1
            call_args = mock_do_request.call_args_list[0][0]
            assert call_args[0] == "POST"
            assert json.loads(call_args[2]) == self._get_expected_do_request_setting_payload(
                itr_skipping_level, git_data=git_data, dd_service=dd_service, dd_env=dd_env
            )

    @pytest.mark.parametrize("client_timeout", [None, 5])
    @pytest.mark.parametrize("request_timeout", [None, 10])
    @pytest.mark.parametrize(
        "requests_mode_settings",
        request_mode_settings_parameters,
    )
    def test_civisibility_api_client_skippable_do_request(
        self, requests_mode_settings, client_timeout, request_timeout
    ):
        """Tests that the correct payload and headers are sent to the correct API URL for skippable requests"""
        client = self._get_test_client(
            requests_mode=requests_mode_settings["mode"],
            api_key=requests_mode_settings.get("api_key"),
            dd_site=requests_mode_settings.get("dd_site"),
            agentless_url=requests_mode_settings.get("agentless_url"),
            agent_url=requests_mode_settings.get("agent_url"),
            dd_service="a_test_service",
            dd_env="a_test_env",
            client_timeout=client_timeout,
        )

        mock_connection = _get_mock_connection(_get_skippable_api_response().body)

        with mock.patch(
            "ddtrace.internal.ci_visibility._api_client.get_connection", return_value=mock_connection
        ) as mock_get_connection:
            skippable_items = client.fetch_skippable_items(timeout=request_timeout)
            assert skippable_items == ITRData(correlation_id="1234ideclareacorrelationid")
            mock_get_connection.assert_called_once_with(
                requests_mode_settings["expected_urls"]["skippable"],
                request_timeout if request_timeout is not None else 43.21,
            )
            mock_connection.request.assert_called_once()
            call_args = mock_connection.request.call_args_list[0][0]
            assert call_args[0] == "POST"
            assert call_args[1] == self.expected_items[requests_mode_settings["mode"]]["endpoints"]["skippable"]
            assert json.loads(call_args[2]) == self._get_expected_do_request_skippable_payload(
                ITR_SKIPPING_LEVEL.TEST, dd_service="a_test_service", dd_env="a_test_env"
            )
            assert call_args[3] == self.expected_items[requests_mode_settings["mode"]]["headers"]
            mock_connection.close.assert_called_once()

    @pytest.mark.parametrize("client_timeout", [None, 5])
    @pytest.mark.parametrize("request_timeout", [None, 10])
    @pytest.mark.parametrize(
        "requests_mode_settings",
        request_mode_settings_parameters,
    )
    def test_civisibility_api_client_unique_tests_do_request(
        self, requests_mode_settings, client_timeout, request_timeout
    ):
        """Tests that the correct payload and headers are sent to the correct API URL for unique tests requests"""
        client = self._get_test_client(
            requests_mode=requests_mode_settings["mode"],
            api_key=requests_mode_settings.get("api_key"),
            dd_site=requests_mode_settings.get("dd_site"),
            agentless_url=requests_mode_settings.get("agentless_url"),
            agent_url=requests_mode_settings.get("agent_url"),
            dd_service="a_test_service",
            dd_env="a_test_env",
            client_timeout=client_timeout,
        )

        mock_connection = _get_mock_connection(_get_tests_api_response().body)

        with mock.patch(
            "ddtrace.internal.ci_visibility._api_client.get_connection", return_value=mock_connection
        ) as mock_get_connection:
            unique_tests = client.fetch_unique_tests()
            assert unique_tests == set()
            mock_get_connection.assert_called_once_with(
                requests_mode_settings["expected_urls"]["tests"],
                client_timeout if client_timeout is not None else 12.34,
            )
            mock_connection.request.assert_called_once()
            call_args = mock_connection.request.call_args_list[0][0]
            assert call_args[0] == "POST"
            assert call_args[1] == self.expected_items[requests_mode_settings["mode"]]["endpoints"]["tests"]
            assert json.loads(call_args[2]) == self._get_expected_do_request_tests_payload(
                dd_service="a_test_service", dd_env="a_test_env"
            )
            assert call_args[3] == self.expected_items[requests_mode_settings["mode"]]["headers"]
            mock_connection.close.assert_called_once()

    @pytest.mark.parametrize(
        "env_vars,expected_config",
        [
            ({}, {}),
            # DD_TRACE_AGENT_URL is ignored in agentless mode
            (
                {"DD_TRACE_AGENT_URL": "http://myagenturl:2468", "DD_SERVICE": "my_test_service1"},
                {"dd_service": "my_test_service1"},
            ),
            (
                {
                    "DD_CIVISIBILITY_AGENTLESS_URL": "https://secureagentless:8080",
                    "DD_SERVICE": "my_test_service2",
                    "DD_ENV": "my_env",
                },
                {"agentless_url": "https://secureagentless:8080", "dd_service": "my_test_service2", "dd_env": "my_env"},
            ),
            ({"DD_ENV": "env_only"}, {"dd_env": "env_only"}),
            ({"DD_SITE": "us5.datad0g.com"}, {"dd_site": "us5.datad0g.com"}),
            (
                {"DD_TAGS": "test.configuration.disk:slow,test.configuration.memory:low"},
                {"custom_configurations": {"disk": "slow", "memory": "low"}},
            ),
        ],
    )
    @pytest.mark.parametrize("itr_skipping_level", [ITR_SKIPPING_LEVEL.TEST, ITR_SKIPPING_LEVEL.SUITE])
    def test_civisibility_api_client_agentless_env_config_success(self, env_vars, expected_config, itr_skipping_level):
        """Tests that the agentless API client is configured correctly based on environment

        Whether the client behaves properly based on these configuration items (eg: proper use of base url, etc.) is
        tested in other methods.
        """
        # NOTE: we copy the fixtures so that we don't mutate the originals
        _env_vars = env_vars.copy()
        _expected_config = expected_config.copy()

        _env_vars.update({"DD_CIVISIBILITY_AGENTLESS_ENABLED": "true", "DD_API_KEY": "api_key_for_testing"})
        if itr_skipping_level == ITR_SKIPPING_LEVEL.SUITE:
            _env_vars["_DD_CIVISIBILITY_ITR_SUITE_MODE"] = "true"
        configurations = {
            "os.architecture": "testarch64",
            "os.platform": "Not Actually Linux",
            "os.version": "1.2.3-test",
            "runtime.name": "CPythonTest",
            "runtime.version": "1.2.3",
        }
        if "custom_configurations" in _expected_config:
            configurations["custom"] = _expected_config.pop("custom_configurations")
        if "dd_service" not in _expected_config:
            _expected_config["dd_service"] = "dd-test-py"
        if "dd_env" not in _expected_config:
            _expected_config["dd_env"] = "none"

        git_data = GitData("git@github.com:TestDog/dd-test-py.git", "notmainbranch", "mytestcommitsha1234", "message")
        with _ci_override_env(_env_vars, full_clear=True), _patch_env_for_testing():
            try:
                expected_client = AgentlessTestVisibilityAPIClient(
                    itr_skipping_level=itr_skipping_level,
                    configurations=configurations,
                    git_data=git_data,
                    api_key="api_key_for_testing",
                    **_expected_config,
                )
                CIVisibility.enable()
                assert CIVisibility.enabled is True
                assert CIVisibility._instance is not None
                assert CIVisibility._instance._api_client is not None
                assert CIVisibility._instance._api_client.__dict__ == expected_client.__dict__
            finally:
                CIVisibility.disable()

    @pytest.mark.parametrize(
        "env_vars,expected_config",
        [
            # Default env should result in default config with EVP client
            ({}, {}),
            # DD_API_KEY should be ignored if not agentless
            ({"DD_API_KEY": "api_key_for_testing"}, {}),
            (
                {"DD_TAGS": "test.configuration.disk:slow,test.configuration.memory:low", "DD_SERVICE": "not_ddtestpy"},
                {
                    "custom_configurations": {"disk": "slow", "memory": "low"},
                    "dd_service": "not_ddtestpy",
                },
            ),
        ],
    )
    @pytest.mark.parametrize("itr_skipping_level", [ITR_SKIPPING_LEVEL.TEST, ITR_SKIPPING_LEVEL.SUITE])
    def test_civisibility_api_client_evp_proxy_config_success(self, env_vars, expected_config, itr_skipping_level):
        """Tests that the EVP Proxy API client is configured correctly based on environment

        Whether the client behaves properly based on these configuration items (eg: proper use of base url, etc.) is
        tested in other methods.
        """
        # NOTE: we copy the fixtures so that we don't mutate the originals
        _env_vars = env_vars.copy()
        _expected_config = expected_config.copy()

        if itr_skipping_level == ITR_SKIPPING_LEVEL.SUITE:
            _env_vars["_DD_CIVISIBILITY_ITR_SUITE_MODE"] = "true"
        configurations = {
            "os.architecture": "testarch64",
            "os.platform": "Not Actually Linux",
            "os.version": "1.2.3-test",
            "runtime.name": "CPythonTest",
            "runtime.version": "1.2.3",
        }
        if "custom_configurations" in _expected_config:
            configurations["custom"] = _expected_config.pop("custom_configurations")
        if "dd_service" not in _expected_config:
            _expected_config["dd_service"] = "dd-test-py"

        git_data = GitData("git@github.com:TestDog/dd-test-py.git", "notmainbranch", "mytestcommitsha1234", "message")
        with _ci_override_env(_env_vars, full_clear=True), _patch_env_for_testing(), mock.patch(
            "ddtrace.internal.ci_visibility.recorder.CIVisibility._agent_evp_proxy_is_available", return_value=True
<<<<<<< HEAD
        ), mock.patch("ddtrace.internal.agent.get_trace_url", return_value="http://shouldntbeused:6218"), mock.patch(
            "ddtrace.internal.ci_visibility.recorder.ddtrace.tracer._span_aggregagtor.writer.intake_url",
            "http://patchedagenturl:6218",
=======
        ), mock.patch(
            "ddtrace.settings._agent.config.trace_agent_url",
            new_callable=mock.PropertyMock,
            return_value="http://shouldntbeused:6218",
        ), mock.patch(
            "ddtrace.internal.ci_visibility.recorder.ddtrace.tracer._agent_url", "http://patchedagenturl:6218"
>>>>>>> 738c8eaf
        ):
            try:
                expected_client = EVPProxyTestVisibilityAPIClient(
                    itr_skipping_level=itr_skipping_level,
                    configurations=configurations,
                    git_data=git_data,
                    agent_url="http://patchedagenturl:6218",
                    dd_env="none",
                    **_expected_config,
                )
                CIVisibility.enable()
                assert CIVisibility.enabled is True
                assert CIVisibility._instance is not None
                assert CIVisibility._instance._api_client is not None

                assert CIVisibility._instance._api_client.__dict__ == expected_client.__dict__
            finally:
                CIVisibility.disable()

    def test_civisibility_api_client_evp_respects_agent_default_config(self):
        """Tests that, if no DD_ENV is provided in EVP mode, the agent's default env is used"""
        agent_info_response = json.loads(
            """
            {
              "version": "7.49.1",
              "git_commit": "1790cab",
              "endpoints": [
                "/v0.3/traces",
                "/v0.3/services",
                "/v0.4/traces",
                "/v0.4/services",
                "/v0.5/traces",
                "/v0.7/traces",
                "/profiling/v1/input",
                "/telemetry/proxy/",
                "/v0.6/stats",
                "/v0.1/pipeline_stats",
                "/evp_proxy/v1/",
                "/evp_proxy/v2/",
                "/evp_proxy/v3/",
                "/debugger/v1/input",
                "/debugger/v1/diagnostics",
                "/symdb/v1/input",
                "/dogstatsd/v1/proxy",
                "/dogstatsd/v2/proxy",
                "/v0.7/config",
                "/config/set"
              ],
              "client_drop_p0s": true,
              "span_meta_structs": true,
              "long_running_spans": true,
              "config": {
                "default_env": "not_the_default_default_env",
                "target_tps": 10,
                "max_eps": 200,
                "receiver_port": 8126,
                "receiver_socket": "",
                "connection_limit": 0,
                "receiver_timeout": 0,
                "max_request_bytes": 26214400,
                "statsd_port": 8125,
                "max_memory": 0,
                "max_cpu": 0,
                "analyzed_spans_by_service": {},
                "obfuscation": {
                  "elastic_search": true,
                  "mongo": true,
                  "sql_exec_plan": false,
                  "sql_exec_plan_normalize": false,
                  "http": {
                    "remove_query_string": false,
                    "remove_path_digits": false
                  },
                  "remove_stack_traces": false,
                  "redis": {
                    "Enabled": true,
                    "RemoveAllArgs": false
                  },
                  "memcached": {
                    "Enabled": true,
                    "KeepCommand": false
                  }
                }
              }
            }
            """
        )

        configurations = {
            "os.architecture": "testarch64",
            "os.platform": "Not Actually Linux",
            "os.version": "1.2.3-test",
            "runtime.name": "CPythonTest",
            "runtime.version": "1.2.3",
        }

        git_data = GitData("git@github.com:TestDog/dd-test-py.git", "notmainbranch", "mytestcommitsha1234", "message")
        with _ci_override_env(full_clear=True), _patch_env_for_testing(), mock.patch(
            "ddtrace.internal.ci_visibility.recorder.CIVisibility._agent_evp_proxy_is_available", return_value=True
        ), mock.patch("ddtrace.internal.agent.info", return_value=agent_info_response), mock.patch(
            "ddtrace.settings._agent.config.trace_agent_url",
            new_callable=mock.PropertyMock,
            return_value="http://shouldntbeused:6218",
        ), mock.patch(
            "ddtrace.internal.ci_visibility.recorder.ddtrace.tracer._span_aggregagtor.writer.intake_url",
            "http://patchedagenturl:6218",
        ):
            try:
                expected_client = EVPProxyTestVisibilityAPIClient(
                    itr_skipping_level=ITR_SKIPPING_LEVEL.TEST,
                    configurations=configurations,
                    git_data=git_data,
                    agent_url="http://patchedagenturl:6218",
                    dd_env="not_the_default_default_env",
                    dd_service="dd-test-py",
                )
                CIVisibility.enable()
                assert CIVisibility.enabled is True
                assert CIVisibility._instance is not None
                assert CIVisibility._instance._api_client is not None

                assert CIVisibility._instance._api_client.__dict__ == expected_client.__dict__
            finally:
                CIVisibility.disable()<|MERGE_RESOLUTION|>--- conflicted
+++ resolved
@@ -419,18 +419,11 @@
         git_data = GitData("git@github.com:TestDog/dd-test-py.git", "notmainbranch", "mytestcommitsha1234", "message")
         with _ci_override_env(_env_vars, full_clear=True), _patch_env_for_testing(), mock.patch(
             "ddtrace.internal.ci_visibility.recorder.CIVisibility._agent_evp_proxy_is_available", return_value=True
-<<<<<<< HEAD
-        ), mock.patch("ddtrace.internal.agent.get_trace_url", return_value="http://shouldntbeused:6218"), mock.patch(
+        ), mock.patch(
+            "ddtrace.settings._agent.config.trace_agent_url", return_value="http://shouldntbeused:6218"
+        ), mock.patch(
             "ddtrace.internal.ci_visibility.recorder.ddtrace.tracer._span_aggregagtor.writer.intake_url",
             "http://patchedagenturl:6218",
-=======
-        ), mock.patch(
-            "ddtrace.settings._agent.config.trace_agent_url",
-            new_callable=mock.PropertyMock,
-            return_value="http://shouldntbeused:6218",
-        ), mock.patch(
-            "ddtrace.internal.ci_visibility.recorder.ddtrace.tracer._agent_url", "http://patchedagenturl:6218"
->>>>>>> 738c8eaf
         ):
             try:
                 expected_client = EVPProxyTestVisibilityAPIClient(
