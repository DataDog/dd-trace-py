<<<<<<< HEAD
import contextlib
=======
import json
>>>>>>> adea085e
import os
import time

import mock
import pytest

import ddtrace
from ddtrace.constants import AUTO_KEEP
from ddtrace.ext import ci
from ddtrace.internal.ci_visibility import CIVisibility
from ddtrace.internal.ci_visibility.constants import REQUESTS_MODE
from ddtrace.internal.ci_visibility.filters import TraceCiVisibilityFilter
from ddtrace.internal.ci_visibility.git_client import CIVisibilityGitClient
from ddtrace.internal.ci_visibility.git_client import CIVisibilityGitClientSerializerV1
from ddtrace.internal.ci_visibility.recorder import _extract_repository_name_from_url
from ddtrace.internal.compat import TimeoutError
from ddtrace.internal.utils.http import Response
from ddtrace.span import Span
from tests.ci_visibility.util import _patch_dummy_writer
from tests.utils import DummyCIVisibilityWriter
from tests.utils import DummyTracer
from tests.utils import override_env
from tests.utils import override_global_config


TEST_SHA = "b3672ea5cbc584124728c48a443825d2940e0ddd"


def test_filters_test_spans():
    trace_filter = TraceCiVisibilityFilter(tags={"hello": "world"}, service="test-service")
    root_test_span = Span(name="span1", span_type="test")
    root_test_span._local_root = root_test_span
    # Root span in trace is a test
    trace = [root_test_span]
    assert trace_filter.process_trace(trace) == trace
    assert root_test_span.service == "test-service"
    assert root_test_span.get_tag(ci.LIBRARY_VERSION) == ddtrace.__version__
    assert root_test_span.get_tag("hello") == "world"
    assert root_test_span.context.dd_origin == ci.CI_APP_TEST_ORIGIN
    assert root_test_span.context.sampling_priority == AUTO_KEEP


def test_filters_non_test_spans():
    trace_filter = TraceCiVisibilityFilter(tags={"hello": "world"}, service="test-service")
    root_span = Span(name="span1")
    root_span._local_root = root_span
    # Root span in trace is not a test
    trace = [root_span]
    assert trace_filter.process_trace(trace) is None


<<<<<<< HEAD
@contextlib.contextmanager
def _patch_dummy_writer():
    original = ddtrace.internal.ci_visibility.recorder.CIVisibilityWriter
    ddtrace.internal.ci_visibility.recorder.CIVisibilityWriter = DummyCIVisibilityWriter
    yield
    ddtrace.internal.ci_visibility.recorder.CIVisibilityWriter = original


@mock.patch("ddtrace.internal.ci_visibility.recorder.CIVisibility._check_enabled_features", return_value=(False, False))
def test_ci_visibility_service_enable(_check_enabled_features_patch):
=======
def test_ci_visibility_service_enable():
>>>>>>> adea085e
    with override_env(
        dict(
            DD_API_KEY="foobar.baz",
            DD_CIVISIBILITY_AGENTLESS_ENABLED="1",
        )
    ):
        with _patch_dummy_writer():
            dummy_tracer = DummyTracer()
            CIVisibility.enable(tracer=dummy_tracer, service="test-service")
            ci_visibility_instance = CIVisibility._instance
            assert ci_visibility_instance is not None
            assert CIVisibility.enabled
            assert ci_visibility_instance.tracer == dummy_tracer
            assert ci_visibility_instance._service == "test-service"
            assert ci_visibility_instance._code_coverage_enabled_by_api is False
            assert ci_visibility_instance._test_skipping_enabled_by_api is False
            assert any(isinstance(tracer_filter, TraceCiVisibilityFilter) for tracer_filter in dummy_tracer._filters)
            CIVisibility.disable()


@mock.patch("ddtrace.internal.ci_visibility.recorder.CIVisibility._check_enabled_features", return_value=(False, False))
@mock.patch("ddtrace.internal.ci_visibility.recorder._do_request")
def test_ci_visibility_service_enable_with_app_key_and_itr_disabled(_do_request, _check_enabled_features_patch):
    with override_env(
        dict(
            DD_API_KEY="foobar.baz",
            DD_APP_KEY="foobar",
            DD_CIVISIBILITY_AGENTLESS_ENABLED="1",
        )
    ):
        ddtrace.internal.ci_visibility.recorder.ddconfig = ddtrace.settings.Config()
        with _patch_dummy_writer():
            _do_request.return_value = Response(
                status=200,
                body='{"data":{"id":"1234","type":"ci_app_tracers_test_service_settings","attributes":'
                '{"code_coverage":true,"tests_skipping":true}}}',
            )
            dummy_tracer = DummyTracer()
            CIVisibility.enable(tracer=dummy_tracer, service="test-service")
            assert CIVisibility._instance._code_coverage_enabled_by_api is False
            assert CIVisibility._instance._test_skipping_enabled_by_api is False
            CIVisibility.disable()


@mock.patch("ddtrace.internal.ci_visibility.recorder._do_request", side_effect=TimeoutError)
def test_ci_visibility_service_settings_timeout(_do_request):
    with override_env(
        dict(
            DD_API_KEY="foobar.baz",
            DD_APP_KEY="foobar",
            DD_CIVISIBILITY_AGENTLESS_ENABLED="1",
        )
    ):
        ddtrace.internal.ci_visibility.recorder.ddconfig = ddtrace.settings.Config()
        CIVisibility.enable(service="test-service")
        assert CIVisibility._instance._code_coverage_enabled_by_api is False
        assert CIVisibility._instance._test_skipping_enabled_by_api is False
        CIVisibility.disable()


@mock.patch("ddtrace.internal.ci_visibility.recorder.CIVisibility._check_enabled_features", return_value=(True, True))
@mock.patch("ddtrace.internal.ci_visibility.recorder._do_request", side_effect=TimeoutError)
def test_ci_visibility_service_skippable_timeout(_do_request, _check_enabled_features):
    with override_env(
        dict(
            DD_API_KEY="foobar.baz",
            DD_APP_KEY="foobar",
            DD_CIVISIBILITY_AGENTLESS_ENABLED="1",
        )
    ):
        ddtrace.internal.ci_visibility.recorder.ddconfig = ddtrace.settings.Config()
        CIVisibility.enable(service="test-service")
        assert CIVisibility._instance._test_suites_to_skip == []
        CIVisibility.disable()


@mock.patch("ddtrace.internal.ci_visibility.recorder._do_request")
def test_ci_visibility_service_enable_with_app_key_and_itr_enabled(_do_request):
    with override_env(
        dict(
            DD_API_KEY="foobar.baz",
            DD_APP_KEY="foobar",
            DD_CIVISIBILITY_AGENTLESS_ENABLED="1",
        )
    ), mock.patch("ddtrace.internal.ci_visibility.recorder.CIVisibility._fetch_tests_to_skip"):
        ddtrace.internal.ci_visibility.recorder.ddconfig = ddtrace.settings.Config()
        _do_request.return_value = Response(
            status=200,
            body='{"data":{"id":"1234","type":"ci_app_tracers_test_service_settings","attributes":'
            '{"code_coverage":true,"tests_skipping":true}}}',
        )
        CIVisibility.enable(service="test-service")
        assert CIVisibility._instance._code_coverage_enabled_by_api is True
        assert CIVisibility._instance._test_skipping_enabled_by_api is True
        CIVisibility.disable()


@mock.patch("ddtrace.internal.ci_visibility.recorder._do_request")
def test_ci_visibility_service_enable_with_app_key_and_error_response(_do_request):
    with override_env(
        dict(
            DD_API_KEY="foobar.baz",
            DD_APP_KEY="foobar",
            DD_CIVISIBILITY_AGENTLESS_ENABLED="1",
        )
    ):
        _do_request.return_value = Response(
            status=404,
            body='{"errors": ["Not found"]}',
        )
        CIVisibility.enable(service="test-service")
        assert CIVisibility._instance._code_coverage_enabled_by_api is False
        assert CIVisibility._instance._test_skipping_enabled_by_api is False
        CIVisibility.disable()


@mock.patch("ddtrace.internal.ci_visibility.recorder.CIVisibility._check_enabled_features", return_value=(False, False))
def test_ci_visibility_service_disable(_check_enabled_features):
    with override_env(dict(DD_API_KEY="foobar.baz")):
        with _patch_dummy_writer():
            dummy_tracer = DummyTracer()
            CIVisibility.enable(tracer=dummy_tracer, service="test-service")
            CIVisibility.disable()
            ci_visibility_instance = CIVisibility._instance
            assert ci_visibility_instance is None
            assert not CIVisibility.enabled


@pytest.mark.parametrize(
    "repository_url,repository_name",
    [
        ("https://github.com/DataDog/dd-trace-py.git", "dd-trace-py"),
        ("https://github.com/DataDog/dd-trace-py", "dd-trace-py"),
        ("git@github.com:DataDog/dd-trace-py.git", "dd-trace-py"),
        ("git@github.com:DataDog/dd-trace-py", "dd-trace-py"),
        ("dd-trace-py", "dd-trace-py"),
        ("git@hostname.com:org/repo-name.git", "repo-name"),
        ("git@hostname.com:org/repo-name", "repo-name"),
        ("ssh://git@hostname.com:org/repo-name", "repo-name"),
        ("git+git://github.com/org/repo-name.git", "repo-name"),
        ("git+ssh://github.com/org/repo-name.git", "repo-name"),
        ("git+https://github.com/org/repo-name.git", "repo-name"),
    ],
)
def test_repository_name_extracted(repository_url, repository_name):
    assert _extract_repository_name_from_url(repository_url) == repository_name


def test_repository_name_not_extracted_warning():
    """If provided an invalid repository url, should raise warning and return original repository url"""
    repository_url = "https://github.com:organ[ization/repository-name"
    with mock.patch("ddtrace.internal.ci_visibility.recorder.log") as mock_log:
        extracted_repository_name = _extract_repository_name_from_url(repository_url)
        assert extracted_repository_name == repository_url
    mock_log.warning.assert_called_once_with("Repository name cannot be parsed from repository_url: %s", repository_url)


DUMMY_RESPONSE = Response(status=200, body='{"data": [{"type": "commit", "id": "%s", "attributes": {}}]}' % TEST_SHA)


@mock.patch("ddtrace.internal.ci_visibility.recorder._do_request")
def test_git_client_worker_agentless(_do_request, git_repo):
    _do_request.return_value = Response(
        status=200,
        body='{"data":{"id":"1234","type":"ci_app_tracers_test_service_settings","attributes":'
        '{"code_coverage":true,"tests_skipping":true}}}',
    )
    with override_env(
        dict(
            DD_API_KEY="foobar.baz",
            DD_APPLICATION_KEY="banana",
            DD_CIVISIBILITY_AGENTLESS_ENABLED="1",
        )
    ):
        ddtrace.internal.ci_visibility.recorder.ddconfig = ddtrace.settings.Config()
        with _patch_dummy_writer():
            dummy_tracer = DummyTracer()
            start_time = time.time()
            with mock.patch("ddtrace.internal.ci_visibility.recorder.CIVisibility._fetch_tests_to_skip"), mock.patch(
                "ddtrace.internal.ci_visibility.recorder._get_git_repo"
            ) as ggr:
                original = ddtrace.internal.ci_visibility.git_client.RESPONSE
                ddtrace.internal.ci_visibility.git_client.RESPONSE = DUMMY_RESPONSE
                ggr.return_value = git_repo
                CIVisibility.enable(tracer=dummy_tracer, service="test-service")
                assert CIVisibility._instance._git_client is not None
                assert CIVisibility._instance._git_client._worker is not None
                assert CIVisibility._instance._git_client._base_url == "https://api.datadoghq.com/api/v2/git"
                CIVisibility.disable()
    shutdown_timeout = dummy_tracer.SHUTDOWN_TIMEOUT
    assert (
        time.time() - start_time <= shutdown_timeout + 0.1
    ), "CIVisibility.disable() should not block for longer than tracer timeout"
    ddtrace.internal.ci_visibility.git_client.RESPONSE = original


@mock.patch("ddtrace.internal.ci_visibility.recorder._do_request")
def test_git_client_worker_evp_proxy(_do_request, git_repo):
    _do_request.return_value = Response(
        status=200,
        body='{"data":{"id":"1234","type":"ci_app_tracers_test_service_settings","attributes":'
        '{"code_coverage":true,"tests_skipping":true}}}',
    )
    with override_env(dict(DD_API_KEY="foobar.baz", DD_APPLICATION_KEY="banana",)), mock.patch(
        "ddtrace.internal.ci_visibility.recorder.CIVisibility._agent_evp_proxy_is_available", return_value=True
    ):
        ddtrace.internal.ci_visibility.recorder.ddconfig = ddtrace.settings.Config()
        with _patch_dummy_writer():
            dummy_tracer = DummyTracer()
            start_time = time.time()
            with mock.patch("ddtrace.internal.ci_visibility.recorder.CIVisibility._fetch_tests_to_skip"), mock.patch(
                "ddtrace.internal.ci_visibility.recorder._get_git_repo"
            ) as ggr:
                original = ddtrace.internal.ci_visibility.git_client.RESPONSE
                ddtrace.internal.ci_visibility.git_client.RESPONSE = DUMMY_RESPONSE
                ggr.return_value = git_repo
                CIVisibility.enable(tracer=dummy_tracer, service="test-service")
                assert CIVisibility._instance._git_client is not None
                assert CIVisibility._instance._git_client._worker is not None
                assert CIVisibility._instance._git_client._base_url == "http://localhost:8126/evp_proxy/v2/api/v2/git"
                CIVisibility.disable()
    shutdown_timeout = dummy_tracer.SHUTDOWN_TIMEOUT
    assert (
        time.time() - start_time <= shutdown_timeout + 0.1
    ), "CIVisibility.disable() should not block for longer than tracer timeout"
    ddtrace.internal.ci_visibility.git_client.RESPONSE = original


def test_git_client_get_repository_url(git_repo):
    remote_url = CIVisibilityGitClient._get_repository_url(cwd=git_repo)
    assert remote_url == "git@github.com:test-repo-url.git"


def test_git_client_get_repository_url_env_var_precedence(git_repo):
    remote_url = CIVisibilityGitClient._get_repository_url(
        tags={ci.git.REPOSITORY_URL: "https://github.com/Datadog/dd-trace-py"}, cwd=git_repo
    )
    assert remote_url == "https://github.com/Datadog/dd-trace-py"


def test_git_client_get_repository_url_env_var_precedence_empty_tags(git_repo):
    remote_url = CIVisibilityGitClient._get_repository_url(tags={}, cwd=git_repo)
    assert remote_url == "git@github.com:test-repo-url.git"


def test_git_client_get_latest_commits(git_repo):
    latest_commits = CIVisibilityGitClient._get_latest_commits(cwd=git_repo)
    assert latest_commits == [TEST_SHA]


def test_git_client_search_commits():
    remote_url = "git@github.com:test-repo-url.git"
    latest_commits = [TEST_SHA]
    serializer = CIVisibilityGitClientSerializerV1("foo", "bar")
    backend_commits = CIVisibilityGitClient._search_commits(
        REQUESTS_MODE.AGENTLESS_EVENTS, "", remote_url, latest_commits, serializer, DUMMY_RESPONSE
    )
    assert latest_commits[0] in backend_commits


def test_get_client_do_request_agentless_headers():
    serializer = CIVisibilityGitClientSerializerV1("foo", "bar")
    response = mock.MagicMock()
    setattr(response, "status", 200)

    with mock.patch("ddtrace.internal.http.HTTPConnection.request") as _request, mock.patch(
        "ddtrace.internal.compat.get_connection_response", return_value=response
    ):
        CIVisibilityGitClient._do_request(
            REQUESTS_MODE.AGENTLESS_EVENTS, "http://base_url", "/endpoint", "payload", serializer, {}
        )

    _request.assert_called_once_with(
        "POST", "http://base_url/repository/endpoint", "payload", {"dd-api-key": "foo", "dd-application-key": "bar"}
    )


def test_get_client_do_request_evp_proxy_headers():
    serializer = CIVisibilityGitClientSerializerV1("foo", "bar")
    response = mock.MagicMock()
    setattr(response, "status", 200)

    with mock.patch("ddtrace.internal.http.HTTPConnection.request") as _request, mock.patch(
        "ddtrace.internal.compat.get_connection_response", return_value=response
    ):
        CIVisibilityGitClient._do_request(
            REQUESTS_MODE.EVP_PROXY_EVENTS, "http://base_url", "/endpoint", "payload", serializer, {}
        )

    _request.assert_called_once_with(
        "POST", "http://base_url/repository/endpoint", "payload", {"X-Datadog-EVP-Subdomain": "api"}
    )


def test_git_client_get_filtered_revisions(git_repo):
    excluded_commits = [TEST_SHA]
    filtered_revisions = CIVisibilityGitClient._get_filtered_revisions(excluded_commits, cwd=git_repo)
    assert filtered_revisions == ""


def test_git_client_build_packfiles(git_repo):
    found_rand = found_idx = found_pack = False
    with CIVisibilityGitClient._build_packfiles("%s\n" % TEST_SHA, cwd=git_repo) as packfiles_path:
        assert packfiles_path
        parts = packfiles_path.split("/")
        directory = "/".join(parts[:-1])
        rand = parts[-1]
        assert os.path.isdir(directory)
        for filename in os.listdir(directory):
            if rand in filename:
                found_rand = True
                if filename.endswith(".idx"):
                    found_idx = True
                elif filename.endswith(".pack"):
                    found_pack = True
            if found_rand and found_idx and found_pack:
                break
        else:
            pytest.fail()
    assert not os.path.isdir(directory)


@mock.patch("ddtrace.ext.git.TemporaryDirectory")
def test_git_client_build_packfiles_temp_dir_value_error(_temp_dir_mock, git_repo):
    _temp_dir_mock.side_effect = ValueError("Invalid cross-device link")
    found_rand = found_idx = found_pack = False
    with CIVisibilityGitClient._build_packfiles("%s\n" % TEST_SHA, cwd=git_repo) as packfiles_path:
        assert packfiles_path
        parts = packfiles_path.split("/")
        directory = "/".join(parts[:-1])
        rand = parts[-1]
        assert os.path.isdir(directory)
        for filename in os.listdir(directory):
            if rand in filename:
                found_rand = True
                if filename.endswith(".idx"):
                    found_idx = True
                elif filename.endswith(".pack"):
                    found_pack = True
            if found_rand and found_idx and found_pack:
                break
        else:
            pytest.fail()
    # CWD is not a temporary dir, so no deleted after using it.
    assert os.path.isdir(directory)


def test_git_client_upload_packfiles(git_repo):
    serializer = CIVisibilityGitClientSerializerV1("foo", "bar")
    remote_url = "git@github.com:test-repo-url.git"
    with CIVisibilityGitClient._build_packfiles("%s\n" % TEST_SHA, cwd=git_repo) as packfiles_path:
        with mock.patch("ddtrace.internal.ci_visibility.git_client.CIVisibilityGitClient._do_request") as dr:
            CIVisibilityGitClient._upload_packfiles(
                REQUESTS_MODE.AGENTLESS_EVENTS, "", remote_url, packfiles_path, serializer, None, cwd=git_repo
            )
            assert dr.call_count == 1
            call_args = dr.call_args_list[0][0]
            call_kwargs = dr.call_args.kwargs
            assert call_args[0] == REQUESTS_MODE.AGENTLESS_EVENTS
            assert call_args[1] == ""
            assert call_args[2] == "/packfile"
            assert call_args[3].startswith(b"------------boundary------\r\nContent-Disposition: form-data;")
            assert call_kwargs["headers"] == {"Content-Type": "multipart/form-data; boundary=----------boundary------"}


def test_civisibilitywriter_agentless_url():
    with override_env(dict(DD_API_KEY="foobar.baz")):
        with override_global_config({"_ci_visibility_agentless_url": "https://foo.bar"}):
            dummy_writer = DummyCIVisibilityWriter()
            assert dummy_writer.intake_url == "https://foo.bar"


def test_civisibilitywriter_coverage_agentless_url():
    with override_env(
        dict(
            DD_API_KEY="foobar.baz",
            DD_CIVISIBILITY_AGENTLESS_ENABLED="1",
        )
    ):
        dummy_writer = DummyCIVisibilityWriter(coverage_enabled=True)
        assert dummy_writer.intake_url == "https://citestcycle-intake.datadoghq.com"

        cov_client = dummy_writer._clients[1]
        assert cov_client._intake_url == "https://citestcov-intake.datadoghq.com"

        with mock.patch("ddtrace.internal.writer.writer.get_connection") as _get_connection:
            dummy_writer._put("", {}, cov_client)
            _get_connection.assert_called_once_with("https://citestcov-intake.datadoghq.com", 2.0)


def test_civisibilitywriter_coverage_agentless_with_intake_url_param():
    with override_env(
        dict(
            DD_API_KEY="foobar.baz",
            DD_CIVISIBILITY_AGENTLESS_ENABLED="1",
        )
    ):
        dummy_writer = DummyCIVisibilityWriter(intake_url="https://some-url.com", coverage_enabled=True)
        assert dummy_writer.intake_url == "https://some-url.com"

        cov_client = dummy_writer._clients[1]
        assert cov_client._intake_url == "https://citestcov-intake.datadoghq.com"

        with mock.patch("ddtrace.internal.writer.writer.get_connection") as _get_connection:
            dummy_writer._put("", {}, cov_client)
            _get_connection.assert_called_once_with("https://citestcov-intake.datadoghq.com", 2.0)


def test_civisibilitywriter_coverage_evp_proxy_url():
    with override_env(
        dict(
            DD_API_KEY="foobar.baz",
        )
    ):
        dummy_writer = DummyCIVisibilityWriter(use_evp=True, coverage_enabled=True)

        test_client = dummy_writer._clients[0]
        assert test_client.ENDPOINT == "/evp_proxy/v2/api/v2/citestcycle"
        cov_client = dummy_writer._clients[1]
        assert cov_client.ENDPOINT == "/evp_proxy/v2/api/v2/citestcov"

        with mock.patch("ddtrace.internal.writer.writer.get_connection") as _get_connection:
            dummy_writer._put("", {}, cov_client)
            _get_connection.assert_called_once_with("http://localhost:8126", 2.0)


@mock.patch("ddtrace.internal.ci_visibility.recorder.CIVisibility._check_enabled_features", return_value=(False, False))
def test_civisibilitywriter_agentless_url_envvar(_check_enabled_features):
    with override_env(
        dict(
            DD_API_KEY="foobar.baz",
            DD_CIVISIBILITY_AGENTLESS_URL="https://foo.bar",
            DD_CIVISIBILITY_AGENTLESS_ENABLED="1",
        )
    ):
        ddtrace.internal.ci_visibility.writer.config = ddtrace.settings.Config()
        ddtrace.internal.ci_visibility.recorder.ddconfig = ddtrace.settings.Config()
        CIVisibility.enable()
        assert CIVisibility._instance._requests_mode == REQUESTS_MODE.AGENTLESS_EVENTS
        assert CIVisibility._instance.tracer._writer.intake_url == "https://foo.bar"
        CIVisibility.disable()


@mock.patch("ddtrace.internal.ci_visibility.recorder.CIVisibility._check_enabled_features", return_value=(False, False))
def test_civisibilitywriter_evp_proxy_url(_check_enabled_features):
    with override_env(dict(DD_API_KEY="foobar.baz",)), mock.patch(
        "ddtrace.internal.ci_visibility.recorder.CIVisibility._agent_evp_proxy_is_available", return_value=True
    ):
        ddtrace.internal.ci_visibility.writer.config = ddtrace.settings.Config()
        ddtrace.internal.ci_visibility.recorder.ddconfig = ddtrace.settings.Config()
        CIVisibility.enable()
        assert CIVisibility._instance._requests_mode == REQUESTS_MODE.EVP_PROXY_EVENTS
        assert CIVisibility._instance.tracer._writer.intake_url == "http://localhost:8126"
        CIVisibility.disable()


@mock.patch("ddtrace.internal.ci_visibility.recorder.CIVisibility._check_enabled_features", return_value=(False, False))
def test_civisibilitywriter_only_traces(_check_enabled_features):
    with override_env(dict(DD_API_KEY="foobar.baz",)), mock.patch(
        "ddtrace.internal.ci_visibility.recorder.CIVisibility._agent_evp_proxy_is_available", return_value=False
    ):
        ddtrace.internal.ci_visibility.writer.config = ddtrace.settings.Config()
        ddtrace.internal.ci_visibility.recorder.ddconfig = ddtrace.settings.Config()
        CIVisibility.enable()
        assert CIVisibility._instance._requests_mode == REQUESTS_MODE.TRACES
        assert CIVisibility._instance.tracer._writer.intake_url == "http://localhost:8126"
        CIVisibility.disable()


@mock.patch("ddtrace.internal.ci_visibility.recorder._do_request")
def test_civisibility_check_enabled_features_no_app_key_request_not_called(_do_request):
    with override_env(
        dict(
            DD_API_KEY="foo.bar",
            DD_CIVISIBILITY_AGENTLESS_URL="https://foo.bar",
            DD_CIVISIBILITY_AGENTLESS_ENABLED="1",
        )
    ):
        ddtrace.internal.ci_visibility.writer.config = ddtrace.settings.Config()
        ddtrace.internal.ci_visibility.recorder.ddconfig = ddtrace.settings.Config()
        CIVisibility.enable()

        _do_request.assert_not_called()
        assert CIVisibility._instance._code_coverage_enabled_by_api is False
        assert CIVisibility._instance._test_skipping_enabled_by_api is False
        CIVisibility.disable()


@mock.patch("ddtrace.internal.ci_visibility.recorder._do_request")
def test_civisibility_check_enabled_features_errors_not_found(_do_request):
    _do_request.return_value = Response(
        status=200,
        body='{"errors":["Not found"]}',
    )
    with override_env(
        dict(
            DD_API_KEY="foo.bar",
            DD_APP_KEY="foobar.baz",
            DD_CIVISIBILITY_AGENTLESS_URL="https://foo.bar",
            DD_CIVISIBILITY_AGENTLESS_ENABLED="1",
        )
    ), mock.patch("ddtrace.internal.ci_visibility.recorder.CIVisibilityGitClient.start") as git_start:
        ddtrace.internal.ci_visibility.writer.config = ddtrace.settings.Config()
        ddtrace.internal.ci_visibility.recorder.ddconfig = ddtrace.settings.Config()
        CIVisibility.enable()

        _do_request.assert_called()
        assert CIVisibility._instance._code_coverage_enabled_by_api is False
        assert CIVisibility._instance._test_skipping_enabled_by_api is False

        # Git client should not start if ITR is not enabled
        assert git_start.call_count == 0
        CIVisibility.disable()


@mock.patch("ddtrace.internal.ci_visibility.recorder._do_request")
def test_civisibility_check_enabled_features_404_response(_do_request):
    _do_request.return_value = Response(
        status=404,
        body="",
    )
    with override_env(
        dict(
            DD_API_KEY="foo.bar",
            DD_APP_KEY="foobar.baz",
            DD_CIVISIBILITY_AGENTLESS_URL="https://foo.bar",
            DD_CIVISIBILITY_AGENTLESS_ENABLED="1",
        )
    ), mock.patch("ddtrace.internal.ci_visibility.recorder.CIVisibilityGitClient.start") as git_start:
        ddtrace.internal.ci_visibility.writer.config = ddtrace.settings.Config()
        ddtrace.internal.ci_visibility.recorder.ddconfig = ddtrace.settings.Config()
        CIVisibility.enable()

        code_cov_enabled, itr_enabled = CIVisibility._instance._check_enabled_features()

        _do_request.assert_called()
        assert CIVisibility._instance._code_coverage_enabled_by_api is False
        assert CIVisibility._instance._test_skipping_enabled_by_api is False

        # Git client should not start if ITR is not enabled
        assert git_start.call_count == 0
        CIVisibility.disable()


@mock.patch("ddtrace.internal.ci_visibility.recorder._do_request")
def test_civisibility_check_enabled_features_malformed_response(_do_request):
    _do_request.return_value = Response(
        status=200,
        body="}",
    )
    with override_env(
        dict(
            DD_API_KEY="foo.bar",
            DD_APP_KEY="foobar.baz",
            DD_CIVISIBILITY_AGENTLESS_URL="https://foo.bar",
            DD_CIVISIBILITY_AGENTLESS_ENABLED="1",
        )
    ), mock.patch("ddtrace.internal.ci_visibility.recorder.log") as mock_log, mock.patch(
        "ddtrace.internal.ci_visibility.recorder.CIVisibilityGitClient.start"
    ) as git_start:
        ddtrace.internal.ci_visibility.writer.config = ddtrace.settings.Config()
        ddtrace.internal.ci_visibility.recorder.ddconfig = ddtrace.settings.Config()
        CIVisibility.enable()

        _do_request.assert_called()
        assert CIVisibility._instance._code_coverage_enabled_by_api is False
        assert CIVisibility._instance._test_skipping_enabled_by_api is False

        # Git client should not start if ITR is not enabled
        assert git_start.call_count == 0

        mock_log.warning.assert_called_with("Settings request responded with invalid JSON '%s'", "}")
        CIVisibility.disable()


def test_run_protocol_unshallow_git_ge_227():
    with mock.patch("ddtrace.internal.ci_visibility.git_client.extract_git_version", return_value=(2, 27, 0)):
        with mock.patch.multiple(
            CIVisibilityGitClient,
            _get_repository_url=mock.DEFAULT,
            _is_shallow_repository=classmethod(lambda *args, **kwargs: True),
            _get_latest_commits=classmethod(lambda *args, **kwwargs: ["latest1", "latest2"]),
            _search_commits=classmethod(lambda *args: ["latest1", "searched1", "searched2"]),
            _get_filtered_revisions=mock.DEFAULT,
            _build_packfiles=mock.DEFAULT,
            _upload_packfiles=mock.DEFAULT,
        ):
            with mock.patch.object(CIVisibilityGitClient, "_unshallow_repository") as mock_unshallow_repository:
                CIVisibilityGitClient._run_protocol(None, None, None)

            mock_unshallow_repository.assert_called_once_with(cwd=None)


def test_run_protocol_does_not_unshallow_git_lt_227():
    with mock.patch("ddtrace.internal.ci_visibility.git_client.extract_git_version", return_value=(2, 26, 0)):
        with mock.patch.multiple(
            CIVisibilityGitClient,
            _get_repository_url=mock.DEFAULT,
            _is_shallow_repository=classmethod(lambda *args, **kwargs: True),
            _get_latest_commits=classmethod(lambda *args, **kwargs: ["latest1", "latest2"]),
            _search_commits=classmethod(lambda *args: ["latest1", "searched1", "searched2"]),
            _get_filtered_revisions=mock.DEFAULT,
            _build_packfiles=mock.DEFAULT,
            _upload_packfiles=mock.DEFAULT,
        ):
            with mock.patch.object(CIVisibilityGitClient, "_unshallow_repository") as mock_unshallow_repository:
                CIVisibilityGitClient._run_protocol(None, None, None)

            mock_unshallow_repository.assert_not_called()


def test_get_filtered_revisions():
    with mock.patch(
        "ddtrace.internal.ci_visibility.git_client._get_rev_list", return_value=["rev1", "rev2"]
    ) as mock_get_rev_list:
        assert CIVisibilityGitClient._get_filtered_revisions(
            ["excluded1", "excluded2"], included_commits=["included1", "included2"], cwd="/path/to/repo"
        ) == ["rev1", "rev2"]
        mock_get_rev_list.assert_called_once_with(
            ["excluded1", "excluded2"], ["included1", "included2"], cwd="/path/to/repo"
        )


def test_is_shallow_repository_true():
    with mock.patch(
        "ddtrace.internal.ci_visibility.git_client._is_shallow_repository", return_value=True
    ) as mock_is_shallow_repository:
        assert CIVisibilityGitClient._is_shallow_repository(cwd="/path/to/repo") is True
        mock_is_shallow_repository.assert_called_once_with(cwd="/path/to/repo")


def test_is_shallow_repository_false():
    with mock.patch(
        "ddtrace.internal.ci_visibility.git_client._is_shallow_repository", return_value=False
    ) as mock_is_shallow_repository:
        assert CIVisibilityGitClient._is_shallow_repository(cwd="/path/to/repo") is False
        mock_is_shallow_repository.assert_called_once_with(cwd="/path/to/repo")


def test_unshallow_repository():
    with mock.patch("ddtrace.internal.ci_visibility.git_client._unshallow_repository") as mock_unshallow_repository:
        CIVisibilityGitClient._unshallow_repository(cwd="/path/to/repo")
        mock_unshallow_repository.assert_called_once_with(cwd="/path/to/repo")


def test_configure_itr_disabled_by_env_var():
    with override_env(
        dict(
            DD_API_KEY="mock_api_key",
            DD_APP_KEY="mock_app_key",
            DD_CIVISIBILITY_AGENTLESS_ENABLED="1",
            DD_CIVISIBILITY_ITR_DISABLED="1",
        )
    ):
        with mock.patch.object(CIVisibility, "__init__", return_value=None):
            mock_civisibilty = CIVisibility()
            ddtrace.internal.ci_visibility.recorder.ddconfig = ddtrace.settings.Config()
            mock_civisibilty._test_skipping_enabled_by_api = True
            mock_civisibilty._code_coverage_enabled_by_api = True
            mock_civisibilty._git_client = None

            mock_civisibilty._configure_itr("mock_api_key", "mock_app_key", REQUESTS_MODE.AGENTLESS_EVENTS)

            assert mock_civisibilty._itr_test_skipping_is_enabled is False
            assert mock_civisibilty._git_client is None


def test_configure_itr_disabled_by_api():
    with override_env(
        dict(
            DD_API_KEY="foobar.baz",
            DD_APP_KEY="foobar",
            DD_CIVISIBILITY_AGENTLESS_ENABLED="1",
        )
    ):
        with mock.patch.object(CIVisibility, "__init__", return_value=None):
            mock_civisibilty = CIVisibility()
            ddtrace.internal.ci_visibility.recorder.ddconfig = ddtrace.settings.Config()
            mock_civisibilty._test_skipping_enabled_by_api = False
            mock_civisibilty._code_coverage_enabled_by_api = True
            mock_civisibilty._git_client = None

            mock_civisibilty._configure_itr("mock_api_key", "mock_app_key", REQUESTS_MODE.AGENTLESS_EVENTS)

            assert mock_civisibilty._itr_test_skipping_is_enabled is False
            assert mock_civisibilty._git_client is None


def test_configure_itr_disabled_by_configuration():
    with override_env(
        dict(
            DD_API_KEY="foobar.baz",
            DD_APP_KEY="foobar",
            DD_CIVISIBILITY_AGENTLESS_ENABLED="1",
        )
    ):
        with mock.patch.object(CIVisibility, "__init__", return_value=None):
            mock_civisibilty = CIVisibility()
            ddtrace.internal.ci_visibility.recorder.ddconfig = ddtrace.settings.Config()
            ddtrace.internal.ci_visibility.recorder.ddconfig._ci_visibility_intelligent_testrunner_disabled = True
            mock_civisibilty._test_skipping_enabled_by_api = True
            mock_civisibilty._code_coverage_enabled_by_api = True
            mock_civisibilty._git_client = None

            mock_civisibilty._configure_itr("mock_api_key", "mock_app_key", REQUESTS_MODE.AGENTLESS_EVENTS)

            assert mock_civisibilty._itr_test_skipping_is_enabled is False
            assert mock_civisibilty._git_client is None


def test_configure_itr_disabled_by_missing_app_key():
    with override_env(
        dict(
            DD_APP_KEY="foobar",
            DD_CIVISIBILITY_AGENTLESS_ENABLED="1",
        )
    ):
        with mock.patch.object(CIVisibility, "__init__", return_value=None):
            mock_civisibilty = CIVisibility()
            ddtrace.internal.ci_visibility.recorder.ddconfig = ddtrace.settings.Config()
            mock_civisibilty._test_skipping_enabled_by_api = True
            mock_civisibilty._code_coverage_enabled_by_api = True
            mock_civisibilty._git_client = None

            mock_civisibilty._configure_itr("mock_api_key", "", REQUESTS_MODE.AGENTLESS_EVENTS)

            assert mock_civisibilty._itr_test_skipping_is_enabled is False
            assert mock_civisibilty._git_client is None


def test_configure_itr_disabled_by_missing_bad_requests_mode():
    with override_env(
        dict(
            DD_API_KEY="foobar.baz",
            DD_APP_KEY="foobar",
            DD_CIVISIBILITY_AGENTLESS_ENABLED="1",
        )
    ):
        with mock.patch.object(CIVisibility, "__init__", return_value=None):
            mock_civisibilty = CIVisibility()
            ddtrace.internal.ci_visibility.recorder.ddconfig = ddtrace.settings.Config()
            mock_civisibilty._test_skipping_enabled_by_api = True
            mock_civisibilty._code_coverage_enabled_by_api = True
            mock_civisibilty._git_client = None

            mock_civisibilty._configure_itr("mock_api_key", "mock_app_key", REQUESTS_MODE.TRACES)

            assert mock_civisibilty._itr_test_skipping_is_enabled is False
            assert mock_civisibilty._git_client is None


def test_configure_itr_enabled_with_coverage_not_enabled():
    with override_env(
        dict(
            DD_API_KEY="foobar.baz",
            DD_APP_KEY="foobar",
            DD_CIVISIBILITY_AGENTLESS_ENABLED="1",
        )
    ):
        with mock.patch.object(CIVisibility, "__init__", return_value=None):
            mock_civisibilty = CIVisibility()
            ddtrace.internal.ci_visibility.recorder.ddconfig = ddtrace.settings.Config()
            mock_civisibilty._test_skipping_enabled_by_api = True
            mock_civisibilty._code_coverage_enabled_by_api = False
            mock_civisibilty._git_client = None

            mock_civisibilty._configure_itr("mock_api_key", "mock_app_key", REQUESTS_MODE.AGENTLESS_EVENTS)

            assert mock_civisibilty._itr_test_skipping_is_enabled is True
            assert mock_civisibilty._git_client is not None


def test_configure_itr_enabled_with_agentless_mode():
    with override_env(
        dict(
            DD_API_KEY="foobar.baz",
            DD_APP_KEY="foobar",
            DD_CIVISIBILITY_AGENTLESS_ENABLED="1",
        )
    ):
        with mock.patch.object(CIVisibility, "__init__", return_value=None):
            mock_civisibilty = CIVisibility()
            ddtrace.internal.ci_visibility.recorder.ddconfig = ddtrace.settings.Config()
            mock_civisibilty._test_skipping_enabled_by_api = True
            mock_civisibilty._code_coverage_enabled_by_api = True
            mock_civisibilty._git_client = None

            mock_civisibilty._configure_itr("mock_api_key", "mock_app_key", REQUESTS_MODE.AGENTLESS_EVENTS)

            assert mock_civisibilty._itr_test_skipping_is_enabled is True
            assert mock_civisibilty._git_client is not None


def test_configure_itr_enabled_with_evp_mode():
    with override_env(
        dict(
            DD_API_KEY="foobar.baz",
            DD_APP_KEY="foobar",
        )
    ):
        with mock.patch.object(CIVisibility, "__init__", return_value=None):
            mock_civisibilty = CIVisibility()
            ddtrace.internal.ci_visibility.recorder.ddconfig = ddtrace.settings.Config()
            mock_civisibilty._test_skipping_enabled_by_api = True
            mock_civisibilty._code_coverage_enabled_by_api = True
            mock_civisibilty._git_client = None

            mock_civisibilty._configure_itr("mock_api_key", "mock_app_key", REQUESTS_MODE.EVP_PROXY_EVENTS)

            assert mock_civisibilty._itr_test_skipping_is_enabled is True
            assert mock_civisibilty._git_client is not None<|MERGE_RESOLUTION|>--- conflicted
+++ resolved
@@ -1,8 +1,5 @@
-<<<<<<< HEAD
 import contextlib
-=======
 import json
->>>>>>> adea085e
 import os
 import time
 
@@ -53,21 +50,8 @@
     trace = [root_span]
     assert trace_filter.process_trace(trace) is None
 
-
-<<<<<<< HEAD
-@contextlib.contextmanager
-def _patch_dummy_writer():
-    original = ddtrace.internal.ci_visibility.recorder.CIVisibilityWriter
-    ddtrace.internal.ci_visibility.recorder.CIVisibilityWriter = DummyCIVisibilityWriter
-    yield
-    ddtrace.internal.ci_visibility.recorder.CIVisibilityWriter = original
-
-
 @mock.patch("ddtrace.internal.ci_visibility.recorder.CIVisibility._check_enabled_features", return_value=(False, False))
-def test_ci_visibility_service_enable(_check_enabled_features_patch):
-=======
 def test_ci_visibility_service_enable():
->>>>>>> adea085e
     with override_env(
         dict(
             DD_API_KEY="foobar.baz",
