--- conflicted
+++ resolved
@@ -13,11 +13,7 @@
 from ddtrace.internal.ci_visibility.git_client import CIVisibilityGitClient
 from ddtrace.internal.ci_visibility.git_client import CIVisibilityGitClientSerializerV1
 from ddtrace.internal.ci_visibility.recorder import _extract_repository_name_from_url
-<<<<<<< HEAD
 from ddtrace.internal.utils.http import Response
-=======
-from ddtrace.internal.writer.writer import Response
->>>>>>> c5f49c97
 from ddtrace.span import Span
 from tests import utils
 from tests.utils import DummyCIVisibilityWriter
@@ -72,31 +68,19 @@
 
 def test_ci_visibility_service_enable():
     with override_env(dict(DD_API_KEY="foobar.baz")):
-<<<<<<< HEAD
         with _patch_dummy_writer():
             dummy_tracer = DummyTracer()
+            # dummy_tracer.configure(writer=DummyCIVisibilityWriter("https://citestcycle-intake.banana"))
             CIVisibility.enable(tracer=dummy_tracer, service="test-service")
             ci_visibility_instance = CIVisibility._instance
             assert ci_visibility_instance is not None
             assert CIVisibility.enabled
             assert ci_visibility_instance.tracer == dummy_tracer
             assert ci_visibility_instance._service == "test-service"
+            assert ci_visibility_instance._code_coverage_enabled_by_api is False
+            assert ci_visibility_instance._test_skipping_enabled_by_api is False
             assert any(isinstance(tracer_filter, TraceCiVisibilityFilter) for tracer_filter in dummy_tracer._filters)
             CIVisibility.disable()
-=======
-        dummy_tracer = DummyTracer()
-        dummy_tracer.configure(writer=DummyCIVisibilityWriter("https://citestcycle-intake.banana"))
-        CIVisibility.enable(tracer=dummy_tracer, service="test-service")
-        ci_visibility_instance = CIVisibility._instance
-        assert ci_visibility_instance is not None
-        assert CIVisibility.enabled
-        assert ci_visibility_instance.tracer == dummy_tracer
-        assert ci_visibility_instance._service == "test-service"
-        assert ci_visibility_instance._code_coverage_enabled_by_api is False
-        assert ci_visibility_instance._test_skipping_enabled_by_api is False
-        assert any(isinstance(tracer_filter, TraceCiVisibilityFilter) for tracer_filter in dummy_tracer._filters)
-        CIVisibility.disable()
->>>>>>> c5f49c97
 
 
 @mock.patch("ddtrace.internal.ci_visibility.recorder._do_request")
@@ -166,7 +150,6 @@
     mock_log.warning.assert_called_once_with("Repository name cannot be parsed from repository_url: %s", repository_url)
 
 
-<<<<<<< HEAD
 DUMMY_RESPONSE = Response(status=200, body='{"data": [{"type": "commit", "id": "%s", "attributes": {}}]}' % TEST_SHA)
 
 
@@ -242,7 +225,8 @@
     remote_url = "git@github.com:test-repo-url.git"
     with CIVisibilityGitClient._build_packfiles(b"%s\n" % TEST_SHA.encode("utf-8"), cwd=git_repo) as packfiles_path:
         CIVisibilityGitClient._upload_packfiles("", remote_url, packfiles_path, serde, DUMMY_RESPONSE, cwd=git_repo)
-=======
+
+
 def test_civisibilitywriter_agentless_url():
     with override_env(dict(DD_API_KEY="foobar.baz")):
         with override_global_config({"_ci_visibility_agentless_url": "https://foo.bar"}):
@@ -254,5 +238,4 @@
     with override_env(dict(DD_API_KEY="foobar.baz", DD_CIVISIBILITY_AGENTLESS_URL="https://foo.bar")):
         ddtrace.internal.ci_visibility.writer.config = ddtrace.settings.Config()
         dummy_writer = DummyCIVisibilityWriter()
-        assert dummy_writer.intake_url == "https://foo.bar"
->>>>>>> c5f49c97
+        assert dummy_writer.intake_url == "https://foo.bar"