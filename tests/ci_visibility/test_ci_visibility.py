--- conflicted
+++ resolved
@@ -1034,7 +1034,6 @@
     ) == {u"string_key": [1, {u"unicode_key": u"string_value"}, u"unicode_value", {u"string_key": u"unicode_value"}]}
 
 
-<<<<<<< HEAD
 class TestFetchTestsToSkip:
     @pytest.fixture(scope="function")
     def mock_civisibility(self):
@@ -1293,7 +1292,7 @@
             mock_civisibility._fetch_tests_to_skip(SUITE)
             assert mock_civisibility._test_suites_to_skip == []
             assert mock_civisibility._tests_to_skip == {}
-=======
+
 def test_fetch_tests_to_skip_custom_configurations():
     with override_env(
         dict(
@@ -1369,5 +1368,4 @@
             expected_data_arg,
             {"dd-api-key": "foobar.baz", "Content-Type": "application/json"},
         )
-        CIVisibility.disable()
->>>>>>> 59dbe807
+        CIVisibility.disable()