import os

import mock
import pytest

from ddtrace.internal.ci_visibility import CIVisibility
from ddtrace.internal.ci_visibility._api_client import TestVisibilityAPISettings
from ddtrace.internal.ci_visibility.constants import AGENTLESS_ENDPOINT
from ddtrace.internal.ci_visibility.constants import EVP_PROXY_AGENT_ENDPOINT
from ddtrace.internal.ci_visibility.constants import EVP_SUBDOMAIN_HEADER_EVENT_VALUE
from ddtrace.internal.ci_visibility.constants import EVP_SUBDOMAIN_HEADER_NAME
from ddtrace.internal.ci_visibility.recorder import CIVisibilityTracer
from ddtrace.settings._agent import config as agent_config
from tests.ci_visibility.util import _get_default_civisibility_ddconfig
from tests.utils import override_env


AGENT_VERSION = os.environ.get("AGENT_VERSION")


@pytest.fixture(autouse=True, scope="module")
def _dummy_check_enabled_features():
    """By default, assume that _check_enabled_features() returns an ITR-disabled response.

    Tests that need a different response should re-patch the CIVisibility object.
    """
    with mock.patch(
        "ddtrace.internal.ci_visibility.recorder.CIVisibility._check_enabled_features",
        return_value=TestVisibilityAPISettings(False, False, False, False),
    ):
        yield


@pytest.mark.skipif(AGENT_VERSION == "testagent", reason="Test agent doesn't support evp proxy.")
def test_civisibility_intake_with_evp_available():
    with override_env(
        dict(DD_API_KEY="foobar.baz", DD_SITE="foo.bar", DD_CIVISIBILITY_AGENTLESS_ENABLED="0")
    ), mock.patch("ddtrace.internal.ci_visibility.recorder.ddconfig", _get_default_civisibility_ddconfig()):
        t = CIVisibilityTracer()
        CIVisibility.enable(tracer=t)
<<<<<<< HEAD
        assert CIVisibility._instance.tracer._span_aggregagtor.writer._endpoint == EVP_PROXY_AGENT_ENDPOINT
        assert CIVisibility._instance.tracer._span_aggregagtor.writer.intake_url == agent.get_trace_url()
=======
        assert CIVisibility._instance.tracer._writer._endpoint == EVP_PROXY_AGENT_ENDPOINT
        assert CIVisibility._instance.tracer._writer.intake_url == agent_config.trace_agent_url
>>>>>>> 738c8eaf
        assert (
            CIVisibility._instance.tracer._span_aggregagtor.writer._headers[EVP_SUBDOMAIN_HEADER_NAME]
            == EVP_SUBDOMAIN_HEADER_EVENT_VALUE
        )
        CIVisibility.disable()


def test_civisibility_intake_with_missing_apikey():
    with override_env(dict(DD_SITE="foobar.baz", DD_CIVISIBILITY_AGENTLESS_ENABLED="1")):
        with mock.patch.object(CIVisibility, "__init__", return_value=None) as mock_CIVisibility_init:
            with mock.patch.object(CIVisibility, "start") as mock_CIVisibility_start, mock.patch(
                "ddtrace.internal.ci_visibility.recorder.ddconfig", _get_default_civisibility_ddconfig()
            ):
                CIVisibility.enable()
                assert CIVisibility.enabled is False
                assert CIVisibility._instance is None
                mock_CIVisibility_init.assert_not_called()
                mock_CIVisibility_start.assert_not_called()


def test_civisibility_intake_with_apikey():
    with override_env(
        dict(DD_API_KEY="foobar.baz", DD_SITE="foo.bar", DD_CIVISIBILITY_AGENTLESS_ENABLED="1")
    ), mock.patch("ddtrace.internal.ci_visibility.recorder.ddconfig", _get_default_civisibility_ddconfig()):
        t = CIVisibilityTracer()
        CIVisibility.enable(tracer=t)
        assert CIVisibility._instance.tracer._span_aggregagtor.writer._endpoint == AGENTLESS_ENDPOINT
        assert CIVisibility._instance.tracer._span_aggregagtor.writer.intake_url == "https://citestcycle-intake.foo.bar"
        CIVisibility.disable()


@pytest.mark.subprocess()
def test_civisibility_intake_payloads():
    import mock

    from ddtrace.internal.ci_visibility.constants import COVERAGE_TAG_NAME
    from ddtrace.internal.ci_visibility.recorder import CIVisibilityWriter
    from ddtrace.internal.utils.http import Response
    from ddtrace.trace import tracer as t
    from tests.utils import override_env

    with override_env(dict(DD_API_KEY="foobar.baz")):
        t._span_aggregagtor.writer = CIVisibilityWriter(reuse_connections=True, coverage_enabled=True)
        t._recreate()
        t._span_aggregagtor.writer._conn = mock.MagicMock()
        with mock.patch("ddtrace.internal.writer.Response.from_http_response") as from_http_response:
            from_http_response.return_value.__class__ = Response
            from_http_response.return_value.status = 200
            s = t.trace("operation", service="svc-no-cov")
            s.finish()
            span = t.trace("operation2", service="my-svc2")
            span.set_tag(
                COVERAGE_TAG_NAME,
                '{"files": [{"filename": "test_cov.py", "segments": [[5, 0, 5, 0, -1]]}, '
                + '{"filename": "test_module.py", "segments": [[2, 0, 2, 0, -1]]}]}',
            )
            span.finish()
            conn = t._span_aggregagtor.writer._conn
            t.shutdown()
        assert 2 <= conn.request.call_count <= 3
        assert conn.request.call_args_list[0].args[1] == "api/v2/citestcycle"
        assert (
            b"svc-no-cov" in conn.request.call_args_list[0].args[2]
        ), "requests to the cycle endpoint should include non-coverage spans"
        assert conn.request.call_args_list[1].args[1] == "api/v2/citestcov"
        assert (
            b"svc-no-cov" not in conn.request.call_args_list[1].args[2]
        ), "requests to the coverage endpoint should not include non-coverage spans"<|MERGE_RESOLUTION|>--- conflicted
+++ resolved
@@ -38,13 +38,8 @@
     ), mock.patch("ddtrace.internal.ci_visibility.recorder.ddconfig", _get_default_civisibility_ddconfig()):
         t = CIVisibilityTracer()
         CIVisibility.enable(tracer=t)
-<<<<<<< HEAD
         assert CIVisibility._instance.tracer._span_aggregagtor.writer._endpoint == EVP_PROXY_AGENT_ENDPOINT
-        assert CIVisibility._instance.tracer._span_aggregagtor.writer.intake_url == agent.get_trace_url()
-=======
-        assert CIVisibility._instance.tracer._writer._endpoint == EVP_PROXY_AGENT_ENDPOINT
-        assert CIVisibility._instance.tracer._writer.intake_url == agent_config.trace_agent_url
->>>>>>> 738c8eaf
+        assert CIVisibility._instance.tracer._span_aggregagtor.writer.intake_url == agent_config.trace_agent_url
         assert (
             CIVisibility._instance.tracer._span_aggregagtor.writer._headers[EVP_SUBDOMAIN_HEADER_NAME]
             == EVP_SUBDOMAIN_HEADER_EVENT_VALUE
