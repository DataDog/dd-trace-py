# -*- coding: utf-8 -*-
import os

import mock
import pytest

from ddtrace.trace import tracer
from tests.integration.utils import AGENT_VERSION
from tests.utils import override_global_config
from tests.utils import snapshot


pytestmark = pytest.mark.skipif(AGENT_VERSION != "testagent", reason="Tests only compatible with a testagent")


@snapshot(include_tracer=True)
@pytest.mark.subprocess()
def test_single_trace_single_span(tracer):
    from ddtrace.trace import tracer

    s = tracer.trace("operation", service="my-svc")
    s.set_tag("k", "v")
    # numeric tag
    s.set_tag("num", 1234)
    s.set_metric("float_metric", 12.34)
    s.set_metric("int_metric", 4321)
    s.finish()
    tracer.flush()


@snapshot(include_tracer=True)
@pytest.mark.subprocess()
def test_multiple_traces(tracer):
    from ddtrace.trace import tracer

    with tracer.trace("operation1", service="my-svc") as s:
        s.set_tag("k", "v")
        s.set_tag("num", 1234)
        s.set_metric("float_metric", 12.34)
        s.set_metric("int_metric", 4321)
        tracer.trace("child").finish()

    with tracer.trace("operation2", service="my-svc") as s:
        s.set_tag("k", "v")
        s.set_tag("num", 1234)
        s.set_metric("float_metric", 12.34)
        s.set_metric("int_metric", 4321)
        tracer.trace("child").finish()
    tracer.flush()


@snapshot(include_tracer=True)
@pytest.mark.subprocess(
    token="tests.integration.test_integration_snapshots.test_filters",
)
def test_filters():
    from ddtrace.trace import TraceFilter
    from ddtrace.trace import tracer

    class FilterMutate(TraceFilter):
        def __init__(self, key, value):
            self.key = key
            self.value = value

        def process_trace(self, trace):
            for s in trace:
                s.set_tag(self.key, self.value)
            return trace

    tracer.configure(trace_processors=[FilterMutate("boop", "beep")])

    with tracer.trace("root"):
        with tracer.trace("child"):
            pass
    tracer.flush()


# Have to use sync mode snapshot so that the traces are associated to this
# test case since we use a custom writer (that doesn't have the trace headers
# injected).
@pytest.mark.subprocess()
@snapshot(async_mode=False)
def test_synchronous_writer():
    from ddtrace.internal.writer import AgentWriter
    from ddtrace.trace import tracer

    writer = AgentWriter(tracer._span_aggregator.writer.agent_url, sync_mode=True)
    tracer._span_aggregator.writer = writer
    tracer._recreate()
    with tracer.trace("operation1", service="my-svc"):
        with tracer.trace("child1"):
            pass

    with tracer.trace("operation2", service="my-svc"):
        with tracer.trace("child2"):
            pass


@snapshot(async_mode=False)
@pytest.mark.subprocess(ddtrace_run=True)
def test_tracer_trace_across_popen():
    """
    When a trace is started in a parent process and a child process is spawned
        The trace should be continued in the child process.
    """
    import multiprocessing

    from ddtrace import tracer

    def task(tracer):
        import ddtrace.auto  # noqa

        with tracer.trace("child"):
            pass
        tracer.flush()

    with tracer.trace("parent"):
        p = multiprocessing.Process(target=task, args=(tracer,))
        p.start()
        p.join()

    tracer.flush()


@snapshot(async_mode=False)
@pytest.mark.subprocess(ddtrace_run=True)
def test_tracer_trace_across_multiple_popens():
    """
    When a trace is started and crosses multiple process boundaries
        The trace should be continued in the child processes.
    """
    import multiprocessing

    from ddtrace.trace import tracer

    def task(tracer):
        import ddtrace.auto  # noqa

        def task2(tracer):
            import ddtrace.auto  # noqa

            with tracer.trace("child2"):
                pass
            tracer.flush()

        with tracer.trace("child1"):
            p = multiprocessing.Process(target=task2, args=(tracer,))
            p.start()
            p.join()
        tracer.flush()

    with tracer.trace("parent"):
        p = multiprocessing.Process(target=task, args=(tracer,))
        p.start()
        p.join()
    tracer.flush()


@snapshot()
@pytest.mark.subprocess()
def test_wrong_span_name_type_not_sent():
    """Span names should be a text type."""
    import mock

    from ddtrace.trace import tracer

    with mock.patch("ddtrace._trace.span.log") as log:
        with tracer.trace(123):
            pass
        log.exception.assert_called_once_with("error closing trace")


@pytest.mark.parametrize(
    "meta",
    [
        ({"env": "my-env", "tag1": "some_str_1", "tag2": "some_str_2", "tag3": [1, 2, 3]}),
        ({"env": "test-env", b"tag1": {"wrong_type": True}, b"tag2": "some_str_2", b"tag3": "some_str_3"}),
        ({"env": "my-test-env", "😐": "some_str_1", b"tag2": "some_str_2", "unicode": 12345}),
    ],
)
@pytest.mark.parametrize("encoding", ["v0.4", "v0.5"])
def test_trace_with_wrong_meta_types_not_sent(encoding, meta, monkeypatch):
    """Wrong meta types should raise TypeErrors during encoding and fail to send to the agent."""
    with override_global_config(dict(_trace_api=encoding)):
        with mock.patch("ddtrace._trace.span.log") as log:
            with tracer.trace("root") as root:
                root._meta = meta
                for _ in range(299):
                    with tracer.trace("child") as child:
                        child._meta = meta
            log.exception.assert_called_once_with("error closing trace")


@pytest.mark.parametrize(
    "metrics",
    [
        ({"num1": 12345, "num2": 53421, "num3": 1, "num4": "not-a-number"}),
        ({b"num1": 123.45, b"num2": [1, 2, 3], b"num3": 11.0, b"num4": 1.20}),
        ({"😐": "123.45", b"num2": "1", "num3": {"is_number": False}, "num4": "12345"}),
    ],
)
@pytest.mark.parametrize("encoding", ["v0.4", "v0.5"])
@snapshot()
@pytest.mark.xfail
def test_trace_with_wrong_metrics_types_not_sent(encoding, metrics, monkeypatch):
    """Wrong metric types should raise TypeErrors during encoding and fail to send to the agent."""
    with override_global_config(dict(_trace_api=encoding)):
        with mock.patch("ddtrace._trace.span.log") as log:
            with tracer.trace("root") as root:
                root._metrics = metrics
                for _ in range(299):
                    with tracer.trace("child") as child:
                        child._metrics = metrics
            log.exception.assert_called_once_with("error closing trace")


@pytest.mark.subprocess()
@pytest.mark.snapshot()
def test_tracetagsprocessor_only_adds_new_tags():
    from ddtrace.constants import _SAMPLING_PRIORITY_KEY
    from ddtrace.constants import AUTO_KEEP
    from ddtrace.constants import USER_KEEP
    from ddtrace.trace import tracer

    with tracer.trace(name="web.request") as span:
        span.context.sampling_priority = AUTO_KEEP
        span.set_metric(_SAMPLING_PRIORITY_KEY, USER_KEEP)

    tracer.flush()


# Override the token so that both parameterizations of the test use the same snapshot
# (The snapshots should be equivalent)
@snapshot(token_override="tests.integration.test_integration_snapshots.test_env_vars")
@pytest.mark.parametrize("use_ddtracerun", [True, False])
def test_env_vars(use_ddtracerun, ddtrace_run_python_code_in_subprocess, run_python_code_in_subprocess):
    """Ensure environment variable config is respected by ddtrace-run usages as well as regular."""
    if use_ddtracerun:
        fn = ddtrace_run_python_code_in_subprocess
    else:
        fn = run_python_code_in_subprocess

    env = os.environ.copy()
    env.update(
        dict(
            DD_ENV="prod",
            DD_SERVICE="my-svc",
            DD_VERSION="1234",
        )
    )

    fn(
        """
import ddtrace.auto

from ddtrace.trace import tracer
tracer.trace("test-op").finish()
""",
        env=env,
    )


@pytest.mark.snapshot(token="tests.integration.test_integration_snapshots.test_snapshot_skip")
def test_snapshot_skip():
    pytest.skip("Test that snapshot tests can be skipped")
    with tracer.trace("test"):
        pass


@pytest.mark.parametrize("encoding", ["v0.4", "v0.5"])
@pytest.mark.snapshot()
def test_setting_span_tags_and_metrics_generates_no_error_logs(encoding):
    from ddtrace import tracer

    with override_global_config(dict(_trace_api=encoding)):
        s = tracer.trace("operation", service="my-svc")
        s.set_tag("env", "my-env")
        s.set_metric("number1", 123)
        s.set_metric("number2", 12.0)
        s.set_metric("number3", "1")
        s.finish()


@pytest.mark.parametrize("encoding", ["v0.4", "v0.5"])
@pytest.mark.snapshot()
def test_encode_span_with_large_string_attributes(encoding):
    from ddtrace import tracer

    with override_global_config(dict(_trace_api=encoding)):
        with tracer.trace(name="a" * 25000, resource="b" * 25001) as span:
            span.set_tag(key="c" * 25001, value="d" * 2000)


@pytest.mark.parametrize("encoding", ["v0.4", "v0.5"])
@pytest.mark.snapshot()
<<<<<<< HEAD
def test_encode_span_with_large_bytes_attributes(encoding):
    from ddtrace import tracer

    with override_global_config(dict(_trace_api=encoding)):
        name = b"a" * 25000
        resource = b"b" * 25001
        key = b"c" * 25001
        value = b"d" * 2000

        with tracer.trace(name=name, resource=resource) as span:
            span.set_tag(key=key, value=value)
=======
def test_encode_span_with_large_unicode_string_attributes(encoding):
    from ddtrace import tracer

    with override_global_config(dict(_trace_api=encoding)):
        with tracer.trace(name="á" * 25000, resource="â" * 25001) as span:
            span.set_tag(key="å" * 25001, value="ä" * 2000)
>>>>>>> 4a796d7d
<|MERGE_RESOLUTION|>--- conflicted
+++ resolved
@@ -293,7 +293,6 @@
 
 @pytest.mark.parametrize("encoding", ["v0.4", "v0.5"])
 @pytest.mark.snapshot()
-<<<<<<< HEAD
 def test_encode_span_with_large_bytes_attributes(encoding):
     from ddtrace import tracer
 
@@ -305,11 +304,12 @@
 
         with tracer.trace(name=name, resource=resource) as span:
             span.set_tag(key=key, value=value)
-=======
+
+@pytest.mark.parametrize("encoding", ["v0.4", "v0.5"])
+@pytest.mark.snapshot()
 def test_encode_span_with_large_unicode_string_attributes(encoding):
     from ddtrace import tracer
 
     with override_global_config(dict(_trace_api=encoding)):
         with tracer.trace(name="á" * 25000, resource="â" * 25001) as span:
-            span.set_tag(key="å" * 25001, value="ä" * 2000)
->>>>>>> 4a796d7d
+            span.set_tag(key="å" * 25001, value="ä" * 2000)