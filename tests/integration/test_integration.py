# -*- coding: utf-8 -*-
import itertools
import os
import signal
import sys

import mock
import pytest
import six

from ddtrace import Tracer
from ddtrace.internal.atexit import register_on_exit_signal
from ddtrace.internal.writer import AgentWriter
from tests.integration.utils import AGENT_VERSION
from tests.integration.utils import BadEncoder
from tests.integration.utils import import_ddtrace_in_subprocess
from tests.integration.utils import parametrize_with_all_encodings
from tests.integration.utils import send_invalid_payload_and_get_logs
from tests.integration.utils import skip_if_testagent
from tests.utils import call_program


FOUR_KB = 1 << 12


def test_configure_keeps_api_hostname_and_port():
    tracer = Tracer()
    assert tracer._writer.agent_url == "http://localhost:{}".format("9126" if AGENT_VERSION == "testagent" else "8126")
    tracer.configure(hostname="127.0.0.1", port=8127)
    assert tracer._writer.agent_url == "http://127.0.0.1:8127"
    tracer.configure(priority_sampling=True)
    assert (
        tracer._writer.agent_url == "http://127.0.0.1:8127"
    ), "Previous overrides of hostname and port are retained after a configure() call without those arguments"


@mock.patch("signal.signal")
@mock.patch("signal.getsignal")
def test_shutdown_on_exit_signal(mock_get_signal, mock_signal):
    mock_get_signal.return_value = None
    tracer = Tracer()
    register_on_exit_signal(tracer._atexit)
    assert mock_signal.call_count == 2
    assert mock_signal.call_args_list[0][0][0] == signal.SIGTERM
    assert mock_signal.call_args_list[1][0][0] == signal.SIGINT
    original_shutdown = tracer.shutdown
    tracer.shutdown = mock.Mock()
    mock_signal.call_args_list[0][0][1]("", "")
    assert tracer.shutdown.call_count == 1
    tracer.shutdown = original_shutdown


def test_debug_mode_generates_debug_output():
    p = import_ddtrace_in_subprocess(None)
    assert p.stdout.read() == b""
    assert b"DEBUG:ddtrace" not in p.stderr.read(), "stderr should have no debug lines when DD_TRACE_DEBUG is unset"

    env = os.environ.copy()
    env.update({"DD_TRACE_DEBUG": "true", "DD_CALL_BASIC_CONFIG": "true"})
    p = import_ddtrace_in_subprocess(env)
    assert p.stdout.read() == b""
    assert b"DEBUG:ddtrace" in p.stderr.read(), "stderr should have some debug lines when DD_TRACE_DEBUG is set"


def test_import_ddtrace_generates_no_output_by_default(ddtrace_run_python_code_in_subprocess):
    out, err, status, _ = ddtrace_run_python_code_in_subprocess(
        """
import ddtrace
""".lstrip()
    )
    assert err == six.b("")
    assert out == six.b("")
    assert status == 0


def test_start_in_thread_generates_no_output(ddtrace_run_python_code_in_subprocess):
    out, err, status, _ = ddtrace_run_python_code_in_subprocess(
        """
import threading

def target():
    import ddtrace

t = threading.Thread(target=target)
t.start()
t.join()
""".lstrip()
    )
    assert err == six.b("")
    assert out == six.b("")
    assert status == 0


@parametrize_with_all_encodings
@pytest.mark.skipif(AGENT_VERSION != "latest", reason="Agent v5 doesn't support UDS")
def test_single_trace_uds():
    import mock

    from ddtrace import tracer as t

    sockdir = "/tmp/ddagent/trace.sock"
    t.configure(uds_path=sockdir)

    with mock.patch("ddtrace.internal.writer.writer.log") as log:
        t.trace("client.testing").finish()
        t.shutdown()
        log.warning.assert_not_called()
        log.error.assert_not_called()


@parametrize_with_all_encodings
def test_uds_wrong_socket_path():
    import os

    import mock

    from ddtrace import tracer as t

    encoding = os.environ["DD_TRACE_API_VERSION"]
    t.configure(uds_path="/tmp/ddagent/nosockethere")
    with mock.patch("ddtrace.internal.writer.writer.log") as log:
        t.trace("client.testing").finish()
        t.shutdown()
    calls = [
        mock.call(
            "failed to send, dropping %d traces to intake at %s after %d retries",
            1,
            "unix:///tmp/ddagent/nosockethere/{}/traces".format(encoding if encoding else "v0.4"),
            3,
        )
    ]
    log.error.assert_has_calls(calls)


@skip_if_testagent
@parametrize_with_all_encodings(
    env={
        "DD_TRACE_WRITER_BUFFER_SIZE_BYTES": str(FOUR_KB),
        "DD_TRACE_WRITER_MAX_PAYLOAD_SIZE_BYTES": str(FOUR_KB),
        # use a long processing_interval to ensure a flush doesn't happen partway through
        "DD_TRACE_WRITER_INTERVAL_SECONDS": "1000",
    }
)
def test_payload_too_large():
    import os

    import mock

    from ddtrace import tracer as t
    from tests.integration.test_integration import FOUR_KB
    from tests.utils import AnyInt
    from tests.utils import AnyStr

    encoding = os.environ["DD_TRACE_API_VERSION"]
    assert t._writer._max_payload_size == FOUR_KB
    assert t._writer._buffer_size == FOUR_KB
    with mock.patch("ddtrace.internal.writer.writer.log") as log:
        for i in range(100000 if encoding == "v0.5" else 1000):
            with t.trace("operation") as s:
                s.set_tag(str(i), "b" * 190)
                s.set_tag(str(i), "a" * 190)

        t.shutdown()
        calls = [
            mock.call(
                "trace buffer (%s traces %db/%db) cannot fit trace of size %db, dropping (writer status: %s)",
                AnyInt(),
                AnyInt(),
                AnyInt(),
                AnyInt(),
                AnyStr(),
            )
        ]
        log.warning.assert_has_calls(calls)
        log.error.assert_not_called()


@skip_if_testagent
@pytest.mark.subprocess(
    env=dict(
        DD_TRACE_API_VERSION="v0.5",
        DD_TRACE_WRITER_BUFFER_SIZE_BYTES=str(FOUR_KB),
    )
)
def test_resource_name_too_large():
    import pytest

    from ddtrace import tracer as t
    from tests.integration.test_integration import FOUR_KB

    assert t._writer._buffer_size == FOUR_KB
    s = t.trace("operation", service="foo")
    # Maximum string length is set to 10% of the maximum buffer size
    s.resource = "B" * int(0.1 * FOUR_KB + 1)
    try:
        s.finish()
    except ValueError:
        pytest.fail()
    encoded_spans = t._writer._encoder.encode()
    assert b"<dropped string of length 410 because it's too long (max allowed length 409)>" in encoded_spans


@parametrize_with_all_encodings
def test_large_payload_is_sent_without_warning_logs():
    import mock

    from ddtrace import tracer as t

    with mock.patch("ddtrace.internal.writer.writer.log") as log:
        for _ in range(10000):
            with t.trace("operation"):
                pass

        t.shutdown()
        log.warning.assert_not_called()
        log.error.assert_not_called()


@parametrize_with_all_encodings
def test_child_spans_do_not_cause_warning_logs():
    import mock

    from ddtrace import tracer as t

    with mock.patch("ddtrace.internal.writer.writer.log") as log:
        spans = []
        for _ in range(10000):
            spans.append(t.trace("op"))
        for s in spans:
            s.finish()

        t.shutdown()
        log.warning.assert_not_called()
        log.error.assert_not_called()


@parametrize_with_all_encodings(env={"DD_TRACE_HEALTH_METRICS_ENABLED": "true"})
def test_metrics():
    import mock

    from ddtrace import tracer as t
    from tests.utils import AnyInt
    from tests.utils import override_global_config

    assert t._partial_flush_min_spans == 500

    with override_global_config(dict(health_metrics_enabled=True)):
        statsd_mock = mock.Mock()
        t._writer.dogstatsd = statsd_mock
        with mock.patch("ddtrace.internal.writer.writer.log") as log:
            for _ in range(2):
                spans = []
                for _ in range(600):
                    spans.append(t.trace("op"))
                for s in spans:
                    s.finish()

            t.shutdown()
            log.warning.assert_not_called()
            log.error.assert_not_called()

<<<<<<< HEAD
        for metric_name, metric_value, check_tags in (
            ("datadog.tracer.http.sent.traces", http_sent_traces, False),
            ("datadog.tracer.writer.accepted.traces", writer_accepted_traces, True),
            ("datadog.tracer.buffer.accepted.traces", buffer_accepted_traces, True),
            ("datadog.tracer.buffer.accepted.spans", buffer_accepted_spans, True),
            ("datadog.tracer.http.requests", http_requests, True),
            ("datadog.tracer.http.sent.bytes", http_sent_bytes, True),
        ):
            if metric_value != -1:
                kwargs = {"tags": []} if check_tags else {}
                statsd_mock.distribution.assert_has_calls(
                    [mock.call(metric_name, metric_value, **kwargs)], any_order=True
                )


@parametrize_with_all_encodings(env={"DD_TRACE_HEALTH_METRICS_ENABLED": "true"})
def test_metrics():
    from ddtrace import tracer as t
    from tests.integration.test_integration import _test_metrics
    from tests.utils import AnyInt

    assert t._partial_flush_min_spans == 300
    _test_metrics(
        t,
        http_sent_bytes=AnyInt(),
        http_sent_traces=50,
        writer_accepted_traces=50,
        buffer_accepted_traces=50,
        buffer_accepted_spans=15000,
        http_requests=1,
=======
    statsd_mock.distribution.assert_has_calls(
        [
            mock.call("datadog.tracer.writer.accepted.traces", 1, tags=None),
            mock.call("datadog.tracer.buffer.accepted.traces", 1, tags=None),
            mock.call("datadog.tracer.buffer.accepted.spans", 500, tags=None),
            mock.call("datadog.tracer.buffer.accepted.spans", 100, tags=None),
            mock.call("datadog.tracer.buffer.accepted.spans", 500, tags=None),
            mock.call("datadog.tracer.buffer.accepted.spans", 100, tags=None),
            mock.call("datadog.tracer.http.requests", 1, tags=None),
            mock.call("datadog.tracer.http.sent.bytes", AnyInt(), tags=None),
            mock.call("datadog.tracer.http.sent.bytes", AnyInt(), tags=None),
            mock.call("datadog.tracer.http.sent.traces", 4, tags=None),
        ],
        any_order=True,
>>>>>>> dfa2b5b8
    )


@parametrize_with_all_encodings(env={"DD_TRACE_HEALTH_METRICS_ENABLED": "true"})
def test_metrics_partial_flush_disabled():
    import mock

    from ddtrace import tracer as t
    from tests.utils import AnyInt
    from tests.utils import override_global_config

    t.configure(
        partial_flush_enabled=False,
    )

    with override_global_config(dict(health_metrics_enabled=True)):
        statsd_mock = mock.Mock()
        t._writer.dogstatsd = statsd_mock
        with mock.patch("ddtrace.internal.writer.writer.log") as log:
            for _ in range(2):
                spans = []
                for _ in range(600):
                    spans.append(t.trace("op"))
                for s in spans:
                    s.finish()

            t.shutdown()
            log.warning.assert_not_called()
            log.error.assert_not_called()

    statsd_mock.distribution.assert_has_calls(
        [
            mock.call("datadog.tracer.writer.accepted.traces", 1, tags=None),
            mock.call("datadog.tracer.buffer.accepted.traces", 1, tags=None),
            mock.call("datadog.tracer.buffer.accepted.spans", 600, tags=None),
            mock.call("datadog.tracer.writer.accepted.traces", 1, tags=None),
            mock.call("datadog.tracer.buffer.accepted.traces", 1, tags=None),
            mock.call("datadog.tracer.buffer.accepted.spans", 600, tags=None),
            mock.call("datadog.tracer.http.requests", 1, tags=None),
            mock.call("datadog.tracer.http.sent.bytes", AnyInt(), tags=None),
            mock.call("datadog.tracer.http.sent.bytes", AnyInt(), tags=None),
            mock.call("datadog.tracer.http.sent.traces", 2, tags=None),
        ],
        any_order=True,
    )


@parametrize_with_all_encodings
def test_single_trace_too_large():
    import mock

    from ddtrace import tracer as t
    from ddtrace.internal.writer import AgentWriter
    from tests.utils import AnyInt
    from tests.utils import AnyStr

    long_string = "a" * 250
    assert t._partial_flush_enabled is True
    with mock.patch.object(AgentWriter, "flush_queue", return_value=None), mock.patch(
        "ddtrace.internal.writer.writer.log"
    ) as log:
        with t.trace("huge"):
            for i in range(30000):
                with t.trace("operation") as s:
                    # these strings must be unique to avoid compression
                    s.set_tag(long_string + str(i), long_string + str(i))
        assert (
            mock.call(
                "trace buffer (%s traces %db/%db) cannot fit trace of size %db, dropping (writer status: %s)",
                AnyInt(),
                AnyInt(),
                AnyInt(),
                AnyInt(),
                AnyStr(),
            )
            in log.warning.mock_calls
        ), log.mock_calls[:20]
        log.error.assert_not_called()
        t.shutdown()


@skip_if_testagent
@parametrize_with_all_encodings(
    env={"DD_TRACE_PARTIAL_FLUSH_ENABLED": "false", "DD_TRACE_WRITER_BUFFER_SIZE_BYTES": str(8 << 20)}
)
def test_single_trace_too_large_partial_flush_disabled():
    import mock

    from ddtrace import tracer as t
    from tests.utils import AnyInt

    with mock.patch("ddtrace.internal.writer.writer.log") as log:
        with t.trace("huge"):
            for _ in range(200000):
                with t.trace("operation") as s:
                    s.set_tag("a" * 10, "b" * 10)
        t.shutdown()

        calls = [mock.call("trace (%db) larger than payload buffer item limit (%db), dropping", AnyInt(), AnyInt())]
        log.warning.assert_has_calls(calls)
        log.error.assert_not_called()


@parametrize_with_all_encodings
def test_trace_generates_error_logs_when_hostname_invalid():
    import os

    import mock

    from ddtrace import tracer as t

    t.configure(hostname="bad", port=1111)

    with mock.patch("ddtrace.internal.writer.writer.log") as log:
        t.trace("op").finish()
        t.shutdown()

    encoding = os.environ["DD_TRACE_API_VERSION"]
    calls = [
        mock.call(
            "failed to send, dropping %d traces to intake at %s after %d retries",
            1,
            "http://bad:1111/{}/traces".format(encoding if encoding else "v0.4"),
            3,
        )
    ]
    log.error.assert_has_calls(calls)


@skip_if_testagent
@parametrize_with_all_encodings
def test_validate_headers_in_payload_to_intake():
    import mock

    from ddtrace import __version__
    from ddtrace import tracer as t
    from ddtrace.internal.runtime import container

    t._writer._put = mock.Mock(wraps=t._writer._put)
    t.trace("op").finish()
    t.shutdown()
    assert t._writer._put.call_count == 1
    headers = t._writer._put.call_args[0][1]
    assert headers.get("Datadog-Meta-Tracer-Version") == __version__
    assert headers.get("Datadog-Meta-Lang") == "python"
    assert headers.get("Content-Type") == "application/msgpack"
    assert headers.get("X-Datadog-Trace-Count") == "1"
    if container.get_container_info():
        assert "Datadog-Container-Id" in headers


@skip_if_testagent
@parametrize_with_all_encodings
def test_validate_headers_in_payload_to_intake_with_multiple_traces():
    import mock

    from ddtrace import tracer as t

    t._writer._put = mock.Mock(wraps=t._writer._put)
    for _ in range(100):
        t.trace("op").finish()
    t.shutdown()
    assert t._writer._put.call_count == 1
    headers = t._writer._put.call_args[0][1]
    assert headers.get("X-Datadog-Trace-Count") == "100"


@skip_if_testagent
@parametrize_with_all_encodings
def test_validate_headers_in_payload_to_intake_with_nested_spans():
    import mock

    from ddtrace import tracer as t

    t._writer._put = mock.Mock(wraps=t._writer._put)
    for _ in range(10):
        with t.trace("op"):
            for _ in range(5):
                t.trace("child").finish()
    t.shutdown()
    assert t._writer._put.call_count == 1
    headers = t._writer._put.call_args[0][1]
    assert headers.get("X-Datadog-Trace-Count") == "10"


def test_trace_with_invalid_client_endpoint_generates_error_log():
    t = Tracer()
    for client in t._writer._clients:
        client.ENDPOINT = "/bad"
    with mock.patch("ddtrace.internal.writer.writer.log") as log:
        s = t.trace("operation", service="my-svc")
        s.finish()
        t.shutdown()
    calls = [
        mock.call(
            "unsupported endpoint '%s': received response %s from intake (%s)",
            "/bad",
            404,
            t._writer.agent_url,
        )
    ]
    log.error.assert_has_calls(calls)


@skip_if_testagent
def test_trace_with_invalid_payload_generates_error_log():
    log = send_invalid_payload_and_get_logs()
    log.error.assert_has_calls(
        [
            mock.call(
                "failed to send traces to intake at %s: HTTP error status %s, reason %s",
                "http://localhost:8126/v0.4/traces",
                400,
                "Bad Request",
            )
        ]
    )


@skip_if_testagent
@pytest.mark.subprocess(env={"_DD_TRACE_WRITER_LOG_ERROR_PAYLOADS": "true", "DD_TRACE_API_VERSION": "v0.5"})
def test_trace_with_invalid_payload_logs_payload_when_LOG_ERROR_PAYLOADS():
    import mock

    from tests.integration.test_integration import send_invalid_payload_and_get_logs

    log = send_invalid_payload_and_get_logs()
    log.error.assert_has_calls(
        [
            mock.call(
                "failed to send traces to intake at %s: HTTP error status %s, reason %s, payload %s",
                "http://localhost:8126/v0.5/traces",
                400,
                "Bad Request",
                "6261645f7061796c6f6164",
            )
        ]
    )


@skip_if_testagent
@pytest.mark.subprocess(env={"_DD_TRACE_WRITER_LOG_ERROR_PAYLOADS": "true", "DD_TRACE_API_VERSION": "v0.5"})
def test_trace_with_non_bytes_payload_logs_payload_when_LOG_ERROR_PAYLOADS():
    import mock

    from tests.integration.test_integration import send_invalid_payload_and_get_logs
    from tests.integration.utils import BadEncoder

    class NonBytesBadEncoder(BadEncoder):
        def encode(self):
            return u"bad_payload"

        def encode_traces(self, traces):
            return u"bad_payload"

    log = send_invalid_payload_and_get_logs(NonBytesBadEncoder)
    log.error.assert_has_calls(
        [
            mock.call(
                "failed to send traces to intake at %s: HTTP error status %s, reason %s, payload %s",
                "http://localhost:8126/v0.5/traces",
                400,
                "Bad Request",
                "bad_payload",
            )
        ]
    )


@skip_if_testagent
@pytest.mark.subprocess(
    env={
        "_DD_TRACE_WRITER_LOG_ERROR_PAYLOADS": "true",
        "DD_TRACE_API_VERSION": "v0.5",
        "DD_TRACE_WRITER_INTERVAL_SECONDS": "1000",
    }
)
def test_trace_with_invalid_encoding_for_v05_payload():
    import mock

    from ddtrace import tracer
    from tests.utils import AnyStr
    from tests.utils import AnyStringWithText

    with mock.patch("ddtrace.internal.writer.writer.log") as log:
        span = tracer.trace("name")
        span.finish()
        span.name = "new_name"
        tracer.flush()

    log.error.assert_has_calls([mock.call("Encoding Error (or span was modified after finish): %s", AnyStr())])
    log.debug.assert_has_calls([mock.call(AnyStringWithText("Malformed String table values"))])


def test_trace_with_failing_encoder_generates_error_log():
    class ExceptionBadEncoder(BadEncoder):
        def encode(self):
            raise Exception()

        def encode_traces(self, traces):
            raise Exception()

    log = send_invalid_payload_and_get_logs(ExceptionBadEncoder)
    assert "failed to encode trace with encoder" in log.error.call_args[0][0]


@skip_if_testagent
@parametrize_with_all_encodings(err=None)
def test_api_version_downgrade_generates_no_warning_logs():
    import os

    import mock

    from ddtrace import tracer as t

    encoding = os.environ["DD_TRACE_API_VERSION"] or "v0.4"
    t._writer._downgrade(None, None, t._writer._clients[0])
    assert t._writer._endpoint == {"v0.5": "v0.4/traces", "v0.4": "v0.3/traces"}[encoding]
    with mock.patch("ddtrace.internal.writer.writer.log") as log:
        t.trace("operation", service="my-svc").finish()
        t.shutdown()
    log.warning.assert_not_called()
    log.error.assert_not_called()


def test_synchronous_writer_shutdown_raises_no_exception():
    tracer = Tracer()
    tracer.configure(writer=AgentWriter(tracer._writer.agent_url, sync_mode=True))
    tracer.shutdown()


@skip_if_testagent
@parametrize_with_all_encodings
def test_writer_flush_queue_generates_debug_log():
    import logging
    import os

    import mock

    from ddtrace.internal import agent
    from ddtrace.internal.writer import AgentWriter
    from tests.integration.utils import AGENT_VERSION
    from tests.utils import AnyFloat
    from tests.utils import AnyStr

    encoding = os.environ["DD_TRACE_API_VERSION"]
    writer = AgentWriter(agent.get_trace_url())

    with mock.patch("ddtrace.internal.writer.writer.log") as log:
        writer.write([])
        writer.flush_queue(raise_exc=True)
        # for latest agent, default to v0.3 since no priority sampler is set
        expected_encoding = "v0.3" if AGENT_VERSION == "v5" else (encoding or "v0.3")
        calls = [
            mock.call(
                logging.DEBUG,
                "sent %s in %.5fs to %s",
                AnyStr(),
                AnyFloat(),
                "{}/{}/traces".format(writer.agent_url, expected_encoding),
            )
        ]
        log.log.assert_has_calls(calls)


def test_application_does_not_deadlock_when_parent_span_closes_before_child(run_python_code_in_subprocess):
    for logs_injection, debug_mode, patch_logging in itertools.product([True, False], repeat=3):
        close_parent_span_before_child = """
import ddtrace
ddtrace.patch(logging={})

s1 = ddtrace.tracer.trace("1")
s2 = ddtrace.tracer.trace("2")
s1.finish()
s2.finish()
""".format(
            str(patch_logging)
        )

        env = os.environ.copy()
        env.update(
            {
                "DD_TRACE_LOGS_INJECTION": str(logs_injection).lower(),
                "DD_TRACE_DEBUG": str(debug_mode).lower(),
                "DD_CALL_BASIC_CONFIG": "true",
            }
        )

        _, err, status, _ = run_python_code_in_subprocess(close_parent_span_before_child, env=env, timeout=5)
        assert status == 0, err


@pytest.mark.parametrize(
    "call_basic_config,debug_mode",
    itertools.permutations((True, False, None), 2),
)
def test_call_basic_config(ddtrace_run_python_code_in_subprocess, call_basic_config, debug_mode):
    env = os.environ.copy()

    if debug_mode is not None:
        env["DD_TRACE_DEBUG"] = str(debug_mode).lower()
    if call_basic_config is not None:
        env["DD_CALL_BASIC_CONFIG"] = str(call_basic_config).lower()
        has_root_handlers = call_basic_config
    else:
        has_root_handlers = False

    out, err, status, pid = ddtrace_run_python_code_in_subprocess(
        """
import logging
root = logging.getLogger()
print(len(root.handlers))
""",
        env=env,
    )

    assert status == 0
    if has_root_handlers:
        assert out == six.b("1\n")
    else:
        assert out == six.b("0\n")


@parametrize_with_all_encodings(
    env=dict(
        DD_TRACE_WRITER_BUFFER_SIZE_BYTES="1000",
        DD_TRACE_WRITER_MAX_PAYLOAD_SIZE_BYTES="5000",
        DD_TRACE_WRITER_INTERVAL_SECONDS="5.0",
    )
)
def test_writer_configured_correctly_from_env():
    import ddtrace

    assert ddtrace.tracer._writer._encoder.max_size == 1000
    assert ddtrace.tracer._writer._encoder.max_item_size == 1000
    assert ddtrace.tracer._writer._interval == 5.0


@pytest.mark.subprocess
def test_writer_configured_correctly_from_env_defaults():
    import ddtrace

    assert ddtrace.tracer._writer._encoder.max_size == 20 << 20
    assert ddtrace.tracer._writer._encoder.max_item_size == 20 << 20
    assert ddtrace.tracer._writer._interval == 1.0


def test_writer_configured_correctly_from_env_under_ddtrace_run(ddtrace_run_python_code_in_subprocess):
    env = os.environ.copy()
    env["DD_TRACE_WRITER_BUFFER_SIZE_BYTES"] = "1000"
    env["DD_TRACE_WRITER_MAX_PAYLOAD_SIZE_BYTES"] = "5000"
    env["DD_TRACE_WRITER_INTERVAL_SECONDS"] = "5.0"

    out, err, status, pid = ddtrace_run_python_code_in_subprocess(
        """
import ddtrace

assert ddtrace.tracer._writer._encoder.max_size == 1000
assert ddtrace.tracer._writer._encoder.max_item_size == 1000
assert ddtrace.tracer._writer._interval == 5.0
""",
        env=env,
    )
    assert status == 0, (out, err)


def test_writer_configured_correctly_from_env_defaults_under_ddtrace_run(ddtrace_run_python_code_in_subprocess):
    out, err, status, pid = ddtrace_run_python_code_in_subprocess(
        """
import ddtrace

assert ddtrace.tracer._writer._encoder.max_size == 20 << 20
assert ddtrace.tracer._writer._encoder.max_item_size == 20 << 20
assert ddtrace.tracer._writer._interval == 1.0
""",
    )
    assert status == 0, (out, err)


@parametrize_with_all_encodings
def test_partial_flush_log():
    import mock

    from ddtrace import tracer as t

    partial_flush_min_spans = 2
    t.configure(
        partial_flush_min_spans=partial_flush_min_spans,
    )

    s1 = t.trace("1")
    s2 = t.trace("2")
    s3 = t.trace("3")
    t_id = s3.trace_id

    with mock.patch("ddtrace.internal.processor.trace.log") as log:
        s3.finish()
        s2.finish()

    calls = [
        mock.call("trace %d has %d spans, %d finished", t_id, 3, 1),
        mock.call("Partially flushing %d spans for trace %d", partial_flush_min_spans, t_id),
    ]

    log.debug.assert_has_calls(calls)
    s1.finish()
    t.shutdown()


def test_logging_during_tracer_init_succeeds_when_debug_logging_and_logs_injection_enabled(
    ddtrace_run_python_code_in_subprocess,
):
    env = os.environ.copy()
    env["DD_TRACE_DEBUG"] = "true"
    env["DD_LOGS_INJECTION"] = "true"
    env["DD_CALL_BASIC_CONFIG"] = "true"

    # DEV: We don't actually have to execute any code to validate this
    out, err, status, pid = ddtrace_run_python_code_in_subprocess("", env=env)

    assert status == 0, (out, err)
    assert out == b"", "an empty program should generate no logs under ddtrace-run"

    assert (
        b"[dd.service= dd.env= dd.version= dd.trace_id=0 dd.span_id=0]" in err
    ), "stderr should contain debug output when DD_TRACE_DEBUG is set"

    assert b"KeyError: 'dd.service'" not in err, "stderr should not contain any exception logs"
    assert (
        b"ValueError: Formatting field not found in record: 'dd.service'" not in err
    ), "stderr should not contain any exception logs"


def test_no_warnings_when_Wall():
    env = os.environ.copy()
    # Have to disable sqlite3 as coverage uses it on process shutdown
    # which results in a trace being generated after the tracer shutdown
    # has been initiated which results in a deprecation warning.
    env["DD_TRACE_SQLITE3_ENABLED"] = "false"
    out, err, _, _ = call_program("ddtrace-run", sys.executable, "-Wall", "-c", "'import ddtrace'", env=env)
    assert out == b"", out
    assert err == b"", err<|MERGE_RESOLUTION|>--- conflicted
+++ resolved
@@ -242,7 +242,7 @@
     from tests.utils import AnyInt
     from tests.utils import override_global_config
 
-    assert t._partial_flush_min_spans == 500
+    assert t._partial_flush_min_spans == 300
 
     with override_global_config(dict(health_metrics_enabled=True)):
         statsd_mock = mock.Mock()
@@ -259,53 +259,26 @@
             log.warning.assert_not_called()
             log.error.assert_not_called()
 
-<<<<<<< HEAD
-        for metric_name, metric_value, check_tags in (
-            ("datadog.tracer.http.sent.traces", http_sent_traces, False),
-            ("datadog.tracer.writer.accepted.traces", writer_accepted_traces, True),
-            ("datadog.tracer.buffer.accepted.traces", buffer_accepted_traces, True),
-            ("datadog.tracer.buffer.accepted.spans", buffer_accepted_spans, True),
-            ("datadog.tracer.http.requests", http_requests, True),
-            ("datadog.tracer.http.sent.bytes", http_sent_bytes, True),
-        ):
-            if metric_value != -1:
-                kwargs = {"tags": []} if check_tags else {}
-                statsd_mock.distribution.assert_has_calls(
-                    [mock.call(metric_name, metric_value, **kwargs)], any_order=True
-                )
-
-
-@parametrize_with_all_encodings(env={"DD_TRACE_HEALTH_METRICS_ENABLED": "true"})
-def test_metrics():
-    from ddtrace import tracer as t
-    from tests.integration.test_integration import _test_metrics
-    from tests.utils import AnyInt
-
-    assert t._partial_flush_min_spans == 300
-    _test_metrics(
-        t,
-        http_sent_bytes=AnyInt(),
-        http_sent_traces=50,
-        writer_accepted_traces=50,
-        buffer_accepted_traces=50,
-        buffer_accepted_spans=15000,
-        http_requests=1,
-=======
     statsd_mock.distribution.assert_has_calls(
         [
             mock.call("datadog.tracer.writer.accepted.traces", 1, tags=None),
             mock.call("datadog.tracer.buffer.accepted.traces", 1, tags=None),
-            mock.call("datadog.tracer.buffer.accepted.spans", 500, tags=None),
-            mock.call("datadog.tracer.buffer.accepted.spans", 100, tags=None),
-            mock.call("datadog.tracer.buffer.accepted.spans", 500, tags=None),
-            mock.call("datadog.tracer.buffer.accepted.spans", 100, tags=None),
+            mock.call("datadog.tracer.buffer.accepted.spans", 300, tags=None),
+            mock.call("datadog.tracer.writer.accepted.traces", 1, tags=None),
+            mock.call("datadog.tracer.buffer.accepted.traces", 1, tags=None),
+            mock.call("datadog.tracer.buffer.accepted.spans", 300, tags=None),
+            mock.call("datadog.tracer.writer.accepted.traces", 1, tags=None),
+            mock.call("datadog.tracer.buffer.accepted.traces", 1, tags=None),
+            mock.call("datadog.tracer.buffer.accepted.spans", 300, tags=None),
+            mock.call("datadog.tracer.writer.accepted.traces", 1, tags=None),
+            mock.call("datadog.tracer.buffer.accepted.traces", 1, tags=None),
+            mock.call("datadog.tracer.buffer.accepted.spans", 300, tags=None),
             mock.call("datadog.tracer.http.requests", 1, tags=None),
             mock.call("datadog.tracer.http.sent.bytes", AnyInt(), tags=None),
             mock.call("datadog.tracer.http.sent.bytes", AnyInt(), tags=None),
             mock.call("datadog.tracer.http.sent.traces", 4, tags=None),
         ],
         any_order=True,
->>>>>>> dfa2b5b8
     )
 
 
