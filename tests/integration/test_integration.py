# -*- coding: utf-8 -*-
import itertools
import os
import signal
import sys

import mock
import pytest

from ddtrace import Tracer
from ddtrace.internal.atexit import register_on_exit_signal
from ddtrace.internal.runtime import container
from tests.integration.utils import import_ddtrace_in_subprocess
from tests.integration.utils import parametrize_with_all_encodings
from tests.integration.utils import skip_if_testagent
from tests.utils import call_program


FOUR_KB = 1 << 12


@pytest.mark.subprocess()
def test_configure_keeps_api_hostname_and_port():
    from ddtrace import tracer
    from tests.integration.utils import AGENT_VERSION

    assert tracer._writer.agent_url == "http://localhost:{}".format("9126" if AGENT_VERSION == "testagent" else "8126")
    tracer._configure(hostname="127.0.0.1", port=8127)
    assert tracer._writer.agent_url == "http://127.0.0.1:8127"
    tracer._configure(api_version="v0.5")
    assert (
        tracer._writer.agent_url == "http://127.0.0.1:8127"
    ), "Previous overrides of hostname and port are retained after a configure() call without those arguments"


@mock.patch("signal.signal")
@mock.patch("signal.getsignal")
def test_shutdown_on_exit_signal(mock_get_signal, mock_signal):
    mock_get_signal.return_value = None
    tracer = Tracer()
    register_on_exit_signal(tracer._atexit)
    assert mock_signal.call_count == 2
    assert mock_signal.call_args_list[0][0][0] == signal.SIGTERM
    assert mock_signal.call_args_list[1][0][0] == signal.SIGINT
    original_shutdown = tracer.shutdown
    tracer.shutdown = mock.Mock()
    mock_signal.call_args_list[0][0][1]("", "")
    assert tracer.shutdown.call_count == 1
    tracer.shutdown = original_shutdown


def test_debug_mode_generates_debug_output():
    p = import_ddtrace_in_subprocess(None)
    assert p.stdout.read() == b""
    assert b"DEBUG:ddtrace" not in p.stderr.read(), "stderr should have no debug lines when DD_TRACE_DEBUG is unset"

    env = os.environ.copy()
    env.update({"DD_TRACE_DEBUG": "true"})
    p = import_ddtrace_in_subprocess(env)
    assert p.stdout.read() == b""
    assert (
        b"debug mode has been enabled for the ddtrace logger" in p.stderr.read()
    ), "stderr should have some debug lines when DD_TRACE_DEBUG is set"


def test_import_ddtrace_generates_no_output_by_default(ddtrace_run_python_code_in_subprocess):
    out, err, status, _ = ddtrace_run_python_code_in_subprocess(
        """
import ddtrace
""".lstrip()
    )
    assert err == b""
    assert out == b""
    assert status == 0


def test_start_in_thread_generates_no_output(ddtrace_run_python_code_in_subprocess):
    out, err, status, _ = ddtrace_run_python_code_in_subprocess(
        """
import threading

def target():
    import ddtrace

t = threading.Thread(target=target)
t.start()
t.join()
""".lstrip()
    )
    assert err == b""
    assert out == b""
    assert status == 0


@parametrize_with_all_encodings
def test_single_trace_uds():
    import mock

    from ddtrace import tracer as t

    sockdir = "/tmp/ddagent/trace.sock"
    t._configure(uds_path=sockdir)

    with mock.patch("ddtrace.internal.writer.writer.log") as log:
        t.trace("client.testing").finish()
        t.shutdown()
        log.warning.assert_not_called()
        log.error.assert_not_called()


@parametrize_with_all_encodings
def test_uds_wrong_socket_path():
    import os

    import mock

    from ddtrace import tracer as t

    encoding = os.environ["DD_TRACE_API_VERSION"]
    t._configure(uds_path="/tmp/ddagent/nosockethere")
    with mock.patch("ddtrace.internal.writer.writer.log") as log:
        t.trace("client.testing").finish()
        t.shutdown()
    calls = [
        mock.call(
            "failed to send, dropping %d traces to intake at %s after %d retries",
            1,
            "unix:///tmp/ddagent/nosockethere/{}/traces".format(encoding if encoding else "v0.5"),
            3,
        )
    ]
    log.error.assert_has_calls(calls)


@skip_if_testagent
@parametrize_with_all_encodings(
    env={
        "DD_TRACE_WRITER_BUFFER_SIZE_BYTES": str(FOUR_KB),
        "DD_TRACE_WRITER_MAX_PAYLOAD_SIZE_BYTES": str(FOUR_KB),
        # use a long processing_interval to ensure a flush doesn't happen partway through
        "DD_TRACE_WRITER_INTERVAL_SECONDS": "1000",
    }
)
def test_payload_too_large():
    import os

    import mock

    from ddtrace import tracer as t
    from tests.integration.test_integration import FOUR_KB
    from tests.utils import AnyInt
    from tests.utils import AnyStr

    encoding = os.environ["DD_TRACE_API_VERSION"]
    assert t._writer._max_payload_size == FOUR_KB
    assert t._writer._buffer_size == FOUR_KB
    with mock.patch("ddtrace.internal.writer.writer.log") as log:
        for i in range(100000 if encoding == "v0.5" else 1000):
            with t.trace("operation") as s:
                s.set_tag(str(i), "b" * 190)
                s.set_tag(str(i), "a" * 190)

        t.shutdown()
        calls = [
            mock.call(
                "trace buffer (%s traces %db/%db) cannot fit trace of size %db, dropping (writer status: %s)",
                AnyInt(),
                AnyInt(),
                AnyInt(),
                AnyInt(),
                AnyStr(),
            )
        ]
        log.warning.assert_has_calls(calls)
        log.error.assert_not_called()


@skip_if_testagent
@pytest.mark.subprocess(
    env=dict(
        DD_TRACE_API_VERSION="v0.5",
        DD_TRACE_WRITER_BUFFER_SIZE_BYTES=str(FOUR_KB),
    )
)
def test_resource_name_too_large():
    import pytest

    from ddtrace import tracer as t
    from tests.integration.test_integration import FOUR_KB

    assert t._writer._buffer_size == FOUR_KB
    s = t.trace("operation", service="foo")
    # Maximum string length is set to 10% of the maximum buffer size
    s.resource = "B" * int(0.1 * FOUR_KB + 1)
    try:
        s.finish()
    except ValueError:
        pytest.fail()
    encoded_spans, size = t._writer._encoder.encode()
    assert size == 1
    assert b"<dropped string of length 410 because it's too long (max allowed length 409)>" in encoded_spans


@parametrize_with_all_encodings
def test_large_payload_is_sent_without_warning_logs():
    import mock

    from ddtrace import tracer as t

    with mock.patch("ddtrace.internal.writer.writer.log") as log:
        for _ in range(10000):
            with t.trace("operation"):
                pass

        t.shutdown()
        log.warning.assert_not_called()
        log.error.assert_not_called()


@parametrize_with_all_encodings
def test_child_spans_do_not_cause_warning_logs():
    import mock

    from ddtrace import tracer as t

    with mock.patch("ddtrace.internal.writer.writer.log") as log:
        spans = []
        for _ in range(10000):
            spans.append(t.trace("op"))
        for s in spans:
            s.finish()

        t.shutdown()
        log.warning.assert_not_called()
        log.error.assert_not_called()


@parametrize_with_all_encodings(env={"DD_TRACE_HEALTH_METRICS_ENABLED": "true"})
def test_metrics():
    import mock

    from ddtrace import tracer as t
    from tests.utils import AnyInt
    from tests.utils import override_global_config

    assert t._partial_flush_min_spans == 300

    with override_global_config(dict(_health_metrics_enabled=True)):
        statsd_mock = mock.Mock()
        t._writer.dogstatsd = statsd_mock
        with mock.patch("ddtrace.internal.writer.writer.log") as log:
            for _ in range(2):
                spans = []
                for _ in range(600):
                    spans.append(t.trace("op"))
                for s in spans:
                    s.finish()

            t.shutdown()
            log.warning.assert_not_called()
            log.error.assert_not_called()

    statsd_mock.distribution.assert_has_calls(
        [
            mock.call("datadog.tracer.writer.accepted.traces", 1, tags=None),
            mock.call("datadog.tracer.buffer.accepted.traces", 1, tags=None),
            mock.call("datadog.tracer.buffer.accepted.spans", 300, tags=None),
            mock.call("datadog.tracer.writer.accepted.traces", 1, tags=None),
            mock.call("datadog.tracer.buffer.accepted.traces", 1, tags=None),
            mock.call("datadog.tracer.buffer.accepted.spans", 300, tags=None),
            mock.call("datadog.tracer.writer.accepted.traces", 1, tags=None),
            mock.call("datadog.tracer.buffer.accepted.traces", 1, tags=None),
            mock.call("datadog.tracer.buffer.accepted.spans", 300, tags=None),
            mock.call("datadog.tracer.writer.accepted.traces", 1, tags=None),
            mock.call("datadog.tracer.buffer.accepted.traces", 1, tags=None),
            mock.call("datadog.tracer.buffer.accepted.spans", 300, tags=None),
            mock.call("datadog.tracer.http.requests", 1, tags=None),
            mock.call("datadog.tracer.http.sent.bytes", AnyInt(), tags=None),
            mock.call("datadog.tracer.http.sent.bytes", AnyInt(), tags=None),
            mock.call("datadog.tracer.http.sent.traces", 4, tags=None),
        ],
        any_order=True,
    )


@parametrize_with_all_encodings(env={"DD_TRACE_HEALTH_METRICS_ENABLED": "true"})
def test_metrics_partial_flush_disabled():
    import mock

    from ddtrace import tracer as t
    from tests.utils import AnyInt
    from tests.utils import override_global_config

    t._configure(
        partial_flush_enabled=False,
    )

    with override_global_config(dict(_health_metrics_enabled=True)):
        statsd_mock = mock.Mock()
        t._writer.dogstatsd = statsd_mock
        with mock.patch("ddtrace.internal.writer.writer.log") as log:
            for _ in range(2):
                spans = []
                for _ in range(600):
                    spans.append(t.trace("op"))
                for s in spans:
                    s.finish()

            t.shutdown()
            log.warning.assert_not_called()
            log.error.assert_not_called()

    statsd_mock.distribution.assert_has_calls(
        [
            mock.call("datadog.tracer.writer.accepted.traces", 1, tags=None),
            mock.call("datadog.tracer.buffer.accepted.traces", 1, tags=None),
            mock.call("datadog.tracer.buffer.accepted.spans", 600, tags=None),
            mock.call("datadog.tracer.writer.accepted.traces", 1, tags=None),
            mock.call("datadog.tracer.buffer.accepted.traces", 1, tags=None),
            mock.call("datadog.tracer.buffer.accepted.spans", 600, tags=None),
            mock.call("datadog.tracer.http.requests", 1, tags=None),
            mock.call("datadog.tracer.http.sent.bytes", AnyInt(), tags=None),
            mock.call("datadog.tracer.http.sent.bytes", AnyInt(), tags=None),
            mock.call("datadog.tracer.http.sent.traces", 2, tags=None),
        ],
        any_order=True,
    )


@parametrize_with_all_encodings
def test_single_trace_too_large():
    import mock

    from ddtrace import tracer as t
    from ddtrace.internal.writer import AgentWriter
    from tests.utils import AnyInt
    from tests.utils import AnyStr

    long_string = "a" * 250
    assert t._partial_flush_enabled is True
    with mock.patch.object(AgentWriter, "flush_queue", return_value=None), mock.patch(
        "ddtrace.internal.writer.writer.log"
    ) as log:
        with t.trace("huge"):
            for i in range(30000):
                with t.trace("operation") as s:
                    # these strings must be unique to avoid compression
                    s.set_tag(long_string + str(i), long_string + str(i))
        assert (
            mock.call(
                "trace buffer (%s traces %db/%db) cannot fit trace of size %db, dropping (writer status: %s)",
                AnyInt(),
                AnyInt(),
                AnyInt(),
                AnyInt(),
                AnyStr(),
            )
            in log.warning.mock_calls
        ), log.mock_calls[:20]
        log.error.assert_not_called()
        t.shutdown()


@skip_if_testagent
@parametrize_with_all_encodings(
    env={"DD_TRACE_PARTIAL_FLUSH_ENABLED": "false", "DD_TRACE_WRITER_BUFFER_SIZE_BYTES": str(8 << 20)}
)
def test_single_trace_too_large_partial_flush_disabled():
    import mock

    from ddtrace import tracer as t
    from tests.utils import AnyInt

    with mock.patch("ddtrace.internal.writer.writer.log") as log:
        with t.trace("huge"):
            for _ in range(200000):
                with t.trace("operation") as s:
                    s.set_tag("a" * 10, "b" * 10)
        t.shutdown()

        calls = [mock.call("trace (%db) larger than payload buffer item limit (%db), dropping", AnyInt(), AnyInt())]
        log.warning.assert_has_calls(calls)
        log.error.assert_not_called()


@parametrize_with_all_encodings
def test_trace_generates_error_logs_when_hostname_invalid():
    import os

    import mock

    from ddtrace import tracer as t

    t._configure(hostname="bad", port=1111)

    with mock.patch("ddtrace.internal.writer.writer.log") as log:
        t.trace("op").finish()
        t.shutdown()

    encoding = os.environ["DD_TRACE_API_VERSION"]
    calls = [
        mock.call(
            "failed to send, dropping %d traces to intake at %s after %d retries",
            1,
            "http://bad:1111/{}/traces".format(encoding if encoding else "v0.5"),
            3,
        )
    ]
    log.error.assert_has_calls(calls)


@skip_if_testagent
@parametrize_with_all_encodings
def test_validate_headers_in_payload_to_intake():
    import mock

    from ddtrace import __version__
    from ddtrace import tracer as t
    from ddtrace.internal.runtime import container

    t._writer._put = mock.Mock(wraps=t._writer._put)
    t.trace("op").finish()
    t.shutdown()
    assert t._writer._put.call_count == 1
    headers = t._writer._put.call_args[0][1]
    assert headers.get("Datadog-Meta-Tracer-Version") == __version__
    assert headers.get("Datadog-Meta-Lang") == "python"
    assert headers.get("Content-Type") == "application/msgpack"
    assert headers.get("X-Datadog-Trace-Count") == "1"
    if container.get_container_info():
        assert "Datadog-Container-Id" in headers
        assert "Datadog-Entity-ID" in headers
        assert headers["Datadog-Entity-ID"].startswith("ci")


@skip_if_testagent
@parametrize_with_all_encodings
def test_inode_entity_id_header_present():
    import mock

    from ddtrace import tracer as t

    t._writer._put = mock.Mock(wraps=t._writer._put)
    with mock.patch("container.get_container_info") as gcimock:
        gcimock.return_value = container.CGroupInfo(node_inode=12345)
        t.trace("op").finish()
        t.shutdown()
    assert t._writer._put.call_count == 1
    headers = t._writer._put.call_args[0][1]
    assert "Datadog-Entity-ID" in headers
    assert headers["Datadog-Entity-ID"].startswith("in")


@skip_if_testagent
@parametrize_with_all_encodings
def test_external_env_header_present():
    import mock

    from ddtrace import tracer as t

    mocked_external_env = "it-false,cn-nginx-webserver,pu-75a2b6d5-3949-4afb-ad0d-92ff0674e759"

    t._writer._put = mock.Mock(wraps=t._writer._put)
    with mock.patch("os.environ.get") as oegmock:
        oegmock.return_value = mocked_external_env
        t.trace("op").finish()
        t.shutdown()
    assert t._writer._put.call_count == 1
    headers = t._writer._put.call_args[0][1]
    assert "Datadog-External-Env" in headers
    assert headers["Datadog-External-Env"] == mocked_external_env


@skip_if_testagent
@parametrize_with_all_encodings
def test_validate_headers_in_payload_to_intake_with_multiple_traces():
    import mock

    from ddtrace import tracer as t

    t._writer._put = mock.Mock(wraps=t._writer._put)
    for _ in range(100):
        t.trace("op").finish()
    t.shutdown()
    assert t._writer._put.call_count == 1
    headers = t._writer._put.call_args[0][1]
    assert headers.get("X-Datadog-Trace-Count") == "100"


@skip_if_testagent
@parametrize_with_all_encodings
def test_validate_headers_in_payload_to_intake_with_nested_spans():
    import mock

    from ddtrace import tracer as t

    t._writer._put = mock.Mock(wraps=t._writer._put)
    for _ in range(10):
        with t.trace("op"):
            for _ in range(5):
                t.trace("child").finish()
    t.shutdown()
    assert t._writer._put.call_count == 1
    headers = t._writer._put.call_args[0][1]
    assert headers.get("X-Datadog-Trace-Count") == "10"


@parametrize_with_all_encodings
def test_trace_with_invalid_client_endpoint_generates_error_log():
    import mock

    from ddtrace import tracer as t

    for client in t._writer._clients:
        client.ENDPOINT = "/bad"
    with mock.patch("ddtrace.internal.writer.writer.log") as log:
        s = t.trace("operation", service="my-svc")
        s.finish()
        t.shutdown()
    calls = [
        mock.call(
            "unsupported endpoint '%s': received response %s from intake (%s)",
            "/bad",
            404,
            t._writer.agent_url,
        )
    ]
    log.error.assert_has_calls(calls)


@skip_if_testagent
@pytest.mark.subprocess(err=None)
def test_trace_with_invalid_payload_generates_error_log():
    import mock

    from tests.integration.utils import send_invalid_payload_and_get_logs

    log = send_invalid_payload_and_get_logs()
    log.error.assert_has_calls(
        [
            mock.call(
                "failed to send traces to intake at %s: HTTP error status %s, reason %s",
                "http://localhost:8126/v0.5/traces",
                400,
                "Bad Request",
            )
        ]
    )


@skip_if_testagent
@pytest.mark.subprocess(env={"_DD_TRACE_WRITER_LOG_ERROR_PAYLOADS": "true", "DD_TRACE_API_VERSION": "v0.5"}, err=None)
def test_trace_with_invalid_payload_logs_payload_when_LOG_ERROR_PAYLOADS():
    import mock

    from tests.integration.utils import send_invalid_payload_and_get_logs

    log = send_invalid_payload_and_get_logs()
    log.error.assert_has_calls(
        [
            mock.call(
                "failed to send traces to intake at %s: HTTP error status %s, reason %s, payload %s",
                "http://localhost:8126/v0.5/traces",
                400,
                "Bad Request",
                "6261645f7061796c6f6164",
            )
        ]
    )


@skip_if_testagent
@pytest.mark.subprocess(env={"_DD_TRACE_WRITER_LOG_ERROR_PAYLOADS": "true", "DD_TRACE_API_VERSION": "v0.5"}, err=None)
def test_trace_with_non_bytes_payload_logs_payload_when_LOG_ERROR_PAYLOADS():
    import mock

    from tests.integration.utils import BadEncoder
    from tests.integration.utils import send_invalid_payload_and_get_logs

    class NonBytesBadEncoder(BadEncoder):
        def encode(self):
            return "bad_payload", 1

        def encode_traces(self, traces):
            return "bad_payload"

    log = send_invalid_payload_and_get_logs(NonBytesBadEncoder)
    log.error.assert_has_calls(
        [
            mock.call(
                "failed to send traces to intake at %s: HTTP error status %s, reason %s, payload %s",
                "http://localhost:8126/v0.5/traces",
                400,
                "Bad Request",
                "bad_payload",
            )
        ]
    )


@pytest.mark.subprocess(err=None)
def test_trace_with_failing_encoder_generates_error_log():
    from tests.integration.utils import BadEncoder
    from tests.integration.utils import send_invalid_payload_and_get_logs

    class ExceptionBadEncoder(BadEncoder):
        def encode(self):
            raise Exception()

        def encode_traces(self, traces):
            raise Exception()

    log = send_invalid_payload_and_get_logs(ExceptionBadEncoder)
    assert "failed to encode trace with encoder" in log.error.call_args[0][0]


@skip_if_testagent
@pytest.mark.subprocess(err=None)
def test_api_version_downgrade_generates_no_warning_logs():
    import mock

    from ddtrace import tracer as t
    from ddtrace.internal.utils.http import Response

    t._writer.api_version = "v0.5"
    t._writer._downgrade(Response(status=404), t._writer._clients[0])
    assert t._writer._endpoint == "v0.4/traces"
    with mock.patch("ddtrace.internal.writer.writer.log") as log:
        t.trace("operation", service="my-svc").finish()
        t.shutdown()
    log.warning.assert_not_called()
    log.error.assert_not_called()


@pytest.mark.subprocess()
def test_synchronous_writer_shutdown_raises_no_exception():
<<<<<<< HEAD
    tracer = Tracer()
    tracer._configure(writer=AgentWriter(tracer._writer.agent_url, sync_mode=True))
=======
    from ddtrace import tracer
    from ddtrace.internal.writer import AgentWriter

    tracer.configure(writer=AgentWriter(tracer._writer.agent_url, sync_mode=True))
>>>>>>> e7403dc5
    tracer.shutdown()


@skip_if_testagent
@parametrize_with_all_encodings
def test_writer_flush_queue_generates_debug_log():
    import logging
    import os

    import mock

    from ddtrace.internal import agent
    from ddtrace.internal.writer import AgentWriter
    from tests.utils import AnyFloat
    from tests.utils import AnyStr

    encoding = os.environ["DD_TRACE_API_VERSION"]
    writer = AgentWriter(agent.get_trace_url())

    with mock.patch("ddtrace.internal.writer.writer.log") as log:
        writer.write([])
        writer.flush_queue(raise_exc=True)
        calls = [
            mock.call(
                logging.DEBUG,
                "sent %s in %.5fs to %s",
                AnyStr(),
                AnyFloat(),
                "{}/{}/traces".format(writer.agent_url, encoding),
            )
        ]
        log.log.assert_has_calls(calls)


def test_application_does_not_deadlock_when_parent_span_closes_before_child(run_python_code_in_subprocess):
    for logs_injection, debug_mode, patch_logging in itertools.product([True, False], repeat=3):
        close_parent_span_before_child = """
import ddtrace
ddtrace.patch(logging={})

s1 = ddtrace.tracer.trace("1")
s2 = ddtrace.tracer.trace("2")
s1.finish()
s2.finish()
""".format(
            str(patch_logging)
        )

        env = os.environ.copy()
        env.update(
            {
                "DD_TRACE_LOGS_INJECTION": str(logs_injection).lower(),
                "DD_TRACE_DEBUG": str(debug_mode).lower(),
            }
        )

        _, err, status, _ = run_python_code_in_subprocess(close_parent_span_before_child, env=env, timeout=5)
        assert status == 0, err


@pytest.mark.subprocess(
    env=dict(
        DD_TRACE_WRITER_BUFFER_SIZE_BYTES="1000",
        DD_TRACE_WRITER_MAX_PAYLOAD_SIZE_BYTES="5000",
        DD_TRACE_WRITER_INTERVAL_SECONDS="5.0",
    )
)
def test_writer_configured_correctly_from_env():
    import ddtrace

    assert ddtrace.tracer._writer._encoder.max_size == 1000
    assert ddtrace.tracer._writer._encoder.max_item_size == 1000
    assert ddtrace.tracer._writer._interval == 5.0


@pytest.mark.subprocess
def test_writer_configured_correctly_from_env_defaults():
    import ddtrace

    assert ddtrace.tracer._writer._encoder.max_size == 20 << 20
    assert ddtrace.tracer._writer._encoder.max_item_size == 20 << 20
    assert ddtrace.tracer._writer._interval == 1.0


def test_writer_configured_correctly_from_env_under_ddtrace_run(ddtrace_run_python_code_in_subprocess):
    env = os.environ.copy()
    env["DD_TRACE_WRITER_BUFFER_SIZE_BYTES"] = "1000"
    env["DD_TRACE_WRITER_MAX_PAYLOAD_SIZE_BYTES"] = "5000"
    env["DD_TRACE_WRITER_INTERVAL_SECONDS"] = "5.0"

    out, err, status, pid = ddtrace_run_python_code_in_subprocess(
        """
import ddtrace

assert ddtrace.tracer._writer._encoder.max_size == 1000
assert ddtrace.tracer._writer._encoder.max_item_size == 1000
assert ddtrace.tracer._writer._interval == 5.0
""",
        env=env,
    )
    assert status == 0, (out, err)


def test_writer_configured_correctly_from_env_defaults_under_ddtrace_run(ddtrace_run_python_code_in_subprocess):
    out, err, status, pid = ddtrace_run_python_code_in_subprocess(
        """
import ddtrace

assert ddtrace.tracer._writer._encoder.max_size == 20 << 20
assert ddtrace.tracer._writer._encoder.max_item_size == 20 << 20
assert ddtrace.tracer._writer._interval == 1.0
""",
    )
    assert status == 0, (out, err)


@parametrize_with_all_encodings
def test_partial_flush_log():
    import mock

    from ddtrace import tracer as t

    partial_flush_min_spans = 2
    t._configure(
        partial_flush_min_spans=partial_flush_min_spans,
    )

    s1 = t.trace("1")
    s2 = t.trace("2")
    s3 = t.trace("3")
    t_id = s3.trace_id

    with mock.patch("ddtrace._trace.processor.log") as log:
        s3.finish()
        s2.finish()

    calls = [
        mock.call("trace %d has %d spans, %d finished", t_id, 3, 1),
        mock.call("Partially flushing %d spans for trace %d", partial_flush_min_spans, t_id),
    ]

    log.debug.assert_has_calls(calls)
    s1.finish()
    t.shutdown()


def test_logging_during_tracer_init_succeeds_when_debug_logging_and_logs_injection_enabled(
    ddtrace_run_python_code_in_subprocess,
):
    env = os.environ.copy()
    env["DD_TRACE_DEBUG"] = "true"
    env["DD_LOGS_INJECTION"] = "true"

    # DEV: We don't actually have to execute any code to validate this
    out, err, status, pid = ddtrace_run_python_code_in_subprocess("", env=env)

    assert status == 0, (out, err)
    assert out == b"", "an empty program should generate no logs under ddtrace-run"

    assert (
        b"[dd.service=ddtrace_subprocess_dir dd.env= dd.version= dd.trace_id=0 dd.span_id=0]" in err
    ), "stderr should contain debug output when DD_TRACE_DEBUG is set"

    assert b"KeyError: 'dd.service'" not in err, "stderr should not contain any exception logs"
    assert (
        b"ValueError: Formatting field not found in record: 'dd.service'" not in err
    ), "stderr should not contain any exception logs"


@pytest.mark.skipif(sys.version_info < (3, 8), reason="Python 3.7 deprecation warning")
def test_no_warnings_when_Wall():
    env = os.environ.copy()
    # Have to disable sqlite3 as coverage uses it on process shutdown
    # which results in a trace being generated after the tracer shutdown
    # has been initiated which results in a deprecation warning.
    env["DD_TRACE_SQLITE3_ENABLED"] = "false"
    out, err, _, _ = call_program("ddtrace-run", sys.executable, "-Wall", "-c", "'import ddtrace'", env=env)
    assert out == b"", out
    assert err == b"", err<|MERGE_RESOLUTION|>--- conflicted
+++ resolved
@@ -634,15 +634,10 @@
 
 @pytest.mark.subprocess()
 def test_synchronous_writer_shutdown_raises_no_exception():
-<<<<<<< HEAD
-    tracer = Tracer()
-    tracer._configure(writer=AgentWriter(tracer._writer.agent_url, sync_mode=True))
-=======
     from ddtrace import tracer
     from ddtrace.internal.writer import AgentWriter
 
-    tracer.configure(writer=AgentWriter(tracer._writer.agent_url, sync_mode=True))
->>>>>>> e7403dc5
+    tracer._configure(writer=AgentWriter(tracer._writer.agent_url, sync_mode=True))
     tracer.shutdown()
 
 
