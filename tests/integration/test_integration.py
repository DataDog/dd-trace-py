# -*- coding: utf-8 -*-
import itertools
import logging
import os
import sys

import mock
import pytest
import six

import ddtrace
from ddtrace import Tracer
from ddtrace.internal import agent
from ddtrace.internal import compat
from ddtrace.internal.ci_visibility.constants import COVERAGE_TAG_NAME
from ddtrace.internal.ci_visibility.writer import CIVisibilityWriter
from ddtrace.internal.runtime import container
from ddtrace.internal.utils.http import Response
from ddtrace.internal.writer import AgentWriter
from tests.integration.utils import AGENT_VERSION
from tests.integration.utils import BadEncoder
from tests.integration.utils import import_ddtrace_in_subprocess
from tests.integration.utils import parametrize_with_all_encodings
from tests.integration.utils import send_invalid_payload_and_get_logs
from tests.integration.utils import skip_if_testagent
from tests.utils import AnyFloat
from tests.utils import AnyInt
from tests.utils import AnyStr
from tests.utils import call_program
from tests.utils import override_env
from tests.utils import override_global_config


FOUR_KB = 1 << 12
LONG_STRING = "a" * 250


def test_configure_keeps_api_hostname_and_port():
    tracer = Tracer()
    assert tracer._writer.agent_url == "http://localhost:{}".format("9126" if AGENT_VERSION == "testagent" else "8126")
    tracer.configure(hostname="127.0.0.1", port=8127)
    assert tracer._writer.agent_url == "http://127.0.0.1:8127"
    tracer.configure(priority_sampling=True)
    assert (
        tracer._writer.agent_url == "http://127.0.0.1:8127"
    ), "Previous overrides of hostname and port are retained after a configure() call without those arguments"


def test_debug_mode_generates_debug_output():
    p = import_ddtrace_in_subprocess(None)
    assert p.stdout.read() == b""
    assert b"DEBUG:ddtrace" not in p.stderr.read(), "stderr should have no debug lines when DD_TRACE_DEBUG is unset"

    env = os.environ.copy()
    env.update({"DD_TRACE_DEBUG": "true", "DD_CALL_BASIC_CONFIG": "true"})
    p = import_ddtrace_in_subprocess(env)
    assert p.stdout.read() == b""
    assert b"DEBUG:ddtrace" in p.stderr.read(), "stderr should have some debug lines when DD_TRACE_DEBUG is set"


def test_import_ddtrace_generates_no_output_by_default(ddtrace_run_python_code_in_subprocess):
    out, err, status, _ = ddtrace_run_python_code_in_subprocess(
        """
import ddtrace
""".lstrip()
    )
    assert err == six.b("")
    assert out == six.b("")
    assert status == 0


def test_start_in_thread_generates_no_output(ddtrace_run_python_code_in_subprocess):
    out, err, status, _ = ddtrace_run_python_code_in_subprocess(
        """
import threading

def target():
    import ddtrace

t = threading.Thread(target=target)
t.start()
t.join()
""".lstrip()
    )
    assert err == six.b("")
    assert out == six.b("")
    assert status == 0


@parametrize_with_all_encodings
@pytest.mark.skipif(AGENT_VERSION != "latest", reason="Agent v5 doesn't support UDS")
def test_single_trace_uds(encoding, monkeypatch):
    monkeypatch.setenv("DD_TRACE_API_VERSION", encoding)

    t = Tracer()
    sockdir = "/tmp/ddagent/trace.sock"
    t.configure(uds_path=sockdir)

    with mock.patch("ddtrace.internal.writer.writer.log") as log:
        t.trace("client.testing").finish()
        t.shutdown()
        log.warning.assert_not_called()
        log.error.assert_not_called()


@parametrize_with_all_encodings
def test_uds_wrong_socket_path(encoding, monkeypatch):
    monkeypatch.setenv("DD_TRACE_API_VERSION", encoding)

    t = Tracer()
    t.configure(uds_path="/tmp/ddagent/nosockethere")
    with mock.patch("ddtrace.internal.writer.writer.log") as log:
        t.trace("client.testing").finish()
        t.shutdown()
    calls = [
        mock.call(
            "failed to send, dropping %d traces to intake at %s after %d retries",
            1,
            "unix:///tmp/ddagent/nosockethere/{}/traces".format(encoding if encoding else "v0.5"),
            3,
        )
    ]
    log.error.assert_has_calls(calls)


@parametrize_with_all_encodings
@skip_if_testagent
def test_payload_too_large(encoding, monkeypatch):
    monkeypatch.setenv("DD_TRACE_API_VERSION", encoding)
    monkeypatch.setenv("DD_TRACE_WRITER_BUFFER_SIZE_BYTES", str(FOUR_KB))
    monkeypatch.setenv("DD_TRACE_WRITER_MAX_PAYLOAD_SIZE_BYTES", str(FOUR_KB))

    t = Tracer()
    assert t._writer._max_payload_size == FOUR_KB
    assert t._writer._buffer_size == FOUR_KB
    # use a long processing_interval to ensure a flush doesn't happen partway through
    t.configure(writer=AgentWriter(agent.get_trace_url(), processing_interval=1000))
    with mock.patch("ddtrace.internal.writer.writer.log") as log:
        for i in range(100000 if encoding == "v0.5" else 1000):
            with t.trace("operation") as s:
                s.set_tag(str(i), "b" * 190)
                s.set_tag(str(i), "a" * 190)

        t.shutdown()
        calls = [
            mock.call(
                "trace buffer (%s traces %db/%db) cannot fit trace of size %db, dropping (writer status: %s)",
                AnyInt(),
                AnyInt(),
                AnyInt(),
                AnyInt(),
                AnyStr(),
            )
        ]
        log.warning.assert_has_calls(calls)
        log.error.assert_not_called()


@skip_if_testagent
def test_resource_name_too_large(monkeypatch):
    monkeypatch.setenv("DD_TRACE_API_VERSION", "v0.5")
    monkeypatch.setenv("DD_TRACE_WRITER_BUFFER_SIZE_BYTES", str(FOUR_KB))

    t = Tracer()
    assert t._writer._buffer_size == FOUR_KB
    s = t.trace("operation", service="foo")
    s.resource = "B" * (FOUR_KB + 1)
    try:
        s.finish()
    except ValueError:
        pytest.fail()
    encoded_spans = t._writer._encoder.encode()
    assert b"<dropped string of length 4097 because it's too long (max allowed length 4096)>" in encoded_spans


@parametrize_with_all_encodings
def test_large_payload_is_sent_without_warning_logs(encoding, monkeypatch):
    monkeypatch.setenv("DD_TRACE_API_VERSION", encoding)

    t = Tracer()
    with mock.patch("ddtrace.internal.writer.writer.log") as log:
        for i in range(10000):
            with t.trace("operation"):
                pass

        t.shutdown()
        log.warning.assert_not_called()
        log.error.assert_not_called()


@parametrize_with_all_encodings
def test_child_spans_do_not_cause_warning_logs(encoding, monkeypatch):
    monkeypatch.setenv("DD_TRACE_API_VERSION", encoding)

    t = Tracer()
    with mock.patch("ddtrace.internal.writer.writer.log") as log:
        spans = []
        for i in range(10000):
            spans.append(t.trace("op"))
        for s in spans:
            s.finish()

        t.shutdown()
        log.warning.assert_not_called()
        log.error.assert_not_called()


def _test_metrics(
    tracer,
    http_sent_traces=-1,
    writer_accepted_traces=-1,
    buffer_accepted_traces=-1,
    buffer_accepted_spans=-1,
    http_requests=-1,
    http_sent_bytes=-1,
):
    with override_global_config(dict(health_metrics_enabled=True)):
        statsd_mock = mock.Mock()
        tracer._writer.dogstatsd = statsd_mock
        with mock.patch("ddtrace.internal.writer.writer.log") as log:
            for _ in range(5):
                spans = []
                for i in range(3000):
                    spans.append(tracer.trace("op"))
                for s in spans:
                    s.finish()

            tracer.shutdown()
            log.warning.assert_not_called()
            log.error.assert_not_called()

        for metric_name, metric_value, check_tags in (
            ("datadog.tracer.http.sent.traces", http_sent_traces, False),
            ("datadog.tracer.writer.accepted.traces", writer_accepted_traces, True),
            ("datadog.tracer.buffer.accepted.traces", buffer_accepted_traces, True),
            ("datadog.tracer.buffer.accepted.spans", buffer_accepted_spans, True),
            ("datadog.tracer.http.requests", http_requests, True),
            ("datadog.tracer.http.sent.bytes", http_sent_bytes, True),
        ):
            if metric_value != -1:
                kwargs = {"tags": []} if check_tags else {}
                statsd_mock.distribution.assert_has_calls(
                    [mock.call(metric_name, metric_value, **kwargs)], any_order=True
                )


@parametrize_with_all_encodings
def test_metrics(encoding, monkeypatch):
    monkeypatch.setenv("DD_TRACE_API_VERSION", encoding)

    with override_global_config(dict(health_metrics_enabled=True)):
        t = Tracer()
        assert t._partial_flush_min_spans == 500
        _test_metrics(
            t,
            http_sent_bytes=AnyInt(),
            http_sent_traces=30,
            writer_accepted_traces=30,
            buffer_accepted_traces=30,
            buffer_accepted_spans=15000,
            http_requests=1,
        )


@parametrize_with_all_encodings
@skip_if_testagent
def test_metrics_partial_flush_disabled(encoding, monkeypatch):
    monkeypatch.setenv("DD_TRACE_API_VERSION", encoding)

    with override_global_config(dict(health_metrics_enabled=True)):
        t = Tracer()
        t.configure(
            partial_flush_enabled=False,
        )
        _test_metrics(
            t,
            http_sent_bytes=AnyInt(),
            buffer_accepted_traces=5,
            buffer_accepted_spans=15000,
            http_requests=1,
        )


@parametrize_with_all_encodings
def test_single_trace_too_large(encoding, monkeypatch):
    monkeypatch.setenv("DD_TRACE_API_VERSION", encoding)

    t = Tracer()
    assert t._partial_flush_enabled is True
    with mock.patch.object(AgentWriter, "flush_queue", return_value=None), mock.patch(
        "ddtrace.internal.writer.writer.log"
    ) as log:
        with t.trace("huge"):
            for i in range(30000):
                with t.trace("operation") as s:
                    # these strings must be unique to avoid compression
                    s.set_tag(LONG_STRING + str(i), LONG_STRING + str(i))
        assert (
            mock.call(
                "trace buffer (%s traces %db/%db) cannot fit trace of size %db, dropping (writer status: %s)",
                AnyInt(),
                AnyInt(),
                AnyInt(),
                AnyInt(),
                AnyStr(),
            )
            in log.warning.mock_calls
        ), log.mock_calls[:20]
        log.error.assert_not_called()
        t.shutdown()


@parametrize_with_all_encodings
@skip_if_testagent
def test_single_trace_too_large_partial_flush_disabled(encoding, monkeypatch):
    monkeypatch.setenv("DD_TRACE_API_VERSION", encoding)

    t = Tracer()
    t.configure(
        partial_flush_enabled=False,
    )
    with mock.patch("ddtrace.internal.writer.writer.log") as log:
        with t.trace("huge"):
            for i in range(200000):
                with t.trace("operation") as s:
                    s.set_tag("a" * 10, "b" * 10)
        t.shutdown()

        calls = [mock.call("trace (%db) larger than payload buffer item limit (%db), dropping", AnyInt(), AnyInt())]
        log.warning.assert_has_calls(calls)
        log.error.assert_not_called()


@parametrize_with_all_encodings
def test_trace_generates_error_logs_when_hostname_invalid(encoding, monkeypatch):
    monkeypatch.setenv("DD_TRACE_API_VERSION", encoding)

    t = Tracer()
    t.configure(hostname="bad", port=1111)

    with mock.patch("ddtrace.internal.writer.writer.log") as log:
        t.trace("op").finish()
        t.shutdown()

    calls = [
        mock.call(
            "failed to send, dropping %d traces to intake at %s after %d retries",
            1,
            "http://bad:1111/{}/traces".format(encoding if encoding else "v0.5"),
            3,
        )
    ]
    log.error.assert_has_calls(calls)


@parametrize_with_all_encodings
@skip_if_testagent
def test_validate_headers_in_payload_to_intake(encoding, monkeypatch):
    monkeypatch.setenv("DD_TRACE_API_VERSION", encoding)

    t = Tracer()
    t._writer._put = mock.Mock(wraps=t._writer._put)
    t.trace("op").finish()
    t.shutdown()
    assert t._writer._put.call_count == 1
    headers = t._writer._put.call_args[0][1]
    assert headers.get("Datadog-Meta-Tracer-Version") == ddtrace.__version__
    assert headers.get("Datadog-Meta-Lang") == "python"
    assert headers.get("Content-Type") == "application/msgpack"
    assert headers.get("X-Datadog-Trace-Count") == "1"
    if container.get_container_info():
        assert "Datadog-Container-Id" in headers


@parametrize_with_all_encodings
@skip_if_testagent
def test_validate_headers_in_payload_to_intake_with_multiple_traces(encoding, monkeypatch):
    monkeypatch.setenv("DD_TRACE_API_VERSION", encoding)
    t = Tracer()
    t._writer._put = mock.Mock(wraps=t._writer._put)
    for _ in range(100):
        t.trace("op").finish()
    t.shutdown()
    assert t._writer._put.call_count == 1
    headers = t._writer._put.call_args[0][1]
    assert headers.get("X-Datadog-Trace-Count") == "100"


@parametrize_with_all_encodings
@skip_if_testagent
def test_validate_headers_in_payload_to_intake_with_nested_spans(encoding, monkeypatch):
    monkeypatch.setenv("DD_TRACE_API_VERSION", encoding)
    t = Tracer()
    t._writer._put = mock.Mock(wraps=t._writer._put)
    for _ in range(10):
        with t.trace("op"):
            for _ in range(5):
                t.trace("child").finish()
    t.shutdown()
    assert t._writer._put.call_count == 1
    headers = t._writer._put.call_args[0][1]
    assert headers.get("X-Datadog-Trace-Count") == "10"


@skip_if_testagent
def test_civisibility_intake_settings_with_evp_available():
    with override_env(dict(DD_API_KEY="foobar.baz", DD_SITE="foo.bar")), override_global_config(
        {"_ci_visibility_agentless_enabled": False}
    ):
        t = Tracer()
        CIVisibility.enable(tracer=t)
        assert CIVisibility._instance.tracer._writer._endpoint == EVP_PROXY_AGENT_ENDPOINT
        assert CIVisibility._instance.tracer._writer.intake_url == agent.get_trace_url()
        assert (
<<<<<<< HEAD
            CIVisibility._instance.tracer._writer._headers[EVP_SUBDOMAIN_HEADER_NAME]
            == EVP_SUBDOMAIN_HEADER_EVENT_VALUE
        )
        CIVisibility.disable()


def test_civisibility_enable_with_missing_apikey():
    with override_env(dict(DD_SITE="foobar.baz")):
        with override_global_config({"_ci_visibility_agentless_enabled": True}):
            with pytest.raises(EnvironmentError):
                CIVisibility.enable()


def test_civisibility_intake_settings_with_apikey():
    with override_env(dict(DD_API_KEY="foobar.baz", DD_SITE="foo.bar")):
        with override_global_config({"_ci_visibility_agentless_enabled": True}):
            t = Tracer()
            CIVisibility.enable(tracer=t)
            assert CIVisibility._instance.tracer._writer._endpoint == AGENTLESS_ENDPOINT
            assert CIVisibility._instance.tracer._writer.intake_url == "https://citestcycle-intake.foo.bar"
            CIVisibility.disable()


def test_trace_with_invalid_client_endpoint_generates_error_log():
=======
            diff_magnitude < 0.3
        ), "the proportion of sampled spans should approximate the sample rate given by the agent"

        t.shutdown()


def test_bad_endpoint():
>>>>>>> bbff997c
    t = Tracer()
    for client in t._writer._clients:
        client.ENDPOINT = "/bad"
    with mock.patch("ddtrace.internal.writer.writer.log") as log:
        s = t.trace("operation", service="my-svc")
        s.finish()
        t.shutdown()
    calls = [
        mock.call(
            "unsupported endpoint '%s': received response %s from intake (%s)",
            "/bad",
            404,
            t._writer.agent_url,
        )
    ]
    log.error.assert_has_calls(calls)


@skip_if_testagent
def test_trace_with_invalid_payload_generates_error_log():
    log = send_invalid_payload_and_get_logs()
    log.error.assert_has_calls(
        [
            mock.call(
                "failed to send traces to intake at %s: HTTP error status %s, reason %s",
                "http://localhost:8126/v0.5/traces",
                400,
                "Bad Request",
            )
        ]
    )


@skip_if_testagent
def test_trace_with_invalid_payload_logs_payload_when_LOG_ERROR_PAYLOADS(monkeypatch):
    monkeypatch.setenv("_DD_TRACE_WRITER_LOG_ERROR_PAYLOADS", "true")
    log = send_invalid_payload_and_get_logs()
    log.error.assert_has_calls(
        [
            mock.call(
                "failed to send traces to intake at %s: HTTP error status %s, reason %s, payload %s",
                "http://localhost:8126/v0.5/traces",
                400,
                "Bad Request",
                "6261645f7061796c6f6164",
            )
        ]
    )


@skip_if_testagent
def test_trace_with_non_bytes_payload_logs_payload_when_LOG_ERROR_PAYLOADS(monkeypatch):
    monkeypatch.setenv("_DD_TRACE_WRITER_LOG_ERROR_PAYLOADS", "true")

    class NonBytesBadEncoder(BadEncoder):
        def encode(self):
            return u"bad_payload"

        def encode_traces(self, traces):
            return u"bad_payload"

    log = send_invalid_payload_and_get_logs(NonBytesBadEncoder)
    log.error.assert_has_calls(
        [
            mock.call(
                "failed to send traces to intake at %s: HTTP error status %s, reason %s, payload %s",
                "http://localhost:8126/v0.5/traces",
                400,
                "Bad Request",
                "bad_payload",
            )
        ]
    )


def test_trace_with_failing_encoder_generates_error_log():
    class ExceptionBadEncoder(BadEncoder):
        def encode(self):
            raise Exception()

        def encode_traces(self, traces):
            raise Exception()

    log = send_invalid_payload_and_get_logs(ExceptionBadEncoder)
    assert "failed to encode trace with encoder" in log.error.call_args[0][0]


@parametrize_with_all_encodings
@skip_if_testagent
def test_api_version_downgrade_generates_no_warning_logs(encoding, monkeypatch):
    monkeypatch.setenv("DD_TRACE_API_VERSION", encoding)

    t = Tracer()
    t._writer._downgrade(None, None, t._writer._clients[0])
    assert t._writer._endpoint == {"v0.5": "v0.4/traces", "v0.4": "v0.3/traces"}[encoding or "v0.5"]
    with mock.patch("ddtrace.internal.writer.writer.log") as log:
        t.trace("operation", service="my-svc").finish()
        t.shutdown()
    log.warning.assert_not_called()
    log.error.assert_not_called()


def test_synchronous_writer_shutdown_raises_no_exception():
    tracer = Tracer()
    tracer.configure(writer=AgentWriter(tracer._writer.agent_url, sync_mode=True))
    tracer.shutdown()


@parametrize_with_all_encodings
@skip_if_testagent
def test_writer_flush_queue_generates_debug_log(caplog, encoding, monkeypatch):
    monkeypatch.setenv("DD_TRACE_API_VERSION", encoding)
    caplog.set_level(logging.INFO)
    writer = AgentWriter(agent.get_trace_url())

    with mock.patch("ddtrace.internal.writer.writer.log") as log:
        writer.write([])
        writer.flush_queue(raise_exc=True)
        # for latest agent, default to v0.3 since no priority sampler is set
        expected_encoding = "v0.3" if AGENT_VERSION == "v5" else (encoding or "v0.3")
        calls = [
            mock.call(
                logging.DEBUG,
                "sent %s in %.5fs to %s",
                AnyStr(),
                AnyFloat(),
                "{}/{}/traces".format(writer.agent_url, expected_encoding),
            )
        ]
        log.log.assert_has_calls(calls)


def test_application_does_not_deadlock_when_parent_span_closes_before_child(run_python_code_in_subprocess):
    for logs_injection, debug_mode, patch_logging in itertools.product([True, False], repeat=3):
        close_parent_span_before_child = """
import ddtrace
ddtrace.patch(logging={})

s1 = ddtrace.tracer.trace("1")
s2 = ddtrace.tracer.trace("2")
s1.finish()
s2.finish()
""".format(
            str(patch_logging)
        )

        env = os.environ.copy()
        env.update(
            {
                "DD_TRACE_LOGS_INJECTION": str(logs_injection).lower(),
                "DD_TRACE_DEBUG": str(debug_mode).lower(),
                "DD_CALL_BASIC_CONFIG": "true",
            }
        )

        _, err, status, _ = run_python_code_in_subprocess(close_parent_span_before_child, env=env, timeout=5)
        assert status == 0, err


@pytest.mark.parametrize(
    "call_basic_config,debug_mode",
    itertools.permutations((True, False, None), 2),
)
def test_call_basic_config(ddtrace_run_python_code_in_subprocess, call_basic_config, debug_mode):
    env = os.environ.copy()

    if debug_mode is not None:
        env["DD_TRACE_DEBUG"] = str(debug_mode).lower()
    if call_basic_config is not None:
        env["DD_CALL_BASIC_CONFIG"] = str(call_basic_config).lower()
        has_root_handlers = call_basic_config
    else:
        has_root_handlers = False

    out, err, status, pid = ddtrace_run_python_code_in_subprocess(
        """
import logging
root = logging.getLogger()
print(len(root.handlers))
""",
        env=env,
    )

    assert status == 0
    if has_root_handlers:
        assert out == six.b("1\n")
    else:
        assert out == six.b("0\n")


@pytest.mark.subprocess(
    env=dict(
        DD_TRACE_WRITER_BUFFER_SIZE_BYTES="1000",
        DD_TRACE_WRITER_MAX_PAYLOAD_SIZE_BYTES="5000",
        DD_TRACE_WRITER_INTERVAL_SECONDS="5.0",
    )
)
def test_writer_configured_correctly_from_env():
    import ddtrace

    assert ddtrace.tracer._writer._encoder.max_size == 1000
    assert ddtrace.tracer._writer._encoder.max_item_size == 1000
    assert ddtrace.tracer._writer._interval == 5.0


@pytest.mark.subprocess
def test_writer_configured_correctly_from_env_defaults():
    import ddtrace

    assert ddtrace.tracer._writer._encoder.max_size == 8 << 20
    assert ddtrace.tracer._writer._encoder.max_item_size == 8 << 20
    assert ddtrace.tracer._writer._interval == 1.0


def test_writer_configured_correctly_from_env_under_ddtrace_run(ddtrace_run_python_code_in_subprocess):
    env = os.environ.copy()
    env["DD_TRACE_WRITER_BUFFER_SIZE_BYTES"] = "1000"
    env["DD_TRACE_WRITER_MAX_PAYLOAD_SIZE_BYTES"] = "5000"
    env["DD_TRACE_WRITER_INTERVAL_SECONDS"] = "5.0"

    out, err, status, pid = ddtrace_run_python_code_in_subprocess(
        """
import ddtrace

assert ddtrace.tracer._writer._encoder.max_size == 1000
assert ddtrace.tracer._writer._encoder.max_item_size == 1000
assert ddtrace.tracer._writer._interval == 5.0
""",
        env=env,
    )
    assert status == 0, (out, err)


def test_writer_configured_correctly_from_env_defaults_under_ddtrace_run(ddtrace_run_python_code_in_subprocess):
    out, err, status, pid = ddtrace_run_python_code_in_subprocess(
        """
import ddtrace

assert ddtrace.tracer._writer._encoder.max_size == 8 << 20
assert ddtrace.tracer._writer._encoder.max_item_size == 8 << 20
assert ddtrace.tracer._writer._interval == 1.0
""",
    )
    assert status == 0, (out, err)


@parametrize_with_all_encodings
def test_partial_flush_log(run_python_code_in_subprocess, encoding, monkeypatch):
    monkeypatch.setenv("DD_TRACE_API_VERSION", encoding)

    partial_flush_min_spans = 2
    t = Tracer()

    t.configure(
        partial_flush_min_spans=partial_flush_min_spans,
    )

    s1 = t.trace("1")
    s2 = t.trace("2")
    s3 = t.trace("3")
    t_id = s3.trace_id

    with mock.patch("ddtrace.internal.processor.trace.log") as log:
        s3.finish()
        s2.finish()

    calls = [
        mock.call("trace %d has %d spans, %d finished", t_id, 3, 1),
        mock.call("Partially flushing %d spans for trace %d", partial_flush_min_spans, t_id),
    ]

    log.debug.assert_has_calls(calls)
    s1.finish()
    t.shutdown()


def test_logging_during_tracer_init_succeeds_when_debug_logging_and_logs_injection_enabled(
    ddtrace_run_python_code_in_subprocess,
):
    env = os.environ.copy()
    env["DD_TRACE_DEBUG"] = "true"
    env["DD_LOGS_INJECTION"] = "true"
    env["DD_CALL_BASIC_CONFIG"] = "true"

    # DEV: We don't actually have to execute any code to validate this
    out, err, status, pid = ddtrace_run_python_code_in_subprocess("", env=env)

    assert status == 0, (out, err)
    assert out == b"", "an empty program should generate no logs under ddtrace-run"

    assert (
        b"[dd.service= dd.env= dd.version= dd.trace_id=0 dd.span_id=0]" in err
    ), "stderr should contain debug output when DD_TRACE_DEBUG is set"

    assert b"KeyError: 'dd.service'" not in err, "stderr should not contain any exception logs"
    assert (
        b"ValueError: Formatting field not found in record: 'dd.service'" not in err
    ), "stderr should not contain any exception logs"


def test_no_warnings_when_Wall():
    env = os.environ.copy()
    # Have to disable sqlite3 as coverage uses it on process shutdown
    # which results in a trace being generated after the tracer shutdown
    # has been initiated which results in a deprecation warning.
    env["DD_TRACE_SQLITE3_ENABLED"] = "false"
    out, err, _, _ = call_program("ddtrace-run", sys.executable, "-Wall", "-c", "'import ddtrace'", env=env)
    assert out == b"", out
    assert err == b"", err


def test_civisibility_intake_payloads():
    with override_env(dict(DD_API_KEY="foobar.baz")):
        t = Tracer()
        t.configure(writer=CIVisibilityWriter(reuse_connections=True, coverage_enabled=bool(compat.PY3)))
        t._writer._conn = mock.MagicMock()
        with mock.patch("ddtrace.internal.writer.Response.from_http_response") as from_http_response:
            from_http_response.return_value.__class__ = Response
            from_http_response.return_value.status = 200
            s = t.trace("operation", service="svc-no-cov")
            s.finish()
            span = t.trace("operation2", service="my-svc2")
            span.set_tag(
                COVERAGE_TAG_NAME,
                '{"files": [{"filename": "test_cov.py", "segments": [[5, 0, 5, 0, -1]]}, '
                + '{"filename": "test_module.py", "segments": [[2, 0, 2, 0, -1]]}]}',
            )
            span.finish()
            conn = t._writer._conn
            t.shutdown()
        assert conn.request.call_count == 2 if compat.PY3 else 1
        assert conn.request.call_args_list[0].args[1] == "api/v2/citestcycle"
        assert (
            b"svc-no-cov" in conn.request.call_args_list[0].args[2]
        ), "requests to the cycle endpoint should include non-coverage spans"
        if compat.PY3:
            assert conn.request.call_args_list[1].args[1] == "api/v2/citestcov"
            assert (
                b"svc-no-cov" not in conn.request.call_args_list[1].args[2]
            ), "requests to the coverage endpoint should not include non-coverage spans"<|MERGE_RESOLUTION|>--- conflicted
+++ resolved
@@ -412,40 +412,13 @@
         assert CIVisibility._instance.tracer._writer._endpoint == EVP_PROXY_AGENT_ENDPOINT
         assert CIVisibility._instance.tracer._writer.intake_url == agent.get_trace_url()
         assert (
-<<<<<<< HEAD
-            CIVisibility._instance.tracer._writer._headers[EVP_SUBDOMAIN_HEADER_NAME]
-            == EVP_SUBDOMAIN_HEADER_EVENT_VALUE
-        )
-        CIVisibility.disable()
-
-
-def test_civisibility_enable_with_missing_apikey():
-    with override_env(dict(DD_SITE="foobar.baz")):
-        with override_global_config({"_ci_visibility_agentless_enabled": True}):
-            with pytest.raises(EnvironmentError):
-                CIVisibility.enable()
-
-
-def test_civisibility_intake_settings_with_apikey():
-    with override_env(dict(DD_API_KEY="foobar.baz", DD_SITE="foo.bar")):
-        with override_global_config({"_ci_visibility_agentless_enabled": True}):
-            t = Tracer()
-            CIVisibility.enable(tracer=t)
-            assert CIVisibility._instance.tracer._writer._endpoint == AGENTLESS_ENDPOINT
-            assert CIVisibility._instance.tracer._writer.intake_url == "https://citestcycle-intake.foo.bar"
-            CIVisibility.disable()
-
-
-def test_trace_with_invalid_client_endpoint_generates_error_log():
-=======
             diff_magnitude < 0.3
         ), "the proportion of sampled spans should approximate the sample rate given by the agent"
 
         t.shutdown()
 
 
-def test_bad_endpoint():
->>>>>>> bbff997c
+def test_trace_with_invalid_client_endpoint_generates_error_log():
     t = Tracer()
     for client in t._writer._clients:
         client.ENDPOINT = "/bad"
