--- conflicted
+++ resolved
@@ -107,7 +107,6 @@
 
 
 @snapshot_parametrized_with_writers
-<<<<<<< HEAD
 def test_extended_sampling_resource(writer, tracer):
     sampler = DatadogSampler(rules=[SamplingRule(0, resource=RESOURCE)])
     tracer.configure(sampler=sampler, writer=writer)
@@ -139,7 +138,9 @@
         span.set_tag(key, TAGS[key])
     with tracer.trace("should_send3", resource=RESOURCE) as span:
         span.set_tag("banana", True)
-=======
+
+
+@snapshot_parametrized_with_writers
 def test_sampling_with_sample_rate_1_and_rate_limit_0(writer, tracer):
     sampler = DatadogSampler(default_sample_rate=1, rate_limit=0)
     tracer.configure(sampler=sampler, writer=writer)
@@ -160,5 +161,4 @@
     sampler = DatadogSampler(rate_limit=3)
     tracer.configure(sampler=sampler, writer=writer)
     with tracer.trace("trace5"):
-        tracer.trace("child").finish()
->>>>>>> 157d54b1
+        tracer.trace("child").finish()