import pytest

from ddtrace import config
from ddtrace.constants import MANUAL_DROP_KEY
from ddtrace.constants import MANUAL_KEEP_KEY
from ddtrace.internal.writer import AgentWriter
from ddtrace.sampler import DatadogSampler
from ddtrace.sampler import RateSampler
from ddtrace.sampler import SamplingRule
from tests.utils import snapshot

from .test_integration import AGENT_VERSION


pytestmark = pytest.mark.skipif(AGENT_VERSION != "testagent", reason="Tests only compatible with a testagent")
RESOURCE = "mycoolre$ource"
TAGS = {"tag1": "mycooltag"}


def snapshot_parametrized_with_writers(f):
    def _patch(writer, tracer):
        if writer == "sync":
            writer = AgentWriter(
                tracer.agent_trace_url,
                priority_sampling=config._priority_sampling,
                sync_mode=True,
            )
            # NB Need to copy the headers, which contain the snapshot token, to associate
            # snapshots with this test case
            writer._headers = tracer._writer._headers
        else:
            writer = tracer._writer
        tracer.configure(writer=writer)
        try:
            return f(writer, tracer)
        finally:
            tracer.shutdown()

    wrapped = snapshot(include_tracer=True, token_override=f.__name__)(_patch)
    return pytest.mark.parametrize(
        "writer",
        ("default", "sync"),
    )(wrapped)


@snapshot_parametrized_with_writers
def test_sampling_with_defaults(writer, tracer):
    with tracer.trace("trace1"):
        tracer.trace("child").finish()


@snapshot_parametrized_with_writers
def test_sampling_with_default_sample_rate_1(writer, tracer):
    sampler = DatadogSampler(default_sample_rate=1.0)
    tracer.configure(sampler=sampler, writer=writer)
    with tracer.trace("trace2"):
        tracer.trace("child").finish()


@snapshot_parametrized_with_writers
def test_sampling_with_default_sample_rate_tiny(writer, tracer):
    sampler = DatadogSampler(default_sample_rate=0.000001)
    tracer.configure(sampler=sampler, writer=writer)
    with tracer.trace("trace3"):
        tracer.trace("child").finish()


@snapshot_parametrized_with_writers
def test_sampling_with_default_sample_rate_1_and_rule_1(writer, tracer):
    sampler = DatadogSampler(default_sample_rate=1, rules=[SamplingRule(1.0)])
    tracer.configure(sampler=sampler, writer=writer)
    with tracer.trace("trace4"):
        tracer.trace("child").finish()


@snapshot_parametrized_with_writers
def test_sampling_with_default_sample_rate_1_and_rule_0(writer, tracer):
    sampler = DatadogSampler(default_sample_rate=1, rules=[SamplingRule(0)])
    tracer.configure(sampler=sampler, writer=writer)
    with tracer.trace("trace5"):
        tracer.trace("child").finish()


@snapshot_parametrized_with_writers
def test_sampling_with_default_sample_rate_1_and_manual_drop(writer, tracer):
    sampler = DatadogSampler(default_sample_rate=1)
    tracer.configure(sampler=sampler, writer=writer)
    with tracer.trace("trace6"):
        with tracer.trace("child") as span:
            span.set_tag(MANUAL_DROP_KEY)


@snapshot_parametrized_with_writers
def test_sampling_with_default_sample_rate_1_and_manual_keep(writer, tracer):
    sampler = DatadogSampler(default_sample_rate=1)
    tracer.configure(sampler=sampler, writer=writer)
    with tracer.trace("trace7"):
        with tracer.trace("child") as span:
            span.set_tag(MANUAL_KEEP_KEY)


@snapshot_parametrized_with_writers
def test_sampling_with_rate_sampler_with_tiny_rate(writer, tracer):
    sampler = RateSampler(0.0000000001)
    tracer.configure(sampler=sampler, writer=writer)
    with tracer.trace("trace8"):
        tracer.trace("child").finish()


@snapshot_parametrized_with_writers
def test_sampling_with_sample_rate_1_and_rate_limit_0(writer, tracer):
    sampler = DatadogSampler(default_sample_rate=1, rate_limit=0)
    tracer.configure(sampler=sampler, writer=writer)
    with tracer.trace("trace5"):
        tracer.trace("child").finish()


@snapshot_parametrized_with_writers
def test_sampling_with_sample_rate_1_and_rate_limit_3_and_rule_0(writer, tracer):
    sampler = DatadogSampler(default_sample_rate=1, rules=[SamplingRule(0)], rate_limit=3)
    tracer.configure(sampler=sampler, writer=writer)
    with tracer.trace("trace5"):
        tracer.trace("child").finish()


@snapshot_parametrized_with_writers
def test_sampling_with_rate_limit_3(writer, tracer):
    sampler = DatadogSampler(rate_limit=3)
    tracer.configure(sampler=sampler, writer=writer)
    with tracer.trace("trace5"):
        tracer.trace("child").finish()


@snapshot_parametrized_with_writers
def test_extended_sampling_resource(writer, tracer):
    sampler = DatadogSampler(rules=[SamplingRule(0, resource=RESOURCE)])
    tracer.configure(sampler=sampler, writer=writer)
    tracer.trace("should_not_send", resource=RESOURCE).finish()
    tracer.trace("should_send", resource="something else").finish()


@snapshot_parametrized_with_writers
def test_extended_sampling_tags(writer, tracer):
    sampler = DatadogSampler(rules=[SamplingRule(0, tags=TAGS)])
    tracer.configure(sampler=sampler, writer=writer)
    tracer._tags = TAGS
    tracer.trace("should_not_send").finish()
    tracer._tags = {"banana": "True"}
    tracer.trace("should_send").finish()


@snapshot_parametrized_with_writers
def test_extended_sampling_tags_glob(writer, tracer):
    rule_tags = TAGS.copy()
    tag_key = list(rule_tags.keys())[0]
    tag_value = rule_tags[tag_key]
    rule_tags[tag_key] = tag_value[:2] + "*"

    sampler = DatadogSampler(rules=[SamplingRule(0, tags=rule_tags)])
    assert sampler.rules[0].tags == {tag_key: "my*"}
    tracer.configure(sampler=sampler, writer=writer)

    tracer._tags = TAGS
    tracer.trace("should_not_send").finish()
    tracer._tags = {tag_key: "mcooltag"}
    tracer.trace("should_send").finish()


@snapshot_parametrized_with_writers
def test_extended_sampling_tags_glob_insensitive_case_match(writer, tracer):
    sampler = DatadogSampler(rules=[SamplingRule(0, resource="BANANA")])
    tracer.configure(sampler=sampler, writer=writer)

    tracer._tags = TAGS
    tracer.trace("should_not_send", resource="bananA").finish()
    tracer.trace("should_send2", resource="ban").finish()


@snapshot_parametrized_with_writers
def test_extended_sampling_tags_and_resource(writer, tracer):
    sampler = DatadogSampler(rules=[SamplingRule(0, tags=TAGS, resource=RESOURCE)])
    tracer.configure(sampler=sampler, writer=writer)

    tracer._tags = TAGS
    tracer.trace("should_not_send", resource=RESOURCE).finish()
    tracer.trace("should_send2", resource="banana").finish()

    tracer._tags = {"banana": "True"}
    tracer.trace("should_send1").finish()
    tracer.trace("should_send3", resource=RESOURCE).finish()


@snapshot_parametrized_with_writers
<<<<<<< HEAD
def test_extended_sampling_w_None_meta(writer, tracer):
=======
def test_extended_sampling_w_None(writer, tracer):
>>>>>>> b9d6f78a
    sampler = DatadogSampler(rules=[SamplingRule(0, tags={"test": None}, resource=RESOURCE)])
    tracer.configure(sampler=sampler, writer=writer)

    tracer._tags = {"test": None}
    tracer.trace("should_not_send", resource=RESOURCE).finish()

    tracer._tags = {"test": "None"}
    tracer.trace("should_not_send2", resource=RESOURCE).finish()

    tracer.trace("should_send1", resource="banana").finish()


@snapshot_parametrized_with_writers
<<<<<<< HEAD
def test_extended_sampling_w_metrics(writer, tracer):
    sampler = DatadogSampler(rules=[SamplingRule(0, tags={"test": 123}, resource=RESOURCE)])
    tracer.configure(sampler=sampler, writer=writer)

    tracer._tags = {"test": 123}
    tracer.trace("should_not_send", resource=RESOURCE).finish()

    tracer._tags = {"test": "123"}
    tracer.trace("should_not_send2", resource=RESOURCE).finish()

    tracer._tags = {"test": "1234"}
    tracer.trace("should_send1", resource="banana").finish()


@snapshot_parametrized_with_writers
def test_extended_sampling_w_tags_none(writer, tracer):
    sampler = DatadogSampler(rules=[SamplingRule(0, tags={"test": "None"}, resource=RESOURCE)])
    tracer.configure(sampler=sampler, writer=writer)

    tracer._tags = {"test": None}
    tracer.trace("should_not_send", resource=RESOURCE).finish()

    tracer._tags = {"test": "None"}
    tracer.trace("should_not_send2", resource=RESOURCE).finish()
    tracer._tags = {"test": "send"}
    tracer.trace("should_send1", resource="banana").finish()


@snapshot_parametrized_with_writers
=======
>>>>>>> b9d6f78a
def test_extended_sampling_tags_and_resource_glob(writer, tracer):
    sampler = DatadogSampler(rules=[SamplingRule(0, tags=TAGS, resource="mycoolre$ou*")])
    tracer.configure(sampler=sampler, writer=writer)

    tracer._tags = TAGS
    tracer.trace("should_not_send", resource=RESOURCE).finish()
    tracer.trace("should_send2", resource="banana").finish()

    tracer._tags = {"banana": "True"}
    tracer.trace("should_send1").finish()
    tracer.trace("should_send3", resource=RESOURCE).finish()


@snapshot_parametrized_with_writers
def test_extended_sampling_tags_and_service_glob(writer, tracer):
    sampler = DatadogSampler(rules=[SamplingRule(0, tags=TAGS, service="mycoolser????")])
    tracer.configure(sampler=sampler, writer=writer)

    tracer._tags = TAGS
    tracer.trace("should_not_send", service="mycoolservice").finish()
    tracer.trace("should_send2", resource="banana").finish()

    tracer._tags = {"banana": "True"}
    tracer.trace("should_send1").finish()
    tracer.trace("should_send3", service="mycoolservice").finish()


@snapshot_parametrized_with_writers
def test_extended_sampling_tags_and_name_glob(writer, tracer):
    sampler = DatadogSampler(rules=[SamplingRule(0, tags=TAGS, name="mycoolna*")])
    tracer.configure(sampler=sampler, writer=writer)

    tracer._tags = TAGS
    tracer.trace(name="mycoolname").finish()
    tracer.trace("should_send2", resource="banana").finish()

    tracer._tags = {"banana": "True"}
    tracer.trace("should_send1").finish()
    tracer.trace(name="mycoolname").finish()<|MERGE_RESOLUTION|>--- conflicted
+++ resolved
@@ -191,11 +191,7 @@
 
 
 @snapshot_parametrized_with_writers
-<<<<<<< HEAD
 def test_extended_sampling_w_None_meta(writer, tracer):
-=======
-def test_extended_sampling_w_None(writer, tracer):
->>>>>>> b9d6f78a
     sampler = DatadogSampler(rules=[SamplingRule(0, tags={"test": None}, resource=RESOURCE)])
     tracer.configure(sampler=sampler, writer=writer)
 
@@ -209,14 +205,14 @@
 
 
 @snapshot_parametrized_with_writers
-<<<<<<< HEAD
 def test_extended_sampling_w_metrics(writer, tracer):
     sampler = DatadogSampler(rules=[SamplingRule(0, tags={"test": 123}, resource=RESOURCE)])
     tracer.configure(sampler=sampler, writer=writer)
 
     tracer._tags = {"test": 123}
     tracer.trace("should_not_send", resource=RESOURCE).finish()
-
+    # "123" actually gets set in _meta, not _metrics, but good to test that
+    # both _meta and _metrics are checked by the rule
     tracer._tags = {"test": "123"}
     tracer.trace("should_not_send2", resource=RESOURCE).finish()
 
@@ -239,8 +235,6 @@
 
 
 @snapshot_parametrized_with_writers
-=======
->>>>>>> b9d6f78a
 def test_extended_sampling_tags_and_resource_glob(writer, tracer):
     sampler = DatadogSampler(rules=[SamplingRule(0, tags=TAGS, resource="mycoolre$ou*")])
     tracer.configure(sampler=sampler, writer=writer)
