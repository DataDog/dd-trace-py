import json
import logging
import os
import re
import subprocess

import mock
import pytest

import ddtrace
from ddtrace.internal import debug
from ddtrace.internal.writer import AgentWriter
from tests.integration.utils import AGENT_VERSION
from tests.subprocesstest import SubprocessTestCase
from tests.subprocesstest import run_in_subprocess


pytestmark = pytest.mark.skipif(AGENT_VERSION == "testagent", reason="The test agent doesn't support startup logs.")


def re_matcher(pattern):
    pattern = re.compile(pattern)

    class Match:
        def __eq__(self, other):
            return pattern.match(other)

    return Match()


@pytest.mark.subprocess()
def test_standard_tags():
    from datetime import datetime

    import ddtrace
    from ddtrace.internal import debug

    f = debug.collect(ddtrace.tracer)

    date = f.get("date")
    assert isinstance(date, str)

    date = datetime.fromisoformat(date)

    os_name = f.get("os_name")
    assert isinstance(os_name, str)

    os_version = f.get("os_version")
    assert isinstance(os_version, str)

    is_64_bit = f.get("is_64_bit")
    assert isinstance(is_64_bit, bool)

    arch = f.get("architecture")
    assert isinstance(arch, str)

    vm = f.get("vm")
    assert isinstance(vm, str)

    pip_version = f.get("pip_version")
    assert isinstance(pip_version, str)

    version = f.get("version")
    assert isinstance(version, str)

    lang = f.get("lang")
    assert lang == "python"

    in_venv = f.get("in_virtual_env")
    assert in_venv is True

    agent_url = f.get("agent_url")
    assert agent_url == "http://localhost:8126"

    assert "agent_error" in f
    agent_error = f.get("agent_error")
    assert agent_error is None

    assert f.get("env") == ""
    assert f.get("ddtrace_enabled") is True
    assert f.get("service") == "ddtrace_subprocess_dir"
    assert f.get("dd_version") == ""
    assert f.get("debug") is False
    assert f.get("enabled_cli") is False
    assert f.get("log_injection_enabled") == "structured"
    assert f.get("health_metrics_enabled") is False
    assert f.get("runtime_metrics_enabled") is False
    assert f.get("sampling_rules") == []
    assert f.get("global_tags") == ""
    assert f.get("tracer_tags") == ""

    icfg = f.get("integrations", {})
    assert "django" not in icfg
    assert "flask" not in icfg


@pytest.mark.subprocess(env={"DD_TRACE_AGENT_URL": "unix:///file.sock"})
def test_debug_post_configure_uds():
    import re

    from ddtrace.internal import debug
    from ddtrace.trace import tracer

    f = debug.collect(tracer)

    agent_url = f.get("agent_url")
    assert agent_url == "unix:///file.sock"

    agent_error = f.get("agent_error")
    assert re.match("^Agent not reachable.*No such file or directory", agent_error)


class TestGlobalConfig(SubprocessTestCase):
    @run_in_subprocess(
        env_overrides=dict(
            DD_AGENT_HOST="0.0.0.0",
            DD_TRACE_AGENT_PORT="4321",
            DD_TRACE_HEALTH_METRICS_ENABLED="true",
            DD_LOGS_INJECTION="true",
            DD_ENV="prod",
            DD_VERSION="123456",
            DD_SERVICE="service",
            DD_TAGS="k1:v1,k2:v2",
        )
    )
    def test_env_config(self):
        f = debug.collect(ddtrace.tracer)
        assert f.get("agent_url") == "http://0.0.0.0:4321"
        assert f.get("health_metrics_enabled") is True
        assert f.get("log_injection_enabled") == "true"
        assert f.get("env") == "prod"
        assert f.get("dd_version") == "123456"
        assert f.get("service") == "service"
        assert f.get("global_tags") == "k1:v1,k2:v2"
        assert f.get("tracer_tags") in ["k1:v1,k2:v2", "k2:v2,k1:v1"]
        assert f.get("ddtrace_enabled") is True

        icfg = f.get("integrations", {})
        assert "django" not in icfg

    @run_in_subprocess(
        env_overrides=dict(
            DD_TRACE_AGENT_URL="http://0.0.0.0:1234",
        )
    )
    def test_trace_agent_url(self):
        f = debug.collect(ddtrace.tracer)
        assert f.get("agent_url") == "http://0.0.0.0:1234"

    @run_in_subprocess(
        env_overrides=dict(
            DD_TRACE_AGENT_URL="http://localhost:8126",
            DD_TRACE_STARTUP_LOGS="1",
        )
    )
    def test_tracer_loglevel_info_connection(self):
        logging.basicConfig(level=logging.INFO)
        with mock.patch.object(logging.Logger, "log") as mock_logger:
            # shove an unserializable object into the config log output
            # regression: this used to cause an exception to be raised
<<<<<<< HEAD
            ddtrace.config.version = AgentWriter(agent_url="foobar")
            ddtrace.trace.tracer._generate_diagnostic_logs()
        assert (
            mock.call(logging.INFO, re_matcher("- DATADOG TRACER CONFIGURATION - ")) in mock_logger.mock_calls
        ), mock_logger.mock_calls
=======
            ddtrace.config.version = AgentWriter(intake_url="foobar")
            ddtrace.trace.tracer.configure()
        assert mock.call(logging.INFO, re_matcher("- DATADOG TRACER CONFIGURATION - ")) in mock_logger.mock_calls
>>>>>>> ae34ecc4

    @run_in_subprocess(
        env_overrides=dict(
            DD_TRACE_AGENT_URL="http://0.0.0.0:1234",
            DD_TRACE_STARTUP_LOGS="1",
        )
    )
    def test_tracer_loglevel_info_no_connection(self):
        logging.basicConfig(level=logging.INFO)
        with mock.patch.object(logging.Logger, "log") as mock_logger:
            ddtrace.trace.tracer._generate_diagnostic_logs()
        assert mock.call(logging.INFO, re_matcher("- DATADOG TRACER CONFIGURATION - ")) in mock_logger.mock_calls
        assert mock.call(logging.WARNING, re_matcher("- DATADOG TRACER DIAGNOSTIC - ")) in mock_logger.mock_calls

    @run_in_subprocess(
        env_overrides=dict(
            DD_TRACE_AGENT_URL="http://0.0.0.0:1234",
            DD_TRACE_STARTUP_LOGS="0",
        )
    )
    def test_tracer_log_disabled_error(self):
        with mock.patch.object(logging.Logger, "log") as mock_logger:
            ddtrace.trace.tracer.configure()
        assert mock_logger.mock_calls == []

    @run_in_subprocess(
        env_overrides=dict(
            DD_TRACE_AGENT_URL="http://0.0.0.0:8126",
            DD_TRACE_STARTUP_LOGS="0",
        )
    )
    def test_tracer_log_disabled(self):
        with mock.patch.object(logging.Logger, "log") as mock_logger:
            ddtrace.trace.tracer.configure()
        assert mock_logger.mock_calls == []

    @run_in_subprocess(
        env_overrides=dict(
            DD_TRACE_AGENT_URL="http://0.0.0.0:8126",
        )
    )
    def test_tracer_info_level_log(self):
        logging.basicConfig(level=logging.INFO)
        with mock.patch.object(logging.Logger, "log") as mock_logger:
            ddtrace.trace.tracer.configure()
        assert mock_logger.mock_calls == []


@pytest.mark.subprocess(ddtrace_run=True, err=None)
def test_runtime_metrics_enabled_via_manual_start():
    import ddtrace
    from ddtrace.internal import debug
    from ddtrace.runtime import RuntimeMetrics

    f = debug.collect(ddtrace.tracer)
    assert f.get("runtime_metrics_enabled") is False

    RuntimeMetrics.enable()
    f = debug.collect(ddtrace.tracer)
    assert f.get("runtime_metrics_enabled") is True

    RuntimeMetrics.disable()
    f = debug.collect(ddtrace.tracer)
    assert f.get("runtime_metrics_enabled") is False


@pytest.mark.subprocess(ddtrace_run=True, parametrize={"DD_RUNTIME_METRICS_ENABLED": ["0", "true"]}, err=None)
def test_runtime_metrics_enabled_via_env_var_start():
    import os

    import ddtrace
    from ddtrace.internal import debug
    from ddtrace.internal.utils.formats import asbool

    f = debug.collect(ddtrace.tracer)
    assert f.get("runtime_metrics_enabled") is asbool(os.getenv("DD_RUNTIME_METRICS_ENABLED")), (
        f.get("runtime_metrics_enabled"),
        asbool(os.getenv("DD_RUNTIME_METRICS_ENABLED")),
    )


def test_to_json():
    info = debug.collect(ddtrace.tracer)
    json.dumps(info)


@pytest.mark.subprocess(env={"AWS_LAMBDA_FUNCTION_NAME": "something"})
def test_agentless(monkeypatch):
    from ddtrace.internal import debug
    from ddtrace.trace import tracer

    info = debug.collect(tracer)
    assert info.get("agent_url") == "AGENTLESS"


@pytest.mark.subprocess()
def test_custom_writer():
    from typing import List
    from typing import Optional

    from ddtrace.internal import debug
    from ddtrace.internal.writer import TraceWriter
    from ddtrace.trace import Span
    from ddtrace.trace import tracer

    class CustomWriter(TraceWriter):
        def recreate(self) -> TraceWriter:
            return self

        def stop(self, timeout: Optional[float] = None) -> None:
            pass

        def write(self, spans: Optional[List[Span]] = None) -> None:
            pass

        def flush_queue(self) -> None:
            pass

    tracer._span_aggregator.writer = CustomWriter()
    info = debug.collect(tracer)

    assert info.get("agent_url") == "CUSTOM"


@pytest.mark.subprocess(env={"DD_TRACE_SAMPLING_RULES": '[{"sample_rate":1.0}]'})
def test_startup_logs_sampling_rules():
    from ddtrace.internal import debug
    from ddtrace.trace import tracer

    f = debug.collect(tracer)

    assert f.get("sampling_rules") == [
        "SamplingRule(sample_rate=1.0, service='NO_RULE', name='NO_RULE', resource='NO_RULE',"
        " tags='NO_RULE', provenance='default')"
    ]


def test_error_output_ddtracerun_debug_mode():
    p = subprocess.Popen(
        ["ddtrace-run", "python", "tests/integration/hello.py"],
        env=dict(DD_TRACE_AGENT_URL="http://localhost:8126", DD_TRACE_DEBUG="true", **os.environ),
        stdout=subprocess.PIPE,
        stderr=subprocess.PIPE,
    )
    p.wait()
    assert b"Test success" in p.stdout.read()
    assert b"DATADOG TRACER CONFIGURATION" in p.stderr.read()
    assert b"DATADOG TRACER DIAGNOSTIC - Agent not reachable" not in p.stderr.read()

    # No connection to agent, debug mode enabled
    p = subprocess.Popen(
        ["ddtrace-run", "python", "tests/integration/hello.py"],
        env=dict(DD_TRACE_AGENT_URL="http://localhost:4321", DD_TRACE_DEBUG="true", **os.environ),
        stdout=subprocess.PIPE,
        stderr=subprocess.PIPE,
    )
    p.wait()
    assert b"Test success" in p.stdout.read()
    stderr = p.stderr.read()
    assert b"DATADOG TRACER CONFIGURATION" in stderr
    assert b"DATADOG TRACER DIAGNOSTIC - Agent not reachable" in stderr


def test_error_output_ddtracerun():
    # Connection to agent, debug mode disabled
    p = subprocess.Popen(
        ["ddtrace-run", "python", "tests/integration/hello.py"],
        env=dict(DD_TRACE_AGENT_URL="http://localhost:8126", DD_TRACE_DEBUG="false", **os.environ),
        stdout=subprocess.PIPE,
        stderr=subprocess.PIPE,
    )
    p.wait()
    assert b"Test success" in p.stdout.read()
    stderr = p.stderr.read()
    assert b"DATADOG TRACER CONFIGURATION" not in stderr
    assert b"DATADOG TRACER DIAGNOSTIC - Agent not reachable" not in stderr

    # No connection to agent, debug mode disabled
    p = subprocess.Popen(
        ["ddtrace-run", "python", "tests/integration/hello.py"],
        env=dict(DD_TRACE_AGENT_URL="http://localhost:4321", DD_TRACE_DEBUG="false", **os.environ),
        stdout=subprocess.PIPE,
        stderr=subprocess.PIPE,
    )
    p.wait()
    assert b"Test success" in p.stdout.read()
    stderr = p.stderr.read()
    assert b"DATADOG TRACER CONFIGURATION" not in stderr
    assert b"DATADOG TRACER DIAGNOSTIC - Agent not reachable" not in stderr


def test_debug_span_log():
    p = subprocess.Popen(
        ["python", "-c", 'import os; print(os.environ);import ddtrace; ddtrace.tracer.trace("span").finish()'],
        env=dict(DD_TRACE_AGENT_URL="http://localhost:8126", DD_TRACE_DEBUG="true", **os.environ),
        stdout=subprocess.PIPE,
        stderr=subprocess.PIPE,
    )
    p.wait()
    stderr = p.stderr.read()
    assert b"finishing span name='span'" in stderr


@pytest.mark.subprocess(
    env=dict(
        DD_TRACE_PARTIAL_FLUSH_ENABLED="true",
        DD_TRACE_PARTIAL_FLUSH_MIN_SPANS="300",
    )
)
def test_partial_flush_log():
    from ddtrace import tracer
    from ddtrace.internal import debug

    f = debug.collect(tracer)

    partial_flush_enabled = f.get("partial_flush_enabled")
    partial_flush_min_spans = f.get("partial_flush_min_spans")

    assert partial_flush_enabled is True
    assert partial_flush_min_spans == 300


@pytest.mark.subprocess(
    env=dict(
        DD_TRACE_PARTIAL_FLUSH_ENABLED="true",
        DD_TRACE_PARTIAL_FLUSH_MIN_SPANS="2",
    )
)
def test_partial_flush_log_subprocess():
    from ddtrace.trace import tracer

    assert tracer._span_aggregator.partial_flush_enabled is True
    assert tracer._span_aggregator.partial_flush_min_spans == 2<|MERGE_RESOLUTION|>--- conflicted
+++ resolved
@@ -158,17 +158,11 @@
         with mock.patch.object(logging.Logger, "log") as mock_logger:
             # shove an unserializable object into the config log output
             # regression: this used to cause an exception to be raised
-<<<<<<< HEAD
-            ddtrace.config.version = AgentWriter(agent_url="foobar")
+            ddtrace.config.version = AgentWriter(intake_url="foobar")            
             ddtrace.trace.tracer._generate_diagnostic_logs()
         assert (
             mock.call(logging.INFO, re_matcher("- DATADOG TRACER CONFIGURATION - ")) in mock_logger.mock_calls
         ), mock_logger.mock_calls
-=======
-            ddtrace.config.version = AgentWriter(intake_url="foobar")
-            ddtrace.trace.tracer.configure()
-        assert mock.call(logging.INFO, re_matcher("- DATADOG TRACER CONFIGURATION - ")) in mock_logger.mock_calls
->>>>>>> ae34ecc4
 
     @run_in_subprocess(
         env_overrides=dict(
