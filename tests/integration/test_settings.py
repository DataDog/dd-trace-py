--- conflicted
+++ resolved
@@ -38,13 +38,8 @@
     )
     assert status == 0, err
 
-<<<<<<< HEAD
-    events = test_agent_session.get_events(subprocess=True)
-    events_trace_sample_rate = _get_telemetry_config_items(events, "trace_sample_rate")
-=======
-    events = test_agent_session.get_events()
+    events = test_agent_session.get_events(subprocess=True)
     events_trace_sample_rate = _get_telemetry_config_items(events, "DD_TRACE_SAMPLE_RATE")
->>>>>>> b849a2a1
 
     assert {
         "name": "DD_TRACE_SAMPLE_RATE",
@@ -100,13 +95,8 @@
     )
     assert status == 0, err
 
-<<<<<<< HEAD
-    events = test_agent_session.get_events(subprocess=True)
-    events_trace_sample_rate = _get_telemetry_config_items(events, "trace_sample_rate")
-=======
-    events = test_agent_session.get_events()
+    events = test_agent_session.get_events(subprocess=True)
     events_trace_sample_rate = _get_telemetry_config_items(events, "DD_TRACE_SAMPLE_RATE")
->>>>>>> b849a2a1
     assert {
         "name": "DD_TRACE_SAMPLE_RATE",
         "value": 0.2,
@@ -183,15 +173,9 @@
     )
     assert status == 0, err
 
-<<<<<<< HEAD
     events = test_agent_session.get_events(subprocess=True)
     events_trace_sample_rate = _get_telemetry_config_items(events, "trace_sample_rate")
-    assert {"name": "trace_sample_rate", "value": "1.0", "origin": "default"} in events_trace_sample_rate
-=======
-    events = test_agent_session.get_events()
-    events_trace_sample_rate = _get_telemetry_config_items(events, "DD_TRACE_SAMPLE_RATE")
-    assert {"name": "DD_TRACE_SAMPLE_RATE", "value": 1.0, "origin": "default"} in events_trace_sample_rate
->>>>>>> b849a2a1
+    assert {"name": "DD_TRACE_SAMPLE_RATE", "value": "1.0", "origin": "default"} in events_trace_sample_rate
 
 
 @pytest.mark.skipif(AGENT_VERSION != "testagent", reason="Tests only compatible with a testagent")
@@ -216,15 +200,9 @@
     )
     assert status == 0, err
 
-<<<<<<< HEAD
-    events = test_agent_session.get_events(subprocess=True)
-    events_trace_sample_rate = _get_telemetry_config_items(events, "trace_sample_rate")
-    assert {"name": "trace_sample_rate", "value": "0.5", "origin": "remote_config"} in events_trace_sample_rate
-=======
-    events = test_agent_session.get_events()
+    events = test_agent_session.get_events(subprocess=True)
     events_trace_sample_rate = _get_telemetry_config_items(events, "DD_TRACE_SAMPLE_RATE")
     assert {"name": "DD_TRACE_SAMPLE_RATE", "value": 0.5, "origin": "remote_config"} in events_trace_sample_rate
->>>>>>> b849a2a1
 
 
 @pytest.mark.skipif(AGENT_VERSION != "testagent", reason="Tests only compatible with a testagent")
@@ -259,13 +237,8 @@
     )
     assert status == 0, err
 
-<<<<<<< HEAD
-    events = test_agent_session.get_events(subprocess=True)
-    events_trace_header_tags = _get_telemetry_config_items(events, "trace_header_tags")
-=======
-    events = test_agent_session.get_events()
+    events = test_agent_session.get_events(subprocess=True)
     events_trace_header_tags = _get_telemetry_config_items(events, "DD_TRACE_HEADER_TAGS")
->>>>>>> b849a2a1
     assert {
         "name": "DD_TRACE_HEADER_TAGS",
         "value": "used:header_tag_69,unused:header_tag_70,used-with-default:",
