<<<<<<< HEAD
from pathlib import Path
=======
from io import TextIOWrapper
import os
from pathlib import Path
import sys
>>>>>>> dc0f29a2
import typing as t
from warnings import warn

from envier import En

from ddtrace.debugging._probe.model import CaptureLimits


def parse_venv(value: str) -> t.Optional[Path]:
    try:
        return Path(value).resolve() if value is not None else None
    except TypeError:
        warn(
            "No virtual environment detected. Running without a virtual environment active might "
            "cause exploration tests to instrument more than intended."
        )


class ExplorationConfig(En):
    venv = En.v(
        t.Optional[Path],
        "virtual_env",
        parser=parse_venv,
        default=None,
    )

    encode = En.v(
        bool,
        "dd.debugger.expl.encode",
        default=True,
        help="Whether to encode the snapshots",
    )

    status_messages = En.v(
        bool,
        "dd.debugger.expl.status_messages",
        default=False,
        help="Whether to print exploration debugger status messages",
    )

    include = En.v(
        list,
        "dd.debugger.expl.include",
        parser=lambda v: [path.split(".") for path in v.split(",")],
        default=[],
        help="List of module paths to include in the exploration",
    )

    elusive = En.v(
        bool,
        "dd.debugger.expl.elusive",
        default=False,
        help="Whether to include elusive modules in the exploration",
    )

    conservative = En.v(
        bool,
        "dd.debugger.expl.conservative",
        default=False,
        help="Use extremely low capture limits to reduce overhead",
    )

    output_file = En.v(
        t.Optional[Path],
        "dd.debugger.expl.output_file",
        default=None,
        help="Path to the output file. The standard output is used otherwise",
    )

    output_stream = En.d(
        TextIOWrapper,
        lambda c: c.output_file.open("a") if c.output_file is not None else sys.__stdout__,
    )

    limits = En.d(
        CaptureLimits,
        lambda c: CaptureLimits(
            max_level=0 if c.conservative else 1,
            max_size=1,
            max_len=1 if c.conservative else 8,
            max_fields=1,
        ),
    )

    class ProfilerConfig(En):
        __item__ = "profiler"
        __prefix__ = "dd.debugger.expl.profiler"

        enabled = En.v(
            bool,
            "enabled",
            default=True,
            help="Whether to enable the exploration deterministic profiler",
        )
        delete_probes = En.v(
            bool,
            "delete_function_probes",
            default=False,
            help="Whether to delete function probes after they are triggered",
        )

    class CoverageConfig(En):
        __item__ = "coverage"
        __prefix__ = "dd.debugger.expl.coverage"

        enabled = En.v(
            bool,
            "enabled",
            default=True,
            help="Whether to enable the exploration line coverage",
        )

        delete_probes = En.v(
            bool,
            "delete_line_probes",
            default=False,
            help="Whether to delete line probes after they are triggered",
        )


config = ExplorationConfig()<|MERGE_RESOLUTION|>--- conflicted
+++ resolved
@@ -1,11 +1,6 @@
-<<<<<<< HEAD
-from pathlib import Path
-=======
 from io import TextIOWrapper
-import os
 from pathlib import Path
 import sys
->>>>>>> dc0f29a2
 import typing as t
 from warnings import warn
 
