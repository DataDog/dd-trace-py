--- conflicted
+++ resolved
@@ -113,12 +113,7 @@
                 module="tests.submod.stuff",
                 func_qname="Stuff.instancestuff",
                 rate=1000,
-<<<<<<< HEAD
-            ),
-            lambda s: s.Stuff().instancestuff(42),
-=======
-            )
->>>>>>> 073f7f5e
+            )
         ),
         (
             create_snapshot_line_probe(
@@ -126,20 +121,11 @@
                 source_file="tests/submod/stuff.py",
                 line=36,
                 rate=1000,
-<<<<<<< HEAD
-            ),
-            lambda s: s.Stuff().instancestuff(42),
-        ),
-    ],
-)
-def test_debugger_probe_new_delete(probe, trigger, stuff):
-=======
             )
         ),
     ],
 )
 def test_debugger_probe_new_delete(probe, stuff):
->>>>>>> 073f7f5e
     with debugger() as d:
         probe_id = probe.probe_id
         d.add_probes(probe)
@@ -147,11 +133,7 @@
         assert probe in d._probe_registry
         assert _get_probe_location(probe) in d.__watchdog__._instance._locations
 
-<<<<<<< HEAD
-        trigger(stuff)
-=======
         stuff.Stuff().instancestuff(42)
->>>>>>> 073f7f5e
 
         d.remove_probes(probe)
 
@@ -160,11 +142,7 @@
 
         assert _get_probe_location(probe) not in d.__watchdog__._instance._locations
 
-<<<<<<< HEAD
-        trigger(stuff)
-=======
         stuff.Stuff().instancestuff(42)
->>>>>>> 073f7f5e
 
         # Unload and reload the module to ensure that the injection hook
         # has actually been removed.
@@ -174,14 +152,9 @@
 
         __import__("tests.submod.stuff")
         # Make Stuff refer to the reloaded class
-<<<<<<< HEAD
-
-        trigger(sys.modules["tests.submod.stuff"])
-=======
         stuff.Stuff = sys.modules["tests.submod.stuff"].Stuff
 
         stuff.Stuff().instancestuff(42)
->>>>>>> 073f7f5e
 
         (snapshot,) = d.uploader.wait_for_payloads()
         assert snapshot["debugger"]["snapshot"]["probe"]["id"] == probe_id
@@ -264,11 +237,7 @@
             line=36,
             condition=DDExpression(dsl="True", callable=dd_compile(True)),
         ),
-<<<<<<< HEAD
-        stuff.Stuff().instancestuff,
-=======
         lambda: stuff.Stuff().instancestuff(),
->>>>>>> 073f7f5e
     )
 
     (snapshot,) = snapshots
@@ -533,11 +502,7 @@
         }
 
         with pytest.raises(AttributeError):
-<<<<<<< HEAD
-            stuff.Stuff.instancestuff.__dd_context_wrapped__
-=======
             stuff.Stuff.instancestuff.__dd_wrappers__
->>>>>>> 073f7f5e
 
 
 def test_debugger_multiple_function_probes_on_same_lazy_module():
