from collections import Counter
import os.path
import sys
from threading import Thread
from time import sleep

import mock
from mock.mock import call
import pytest

from ddtrace.debugging._capture.model import CaptureState
from ddtrace.debugging._expressions import dd_compile
from ddtrace.debugging._probe.model import DDExpression
from ddtrace.debugging._probe.model import MetricProbeKind
from ddtrace.debugging._probe.model import ProbeEvaluateTimingForMethod
from ddtrace.debugging._probe.registry import _get_probe_location
from ddtrace.internal.remoteconfig import RemoteConfig
from ddtrace.internal.utils.inspection import linenos
from tests.debugging.mocking import debugger
from tests.debugging.utils import compile_template
from tests.debugging.utils import create_log_line_probe
from tests.debugging.utils import create_metric_line_probe
from tests.debugging.utils import create_snapshot_function_probe
from tests.debugging.utils import create_snapshot_line_probe
from tests.submod.stuff import Stuff
from tests.submod.stuff import modulestuff as imported_modulestuff
from tests.utils import call_program


def good_probe():
    # DEV: We build this on demand to ensure that rate limiting gets reset.
    return create_snapshot_line_probe(
        probe_id="probe-instance-method",
        source_file="tests/submod/stuff.py",
        line=36,
    )


def simple_debugger_test(probe, func):
    with debugger() as d:
        probe_id = probe.probe_id

        d.add_probes(probe)
        sleep(0.2)
        try:
            func()
        except Exception:
            pass
        # wait for uploader to write snapshots
        sleep(0.2)

        assert d.uploader.queue
        payloads = list(d.uploader.payloads)
        assert payloads
        for snapshots in payloads:
            assert snapshots
            assert all(s["debugger.snapshot"]["probe"]["id"] == probe_id for s in snapshots)

        return snapshots


def test_debugger_line_probe_on_instance_method():
    snapshots = simple_debugger_test(
        create_snapshot_line_probe(
            probe_id="probe-instance-method",
            source_file="tests/submod/stuff.py",
            line=36,
            condition=None,
        ),
        lambda: getattr(Stuff(), "instancestuff")(),
    )

    (snapshot,) = snapshots
    assert snapshot["message"] in (
        "instancestuff(self=Stuff(), bar=None)",
        "instancestuff(bar=None, self=Stuff())",
    ), snapshot["message"]

    captures = snapshot["debugger.snapshot"]["captures"]["lines"]["36"]
    assert set(captures["arguments"].keys()) == {"self", "bar"}
    assert captures["locals"] == {}
    assert snapshot["debugger.snapshot"]["duration"] is None


def test_debugger_line_probe_on_imported_module_function():

    lineno = min(linenos(imported_modulestuff))
    snapshots = simple_debugger_test(
        create_snapshot_line_probe(
            probe_id="probe-instance-method",
            source_file="tests/submod/stuff.py",
            line=lineno,
        ),
        lambda: imported_modulestuff(42),
    )

    (snapshot,) = snapshots
    assert snapshot["message"] == "modulestuff(snafu=42)"
    captures = snapshot["debugger.snapshot"]["captures"]["lines"][str(lineno)]
    assert set(captures["arguments"].keys()) == {"snafu"}
    assert captures["locals"] == {}


@pytest.mark.parametrize(
    "probe, trigger",
    [
        (
            create_snapshot_function_probe(
                probe_id="probe-instance-method",
                module="tests.submod.stuff",
                func_qname="Stuff.instancestuff",
                rate=1000,
            ),
            lambda: getattr(Stuff(), "instancestuff")(42),
        ),
        (
            create_snapshot_line_probe(
                probe_id="probe-instance-method",
                source_file="tests/submod/stuff.py",
                line=36,
                rate=1000,
            ),
            lambda: getattr(Stuff(), "instancestuff")(42),
        ),
    ],
)
def test_debugger_probe_new_delete(probe, trigger):
    global Stuff

    with debugger() as d:
        probe_id = probe.probe_id
        d.add_probes(probe)
        sleep(0.5)

        assert probe in d._probe_registry
        assert _get_probe_location(probe) in sys.modules._locations

        trigger()

        d.remove_probes(probe)

        sleep(0.5)

        # Test that the probe was ejected
        assert probe not in d._probe_registry

        assert _get_probe_location(probe) not in sys.modules._locations

        trigger()

        # Unload and reload the module to ensure that the injection hook
        # has actually been removed.
        # DEV: Once we do this we need to ensure that tests import this
        # module again to refresh their references to objects.
        del sys.modules["tests.submod.stuff"]

        __import__("tests.submod.stuff")
        # Make Stuff refer to the reloaded class
        Stuff = sys.modules["tests.submod.stuff"].Stuff

        trigger()

        assert d.uploader.queue

        (payload,) = d.uploader.payloads
        assert payload

        (snapshot,) = payload
        assert snapshot
        assert snapshot["debugger.snapshot"]["probe"]["id"] == probe_id


@pytest.mark.parametrize(
    "probe, trigger",
    [
        (
            create_snapshot_function_probe(
                probe_id="probe-instance-method",
                module="tests.submod.stuff",
                func_qname="Stuff.instancestuff",
                rate=1000.0,
            ),
            lambda: Stuff().instancestuff(42),
        ),
        (
            create_snapshot_line_probe(
                probe_id="probe-instance-method",
                source_file="tests/submod/stuff.py",
                line=36,
                rate=1000.0,
            ),
            lambda: Stuff().instancestuff(42),
        ),
    ],
)
def test_debugger_probe_active_inactive(probe, trigger):
    global Stuff

    with debugger() as d:
        probe_id = probe.probe_id

        d.add_probes(probe)
        sleep(0.5)

        assert probe in d._probe_registry
        assert all(e["debugger"]["diagnostics"] for _ in d.uploader.payloads for e in _)
        d.uploader.queue[:] = []
        trigger()

        probe.active = False

        sleep(0.5)

        # Test that the probe was ejected
        assert probe in d._probe_registry

        assert d.uploader.queue

        trigger()

        assert d.uploader.queue
        (payload,) = d.uploader.payloads
        assert payload

        (snapshot,) = payload
        assert snapshot
        assert snapshot["debugger.snapshot"]["probe"]["id"] == probe_id


def test_debugger_function_probe_on_instance_method():
    snapshots = simple_debugger_test(
        create_snapshot_function_probe(
            probe_id="probe-instance-method",
            module="tests.submod.stuff",
            func_qname="Stuff.instancestuff",
            condition=None,
        ),
        lambda: Stuff().instancestuff(42),
    )

    (snapshot,) = snapshots
    assert snapshot["message"] in (
        "Stuff.instancestuff(self=Stuff(), bar=42)\n@return=42",
        "Stuff.instancestuff(bar=42, self=Stuff())\n@return=42",
    )

    entry_capture = snapshot["debugger.snapshot"]["captures"]["entry"]
    assert set(entry_capture["arguments"].keys()) == {"self", "bar"}
    assert entry_capture["locals"] == {}
    assert entry_capture["throwable"] is None

    return_capture = snapshot["debugger.snapshot"]["captures"]["return"]
    assert set(return_capture["arguments"].keys()) == {"self", "bar"}
    assert set(return_capture["locals"].keys()) == {"@return"}
    assert return_capture["throwable"] is None


def test_debugger_function_probe_on_function_with_exception():
    from tests.submod import stuff

    snapshots = simple_debugger_test(
        create_snapshot_function_probe(
            probe_id="probe-instance-method",
            module="tests.submod.stuff",
            func_qname="throwexcstuff",
            condition=None,
        ),
        lambda: stuff.throwexcstuff(),
    )

    (snapshot,) = snapshots
    assert snapshot["message"] == "throwexcstuff()"

    entry_capture = snapshot["debugger.snapshot"]["captures"]["entry"]
    assert entry_capture["arguments"] == {}
    assert entry_capture["locals"] == {}
    assert entry_capture["throwable"] is None

    return_capture = snapshot["debugger.snapshot"]["captures"]["return"]
    assert return_capture["arguments"] == {}
    assert return_capture["locals"] == {}
    assert return_capture["throwable"]["message"] == "'Hello', 'world!', 42"
    assert return_capture["throwable"]["type"] == "Exception"


def test_debugger_invalid_condition():
    with debugger() as d:
        d.add_probes(
            create_snapshot_line_probe(
                probe_id="foo",
                source_file="tests/submod/stuff.py",
                line=36,
                condition="foobar+3",
            ),
            good_probe(),
        )
        sleep(0.5)
        Stuff().instancestuff()
        sleep(0.1)

        assert d.uploader.queue
        for snapshots in d.uploader.payloads[1:]:
            assert snapshots
            assert all(s["debugger.snapshot"]["probe"]["id"] != "foo" for s in snapshots)


def test_debugger_conditional_line_probe_on_instance_method():
    snapshots = simple_debugger_test(
        create_snapshot_line_probe(
            probe_id="probe-instance-method",
            source_file="tests/submod/stuff.py",
            line=36,
            condition=DDExpression(dsl="True", callable=dd_compile(True)),
        ),
        lambda: getattr(Stuff(), "instancestuff")(),
    )

    (snapshot,) = snapshots
    assert snapshot["message"] in ("instancestuff(self=Stuff(), bar=None)", "instancestuff(bar=None, self=Stuff())")
    captures = snapshot["debugger.snapshot"]["captures"]["lines"]["36"]
    assert set(captures["arguments"].keys()) == {"self", "bar"}
    assert captures["locals"] == {}


def test_debugger_invalid_line():
    with debugger() as d:
        d.add_probes(
            create_snapshot_line_probe(
                probe_id="invalidline",
                source_file="tests/submod/stuff.py",
                line=360000,
            ),
            good_probe(),
        )
        sleep(0.5)
        Stuff().instancestuff()
        sleep(0.1)

        assert d.uploader.queue
        for snapshots in d.uploader.payloads[1:]:
            assert all(s["debugger.snapshot"]["probe"]["id"] != "invalidline" for s in snapshots)
            assert snapshots


@mock.patch("ddtrace.debugging._debugger.log")
def test_debugger_invalid_source_file(log):
    with debugger() as d:
        d.add_probes(
            create_snapshot_line_probe(
                probe_id="invalidsource",
                source_file="tests/submod/bonkers.py",
                line=36,
            ),
            good_probe(),
        )
        sleep(0.5)
        Stuff().instancestuff()
        sleep(0.1)

        log.error.assert_called_once_with(
            "Cannot inject probe %s: source file %s cannot be resolved", "invalidsource", None
        )

        assert d.uploader.queue
        for snapshots in d.uploader.payloads[1:]:
            assert all(s["debugger.snapshot"]["probe"]["id"] != "invalidsource" for s in snapshots)
            assert snapshots


def test_debugger_decorated_method():
    simple_debugger_test(
        create_snapshot_line_probe(
            probe_id="probe-decorated-method",
            source_file="tests/submod/stuff.py",
            line=48,
            condition=None,
        ),
        Stuff().decoratedstuff,
    )


@mock.patch("ddtrace.debugging._debugger.log")
def test_debugger_max_probes(mock_log):
    with debugger(max_probes=1) as d:
        d.add_probes(
            good_probe(),
        )
        assert len(d._probe_registry) == 1
        d.add_probes(
            create_snapshot_line_probe(
                probe_id="probe-decorated-method",
                source_file="tests/submod/stuff.py",
                line=48,
                condition=None,
            ),
        )
        assert len(d._probe_registry) == 1
        mock_log.warning.assert_called_once_with("Too many active probes. Ignoring new ones.")


def test_debugger_tracer_correlation():
    with debugger() as d:
        d.add_probes(
            create_snapshot_line_probe(
                probe_id="probe-instance-method",
                source_file="tests/submod/stuff.py",
                line=36,
                condition=None,
            )
        )
        sleep(1)

        with d._tracer.trace("test-span") as span:
            trace_id = span.trace_id
            span_id = span.span_id
            sleep(1)
            Stuff().instancestuff()
            sleep(1)

        assert d.uploader.queue
        assert d.uploader.payloads
        for snapshots in d.uploader.payloads[1:]:
            assert snapshots
            assert all(snapshot["dd.trace_id"] == trace_id for snapshot in snapshots)
            assert all(snapshot["dd.span_id"] == span_id for snapshot in snapshots)


def test_debugger_captured_exception():
    from tests.submod import stuff

    snapshots = simple_debugger_test(
        create_snapshot_line_probe(
            probe_id="captured-exception-test",
            source_file="tests/submod/stuff.py",
            line=96,
            condition=None,
        ),
        lambda: getattr(stuff, "excstuff")(),
    )

    (snapshot,) = snapshots
    assert snapshot["message"] == "excstuff()"
    captures = snapshot["debugger.snapshot"]["captures"]["lines"]["96"]
    assert captures["throwable"]["message"] == "'Hello', 'world!', 42"
    assert captures["throwable"]["type"] == "Exception"


def test_debugger_multiple_threads():
    with debugger() as d:
        d.add_probes(
            good_probe(),
            create_snapshot_line_probe(probe_id="thread-test", source_file="tests/submod/stuff.py", line=40),
        )
        sleep(0.5)

        callables = [Stuff().instancestuff, lambda: Stuff().propertystuff]
        threads = [Thread(target=callables[_ % len(callables)]) for _ in range(10)]

        for t in threads:
            t.start()

        for t in threads:
            t.join()

        sleep(1.5)

        if any(len(snapshots) < len(callables) for snapshots in d.uploader.payloads):
            sleep(0.5)

        assert d.uploader.queue
        for snapshots in d.uploader.payloads[1:]:
            assert len(snapshots) >= len(callables)
            assert {s["debugger.snapshot"]["probe"]["id"] for s in snapshots} == {
                "probe-instance-method",
                "thread-test",
            }


@pytest.fixture
def mock_metrics():
    from ddtrace.debugging._debugger import _probe_metrics

    old_client = _probe_metrics._client
    try:
        client = _probe_metrics._client = mock.Mock()
        yield client
    finally:
        _probe_metrics._client = old_client


def create_stuff_line_metric_probe(kind, value=None):
    return create_metric_line_probe(
        probe_id="metric-probe-test",
        source_file="tests/submod/stuff.py",
        line=36,
        kind=kind,
        name="test.counter",
        tags={"foo": "bar"},
        value=value,
    )


def test_debugger_metric_probe_simple_count(mock_metrics):
    with debugger() as d:
        d.add_probes(create_stuff_line_metric_probe(MetricProbeKind.COUNTER))
        sleep(0.5)
        Stuff().instancestuff()
        assert call("probe.test.counter", 1.0, ["foo:bar"]) in mock_metrics.increment.mock_calls


def test_debugger_metric_probe_count_value(mock_metrics):
    with debugger() as d:
        d.add_probes(create_stuff_line_metric_probe(MetricProbeKind.COUNTER, dd_compile({"ref": "bar"})))
        sleep(0.5)
        Stuff().instancestuff(40)
        assert call("probe.test.counter", 40.0, ["foo:bar"]) in mock_metrics.increment.mock_calls


def test_debugger_metric_probe_guage_value(mock_metrics):
    with debugger() as d:
        d.add_probes(create_stuff_line_metric_probe(MetricProbeKind.GAUGE, dd_compile({"ref": "bar"})))
        sleep(0.5)
        Stuff().instancestuff(41)
        assert call("probe.test.counter", 41.0, ["foo:bar"]) in mock_metrics.gauge.mock_calls


def test_debugger_metric_probe_histogram_value(mock_metrics):
    with debugger() as d:
        d.add_probes(create_stuff_line_metric_probe(MetricProbeKind.HISTOGRAM, dd_compile({"ref": "bar"})))
        sleep(0.5)
        Stuff().instancestuff(42)
        assert call("probe.test.counter", 42.0, ["foo:bar"]) in mock_metrics.histogram.mock_calls


def test_debugger_metric_probe_distribution_value(mock_metrics):
    with debugger() as d:
        d.add_probes(create_stuff_line_metric_probe(MetricProbeKind.DISTRIBUTION, dd_compile({"ref": "bar"})))
        sleep(0.5)
        Stuff().instancestuff(43)
        assert call("probe.test.counter", 43.0, ["foo:bar"]) in mock_metrics.distribution.mock_calls


def test_debugger_multiple_function_probes_on_same_function():
    global Stuff

    probes = [
        create_snapshot_function_probe(
            probe_id="probe-instance-method-%d" % i,
            module="tests.submod.stuff",
            func_qname="Stuff.instancestuff",
        )
        for i in range(3)
    ]

    with debugger() as d:
        d.add_probes(*probes)
        sleep(0.5)

        assert Stuff.instancestuff.__dd_wrappers__ == {probe.probe_id: probe for probe in probes}
        Stuff().instancestuff(42)

        d.remove_probes(probes[1])

        sleep(2.5)

        assert "probe-instance-method-1" not in Stuff.instancestuff.__dd_wrappers__

        Stuff().instancestuff(42)

        assert Counter(s.probe.probe_id for s in d.test_queue) == {
            "probe-instance-method-0": 2,
            "probe-instance-method-2": 2,
            "probe-instance-method-1": 1,
        }

        d.remove_probes(probes[0], probes[2])

        sleep(2.1)

        Stuff().instancestuff(42)

        assert Counter(s.probe.probe_id for s in d.test_queue) == {
            "probe-instance-method-0": 2,
            "probe-instance-method-2": 2,
            "probe-instance-method-1": 1,
        }

        with pytest.raises(AttributeError):
            Stuff.instancestuff.__dd_wrappers__


# DEV: The following tests are to ensure compatibility with the tracer
import ddtrace.vendor.wrapt as wrapt  # noqa


def wrapper(wrapped, instance, args, kwargs):
    return wrapped(*args, **kwargs)


def test_debugger_function_probe_on_wrapped_function(stuff):
    probes = [
        create_snapshot_function_probe(
            probe_id="probe-on-wrapped-function",
            module="tests.submod.stuff",
            func_qname="Stuff.instancestuff",
        )
    ]

    wrapt.wrap_function_wrapper(stuff, "Stuff.instancestuff", wrapper)

    with debugger() as d:
        d.add_probes(*probes)
        sleep(0.5)

        stuff.Stuff().instancestuff(42)

        with d.assert_single_snapshot() as snapshot:
            assert snapshot.probe.probe_id == "probe-on-wrapped-function"


def test_debugger_wrapped_function_on_function_probe(stuff):
    probes = [
        create_snapshot_function_probe(
            probe_id="wrapped-function-on-function-probe",
            module="tests.submod.stuff",
            func_qname="Stuff.instancestuff",
        )
    ]
    f = stuff.Stuff.instancestuff
    code = f.__code__

    with debugger() as d:
        d.add_probes(*probes)
        sleep(0.5)

        wrapt.wrap_function_wrapper(stuff, "Stuff.instancestuff", wrapper)
        assert stuff.Stuff.instancestuff.__code__ is stuff.Stuff.instancestuff.__wrapped__.__code__
        assert stuff.Stuff.instancestuff.__code__ is not code
        assert stuff.Stuff.instancestuff.__wrapped__.__dd_wrapped__.__code__ is code
        assert stuff.Stuff.instancestuff is not f

        stuff.Stuff().instancestuff(42)

        with d.assert_single_snapshot() as snapshot:
            assert snapshot.probe.probe_id == "wrapped-function-on-function-probe"

    g = stuff.Stuff.instancestuff
    assert g.__code__ is code
    assert not hasattr(g, "__dd_wrappers__")
    assert not hasattr(g, "__dd_wrapped__")
    assert g is not f


def test_debugger_line_probe_on_wrapped_function(stuff):
    wrapt.wrap_function_wrapper(stuff, "Stuff.instancestuff", wrapper)

    with debugger() as d:
        d.add_probes(
            create_snapshot_line_probe(
                probe_id="line-probe-wrapped-method",
                source_file="tests/submod/stuff.py",
                line=36,
                condition=None,
            )
        )
        sleep(0.5)

        stuff.Stuff().instancestuff(42)

        with d.assert_single_snapshot() as snapshot:
            assert snapshot.probe.probe_id == "line-probe-wrapped-method"


@mock.patch.object(RemoteConfig, "_check_remote_config_enable_in_agent")
def test_probe_status_logging(mock_check_remote_config_enable_in_agent, monkeypatch):
    mock_check_remote_config_enable_in_agent.return_value = True

    monkeypatch.setenv("DD_REMOTE_CONFIG_POLL_INTERVAL_SECONDS", "0.1")
    RemoteConfig.disable()

    from ddtrace.internal.remoteconfig.client import RemoteConfigClient

    old_request = RemoteConfigClient.request

    def request(self, *args, **kwargs):
        for cb in self._products.values():
            cb(None, None)

    RemoteConfigClient.request = request

    try:
        with debugger(diagnostics_interval=0.5) as d:
            d.add_probes(
                create_snapshot_line_probe(
                    probe_id="line-probe-ok",
                    source_file="tests/submod/stuff.py",
                    line=36,
                    condition=None,
                ),
                create_snapshot_function_probe(
                    probe_id="line-probe-error",
                    module="tests.submod.stuff",
                    func_qname="foo",
                    condition=None,
                ),
            )

            queue = d.probe_status_logger.queue

            def count_status(queue):
                return Counter(_["debugger"]["diagnostics"]["status"] for _ in queue)

            sleep(0.2)
            assert count_status(queue) == {"INSTALLED": 1, "RECEIVED": 2, "ERROR": 1}

            sleep(0.5)
            assert count_status(queue) == {"INSTALLED": 2, "RECEIVED": 2, "ERROR": 2}

            sleep(0.5)
            assert count_status(queue) == {"INSTALLED": 3, "RECEIVED": 2, "ERROR": 3}
    finally:
        RemoteConfigClient.request = old_request


@pytest.mark.parametrize("duration", [1e5, 1e6, 1e7])
def test_debugger_function_probe_duration(duration):
    from tests.submod.stuff import durationstuff

    with debugger(poll_interval=0.1) as d:
        d.add_probes(
            create_snapshot_function_probe(
                probe_id="duration-probe",
                module="tests.submod.stuff",
                func_qname="durationstuff",
            )
        )

        durationstuff(duration)

        with d.assert_single_snapshot() as snapshot:
            assert 0.9 * duration <= snapshot.duration <= 10.0 * duration, snapshot


def test_debugger_condition_eval_then_rate_limit():
    from tests.submod.stuff import Stuff

    with debugger(upload_flush_interval=0.1) as d:
        d.add_probes(
            create_snapshot_line_probe(
                probe_id="foo",
                source_file="tests/submod/stuff.py",
                line=36,
                condition=DDExpression(dsl="bar == 42", callable=dd_compile({"eq": [{"ref": "bar"}, 42]})),
            ),
        )

        # If the condition is evaluated before the rate limit, all the calls
        # before 42 won't use any of the probe quota. However, all the calls
        # after 42 won't be snapshotted because of the rate limiter.
        for i in range(100):
            Stuff().instancestuff(i)

        sleep(0.5)

        # We expect to see just the snapshot generated by the 42 call.
        assert d.event_state_counter[CaptureState.SKIP_COND] == 99
        assert d.event_state_counter[CaptureState.DONE_AND_COMMIT] == 1

        (snapshots,) = d.uploader.payloads
        (snapshot,) = snapshots
        assert "42" == snapshot["debugger.snapshot"]["captures"]["lines"]["36"]["arguments"]["bar"]["value"], snapshot


<<<<<<< HEAD
def test_debugger_condition_eval_error_get_reported_once():
    from tests.submod.stuff import Stuff

    with debugger(upload_flush_interval=0.1) as d:
        d.add_probes(
            create_snapshot_line_probe(
                probe_id="foo",
                source_file="tests/submod/stuff.py",
                line=36,
                condition=DDExpression(dsl="foo == 42", callable=dd_compile({"eq": [{"ref": "foo"}, 42]})),
            ),
        )

        # all condition eval would fail
        for i in range(100):
            Stuff().instancestuff(i)

        sleep(0.5)

        # We expect to see just the snapshot with error only.
        assert d.event_state_counter[CaptureState.SKIP_COND_ERROR] == 99
        assert d.event_state_counter[CaptureState.COND_ERROR_AND_COMMIT] == 1

        (snapshots,) = d.uploader.payloads
        (snapshot,) = snapshots
        evaluationErrors = snapshot["debugger.snapshot"]["evaluationErrors"]
        assert 1 == len(evaluationErrors)
        assert "foo == 42" == evaluationErrors[0]["expr"]
        assert "'foo'" == evaluationErrors[0]["message"]


def test_debugger_function_probe_eval_on_enter():
    from tests.submod.stuff import mutator

    with debugger() as d:
        d.add_probes(
            create_snapshot_function_probe(
                probe_id="enter-probe",
                module="tests.submod.stuff",
                func_qname="mutator",
                evaluate_at=ProbeEvaluateTimingForMethod.ENTER,
                condition=DDExpression(
                    dsl="not(contains(arg,42))", callable=dd_compile({"not": {"contains": [{"ref": "arg"}, 42]}})
                ),
            )
        )

        mutator(arg=[])

        with d.assert_single_snapshot() as snapshot:
            assert snapshot, d.test_queue
            assert 0 == snapshot.entry_capture["arguments"]["arg"]["size"]
            assert 1 == snapshot.return_capture["arguments"]["arg"]["size"]
=======
def test_debugger_run_module():
    # This is where the target module resides
    cwd = os.path.join(os.path.dirname(__file__), "run_module")

    # This is also where the sitecustomize resides, so we set the PYTHONPATH
    # accordingly. This is responsible for booting the test debugger
    env = os.environ.copy()
    env["PYTHONPATH"] = cwd

    out, err, status, _ = call_program(sys.executable, "-m", "target", cwd=cwd, env=env)

    assert out.strip() == b"OK", err.decode()
    assert status == 0
>>>>>>> f4b377ae


def test_debugger_function_probe_eval_on_exit():
    from tests.submod.stuff import mutator

    with debugger() as d:
        d.add_probes(
            create_snapshot_function_probe(
                probe_id="exit-probe",
                module="tests.submod.stuff",
                func_qname="mutator",
                evaluate_at=ProbeEvaluateTimingForMethod.EXIT,
                condition=DDExpression(dsl="contains(arg,42)", callable=dd_compile({"contains": [{"ref": "arg"}, 42]})),
            )
        )

        mutator(arg=[])

        with d.assert_single_snapshot() as snapshot:
            assert snapshot, d.test_queue
            assert not snapshot.entry_capture
            assert 1 == snapshot.return_capture["arguments"]["arg"]["size"]


def test_debugger_lambda_fuction_access_locals():
    from tests.submod.stuff import age_checker

    class Person(object):
        def __init__(self, age, name):
            self.age = age
            self.name = name

    with debugger() as d:
        d.add_probes(
            create_snapshot_function_probe(
                probe_id="lambda-probe",
                module="tests.submod.stuff",
                func_qname="age_checker",
                condition=DDExpression(
                    dsl="any(people, @it.name == name)",
                    callable=dd_compile(
                        {"any": [{"ref": "people"}, {"eq": [{"ref": "name"}, {"getmember": [{"ref": "@it"}, "name"]}]}]}
                    ),
                ),
            )
        )

        # should capture as alice is in people list
        age_checker(people=[Person(10, "alice"), Person(20, "bob"), Person(30, "charile")], age=18, name="alice")

        # should skip as david is not in people list
        age_checker(people=[Person(10, "alice"), Person(20, "bob"), Person(30, "charile")], age=18, name="david")

        assert d.event_state_counter[CaptureState.SKIP_COND] == 1
        assert d.event_state_counter[CaptureState.DONE_AND_COMMIT] == 1

        with d.assert_single_snapshot() as snapshot:
            assert snapshot, d.test_queue


def test_debugger_log_live_probe_generate_messages():
    from tests.submod.stuff import Stuff

    with debugger(upload_flush_interval=0.1) as d:
        d.add_probes(
            create_log_line_probe(
                probe_id="foo",
                source_file="tests/submod/stuff.py",
                line=36,
                **compile_template(
                    "hello world ",
                    {"dsl": "foo", "json": {"ref": "foo"}},
                    " ",
                    {"dsl": "bar", "json": {"ref": "bar"}},
                    "!",
                )
            ),
        )

        Stuff().instancestuff(123)
        Stuff().instancestuff(456)

        sleep(0.5)

        (msgs,) = d.uploader.payloads
        (
            msg1,
            msg2,
        ) = msgs
        assert "hello world ERROR 123!" == msg1["message"], msg1
        assert "hello world ERROR 456!" == msg2["message"], msg2

        assert "foo" == msg1["debugger.snapshot"]["evaluationErrors"][0]["expr"], msg1
        # not amazing error message for a missing variable
        assert "'foo'" == msg1["debugger.snapshot"]["evaluationErrors"][0]["message"], msg1

        assert not msg1["debugger.snapshot"]["captures"]<|MERGE_RESOLUTION|>--- conflicted
+++ resolved
@@ -771,7 +771,6 @@
         assert "42" == snapshot["debugger.snapshot"]["captures"]["lines"]["36"]["arguments"]["bar"]["value"], snapshot
 
 
-<<<<<<< HEAD
 def test_debugger_condition_eval_error_get_reported_once():
     from tests.submod.stuff import Stuff
 
@@ -825,7 +824,8 @@
             assert snapshot, d.test_queue
             assert 0 == snapshot.entry_capture["arguments"]["arg"]["size"]
             assert 1 == snapshot.return_capture["arguments"]["arg"]["size"]
-=======
+
+
 def test_debugger_run_module():
     # This is where the target module resides
     cwd = os.path.join(os.path.dirname(__file__), "run_module")
@@ -839,7 +839,6 @@
 
     assert out.strip() == b"OK", err.decode()
     assert status == 0
->>>>>>> f4b377ae
 
 
 def test_debugger_function_probe_eval_on_exit():
