--- conflicted
+++ resolved
@@ -109,10 +109,7 @@
         with pytest.raises(value):
             compiled(_locals)
     else:
-<<<<<<< HEAD
         assert compiled(_locals) == value, dis(compiled)
-=======
-        assert compiled(_locals) == value
 
 
 def test_side_effects():
@@ -121,5 +118,4 @@
     b = CustomDict({"hello": "world"})
     assert b["hello"] == "worldcustom"
     c = CustomAttr()
-    assert c.field == "xcustom"
->>>>>>> 539f3f41
+    assert c.field == "xcustom"