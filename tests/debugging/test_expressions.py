--- conflicted
+++ resolved
@@ -102,12 +102,8 @@
         # Test literal values
         (42, {}, 42),
         (True, {}, True),
-<<<<<<< HEAD
         ({"isDefined": "foobar"}, {"bar": 42}, False),
         ({"isDefined": "bar"}, {"bar": 42}, True),
-=======
-        ({"isUndefined": "foobar"}, {"bar": 42}, True),
-        ({"isUndefined": "bar"}, {"bar": 42}, False),
         ({"instanceof": [{"ref": "bar"}, "int"]}, {"bar": 42}, True),
         ({"instanceof": [{"ref": "bar"}, "BaseException"]}, {"bar": RuntimeError()}, True),
         (
@@ -115,7 +111,6 @@
             {"bar": CustomObject("foo")},
             True,
         ),
->>>>>>> 558f50c3
     ],
 )
 def test_parse_expressions(ast, _locals, value):
