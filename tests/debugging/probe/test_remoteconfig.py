import random
from uuid import uuid4

import mock
import pytest

from ddtrace.debugging._config import di_config
from ddtrace.debugging._probe.model import DEFAULT_PROBE_RATE
from ddtrace.debugging._probe.model import DEFAULT_SNAPSHOT_PROBE_RATE
from ddtrace.debugging._probe.model import LogProbeMixin
from ddtrace.debugging._probe.model import Probe
from ddtrace.debugging._probe.model import ProbeType
from ddtrace.debugging._probe.remoteconfig import InvalidProbeConfiguration
from ddtrace.debugging._probe.remoteconfig import ProbePollerEvent
from ddtrace.debugging._probe.remoteconfig import ProbeRCAdapter
from ddtrace.debugging._probe.remoteconfig import _filter_by_env_and_version
from ddtrace.debugging._probe.remoteconfig import build_probe
from ddtrace.internal.remoteconfig.client import ConfigMetadata
from ddtrace.internal.remoteconfig.worker import remoteconfig_poller
from tests.debugging.utils import create_snapshot_line_probe
from tests.utils import flaky
from tests.utils import override_global_config


class MockConfig(object):
    def __init__(self, *args, **kwargs):
        self.probes = {}

    @_filter_by_env_and_version
    def get_probes(self, _conf, status_logger):
        return list(self.probes.values())

    def add_probes(self, probes):
        for probe in probes:
            self.probes[probe.probe_id] = probe

    def remove_probes(self, *probe_ids):
        for probe_id in probe_ids:
            try:
                del self.probes[probe_id]
            except KeyError:
                pass


class SyncProbeRCAdapter(ProbeRCAdapter):
    def __init__(self, *args, **kwargs):
        super(SyncProbeRCAdapter, self).__init__(*args, **kwargs)
        # Prevent the worker thread from starting. We call methods manually.
        self._subscriber.is_running = True


def config_metadata(config_id=None):
    if config_id is None:
        config_id = uuid4()
    return ConfigMetadata(config_id, product_name="LIVE_DEBUGGING", sha256_hash="hash", length=123, tuf_version=1)


@pytest.fixture
def mock_config():
    import ddtrace.debugging._probe.remoteconfig as rc

    original_get_probes = rc.get_probes
    mock_config = MockConfig()
    try:
        rc.get_probes = mock_config.get_probes

        yield mock_config
    finally:
        rc.get_probes = original_get_probes


@pytest.fixture
def mock_config_exc():
    import ddtrace.debugging._probe.remoteconfig as rc

    original_build_probe = rc.build_probe

    def build_probe(config):
        raise Exception("test exception")

    try:
        rc.build_probe = build_probe

        yield mock_config
    finally:
        rc.build_probe = original_build_probe


@pytest.mark.parametrize(
    "env,version,expected",
    [
        (None, None, set(["probe4"])),
        (None, "dev", set(["probe3", "probe4"])),
        ("prod", None, set(["probe2", "probe4"])),
        ("prod", "dev", set(["probe1", "probe2", "probe3", "probe4"])),
    ],
)
def test_poller_env_version(env, version, expected, remote_config_worker, mock_config):
    probes = []

    def callback(e, ps, *args, **kwargs):
        probes.extend(ps)

    with override_global_config(dict(env=env, version=version)):
        mock_config.add_probes(
            [
                create_snapshot_line_probe(
                    probe_id="probe1",
                    source_file="tests/debugger/submod/stuff.py",
                    line=36,
                    condition=None,
                    tags={"env": "prod", "version": "dev"},
                ),
                create_snapshot_line_probe(
                    probe_id="probe2",
                    source_file="tests/debugger/submod/stuff.py",
                    line=36,
                    condition=None,
                    tags={"env": "prod"},
                ),
                create_snapshot_line_probe(
                    probe_id="probe3",
                    source_file="tests/debugger/submod/stuff.py",
                    line=36,
                    condition=None,
                    tags={"version": "dev"},
                ),
                create_snapshot_line_probe(
                    probe_id="probe4",
                    source_file="tests/debugger/submod/stuff.py",
                    line=36,
                    condition=None,
                ),
            ]
        )

        adapter = SyncProbeRCAdapter(None, callback, status_logger=None)
        remoteconfig_poller.register("TEST", adapter, skip_enabled=True)
        adapter.append_and_publish({"test": random.randint(0, 11111111)}, "", config_metadata())
        remoteconfig_poller._poll_data()

        assert set(_.probe_id for _ in probes) == expected


def test_poller_remove_probe():
    events = set()

    def cb(e, ps):
        events.add((e, frozenset({p.probe_id if isinstance(p, Probe) else p for p in ps})))

    old_interval = di_config.diagnostics_interval
    di_config.diagnostics_interval = 0.5
    try:
        adapter = SyncProbeRCAdapter(None, cb, status_logger=None)
        # Wait to allow the next call to the adapter to generate a status event
        remoteconfig_poller.register("TEST", adapter, skip_enabled=True)
        adapter.append_and_publish(
            {
                "id": "probe1",
                "version": 0,
                "type": ProbeType.SPAN_PROBE,
                "active": True,
                "tags": ["foo:bar"],
                "where": {"type": "Stuff", "method": "foo"},
                "resource": "resourceX",
            },
            "",
            config_metadata("probe1"),
        )
        remoteconfig_poller._poll_data()

        assert events == {
            (ProbePollerEvent.NEW_PROBES, frozenset({"probe1"})),
        }

        adapter.append_and_publish(
            False,
            "",
            config_metadata("probe1"),
        )
        remoteconfig_poller._poll_data()

        assert events == {
            (ProbePollerEvent.NEW_PROBES, frozenset({"probe1"})),
            (ProbePollerEvent.DELETED_PROBES, frozenset({"probe1"})),
        }

    finally:
        di_config.diagnostics_interval = old_interval


def test_poller_remove_multiple_probe():
    events = set()

    def cb(e, ps):
        events.add((e, frozenset({p.probe_id if isinstance(p, Probe) else p for p in ps})))

    old_interval = di_config.diagnostics_interval
    di_config.diagnostics_interval = float("inf")
    try:
        adapter = SyncProbeRCAdapter(None, cb, status_logger=None)
        remoteconfig_poller.register("TEST", adapter, skip_enabled=True)
        adapter.append(
            {
                "id": "probe1",
                "version": 0,
                "type": ProbeType.SPAN_PROBE,
                "active": True,
                "tags": ["foo:bar"],
                "where": {"type": "Stuff", "method": "foo"},
                "resource": "resourceX",
            },
            "",
            config_metadata("probe1"),
        )
        adapter.append(
            {
                "id": "probe2",
                "version": 0,
                "type": ProbeType.SPAN_PROBE,
                "active": True,
                "tags": ["foo:bar"],
                "where": {"type": "Stuff", "method": "foo"},
                "resource": "resourceX",
            },
            "",
            config_metadata("probe2"),
        )
        adapter.publish()
        remoteconfig_poller._poll_data()

        assert events == {
            (ProbePollerEvent.NEW_PROBES, frozenset({"probe2"})),
            (ProbePollerEvent.NEW_PROBES, frozenset({"probe1"})),
        }

        adapter.append_and_publish(
            False,
            "",
            config_metadata("probe1"),
        )
        remoteconfig_poller._poll_data()

        assert events == {
            (ProbePollerEvent.NEW_PROBES, frozenset({"probe2"})),
            (ProbePollerEvent.NEW_PROBES, frozenset({"probe1"})),
            (ProbePollerEvent.DELETED_PROBES, frozenset({"probe1"})),
        }

        adapter.append_and_publish(
            False,
            "",
            config_metadata("probe2"),
        )
        remoteconfig_poller._poll_data()

        assert events == {
            (ProbePollerEvent.NEW_PROBES, frozenset({"probe2"})),
            (ProbePollerEvent.NEW_PROBES, frozenset({"probe1"})),
            (ProbePollerEvent.DELETED_PROBES, frozenset({"probe1"})),
            (ProbePollerEvent.DELETED_PROBES, frozenset({"probe2"})),
        }
    finally:
        di_config.diagnostics_interval = old_interval


def test_poller_events(remote_config_worker, mock_config):
    events = set()

    def callback(e, ps, *args, **kwargs):
        events.add((e, frozenset([p.probe_id if isinstance(p, Probe) else p for p in ps])))

    mock_config.add_probes(
        [
            create_snapshot_line_probe(
                probe_id="probe1",
                source_file="tests/debugger/submod/stuff.py",
                line=36,
                condition=None,
            ),
            create_snapshot_line_probe(
                probe_id="probe2",
                source_file="tests/debugger/submod/stuff.py",
                line=36,
                condition=None,
            ),
            create_snapshot_line_probe(
                probe_id="probe3",
                source_file="tests/debugger/submod/stuff.py",
                line=36,
                condition=None,
            ),
            create_snapshot_line_probe(
                probe_id="probe4",
                source_file="tests/debugger/submod/stuff.py",
                line=36,
                condition=None,
            ),
        ]
    )

    metadata = config_metadata()
    old_interval = di_config.diagnostics_interval
    di_config.diagnostics_interval = float("inf")
    try:
        adapter = SyncProbeRCAdapter(None, callback, status_logger=None)
        remoteconfig_poller.register("TEST2", adapter, skip_enabled=True)
        adapter.append_and_publish({"test": 2}, "", metadata)
        remoteconfig_poller._poll_data()
        mock_config.remove_probes("probe1", "probe2")
        mock_config.add_probes(
            [
                # Modified
                create_snapshot_line_probe(
                    probe_id="probe2",
                    source_file="tests/debugger/submod/stuff.py",
                    line=36,
                    condition=None,
                ),
                # New
                create_snapshot_line_probe(
                    probe_id="probe5",
                    source_file="tests/debugger/submod/stuff.py",
                    line=36,
                    condition=None,
                ),
            ]
        )
        adapter.append_and_publish({"test": 3}, "", metadata)
        remoteconfig_poller._poll_data()

        adapter._subscriber._send_status_update()

        adapter.append_and_publish({"test": 4}, "", metadata)
        remoteconfig_poller._poll_data()

        adapter._subscriber._send_status_update()

        assert events == {
            (ProbePollerEvent.NEW_PROBES, frozenset(["probe4", "probe1", "probe2", "probe3"])),
            (ProbePollerEvent.DELETED_PROBES, frozenset(["probe1"])),
            (ProbePollerEvent.NEW_PROBES, frozenset(["probe5"])),
            (ProbePollerEvent.STATUS_UPDATE, frozenset()),
        }, events
    finally:
        di_config.diagnostics_interval = old_interval


def test_multiple_configs(remote_config_worker):
    events = set()

    def cb(e, ps):
        events.add((e, frozenset({p.probe_id if isinstance(p, Probe) else p for p in ps})))

    old_interval = di_config.diagnostics_interval
    di_config.diagnostics_interval = float("inf")
    try:
        adapter = SyncProbeRCAdapter(None, cb, status_logger=mock.Mock())
        # Wait to allow the next call to the adapter to generate a status event
        remoteconfig_poller.register("TEST", adapter, skip_enabled=True)
        adapter.append_and_publish(
            {
                "id": "probe1",
                "version": 0,
                "type": ProbeType.SPAN_PROBE,
                "active": True,
                "tags": ["foo:bar"],
                "where": {"type": "Stuff", "method": "foo"},
                "resource": "resourceX",
            },
            "",
            config_metadata("spanProbe_probe1"),
        )
        remoteconfig_poller._poll_data()

        assert events == {
            (ProbePollerEvent.NEW_PROBES, frozenset({"probe1"})),
        }

        adapter.append_and_publish(
            {
                "id": "probe2",
                "version": 1,
                "type": ProbeType.METRIC_PROBE,
                "tags": ["foo:bar"],
                "where": {"sourceFile": "tests/submod/stuff.p", "lines": ["36"]},
                "metricName": "test.counter",
                "kind": "COUNTER",
            },
            "",
            config_metadata("metricProbe_probe2"),
        )
        remoteconfig_poller._poll_data()

        assert events == {
            (ProbePollerEvent.NEW_PROBES, frozenset({"probe1"})),
            (ProbePollerEvent.NEW_PROBES, frozenset({"probe2"})),
        }

        adapter.append_and_publish(
            {
                "id": "probe3",
                "version": 1,
                "type": ProbeType.LOG_PROBE,
                "tags": ["foo:bar"],
                "where": {"sourceFile": "tests/submod/stuff.p", "lines": ["36"]},
                "template": "hello {#foo}",
                "segments:": [{"str": "hello "}, {"dsl": "foo", "json": "#foo"}],
            },
            "",
            config_metadata("logProbe_probe3"),
        )
        remoteconfig_poller._poll_data()

        assert events == {
            (ProbePollerEvent.NEW_PROBES, frozenset({"probe1"})),
            (ProbePollerEvent.NEW_PROBES, frozenset({"probe2"})),
            (ProbePollerEvent.NEW_PROBES, frozenset({"probe3"})),
        }

        adapter._subscriber._send_status_update()

        with pytest.raises(InvalidProbeConfiguration):
            adapter.append_and_publish({}, "", config_metadata("not-supported"))
            remoteconfig_poller._poll_data()

        assert events == {
            (ProbePollerEvent.NEW_PROBES, frozenset({"probe1"})),
            (ProbePollerEvent.NEW_PROBES, frozenset({"probe2"})),
            (ProbePollerEvent.NEW_PROBES, frozenset({"probe3"})),
            (ProbePollerEvent.STATUS_UPDATE, frozenset()),
        }

        # remove configuration
        adapter.append_and_publish(None, "", config_metadata("metricProbe_probe2"))
        remoteconfig_poller._poll_data()

        assert events == {
            (ProbePollerEvent.NEW_PROBES, frozenset({"probe1"})),
            (ProbePollerEvent.NEW_PROBES, frozenset({"probe2"})),
            (ProbePollerEvent.NEW_PROBES, frozenset({"probe3"})),
            (ProbePollerEvent.STATUS_UPDATE, frozenset()),
            (ProbePollerEvent.DELETED_PROBES, frozenset({"probe2"})),
        }

    finally:
        di_config.diagnostics_interval = old_interval


def test_log_probe_attributes_parsing():
    probe = build_probe(
        {
            "id": "3d338829-21c4-4a8a-8a1a-71fbce995efa",
            "version": 0,
            "type": ProbeType.LOG_PROBE,
            "language": "python",
            "where": {
                "sourceFile": "foo.py",
                "lines": ["57"],
            },
            "tags": ["env:staging", "version:v12417452-d2552757"],
            "template": "{weekID} {idea}",
            "segments": [
                {"dsl": "weekID", "json": {"eq": [{"ref": "weekID"}, 1]}},
                {"str": " "},
                {"dsl": "idea", "json": {"ref": "idea"}},
            ],
            "captureSnapshot": False,
            "capture": {"maxReferenceDepth": 42, "maxLength": 43},
            "sampling": {"snapshotsPerSecond": 5000},
        }
    )

    assert isinstance(probe, LogProbeMixin)

    assert probe.limits.max_level == 42
    assert probe.limits.max_len == 43


def test_parse_log_probe_with_rate():
    probe = build_probe(
        {
            "id": "3d338829-21c4-4a8a-8a1a-71fbce995efa",
            "version": 0,
            "type": ProbeType.LOG_PROBE,
            "tags": ["foo:bar"],
            "where": {"sourceFile": "tests/submod/stuff.p", "lines": ["36"]},
            "template": "hello {#foo}",
            "segments:": [{"str": "hello "}, {"dsl": "foo", "json": "#foo"}],
            "sampling": {"snapshotsPerSecond": 1337},
        }
    )

    assert probe.rate == 1337


def test_parse_log_probe_default_rates():
    probe = build_probe(
        {
            "id": "3d338829-21c4-4a8a-8a1a-71fbce995efa",
            "version": 0,
            "type": ProbeType.LOG_PROBE,
            "tags": ["foo:bar"],
            "where": {"sourceFile": "tests/submod/stuff.p", "lines": ["36"]},
            "template": "hello {#foo}",
            "segments:": [{"str": "hello "}, {"dsl": "foo", "json": "#foo"}],
            "captureSnapshot": True,
        }
    )

    assert probe.rate == DEFAULT_SNAPSHOT_PROBE_RATE

    probe = build_probe(
        {
            "id": "3d338829-21c4-4a8a-8a1a-71fbce995efa",
            "version": 0,
            "type": ProbeType.LOG_PROBE,
            "tags": ["foo:bar"],
            "where": {"sourceFile": "tests/submod/stuff.p", "lines": ["36"]},
            "template": "hello {#foo}",
            "segments:": [{"str": "hello "}, {"dsl": "foo", "json": "#foo"}],
            "captureSnapshot": False,
        }
    )

    assert probe.rate == DEFAULT_PROBE_RATE


<<<<<<< HEAD
@flaky(until=1704067200)
=======
def test_parse_metric_probe_with_probeid_tags():
    probeId = "3d338829-21c4-4a8a-8a1a-71fbce995efa"
    probe = build_probe(
        {
            "id": probeId,
            "version": 0,
            "type": ProbeType.METRIC_PROBE,
            "tags": ["foo:bar"],
            "where": {"sourceFile": "tests/submod/stuff.p", "lines": ["36"]},
            "metricName": "test.counter",
            "kind": "COUNTER",
        }
    )

    assert probe.tags["debugger.probeid"] == probeId


>>>>>>> 239dd05b
def test_modified_probe_events(remote_config_worker, mock_config):
    events = []

    def cb(e, ps):
        events.append((e, frozenset([p.probe_id if isinstance(p, Probe) else p for p in ps])))

    mock_config.add_probes(
        [
            create_snapshot_line_probe(
                probe_id="probe1",
                version=1,
                source_file="tests/debugger/submod/stuff.py",
                line=36,
                condition=None,
            ),
        ]
    )

    metadata = config_metadata()
    old_interval = di_config.diagnostics_interval
    di_config.diagnostics_interval = float("inf")
    try:
        adapter = SyncProbeRCAdapter(None, cb, None)
        # Wait to allow the next call to the adapter to generate a status event
        remoteconfig_poller.register("TEST", adapter, skip_enabled=True)

        adapter._subscriber._send_status_update()

        adapter.append_and_publish({"test": 5}, "", metadata)
        remoteconfig_poller._poll_data()

        mock_config.add_probes(
            [
                create_snapshot_line_probe(
                    probe_id="probe1",
                    version=2,
                    source_file="tests/debugger/submod/stuff.py",
                    line=36,
                    condition=None,
                )
            ]
        )
        adapter.append_and_publish({"test": 6}, "", metadata)
        remoteconfig_poller._poll_data()

        adapter._subscriber._send_status_update()

        adapter.append_and_publish({"test": 7}, "", metadata)
        remoteconfig_poller._poll_data()

        assert events == [
            (ProbePollerEvent.STATUS_UPDATE, frozenset()),
            (ProbePollerEvent.NEW_PROBES, frozenset(["probe1"])),
            (ProbePollerEvent.MODIFIED_PROBES, frozenset(["probe1"])),
            (ProbePollerEvent.STATUS_UPDATE, frozenset()),
        ]
    finally:
        di_config.diagnostics_interval = old_interval


def test_expression_compilation_error(remote_config_worker, mock_config_exc):
    events = []

    def cb(e, ps):
        events.append((e, frozenset([p.probe_id if isinstance(p, Probe) else p for p in ps])))

    metadata = config_metadata()
    old_interval = di_config.diagnostics_interval
    di_config.diagnostics_interval = float("inf")
    try:
        status_logger = mock.Mock()
        adapter = SyncProbeRCAdapter(None, cb, status_logger=status_logger)
        # Wait to allow the next call to the adapter to generate a status event
        remoteconfig_poller.register("TEST", adapter, skip_enabled=True)

        adapter.append_and_publish({"id": "error", "version": 0}, "", metadata)
        remoteconfig_poller._poll_data()

        status_logger.error.assert_called_once()
        assert status_logger.error.call_args[1]["error"] == ("Exception", "test exception")
        assert status_logger.error.call_args[1]["probe"].probe_id == "error"
    finally:
        di_config.diagnostics_interval = old_interval<|MERGE_RESOLUTION|>--- conflicted
+++ resolved
@@ -526,9 +526,6 @@
     assert probe.rate == DEFAULT_PROBE_RATE
 
 
-<<<<<<< HEAD
-@flaky(until=1704067200)
-=======
 def test_parse_metric_probe_with_probeid_tags():
     probeId = "3d338829-21c4-4a8a-8a1a-71fbce995efa"
     probe = build_probe(
@@ -546,7 +543,7 @@
     assert probe.tags["debugger.probeid"] == probeId
 
 
->>>>>>> 239dd05b
+@flaky(until=1704067200)
 def test_modified_probe_events(remote_config_worker, mock_config):
     events = []
 
