--- conflicted
+++ resolved
@@ -2,14 +2,10 @@
 
 global_deps = [
     "mock",
-<<<<<<< HEAD
     "pytest",
     "coverage",
     "pytest-cov",
-=======
->>>>>>> a88e7b9e
     "opentracing",
-    "pytest<4",
 ]
 
 global_env = [("PYTEST_ADDOPTS", "--color=yes")]
