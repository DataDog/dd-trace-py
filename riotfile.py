--- conflicted
+++ resolved
@@ -1,11 +1,5 @@
-<<<<<<< HEAD
-from riot import Venv
-from riot import latest
-
-=======
 from typing import List
 from typing import Tuple
->>>>>>> 764fa450
 
 from riot import Venv
 from riot import latest
