--- conflicted
+++ resolved
@@ -2620,13 +2620,26 @@
                         "botocore": "==1.34.51",
                         "boto3": "==1.34.51",
                         "cohere": latest,
-<<<<<<< HEAD
                         "anthropic": latest,
-                    }
-=======
                     },
                     pys=select_pys(min_version="3.9"),
->>>>>>> de35e9a1
+                ),
+                Venv(
+                    pkgs={
+                        "langchain": latest,
+                        "langchain-community": latest,
+                        "langchain-core": latest,
+                        "langchain-openai": latest,
+                        "langchain-pinecone": latest,
+                        "langchain-anthropic": latest,
+                        "langchain-aws": latest,
+                        "langchain-cohere": latest,
+                        "openai": latest,
+                        "pinecone-client": latest,
+                        "botocore": latest,
+                        "cohere": latest,
+                    },
+                    pys=select_pys(min_version="3.9"),
                 ),
             ],
         ),
