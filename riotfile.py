# type: ignore
import logging
from typing import List  # noqa
from typing import Tuple  # noqa

from riot import Venv


logger = logging.getLogger(__name__)
latest = ""

SUPPORTED_PYTHON_VERSIONS: List[Tuple[int, int]] = [
    (3, 9),
    (3, 10),
    (3, 11),
    (3, 12),
    (3, 13),
    (3, 14),
]


def version_to_str(version: Tuple[int, int]) -> str:
    """Convert a Python version tuple to a string

    >>> version_to_str((3, 9))
    '3.9'
    >>> version_to_str((3, 10))
    '3.10'
    >>> version_to_str((3, 11))
    '3.11'
    >>> version_to_str((3, 12))
    '3.12'
    >>> version_to_str((3, 13))
    '3.13'
    >>> version_to_str((3, 14))
    '3.14'
    >>> version_to_str((3, ))
    '3'
    """
    return ".".join(str(p) for p in version)


def str_to_version(version: str) -> Tuple[int, int]:
    """Convert a Python version string to a tuple

    >>> str_to_version("3.9")
    (3, 9)
    >>> str_to_version("3.10")
    (3, 10)
    >>> str_to_version("3.11")
    (3, 11)
    >>> str_to_version("3.12")
    (3, 12)
    >>> str_to_version("3.13")
    (3, 13)
    >>> str_to_version("3.14")
    (3, 14)
    >>> str_to_version("3")
    (3,)
    """
    return tuple(int(p) for p in version.split("."))


MIN_PYTHON_VERSION = version_to_str(min(SUPPORTED_PYTHON_VERSIONS))
MAX_PYTHON_VERSION = version_to_str(max(SUPPORTED_PYTHON_VERSIONS))


def select_pys(min_version: str = MIN_PYTHON_VERSION, max_version: str = MAX_PYTHON_VERSION) -> List[str]:
    """Helper to select python versions from the list of versions we support

    >>> select_pys()
    ['3.9', '3.10', '3.11', '3.12', '3.13', '3.14']
    >>> select_pys(min_version='3')
    ['3.9', '3.10', '3.11', '3.12', '3.13', '3.14']
    >>> select_pys(max_version='3')
    []
    >>> select_pys(min_version='3.9', max_version='3.10')
    ['3.9', '3.10']
    """
    min_version = str_to_version(min_version)
    max_version = str_to_version(max_version)

    return [version_to_str(version) for version in SUPPORTED_PYTHON_VERSIONS if min_version <= version <= max_version]


# Common venv configurations for appsec threats testing
_appsec_threats_iast_variants = [
    Venv(
        env={
            "DD_IAST_ENABLED": "false",
        },
    ),
    Venv(
        env={
            "DD_IAST_ENABLED": "true",
            "DD_IAST_REQUEST_SAMPLING": "100",
            "DD_IAST_DEDUPLICATION_ENABLED": "false",
        },
    ),
]

venv = Venv(
    pkgs={
        "mock": latest,
        "pytest": latest,
        "pytest-mock": latest,
        "coverage": latest,
        "pytest-cov": latest,
        "opentracing": latest,
        "hypothesis": "<6.45.1",
    },
    env={
        "_DD_CIVISIBILITY_USE_CI_CONTEXT_PROVIDER": "1",
        "DD_TESTING_RAISE": "1",
        "DD_REMOTE_CONFIGURATION_ENABLED": "false",
        "DD_INJECTION_ENABLED": "1",
        "DD_INJECT_FORCE": "1",
        "DD_PATCH_MODULES": "unittest:false",
        "CMAKE_BUILD_PARALLEL_LEVEL": "12",
        "CARGO_BUILD_JOBS": "12",
    },
    venvs=[
        Venv(
            name="meta-testing",
            pys=["3.10"],
            command="pytest {cmdargs} --no-ddtrace tests/meta",
            env={
                "DD_CIVISIBILITY_FLAKY_RETRY_ENABLED": "0",
            },
        ),
        Venv(
            name="build_docs",
            command="scripts/docs/build.sh",
            pys=["3.10"],
            env={
                "DD_TRACE_ENABLED": "false",
            },
            pkgs={
                "reno": "~=3.5.0",
                "sphinx": "~=4.0",
                "sphinxcontrib-applehelp": "<1.0.8",
                "sphinxcontrib-devhelp": "<1.0.6",
                "sphinxcontrib-htmlhelp": "<2.0.5",
                "sphinxcontrib-serializinghtml": "<1.1.10",
                "sphinxcontrib-qthelp": "<1.0.7",
                "sphinxcontrib-spelling": "==7.7.0",
                "PyEnchant": "==3.2.2",
                "sphinx-copybutton": "==0.5.1",
                # Later release of furo breaks formatting for code blocks
                "furo": "<=2023.05.20",
                "standard-imghdr": latest,
            },
        ),
        Venv(
            name="appsec",
            pys=select_pys(),
            command="pytest {cmdargs} tests/appsec/appsec/",
            pkgs={
                "requests": latest,
                "docker": latest,
            },
            env={
                "DD_CIVISIBILITY_ITR_ENABLED": "0",
            },
        ),
        Venv(
            name="appsec_integrations_packages",
            pys=select_pys(),
            command="python -m pytest -v tests/appsec/integrations/packages_tests/",
            pkgs={
                "gevent": latest,
                "pytest-xdist": latest,
                "pytest-asyncio": latest,
                "requests": latest,
                "SQLAlchemy": latest,
                "psycopg2-binary": "~=2.9.9",
                "psycopg": latest,
                "pymysql": latest,
                "mysqlclient": "==2.1.1",
                "mysql-connector-python": latest,
                "MarkupSafe": "~=2.1.1",
                "Werkzeug": "~=3.0.6",
                "babel": latest,
            },
            env={
                "_DD_IAST_PATCH_MODULES": "benchmarks.,tests.appsec.",
                "DD_IAST_REQUEST_SAMPLING": "100",
                "DD_IAST_VULNERABILITIES_PER_REQUEST": "100000",
                "DD_IAST_DEDUPLICATION_ENABLED": "false",
            },
        ),
        Venv(
            name="appsec_iast_packages",
            pys=["3.11", "3.12", "3.13", "3.14"],
            command="pytest {cmdargs}  -vvv -rxf tests/appsec/iast_packages/",
            pkgs={
                "requests": latest,
                "flask": latest,
            },
            env={
                "_DD_IAST_PATCH_MODULES": "benchmarks.,tests.appsec",
                "DD_IAST_DEDUPLICATE_ENABLED": "false",
                "DD_IAST_REQUEST_SAMPLING": "100",
            },
        ),
        Venv(
            name="iast_tdd_propagation",
            pys=select_pys(),
            command="pytest {cmdargs} tests/appsec/iast_tdd_propagation/",
            pkgs={
                "requests": latest,
                "flask": latest,
                "cryptography": latest,
                "sqlalchemy": "~=2.0.23",
                "pony": latest,
                "aiosqlite": latest,
                "tortoise-orm": latest,
                "peewee": latest,
            },
            env={
                "_DD_IAST_PATCH_MODULES": "benchmarks.,tests.appsec",
                "DD_IAST_REQUEST_SAMPLING": "100",
                "DD_IAST_VULNERABILITIES_PER_REQUEST": "100000",
                "DD_IAST_DEDUPLICATE_ENABLED": "false",
            },
        ),
        Venv(
            name="appsec_integrations_django",
            command="pytest -vvv {cmdargs} tests/appsec/integrations/django_tests/",
            pkgs={
                "requests": latest,
                "gunicorn": latest,
                "gevent": latest,
                "pylibmc": latest,
                "PyYAML": latest,
                "dill": latest,
                "bcrypt": "==4.2.1",
                "pytest-django[testing]": "==3.10.0",
            },
            env={
                "DD_TRACE_AGENT_URL": "http://testagent:9126",
                "_DD_IAST_PATCH_MODULES": "benchmarks.,tests.appsec.",
                "DD_IAST_REQUEST_SAMPLING": "100",
                "DD_IAST_DEDUPLICATION_ENABLED": "false",
            },
            venvs=[
                Venv(
                    pys=["3.9"],
                    pkgs={"django": "~=2.2"},
                ),
                Venv(
                    pys=["3.9", "3.10", "3.11", "3.12", "3.13"],
                    pkgs={"django": "~=3.2", "legacy-cgi": latest},
                ),
                Venv(
                    pys=["3.9", "3.10", "3.11", "3.12", "3.13"],
                    pkgs={"django": "==4.0.10", "legacy-cgi": latest},
                ),
                Venv(
                    pys=["3.13"],
                    pkgs={"django": "==4.0.10", "legacy-cgi": latest},
                ),
                Venv(
                    pys=["3.9", "3.10", "3.11", "3.12", "3.13"],
                    pkgs={"django": "~=4.2"},
                ),
                Venv(
                    pys=["3.13"],
                    pkgs={"django": "~=4.2", "legacy-cgi": latest},
                ),
                Venv(
                    pys=["3.10"],
                    pkgs={"django": "~=5.1"},
                ),
                Venv(
                    pys=["3.13"],
                    pkgs={"django": "~=5.1", "legacy-cgi": latest},
                ),
            ],
        ),
        Venv(
            name="appsec_integrations_fastapi",
            command="pytest {cmdargs} tests/appsec/integrations/fastapi_tests/",
            pkgs={
                "requests": latest,
                "python-multipart": latest,
                "jinja2": latest,
                "httpx": "<0.28.0",
                "uvicorn": "==0.33.0",
                "pytest-asyncio": latest,
            },
            env={
                "DD_TRACE_AGENT_URL": "http://testagent:9126",
                "AGENT_VERSION": "testagent",
                "_DD_IAST_PATCH_MODULES": "benchmarks.,tests.appsec.",
                "DD_IAST_REQUEST_SAMPLING": "100",
                "DD_IAST_VULNERABILITIES_PER_REQUEST": "100000",
                "DD_IAST_DEDUPLICATION_ENABLED": "false",
            },
            venvs=[
                Venv(
                    pys=select_pys(min_version="3.9", max_version="3.13"),
                    pkgs={"fastapi": "==0.86.0", "anyio": "==3.7.1"},
                ),
                Venv(
                    pys=select_pys(min_version="3.9", max_version="3.13"),
                    pkgs={"fastapi": "==0.94.1"},
                ),
                Venv(
                    pys=select_pys(min_version="3.10", max_version="3.13"),
                    pkgs={"fastapi": ["~=0.114.2", latest], "mcp": "==1.20.0"},
                ),
            ],
        ),
        Venv(
            name="appsec_iast_default",
            command="pytest -v {cmdargs} tests/appsec/iast/",
            pkgs={
                "requests": latest,
                "urllib3": latest,
                "cryptography": latest,
                "simplejson": latest,
                "grpcio": latest,
                "pytest-asyncio": latest,
                "protobuf": latest,
            },
            env={
                "_DD_IAST_PATCH_MODULES": "benchmarks.,tests.appsec.",
                "DD_IAST_REQUEST_SAMPLING": "100",
                "DD_IAST_DEDUPLICATION_ENABLED": "false",
                "DD_CIVISIBILITY_ITR_ENABLED": "0",
                "PYTHONFAULTHANDLER": "1",
            },
            venvs=[
                Venv(
                    pys=select_pys(max_version="3.13"),
                    pkgs={
                        "pycryptodome": latest,
                    },
                ),
                Venv(
                    pys=select_pys(min_version="3.14"),
                ),
            ],
        ),
        Venv(
            name="tracer",
            command="pytest -v {cmdargs} tests/tracer/",
            pkgs={
                "msgpack": latest,
                "coverage": latest,
                "attrs": latest,
                "structlog": latest,
                "httpretty": latest,
                "wheel": latest,
                "fastapi": latest,
                "httpx": "<0.28.0",
                "pytest-randomly": latest,
                "setuptools": latest,
                "boto3": latest,
                "freezegun": latest,
            },
            env={
                "DD_CIVISIBILITY_LOG_LEVEL": "none",
                "DD_INSTRUMENTATION_TELEMETRY_ENABLED": "0",
            },
            venvs=[
                Venv(
                    venvs=[
                        Venv(pys=select_pys()),
                    ]
                ),
                # This test variant ensures tracer tests are compatible with both 64bit trace ids.
                # 128bit trace ids are tested by the default case above.
                Venv(
                    name="tracer-128-bit-traceid-disabled",
                    pys=MAX_PYTHON_VERSION,
                    env={
                        "DD_TRACE_128_BIT_TRACEID_GENERATION_ENABLED": "false",
                    },
                ),
                Venv(
                    name="tracer-python-optimize",
                    env={"PYTHONOPTIMIZE": "1"},
                    # Test with the latest version of Python only
                    pys=MAX_PYTHON_VERSION,
                    venvs=[
                        Venv(pys=select_pys()),
                    ],
                ),
                Venv(
                    name="tracer-legacy-attrs",
                    pkgs={"cattrs": "<23.2.0", "attrs": "==22.1.0"},
                    # Test with the min version of Python only, attrs 20.1.0 is not compatible with Python 3.12
                    pys=MIN_PYTHON_VERSION,
                ),
            ],
        ),
        Venv(
            name="telemetry",
            command="pytest {cmdargs} tests/telemetry/",
            pkgs={
                "requests": latest,
                "gunicorn": latest,
                "httpretty": "<1.1",
                "pytest-randomly": latest,
                "xmltodict": latest,
                "django": latest,
            },
            venvs=[
                Venv(
                    pys=select_pys(min_version="3.14"),
                    pkgs={
                        "flask": ">=3.1.2",
                    },
                ),
                Venv(
                    pys=select_pys(max_version="3.13"),
                    pkgs={
                        "flask": "<=2.2.3",
                        "werkzeug": "<2.0",
                        "markupsafe": "<2.0",
                    },
                ),
            ],
        ),
        Venv(
            name="integration",
            # Enabling coverage for integration tests breaks certain tests in CI
            # Also, running two separate pytest sessions, the ``civisibility`` one with --no-ddtrace
            command="pytest -vv --no-ddtrace --no-cov --ignore-glob='*civisibility*' {cmdargs} tests/integration/",
            pkgs={"msgpack": [latest], "coverage": latest, "pytest-randomly": latest},
            pys=select_pys(),
            venvs=[
                Venv(
                    name="integration-latest",
                    env={
                        "AGENT_VERSION": "latest",
                    },
                ),
                Venv(
                    name="integration-snapshot",
                    env={
                        "DD_TRACE_AGENT_URL": "http://localhost:9126",
                        "AGENT_VERSION": "testagent",
                    },
                ),
                # This test variant ensures integration snapshots tests are compatible with both AgentWriter
                # and NativeWriter.
                Venv(
                    name="integration-snapshot-native-writer",
                    env={
                        "DD_TRACE_AGENT_URL": "http://localhost:9126",
                        "AGENT_VERSION": "testagent",
                        "_DD_TRACE_WRITER_NATIVE": "1",
                    },
                ),
            ],
        ),
        Venv(
            name="integration-civisibility",
            # Enabling coverage for integration tests breaks certain tests in CI
            # Also, running two separate pytest sessions, the ``civisibility`` one with --no-ddtrace
            command="pytest --no-cov --no-ddtrace {cmdargs} tests/integration/test_integration_civisibility.py",
            pkgs={"msgpack": [latest], "coverage": latest, "pytest-randomly": latest},
            pys=select_pys(),
            venvs=[
                Venv(
                    name="integration-latest-civisibility",
                    env={
                        "AGENT_VERSION": "latest",
                    },
                ),
                Venv(
                    name="integration-snapshot-civisibility",
                    env={
                        "DD_TRACE_AGENT_URL": "http://localhost:9126",
                        "AGENT_VERSION": "testagent",
                    },
                ),
            ],
        ),
        Venv(
            name="datastreams",
            command="pytest --no-cov {cmdargs} tests/datastreams/",
            pkgs={
                "msgpack": [latest],
                "pytest-randomly": latest,
            },
            pys=select_pys(),
            venvs=[
                Venv(
                    name="datastreams-latest",
                    env={
                        "AGENT_VERSION": "latest",
                    },
                ),
            ],
        ),
        # Internal coverage (dd_coverage to distinguish from regular coverage)
        # has version-specific code so tests are run across all supported versions
        Venv(
            name="dd_coverage",
            command="pytest --no-cov {cmdargs} tests/coverage -s",
            pys=select_pys(max_version="3.12"),
        ),
        Venv(
            name="internal",
            env={
                "DD_INSTRUMENTATION_TELEMETRY_ENABLED": "0",
                "DD_CIVISIBILITY_ITR_ENABLED": "0",
                "DD_CIVISIBILITY_EARLY_FLAKE_DETECTION_ENABLED": "0",  # DEV: Temporary, remove once merged
            },
            command="pytest -v {cmdargs} tests/internal/",
            pkgs={
                "httpretty": latest,
                "gevent": latest,
                "pytest-randomly": latest,
                "python-json-logger": "==2.0.7",
                "pyfakefs": latest,
                "pytest-benchmark": latest,
                "wrapt": [latest, "<2.0.0"],
                "uwsgi": latest,
            },
            venvs=[
                Venv(
                    pys=select_pys(min_version="3.9", max_version="3.11"),
                    pkgs={
                        "pytest-asyncio": "~=0.23.7",
                    },
                ),
                Venv(
                    pys=select_pys(min_version="3.12"),
                    pkgs={
                        "pytest-asyncio": "~=0.23.7",
                        "setuptools": latest,
                        "zope-event": "==5.0",
                        "zope-interface": "==7.2",
                    },
                ),
            ],
        ),
        Venv(
            name="lib_injection",
            command="pytest {cmdargs} tests/lib_injection/",
            venvs=[
                Venv(
                    pys=select_pys(max_version="3.13"),
                    pkgs={
                        "PyYAML": latest,
                        "pytest-randomly": latest,
                    },
                ),
            ],
        ),
        Venv(
            name="gevent",
            command="pytest {cmdargs} tests/contrib/gevent",
            pkgs={
                "elasticsearch": latest,
                "pynamodb": "<6.0",
                "pytest-randomly": latest,
            },
            venvs=[
                Venv(
                    pkgs={
                        "aiobotocore": "<=2.3.1",
                        "aiohttp": latest,
                        "botocore": latest,
                        "requests": latest,
                        "opensearch-py": latest,
                    },
                    venvs=[
                        Venv(
                            pys="3.9",
                            pkgs={
                                # https://github.com/gevent/gevent/issues/2076
                                "gevent": ["~=21.1.0", "<21.8.0"],
                                "greenlet": "~=1.0",
                            },
                        ),
                        Venv(
                            # gevent added support for Python 3.10 in 21.8.0
                            pys="3.10",
                            pkgs={
                                "gevent": ["~=21.12.0", latest],
                            },
                        ),
                        Venv(
                            pys="3.11",
                            pkgs={
                                "gevent": ["~=22.10.0", latest],
                            },
                        ),
                        Venv(
                            pys=select_pys(min_version="3.12"),
                            pkgs={
                                "gevent": [latest],
                            },
                        ),
                    ],
                ),
            ],
        ),
        Venv(
            name="runtime",
            command="pytest {cmdargs} tests/runtime/",
            venvs=[
                Venv(
                    pys=select_pys(),
                    pkgs={
                        "msgpack": latest,
                        "pytest-randomly": latest,
                    },
                )
            ],
        ),
        Venv(
            name="smoke_test",
            command="python tests/smoke_test.py {cmdargs}",
            venvs=[
                Venv(
                    pys=select_pys(),
                )
            ],
        ),
        Venv(
            name="ddtracerun",
            command="pytest {cmdargs} --no-cov tests/commands/test_runner.py",
            venvs=[
                Venv(
                    pys=select_pys(),
                    pkgs={
                        "redis": latest,
                        "gevent": latest,
                        "pytest-randomly": latest,
                    },
                ),
            ],
        ),
        Venv(
            name="debugger",
            command="pytest {cmdargs} tests/debugging/",
            pkgs={
                "msgpack": latest,
                "httpretty": latest,
                "typing-extensions": latest,
                "pytest-asyncio": latest,
            },
            pys=select_pys(),
        ),
        Venv(
            name="errortracker",
            command="pytest {cmdargs} tests/errortracking/",
            pkgs={
                "flask": latest,
            },
            pys=select_pys(min_version="3.10"),
        ),
        Venv(
            name="vendor",
            command="pytest {cmdargs} tests/vendor/",
            pys=select_pys(),
            pkgs={
                "msgpack": ["~=1.0.0", latest],
                "pytest-randomly": latest,
            },
        ),
        Venv(
            name="vertica",
            command="pytest {cmdargs} tests/contrib/vertica/",
            pys=select_pys(max_version="3.9"),
            pkgs={
                "vertica-python": [">=0.6.0,<0.7.0", ">=0.7.0,<0.8.0"],
                "pytest-randomly": latest,
            },
            # venvs=[
            # FIXME: tests fail on vertica 1.x
            # Venv(
            #     # vertica-python added support for Python 3.9/3.10 in 1.0
            #     pys=select_pys(min_version="3.9", max_version="3.10"),
            #     pkgs={"vertica-python": ["~=1.0", latest]},
            # ),
            # Venv(
            #     # vertica-python added support for Python 3.11 in 1.2
            #     pys="3.11",
            #     pkgs={"vertica-python": ["~=1.2", latest]},
            # ),
            # ],
        ),
        Venv(
            name="wait",
            command="python tests/wait-for-services.py {cmdargs}",
            # Default Python 3 (3.10) collections package breaks with kombu/vertica, so specify Python 3.9 instead.
            pys="3.9",
            create=True,
            skip_dev_install=True,
            pkgs={
                "azure-data-tables": latest,
                "azure-storage-blob": latest,
                "azure-storage-queue": latest,
                "cassandra-driver": latest,
                "psycopg2-binary": latest,
                "mysql-connector-python": "!=8.0.18",
                "vertica-python": ">=0.6.0,<0.7.0",
                "kombu": ">=4.2.0,<4.3.0",
                "pymssql": latest,
                "pytest-randomly": latest,
                "requests": latest,
            },
            env={
                "DD_TRACE_AGENT_URL": "http://testagent:9126",
                "AGENT_VERSION": "testagent",
            },
        ),
        Venv(
            name="httplib",
            command="pytest {cmdargs} tests/contrib/httplib",
            pkgs={
                "pytest-randomly": latest,
            },
            pys=select_pys(),
        ),
        Venv(
            name="logging",
            command="pytest {cmdargs} tests/contrib/logging",
            pkgs={
                "pytest-randomly": latest,
            },
            pys=select_pys(),
        ),
        Venv(
            name="falcon",
            command="pytest {cmdargs} tests/contrib/falcon",
            pkgs={
                "pytest-randomly": latest,
            },
            venvs=[
                Venv(
                    pys=select_pys(min_version="3.9", max_version="3.12"),
                    pkgs={
                        "falcon": [
                            "~=3.0.0",
                            "~=3.0",  # latest 3.x
                            latest,
                        ],
                    },
                ),
                Venv(
                    pys=select_pys(min_version="3.13"),
                    pkgs={
                        "falcon": [
                            "~=4.0",  # latest 4.x
                            latest,
                        ],
                    },
                ),
            ],
        ),
        Venv(
            name="bottle",
            pkgs={
                "WebTest": latest,
                "pytest-randomly": latest,
            },
            venvs=[
                Venv(
                    command="pytest {cmdargs} --ignore='tests/contrib/bottle/test_autopatch.py' tests/contrib/bottle/",
                    venvs=[
                        Venv(
                            pys=select_pys(max_version="3.9"),
                            pkgs={"bottle": [">=0.12,<0.13", latest]},
                        ),
                    ],
                ),
                Venv(
                    command="python tests/ddtrace_run.py pytest {cmdargs} tests/contrib/bottle/test_autopatch.py",
                    env={"DD_SERVICE": "bottle-app"},
                    venvs=[
                        Venv(
                            pys=select_pys(max_version="3.9"),
                            pkgs={"bottle": [">=0.12,<0.13", latest]},
                        ),
                    ],
                ),
            ],
        ),
        Venv(
            name="celery",
            command="pytest {cmdargs} tests/contrib/celery",
            pkgs={
                "more_itertools": "<8.11.0",
                "pytest-randomly": latest,
            },
            venvs=[
                Venv(
                    pys=["3.9"],
                    env={
                        # https://docs.celeryproject.org/en/v5.0.5/userguide/testing.html#enabling
                        "PYTEST_PLUGINS": "celery.contrib.pytest",
                    },
                    pkgs={
                        "celery": [
                            "~=5.2",
                            latest,
                        ],
                        "redis": "~=3.5",
                    },
                ),
                Venv(
                    pys=select_pys(min_version="3.10"),
                    env={
                        # https://docs.celeryproject.org/en/v5.0.5/userguide/testing.html#enabling
                        "PYTEST_PLUGINS": "celery.contrib.pytest",
                    },
                    pkgs={
                        "celery[redis]": [
                            latest,
                        ],
                    },
                ),
            ],
        ),
        Venv(
            name="cherrypy",
            command="python -m pytest {cmdargs} tests/contrib/cherrypy",
            pkgs={
                "pytest-randomly": latest,
            },
            venvs=[
                Venv(
                    pys=select_pys(max_version="3.10"),
                    pkgs={
                        "cherrypy": [
                            "~=17.0.0",
                            ">=17,<18",
                        ],
                        "more_itertools": "<8.11.0",
                        "typing-extensions": latest,
                    },
                ),
                Venv(
                    # cherrypy added support for Python 3.11 in 18.7
                    pys=select_pys(),
                    pkgs={
                        "cherrypy": [">=18.0,<19", latest],
                        "more_itertools": "<8.11.0",
                    },
                ),
            ],
        ),
        Venv(
            name="pymongo",
            command="pytest {cmdargs} tests/contrib/pymongo",
            pkgs={
                "mongoengine": latest,
                "pytest-randomly": latest,
            },
            venvs=[
                # ddtrace patches different methods for the following pymongo version:
                # pymmongo<3.9, 3.9<=pymongo<3.12, 3.12<=pymongo<4.5, pymongo>=4.5
                # To get full test coverage we must test all these version ranges
                Venv(
                    pys=["3.9"],
                    pkgs={"pymongo": ["~=3.8.0", "~=3.9.0", "~=3.11", "~=4.0", latest]},
                ),
                Venv(
                    # pymongo added support for Python 3.10 in 3.12.1
                    # pymongo added support for Python 3.11 in 3.12.3
                    pys=select_pys(min_version="3.10"),
                    pkgs={"pymongo": ["~=3.12.3", "~=4.0", latest]},
                ),
            ],
        ),
        Venv(
            name="ddtrace_api",
            command="pytest {cmdargs} tests/contrib/ddtrace_api",
            pkgs={"ddtrace-api": "==0.0.1", "requests": latest},
            pys=select_pys(),
        ),
        # Django  Python version support
        # 2.2     3.9
        # 3.2     3.9, 3.10
        # 4.0     3.9, 3.10
        # 4.1     3.9, 3.10, 3.11
        # 4.2     3.9, 3.10, 3.11, 3.12
        # 5.0     3.10, 3.11, 3.12
        # 5.1     3.10, 3.11, 3.12, 3.13
        # 5.2     3.10, 3.11, 3.12, 3.13
        # 6.0     3.12, 3.13
        # 6.1     3.12, 3.13, 3.14
        # Source: https://docs.djangoproject.com/en/dev/faq/install/#what-python-version-can-i-use-with-django
        Venv(
            name="django",
            command="pytest {cmdargs} tests/contrib/django",
            pkgs={
                "django-redis": ">=4.5,<4.6",
                "django-pylibmc": ">=0.6,<0.7",
                "daphne": [latest],
                "requests": [latest],
                "redis": ">=2.10,<2.11",
                "psycopg2-binary": [">=2.8.6"],  # We need <2.9.0 for Python 2.7, and >2.9.0 for 3.9+
                "pytest-django[testing]": "==3.10.0",
                "pylibmc": latest,
                "python-memcached": latest,
                "pytest-randomly": latest,
                "django-q": latest,
                "spyne": latest,
                "zeep": latest,
                "bcrypt": "==4.2.1",
            },
            env={
                "DD_CIVISIBILITY_ITR_ENABLED": "0",
                "DD_IAST_REQUEST_SAMPLING": "100",  # Override default 30% to analyze all IAST requests
                # TODO: Remove once pkg_resources warnings are no longer emitted from this internal module
                "PYTHONWARNINGS": "ignore::UserWarning:ddtrace.internal.module",
            },
            venvs=[
                Venv(
                    # django dropped support for Python 3.9 in 5.0
                    # limit tests to only the main django test files to avoid import errors due to some tests
                    # targeting newer django versions
                    pys=["3.9"],
                    command="pytest {cmdargs} --ignore=tests/contrib/django/test_django_snapshots.py \
                        --ignore=tests/contrib/django/test_django_wsgi.py tests/contrib/django",
                    pkgs={
                        "django": ["~=2.2.0", "~=3.0.0", "~=4.0"],
                        "channels": latest,
                    },
                ),
                Venv(
                    # django started supporting psycopg3 in 4.2 for versions >3.1.8
                    pys=select_pys(min_version="3.9", max_version="3.13"),
                    pkgs={
                        "django": ["~=4.2"],
                        "psycopg": latest,
                        "channels": latest,
                    },
                ),
            ],
        ),
        Venv(
            name="django:django_hosts",
            command="pytest {cmdargs} tests/contrib/django_hosts",
            pkgs={
                "pytest-django[testing]": [
                    "==3.10.0",
                ],
                "pytest-randomly": latest,
                "setuptools": latest,
            },
            venvs=[
                Venv(
                    pys=select_pys(min_version="3.9", max_version="3.10"),
                    pkgs={
                        "django_hosts": "~=4.0",
                        "django": "~=3.2",
                    },
                ),
                Venv(
                    pys=select_pys(min_version="3.9", max_version="3.13"),
                    pkgs={
                        "django_hosts": ["~=5.0", latest],
                        "django": "~=4.0",
                    },
                ),
            ],
        ),
        Venv(
            name="django:djangorestframework",
            command="pytest -n 8 {cmdargs} tests/contrib/djangorestframework",
            pkgs={
                "pytest-django[testing]": "==3.10.0",
                "pytest-randomly": latest,
                "pytest-xdist": latest,
            },
            venvs=[
                Venv(
                    # djangorestframework dropped support for Django 2.x in 3.14
                    pys=["3.9"],
                    pkgs={
                        "django": ">=2.2,<2.3",
                        "djangorestframework": ["==3.12.4", "==3.13.1"],
                    },
                ),
                Venv(
                    pys=select_pys(min_version="3.9", max_version="3.10"),
                    pkgs={
                        "django": "~=3.2",
                        "djangorestframework": ">=3.11,<3.12",
                    },
                ),
                Venv(
                    pys=select_pys(min_version="3.9", max_version="3.13"),
                    pkgs={
                        "django": ["~=4.0"],
                        "djangorestframework": ["~=3.13", latest],
                    },
                ),
            ],
        ),
        Venv(
            name="django:celery",
            command="pytest {cmdargs} tests/contrib/django_celery",
            pkgs={
                # The test app was built with Django 2. We don't need to test
                # other versions as the main purpose of these tests is to ensure
                # an error-free interaction between Django and Celery. We find
                # that we currently have no reasons for expanding this matrix.
                "celery": latest,
                "gevent": latest,
                "requests": latest,
                "typing-extensions": latest,
                "pytest-randomly": latest,
            },
            venvs=[
                Venv(
                    pys=["3.9"],
                    pkgs={
                        "sqlalchemy": "~=1.2.18",
                        "django": "~=2.2.0",
                    },
                ),
                Venv(
                    pys="3.12",
                    pkgs={
                        "sqlalchemy": latest,
                        "django": latest,
                    },
                ),
            ],
        ),
        Venv(
            name="dramatiq",
            command="pytest {cmdargs} tests/contrib/dramatiq",
            venvs=[
                Venv(
                    pys=["3.9"],
                    pkgs={"dramatiq": "~=1.10.0", "pytest": latest, "redis": latest, "pika": latest},
                ),
                Venv(
                    pys=select_pys(max_version="3.13"),
                    pkgs={"dramatiq": latest, "pytest": latest, "redis": latest},
                ),
            ],
        ),
        Venv(
            name="elasticsearch",
            command="pytest {cmdargs} tests/contrib/elasticsearch/test_elasticsearch.py",
            pkgs={
                "pytest-randomly": latest,
            },
            venvs=[
                Venv(
                    pys=select_pys(),
                    pkgs={
                        "elasticsearch": [
                            "~=7.13.0",  # latest to support unofficial Elasticsearch servers, released Jul 2021
                            "~=7.17",
                            "==8.0.1",  # 8.0.0 has a bug that interferes with tests
                            latest,
                        ]
                    },
                ),
                Venv(pys=select_pys(), pkgs={"elasticsearch1": ["~=1.10.0"]}),
                Venv(pys=select_pys(), pkgs={"elasticsearch2": ["~=2.5.0"]}),
                Venv(pys=select_pys(), pkgs={"elasticsearch5": ["~=5.5.0"]}),
                Venv(pys=select_pys(), pkgs={"elasticsearch6": ["~=6.8.0"]}),
                Venv(pys=select_pys(), pkgs={"elasticsearch7": ["~=7.13.0", latest]}),
                Venv(pys=select_pys(), pkgs={"elasticsearch8": ["~=8.0.1", latest]}),
            ],
        ),
        Venv(
            name="elasticsearch:multi",
            command="pytest {cmdargs} tests/contrib/elasticsearch/test_elasticsearch_multi.py",
            venvs=[
                Venv(
                    pys=select_pys(),
                    pkgs={
                        "elasticsearch": latest,
                        "elasticsearch7": latest,
                        "pytest-randomly": latest,
                    },
                ),
            ],
        ),
        Venv(
            name="elasticsearch:async",
            command="pytest {cmdargs} tests/contrib/elasticsearch/test_async.py",
            env={"AIOHTTP_NO_EXTENSIONS": "1"},  # needed until aiohttp is updated to support python 3.12
            venvs=[
                Venv(
                    pys=select_pys(),
                    pkgs={
                        "elasticsearch[async]": latest,
                        "elasticsearch7[async]": latest,
                        "opensearch-py[async]": latest,
                        "pytest-randomly": latest,
                    },
                ),
            ],
        ),
        Venv(
            name="elasticsearch:opensearch",
            # avoid running tests in ElasticsearchPatchTest, only run tests with OpenSearchPatchTest configurations
            command="pytest {cmdargs} tests/contrib/elasticsearch/test_opensearch.py -k 'not ElasticsearchPatchTest'",
            pys=select_pys(),
            pkgs={
                "opensearch-py[requests]": ["~=1.1.0", "~=2.0.0", latest],
                "pytest-randomly": latest,
            },
        ),
        Venv(
            name="flask",
            command="pytest {cmdargs} tests/contrib/flask",
            pkgs={
                "blinker": latest,
                "requests": latest,
                "werkzeug": "~=2.0",
                "urllib3": "~=1.0",
                "pytest-randomly": latest,
                "importlib_metadata": latest,
                "flask-openapi3": latest,
            },
            venvs=[
                # Flask 1.x.x
                Venv(
                    pys=select_pys(max_version="3.9"),
                    pkgs={
                        "flask": "~=1.0",
                        # https://github.com/pallets/itsdangerous/issues/290
                        # DEV: Breaking change made in 2.1.0 release
                        "itsdangerous": "<2.1.0",
                        # https://github.com/pallets/markupsafe/issues/282
                        # DEV: Breaking change made in 2.1.0 release
                        "markupsafe": "<2.0",
                        # DEV: Flask 1.0.x is missing a maximum version for werkzeug dependency
                        "werkzeug": "<2.0",
                    },
                ),
                Venv(
                    pys=select_pys(max_version="3.9"),
                    command="python tests/ddtrace_run.py pytest {cmdargs} tests/contrib/flask_autopatch",
                    env={
                        "DD_SERVICE": "test.flask.service",
                        "DD_PATCH_MODULES": "jinja2:false",
                    },
                    pkgs={
                        "flask": "~=1.0",
                        # https://github.com/pallets/itsdangerous/issues/290
                        # DEV: Breaking change made in 2.0 release
                        "itsdangerous": "<2.0",
                        # https://github.com/pallets/markupsafe/issues/282
                        # DEV: Breaking change made in 2.1.0 release
                        "markupsafe": "<2.0",
                        # DEV: Flask 1.0.x is missing a maximum version for werkzeug dependency
                        "werkzeug": "<2.0",
                    },
                ),
                Venv(
                    pys=select_pys(),
                    pkgs={
                        "flask": [
                            "~=2.0",
                            "~=3.0.0",
                            latest,
                        ],
                        # Flask 3.x.x requires Werkzeug >= 3.0.0
                        "werkzeug": ">=3.0",
                    },
                ),
                Venv(
                    pys=select_pys(),
                    command="python tests/ddtrace_run.py pytest {cmdargs} tests/contrib/flask_autopatch",
                    env={
                        "DD_SERVICE": "test.flask.service",
                        "DD_PATCH_MODULES": "jinja2:false",
                    },
                    pkgs={
                        "flask": [
                            "~=3.0.0",
                            latest,
                        ],
                        # Flask 3.x.x requires Werkzeug >= 3.0.0
                        "werkzeug": ">=3.0",
                    },
                ),
            ],
        ),
        Venv(
            name="flask_cache",
            command="pytest {cmdargs} tests/contrib/flask_cache",
            pkgs={
                "python-memcached": latest,
                "redis": "~=2.0",
                "blinker": latest,
                "pytest-randomly": latest,
            },
            venvs=[
                Venv(
                    pkgs={
                        "flask": "~=0.12.0",
                        "Werkzeug": ["<1.0"],
                        "Flask-Cache": "~=0.13.1",
                        "werkzeug": "<1.0",
                        "pytest": "~=6.0",
                        "pytest-mock": "==2.0.0",
                        "pytest-cov": "~=3.0",
                        "Jinja2": "~=2.10.0",
                        "more_itertools": "<8.11.0",
                        # https://github.com/pallets/itsdangerous/issues/290
                        # DEV: Breaking change made in 2.0 release
                        "itsdangerous": "<2.0",
                        # https://github.com/pallets/markupsafe/issues/282
                        # DEV: Breaking change made in 2.1.0 release
                        "markupsafe": "<2.0",
                    },
                    venvs=[
                        Venv(pys=["3.9"], pkgs={"exceptiongroup": latest}),
                    ],
                ),
                Venv(
                    pkgs={
                        "flask": "~=1.1.0",
                        "flask-caching": ["~=1.10.0", latest],
                        # https://github.com/pallets/itsdangerous/issues/290
                        # DEV: Breaking change made in 2.0 release
                        "itsdangerous": "<2.0",
                        # https://github.com/pallets/markupsafe/issues/282
                        # DEV: Breaking change made in 2.1.0 release
                        "markupsafe": "<2.0",
                    },
                    venvs=[
                        Venv(
                            pys=select_pys(min_version="3.9", max_version="3.11"),
                        ),
                        Venv(
                            pys=select_pys(min_version="3.12", max_version="3.13"),
                            pkgs={
                                "redis": latest,
                            },
                        ),
                    ],
                ),
                Venv(
                    pkgs={
                        "flask": [latest],
                        "flask-caching": ["~=1.10.0", latest],
                    },
                    venvs=[
                        Venv(
                            pys=select_pys(min_version="3.9", max_version="3.11"),
                        ),
                        Venv(pys=select_pys(min_version="3.12", max_version="3.13"), pkgs={"redis": latest}),
                    ],
                ),
            ],
        ),
        Venv(
            name="mako",
            command="pytest {cmdargs} tests/contrib/mako",
            pys=select_pys(),
            pkgs={
                "mako": ["~=1.0.0", latest],
                "pytest-randomly": latest,
            },
        ),
        Venv(
            name="mysql",
            command="pytest {cmdargs} tests/contrib/mysql",
            pkgs={
                "pytest-randomly": latest,
            },
            venvs=[
                Venv(
                    pys=["3.9"],
                    pkgs={"mysql-connector-python": ["==8.0.5", latest]},
                ),
                Venv(
                    # mysql-connector-python added support for Python 3.10 in 8.0.28
                    pys="3.10",
                    pkgs={"mysql-connector-python": ["~=8.0.28", latest]},
                ),
                Venv(
                    # mysql-connector-python added support for Python 3.11 in 8.0.31
                    pys="3.11",
                    pkgs={"mysql-connector-python": ["~=8.0.31", latest]},
                ),
                Venv(
                    pys=select_pys(min_version="3.12"),
                    pkgs={"mysql-connector-python": latest},
                ),
            ],
        ),
        Venv(
            name="psycopg:psycopg2",
            command="pytest {cmdargs} tests/contrib/psycopg2",
            pkgs={
                "pytest-randomly": latest,
            },
            venvs=[
                Venv(
                    pys=select_pys(),
                    pkgs={"psycopg2-binary": ["~=2.9.2", latest]},
                ),
            ],
        ),
        Venv(
            name="psycopg",
            command="pytest {cmdargs} tests/contrib/psycopg",
            pkgs={
                "pytest-randomly": latest,
            },
            venvs=[
                Venv(
                    venvs=[
                        Venv(
                            pys=["3.9"],
                            pkgs={
                                "psycopg": "~=3.0.0",
                                "pytest-asyncio": "==0.21.1",
                            },
                        ),
                        Venv(
                            pys=select_pys(min_version="3.9", max_version="3.11"),
                            pkgs={
                                "psycopg": latest,
                                "pytest-asyncio": "==0.21.1",
                            },
                        ),
                        Venv(
                            pys=["3.12"],
                            pkgs={
                                "psycopg": latest,
                                "pytest-asyncio": "==0.23.7",
                            },
                        ),
                        Venv(
                            pys=select_pys(min_version="3.13"),
                            pkgs={
                                "psycopg": latest,
                                "pytest-asyncio": ">=1.0",
                            },
                        ),
                    ],
                ),
            ],
        ),
        Venv(
            name="appsec_iast_memcheck",
            command="pytest --memray --stacks=35 {cmdargs} tests/appsec/iast_memcheck/",
            pys=select_pys(),
            pkgs={
                "requests": latest,
                "urllib3": latest,
                "cryptography": latest,
                "pytest-memray": latest,
                "pytest-asyncio": latest,
                "pytest-randomly": latest,
                "psycopg2-binary": "~=2.9.9",
            },
            env={
                "_DD_IAST_PATCH_MODULES": "benchmarks.,tests.appsec.",
                "DD_IAST_REQUEST_SAMPLING": "100",
                "DD_IAST_DEDUPLICATION_ENABLED": "false",
            },
        ),
        Venv(
            name="pymemcache",
            pys=select_pys(),
            pkgs={
                "pytest-randomly": latest,
                "pymemcache": [
                    "~=3.4.2",
                    "~=3.5",
                    latest,
                ],
            },
            venvs=[
                Venv(command="pytest {cmdargs} --ignore=tests/contrib/pymemcache/autopatch tests/contrib/pymemcache"),
                Venv(command="python tests/ddtrace_run.py pytest {cmdargs} tests/contrib/pymemcache/autopatch/"),
            ],
        ),
        Venv(
            name="appsec_integrations_pygoat",
            pys=["3.10", "3.11", "3.12"],
            pkgs={
                "requests": latest,
                "pyyaml": "==6.0.1",
            },
            env={
                "DD_CIVISIBILITY_ITR_ENABLED": "false",
                "DD_IAST_REQUEST_SAMPLING": "100",
                "DD_IAST_ENABLED": "true",
                "_DD_IAST_DEBUG": "false",
                "DD_IAST_VULNERABILITIES_PER_REQUEST": "100",
                "DD_REMOTE_CONFIGURATION_ENABLED": "true",
                "DD_IAST_DEDUPLICATION_ENABLED": "false",
                "DD_TRACE_AGENT_URL": "http://0.0.0.0:9126",
                "DD_FAST_BUILD": "1",
                "PYDONTWRITEBYTECODE": "1",
                "PYTHONUNBUFFERED": "1",
            },
            command="bash tests/appsec/integrations/pygoat_tests/run_pygoat.sh tests/appsec/integrations/pygoat_tests/",
        ),
        Venv(
            name="pynamodb",
            command="pytest -n 8 {cmdargs} tests/contrib/pynamodb",
            # TODO: Py312 requires changes to test code
            venvs=[
                Venv(
                    pys=select_pys(min_version="3.9", max_version="3.11"),
                    pkgs={
                        "pynamodb": ["~=5.3", "<6.0"],
                        "moto": ">=1.0,<2.0",
                        "cfn-lint": "~=0.53.1",
                        "Jinja2": "~=2.10.0",
                        "pytest-randomly": latest,
                        "pytest-xdist": latest,
                    },
                ),
            ],
        ),
        Venv(
            name="starlette",
            command="pytest {cmdargs} tests/contrib/starlette",
            pkgs={
                "pytest-asyncio": "==0.21.1",
                "greenlet": "~=3.0",
                "requests": latest,
                "aiofiles": latest,
                "sqlalchemy": "<2.0",
                "aiosqlite": latest,
                "databases": latest,
                "pytest-randomly": latest,
                "anyio": "<4.0",
            },
            venvs=[
                # starlette added new TestClient after v0.20
                # starlette added new root_path/path definitions after v0.33
                Venv(
                    # starlette added support for Python 3.9 in 0.14
                    pys="3.9",
                    pkgs={"starlette": ["~=0.14.0", "~=0.20.0", "~=0.33.0"], "httpx": "~=0.22.0"},
                ),
                Venv(
                    # starlette added support for Python 3.10 in 0.15
                    pys="3.10",
                    pkgs={"starlette": ["~=0.15.0", "~=0.20.0", "~=0.33.0", latest], "httpx": "~=0.27.0"},
                ),
                Venv(
                    # starlette added support for Python 3.11 in 0.21
                    pys="3.11",
                    pkgs={"starlette": ["~=0.21.0", "~=0.33.0"], "httpx": "~=0.22.0"},
                ),
                Venv(
                    pys=select_pys(min_version="3.12"),
                    pkgs={"starlette": latest, "httpx": "~=0.27.0"},
                ),
                Venv(
                    pys=select_pys(min_version="3.9", max_version="3.11"),
                    pkgs={"starlette": [latest], "httpx": "~=0.22.0"},
                ),
            ],
        ),
        Venv(
            name="structlog",
            pys=select_pys(),
            command="pytest {cmdargs} tests/contrib/structlog",
            pkgs={
                "structlog": ["~=20.2.0", latest],
                "pytest-randomly": latest,
            },
        ),
        Venv(
            name="sqlalchemy",
            command="pytest {cmdargs} tests/contrib/sqlalchemy",
            pkgs={
                "pytest-randomly": latest,
                "psycopg2-binary": latest,
                "mysql-connector-python": latest,
                "sqlalchemy": latest,
            },
            venvs=[
                Venv(
                    pys=select_pys(min_version="3.9", max_version="3.12"),
                    pkgs={
                        "greenlet": "==3.0.3",
                        "sqlalchemy": ["~=1.3.0", latest],
                    },
                ),
                Venv(
                    pys=select_pys(min_version="3.12", max_version="3.13"),
                    pkgs={
                        "greenlet": "==3.1.0",
                    },
                ),
                Venv(
                    pys=select_pys(min_version="3.14"),
                    pkgs={
                        "greenlet": "==3.2.4",
                    },
                ),
            ],
        ),
        Venv(
            name="requests",
            command="pytest {cmdargs} tests/contrib/requests",
            pkgs={
                "pytest-randomly": latest,
                "urllib3": "~=1.0",
                "requests-mock": ">=1.4",
            },
            venvs=[
                Venv(
                    # requests added support for Python 3.9 in 2.25
                    pys="3.9",
                    pkgs={
                        "requests": [
                            "~=2.25.0",
                            latest,
                        ],
                    },
                ),
                Venv(
                    # requests added support for Python 3.10 in 2.27
                    pys="3.10",
                    pkgs={
                        "requests": [
                            "~=2.27",
                            latest,
                        ],
                    },
                ),
                Venv(
                    # requests added support for Python 3.11 in 2.28
                    pys="3.11",
                    pkgs={
                        "requests": [
                            "~=2.28.0",
                            latest,
                        ],
                    },
                ),
                Venv(
                    pys=select_pys(min_version="3.12"),
                    pkgs={
                        "requests": [
                            latest,
                        ],
                    },
                ),
            ],
        ),
        Venv(
            name="wsgi",
            command="pytest {cmdargs} tests/contrib/wsgi",
            venvs=[
                Venv(
                    pys=select_pys(max_version="3.12"),
                    pkgs={
                        "WebTest": latest,
                        "pytest-randomly": latest,
                    },
                ),
                Venv(
                    pys=select_pys(min_version="3.13"),
                    pkgs={
                        "WebTest": latest,
                        "pytest-randomly": latest,
                        "legacy-cgi": latest,
                    },
                ),
            ],
        ),
        Venv(
            name="botocore",
            command="pytest {cmdargs} tests/contrib/botocore",
            pkgs={
                "moto[all]": "<5.0",
                "pytest-randomly": latest,
                "vcrpy": "==6.0.1",
            },
            venvs=[
                Venv(
                    pkgs={"botocore": "==1.34.49", "boto3": "==1.34.49"},
                    venvs=[
                        Venv(
                            pys=select_pys(),
                        ),
                    ],
                ),
                Venv(
                    pkgs={"vcrpy": "==7.0.0", "botocore": "==1.38.26", "boto3": "==1.38.26"},
                    venvs=[
                        Venv(
                            pys=select_pys(),
                        ),
                    ],
                ),
            ],
        ),
        Venv(
            name="asgi",
            pkgs={
                "pytest-asyncio": "==0.21.1",
                "httpx": "<0.28.0",
                "asgiref": ["~=3.0.0", "~=3.0", latest],
                "pytest-randomly": latest,
            },
            pys=select_pys(),
            command="pytest {cmdargs} tests/contrib/asgi",
        ),
        Venv(
            name="mariadb",
            command="pytest {cmdargs} tests/contrib/mariadb",
            pkgs={
                "pytest-randomly": latest,
            },
            venvs=[
                Venv(
                    pys=select_pys(min_version="3.9", max_version="3.10"),
                    pkgs={
                        "mariadb": [
                            "~=1.0.0",
                            "~=1.0",
                            latest,
                        ],
                    },
                ),
                Venv(pys=select_pys(min_version="3.11"), pkgs={"mariadb": ["~=1.1.2", latest]}),
            ],
        ),
        Venv(
            name="pymysql",
            command="pytest {cmdargs} tests/contrib/pymysql",
            pkgs={
                "pytest-randomly": latest,
            },
            venvs=[
                Venv(
                    # pymysql added support for Python 3.9 in 0.10
                    pys="3.9",
                    pkgs={"pymysql": "~=0.10"},
                ),
                Venv(
                    pys=select_pys(min_version="3.9", max_version="3.12"),
                    pkgs={
                        "pymysql": [
                            "~=1.0",
                            latest,
                        ],
                    },
                ),
                Venv(
                    pys=select_pys(min_version="3.13"),
                    pkgs={
                        "pymysql": [
                            latest,
                        ],
                    },
                ),
            ],
        ),
        Venv(
            name="pyramid",
            command="pytest {cmdargs} tests/contrib/pyramid",
            pkgs={
                "requests": [latest],
                "webtest": [latest],
                "tests/contrib/pyramid/pserve_app": [latest],
                "pytest-randomly": latest,
            },
            venvs=[
                Venv(
                    pys="3.9",
                    pkgs={
                        "pyramid": [
                            "~=1.10",
                            "~=2.0",
                            latest,
                        ],
                    },
                ),
                Venv(
                    # pyramid added support for Python 3.10/3.11 in 2.1
                    # FIXME[python-3.12]: blocked on venusian release https://github.com/Pylons/venusian/issues/85
                    pys=select_pys(min_version="3.10", max_version="3.12"),
                    pkgs={
                        "pyramid": [latest],
                    },
                ),
                Venv(
                    # pyramid added support for Python 3.10/3.11 in 2.1
                    # FIXME[python-3.12]: blocked on venusian release https://github.com/Pylons/venusian/issues/85
                    pys=select_pys(min_version="3.13"),
                    pkgs={
                        "pyramid": [latest],
                        "legacy-cgi": latest,
                    },
                ),
            ],
        ),
        Venv(
            name="aiobotocore",
            command="pytest {cmdargs} --no-cov tests/contrib/aiobotocore",
            pkgs={
                "pytest-asyncio": "==0.21.1",
                "async_generator": ["~=1.10"],
                "pytest-randomly": latest,
            },
            venvs=[
                Venv(
                    pys=select_pys(min_version="3.9", max_version="3.11"),
                    pkgs={
                        "aiobotocore": ["~=1.0.0", "~=1.4.2", "~=2.0.0", latest],
                    },
                ),
                Venv(
                    pys=select_pys(min_version="3.12"),
                    pkgs={"aiobotocore": latest},
                ),
            ],
        ),
        Venv(
            name="fastapi",
            command="pytest {cmdargs} tests/contrib/fastapi",
            pkgs={
                "httpx": "<=0.27.2",
                "pytest-asyncio": "==0.21.1",
                "python-multipart": latest,
                "pytest-randomly": latest,
                "requests": latest,
                "aiofiles": latest,
            },
            venvs=[
                Venv(
                    pys=select_pys(min_version="3.9", max_version="3.10"),
                    pkgs={"fastapi": ["~=0.64.0", "~=0.90.0", latest]},
                ),
                Venv(
                    # fastapi added support for Python 3.11 in 0.86.0
                    pys=select_pys(min_version="3.11", max_version="3.13"),
                    pkgs={"fastapi": ["~=0.86.0", latest], "anyio": ">=3.4.0,<4.0"},
                ),
                Venv(
                    pys=select_pys(min_version="3.14"),
                    pkgs={"fastapi": latest, "hypothesis": latest},
                ),
            ],
        ),
        Venv(
            name="aiomysql",
            command="pytest {cmdargs} tests/contrib/aiomysql",
            venvs=[
                Venv(
                    pys=select_pys(min_version="3.9", max_version="3.12"),
                    pkgs={
                        "pytest-randomly": latest,
                        "pytest-asyncio": "==0.21.1",
                        "aiomysql": ["~=0.1.0", latest],
                    },
                ),
                Venv(
                    pys=select_pys(min_version="3.13"),
                    pkgs={
                        "pytest-randomly": latest,
                        "pytest-asyncio": latest,
                        "aiomysql": ["~=0.1.0", latest],
                    },
                ),
            ],
        ),
        Venv(
            name="pytest",
            command="pytest --no-ddtrace --no-cov {cmdargs} tests/contrib/pytest/",
            pkgs={
                "pytest-randomly": latest,
                "pytest-xdist": latest,
            },
            env={
                "DD_AGENT_PORT": "9126",
            },
            venvs=[
                Venv(
                    pys="3.9",
                    pkgs={
                        "pytest": [
                            ">=6.0,<7.0",
                            latest,
                        ],
                        "msgpack": latest,
                        "more_itertools": "<8.11.0",
                        "pytest-mock": "==2.0.0",
                        "httpx": "<0.28.0",
                    },
                    venvs=[
                        Venv(
                            pkgs={
                                "pytest": ["~=6.0"],
                                "pytest-cov": "==2.9.0",
                            },
                        ),
                        Venv(
                            pkgs={
                                "pytest": ["~=7.0", latest],
                                "pytest-cov": "==2.12.0",
                            },
                        ),
                    ],
                ),
                Venv(
                    pys=select_pys(min_version="3.10", max_version="3.13"),
                    pkgs={
                        "pytest": [
                            "~=6.0",
                            "~=7.0",
                            latest,
                        ],
                        "msgpack": latest,
                        "asynctest": "==0.13.0",
                        "more_itertools": "<8.11.0",
                        "httpx": "<0.28.0",
                    },
                ),
            ],
        ),
        Venv(
            name="testing",
            command="pytest --no-ddtrace --no-cov {cmdargs} tests/testing/",
            pkgs={
                "pytest-randomly": latest,
                "pytest-xdist": latest,
            },
            env={
                "DD_AGENT_PORT": "9126",
                "DD_PYTEST_USE_NEW_PLUGIN": "true",
            },
            venvs=[
                Venv(
                    pys="3.9",
                    pkgs={
                        "pytest": [
                            "~=7.2",
                            "~=8.0",
                        ],
                        "msgpack": latest,
                        "more_itertools": "<8.11.0",
                        # "pytest-mock": "==2.0.0",
                        "httpx": "<0.28.0",
                    },
                ),
                Venv(
<<<<<<< HEAD
                    pys=select_pys(min_version="3.10", max_version="3.13"),
=======
                    pys=select_pys(min_version="3.10"),
>>>>>>> 20e20878
                    pkgs={
                        "pytest": [
                            "~=7.2",
                            "~=8.0",
                            latest,  # pytest 9.x does not support Python 3.9.
                        ],
                        "msgpack": latest,
                        "asynctest": "==0.13.0",
                        "more_itertools": "<8.11.0",
                        "httpx": "<0.28.0",
                    },
                ),
            ],
        ),
        Venv(
            name="unittest",
            command="pytest --no-ddtrace {cmdargs} tests/contrib/unittest/",
            pkgs={
                "msgpack": latest,
                "pytest-randomly": latest,
            },
            env={
                "DD_PATCH_MODULES": "unittest:true",
                "DD_AGENT_PORT": "9126",
                # gitlab sets the service name to the repo name while locally the default service name is used
                # setting DD_SERVICE ensures the output of the snapshot tests is consistent.
                "DD_UNITTEST_SERVICE": "dd-trace-py",
            },
            pys=select_pys(),
        ),
        Venv(
            name="asynctest",
            command="pytest --no-ddtrace {cmdargs} tests/contrib/asynctest/",
            pkgs={
                "pytest-randomly": latest,
            },
            venvs=[
                Venv(
                    pys="3.9",
                    pkgs={
                        "pytest": [
                            ">=6.0,<7.0",
                        ],
                        "asynctest": "==0.13.0",
                    },
                ),
            ],
        ),
        Venv(
            name="pytest_bdd",
            command="pytest --no-ddtrace {cmdargs} tests/contrib/pytest_bdd/",
            pkgs={
                "msgpack": latest,
                "more_itertools": "<8.11.0",
                "pytest": "==7.4.4",
                "pytest-randomly": latest,
                "pytest-bdd": [
                    ">=4.0,<5.0",
                    # FIXME: add support for v6.1
                    ">=6.0,<6.1",
                ],
            },
            venvs=[
                Venv(
                    pys="3.9",
                    pkgs={
                        "pytest-bdd": [
                            ">=4.0,<5.0",
                            # FIXME: add support for v6.1
                            ">=6.0,<6.1",
                        ]
                    },
                ),
                Venv(
                    pys=select_pys(min_version="3.10"),
                    pkgs={
                        "pytest-bdd": [
                            # FIXME: add support for v6.1
                            ">=6.0,<6.1",
                        ]
                    },
                ),
            ],
        ),
        Venv(
            name="pytest_benchmark",
            pys=select_pys(),
            command="pytest {cmdargs} --no-ddtrace --no-cov tests/contrib/pytest_benchmark/",
            pkgs={
                "msgpack": latest,
                "pytest-randomly": latest,
            },
            venvs=[
                Venv(
                    pkgs={
                        "pytest-benchmark": [
                            ">=3.1.0,<=4.0.0",
                        ]
                    },
                ),
            ],
        ),
        Venv(
            name="pytest:flaky",
            pys=select_pys(),
            command="pytest {cmdargs} --no-ddtrace --no-cov -p no:flaky tests/contrib/pytest_flaky/",
            pkgs={
                "flaky": latest,
                "pytest-randomly": latest,
            },
        ),
        Venv(
            name="grpc",
            command="python -m pytest -v {cmdargs} tests/contrib/grpc",
            pkgs={
                "googleapis-common-protos": latest,
                "pytest-randomly": latest,
            },
            venvs=[
                # Versions between 1.14 and 1.20 have known threading issues
                # See https://github.com/grpc/grpc/issues/18994
                Venv(
                    pys="3.9",
                    pkgs={"grpcio": ["~=1.34.0", latest]},
                ),
                Venv(
                    # grpcio added support for Python 3.10 in 1.41
                    # but the version contains some bugs resolved by https://github.com/grpc/grpc/pull/27635.
                    pys="3.10",
                    pkgs={"grpcio": ["~=1.42.0", latest]},
                ),
                Venv(
                    # grpcio added support for Python 3.11 in 1.49
                    pys="3.11",
                    pkgs={"grpcio": ["~=1.49.0", latest]},
                ),
                Venv(
                    # grpcio added support for Python 3.12 in 1.59
                    pys="3.12",
                    pkgs={
                        "grpcio": ["~=1.59.0", latest],
                        "pytest-asyncio": "==0.23.7",
                    },
                ),
                Venv(
                    pys="3.13",
                    pkgs={
                        "grpcio": latest,
                    },
                ),
                Venv(
                    pys="3.14",
                    pkgs={
                        "grpcio": ">=1.75.0",
                    },
                ),
            ],
        ),
        Venv(
            name="grpc:grpc_aio",
            command="python -m pytest {cmdargs} tests/contrib/grpc_aio",
            pkgs={
                "googleapis-common-protos": latest,
                "pytest-randomly": latest,
            },
            # grpc.aio support is broken and disabled by default
            env={"_DD_TRACE_GRPC_AIO_ENABLED": "true"},
            venvs=[
                Venv(
                    pys="3.9",
                    pkgs={
                        "grpcio": ["~=1.34.0", "~=1.59.0"],
                        "pytest-asyncio": "==0.23.7",
                    },
                ),
                Venv(
                    # grpcio added support for Python 3.10 in 1.41
                    # but the version contains some bugs resolved by https://github.com/grpc/grpc/pull/27635.
                    pys="3.10",
                    pkgs={
                        "grpcio": ["~=1.42.0", "~=1.59.0"],
                        "pytest-asyncio": "==0.23.7",
                    },
                ),
                Venv(
                    # grpcio added support for Python 3.11 in 1.49
                    pys="3.11",
                    pkgs={
                        "grpcio": ["~=1.49.0", "~=1.59.0"],
                        "pytest-asyncio": "==0.23.7",
                    },
                ),
            ],
        ),
        Venv(
            name="graphql:graphene",
            command="pytest {cmdargs} tests/contrib/graphene",
            pkgs={
                "graphql-relay": latest,
                "pytest-randomly": latest,
            },
            venvs=[
                Venv(
                    pys=select_pys(min_version="3.9", max_version="3.13"),
                    pkgs={
                        "graphene": ["~=3.0.0", latest],
                        "pytest-asyncio": "==0.21.1",
                    },
                ),
                Venv(
                    pys=select_pys(min_version="3.14"),
                    pkgs={
                        "graphene": latest,
                        "pytest-asyncio": ">=1.0",
                    },
                ),
            ],
        ),
        Venv(
            name="graphql",
            command="pytest {cmdargs} tests/contrib/graphql",
            pys=select_pys(),
            pkgs={
                "pytest-asyncio": "==0.21.1",
                "graphql-core": ["~=3.2.0", latest],
                "pytest-randomly": latest,
            },
        ),
        Venv(
            name="rq",
            command="pytest {cmdargs} tests/contrib/rq",
            pkgs={
                "pytest-asyncio": "==0.21.1",
                "pytest-randomly": latest,
            },
            venvs=[
                Venv(
                    # rq added support for Python 3.9 in 1.8.1
                    pys="3.9",
                    pkgs={
                        "rq": [
                            "~=1.8.1",
                            "~=1.10.0",
                            latest,
                        ],
                        # https://github.com/rq/rq/issues/1469 rq [1.0,1.8] is incompatible with click 8.0+
                        "click": "==7.1.2",
                    },
                ),
                Venv(
                    # rq added support for Python 3.10/3.11 in 1.13
                    pys=select_pys(min_version="3.10", max_version="3.13"),
                    pkgs={"rq": latest},
                ),
            ],
        ),
        Venv(
            name="httpx",
            command="pytest {cmdargs} tests/contrib/httpx",
            pkgs={
                "pytest-asyncio": "==0.21.1",
                "pytest-randomly": latest,
                "httpx": [
                    "~=0.17.0",
                    "~=0.23.0",
                    latest,
                ],
            },
            venvs=[
                Venv(pys=select_pys(max_version="3.12")),
                Venv(
                    pys=select_pys(min_version="3.13"),
                    pkgs={
                        "legacy-cgi": latest,
                    },
                ),
            ],
        ),
        Venv(
            name="urllib3",
            command="pytest {cmdargs} tests/contrib/urllib3",
            pkgs={
                "pytest-randomly": latest,
            },
            venvs=[
                Venv(
                    # Support added for Python 3.9 in 1.25.8
                    pys="3.9",
                    pkgs={"urllib3": ["==1.25.8", latest]},
                ),
                Venv(
                    # Support added for Python 3.10 in 1.26.6
                    pys="3.10",
                    pkgs={"urllib3": ["==1.26.6", latest]},
                ),
                Venv(
                    # Support added for Python 3.11 in 1.26.8
                    pys="3.11",
                    pkgs={"urllib3": ["==1.26.8", latest]},
                ),
                Venv(
                    # Support added for Python 3.12 in 2.0.0
                    pys=select_pys(min_version="3.12"),
                    pkgs={"urllib3": ["==2.0.0", latest]},
                ),
            ],
        ),
        Venv(
            name="algoliasearch",
            command="pytest {cmdargs} tests/contrib/algoliasearch",
            pkgs={"urllib3": "~=1.26.15", "pytest-randomly": latest},
            venvs=[
                Venv(
                    # algoliasearch added support for Python 3.9, 3.10, 3.11 in 3.0
                    pys=select_pys(),
                    pkgs={"algoliasearch": "~=2.6"},
                ),
            ],
        ),
        Venv(
            name="aiopg",
            command="pytest {cmdargs} tests/contrib/aiopg",
            pkgs={
                "sqlalchemy": latest,
                "pytest-randomly": latest,
            },
            venvs=[
                Venv(
                    pys="3.9",
                    pkgs={
                        "aiopg": ["~=0.16.0"],
                    },
                ),
                Venv(
                    pys=select_pys(),
                    pkgs={
                        "aiopg": ["~=1.0", "~=1.4.0"],
                    },
                ),
            ],
        ),
        Venv(
            name="aiohttp",
            command="pytest {cmdargs} tests/contrib/aiohttp",
            pkgs={
                "pytest-randomly": latest,
                "aiohttp": [
                    "~=3.7",
                    latest,
                ],
                "yarl": "~=1.0",
            },
            venvs=[
                Venv(
                    # only test a subset of files for older aiohttp versions
                    command="pytest {cmdargs} tests/contrib/aiohttp/test_aiohttp_client.py \
                    tests/contrib/aiohttp/test_aiohttp_patch.py",
                    pys="3.9",
                    pkgs={
                        "pytest-aiohttp": ["<=1.0.5"],
                        "aiohttp": ["~=3.7.0"],
                        "pytest-asyncio": ["<=0.23.7"],
                    },
                ),
                Venv(
                    pys=select_pys(min_version="3.9", max_version="3.12"),
                    pkgs={
                        "pytest-asyncio": ["==0.23.7"],
                        "pytest-aiohttp": ["==1.0.5"],
                    },
                ),
                Venv(
                    pys=select_pys(min_version="3.13"),
                    pkgs={
                        "pytest-asyncio": [">=1.0.0"],
                        "pytest-aiohttp": latest,
                    },
                ),
            ],
        ),
        Venv(
            name="aiohttp_jinja2",
            command="pytest {cmdargs} tests/contrib/aiohttp_jinja2",
            pkgs={
                "pytest-aiohttp": [latest],
                "pytest-randomly": latest,
                "aiohttp": [
                    "~=3.7",
                    latest,
                ],
                "aiohttp_jinja2": [
                    "~=1.5.0",
                    latest,
                ],
                "jinja2": latest,
            },
            venvs=[
                Venv(
                    pys=select_pys(min_version="3.9", max_version="3.12"),
                    pkgs={
                        "pytest-asyncio": ["==0.23.7"],
                    },
                ),
                Venv(
                    pys=select_pys(min_version="3.13"),
                    pkgs={
                        "pytest-asyncio": [">=1.0.0"],
                    },
                ),
            ],
        ),
        Venv(
            name="jinja2",
            pkgs={
                "pytest-randomly": latest,
            },
            venvs=[
                Venv(
                    pys="3.9",
                    pkgs={
                        "jinja2": "~=2.10.0",
                        # https://github.com/pallets/markupsafe/issues/282
                        # DEV: Breaking change made in 2.1.0 release
                        "markupsafe": "<2.0",
                    },
                ),
                Venv(
                    pys=select_pys(),
                    pkgs={
                        "jinja2": ["~=3.0.0", latest],
                    },
                ),
            ],
            command="pytest {cmdargs} tests/contrib/jinja2",
        ),
        Venv(
            name="rediscluster",
            command="pytest {cmdargs} tests/contrib/rediscluster",
            pkgs={"pytest-randomly": latest},
            venvs=[
                Venv(pys=select_pys(max_version="3.11"), pkgs={"redis-py-cluster": [">=2.0,<2.1", latest]}),
            ],
        ),
        Venv(
            name="redis",
            pkgs={
                "pytest-randomly": latest,
            },
            venvs=[
                Venv(
                    command="pytest {cmdargs} tests/contrib/redis",
                    pkgs={
                        "redis": [
                            "~=4.1",
                            "~=4.3",
                            "==5.0.1",
                        ],
                    },
                    venvs=[
                        Venv(
                            pys=select_pys(min_version="3.9", max_version="3.10"),
                            pkgs={
                                "pytest-asyncio": "==0.23.7",
                            },
                        ),
                    ],
                ),
                Venv(
                    # redis added support for Python 3.11 in 4.3
                    pys="3.11",
                    command="pytest {cmdargs} tests/contrib/redis",
                    pkgs={
                        "redis": ["~=4.3", "==5.0.1"],
                        "pytest-asyncio": "==0.23.7",
                    },
                ),
                Venv(
                    pys=select_pys(min_version="3.12", max_version="3.13"),
                    command="pytest {cmdargs} tests/contrib/redis",
                    pkgs={
                        "redis": latest,
                        "pytest-asyncio": "==0.23.7",
                    },
                ),
                Venv(
                    pys=select_pys(min_version="3.14"),
                    command="pytest {cmdargs} tests/contrib/redis",
                    pkgs={
                        "redis": latest,
                        "pytest-asyncio": latest,
                    },
                ),
            ],
        ),
        Venv(
            name="aredis",
            pys="3.9",
            command="pytest {cmdargs} tests/contrib/aredis",
            pkgs={
                "pytest-asyncio": "==0.21.1",
                "aredis": latest,
                "pytest-randomly": latest,
            },
        ),
        Venv(
            name="avro",
            pys=select_pys(),
            command="pytest {cmdargs} tests/contrib/avro",
            pkgs={
                "avro": latest,
                "pytest-randomly": latest,
            },
        ),
        Venv(
            name="protobuf",
            command="pytest {cmdargs} tests/contrib/protobuf",
            pys=select_pys(),
            pkgs={
                "protobuf": latest,
                "pytest-randomly": latest,
            },
        ),
        Venv(
            name="yaaredis",
            command="pytest {cmdargs} tests/contrib/yaaredis",
            pkgs={
                "pytest-asyncio": "==0.21.1",
                "pytest-randomly": latest,
            },
            venvs=[
                Venv(
                    pys="3.9",
                    pkgs={"yaaredis": ["~=2.0.0", latest]},
                ),
                Venv(
                    # yaaredis added support for Python 3.10 in 3.0
                    pys="3.10",
                    pkgs={"yaaredis": latest},
                ),
            ],
        ),
        Venv(
            name="sanic",
            command="pytest {cmdargs} tests/contrib/sanic",
            pkgs={
                "pytest-asyncio": "==0.21.1",
                "pytest-randomly": latest,
                "requests": latest,
                "websockets": "<11.0",
            },
            venvs=[
                Venv(
                    # sanic added support for Python 3.9 in 20.12
                    pys="3.9",
                    pkgs={
                        "sanic": "~=20.12",
                        "pytest-sanic": "~=1.6.2",
                    },
                ),
                Venv(
                    pys="3.9",
                    pkgs={
                        "sanic": [
                            "~=21.3",
                            "~=21.12",
                        ],
                        "sanic-testing": "~=0.8.3",
                    },
                ),
                Venv(
                    # sanic added support for Python 3.10 in 21.12.0
                    pys="3.10",
                    pkgs={
                        "sanic": "~=21.12.0",
                        "sanic-testing": "~=0.8.3",
                    },
                ),
                Venv(
                    pys=select_pys(min_version="3.9", max_version="3.10"),
                    pkgs={
                        "sanic": ["~=22.3", "~=22.12"],
                        "sanic-testing": "~=22.3.0",
                    },
                ),
                Venv(
                    # sanic added support for Python 3.11 in 22.12.0
                    pys="3.11",
                    pkgs={
                        "sanic": ["~=22.12.0", latest],
                        "sanic-testing": "~=22.3.0",
                    },
                ),
                Venv(
                    pys="3.12",
                    pkgs={
                        "sanic": [latest],
                        "sanic-testing": "~=22.3.0",
                    },
                ),
            ],
        ),
        Venv(
            name="snowflake",
            command="pytest {cmdargs} tests/contrib/snowflake",
            pkgs={
                "responses": "~=0.16.0",
                "cryptography": "<39",
                "pytest-randomly": latest,
            },
            venvs=[
                Venv(
                    # snowflake-connector-python added support for Python 3.9 in 2.4.0
                    pys="3.9",
                    pkgs={"snowflake-connector-python": ["~=2.4.0", "~=2.9.0", latest]},
                ),
                Venv(
                    # snowflake-connector-python added support for Python 3.10 in 2.7.2
                    pys="3.10",
                    pkgs={"snowflake-connector-python": ["~=2.7.2", "~=2.9.0", latest]},
                ),
                Venv(
                    # snowflake-connector-python added support for Python 3.11 in 3.0
                    pys=select_pys(min_version="3.11"),
                    pkgs={"snowflake-connector-python": [latest]},
                ),
            ],
        ),
        Venv(
            pys=["3"],
            name="reno",
            pkgs={
                "reno": latest,
            },
            command="reno {cmdargs}",
        ),
        Venv(
            name="asyncpg",
            command="pytest {cmdargs} tests/contrib/asyncpg",
            pkgs={
                "pytest-asyncio": "~=0.21.1",
                "pytest-randomly": latest,
            },
            venvs=[
                Venv(
                    # asyncpg added support for Python 3.9 in 0.22
                    pys="3.9",
                    pkgs={"asyncpg": ["~=0.23.0", latest]},
                ),
                Venv(
                    # asyncpg added support for Python 3.10 in 0.24
                    pys="3.10",
                    pkgs={"asyncpg": ["~=0.24.0", latest]},
                ),
                Venv(
                    # asyncpg added support for Python 3.11 in 0.27
                    pys="3.11",
                    pkgs={"asyncpg": ["~=0.27", latest]},
                ),
                Venv(
                    pys=select_pys(min_version="3.12"),
                    pkgs={"asyncpg": [latest]},
                ),
            ],
        ),
        Venv(
            name="futures",
            command="pytest {cmdargs} tests/contrib/futures",
            pkgs={
                "gevent": latest,
                "pytest-randomly": latest,
            },
            pys=select_pys(),
        ),
        Venv(
            name="sqlite3",
            command="pytest {cmdargs} tests/contrib/sqlite3",
            pkgs={
                "pytest-randomly": latest,
            },
            venvs=[
                # sqlite3 is tied to the Python version and is not installable via pip
                # To test a range of versions without updating Python, we use Linux only pysqlite3-binary package
                # Remove pysqlite3-binary on Python 3.9+ locally on non-linux machines
                Venv(pys=select_pys(min_version="3.9", max_version="3.12"), pkgs={"pysqlite3-binary": [latest]}),
            ],
        ),
        Venv(
            name="dbapi",
            command="pytest {cmdargs} tests/contrib/dbapi",
            pkgs={
                "pytest-randomly": latest,
            },
            pys=select_pys(),
            env={
                "DD_CIVISIBILITY_ITR_ENABLED": "0",
                "DD_IAST_REQUEST_SAMPLING": "100",  # Override default 30% to analyze all IAST requests
            },
        ),
        Venv(
            name="dbapi_async",
            command="pytest {cmdargs} tests/contrib/dbapi_async",
            env={
                "DD_CIVISIBILITY_ITR_ENABLED": "0",
                "DD_IAST_REQUEST_SAMPLING": "100",  # Override default 30% to analyze all IAST requests
            },
            pkgs={
                "pytest-asyncio": "==0.21.1",
                "pytest-randomly": latest,
            },
            venvs=[
                Venv(pys=select_pys(min_version="3.9", max_version="3.10")),
                Venv(pys=select_pys(min_version="3.11"), pkgs={"attrs": latest}),
            ],
        ),
        Venv(
            name="dogpile_cache",
            command="pytest {cmdargs} tests/contrib/dogpile_cache",
            pkgs={
                "pytest-randomly": latest,
            },
            venvs=[
                Venv(
                    pys=select_pys(min_version="3.9", max_version="3.10"),
                    pkgs={
                        "dogpile.cache": [
                            "~=0.6.0",
                            "~=0.9",
                            "~=1.0",
                            latest,
                        ],
                    },
                ),
                Venv(
                    pys=select_pys(min_version="3.11"),
                    pkgs={
                        "dogpile.cache": [
                            "~=0.9",
                            "~=1.0",
                            "~=1.1",
                            latest,
                        ],
                    },
                ),
            ],
        ),
        Venv(
            name="consul",
            pys=select_pys(),
            command="pytest --no-cov {cmdargs} tests/contrib/consul",
            pkgs={
                "python-consul": [
                    ">=1.1,<1.2",
                    latest,
                ],
                "pytest-randomly": latest,
            },
        ),
        Venv(
            name="opentelemetry",
            command="pytest {cmdargs} tests/opentelemetry",
            # DD_TRACE_OTEL_ENABLED must be set to true before ddtrace is imported
            # and ddtrace (ddtrace.config specifically) must be imported before opentelemetry.
            # If this order is violated otel and datadog spans will not be interoperable.
            env={"DD_TRACE_OTEL_ENABLED": "true"},
            pkgs={
                "pytest-randomly": latest,
                "pytest-asyncio": "==0.21.1",
                "opentelemetry-instrumentation-flask": latest,
                "markupsafe": "==2.0.1",
                "mock": latest,
                "flask": latest,
                "gevent": latest,
                "requests": "==2.28.1",  # specific version expected by tests
            },
            venvs=[
                Venv(
                    # opentelemetry-api doesn't yet work with Python 3.14
                    pys=select_pys(min_version="3.9", max_version="3.13"),
                    # Ensure we test against versions of opentelemetry-api that broke compatibility with ddtrace
                    pkgs={"opentelemetry-api": ["~=1.0.0", "~=1.15.0", "~=1.26.0", latest]},
                ),
                Venv(
                    # opentelemetry-exporter-otlp doesn't yet work with Python 3.14
                    pys=select_pys(min_version="3.9", max_version="3.13"),
                    # v1.15.0 introduced support for logs
                    pkgs={"opentelemetry-exporter-otlp": ["~=1.15.0", latest]},
                    env={"SDK_EXPORTER_INSTALLED": "1"},
                ),
            ],
        ),
        Venv(
            name="openfeature",
            command="pytest {cmdargs} tests/openfeature",
            pys=select_pys(),
            pkgs={
                "pytest-randomly": latest,
                "mock": latest,
            },
            venvs=[
                Venv(
                    # Test against different versions of openfeature-sdk (0.5.0+ for submodule imports)
                    pkgs={"openfeature-sdk": ["~=0.6.0", "~=0.7.0", latest]},
                ),
            ],
        ),
        Venv(
            name="asyncio",
            command="pytest {cmdargs} tests/contrib/asyncio",
            pkgs={
                "pytest-randomly": latest,
            },
            venvs=[
                Venv(
                    pys=select_pys(max_version="3.12"),
                    pkgs={
                        "pytest-asyncio": "==0.21.1",
                    },
                ),
                Venv(
                    pys=select_pys(min_version="3.13"),
                    pkgs={
                        "pytest-asyncio": ">=1.0.0",
                    },
                ),
            ],
        ),
        Venv(
            name="openai",
            command="pytest {cmdargs} tests/contrib/openai",
            pkgs={
                "vcrpy": latest,
                "urllib3": "~=1.26",
                "pytest-asyncio": "==0.21.1",
                "pytest-randomly": latest,
            },
            venvs=[
                Venv(
                    pys=select_pys(min_version="3.9", max_version="3.11"),
                    pkgs={
                        "openai[embeddings,datalib]": ["==1.0.0", "==1.30.1"],
                        "pillow": "==9.5.0",
                        "httpx": "==0.27.2",
                    },
                ),
                Venv(
                    pys=select_pys(min_version="3.9", max_version="3.13"),
                    pkgs={
                        "openai": [latest, "<2.0.0", "~=1.76.2", "==1.66.0"],
                        "pillow": latest,
                    },
                ),
            ],
        ),
        Venv(
            name="opentracer",
            pkgs={"opentracing": latest, "pytest-randomly": latest},
            venvs=[
                Venv(
                    pys=select_pys(),
                    command="pytest {cmdargs} tests/opentracer/core",
                ),
                Venv(
                    pys=select_pys(),
                    command="pytest {cmdargs} tests/opentracer/test_tracer_asyncio.py",
                    pkgs={"pytest-asyncio": "==0.21.1"},
                ),
                Venv(
                    command="pytest {cmdargs} tests/opentracer/test_tracer_gevent.py",
                    venvs=[
                        Venv(
                            pys="3.9",
                            pkgs={"gevent": latest, "greenlet": latest},
                        ),
                        Venv(
                            pys="3.10",
                            pkgs={"gevent": latest},
                        ),
                        Venv(
                            pys="3.11",
                            pkgs={"gevent": latest},
                        ),
                        Venv(
                            pys="3.12",
                            pkgs={"gevent": "~=23.9.0"},
                        ),
                        Venv(
                            pys=select_pys(min_version="3.13"),
                            pkgs={"gevent": latest},
                        ),
                    ],
                ),
            ],
        ),
        Venv(
            name="pyodbc",
            command="pytest {cmdargs} tests/contrib/pyodbc",
            pkgs={"pytest-randomly": latest},
            venvs=[
                Venv(
                    # pyodbc added support for Python 3.9/3.10 in 4.0.34
                    pys=select_pys(min_version="3.9", max_version="3.10"),
                    pkgs={"pyodbc": ["~=4.0.34", latest]},
                ),
                Venv(
                    # pyodbc added support for Python 3.11 in 4.0.35
                    pys=select_pys(min_version="3.11"),
                    pkgs={"pyodbc": [latest]},
                ),
            ],
        ),
        Venv(
            name="pylibmc",
            command="pytest {cmdargs} tests/contrib/pylibmc",
            pkgs={"pytest-randomly": latest},
            venvs=[
                Venv(
                    # pylibmc added support for Python 3.9/3.10 in 1.6.2
                    pys=select_pys(min_version="3.9", max_version="3.10"),
                    pkgs={
                        "pylibmc": ["~=1.6.2", latest],
                    },
                ),
                Venv(
                    pys=select_pys(min_version="3.11"),
                    pkgs={
                        "pylibmc": latest,
                    },
                ),
            ],
        ),
        Venv(
            name="kombu",
            command="pytest {cmdargs} tests/contrib/kombu",
            pkgs={"pytest-randomly": latest},
            venvs=[
                Venv(
                    pys="3.9",
                    pkgs={
                        "kombu": [">=4.6,<4.7", ">=5.0,<5.1", latest],
                    },
                ),
                Venv(
                    # kombu added support for Python 3.10 in 5.2.1
                    pys=select_pys(min_version="3.10", max_version="3.11"),
                    pkgs={
                        "kombu": [">=5.2,<5.3", latest],
                    },
                ),
                Venv(pys=select_pys(min_version="3.12"), pkgs={"kombu": latest}),
            ],
        ),
        Venv(
            name="tornado",
            command="python -m pytest {cmdargs} tests/contrib/tornado",
            pkgs={"pytest-randomly": latest},
            venvs=[
                Venv(
                    # tornado added support for Python 3.9 in 6.1
                    pys="3.9",
                    # tornado 6.0.x and pytest 8.x have a compatibility bug
                    pkgs={"tornado": ["==6.1", "~=6.2"], "pytest": "<=8"},
                ),
                Venv(
                    # tornado added support for Python 3.10 in 6.2
                    pys=select_pys(min_version="3.10", max_version="3.12"),
                    pkgs={"tornado": ["==6.2", "==6.3.1"]},
                ),
                Venv(
                    # tornado fixed a bug affecting 3.13 in 6.4.1
                    pys=select_pys(min_version="3.13"),
                    pkgs={"tornado": "==6.4.1"},
                ),
            ],
        ),
        Venv(
            name="mysqldb",
            command="pytest {cmdargs} tests/contrib/mysqldb",
            pkgs={"pytest-randomly": latest},
            venvs=[
                Venv(
                    pys="3.9",
                    pkgs={"mysqlclient": ["~=2.0", "~=2.1", latest]},
                ),
                Venv(
                    # mysqlclient added support for Python 3.9/3.10 in 2.1
                    pys=select_pys(min_version="3.9", max_version="3.12"),
                    pkgs={"mysqlclient": ["~=2.1", latest]},
                ),
                Venv(
                    pys=select_pys(min_version="3.13"),
                    pkgs={"mysqlclient": "==2.2.6"},
                ),
            ],
        ),
        Venv(
            name="openai_agents",
            command="pytest {cmdargs} tests/contrib/openai_agents",
            venvs=[
                Venv(
                    pys=select_pys(min_version="3.9", max_version="3.13"),
                    pkgs={
                        "vcrpy": latest,
                        "pytest-asyncio": latest,
                        "openai": latest,
                        "openai-agents": ["~=0.0.0", latest],
                    },
                )
            ],
        ),
        Venv(
            name="langchain",
            command="pytest -v {cmdargs} tests/contrib/langchain",
            pkgs={
                "pytest-asyncio": "==0.23.7",
                "tiktoken": latest,
                "huggingface-hub": latest,
                "ai21": latest,
                "exceptiongroup": latest,
                "psutil": latest,
                "pytest-randomly": "==3.10.1",
                "numexpr": "==2.8.5",
                "greenlet": "==3.0.3",
                "respx": latest,
                "numpy": latest,
            },
            venvs=[
                Venv(
                    pkgs={
                        "langchain-core": "~=0.1.0",
                        "langchain-openai": "~=0.1.0",
                        "langchain-anthropic": "~=0.1.0",
                        "langchain-aws": "~=0.1.0",
                        "langchain-cohere": "~=0.1.0",
                    },
                    pys=select_pys(min_version="3.9", max_version="3.12"),
                ),
                Venv(
                    pkgs={
                        "langchain-core": "~=0.3.0",
                        "langchain-openai": "~=0.3.0",
                        "langchain-anthropic": "~=0.3.0",
                        "langchain-aws": "~=0.2.0",
                        "langchain-cohere": "~=0.3.0",
                    },
                    pys=select_pys(min_version="3.9", max_version="3.12"),
                ),
                Venv(
                    pkgs={
                        "langchain-core": latest,
                        "langchain-openai": latest,
                        "langchain-anthropic": latest,
                        "langchain-aws": latest,
                        "langchain-cohere": latest,
                    },
                    pys=select_pys(min_version="3.9", max_version="3.12"),
                ),
            ],
        ),
        Venv(
            name="langgraph",
            command="pytest {cmdargs} tests/contrib/langgraph",
            pkgs={
                "pytest-asyncio": latest,
                "langgraph": ["==0.2.23", "==0.3.21", "==0.3.22", latest],
                "langchain_openai": latest,
                "langchain_core": latest,
                "langchain": latest,
            },
            venvs=[
                Venv(
                    pys=select_pys(min_version="3.9", max_version="3.13"),
                ),
                Venv(pys=select_pys(min_version="3.14"), pkgs={"ormsgpack": ">=1.11.0"}),
            ],
        ),
        Venv(
            name="mcp",
            command="pytest {cmdargs} tests/contrib/mcp",
            pys=select_pys(min_version="3.10"),
            pkgs={
                "pytest-asyncio": latest,
                "mcp": ["~=1.10.0", latest],
            },
        ),
        Venv(
            name="litellm",
            command="pytest {cmdargs} tests/contrib/litellm",
            pys=select_pys(min_version="3.9", max_version="3.13"),
            pkgs={
                "litellm": "==1.65.4",
                "vcrpy": latest,
                "pytest-asyncio": latest,
                "botocore": latest,
                "boto3": latest,
                "openai": "==1.68.2",
            },
        ),
        Venv(
            name="anthropic",
            command="pytest {cmdargs} tests/contrib/anthropic",
            pkgs={
                "pytest-asyncio": latest,
                "vcrpy": latest,
            },
            venvs=[
                Venv(
                    pys=select_pys(min_version="3.9", max_version="3.12"),
                    pkgs={"anthropic": "~=0.28.0", "httpx": "~=0.27.0"},
                ),
                Venv(
                    pys=select_pys(),
                    pkgs={"anthropic": latest, "httpx": "<0.28.0"},
                ),
            ],
        ),
        Venv(
            name="vertexai",
            command="pytest {cmdargs} tests/contrib/vertexai",
            pys=select_pys(min_version="3.9", max_version="3.12"),
            pkgs={
                "pytest-asyncio": latest,
                "vertexai": [latest],
                "google-ai-generativelanguage": [latest],
            },
        ),
        Venv(
            name="google_adk",
            command="pytest {cmdargs} tests/contrib/google_adk",
            pkgs={
                "pytest-asyncio": latest,
                "google-adk": ["~=1.0.0", latest],
                "vcrpy": latest,
                "deprecated": latest,
            },
            venvs=[
                Venv(
                    pys=select_pys(),
                ),
            ],
        ),
        Venv(
            name="google_genai",
            command="pytest {cmdargs} tests/contrib/google_genai",
            pkgs={
                "pytest-asyncio": latest,
                "google-genai": latest,
            },
            venvs=[
                Venv(
                    pys=select_pys(),
                ),
            ],
        ),
        Venv(
            name="crewai",
            command="pytest {cmdargs} tests/contrib/crewai",
            pys=select_pys(min_version="3.10", max_version="3.12"),
            pkgs={
                "pytest-asyncio": latest,
                "openai": latest,
                "crewai": ["~=0.102.0", latest],
                "vcrpy": "==7.0.0",
            },
        ),
        Venv(
            name="pydantic_ai",
            command="pytest {cmdargs} tests/contrib/pydantic_ai",
            pkgs={
                "pytest-asyncio": latest,
                "vcrpy": "==7.0.0",
                "typing_extensions": latest,
            },
            venvs=[
                Venv(
                    pys=select_pys(),
                    pkgs={
                        "pydantic-ai": ["==0.3.0", "==0.4.4"],
                        "pydantic": "==2.12.0a1",
                    },
                ),
            ],
        ),
        Venv(
            name="ray",
            command="pytest {cmdargs} tests/contrib/ray",
            pys=select_pys(min_version="3.11", max_version="3.13"),
            pkgs={
                "ray[default]": ["~=2.46.0", latest],
            },
        ),
        Venv(
            name="logbook",
            pys=select_pys(),
            command="pytest {cmdargs} tests/contrib/logbook",
            pkgs={
                "logbook": ["~=1.0.0", latest],
                "pytest-randomly": latest,
            },
        ),
        Venv(
            name="loguru",
            pys=select_pys(),
            command="pytest {cmdargs} tests/contrib/loguru",
            pkgs={
                "loguru": ["~=0.4.0", latest],
                "pytest-randomly": latest,
            },
        ),
        Venv(
            name="molten",
            command="pytest -n 8 {cmdargs} tests/contrib/molten",
            pys=select_pys(),
            pkgs={
                "cattrs": ["<23.1.1"],
                "molten": [">=1.0,<1.1", latest],
                "pytest-randomly": latest,
                "pytest-xdist": latest,
            },
        ),
        Venv(
            name="gunicorn",
            command="pytest {cmdargs} tests/contrib/gunicorn",
            pkgs={
                "requests": latest,
                "gevent": latest,
                "gunicorn": ["==20.0.4", latest],
                "pytest-randomly": latest,
            },
            pys=select_pys(),
        ),
        Venv(
            name="kafka",
            env={
                "_DD_TRACE_STATS_WRITER_INTERVAL": "1000000000",
                "DD_DATA_STREAMS_ENABLED": "true",
            },
            pkgs={
                "pytest-randomly": latest,
            },
            venvs=[
                Venv(
                    command="pytest {cmdargs} -vv tests/contrib/kafka",
                    venvs=[
                        Venv(
                            pys=select_pys(min_version="3.9", max_version="3.10"),
                            pkgs={"confluent-kafka": ["~=1.9.2", latest]},
                        ),
                        # confluent-kafka added support for Python 3.11 in 2.0.2
                        Venv(pys=select_pys(min_version="3.11", max_version="3.13"), pkgs={"confluent-kafka": latest}),
                    ],
                ),
            ],
        ),
        Venv(
            name="aws_lambda",
            command="pytest --no-ddtrace {cmdargs} tests/contrib/aws_lambda",
            pys=select_pys(min_version="3.9", max_version="3.13"),
            pkgs={
                "boto3": latest,
                "datadog-lambda": [">=6.105.0", latest],
                "pytest-asyncio": "==0.21.1",
                "pytest-randomly": latest,
            },
        ),
        Venv(
            name="aiokafka",
            env={
                "_DD_TRACE_STATS_WRITER_INTERVAL": "1000000000",
                "DD_DATA_STREAMS_ENABLED": "true",
            },
            command="pytest {cmdargs} tests/contrib/aiokafka/",
            pys=select_pys(),
            pkgs={"pytest-asyncio": [latest], "pytest-randomly": latest, "aiokafka": ["~=0.9.0", latest]},
        ),
        Venv(
            name="azure_eventhubs",
            command="pytest {cmdargs} tests/contrib/azure_eventhubs",
            pys=select_pys(min_version="3.9", max_version="3.13"),
            pkgs={
                "azure.eventhub": ["~=5.12.0", latest],
                "pytest-asyncio": "==0.23.7",
            },
        ),
        Venv(
            name="azure_functions",
            command="pytest {cmdargs} tests/contrib/azure_functions",
            pys=select_pys(min_version="3.9", max_version="3.11"),
            pkgs={
                "azure.functions": ["~=1.10.1", latest],
                "requests": latest,
            },
        ),
        Venv(
            name="azure_functions:eventhubs",
            command="pytest {cmdargs} tests/contrib/azure_functions_eventhubs",
            pys=select_pys(min_version="3.9", max_version="3.11"),
            pkgs={
                "azure.functions": ["~=1.10.1", latest],
                "azure.eventhub": latest,
                "azure.storage.blob": latest,
            },
        ),
        Venv(
            name="azure_functions:servicebus",
            command="pytest {cmdargs} tests/contrib/azure_functions_servicebus",
            pys=select_pys(min_version="3.9", max_version="3.11"),
            pkgs={
                "azure.functions": ["~=1.10.1", latest],
                "azure.servicebus": latest,
            },
        ),
        Venv(
            name="azure_servicebus",
            command="pytest {cmdargs} tests/contrib/azure_servicebus",
            venvs=[
                Venv(
                    pys=select_pys(max_version="3.13"),
                    pkgs={
                        "azure.servicebus": ["~=7.14.0", latest],
                        "pytest-asyncio": "==0.23.7",
                    },
                ),
                Venv(
                    pys=select_pys(min_version="3.14"),
                    pkgs={
                        "azure.servicebus": latest,
                        "pytest-asyncio": latest,
                    },
                ),
            ],
        ),
        Venv(
            name="sourcecode",
            command="pytest {cmdargs} tests/sourcecode",
            pys=select_pys(),
            pkgs={
                "setuptools": latest,
                "pytest-randomly": latest,
            },
        ),
        Venv(
            name="ci_visibility",
            command="pytest --no-ddtrace {cmdargs} tests/ci_visibility",
            pkgs={
                "msgpack": latest,
                "coverage": latest,
                "pytest-randomly": latest,
                "gevent": latest,
            },
            env={
                "DD_AGENT_PORT": "9126",
            },
            venvs=[
                Venv(
                    pys=select_pys(min_version="3.9", max_version="3.13"),
                ),
            ],
        ),
        Venv(
            name="subprocess",
            command="pytest {cmdargs} --no-cov tests/contrib/subprocess",
            pkgs={
                "pytest-randomly": latest,
            },
            pys=select_pys(),
        ),
        Venv(
            name="integration_registry",
            command="pytest {cmdargs} tests/contrib/integration_registry",
            pkgs={
                "riot": "==0.20.1",
                "pytest-randomly": latest,
                "pytest-asyncio": "==0.23.7",
                "PyYAML": latest,
                "jsonschema": latest,
            },
            # we only need to run this on one version of Python
            pys=["3.13"],
        ),
        Venv(
            name="llmobs",
            command="pytest {cmdargs} tests/llmobs",
            pkgs={
                "vcrpy": latest,
                "pytest-asyncio": "==0.21.1",
                "ragas": "==0.1.21",
                "langchain": latest,
                "pandas": latest,
            },
            pys=select_pys(min_version="3.9", max_version="3.13"),
        ),
        Venv(
            name="valkey",
            command="pytest {cmdargs} tests/contrib/valkey",
            pkgs={
                "valkey": latest,
                "pytest-randomly": latest,
                "pytest-asyncio": "==0.23.7",
            },
            pys=select_pys(),
        ),
        Venv(
            name="profile",
            # NB riot commands that use this Venv must include --pass-env to work properly
            command="python -m tests.profiling.run pytest -v --no-cov --capture=no --benchmark-disable --ignore='tests/profiling/collector/test_memalloc.py' {cmdargs} tests/profiling",  # noqa: E501
            env={
                "DD_PROFILING_ENABLE_ASSERTS": "1",
                "CPUCOUNT": "12",
                # TODO: Remove once pkg_resources warnings are no longer emitted from this internal module
                "PYTHONWARNINGS": "ignore::UserWarning:ddtrace.internal.module,ignore::UserWarning:gevent.events",
            },
            pkgs={
                "gunicorn": latest,
                "jsonschema": latest,
                "zstandard": latest,
                "pytest-cpp": latest,
                #
                # pytest-benchmark depends on cpuinfo which dropped support for Python<=3.6 in 9.0
                # See https://github.com/workhorsy/py-cpuinfo/issues/177
                "pytest-benchmark": latest,
                "py-cpuinfo": "~=8.0.0",
                "pytest-asyncio": "==0.21.1",
                "pytest-randomly": latest,
            },
            venvs=[
                Venv(
                    name="profile-uwsgi",
                    command="python -m tests.profiling.run pytest -v --no-cov --capture=no --benchmark-disable {cmdargs} tests/profiling/test_uwsgi.py",  # noqa: E501
                    pys=select_pys(max_version="3.13"),
                    pkgs={
                        "uwsgi": "<2.0.30",
                        "protobuf": latest,
                    },
                ),
                Venv(
                    pys="3.9",
                    pkgs={"uwsgi": latest},
                    venvs=[
                        Venv(
                            pkgs={
                                "protobuf": ["==3.19.0", latest],
                            },
                        ),
                        # Gevent
                        Venv(
                            env={
                                "DD_PROFILE_TEST_GEVENT": "1",
                            },
                            pkgs={
                                "gunicorn[gevent]": latest,
                                "gevent": latest,
                                "protobuf": latest,
                            },
                        ),
                        # memcpy-based sampler
                        Venv(
                            env={
                                "ECHION_USE_FAST_COPY_MEMORY": "1",
                            },
                            pkgs={
                                "protobuf": latest,
                            },
                        ),
                    ],
                ),
                # Python 3.10
                Venv(
                    pys="3.10",
                    pkgs={"uwsgi": latest},
                    venvs=[
                        Venv(
                            pkgs={
                                "protobuf": ["==3.19.0", latest],
                            },
                        ),
                        # Gevent
                        Venv(
                            env={
                                "DD_PROFILE_TEST_GEVENT": "1",
                            },
                            pkgs={
                                "gunicorn[gevent]": latest,
                                "protobuf": latest,
                            },
                            venvs=[
                                Venv(
                                    pkgs={
                                        "gevent": latest,
                                        "greenlet": latest,
                                        "protobuf": latest,
                                    }
                                ),
                                Venv(
                                    pkgs={
                                        "gevent": latest,
                                        "protobuf": latest,
                                    },
                                ),
                            ],
                        ),
                        # memcpy-based sampler
                        Venv(
                            env={
                                "ECHION_USE_FAST_COPY_MEMORY": "1",
                            },
                            pkgs={
                                "protobuf": latest,
                            },
                        ),
                    ],
                ),
                # Python >= 3.11
                Venv(
                    pys=select_pys("3.11", "3.13"),
                    pkgs={"uwsgi": latest},
                    venvs=[
                        Venv(
                            pkgs={
                                "protobuf": ["==4.22.0", latest],
                            },
                        ),
                        # Gevent
                        Venv(
                            env={
                                "DD_PROFILE_TEST_GEVENT": "1",
                            },
                            pkgs={
                                "gunicorn[gevent]": latest,
                                "gevent": latest,
                                "protobuf": latest,
                            },
                        ),
                        # memcpy-based sampler
                        Venv(
                            env={
                                "ECHION_USE_FAST_COPY_MEMORY": "1",
                            },
                            pkgs={
                                "protobuf": latest,
                            },
                        ),
                    ],
                ),
                Venv(
                    name="profile-memalloc",
                    command="python -m tests.profiling.run pytest -v --no-cov --capture=no --benchmark-disable {cmdargs} tests/profiling/collector/test_memalloc.py",  # noqa: E501
                    # skipping v3.14 for now due to an unstable `lz4 ` lib issue: https://gitlab.ddbuild.io/DataDog/apm-reliability/dd-trace-py/-/jobs/1163312347
                    pys=select_pys(max_version="3.13"),
                    pkgs={
                        "protobuf": latest,
                    },
                    venvs=[
                        # standard allocators
                        Venv(
                            env={
                                "PYTHONMALLOC": [
                                    "malloc",
                                    "pymalloc",
                                    "malloc_debug",
                                    "pymalloc_debug",
                                ],
                            },
                        ),
                    ],
                ),
            ],
        ),
        Venv(
            name="selenium",
            pys=["3.10", "3.12"],
            pkgs={
                "selenium": "~=4.0",
                "webdriver-manager": latest,
            },
            command="pytest --no-cov {cmdargs} -c /dev/null --no-ddtrace tests/contrib/selenium",
            env={
                "DD_AGENT_TRACER_URL": "9126",
            },
            venvs=[
                Venv(
                    venvs=[
                        Venv(
                            name="selenium-pytest",
                        ),
                    ],
                ),
            ],
        ),
        Venv(
            name="appsec_integrations_flask",
            command="pytest -vvv {cmdargs} tests/appsec/integrations/flask_tests/",
            pkgs={
                "requests": latest,
                "gunicorn": latest,
                "gevent": latest,
                "psycopg2-binary": "~=2.9.9",
                "flask-babel": latest,
                "sqlalchemy": latest,
                "pytest-randomly": latest,
            },
            env={
                "DD_TRACE_AGENT_URL": "http://testagent:9126",
                "_DD_IAST_PATCH_MODULES": "benchmarks.,tests.appsec.",
                "DD_IAST_REQUEST_SAMPLING": "100",
                "DD_IAST_VULNERABILITIES_PER_REQUEST": "100000",
                "DD_IAST_DEDUPLICATION_ENABLED": "false",
            },
            venvs=[
                Venv(
                    pys="3.9",
                    pkgs={
                        "flask": "~=1.1",
                        "MarkupSafe": "~=1.1",
                        "itsdangerous": "==2.0.1",
                        "Werkzeug": "==2.0.3",
                    },
                ),
                Venv(
                    pys=select_pys(min_version="3.9", max_version="3.11"),
                    pkgs={
                        "flask": "~=2.2",
                    },
                ),
                Venv(
                    pys=select_pys(max_version="3.13"),
                    pkgs={
                        "flask": "~=2.2",
                    },
                ),
                Venv(
                    pys=select_pys(max_version="3.13"),
                    pkgs={
                        "flask": "~=3.0",
                    },
                ),
                Venv(
                    pys=select_pys(min_version="3.11", max_version="3.13"),
                    pkgs={
                        "flask": "~=3.1",
                        "Werkzeug": "~=3.1",
                    },
                ),
            ],
        ),
        Venv(
            name="appsec_integrations_langchain",
            command="pytest -vvv {cmdargs} tests/appsec/integrations/langchain_tests/",
            pkgs={
                "pytest-asyncio": latest,
                "pytest-randomly": latest,
            },
            env={
                "DD_TRACE_AGENT_URL": "http://testagent:9126",
                "AGENT_VERSION": "testagent",
                "_DD_IAST_PATCH_MODULES": "benchmarks.,tests.appsec.",
                "DD_IAST_REQUEST_SAMPLING": "100",
                "DD_IAST_DEDUPLICATION_ENABLED": "false",
            },
            venvs=[
                Venv(
                    pys=["3.9", "3.10", "3.11", "3.12", "3.13"],
                    pkgs={
                        "langchain": "~=0.1",
                        "langchain-experimental": "~=0.1",
                    },
                ),
                Venv(
                    pys=["3.9", "3.10", "3.11", "3.12", "3.13"],
                    pkgs={
                        "langchain": "~=0.2",
                        "langchain-community": "~=0.2",
                        "langchain-experimental": "~=0.2",
                    },
                ),
                Venv(
                    pys=["3.9", "3.10", "3.11", "3.12", "3.13"],
                    pkgs={
                        "langchain": "~=0.3",
                        "langchain-community": "~=0.3",
                        "langchain-experimental": "~=0.3",
                    },
                ),
            ],
        ),
        Venv(
            name="appsec_threats_django",
            command="pytest tests/appsec/contrib_appsec/test_django.py {cmdargs}",
            pkgs={
                "requests": latest,
            },
            env={
                "DD_TRACE_AGENT_URL": "http://testagent:9126",
                "AGENT_VERSION": "testagent",
                "DD_REMOTE_CONFIGURATION_ENABLED": "true",
                "DD_API_SECURITY_SAMPLE_DELAY": "0",
                "DD_PATCH_MODULES": "unittest:false",
            },
            venvs=[
                Venv(
                    pys="3.9",
                    pkgs={
                        "django": "~=2.2",
                    },
                    venvs=_appsec_threats_iast_variants,
                ),
                Venv(
                    pys=["3.9", "3.10"],
                    pkgs={
                        "django": "~=3.2",
                    },
                    venvs=_appsec_threats_iast_variants,
                ),
                Venv(
                    pys="3.10",
                    pkgs={
                        "django": "==4.0.10",
                    },
                    venvs=_appsec_threats_iast_variants,
                ),
                Venv(
                    pys=["3.11", "3.13"],
                    pkgs={
                        "django": "~=4.2",
                    },
                    venvs=_appsec_threats_iast_variants,
                ),
                Venv(
                    pys=["3.10", "3.13"],
                    pkgs={
                        "django": "~=5.1",
                    },
                    venvs=_appsec_threats_iast_variants,
                ),
            ],
        ),
        Venv(
            name="appsec_threats_flask",
            command="pytest -vv tests/appsec/contrib_appsec/test_flask.py {cmdargs}",
            pkgs={
                "pytest": latest,
                "pytest-cov": latest,
                "requests": latest,
                "hypothesis": latest,
            },
            env={
                "DD_TRACE_AGENT_URL": "http://testagent:9126",
                "AGENT_VERSION": "testagent",
                "DD_REMOTE_CONFIGURATION_ENABLED": "true",
                "DD_API_SECURITY_SAMPLE_DELAY": "0",
                "DD_PATCH_MODULES": "unittest:false",
            },
            venvs=[
                Venv(
                    pys="3.9",
                    pkgs={
                        "flask": "~=1.1",
                        "MarkupSafe": "~=1.1",
                    },
                    venvs=_appsec_threats_iast_variants,
                ),
                Venv(
                    pys="3.9",
                    pkgs={
                        "flask": "==2.1.3",
                        "Werkzeug": "<3.0",
                    },
                    venvs=_appsec_threats_iast_variants,
                ),
                Venv(
                    pys=["3.10", "3.13"],
                    pkgs={
                        "flask": "~=2.3",
                    },
                    venvs=_appsec_threats_iast_variants,
                ),
                Venv(
                    pys=["3.11", "3.13"],
                    pkgs={
                        "flask": "~=3.0",
                    },
                    venvs=_appsec_threats_iast_variants,
                ),
            ],
        ),
        Venv(
            name="appsec_threats_fastapi",
            command="pytest tests/appsec/contrib_appsec/test_fastapi.py {cmdargs}",
            pkgs={
                "pytest": latest,
                "pytest-cov": latest,
                "requests": latest,
                "hypothesis": latest,
                "httpx": "<0.28.0",
            },
            env={
                "DD_TRACE_AGENT_URL": "http://testagent:9126",
                "AGENT_VERSION": "testagent",
                "DD_REMOTE_CONFIGURATION_ENABLED": "true",
                "DD_IAST_DEDUPLICATION_ENABLED": "false",
                "DD_API_SECURITY_SAMPLE_DELAY": "0",
                "DD_PATCH_MODULES": "unittest:false",
            },
            venvs=[
                Venv(
                    pys=["3.10", "3.13"],
                    pkgs={
                        "fastapi": "==0.86.0",
                        "anyio": "==3.7.1",
                    },
                    venvs=_appsec_threats_iast_variants,
                ),
                Venv(
                    pys=["3.10", "3.13"],
                    pkgs={
                        "fastapi": "==0.94.1",
                    },
                    venvs=_appsec_threats_iast_variants,
                ),
                Venv(
                    pys=["3.10", "3.13"],
                    pkgs={
                        "fastapi": "~=0.114.2",
                    },
                    venvs=_appsec_threats_iast_variants,
                ),
            ],
        ),
        Venv(
            name="appsec_iast_native",
            command="cmake -DCMAKE_BUILD_TYPE=Debug -DPYTHON_EXECUTABLE=python "
            "-S ddtrace/appsec/_iast/_taint_tracking -B ddtrace/appsec/_iast/_taint_tracking && "
            "make -f ddtrace/appsec/_iast/_taint_tracking/tests/Makefile native_tests && "
            "ddtrace/appsec/_iast/_taint_tracking/tests/native_tests",
            pys=select_pys(),
            pkgs={
                "cmake": latest,
                "pybind11": latest,
                "clang": latest,
            },
            env={
                "_DD_IAST_PATCH_MODULES": "benchmarks.,tests.appsec.",
                "DD_IAST_REQUEST_SAMPLING": "100",
                "DD_IAST_VULNERABILITIES_PER_REQUEST": "100000",
                "DD_IAST_DEDUPLICATION_ENABLED": "false",
            },
        ),
        Venv(
            name="ai_guard_api",
            command="pytest {cmdargs} tests/appsec/ai_guard/api/",
            pkgs={
                "requests": latest,
            },
            venvs=[
                Venv(
                    pys=select_pys(),
                ),
            ],
        ),
        Venv(
            name="ai_guard_langchain",
            command="pytest {cmdargs} tests/appsec/ai_guard/langchain/",
            pkgs={
                "pytest-asyncio": "==0.23.7",
            },
            venvs=[
                Venv(
                    pys=select_pys(min_version="3.9", max_version="3.11"),
                    pkgs={
                        "langchain": "==0.1.20",
                        "langchain-core": "==0.1.53",
                        "langchain-openai": "==0.1.6",
                        "openai": "==1.102.0",
                    },
                ),
                Venv(
                    pys=select_pys(min_version="3.9", max_version="3.12"),
                    pkgs={
                        "langchain": "==0.2.17",
                        "langchain-core": "==0.2.43",
                        "langchain-openai": "==0.1.7",
                        "openai": "==1.102.0",
                    },
                ),
                Venv(
                    pys=select_pys(min_version="3.9", max_version="3.13"),
                    pkgs={
                        "langchain": latest,
                        "langchain-core": latest,
                        "langchain-openai": latest,
                        "openai": latest,
                    },
                ),
            ],
        ),
    ],
)<|MERGE_RESOLUTION|>--- conflicted
+++ resolved
@@ -1851,11 +1851,7 @@
                     },
                 ),
                 Venv(
-<<<<<<< HEAD
                     pys=select_pys(min_version="3.10", max_version="3.13"),
-=======
-                    pys=select_pys(min_version="3.10"),
->>>>>>> 20e20878
                     pkgs={
                         "pytest": [
                             "~=7.2",
