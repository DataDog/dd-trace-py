from riot import Venv, latest

SUPPORTED_PYTHON_VERSIONS = [2.7, 3.5, 3.6, 3.7, 3.8, 3.9]


def select_pys(min_version=min(SUPPORTED_PYTHON_VERSIONS), max_version=max(SUPPORTED_PYTHON_VERSIONS)):
    """Helper to select python versions from the list of versions we support"""
    return [version for version in SUPPORTED_PYTHON_VERSIONS if min_version <= version <= max_version]


venv = Venv(
    pkgs={"mock": latest, "pytest": latest, "coverage": latest, "pytest-cov": latest, "opentracing": latest},
    venvs=[
        Venv(name="black", command="black --check .", venvs=[Venv(pys=3.8, pkgs={"black": "==20.8b1"})]),
        Venv(
            name="flake8",
            command="flake8 ddtrace/ tests/",
            venvs=[
                Venv(
                    pys=3.8,
                    pkgs={
                        "flake8": ">=3.8,<3.9",
                        "flake8-blind-except": latest,
                        "flake8-builtins": latest,
                        "flake8-docstrings": latest,
                        "flake8-logging-format": latest,
                        "flake8-rst-docstrings": latest,
                        "pygments": latest,
                    },
                ),
            ],
        ),
        Venv(name="tracer", command="pytest tests/tracer/", venvs=[Venv(pys=select_pys(), pkgs={"msgpack": latest})]),
        Venv(
            name="pymongo",
            command="pytest tests/contrib/pymongo",
            venvs=[
                Venv(
                    pys=select_pys(max_version=3.7),
                    pkgs={
                        "pymongo": [
                            ">=3.0,<3.1",
                            ">=3.1,<3.2",
                            ">=3.2,<3.3",
                            ">=3.3,<3.4",
                            ">=3.4,<3.5",
                            ">=3.5,<3.6",
                            ">=3.6,<3.7",
                            ">=3.7,<3.8",
                            ">=3.8,<3.9",
                            ">=3.9,<3.10",
                            ">=3.10,<3.11",
                            latest,
                        ],
                        "mongoengine": latest,
                    },
                ),
                Venv(
                    pys=select_pys(min_version=3.8),
                    pkgs={
                        "pymongo": [
                            ">=3.0,<3.1",
                            ">=3.1,<3.2",
                            ">=3.2,<3.3",
                            ">=3.3,<3.4",
                            ">=3.5,<3.6",
                            ">=3.6,<3.7",
                            ">=3.7,<3.8",
                            ">=3.8,<3.9",
                            ">=3.9,<3.10",
                            ">=3.10,<3.11",
                            latest,
                        ],
                        "mongoengine": latest,
                    },
                ),
            ],
        ),
        # Django  Python version support
        # 1.11    2.7, 3.4, 3.5, 3.6, 3.7 (added in 1.11.17)
        # 2.0     3.4, 3.5, 3.6, 3.7
        # 2.1     3.5, 3.6, 3.7
        # 2.2     3.5, 3.6, 3.7, 3.8 (added in 2.2.8)
        # 3.0     3.6, 3.7, 3.8
        # 3.1     3.6, 3.7, 3.8
        # Source: https://docs.djangoproject.com/en/dev/faq/install/#what-python-version-can-i-use-with-django
        Venv(
            name="django",
            command="pytest tests/contrib/django",
            venvs=[
                Venv(
                    pys=select_pys(max_version=3.6),
                    pkgs={
                        "django": [">=1.8,<1.9", ">=1.11,<1.12"],
                        "django-pylibmc": ">=0.6,<0.7",
                        "django-redis": ">=4.5,<4.6",
                        "pylibmc": latest,
                        "pytest-django": "==3.10.0",
                        "python-memcached": latest,
                        "redis": ">=2.10,<2.11",
                    },
                ),
                Venv(
                    pys=[3.5],
                    pkgs={
                        "django": [">=2.0,<2.1", ">=2.1,<2.2", ">=2.2,<2.3"],
                        "django-pylibmc": ">=0.6,<0.7",
                        "django-redis": ">=4.5,<4.6",
                        "pylibmc": latest,
                        "pytest-django": "==3.10.0",
                        "python-memcached": latest,
                        "redis": ">=2.10,<2.11",
                    },
                ),
                Venv(
                    pys=select_pys(min_version=3.6),
                    pkgs={
                        "django": [">=2.0,<2.1", ">=2.1,<2.2", ">=2.2,<2.3", ">=3.0,<3.1", latest],
                        "django-pylibmc": ">=0.6,<0.7",
                        "django-redis": ">=4.5,<4.6",
                        "pylibmc": latest,
                        "pytest-django": "==3.10.0",
                        "python-memcached": latest,
                        "redis": ">=2.10,<2.11",
                    },
                ),
                Venv(
                    pys=select_pys(max_version=3.6),
                    env={"TEST_DATADOG_DJANGO_MIGRATION": "1"},
                    pkgs={
                        "pytest-django": "==3.10.0",
                        "django": [">=1.8,<1.9", ">=1.11,<1.12"],
                    },
                ),
                Venv(
                    pys=[3.5],
                    env={"TEST_DATADOG_DJANGO_MIGRATION": "1"},
                    pkgs={
                        "pytest-django": "==3.10.0",
                        "django": [">=2.0,<2.1", ">=2.1,<2.2", ">=2.2,<2.3"],
                    },
                ),
                Venv(
                    pys=select_pys(min_version=3.6),
                    env={"TEST_DATADOG_DJANGO_MIGRATION": "1"},
                    pkgs={
                        "pytest-django": "==3.10.0",
                        "django": [">=2.0,<2.1", ">=2.1,<2.2", ">=2.2,<2.3", ">=3.0,<3.1", latest],
                    },
                ),
            ],
        ),
        Venv(
            name="djangorestframework",
            command="pytest tests/contrib/djangorestframework",
            venvs=[
                Venv(
                    pys=select_pys(max_version=3.6),
                    pkgs={
                        "django": "==1.11",
                        "djangorestframework": [">=3.4,<3.5", ">=3.7,<3.8"],
                        "pytest-django": "==3.10.0",
                    },
                ),
                Venv(
                    pys=select_pys(min_version=3.5),
                    pkgs={
                        "django": ">=2.2,<2.3",
                        "djangorestframework": [">=3.8,<3.9", ">=3.9,<3.10", latest],
                        "pytest-django": "==3.10.0",
                    },
                ),
                Venv(
                    pys=select_pys(min_version=3.6),
                    pkgs={
                        "django": ">=3.0,<3.1",
                        "djangorestframework": ">=3.10,<3.11",
                        "pytest-django": "==3.10.0",
                    },
                ),
                Venv(
                    pys=select_pys(min_version=3.6),
                    pkgs={
                        "django": latest,
                        "djangorestframework": ">=3.11,<3.12",
                        "pytest-django": "==3.10.0",
                    },
                ),
            ],
        ),
        Venv(
            name="pynamodb",
            command="pytest tests/contrib/pynamodb",
            venvs=[
                Venv(
                    pys=select_pys(),
                    pkgs={
                        "pynamodb": [">=4.0,<4.1", ">=4.1,<4.2", ">=4.2,<4.3", ">=4.3,<4.4", latest],
                        "moto": ">=1.0,<2.0",
                    },
                ),
            ],
        ),
        Venv(
            name="starlette",
            command="pytest tests/contrib/starlette",
            venvs=[
                Venv(
                    pys=select_pys(min_version=3.6),
                    pkgs={
                        "starlette": [">=0.13,<0.14", ">=0.14,<0.15", latest],
                        "httpx": latest,
                        "pytest-asyncio": latest,
                        "requests": latest,
                        "aiofiles": latest,
                        "sqlalchemy": latest,
                        "aiosqlite": latest,
                        "databases": latest,
                    },
                ),
            ],
        ),
        Venv(
            name="requests",
            command="pytest tests/contrib/requests",
            venvs=[
                Venv(
                    pys=select_pys(),
                    pkgs={
                        "requests-mock": ">=1.4",
                        "requests": [
                            ">=2.8,<2.9",
                            ">=2.10,<2.11",
                            ">=2.12,<2.13",
                            ">=2.14,<2.15",
                            ">=2.16,<2.17",
                            ">=2.18,<2.19",
                            ">=2.20,<2.21",
                            latest,
                        ],
                    },
                ),
            ],
        ),
        Venv(
            name="boto",
            command="pytest tests/contrib/boto",
            venvs=[Venv(pys=select_pys(max_version=3.6), pkgs={"boto": latest, "moto": ["<1.0"]})],
        ),
        Venv(
            name="botocore",
            command="pytest tests/contrib/botocore",
            venvs=[Venv(pys=select_pys(), pkgs={"botocore": latest, "moto": [">=1.0,<2.0"]})],
        ),
        Venv(
            name="mongoengine",
            command="pytest tests/contrib/mongoengine",
            pkgs={
                "pymongo": latest,
            },
            venvs=[
                Venv(
                    pys=select_pys(),
                    pkgs={
                        # 0.20 dropped support for Python 2.7
                        "mongoengine": [">=0.15,<0.16", ">=0.16,<0.17", ">=0.17,<0.18", ">=0.18,<0.19"]
                    },
                ),
                Venv(
                    pys=select_pys(min_version=3.6),
                    pkgs={"mongoengine": [">=0.20,<0.21", ">=0.21,<0.22", ">=0.22,<0.23", latest]},
                ),
            ],
        ),
        Venv(
            name="asgi",
            pkgs={
                "pytest-asyncio": latest,
                "httpx": latest,
                "asgiref": ["~=3.0.0", "~=3.0"],
            },
            pys=select_pys(min_version=3.6),
            command="pytest tests/contrib/asgi",
        ),
        Venv(
<<<<<<< HEAD
            name="twisted",
            pys=select_pys(min_version=2.7),
            pkgs={
                "mysqlclient": [">=1.4,<1.5"],
                "twisted": [">=18.9,<18.10", ">=19.7,<19.8", ">=20.3,<20.4", latest],
            },
            command="pytest {cmdargs} tests/contrib/twisted",
=======
            name="cyclone",
            command="pytest {cmdargs} tests/contrib/cyclone",
            venvs=[
                Venv(pys=2.7, pkgs={"cyclone": [">=1.1,<1.2", ">=1.2,<1.3"]}),
                Venv(pys=select_pys(min_version=3.6), pkgs={"cyclone": [">=1.3,<1.4", latest]}),
            ],
>>>>>>> 020fa009
        ),
    ],
)<|MERGE_RESOLUTION|>--- conflicted
+++ resolved
@@ -283,7 +283,6 @@
             command="pytest tests/contrib/asgi",
         ),
         Venv(
-<<<<<<< HEAD
             name="twisted",
             pys=select_pys(min_version=2.7),
             pkgs={
@@ -291,14 +290,14 @@
                 "twisted": [">=18.9,<18.10", ">=19.7,<19.8", ">=20.3,<20.4", latest],
             },
             command="pytest {cmdargs} tests/contrib/twisted",
-=======
+        ),
+        Venv(
             name="cyclone",
             command="pytest {cmdargs} tests/contrib/cyclone",
             venvs=[
                 Venv(pys=2.7, pkgs={"cyclone": [">=1.1,<1.2", ">=1.2,<1.3"]}),
                 Venv(pys=select_pys(min_version=3.6), pkgs={"cyclone": [">=1.3,<1.4", latest]}),
             ],
->>>>>>> 020fa009
         ),
     ],
 )