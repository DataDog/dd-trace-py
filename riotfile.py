from riot import Venv, latest

SUPPORTED_PYTHON_VERSIONS = [2.7, 3.5, 3.6, 3.7, 3.8, 3.9]


def select_pys(min_version=min(SUPPORTED_PYTHON_VERSIONS), max_version=max(SUPPORTED_PYTHON_VERSIONS)):
    """Helper to select python versions from the list of versions we support"""
    return [version for version in SUPPORTED_PYTHON_VERSIONS if min_version <= version <= max_version]


venv = Venv(
    pkgs={"mock": latest, "pytest": latest, "coverage": latest, "pytest-cov": latest, "opentracing": latest},
    venvs=[
        Venv(
            pys="3",
            pkgs={"black": "==20.8b1"},
            venvs=[
                Venv(
                    name="fmt",
                    command="black .",
                ),
                Venv(
                    name="black",
                    command="black {cmdargs}",
                ),
            ],
        ),
        Venv(
            pys=3,
            name="flake8",
            command="flake8 {cmdargs} ddtrace/ tests/",
            pkgs={
                "flake8": ">=3.8,<3.9",
                "flake8-blind-except": latest,
                "flake8-builtins": latest,
                "flake8-docstrings": latest,
                "flake8-logging-format": latest,
                "flake8-rst-docstrings": latest,
                "pygments": latest,
            },
        ),
        Venv(
            name="benchmarks",
            pys=select_pys(),
            pkgs={"pytest-benchmark": latest, "msgpack": latest},
            command="pytest --no-cov {cmdargs} tests/benchmarks",
        ),
        Venv(name="tracer", command="pytest tests/tracer/", venvs=[Venv(pys=select_pys(), pkgs={"msgpack": latest})]),
        Venv(
            name="pymongo",
            command="pytest tests/contrib/pymongo",
            venvs=[
                Venv(
                    pys=select_pys(max_version=3.7),
                    pkgs={
                        "pymongo": [
                            ">=3.0,<3.1",
                            ">=3.1,<3.2",
                            ">=3.2,<3.3",
                            ">=3.3,<3.4",
                            ">=3.4,<3.5",
                            ">=3.5,<3.6",
                            ">=3.6,<3.7",
                            ">=3.7,<3.8",
                            ">=3.8,<3.9",
                            ">=3.9,<3.10",
                            ">=3.10,<3.11",
                            latest,
                        ],
                        "mongoengine": latest,
                    },
                ),
                Venv(
                    pys=select_pys(min_version=3.8),
                    pkgs={
                        "pymongo": [
                            ">=3.0,<3.1",
                            ">=3.1,<3.2",
                            ">=3.2,<3.3",
                            ">=3.3,<3.4",
                            ">=3.5,<3.6",
                            ">=3.6,<3.7",
                            ">=3.7,<3.8",
                            ">=3.8,<3.9",
                            ">=3.9,<3.10",
                            ">=3.10,<3.11",
                            latest,
                        ],
                        "mongoengine": latest,
                    },
                ),
            ],
        ),
        # Django  Python version support
        # 1.11    2.7, 3.4, 3.5, 3.6, 3.7 (added in 1.11.17)
        # 2.0     3.4, 3.5, 3.6, 3.7
        # 2.1     3.5, 3.6, 3.7
        # 2.2     3.5, 3.6, 3.7, 3.8 (added in 2.2.8)
        # 3.0     3.6, 3.7, 3.8
        # 3.1     3.6, 3.7, 3.8
        # Source: https://docs.djangoproject.com/en/dev/faq/install/#what-python-version-can-i-use-with-django
        Venv(
            name="django",
            command="pytest tests/contrib/django",
            venvs=[
                Venv(
                    pys=select_pys(max_version=3.6),
                    pkgs={
                        "django": [">=1.8,<1.9", ">=1.11,<1.12"],
                        "django-pylibmc": ">=0.6,<0.7",
                        "django-redis": ">=4.5,<4.6",
                        "pylibmc": latest,
                        "pytest-django": "==3.10.0",
                        "python-memcached": latest,
                        "redis": ">=2.10,<2.11",
                    },
                ),
                Venv(
                    pys=[3.5],
                    pkgs={
                        "django": [">=2.0,<2.1", ">=2.1,<2.2", ">=2.2,<2.3"],
                        "django-pylibmc": ">=0.6,<0.7",
                        "django-redis": ">=4.5,<4.6",
                        "pylibmc": latest,
                        "pytest-django": "==3.10.0",
                        "python-memcached": latest,
                        "redis": ">=2.10,<2.11",
                    },
                ),
                Venv(
                    pys=select_pys(min_version=3.6),
                    pkgs={
                        "django": [">=2.0,<2.1", ">=2.1,<2.2", ">=2.2,<2.3", ">=3.0,<3.1", latest],
                        "django-pylibmc": ">=0.6,<0.7",
                        "django-redis": ">=4.5,<4.6",
                        "pylibmc": latest,
                        "pytest-django": "==3.10.0",
                        "python-memcached": latest,
                        "redis": ">=2.10,<2.11",
                    },
                ),
                Venv(
                    pys=select_pys(max_version=3.6),
                    env={"TEST_DATADOG_DJANGO_MIGRATION": "1"},
                    pkgs={
                        "pytest-django": "==3.10.0",
                        "django": [">=1.8,<1.9", ">=1.11,<1.12"],
                    },
                ),
                Venv(
                    pys=[3.5],
                    env={"TEST_DATADOG_DJANGO_MIGRATION": "1"},
                    pkgs={
                        "pytest-django": "==3.10.0",
                        "django": [">=2.0,<2.1", ">=2.1,<2.2", ">=2.2,<2.3"],
                    },
                ),
                Venv(
                    pys=select_pys(min_version=3.6),
                    env={"TEST_DATADOG_DJANGO_MIGRATION": "1"},
                    pkgs={
                        "pytest-django": "==3.10.0",
                        "django": [">=2.0,<2.1", ">=2.1,<2.2", ">=2.2,<2.3", ">=3.0,<3.1", latest],
                    },
                ),
            ],
        ),
        Venv(
            name="djangorestframework",
            command="pytest tests/contrib/djangorestframework",
            venvs=[
                Venv(
                    pys=select_pys(max_version=3.6),
                    pkgs={
                        "django": "==1.11",
                        "djangorestframework": [">=3.4,<3.5", ">=3.7,<3.8"],
                        "pytest-django": "==3.10.0",
                    },
                ),
                Venv(
                    pys=select_pys(min_version=3.5),
                    pkgs={
                        "django": ">=2.2,<2.3",
                        "djangorestframework": [">=3.8,<3.9", ">=3.9,<3.10", latest],
                        "pytest-django": "==3.10.0",
                    },
                ),
                Venv(
                    pys=select_pys(min_version=3.6),
                    pkgs={
                        "django": ">=3.0,<3.1",
                        "djangorestframework": ">=3.10,<3.11",
                        "pytest-django": "==3.10.0",
                    },
                ),
                Venv(
                    pys=select_pys(min_version=3.6),
                    pkgs={
                        "django": latest,
                        "djangorestframework": ">=3.11,<3.12",
                        "pytest-django": "==3.10.0",
                    },
                ),
            ],
        ),
        Venv(
            name="pynamodb",
            command="pytest tests/contrib/pynamodb",
            venvs=[
                Venv(
                    pys=select_pys(),
                    pkgs={
                        "pynamodb": [">=4.0,<4.1", ">=4.1,<4.2", ">=4.2,<4.3", ">=4.3,<4.4", latest],
                        "moto": ">=1.0,<2.0",
                    },
                ),
            ],
        ),
        Venv(
            name="starlette",
            command="pytest tests/contrib/starlette",
            venvs=[
                Venv(
                    pys=select_pys(min_version=3.6),
                    pkgs={
                        "starlette": [">=0.13,<0.14", ">=0.14,<0.15", latest],
                        "httpx": latest,
                        "pytest-asyncio": latest,
                        "requests": latest,
                        "aiofiles": latest,
                        "sqlalchemy": latest,
                        "aiosqlite": latest,
                        "databases": latest,
                    },
                ),
            ],
        ),
        Venv(
            name="requests",
            command="pytest tests/contrib/requests",
            venvs=[
                Venv(
                    pys=select_pys(),
                    pkgs={
                        "requests-mock": ">=1.4",
                        "requests": [
                            ">=2.8,<2.9",
                            ">=2.10,<2.11",
                            ">=2.12,<2.13",
                            ">=2.14,<2.15",
                            ">=2.16,<2.17",
                            ">=2.18,<2.19",
                            ">=2.20,<2.21",
                            latest,
                        ],
<<<<<<< HEAD
                    ),
                ],
            ),
        ],
    ),
    Suite(
        name="wsgi",
        command="pytest tests/contrib/wsgi",
        cases=[
            Case(
                pys=[
                    2.7,
                    3.5,
                    3.6,
                    3.7,
                    3.8,
                    3.9,
                ],
                pkgs=[
                    ("WebTest", [""]),
                ],
            ),
        ],
    ),
]
=======
                    },
                ),
            ],
        ),
        Venv(
            name="boto",
            command="pytest tests/contrib/boto",
            venvs=[Venv(pys=select_pys(max_version=3.6), pkgs={"boto": latest, "moto": ["<1.0"]})],
        ),
        Venv(
            name="botocore",
            command="pytest tests/contrib/botocore",
            venvs=[Venv(pys=select_pys(), pkgs={"botocore": latest, "moto": [">=1.0,<2.0"]})],
        ),
        Venv(
            name="mongoengine",
            command="pytest tests/contrib/mongoengine",
            pkgs={
                "pymongo": latest,
            },
            venvs=[
                Venv(
                    pys=select_pys(),
                    pkgs={
                        # 0.20 dropped support for Python 2.7
                        "mongoengine": [">=0.15,<0.16", ">=0.16,<0.17", ">=0.17,<0.18", ">=0.18,<0.19"]
                    },
                ),
                Venv(
                    pys=select_pys(min_version=3.6),
                    pkgs={"mongoengine": [">=0.20,<0.21", ">=0.21,<0.22", ">=0.22,<0.23", latest]},
                ),
            ],
        ),
        Venv(
            name="asgi",
            pkgs={
                "pytest-asyncio": latest,
                "httpx": latest,
                "asgiref": ["~=3.0.0", "~=3.0"],
            },
            pys=select_pys(min_version=3.6),
            command="pytest tests/contrib/asgi",
        ),
        Venv(
            name="fastapi",
            command="pytest {cmdargs} tests/contrib/fastapi",
            venvs=[
                Venv(
                    pys=select_pys(min_version=3.6),
                    pkgs={
                        "fastapi": [">=0.51,<0.52", ">=0.55,<0.56", ">=0.60,<0.61", latest],
                        "httpx": latest,
                        "pytest-asyncio": latest,
                        "requests": latest,
                        "aiofiles": latest,
                    },
                ),
            ],
        ),
    ],
)
>>>>>>> 387abf13
<|MERGE_RESOLUTION|>--- conflicted
+++ resolved
@@ -253,33 +253,18 @@
                             ">=2.20,<2.21",
                             latest,
                         ],
-<<<<<<< HEAD
-                    ),
-                ],
-            ),
-        ],
-    ),
-    Suite(
-        name="wsgi",
-        command="pytest tests/contrib/wsgi",
-        cases=[
-            Case(
-                pys=[
-                    2.7,
-                    3.5,
-                    3.6,
-                    3.7,
-                    3.8,
-                    3.9,
-                ],
-                pkgs=[
-                    ("WebTest", [""]),
-                ],
-            ),
-        ],
-    ),
-]
-=======
+                    },
+                ),
+            ],
+        ),
+        Venv(
+            name="wsgi",
+            command="pytest tests/contrib/wsgi",
+            venvs=[
+                Venv(
+                    pys=select_pys(),
+                    pkgs={
+                        "WebTest": latest,
                     },
                 ),
             ],
@@ -341,5 +326,4 @@
             ],
         ),
     ],
-)
->>>>>>> 387abf13
+)