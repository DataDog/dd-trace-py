--- conflicted
+++ resolved
@@ -937,20 +937,12 @@
             ],
         ),
         Venv(
-<<<<<<< HEAD
-<<<<<<< HEAD
-=======
-=======
->>>>>>> f46f6240
             name="pyramid",
             venvs=[
                 Venv(
                     pys=select_pys(),
                     pkgs={
-<<<<<<< HEAD
                         "requests": [latest],
-=======
->>>>>>> f46f6240
                         "webtest": [latest],
                         "pyramid": [
                             "~=1.7",
@@ -974,10 +966,6 @@
             ],
         ),
         Venv(
-<<<<<<< HEAD
->>>>>>> b1e5902a (Fix Pyramid integration caller_package level (#2950))
-=======
->>>>>>> f46f6240
             # aiobotocore: aiobotocore>=1.0 not yet supported
             name="aiobotocore",
             command="pytest {cmdargs} tests/contrib/aiobotocore",
