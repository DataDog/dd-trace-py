# type: ignore
import logging
from typing import List  # noqa
from typing import Tuple  # noqa

from riot import Venv


logger = logging.getLogger(__name__)
latest = ""


SUPPORTED_PYTHON_VERSIONS: List[Tuple[int, int]] = [
    (3, 7),
    (3, 8),
    (3, 9),
    (3, 10),
    (3, 11),
    (3, 12),
    (3, 13),
]  # type: List[Tuple[int, int]]


def version_to_str(version: Tuple[int, int]) -> str:
    """Convert a Python version tuple to a string

    >>> version_to_str((3, 7))
    '3.7'
    >>> version_to_str((3, 8))
    '3.8'
    >>> version_to_str((3, 9))
    '3.9'
    >>> version_to_str((3, 10))
    '3.10'
    >>> version_to_str((3, 11))
    '3.11'
    >>> version_to_str((3, 12))
    '3.12'
    >>> version_to_str((3, ))
    '3'
    """
    return ".".join(str(p) for p in version)


def str_to_version(version: str) -> Tuple[int, int]:
    """Convert a Python version string to a tuple

    >>> str_to_version("3.7")
    (3, 7)
    >>> str_to_version("3.8")
    (3, 8)
    >>> str_to_version("3.9")
    (3, 9)
    >>> str_to_version("3.10")
    (3, 10)
    >>> str_to_version("3.11")
    (3, 11)
    >>> str_to_version("3.12")
    (3, 12)
    >>> str_to_version("3")
    (3,)
    """
    return tuple(int(p) for p in version.split("."))


MIN_PYTHON_VERSION = version_to_str(min(SUPPORTED_PYTHON_VERSIONS))
MAX_PYTHON_VERSION = version_to_str(max(SUPPORTED_PYTHON_VERSIONS))


def select_pys(min_version: str = MIN_PYTHON_VERSION, max_version: str = MAX_PYTHON_VERSION) -> List[str]:
    """Helper to select python versions from the list of versions we support

    >>> select_pys()
    ['3.7', '3.8', '3.9', '3.10', '3.11', '3.12', '3.13']
    >>> select_pys(min_version='3')
    ['3.7', '3.8', '3.9', '3.10', '3.11', '3.12', '3.13']
    >>> select_pys(max_version='3')
    []
    >>> select_pys(min_version='3.7', max_version='3.9')
    ['3.7', '3.8', '3.9']
    """
    min_version = str_to_version(min_version)
    max_version = str_to_version(max_version)

    return [version_to_str(version) for version in SUPPORTED_PYTHON_VERSIONS if min_version <= version <= max_version]


venv = Venv(
    pkgs={
        "mock": latest,
        "pytest": latest,
        "pytest-mock": latest,
        "coverage": latest,
        "pytest-cov": latest,
        "opentracing": latest,
        "hypothesis": "<6.45.1",
    },
    env={
        "_DD_CIVISIBILITY_USE_CI_CONTEXT_PROVIDER": "1",
        "DD_TESTING_RAISE": "1",
        "DD_REMOTE_CONFIGURATION_ENABLED": "false",
        "DD_INJECTION_ENABLED": "1",
        "DD_INJECT_FORCE": "1",
        "DD_PATCH_MODULES": "unittest:false",
        "CMAKE_BUILD_PARALLEL_LEVEL": "12",
        "DD_PYTEST_USE_NEW_PLUGIN_BETA": "true",
    },
    venvs=[
        Venv(
            pys=["3"],
            name="meta-testing",
            command="pytest {cmdargs} tests/meta",
        ),
        Venv(
            name="circleci-gen-config",
            command="python scripts/gen_circleci_config.py {cmdargs}",
            pys=["3"],
            pkgs={
                "ruamel.yaml": latest,
                "lxml": latest,
            },
        ),
        Venv(
            name="gitlab-gen-config",
            command="python scripts/gen_gitlab_config.py {cmdargs}",
            pys=["3"],
            pkgs={
                "ruamel.yaml": latest,
                "lxml": latest,
            },
        ),
        Venv(
            name="appsec",
            pys=select_pys(),
            command="pytest {cmdargs} tests/appsec/appsec/",
            pkgs={
                "requests": latest,
                "docker": latest,
            },
            env={
                "DD_CIVISIBILITY_ITR_ENABLED": "0",
            },
        ),
        Venv(
            name="appsec_iast",
            pys=select_pys(max_version="3.12"),
            command="pytest -v {cmdargs} tests/appsec/iast/",
            pkgs={
                "requests": latest,
                "urllib3": latest,
                "pycryptodome": latest,
                "cryptography": latest,
                "astunparse": latest,
                "simplejson": latest,
                "SQLAlchemy": "==2.0.22",
                "psycopg2-binary": "~=2.9.9",
                "googleapis-common-protos": latest,
                "grpcio": latest,
            },
            env={
                "DD_CIVISIBILITY_ITR_ENABLED": "0",
                "DD_IAST_REQUEST_SAMPLING": "100",  # Override default 30% to analyze all IAST requests
                "_DD_APPSEC_DEDUPLICATION_ENABLED": "false",
            },
        ),
        Venv(
            name="appsec_iast_memcheck",
            pys=select_pys(min_version="3.9", max_version="3.12"),
            command="pytest {cmdargs} --memray --stacks=35 tests/appsec/iast_memcheck/",
            pkgs={
                "requests": latest,
                "pycryptodome": latest,
                "cryptography": latest,
                "SQLAlchemy": "==2.0.22",
                "psycopg2-binary": "~=2.9.9",
                # Should be "pytest-memray": latest, but we need to pin to a specific commit in a fork
                # while this PR gets merged: https://github.com/bloomberg/pytest-memray/pull/103
                "pytest-memray": "~=1.7.0",
            },
            env={
                "DD_CIVISIBILITY_ITR_ENABLED": "0",
                "DD_IAST_REQUEST_SAMPLING": "100",  # Override default 30% to analyze all IAST requests
                "_DD_APPSEC_DEDUPLICATION_ENABLED": "false",
            },
        ),
        Venv(
            name="appsec_iast_packages",
            pys=select_pys(min_version="3.8"),
            command="pytest {cmdargs} tests/appsec/iast_packages/",
            pkgs={
                "requests": latest,
                "astunparse": latest,
                "flask": "~=3.0",
                "virtualenv-clone": latest,
            },
            env={
                "DD_CIVISIBILITY_ITR_ENABLED": "0",
                "DD_IAST_REQUEST_SAMPLING": "100",  # Override default 30% to analyze all IAST requests
                "_DD_APPSEC_DEDUPLICATION_ENABLED": "false",
            },
        ),
        Venv(
            name="appsec_iast_tdd_propagation",
            pys=select_pys(min_version="3.11"),
            command="pytest tests/appsec/iast_tdd_propagation/",
            pkgs={
                "coverage": latest,
                "pycryptodome": latest,
                "flask": "~=3.0",
                "sqlalchemy": "~=2.0.23",
                "pony": latest,
                "aiosqlite": latest,
                "tortoise-orm": latest,
                "peewee": latest,
                "requests": latest,
                "envier": "==0.5.2",
                "cattrs": "<23.1.1",
                "protobuf": ">=3",
                "typing_extensions": latest,
                "xmltodict": ">=0.12",
                "opentracing": ">=2.0.0",
                "bytecode": latest,
            },
            env={
                "DD_CIVISIBILITY_ITR_ENABLED": "0",
                "DD_IAST_REQUEST_SAMPLING": "100",  # Override default 30% to analyze all IAST requests
                "_DD_APPSEC_DEDUPLICATION_ENABLED": "false",
            },
        ),
        Venv(
            name="appsec_integrations",
            command="pytest {cmdargs} tests/appsec/integrations/",
            pkgs={
                "requests": latest,
                "gunicorn": latest,
                "psycopg2-binary": "~=2.9.9",
            },
            env={
                "DD_CIVISIBILITY_ITR_ENABLED": "0",
                "DD_IAST_REQUEST_SAMPLING": "100",  # Override default 30% to analyze all IAST requests
            },
            venvs=[
                # Flask 1.x.x
                Venv(
                    pys=select_pys(min_version="3.7", max_version="3.9"),
                    pkgs={
                        "flask": "~=1.0",
                        # https://github.com/pallets/itsdangerous/issues/290
                        # DEV: Breaking change made in 2.1.0 release
                        "itsdangerous": "<2.1.0",
                        # https://github.com/pallets/markupsafe/issues/282
                        # DEV: Breaking change made in 2.1.0 release
                        "markupsafe": "<2.0",
                        # DEV: Flask 1.0.x is missing a maximum version for werkzeug dependency
                        "werkzeug": "<2.0",
                    },
                ),
                # Flask 2.x.x
                Venv(
                    pys=select_pys(min_version="3.7", max_version="3.11"),
                    pkgs={
                        "flask": "~=2.2",
                    },
                ),
                # Flask 3.x.x
                Venv(
                    pys=select_pys(min_version="3.8", max_version="3.12"),
                    pkgs={
                        "flask": "~=3.0",
                        "langchain": "==0.0.354",
                        "langchain_experimental": "==0.0.47",
                    },
                ),
            ],
        ),
        Venv(
            name="profile-diff",
            command="python scripts/diff.py {cmdargs}",
            pys="3",
            pkgs={
                "austin-python": "~=1.0",
                "rich": latest,
            },
        ),
        Venv(
            name="tracer",
            command="pytest -v {cmdargs} tests/tracer/",
            pkgs={
                "msgpack": latest,
                "coverage": latest,
                "attrs": latest,
                "structlog": latest,
                "httpretty": latest,
                "wheel": latest,
                "fastapi": latest,
                "httpx": latest,
                "pytest-randomly": latest,
                "setuptools": latest,
                "boto3": latest,
            },
            env={
                "DD_CIVISIBILITY_LOG_LEVEL": "none",
                "DD_INSTRUMENTATION_TELEMETRY_ENABLED": "0",
            },
            venvs=[
                Venv(pys=select_pys()),
                # This test variant ensures tracer tests are compatible with both 64bit trace ids.
                # 128bit trace ids are tested by the default case above.
                Venv(
                    name="tracer-128-bit-traceid-disabled",
                    pys=MAX_PYTHON_VERSION,
                    env={
                        "DD_TRACE_128_BIT_TRACEID_GENERATION_ENABLED": "false",
                    },
                ),
                Venv(
                    name="tracer-python-optimize",
                    env={"PYTHONOPTIMIZE": "1"},
                    # Test with the latest version of Python only
                    pys=MAX_PYTHON_VERSION,
                ),
                Venv(
                    name="tracer-legacy-attrs",
                    pkgs={"cattrs": "<23.2.0", "attrs": "==22.1.0"},
                    # Test with the min version of Python only, attrs 20.1.0 is not compatible with Python 3.12
                    pys=MIN_PYTHON_VERSION,
                ),
            ],
        ),
        Venv(
            name="telemetry",
            command="pytest {cmdargs} tests/telemetry/",
            env={
                "DD_PROFILING__FORCE_LEGACY_EXPORTER": "1",
            },
            pys=select_pys(),
            pkgs={
                "requests": latest,
                "gunicorn": latest,
                "flask": "<=2.2.3",
                "httpretty": "<1.1",
                "werkzeug": "<2.0",
                "pytest-randomly": latest,
                "markupsafe": "<2.0",
            },
        ),
        Venv(
            name="integration",
            # Enabling coverage for integration tests breaks certain tests in CI
            # Also, running two separate pytest sessions, the ``civisibility`` one with --no-ddtrace
            command="pytest --no-ddtrace --no-cov --ignore-glob='*civisibility*' {cmdargs} tests/integration/",
            pkgs={"msgpack": [latest], "coverage": latest, "pytest-randomly": latest},
            pys=select_pys(),
            venvs=[
                Venv(
                    name="integration-latest",
                    env={
                        "AGENT_VERSION": "latest",
                    },
                ),
                Venv(
                    name="integration-snapshot",
                    env={
                        "DD_TRACE_AGENT_URL": "http://localhost:9126",
                        "AGENT_VERSION": "testagent",
                    },
                ),
            ],
        ),
        Venv(
            name="integration-civisibility",
            # Enabling coverage for integration tests breaks certain tests in CI
            # Also, running two separate pytest sessions, the ``civisibility`` one with --no-ddtrace
            command="pytest --no-cov --no-ddtrace {cmdargs} tests/integration/test_integration_civisibility.py",
            pkgs={"msgpack": [latest], "coverage": latest, "pytest-randomly": latest},
            pys=select_pys(),
            venvs=[
                Venv(
                    name="integration-latest-civisibility",
                    env={
                        "AGENT_VERSION": "latest",
                    },
                ),
                Venv(
                    name="integration-snapshot-civisibility",
                    env={
                        "DD_TRACE_AGENT_URL": "http://localhost:9126",
                        "AGENT_VERSION": "testagent",
                    },
                ),
            ],
        ),
        Venv(
            name="datastreams",
            command="pytest --no-cov {cmdargs} tests/datastreams/",
            pkgs={
                "msgpack": [latest],
                "pytest-randomly": latest,
            },
            pys=select_pys(max_version="3.12"),
            venvs=[
                Venv(
                    name="datastreams-latest",
                    env={
                        "AGENT_VERSION": "latest",
                    },
                ),
            ],
        ),
        Venv(
            name="internal",
            env={
                "DD_TRACE_AGENT_URL": "http://ddagent:8126",
                "DD_PROFILING__FORCE_LEGACY_EXPORTER": "1",
                "DD_INSTRUMENTATION_TELEMETRY_ENABLED": "0",
            },
            command="pytest -v {cmdargs} tests/internal/",
            pkgs={
                "httpretty": latest,
                "gevent": latest,
                "pytest-randomly": latest,
                "python-json-logger": "==2.0.7",
                "pyfakefs": latest,
            },
            venvs=[
                Venv(
                    pys="3.7",
                    pkgs={
                        "pytest-asyncio": "~=0.21.1",
                    },
                ),
                Venv(
                    pys=select_pys(min_version="3.8", max_version="3.11"),
                    pkgs={
                        "pytest-asyncio": "~=0.23.7",
                    },
                ),
                Venv(
                    pys=select_pys(min_version="3.12"),
                    pkgs={
                        "pytest-asyncio": "~=0.23.7",
                        "setuptools": latest,
                    },
                ),
            ],
        ),
        Venv(
            name="gevent",
            command="pytest {cmdargs} tests/contrib/gevent",
            pkgs={
                "elasticsearch": latest,
                "pynamodb": "<6.0",
                "pytest-randomly": latest,
            },
            venvs=[
                Venv(
                    pkgs={
                        "aiobotocore": "<=2.3.1",
                        "aiohttp": latest,
                        "botocore": latest,
                        "requests": latest,
                        "opensearch-py": latest,
                    },
                    venvs=[
                        Venv(
                            pys=select_pys(min_version="3.7", max_version="3.8"),
                            pkgs={
                                "gevent": "~=20.12.0",
                                # greenlet v1.0.0 adds support for contextvars
                                "greenlet": "~=1.0.0",
                            },
                        ),
                        Venv(
                            pys="3.9",
                            pkgs={
                                "gevent": ["~=21.1.0", latest],
                                "greenlet": "~=1.0",
                            },
                        ),
                        Venv(
                            # gevent added support for Python 3.10 in 21.8.0
                            pys="3.10",
                            pkgs={
                                "gevent": ["~=21.12.0", latest],
                            },
                        ),
                        Venv(
                            pys="3.11",
                            pkgs={
                                "gevent": ["~=22.10.0", latest],
                            },
                        ),
                        Venv(
                            pys=select_pys(min_version="3.12"),
                            pkgs={
                                "gevent": [latest],
                            },
                        ),
                    ],
                ),
            ],
        ),
        Venv(
            name="runtime",
            command="pytest {cmdargs} tests/runtime/",
            venvs=[
                Venv(
                    pys=select_pys(),
                    pkgs={
                        "msgpack": latest,
                        "pytest-randomly": latest,
                    },
                )
            ],
        ),
        Venv(
            name="ddtracerun",
            env={
                "DD_PROFILING__FORCE_LEGACY_EXPORTER": "1",
            },
            command="pytest {cmdargs} --no-cov tests/commands/test_runner.py",
            venvs=[
                Venv(
                    pys=select_pys(max_version="3.12"),
                    pkgs={
                        "redis": latest,
                        "gevent": latest,
                        "pytest-randomly": latest,
                    },
                ),
            ],
        ),
        Venv(
            name="debugger",
            command="pytest {cmdargs} tests/debugging/",
            pkgs={
                "msgpack": latest,
                "httpretty": latest,
                "typing-extensions": latest,
                "pytest-asyncio": latest,
            },
            pys=select_pys(),
        ),
        Venv(
            name="vendor",
            command="pytest {cmdargs} tests/vendor/",
            pys=select_pys(),
            pkgs={
                "msgpack": ["~=1.0.0", latest],
                "pytest-randomly": latest,
            },
        ),
        Venv(
            name="vertica",
            command="pytest {cmdargs} tests/contrib/vertica/",
            pys=select_pys(max_version="3.9"),
            pkgs={
                "vertica-python": [">=0.6.0,<0.7.0", ">=0.7.0,<0.8.0"],
                "pytest-randomly": latest,
            },
            # venvs=[
            # FIXME: tests fail on vertica 1.x
            # Venv(
            #     # vertica-python added support for Python 3.9/3.10 in 1.0
            #     pys=select_pys(min_version="3.7", max_version="3.10"),
            #     pkgs={"vertica-python": ["~=1.0", latest]},
            # ),
            # Venv(
            #     # vertica-python added support for Python 3.11 in 1.2
            #     pys="3.11",
            #     pkgs={"vertica-python": ["~=1.2", latest]},
            # ),
            # ],
        ),
        Venv(
            name="wait",
            command="python tests/wait-for-services.py {cmdargs}",
            # Default Python 3 (3.10) collections package breaks with kombu/vertica, so specify Python 3.9 instead.
            pys="3.9",
            create=True,
            skip_dev_install=True,
            pkgs={
                "cassandra-driver": latest,
                "psycopg2-binary": latest,
                "mysql-connector-python": "!=8.0.18",
                "vertica-python": ">=0.6.0,<0.7.0",
                "kombu": ">=4.2.0,<4.3.0",
                "pytest-randomly": latest,
            },
        ),
        Venv(
            name="httplib",
            command="pytest {cmdargs} tests/contrib/httplib",
            pkgs={
                "pytest-randomly": latest,
            },
            pys=select_pys(),
        ),
        Venv(
            name="test_logging",
            command="pytest {cmdargs} tests/contrib/logging",
            pkgs={
                "pytest-randomly": latest,
            },
            pys=select_pys(),
        ),
        Venv(
            name="falcon",
            command="pytest {cmdargs} tests/contrib/falcon",
<<<<<<< HEAD
=======
            pys=select_pys(min_version="3.7", max_version="3.12"),
>>>>>>> c7b888d0
            pkgs={
                "pytest-randomly": latest,
            },
            venvs=[
                Venv(
                    pys=select_pys(min_version="3.7", max_version="3.12"),
                    pkgs={
                        "falcon": [
                            "~=3.0.0",
                            "~=3.0",  # latest 3.x
                            latest,
                        ],
                    },
                ),
                Venv(
                    pys=select_pys(min_version="3.13"),
                    pkgs={
                        "falcon": [
                            "~=4.0",  # latest 4.x
                            latest,
                        ],
                    },
                ),
            ],
        ),
        Venv(
            name="bottle",
            pkgs={
                "WebTest": latest,
                "pytest-randomly": latest,
            },
            venvs=[
                Venv(
                    command="pytest {cmdargs} --ignore='tests/contrib/bottle/test_autopatch.py' tests/contrib/bottle/",
                    venvs=[
                        Venv(
                            pys=select_pys(max_version="3.9"),
                            pkgs={"bottle": [">=0.12,<0.13", latest]},
                        ),
                    ],
                ),
                Venv(
                    command="python tests/ddtrace_run.py pytest {cmdargs} tests/contrib/bottle/test_autopatch.py",
                    env={"DD_SERVICE": "bottle-app"},
                    venvs=[
                        Venv(
                            pys=select_pys(max_version="3.9"),
                            pkgs={"bottle": [">=0.12,<0.13", latest]},
                        ),
                    ],
                ),
            ],
        ),
        Venv(
            name="celery",
            command="pytest {cmdargs} tests/contrib/celery",
            pkgs={
                "more_itertools": "<8.11.0",
                "pytest-randomly": latest,
            },
            venvs=[
                # Celery 4.3 wants Kombu >= 4.4 and Redis >= 3.2
                # Split into <3.8 and >=3.8 to pin importlib_metadata dependency for kombu
                Venv(
                    # celery dropped support for Python 2.7/3.5 in 5.0
                    pkgs={
                        "pytest": "~=4.0",
                        "celery": [
                            latest,  # most recent 4.x
                        ],
                        "redis": "~=3.5",
                        "kombu": "~=4.4",
                        "importlib_metadata": "<5.0",  # kombu using deprecated shims removed in importlib_metadata 5.0
                        "pytest-cov": "~=3.0",
                        "pytest-mock": "==2.0.0",
                    },
                    venvs=[
                        # exceptiongroup latest specified to avoid riot bug: https://github.com/DataDog/riot/issues/211
                        Venv(pys="3.7", pkgs={"exceptiongroup": latest}),
                    ],
                ),
                # Venv(
                #     # celery added support for Python 3.9 in 4.x
                #     pys=select_pys(min_version="3.8", max_version="3.9"),
                #     pkgs={
                #         "pytest": "~=4.0",
                #         "celery": [
                #             "latest",  # most recent 4.x
                #         ],
                #         "redis": "~=3.5",
                #         "kombu": "~=4.4",
                #     },
                # ),
                # Celery 5.x wants Python 3.6+
                # Split into <3.8 and >=3.8 to pin importlib_metadata dependency for kombu
                Venv(
                    pys="3.7",
                    env={
                        # https://docs.celeryproject.org/en/v5.0.5/userguide/testing.html#enabling
                        "PYTEST_PLUGINS": "celery.contrib.pytest",
                    },
                    pkgs={
                        "celery": [
                            "~=5.1.0",
                            latest,
                        ],
                        "redis": "~=3.5",
                        "importlib_metadata": "<5.0",  # kombu using deprecated shims removed in importlib_metadata 5.0
                    },
                ),
                Venv(
                    pys=select_pys(min_version="3.8", max_version="3.9"),
                    env={
                        # https://docs.celeryproject.org/en/v5.0.5/userguide/testing.html#enabling
                        "PYTEST_PLUGINS": "celery.contrib.pytest",
                    },
                    pkgs={
                        "celery": [
                            "~=5.2",
                            latest,
                        ],
                        "redis": "~=3.5",
                    },
                ),
                Venv(
                    pys=select_pys(min_version="3.10"),
                    env={
                        # https://docs.celeryproject.org/en/v5.0.5/userguide/testing.html#enabling
                        "PYTEST_PLUGINS": "celery.contrib.pytest",
                    },
                    pkgs={
                        "celery[redis]": [
                            latest,
                        ],
                    },
                ),
            ],
        ),
        Venv(
            name="cherrypy",
            command="python -m pytest {cmdargs} tests/contrib/cherrypy",
            pkgs={
                "pytest-randomly": latest,
            },
            venvs=[
                Venv(
                    pys=select_pys(max_version="3.10"),
                    pkgs={
                        "cherrypy": [
                            ">=17,<18",
                        ],
                        "more_itertools": "<8.11.0",
                        "typing-extensions": latest,
                    },
                ),
                Venv(
                    # cherrypy added support for Python 3.11 in 18.7
                    pys=select_pys(min_version="3.7"),
                    pkgs={
                        "cherrypy": [">=18.0,<19", latest],
                        "more_itertools": "<8.11.0",
                    },
                ),
            ],
        ),
        Venv(
            name="pymongo",
            command="pytest {cmdargs} tests/contrib/pymongo",
            pkgs={
                "mongoengine": latest,
                "pytest-randomly": latest,
            },
            venvs=[
                # ddtrace patches different methods for the following pymongo version:
                # pymmongo<3.9, 3.9<=pymongo<3.12, 3.12<=pymongo<4.5, pymongo>=4.5
                # To get full test coverage we must test all these version ranges
                Venv(
                    pys=select_pys(min_version="3.7", max_version="3.9"),
                    pkgs={"pymongo": ["~=3.8.0", "~=3.9.0", "~=3.11", "~=4.0", latest]},
                ),
                Venv(
                    # pymongo added support for Python 3.10 in 3.12.1
                    # pymongo added support for Python 3.11 in 3.12.3
                    pys=select_pys(min_version="3.10"),
                    pkgs={"pymongo": ["~=3.12.3", "~=4.0", latest]},
                ),
            ],
        ),
        # Django  Python version support
        # 2.2     3.5, 3.6, 3.7, 3.8  3.9
        # 3.2     3.6, 3.7, 3.8, 3.9, 3.10
        # 4.0     3.8, 3.9, 3.10
        # 4.1     3.8, 3.9, 3.10, 3.11
        # 4.2     3.8, 3.9, 3.10, 3.11
        # 5.0     3.10, 3.11, 3.12
        # Source: https://docs.djangoproject.com/en/dev/faq/install/#what-python-version-can-i-use-with-django
        Venv(
            name="django",
            command="pytest {cmdargs} tests/contrib/django",
            pkgs={
                "django-redis": ">=4.5,<4.6",
                "daphne": [latest],
                "requests": [latest],
                "redis": ">=2.10,<2.11",
                "psycopg2-binary": [">=2.8.6"],  # We need <2.9.0 for Python 2.7, and >2.9.0 for 3.9+
                "pytest-django[testing]": "==3.10.0",
                "pytest-randomly": latest,
                "django-q": latest,
                "spyne": latest,
                "zeep": latest,
            },
            env={
                "DD_CIVISIBILITY_ITR_ENABLED": "0",
                "DD_IAST_REQUEST_SAMPLING": "100",  # Override default 30% to analyze all IAST requests
            },
            venvs=[
                Venv(
<<<<<<< HEAD
=======
                    # django dropped support for Python 3.6/3.7 in 4.0
                    pys=select_pys(max_version="3.7"),
                    pkgs={
                        "django": "~=3.2",
                        "channels": ["~=3.0", latest],
                    },
                ),
                Venv(
                    # django dropped support for Python 3.8/3.9 in 5.0
                    pys=select_pys(min_version="3.8", max_version="3.9"),
                    pkgs={
                        "django": ["~=4.0"],
                        "channels": latest,
                    },
                ),
                Venv(
                    # django started supporting psycopg3 in 4.2 for versions >3.1.8
                    pys=select_pys(min_version="3.8", max_version="3.12"),
>>>>>>> c7b888d0
                    pkgs={
                        "channels": latest,
                        "pylibmc": latest,
                        "python-memcached": latest,
                        "django-pylibmc": ">=0.6,<0.7",
                    },
                    venvs=[
                        Venv(
                            # django dropped support for Python 3.6/3.7 in 4.0
                            pys=select_pys(max_version="3.7"),
                            pkgs={
                                "django": "~=3.2",
                                "channels": ["~=3.0", latest],
                                "pylibmc": latest,
                                "python-memcached": latest,
                                "django-pylibmc": ">=0.6,<0.7",
                            },
                        ),
                        Venv(
                            # django dropped support for Python 3.8/3.9 in 5.0
                            pys=select_pys(min_version="3.8", max_version="3.9"),
                            pkgs={
                                "django": ["~=4.0"],
                                "channels": latest,
                                "pylibmc": latest,
                                "python-memcached": latest,
                                "django-pylibmc": ">=0.6,<0.7",
                            },
                        ),
                        Venv(
                            # django started supporting psycopg3 in 4.2 for versions >3.1.8
                            pys=select_pys(min_version="3.8", max_version="3.12"),
                            pkgs={
                                "django": ["~=4.2"],
                                "psycopg": latest,
                                "channels": latest,
                                "pylibmc": latest,
                                "python-memcached": latest,
                                "django-pylibmc": ">=0.6,<0.7",
                            },
                        ),
                    ],
                ),
                # TODO - udpate django integration to support 5.x
                # Venv(
                #    pys=select_pys(min_version="3.12"),
                #    pkgs={
                #        "django": [">=5.1.3"],
                #    },
                # ),
            ],
        ),
        Venv(
            name="django_hosts",
            command="pytest {cmdargs} tests/contrib/django_hosts",
            pkgs={
                "pytest-django[testing]": [
                    "==3.10.0",
                ],
                "pytest-randomly": latest,
                "setuptools": latest,
            },
            venvs=[
                Venv(
                    pys=select_pys(min_version="3.7"),
                    pkgs={
                        "django_hosts": "~=4.0",
                        "django": "~=3.2",
                    },
                ),
                Venv(
                    pys=select_pys(min_version="3.8"),
                    pkgs={
                        "django_hosts": ["~=5.0", latest],
                        "django": "~=4.0",
                    },
                ),
            ],
        ),
        Venv(
            name="djangorestframework",
            command="pytest {cmdargs} tests/contrib/djangorestframework",
            pkgs={
                "pytest-django[testing]": "==3.10.0",
                "pytest-randomly": latest,
            },
            venvs=[
                Venv(
                    # djangorestframework dropped support for Django 2.x in 3.14
                    pys=select_pys(min_version="3.7", max_version="3.9"),
                    pkgs={
                        "django": ">=2.2,<2.3",
                        "djangorestframework": ["==3.12.4", "==3.13.1"],
                    },
                ),
                Venv(
                    pys=select_pys(min_version="3.7"),
                    pkgs={
                        "django": "~=3.2",
                        "djangorestframework": ">=3.11,<3.12",
                    },
                ),
                Venv(
                    pys=select_pys(min_version="3.8"),
                    pkgs={
                        "django": "~=4.0",
                        "djangorestframework": ["~=3.13", latest],
                    },
                ),
            ],
        ),
        Venv(
            name="django_celery",
            command="pytest {cmdargs} tests/contrib/django_celery",
            pkgs={
                # The test app was built with Django 2. We don't need to test
                # other versions as the main purpose of these tests is to ensure
                # an error-free interaction between Django and Celery. We find
                # that we currently have no reasons for expanding this matrix.
                "celery": latest,
                "gevent": latest,
                "requests": latest,
                "typing-extensions": latest,
                "pytest-randomly": latest,
            },
            venvs=[
                Venv(
                    pys=select_pys(min_version="3.8", max_version="3.11"),
                    pkgs={
                        "sqlalchemy": "~=1.2.18",
                        "django": "==2.2.1",
                    },
                ),
                Venv(
                    pys="3.12",
                    pkgs={
                        "sqlalchemy": latest,
                        "django": latest,
                    },
                ),
            ],
        ),
        Venv(
            name="dramatiq",
            command="pytest {cmdargs} tests/contrib/dramatiq",
            venvs=[
                Venv(
                    pys=select_pys(),
                    pkgs={"dramatiq": latest, "pytest": latest, "redis": latest},
                ),
            ],
        ),
        Venv(
            name="elasticsearch",
            command="pytest {cmdargs} tests/contrib/elasticsearch/test_elasticsearch.py",
            pkgs={
                "pytest-randomly": latest,
            },
            venvs=[
                Venv(
                    pys=select_pys(),
                    pkgs={
                        "elasticsearch": [
                            "~=7.13.0",  # latest to support unofficial Elasticsearch servers, released Jul 2021
                            "~=7.17",
                            "==8.0.1",  # 8.0.0 has a bug that interferes with tests
                            latest,
                        ]
                    },
                ),
                Venv(pys=select_pys(), pkgs={"elasticsearch1": ["~=1.10.0"]}),
                Venv(pys=select_pys(), pkgs={"elasticsearch2": ["~=2.5.0"]}),
                Venv(pys=select_pys(), pkgs={"elasticsearch5": ["~=5.5.0"]}),
                Venv(pys=select_pys(), pkgs={"elasticsearch6": ["~=6.8.0"]}),
                Venv(pys=select_pys(), pkgs={"elasticsearch7": ["~=7.13.0", latest]}),
                Venv(pys=select_pys(), pkgs={"elasticsearch8": ["~=8.0.1", latest]}),
            ],
        ),
        Venv(
            name="elasticsearch-multi",
            command="pytest {cmdargs} tests/contrib/elasticsearch/test_elasticsearch_multi.py",
            venvs=[
                Venv(
                    pys=select_pys(),
                    pkgs={
                        "elasticsearch": latest,
                        "elasticsearch7": latest,
                        "pytest-randomly": latest,
                    },
                ),
            ],
        ),
        Venv(
            name="elasticsearch-async",
            command="pytest {cmdargs} tests/contrib/elasticsearch/test_async.py",
            env={"AIOHTTP_NO_EXTENSIONS": "1"},  # needed until aiohttp is updated to support python 3.12
            venvs=[
                Venv(
                    pys=select_pys(),
                    pkgs={
                        "elasticsearch[async]": latest,
                        "elasticsearch7[async]": latest,
                        "opensearch-py[async]": latest,
                        "pytest-randomly": latest,
                    },
                ),
            ],
        ),
        Venv(
            name="elasticsearch-opensearch",
            # avoid running tests in ElasticsearchPatchTest, only run tests with OpenSearchPatchTest configurations
            command="pytest {cmdargs} tests/contrib/elasticsearch/test_opensearch.py -k 'not ElasticsearchPatchTest'",
            pys=select_pys(),
            pkgs={
                "opensearch-py[requests]": ["~=1.1.0", "~=2.0.0", latest],
                "pytest-randomly": latest,
            },
        ),
        Venv(
            name="flask",
            command="pytest {cmdargs} tests/contrib/flask",
            pkgs={
                "blinker": latest,
                "requests": latest,
                "werkzeug": "~=2.0",
                "urllib3": "~=1.0",
                "pytest-randomly": latest,
                "importlib_metadata": latest,
                "flask-openapi3": latest,
            },
            venvs=[
                # Flask 1.x.x
                Venv(
                    pys=select_pys(max_version="3.9"),
                    pkgs={
                        "flask": "~=1.0",
                        # https://github.com/pallets/itsdangerous/issues/290
                        # DEV: Breaking change made in 2.1.0 release
                        "itsdangerous": "<2.1.0",
                        # https://github.com/pallets/markupsafe/issues/282
                        # DEV: Breaking change made in 2.1.0 release
                        "markupsafe": "<2.0",
                        # DEV: Flask 1.0.x is missing a maximum version for werkzeug dependency
                        "werkzeug": "<2.0",
                    },
                ),
                Venv(
                    pys=select_pys(max_version="3.9"),
                    command="python tests/ddtrace_run.py pytest {cmdargs} tests/contrib/flask_autopatch",
                    env={
                        "DD_SERVICE": "test.flask.service",
                        "DD_PATCH_MODULES": "jinja2:false",
                    },
                    pkgs={
                        "flask": "~=1.0",
                        # https://github.com/pallets/itsdangerous/issues/290
                        # DEV: Breaking change made in 2.0 release
                        "itsdangerous": "<2.0",
                        # https://github.com/pallets/markupsafe/issues/282
                        # DEV: Breaking change made in 2.1.0 release
                        "markupsafe": "<2.0",
                        # DEV: Flask 1.0.x is missing a maximum version for werkzeug dependency
                        "werkzeug": "<2.0",
                    },
                ),
                # Flask 2.x.x
                Venv(
                    pys=select_pys(min_version="3.7"),
                    pkgs={"flask": "~=2.0"},
                ),
                Venv(
                    pys=select_pys(max_version="3.7"),
                    command="python tests/ddtrace_run.py pytest {cmdargs} tests/contrib/flask_autopatch",
                    env={
                        "DD_SERVICE": "test.flask.service",
                        "DD_PATCH_MODULES": "jinja2:false",
                    },
                    pkgs={"flask": "~=2.0"},
                ),
                # Flask 3.x.x
                Venv(
                    # Flask 3.x.x dropped support for Python 3.7
                    pys=select_pys(min_version="3.8"),
                    pkgs={
                        "flask": [
                            "~=3.0.0",
                            latest,
                        ],
                        # Flask 3.x.x requires Werkzeug >= 3.0.0
                        "werkzeug": ">=3.0",
                    },
                ),
                Venv(
                    pys=select_pys(min_version="3.8"),
                    command="python tests/ddtrace_run.py pytest {cmdargs} tests/contrib/flask_autopatch",
                    env={
                        "DD_SERVICE": "test.flask.service",
                        "DD_PATCH_MODULES": "jinja2:false",
                    },
                    pkgs={
                        "flask": [
                            "~=3.0.0",
                            latest,
                        ],
                        # Flask 3.x.x requires Werkzeug >= 3.0.0
                        "werkzeug": ">=3.0",
                    },
                ),
            ],
        ),
        Venv(
            name="flask_cache",
            command="pytest {cmdargs} tests/contrib/flask_cache",
            pkgs={
                "python-memcached": latest,
                "redis": "~=2.0",
                "blinker": latest,
                "pytest-randomly": latest,
            },
            venvs=[
                Venv(
                    pkgs={
                        "flask": "~=0.12.0",
                        "Werkzeug": ["<1.0"],
                        "Flask-Cache": "~=0.13.1",
                        "werkzeug": "<1.0",
                        "pytest": "~=4.0",
                        "pytest-mock": "==2.0.0",
                        "pytest-cov": "~=3.0",
                        "Jinja2": "~=2.10.0",
                        "more_itertools": "<8.11.0",
                        # https://github.com/pallets/itsdangerous/issues/290
                        # DEV: Breaking change made in 2.0 release
                        "itsdangerous": "<2.0",
                        # https://github.com/pallets/markupsafe/issues/282
                        # DEV: Breaking change made in 2.1.0 release
                        "markupsafe": "<2.0",
                    },
                    venvs=[
                        Venv(pys=select_pys(max_version="3.7")),
                        Venv(pys=select_pys(min_version="3.8", max_version="3.9"), pkgs={"exceptiongroup": latest}),
                    ],
                ),
                Venv(
                    pkgs={
                        "flask": "~=1.1.0",
                        "flask-caching": ["~=1.10.0", latest],
                        # https://github.com/pallets/itsdangerous/issues/290
                        # DEV: Breaking change made in 2.0 release
                        "itsdangerous": "<2.0",
                        # https://github.com/pallets/markupsafe/issues/282
                        # DEV: Breaking change made in 2.1.0 release
                        "markupsafe": "<2.0",
                    },
                    venvs=[
                        Venv(
                            pys=select_pys(min_version="3.7", max_version="3.11"),
                        ),
                        Venv(pys=select_pys(min_version="3.12"), pkgs={"redis": latest}),
                    ],
                ),
                Venv(
                    pkgs={
                        "flask": [latest],
                        "flask-caching": ["~=1.10.0", latest],
                    },
                    venvs=[
                        Venv(
                            pys=select_pys(min_version="3.7", max_version="3.11"),
                        ),
                        Venv(pys=select_pys(min_version="3.12"), pkgs={"redis": latest}),
                    ],
                ),
            ],
        ),
        Venv(
            name="mako",
            command="pytest {cmdargs} tests/contrib/mako",
            pys=select_pys(),
            pkgs={
                "mako": ["~=1.1.0", latest],
                "pytest-randomly": latest,
            },
        ),
        Venv(
            name="mysql",
            command="pytest {cmdargs} tests/contrib/mysql",
            pkgs={
                "pytest-randomly": latest,
            },
            venvs=[
                Venv(
                    pys=select_pys(min_version="3.7", max_version="3.9"),
                    pkgs={"mysql-connector-python": ["==8.0.5", latest]},
                ),
                Venv(
                    # mysql-connector-python added support for Python 3.10 in 8.0.28
                    pys="3.10",
                    pkgs={"mysql-connector-python": ["~=8.0.28", latest]},
                ),
                Venv(
                    # mysql-connector-python added support for Python 3.11 in 8.0.31
                    pys="3.11",
                    pkgs={"mysql-connector-python": ["~=8.0.31", latest]},
                ),
                Venv(
                    pys=select_pys(min_version="3.12"),
                    pkgs={"mysql-connector-python": latest},
                ),
            ],
        ),
        Venv(
            name="psycopg2",
            command="pytest {cmdargs} tests/contrib/psycopg2",
            pkgs={
                "pytest-randomly": latest,
            },
            venvs=[
                Venv(
                    pys=select_pys(min_version="3.7", max_version="3.8"),
                    pkgs={"psycopg2-binary": "~=2.8.0"},
                ),
                Venv(
                    pys=select_pys(min_version="3.7", max_version="3.12"),
                    # psycopg2-binary added support for Python 3.9/3.10 in 2.9.1
                    # psycopg2-binary added support for Python 3.11 in 2.9.2
                    pkgs={"psycopg2-binary": ["~=2.9.2", latest]},
                ),
            ],
        ),
        Venv(
            name="psycopg",
            command="pytest {cmdargs} tests/contrib/psycopg",
            pkgs={
                "pytest-randomly": latest,
            },
            venvs=[
                Venv(
                    pkgs={"psycopg": [latest]},
                    venvs=[
                        Venv(
                            pys=select_pys(min_version="3.7", max_version="3.11"),
                            pkgs={
                                "pytest-asyncio": "==0.21.1",
                            },
                        ),
                        Venv(
                            pys=select_pys(min_version="3.12", max_version="3.12"),
                            pkgs={
                                "pytest-asyncio": "==0.23.7",
                            },
                        ),
                    ],
                ),
            ],
        ),
        Venv(
            name="pymemcache",
            pys=select_pys(),
            pkgs={
                "pytest-randomly": latest,
                "pymemcache": [
                    "~=3.4.2",
                    "~=3.5",
                    latest,
                ],
            },
            venvs=[
                Venv(command="pytest {cmdargs} --ignore=tests/contrib/pymemcache/autopatch tests/contrib/pymemcache"),
                Venv(command="python tests/ddtrace_run.py pytest {cmdargs} tests/contrib/pymemcache/autopatch/"),
            ],
        ),
        Venv(
            name="pynamodb",
            command="pytest {cmdargs} tests/contrib/pynamodb",
            # TODO: Py312 requires changes to test code
            venvs=[
                Venv(
                    pys=select_pys(min_version="3.7", max_version="3.11"),
                    pkgs={
                        "pynamodb": ["~=5.0", "~=5.3", "<6.0"],
                        "moto": ">=1.0,<2.0",
                        "cfn-lint": "~=0.53.1",
                        "Jinja2": "~=2.10.0",
                        "pytest-randomly": latest,
                    },
                ),
            ],
        ),
        Venv(
            name="starlette",
            command="pytest {cmdargs} tests/contrib/starlette",
            pkgs={
                "httpx": latest,
                "pytest-asyncio": "==0.21.1",
                "greenlet": "==3.0.3",
                "requests": latest,
                "aiofiles": latest,
                "sqlalchemy": "<2.0",
                "aiosqlite": latest,
                "databases": latest,
                "pytest-randomly": latest,
                "anyio": "<4.0",
            },
            venvs=[
                # starlette added new TestClient after v0.20
                # starlette added new root_path/path definitions after v0.33
                Venv(
                    pys="3.7",
                    pkgs={"starlette": ["~=0.14.0", "~=0.20.0", latest]},
                ),
                Venv(
                    # starlette added support for Python 3.9 in 0.14
                    pys=select_pys(min_version="3.8", max_version="3.9"),
                    pkgs={"starlette": ["~=0.14.0", "~=0.20.0", "~=0.33.0", latest]},
                ),
                Venv(
                    # starlette added support for Python 3.10 in 0.15
                    pys="3.10",
                    pkgs={"starlette": ["~=0.15.0", "~=0.20.0", "~=0.33.0", latest]},
                ),
                Venv(
                    # starlette added support for Python 3.11 in 0.21
                    pys="3.11",
                    pkgs={"starlette": ["~=0.21.0", "~=0.33.0", latest]},
                ),
                Venv(
                    pys="3.12",
                    pkgs={"starlette": latest},
                ),
            ],
        ),
        Venv(
            name="structlog",
            pys=select_pys(),
            command="pytest {cmdargs} tests/contrib/structlog",
            pkgs={
                "structlog": ["~=20.2.0", latest],
                "pytest-randomly": latest,
            },
        ),
        Venv(
            name="sqlalchemy",
            command="pytest {cmdargs} tests/contrib/sqlalchemy",
            pkgs={
                "pytest-randomly": latest,
                "psycopg2-binary": latest,
                "mysql-connector-python": latest,
                "sqlalchemy": latest,
            },
            venvs=[
                Venv(
                    pys=select_pys(min_version="3.7", max_version="3.12"),
                    pkgs={
                        "greenlet": "==3.0.3",
                        "sqlalchemy": ["~=1.3.0", latest],
                    },
                ),
                Venv(
                    pys=select_pys(min_version="3.12"),
                    pkgs={
                        "greenlet": "==3.1.0",
                    },
                ),
            ],
        ),
        Venv(
            name="requests",
            command="pytest {cmdargs} tests/contrib/requests",
            pkgs={
                "pytest-randomly": latest,
                "urllib3": "~=1.0",
                "requests-mock": ">=1.4",
            },
            venvs=[
                # requests added support for Python 3.7 in 2.20
                Venv(
                    pys="3.7",
                    pkgs={
                        "requests": [
                            "~=2.20.0",
                            latest,
                        ],
                    },
                ),
                Venv(
                    # requests added support for Python 3.8 in 2.23
                    pys="3.8",
                    pkgs={
                        "requests": [
                            "~=2.23.0",
                            latest,
                        ],
                    },
                ),
                Venv(
                    # requests added support for Python 3.9 in 2.25
                    pys="3.9",
                    pkgs={
                        "requests": [
                            "~=2.25.0",
                            latest,
                        ],
                    },
                ),
                Venv(
                    # requests added support for Python 3.10 in 2.27
                    pys="3.10",
                    pkgs={
                        "requests": [
                            "~=2.27",
                            latest,
                        ],
                    },
                ),
                Venv(
                    # requests added support for Python 3.11 in 2.28
                    pys="3.11",
                    pkgs={
                        "requests": [
                            "~=2.28.0",
                            latest,
                        ],
                    },
                ),
                Venv(
                    pys=select_pys(min_version="3.12"),
                    pkgs={
                        "requests": [
                            latest,
                        ],
                    },
                ),
            ],
        ),
        Venv(
            name="wsgi",
            command="pytest {cmdargs} tests/contrib/wsgi",
            venvs=[
                Venv(
                    pys=select_pys(),
                    pkgs={
                        "WebTest": latest,
                        "pytest-randomly": latest,
                    },
                ),
            ],
        ),
        Venv(
            name="botocore",
            command="pytest {cmdargs} tests/contrib/botocore",
            pkgs={
                "moto[all]": "<5.0",
                "pytest-randomly": latest,
                "vcrpy": "==6.0.1",
            },
            venvs=[
                Venv(
                    pys=select_pys(min_version="3.8", max_version="3.12"),
                    pkgs={"botocore": "==1.34.49", "boto3": "==1.34.49"},
                ),
            ],
        ),
        Venv(
            name="mongoengine",
            command="pytest {cmdargs} tests/contrib/mongoengine",
            pkgs={
                # pymongo v4.9.0 introduced breaking changes that are not yet supported by mongoengine
                "pymongo": "<4.9.0",
                "pytest-randomly": latest,
            },
            venvs=[
                Venv(
                    pys=select_pys(min_version="3.7", max_version="3.8"),
                    pkgs={"mongoengine": ["~=0.23", latest]},
                ),
                Venv(
                    # mongoengine added support for Python 3.9/3.10 in 0.24
                    pys=select_pys(min_version="3.9"),
                    pkgs={"mongoengine": ["~=0.24", latest]},
                ),
            ],
        ),
        Venv(
            name="asgi",
            pkgs={
                "pytest-asyncio": "==0.21.1",
                "httpx": latest,
                "asgiref": ["~=3.0.0", "~=3.0", latest],
                "pytest-randomly": latest,
            },
            pys=select_pys(min_version="3.7"),
            command="pytest {cmdargs} tests/contrib/asgi",
        ),
        Venv(
            name="mariadb",
            command="pytest {cmdargs} tests/contrib/mariadb",
            pkgs={
                "pytest-randomly": latest,
            },
            venvs=[
                Venv(
                    pys=select_pys(min_version="3.7", max_version="3.10"),
                    pkgs={
                        "mariadb": [
                            "~=1.0.0",
                            "~=1.0",
                            latest,
                        ],
                    },
                ),
                Venv(pys=select_pys(min_version="3.11"), pkgs={"mariadb": ["~=1.1.2", latest]}),
            ],
        ),
        Venv(
            name="pymysql",
            command="pytest {cmdargs} tests/contrib/pymysql",
            pkgs={
                "pytest-randomly": latest,
            },
            venvs=[
                Venv(
                    # pymysql added support for Python 3.8/3.9 in 0.10
                    pys=select_pys(min_version="3.8", max_version="3.9"),
                    pkgs={"pymysql": "~=0.10"},
                ),
                Venv(
                    pys=select_pys(min_version="3.7", max_version="3.12"),
                    pkgs={
                        "pymysql": [
                            "~=1.0",
                            latest,
                        ],
                    },
                ),
            ],
        ),
        Venv(
            name="pyramid",
            command="pytest {cmdargs} tests/contrib/pyramid",
            pkgs={
                "requests": [latest],
                "webtest": [latest],
                "tests/contrib/pyramid/pserve_app": [latest],
                "pytest-randomly": latest,
            },
            venvs=[
                Venv(
                    pys=select_pys(min_version="3.7", max_version="3.9"),
                    pkgs={
                        "pyramid": [
                            "~=1.10",
                            "~=2.0",
                            latest,
                        ],
                    },
                ),
                Venv(
                    # pyramid added support for Python 3.10/3.11 in 2.1
                    # FIXME[python-3.12]: blocked on venusian release https://github.com/Pylons/venusian/issues/85
                    pys=select_pys(min_version="3.10"),
                    pkgs={
                        "pyramid": [latest],
                    },
                ),
            ],
        ),
        Venv(
            name="aiobotocore",
            command="pytest {cmdargs} tests/contrib/aiobotocore",
            pkgs={
                "pytest-asyncio": "==0.21.1",
                "async_generator": ["~=1.10"],
                "pytest-randomly": latest,
            },
            venvs=[
                Venv(
                    pys=select_pys(min_version="3.7", max_version="3.11"),
                    pkgs={
                        "aiobotocore": ["~=1.4.2", "~=2.0.0", latest],
                    },
                ),
                Venv(
                    pys=select_pys(min_version="3.12", max_version="3.12"),
                    pkgs={"aiobotocore": latest},
                ),
            ],
        ),
        Venv(
            name="fastapi",
            command="pytest {cmdargs} tests/contrib/fastapi",
            pkgs={
                "httpx": "<=0.27.2",
                "pytest-asyncio": "==0.21.1",
                "python-multipart": latest,
                "pytest-randomly": latest,
                "requests": latest,
                "aiofiles": latest,
            },
            venvs=[
                Venv(
                    pys=select_pys(min_version="3.7", max_version="3.10"),
                    pkgs={"fastapi": ["~=0.64.0", "~=0.90.0", latest]},
                ),
                Venv(
                    # fastapi added support for Python 3.11 in 0.86.0
                    pys=select_pys(min_version="3.11", max_version="3.12"),
                    pkgs={"fastapi": ["~=0.86.0", latest], "anyio": ">=3.4.0,<4.0"},
                ),
            ],
        ),
        Venv(
            name="aiomysql",
            pys=select_pys(min_version="3.7", max_version="3.12"),
            command="pytest {cmdargs} tests/contrib/aiomysql",
            pkgs={
                "pytest-randomly": latest,
                "pytest-asyncio": "==0.21.1",
                "aiomysql": ["~=0.1.0", latest],
            },
        ),
        Venv(
            name="pytest",
            command="pytest --no-ddtrace --no-cov {cmdargs} tests/contrib/pytest/",
            pkgs={
                "pytest-randomly": latest,
            },
            env={
                "DD_AGENT_PORT": "9126",
                "DD_PYTEST_USE_NEW_PLUGIN_BETA": "0",
            },
            venvs=[
                Venv(
                    pys=select_pys(min_version="3.7", max_version="3.9"),
                    pkgs={
                        "pytest": [
                            ">=6.0,<7.0",
                            latest,
                        ],
                        "msgpack": latest,
                        "more_itertools": "<8.11.0",
                        "pytest-mock": "==2.0.0",
                        "httpx": latest,
                    },
                    venvs=[
                        Venv(
                            pkgs={
                                "pytest": ["~=6.0"],
                                "pytest-cov": "==2.9.0",
                            },
                        ),
                        Venv(
                            pkgs={
                                "pytest": ["~=7.0", latest],
                                "pytest-cov": "==2.12.0",
                            },
                        ),
                    ],
                ),
                Venv(
                    pys=select_pys(min_version="3.10", max_version="3.12"),
                    pkgs={
                        "pytest": [
                            "~=6.0",
                            "~=7.0",
                            latest,
                        ],
                        "msgpack": latest,
                        "asynctest": "==0.13.0",
                        "more_itertools": "<8.11.0",
                        "httpx": latest,
                    },
                ),
            ],
        ),
        Venv(
            name="unittest",
            command="pytest --no-ddtrace {cmdargs} tests/contrib/unittest/",
            pkgs={
                "msgpack": latest,
                "pytest-randomly": latest,
            },
            env={
                "DD_PATCH_MODULES": "unittest:true",
                "DD_AGENT_PORT": "9126",
                # gitlab sets the service name to the repo name while locally the default service name is used
                # setting DD_SERVICE ensures the output of the snapshot tests is consistent.
                "DD_UNITTEST_SERVICE": "dd-trace-py",
            },
            pys=select_pys(),
        ),
        Venv(
            name="asynctest",
            command="pytest --no-ddtrace {cmdargs} tests/contrib/asynctest/",
            pkgs={
                "pytest-randomly": latest,
            },
            venvs=[
                Venv(
                    pys=select_pys(min_version="3.7", max_version="3.9"),
                    pkgs={
                        "pytest": [
                            ">=6.0,<7.0",
                        ],
                        "asynctest": "==0.13.0",
                    },
                ),
            ],
        ),
        Venv(
            name="pytest-bdd",
            command="pytest --no-ddtrace {cmdargs} tests/contrib/pytest_bdd/",
            pkgs={
                "msgpack": latest,
                "more_itertools": "<8.11.0",
                "pytest-randomly": latest,
                "pytest-bdd": [
                    ">=4.0,<5.0",
                    # FIXME: add support for v6.1
                    ">=6.0,<6.1",
                ],
            },
            venvs=[
                Venv(
                    pys=select_pys(min_version="3.7", max_version="3.9"),
                    pkgs={
                        "pytest-bdd": [
                            ">=4.0,<5.0",
                            # FIXME: add support for v6.1
                            ">=6.0,<6.1",
                        ]
                    },
                    venvs=[
                        Venv(
                            env={
                                "DD_PYTEST_USE_NEW_PLUGIN_BETA": "0",
                            },
                        ),
                        Venv(
                            env={
                                "DD_PYTEST_USE_NEW_PLUGIN_BETA": "1",
                            },
                        ),
                    ],
                ),
                Venv(
<<<<<<< HEAD
                    pys=select_pys(min_version="3.13"),
=======
                    pys=select_pys(min_version="3.10", max_version="3.12"),
>>>>>>> c7b888d0
                    pkgs={
                        "pytest-bdd": [
                            # FIXME: add support for v6.1
                            ">=6.0,<6.1",
                        ]
                    },
                    venvs=[
                        Venv(
                            env={
                                "DD_PYTEST_USE_NEW_PLUGIN_BETA": "0",
                            },
                        ),
                        Venv(
                            env={
                                "DD_PYTEST_USE_NEW_PLUGIN_BETA": "1",
                            },
                        ),
                    ],
                ),
            ],
        ),
        Venv(
            name="pytest-benchmark",
            pys=select_pys(min_version="3.7", max_version="3.12"),
            command="pytest {cmdargs} --no-ddtrace --no-cov tests/contrib/pytest_benchmark/",
            pkgs={
                "msgpack": latest,
                "pytest-randomly": latest,
            },
            venvs=[
                Venv(
                    pkgs={
                        "pytest-benchmark": [
                            ">=3.1.0,<=4.0.0",
                        ]
                    },
                    env={
                        "DD_PYTEST_USE_NEW_PLUGIN_BETA": "0",
                    },
                ),
                Venv(
                    pkgs={
                        "pytest-benchmark": [
                            ">=3.1.0,<=4.0.0",
                        ]
                    },
                    env={
                        "DD_PYTEST_USE_NEW_PLUGIN_BETA": "1",
                    },
                ),
            ],
        ),
        Venv(
            name="grpc",
            command="python -m pytest -v {cmdargs} tests/contrib/grpc",
            pkgs={
                "googleapis-common-protos": latest,
                "pytest-randomly": latest,
            },
            venvs=[
                # Versions between 1.14 and 1.20 have known threading issues
                # See https://github.com/grpc/grpc/issues/18994
                Venv(
                    pys=select_pys(min_version="3.7", max_version="3.9"),
                    pkgs={"grpcio": ["~=1.34.0", latest]},
                ),
                Venv(
                    # grpcio added support for Python 3.10 in 1.41
                    # but the version contains some bugs resolved by https://github.com/grpc/grpc/pull/27635.
                    pys="3.10",
                    pkgs={"grpcio": ["~=1.42.0", latest]},
                ),
                Venv(
                    # grpcio added support for Python 3.11 in 1.49
                    pys="3.11",
                    pkgs={"grpcio": ["~=1.49.0", latest]},
                ),
                Venv(
                    # grpcio added support for Python 3.12 in 1.59
<<<<<<< HEAD
                    pys="3.12",
=======
                    pys=select_pys(min_version="3.12", max_version="3.12"),
>>>>>>> c7b888d0
                    pkgs={
                        "grpcio": ["~=1.59.0", latest],
                        "pytest-asyncio": "==0.23.7",
                    },
                ),
                Venv(
                    # grpcio added support for Python 3.13 in 1.66.2
                    pys=select_pys(min_version="3.13"),
                    pkgs={
                        "grpcio": ["~=1.66.2", latest],
                    },
                ),
            ],
        ),
        Venv(
            name="grpc_aio",
            command="python -m pytest {cmdargs} tests/contrib/grpc_aio",
            pkgs={
                "googleapis-common-protos": latest,
                "pytest-randomly": latest,
            },
            # grpc.aio support is broken and disabled by default
            env={"_DD_TRACE_GRPC_AIO_ENABLED": "true"},
            venvs=[
                Venv(
                    pys="3.7",
                    pkgs={
                        "grpcio": ["~=1.34.0", "~=1.59.0"],
                        "pytest-asyncio": "==0.21.1",
                    },
                ),
                Venv(
                    pys=select_pys(min_version="3.8", max_version="3.9"),
                    pkgs={
                        "grpcio": ["~=1.34.0", "~=1.59.0"],
                        "pytest-asyncio": "==0.23.7",
                    },
                ),
                Venv(
                    # grpcio added support for Python 3.10 in 1.41
                    # but the version contains some bugs resolved by https://github.com/grpc/grpc/pull/27635.
                    pys="3.10",
                    pkgs={
                        "grpcio": ["~=1.42.0", "~=1.59.0"],
                        "pytest-asyncio": "==0.23.7",
                    },
                ),
                Venv(
                    # grpcio added support for Python 3.11 in 1.49
                    pys="3.11",
                    pkgs={
                        "grpcio": ["~=1.49.0", "~=1.59.0"],
                        "pytest-asyncio": "==0.23.7",
                    },
                ),
            ],
        ),
        Venv(
            name="graphene",
            command="pytest {cmdargs} tests/contrib/graphene",
            pys=select_pys(min_version="3.7"),
            pkgs={
                "graphene": ["~=3.0.0", latest],
                "pytest-asyncio": "==0.21.1",
                "graphql-relay": latest,
                "pytest-randomly": latest,
            },
        ),
        Venv(
            name="graphql",
            command="pytest {cmdargs} tests/contrib/graphql",
            pys=select_pys(min_version="3.7"),
            pkgs={
                "pytest-asyncio": "==0.21.1",
                "graphql-core": ["~=3.2.0", latest],
                "pytest-randomly": latest,
            },
        ),
        Venv(
            name="rq",
            command="pytest {cmdargs} tests/contrib/rq",
            pkgs={
                "pytest-asyncio": "==0.21.1",
                "pytest-randomly": latest,
            },
            venvs=[
                Venv(
                    pys=select_pys(min_version="3.7", max_version="3.8"),
                    pkgs={
                        "rq": [
                            "~=1.8.0",
                            "~=1.10.0",
                            latest,
                        ],
                        # https://github.com/rq/rq/issues/1469 rq [1.0,1.8] is incompatible with click 8.0+
                        "click": "==7.1.2",
                    },
                ),
                Venv(
                    # rq added support for Python 3.9 in 1.8.1
                    pys="3.9",
                    pkgs={
                        "rq": [
                            "~=1.8.1",
                            "~=1.10.0",
                            latest,
                        ],
                        # https://github.com/rq/rq/issues/1469 rq [1.0,1.8] is incompatible with click 8.0+
                        "click": "==7.1.2",
                    },
                ),
                Venv(
                    # rq added support for Python 3.10/3.11 in 1.13
                    pys=select_pys(min_version="3.10"),
                    pkgs={"rq": latest},
                ),
            ],
        ),
        Venv(
            name="httpx",
            pys=select_pys(min_version="3.7"),
            command="pytest {cmdargs} tests/contrib/httpx",
            pkgs={
                "pytest-asyncio": "==0.21.1",
                "pytest-randomly": latest,
                "httpx": [
                    "~=0.17.0",
                    "~=0.23.0",
                    latest,
                ],
            },
        ),
        Venv(
            name="urllib3",
            command="pytest {cmdargs} tests/contrib/urllib3",
            pkgs={
                "pytest-randomly": latest,
            },
            venvs=[
                Venv(
                    # Support added for Python 3.7 in 1.25.0
                    # Support removed for Python 3.7 after 1.26.0
                    pys="3.7",
                    pkgs={"urllib3": ["==1.25.0", "~=1.26.0"]},
                ),
                Venv(
                    # Support added for Python 3.8 in 1.25.0
                    pys="3.8",
                    pkgs={"urllib3": ["==1.25.0", latest]},
                ),
                Venv(
                    # Support added for Python 3.9 in 1.25.8
                    pys="3.9",
                    pkgs={"urllib3": ["==1.25.8", latest]},
                ),
                Venv(
                    # Support added for Python 3.10 in 1.26.6
                    pys="3.10",
                    pkgs={"urllib3": ["==1.26.6", latest]},
                ),
                Venv(
                    # Support added for Python 3.11 in 1.26.8
                    pys="3.11",
                    pkgs={"urllib3": ["==1.26.8", latest]},
                ),
                Venv(
                    # Support added for Python 3.12 in 2.0.0
                    pys=select_pys(min_version="3.12"),
                    pkgs={"urllib3": ["==2.0.0", latest]},
                ),
            ],
        ),
        Venv(
            # cassandra-driver does not officially support 3.9, 3.10
            # releases 3.7 and 3.8 are broken on Python >= 3.7
            # (see https://github.com/r4fek/django-cassandra-engine/issues/104)
            name="cassandra",
            pys=select_pys(max_version="3.8"),
            pkgs={"cassandra-driver": ["~=3.24.0", latest], "pytest-randomly": latest},
            command="pytest {cmdargs} tests/contrib/cassandra",
        ),
        Venv(
            name="algoliasearch",
            command="pytest {cmdargs} tests/contrib/algoliasearch",
            pkgs={"urllib3": "~=1.26.15", "pytest-randomly": latest},
            venvs=[
                Venv(
                    pys=select_pys(min_version="3.7", max_version="3.8"),
                    pkgs={"algoliasearch": ["~=2.5", "~=2.6"]},
                ),
                Venv(
                    # algoliasearch added support for Python 3.9, 3.10, 3.11 in 3.0
                    pys=select_pys(min_version="3.9"),
                    pkgs={"algoliasearch": "~=2.6"},
                ),
            ],
        ),
        Venv(
            name="aiopg",
            command="pytest {cmdargs} tests/contrib/aiopg",
            pys=select_pys(min_version="3.7", max_version="3.9"),
            pkgs={
                "sqlalchemy": latest,
                "aiopg": "~=0.16.0",
                "pytest-randomly": latest,
            },
            venvs=[
                Venv(
                    pys=select_pys(min_version="3.7", max_version="3.12"),
                    pkgs={
                        "aiopg": ["~=1.0", "~=1.4.0"],
                    },
                ),
            ],
        ),
        Venv(
            name="aiohttp",
            command="pytest {cmdargs} tests/contrib/aiohttp",
            pkgs={
                "pytest-aiohttp": [latest],
                "pytest-randomly": latest,
                "aiohttp": [
                    "~=3.7",
                    latest,
                ],
                "yarl": "~=1.0",
            },
            venvs=[
                Venv(
                    pys=select_pys(min_version="3.7", max_version="3.7"),
                    pkgs={
                        "pytest-asyncio": ["==0.21.1"],
                    },
                ),
                Venv(
                    pys=select_pys(min_version="3.8"),
                    pkgs={
                        "pytest-asyncio": ["==0.23.7"],
                    },
                ),
            ],
        ),
        Venv(
            name="aiohttp_jinja2",
            command="pytest {cmdargs} tests/contrib/aiohttp_jinja2",
            pkgs={
                "pytest-aiohttp": [latest],
                "pytest-randomly": latest,
                "aiohttp": [
                    "~=3.7",
                    latest,
                ],
                "aiohttp_jinja2": [
                    "~=1.5.0",
                    latest,
                ],
                "jinja2": latest,
            },
            venvs=[
                Venv(
                    pys=select_pys(min_version="3.7", max_version="3.7"),
                    pkgs={
                        "pytest-asyncio": ["==0.21.1"],
                    },
                ),
                Venv(
                    pys=select_pys(min_version="3.8"),
                    pkgs={
                        "pytest-asyncio": ["==0.23.7"],
                    },
                ),
            ],
        ),
        Venv(
            name="jinja2",
            pkgs={
                "pytest-randomly": latest,
            },
            venvs=[
                Venv(
                    pys=select_pys(max_version="3.9"),
                    pkgs={
                        "jinja2": "~=2.10.0",
                        # https://github.com/pallets/markupsafe/issues/282
                        # DEV: Breaking change made in 2.1.0 release
                        "markupsafe": "<2.0",
                    },
                ),
                Venv(
                    pys=select_pys(min_version="3.7"),
                    pkgs={
                        "jinja2": ["~=3.0.0", latest],
                    },
                ),
            ],
            command="pytest {cmdargs} tests/contrib/jinja2",
        ),
        Venv(
            name="rediscluster",
            command="pytest {cmdargs} tests/contrib/rediscluster",
            pkgs={"pytest-randomly": latest},
            venvs=[
                Venv(pys=select_pys(max_version="3.11"), pkgs={"redis-py-cluster": [">=2.0,<2.1", latest]}),
            ],
        ),
        Venv(
            name="redis",
            pkgs={
                "pytest-randomly": latest,
            },
            venvs=[
                Venv(
                    command="pytest {cmdargs} tests/contrib/redis",
                    pkgs={
                        "redis": [
                            "~=4.1",
                            "~=4.3",
                            "==5.0.1",
                        ],
                    },
                    venvs=[
                        Venv(
                            pys="3.7",
                            pkgs={
                                "pytest-asyncio": "==0.21.1",
                            },
                        ),
                        Venv(
                            pys=select_pys(min_version="3.8", max_version="3.10"),
                            pkgs={
                                "pytest-asyncio": "==0.23.7",
                            },
                        ),
                    ],
                ),
                Venv(
                    # redis added support for Python 3.11 in 4.3
                    pys="3.11",
                    command="pytest {cmdargs} tests/contrib/redis",
                    pkgs={
                        "redis": ["~=4.3", "==5.0.1"],
                        "pytest-asyncio": "==0.23.7",
                    },
                ),
                Venv(
                    pys=select_pys(min_version="3.12"),
                    command="pytest {cmdargs} tests/contrib/redis",
                    pkgs={
                        "redis": latest,
                        "pytest-asyncio": "==0.23.7",
                    },
                ),
            ],
        ),
        Venv(
            name="aredis",
            pys=select_pys(min_version="3.7", max_version="3.9"),
            command="pytest {cmdargs} tests/contrib/aredis",
            pkgs={
                "pytest-asyncio": "==0.21.1",
                "aredis": latest,
                "pytest-randomly": latest,
            },
        ),
        Venv(
            name="avro",
            pys=select_pys(min_version="3.7"),
            command="pytest {cmdargs} tests/contrib/avro",
            pkgs={
                "avro": latest,
                "pytest-randomly": latest,
            },
        ),
        Venv(
            name="protobuf",
            command="pytest {cmdargs} tests/contrib/protobuf",
            pys=select_pys(min_version="3.8"),
            pkgs={
                "protobuf": latest,
                "pytest-randomly": latest,
            },
        ),
        Venv(
            name="yaaredis",
            command="pytest {cmdargs} tests/contrib/yaaredis",
            pkgs={
                "pytest-asyncio": "==0.21.1",
                "pytest-randomly": latest,
            },
            venvs=[
                Venv(
                    pys=select_pys(min_version="3.7", max_version="3.9"),
                    pkgs={"yaaredis": ["~=2.0.0", latest]},
                ),
                Venv(
                    # yaaredis added support for Python 3.10 in 3.0
                    pys="3.10",
                    pkgs={"yaaredis": latest},
                ),
            ],
        ),
        Venv(
            name="sanic",
            command="pytest {cmdargs} tests/contrib/sanic",
            pkgs={
                "pytest-asyncio": "==0.21.1",
                "pytest-randomly": latest,
                "requests": latest,
                "websockets": "<11.0",
            },
            venvs=[
                Venv(
                    # sanic added support for Python 3.9 in 20.12
                    pys=select_pys(min_version="3.7", max_version="3.9"),
                    pkgs={
                        "sanic": "~=20.12",
                        "pytest-sanic": "~=1.6.2",
                    },
                ),
                Venv(
                    pys=select_pys(min_version="3.7", max_version="3.9"),
                    pkgs={
                        "sanic": [
                            "~=21.3",
                            "~=21.12",
                        ],
                        "sanic-testing": "~=0.8.3",
                    },
                ),
                Venv(
                    # sanic added support for Python 3.10 in 21.12.0
                    pys="3.10",
                    pkgs={
                        "sanic": "~=21.12.0",
                        "sanic-testing": "~=0.8.3",
                    },
                ),
                Venv(
                    pys=select_pys(min_version="3.7", max_version="3.10"),
                    pkgs={
                        "sanic": ["~=22.3", "~=22.12"],
                        "sanic-testing": "~=22.3.0",
                    },
                ),
                Venv(
                    # sanic added support for Python 3.11 in 22.12.0
                    pys="3.11",
                    pkgs={
                        "sanic": ["~=22.12.0", latest],
                        "sanic-testing": "~=22.3.0",
                    },
                ),
                Venv(
                    pys="3.12",
                    pkgs={
                        "sanic": [latest],
                        "sanic-testing": "~=22.3.0",
                    },
                ),
            ],
        ),
        Venv(
            name="snowflake",
            command="pytest {cmdargs} tests/contrib/snowflake",
            pkgs={
                "responses": "~=0.16.0",
                "cryptography": "<39",
                "pytest-randomly": latest,
            },
            venvs=[
                Venv(
                    pys=select_pys(min_version="3.7", max_version="3.8"),
                    pkgs={"snowflake-connector-python": ["~=2.3.0", "~=2.9.0", latest]},
                ),
                Venv(
                    # snowflake-connector-python added support for Python 3.9 in 2.4.0
                    pys="3.9",
                    pkgs={"snowflake-connector-python": ["~=2.4.0", "~=2.9.0", latest]},
                ),
                Venv(
                    # snowflake-connector-python added support for Python 3.10 in 2.7.2
                    pys="3.10",
                    pkgs={"snowflake-connector-python": ["~=2.7.2", "~=2.9.0", latest]},
                ),
                Venv(
                    # snowflake-connector-python added support for Python 3.11 in 3.0
                    pys=select_pys(min_version="3.11"),
                    pkgs={"snowflake-connector-python": [latest]},
                ),
            ],
        ),
        Venv(
            pys=["3"],
            name="reno",
            pkgs={
                "reno": latest,
            },
            command="reno {cmdargs}",
        ),
        Venv(
            name="asyncpg",
            command="pytest {cmdargs} tests/contrib/asyncpg",
            pkgs={
                "pytest-asyncio": "~=0.21.1",
                "pytest-randomly": latest,
            },
            venvs=[
                # our test_asyncpg.py uses `yield` in an async function and is not compatible with Python 3.5
                Venv(
                    pys=select_pys(min_version="3.7", max_version="3.8"),
                    pkgs={"asyncpg": ["~=0.23", latest]},
                ),
                Venv(
                    # asyncpg added support for Python 3.9 in 0.22
                    pys="3.9",
                    pkgs={"asyncpg": ["~=0.23.0", latest]},
                ),
                Venv(
                    # asyncpg added support for Python 3.10 in 0.24
                    pys="3.10",
                    pkgs={"asyncpg": ["~=0.24.0", latest]},
                ),
                Venv(
                    # asyncpg added support for Python 3.11 in 0.27
                    pys="3.11",
                    pkgs={"asyncpg": ["~=0.27", latest]},
                ),
                Venv(
                    pys=select_pys(min_version="3.12", max_version="3.12"),
                    pkgs={"asyncpg": [latest]},
                ),
            ],
        ),
        Venv(
            name="asyncio",
            command="pytest {cmdargs} tests/contrib/asyncio",
            pys=select_pys(),
            pkgs={
                "pytest-randomly": latest,
                "pytest-asyncio": "==0.21.1",
            },
        ),
        Venv(
            name="futures",
            command="pytest {cmdargs} tests/contrib/futures",
            pkgs={
                "gevent": latest,
                "pytest-randomly": latest,
            },
            pys=select_pys(),
        ),
        Venv(
            name="sqlite3",
            command="pytest {cmdargs} tests/contrib/sqlite3",
            pkgs={
                "pytest-randomly": latest,
            },
            venvs=[
                # sqlite3 is tied to the Python version and is not installable via pip
                # To test a range of versions without updating Python, we use Linux only pysqlite3-binary package
                # Remove pysqlite3-binary on Python 3.9+ locally on non-linux machines
                Venv(pys=select_pys(min_version="3.9", max_version="3.12"), pkgs={"pysqlite3-binary": [latest]}),
                Venv(pys=select_pys(max_version="3.8"), pkgs={"importlib-metadata": latest}),
            ],
        ),
        Venv(
            name="dbapi",
            command="pytest {cmdargs} tests/contrib/dbapi",
            pkgs={
                "pytest-randomly": latest,
            },
            pys=select_pys(),
            env={
                "DD_CIVISIBILITY_ITR_ENABLED": "0",
                "DD_IAST_REQUEST_SAMPLING": "100",  # Override default 30% to analyze all IAST requests
            },
        ),
        Venv(
            name="dbapi_async",
            command="pytest {cmdargs} tests/contrib/dbapi_async",
            env={
                "DD_CIVISIBILITY_ITR_ENABLED": "0",
                "DD_IAST_REQUEST_SAMPLING": "100",  # Override default 30% to analyze all IAST requests
            },
            pkgs={
                "pytest-asyncio": "==0.21.1",
                "pytest-randomly": latest,
            },
            venvs=[
                Venv(pys=["3.7"]),
                Venv(pys=select_pys(min_version="3.8", max_version="3.10")),
                Venv(pys=select_pys(min_version="3.11"), pkgs={"attrs": latest}),
            ],
        ),
        Venv(
            name="dogpile_cache",
            command="pytest {cmdargs} tests/contrib/dogpile_cache",
            pkgs={
                "pytest-randomly": latest,
            },
            venvs=[
                Venv(
                    pys=select_pys(min_version="3.7", max_version="3.10"),
                    pkgs={
                        "dogpile.cache": [
                            "~=0.9",
                            "~=1.0",
                            latest,
                        ],
                    },
                ),
                Venv(
                    pys=select_pys(min_version="3.11"),
                    pkgs={
                        "dogpile.cache": [
                            "~=0.9",
                            "~=1.0",
                            "~=1.1",
                            latest,
                        ],
                    },
                ),
            ],
        ),
        Venv(
            name="consul",
            pys=select_pys(max_version="3.12"),
            command="pytest {cmdargs} tests/contrib/consul",
            pkgs={
                "python-consul": [
                    ">=1.1,<1.2",
                    latest,
                ],
                "pytest-randomly": latest,
            },
        ),
        Venv(
            name="opentelemetry",
            command="pytest {cmdargs} tests/opentelemetry",
            pys=select_pys(min_version="3.8"),
            # DD_TRACE_OTEL_ENABLED must be set to true before ddtrace is imported
            # and ddtrace (ddtrace.config specifically) must be imported before opentelemetry.
            # If this order is violated otel and datadog spans will not be interoperable.
            env={"DD_TRACE_OTEL_ENABLED": "true"},
            pkgs={
                "pytest-randomly": latest,
                "pytest-asyncio": "==0.21.1",
                # Ensure we test against version of opentelemetry-api that broke compatibility with ddtrace
                "opentelemetry-api": ["~=1.0.0", "~=1.15.0", "~=1.26.0", latest],
                "opentelemetry-instrumentation-flask": latest,
                "markupsafe": "==2.0.1",
                "flask": latest,
                "gevent": latest,
                "requests": "==2.28.1",  # specific version expected by tests
            },
        ),
        Venv(
            name="openai",
            command="pytest {cmdargs} tests/contrib/openai",
            pkgs={
                "vcrpy": "==4.2.1",
                "urllib3": "~=1.26",
                "pytest-asyncio": "==0.21.1",
                "pytest-randomly": latest,
            },
            venvs=[
                Venv(
                    # openai[embeddings] broken install with sklearn was never fixed on 0.26
                    # https://github.com/openai/openai-python/issues/210
                    pys="3.7",
                    env={"SKLEARN_ALLOW_DEPRECATED_SKLEARN_PACKAGE_INSTALL": "True"},
                    pkgs={
                        "openai": "==0.26.5",
                        "scikit-learn": "==1.0.2",
                        "pillow": "==9.5.0",
                    },
                ),
                Venv(
                    pys=select_pys(min_version="3.7", max_version="3.11"),
                    pkgs={
                        "openai[embeddings,datalib]": ["==1.1.1", "==1.30.1"],
                        "pillow": "==9.5.0",
                    },
                ),
                Venv(
                    pys=select_pys(min_version="3.8", max_version="3.11"),
                    pkgs={
                        "openai[datalib]": ["==1.30.1"],
                        "tiktoken": latest,
                        "pillow": "==10.1.0",
                    },
                    env={"TIKTOKEN_AVAILABLE": "True"},
                ),
            ],
        ),
        Venv(
            name="opentracer",
            pkgs={"opentracing": latest, "pytest-randomly": latest},
            venvs=[
                Venv(
                    pys=select_pys(),
                    command="pytest {cmdargs} tests/opentracer/core",
                ),
                Venv(
                    pys=select_pys(min_version="3.7"),
                    command="pytest {cmdargs} tests/opentracer/test_tracer_asyncio.py",
                    pkgs={"pytest-asyncio": "==0.21.1"},
                ),
                Venv(
                    pys=select_pys(min_version="3.7", max_version="3.11"),
                    command="pytest {cmdargs} tests/opentracer/test_tracer_tornado.py",
                    # TODO: update opentracing tests to be compatible with Tornado v6.
                    # https://github.com/opentracing/opentracing-python/issues/136
                    pkgs={
                        "tornado": ["~=4.5.0", "~=5.1.0"],
                    },
                ),
                Venv(
                    command="pytest {cmdargs} tests/opentracer/test_tracer_gevent.py",
                    venvs=[
                        Venv(
                            pys=select_pys(min_version="3.7", max_version="3.8"),
                            pkgs={
                                "gevent": latest,
                                "greenlet": latest,
                            },
                        ),
                        Venv(
                            pys="3.9",
                            pkgs={"gevent": latest, "greenlet": latest},
                        ),
                        Venv(
                            pys="3.10",
                            pkgs={"gevent": latest},
                        ),
                        Venv(
                            pys="3.11",
                            pkgs={"gevent": latest},
                        ),
                        Venv(
                            pys="3.12",
                            pkgs={"gevent": "~=23.9.0"},
                        ),
                    ],
                ),
            ],
        ),
        Venv(
            name="pyodbc",
            command="pytest {cmdargs} tests/contrib/pyodbc",
            pkgs={"pytest-randomly": latest},
            venvs=[
                Venv(
                    pys=select_pys(max_version="3.8"),
                    pkgs={"pyodbc": ["~=4.0.31", latest]},
                ),
                Venv(
                    # pyodbc added support for Python 3.9/3.10 in 4.0.34
                    pys=select_pys(min_version="3.9", max_version="3.10"),
                    pkgs={"pyodbc": ["~=4.0.34", latest]},
                ),
                Venv(
                    # pyodbc added support for Python 3.11 in 4.0.35
                    pys=select_pys(min_version="3.11", max_version="3.12"),
                    pkgs={"pyodbc": [latest]},
                ),
            ],
        ),
        Venv(
            name="pylibmc",
            command="pytest {cmdargs} tests/contrib/pylibmc",
            pkgs={"pytest-randomly": latest},
            venvs=[
                Venv(
                    # pylibmc added support for Python 3.8/3.9/3.10 in 1.6.2
                    pys=select_pys(min_version="3.7", max_version="3.10"),
                    pkgs={
                        "pylibmc": ["~=1.6.2", latest],
                    },
                ),
                Venv(
                    pys=select_pys(min_version="3.11"),
                    pkgs={
                        "pylibmc": latest,
                    },
                ),
            ],
        ),
        Venv(
            name="kombu",
            command="pytest {cmdargs} tests/contrib/kombu",
            pkgs={"pytest-randomly": latest},
            venvs=[
                # Kombu>=4.2 only supports Python 3.7+
                Venv(
                    pys="3.7",
                    pkgs={
                        "kombu": [">=4.6,<4.7", ">=5.0,<5.1", latest],
                        # kombu using deprecated shims removed in importlib-metadata 5.0 pre-Python 3.8
                        "importlib_metadata": "<5.0",
                    },
                ),
                Venv(
                    pys=select_pys(min_version="3.8", max_version="3.9"),
                    pkgs={
                        "kombu": [">=4.6,<4.7", ">=5.0,<5.1", latest],
                    },
                ),
                Venv(
                    # kombu added support for Python 3.10 in 5.2.1
                    pys=select_pys(min_version="3.10", max_version="3.11"),
                    pkgs={
                        "kombu": [">=5.2,<5.3", latest],
                    },
                ),
                Venv(pys=select_pys(min_version="3.12"), pkgs={"kombu": latest}),
            ],
        ),
        Venv(
            name="tornado",
            command="python -m pytest {cmdargs} tests/contrib/tornado",
            pkgs={"pytest-randomly": latest},
            venvs=[
                Venv(
                    # tornado added support for Python 3.8/3.9 in 6.1
                    pys=select_pys(min_version="3.7", max_version="3.9"),
                    pkgs={"tornado": ["~=6.1", "~=6.2"]},
                ),
                Venv(
                    # tornado added support for Python 3.10 in 6.2
                    pys=select_pys(min_version="3.10", max_version="3.12"),
                    pkgs={"tornado": ["==6.2", "==6.3.1"]},
                ),
            ],
        ),
        Venv(
            name="mysqldb",
            command="pytest {cmdargs} tests/contrib/mysqldb",
            pkgs={"pytest-randomly": latest},
            venvs=[
                Venv(
                    pys=select_pys(min_version="3.7", max_version="3.9"),
                    pkgs={"mysqlclient": ["~=2.0", "~=2.1", latest]},
                ),
                Venv(
                    # mysqlclient added support for Python 3.9/3.10 in 2.1
                    pys=select_pys(min_version="3.9", max_version="3.12"),
                    pkgs={"mysqlclient": ["~=2.1", latest]},
                ),
                Venv(
                    pys=select_pys(min_version="3.13"),
                    pkgs={"mysqlclient": "==2.2.6"},
                ),
            ],
        ),
        Venv(
            name="langchain",
            command="pytest -v {cmdargs} tests/contrib/langchain",
            pkgs={
                "pytest-asyncio": "==0.23.7",
                "tiktoken": latest,
                "huggingface-hub": latest,
                "ai21": latest,
                "exceptiongroup": latest,
                "psutil": latest,
                "pytest-randomly": "==3.10.1",
                "numexpr": "==2.8.5",
                "greenlet": "==3.0.3",
            },
            venvs=[
                Venv(
                    pkgs={
                        "vcrpy": "==6.0.1",
                        "langchain": "==0.0.192",
                        "langchain-community": "==0.0.14",
                        "openai": "==0.27.8",
                        "pinecone-client": "==2.2.4",
                        "cohere": "==4.57",
                    },
                    pys=select_pys(min_version="3.9", max_version="3.11"),
                ),
                Venv(
                    pkgs={
                        "vcrpy": "==5.1.0",
                        "langchain": "==0.1.20",
                        "langchain-community": "==0.0.38",
                        "langchain-core": "==0.1.52",
                        "langchain-openai": "==0.1.6",
                        "langchain-anthropic": "==0.1.11",
                        "langchain-pinecone": "==0.1.0",
                        "langchain-aws": "==0.1.3",
                        "langchain-cohere": "==0.1.4",
                        "openai": "==1.30.3",
                        "pinecone-client": latest,
                        "botocore": "==1.34.51",
                        "boto3": "==1.34.51",
                        "cohere": "==5.4.0",
                        "anthropic": "==0.26.0",
                        "faiss-cpu": "==1.8.0",
                    },
                    pys=select_pys(min_version="3.9", max_version="3.11"),
                ),
                Venv(
                    pkgs={
                        "vcrpy": "==5.1.0",
                        "langchain": "==0.2.0",
                        "langchain-core": "==0.2.0",
                        "langchain-openai": latest,
                        "langchain-pinecone": latest,
                        "langchain-anthropic": latest,
                        "langchain-aws": latest,
                        "langchain-cohere": latest,
                        "openai": latest,
                        "pinecone-client": latest,
                        "botocore": "==1.34.51",
                        "boto3": "==1.34.51",
                        "cohere": latest,
                        "anthropic": "==0.26.0",
                    },
                    pys=select_pys(min_version="3.9", max_version="3.12"),
                ),
                Venv(
                    pkgs={
                        "vcrpy": "==5.1.0",
                        "langchain": latest,
                        "langchain-community": latest,
                        "langchain-core": latest,
                        "langchain-openai": latest,
                        "langchain-pinecone": latest,
                        "langchain-anthropic": latest,
                        "langchain-aws": latest,
                        "langchain-cohere": latest,
                        "openai": latest,
                        "pinecone-client": latest,
                        "botocore": latest,
                        "cohere": latest,
                    },
                    pys=select_pys(min_version="3.9", max_version="3.12"),
                ),
            ],
        ),
        Venv(
            name="anthropic",
            command="pytest {cmdargs} tests/contrib/anthropic",
            pys=select_pys(min_version="3.8", max_version="3.12"),
            pkgs={
                "pytest-asyncio": latest,
                "vcrpy": latest,
                "anthropic": [latest, "~=0.28"],
            },
        ),
        Venv(
            name="google_generativeai",
            command="pytest {cmdargs} tests/contrib/google_generativeai",
            pys=select_pys(min_version="3.9", max_version="3.12"),
            pkgs={
                "pytest-asyncio": latest,
                "google-generativeai": [latest],
                "pillow": latest,
                "google-ai-generativelanguage": [latest],
                "vertexai": [latest],
            },
        ),
        Venv(
            name="vertexai",
            command="pytest {cmdargs} tests/contrib/vertexai",
            pys=select_pys(min_version="3.9", max_version="3.12"),
            pkgs={
                "pytest-asyncio": latest,
                "vertexai": [latest],
                "google-ai-generativelanguage": [latest],
            },
        ),
        Venv(
            name="logbook",
            pys=select_pys(),
            command="pytest {cmdargs} tests/contrib/logbook",
            pkgs={
                "logbook": ["~=1.0.0", latest],
                "pytest-randomly": latest,
            },
        ),
        Venv(
            name="loguru",
            pys=select_pys(),
            command="pytest {cmdargs} tests/contrib/loguru",
            pkgs={
                "loguru": ["~=0.4.0", latest],
                "pytest-randomly": latest,
            },
        ),
        Venv(
            name="molten",
            command="pytest {cmdargs} tests/contrib/molten",
            pys=select_pys(),
            pkgs={
                "cattrs": ["<23.1.1"],
                "molten": [">=1.0,<1.1", latest],
                "pytest-randomly": latest,
            },
        ),
        Venv(
            name="gunicorn",
            command="pytest {cmdargs} tests/contrib/gunicorn",
            pkgs={
                "requests": latest,
                "gevent": latest,
                "gunicorn": ["==20.0.4", latest],
                "pytest-randomly": latest,
            },
            pys=select_pys(),
        ),
        Venv(
            name="kafka",
            env={
                "_DD_TRACE_STATS_WRITER_INTERVAL": "1000000000",
                "DD_DATA_STREAMS_ENABLED": "true",
            },
            pkgs={
                "pytest-randomly": latest,
            },
            venvs=[
                Venv(
                    command="pytest {cmdargs} -vv tests/contrib/kafka",
                    venvs=[
                        Venv(
                            pys=select_pys(min_version="3.7", max_version="3.10"),
                            pkgs={"confluent-kafka": ["~=1.9.2", latest]},
                        ),
                        # confluent-kafka added support for Python 3.11 in 2.0.2
                        Venv(pys=select_pys(min_version="3.11", max_version="3.12"), pkgs={"confluent-kafka": latest}),
                    ],
                ),
            ],
        ),
        Venv(
            name="aws_lambda",
            command="pytest --no-ddtrace {cmdargs} tests/contrib/aws_lambda",
            pys=select_pys(min_version="3.7", max_version="3.9"),
            pkgs={
                "boto3": latest,
                "datadog-lambda": [">=4.66.0", latest],
                "pytest-asyncio": "==0.21.1",
                "pytest-randomly": latest,
                "envier": "==0.5.2",
            },
        ),
        Venv(
            name="azure_functions",
            command="pytest {cmdargs} tests/contrib/azure_functions",
            pys=select_pys(min_version="3.7", max_version="3.11"),
            pkgs={
                "azure.functions": latest,
                "requests": latest,
            },
        ),
        Venv(
            name="sourcecode",
            command="pytest {cmdargs} tests/sourcecode",
            pys=select_pys(),
            pkgs={
                "setuptools": latest,
                "pytest-randomly": latest,
            },
        ),
        Venv(
            name="ci_visibility",
            command="pytest --no-ddtrace {cmdargs} tests/ci_visibility",
            pys=select_pys(max_version="3.12"),
            pkgs={
                "msgpack": latest,
                "coverage": latest,
                "pytest-randomly": latest,
                "gevent": latest,
            },
            env={
                "DD_AGENT_PORT": "9126",
            },
        ),
        Venv(
            name="subprocess",
            command="pytest {cmdargs} tests/contrib/subprocess",
            pkgs={
                "pytest-randomly": latest,
            },
            pys=select_pys(),
        ),
        Venv(
            name="llmobs",
            command="pytest {cmdargs} tests/llmobs",
            pkgs={"vcrpy": latest, "pytest-asyncio": "==0.21.1"},
            pys=select_pys(min_version="3.7"),
            venvs=[
                Venv(pys=select_pys(min_version="3.8"), pkgs={"ragas": "==0.1.21", "langchain": latest}),
            ],
        ),
        Venv(
            name="profile",
            # NB riot commands that use this Venv must include --pass-env to work properly
            command="python -m tests.profiling.run pytest -v --no-cov --capture=no --benchmark-disable {cmdargs} tests/profiling",  # noqa: E501
            env={
                "DD_PROFILING_ENABLE_ASSERTS": "1",
                "DD_PROFILING__FORCE_LEGACY_EXPORTER": "1",
                "CPUCOUNT": "12",
            },
            pkgs={
                "gunicorn": latest,
                #
                # pytest-benchmark depends on cpuinfo which dropped support for Python<=3.6 in 9.0
                # See https://github.com/workhorsy/py-cpuinfo/issues/177
                "pytest-benchmark": latest,
                "py-cpuinfo": "~=8.0.0",
                "pytest-asyncio": "==0.21.1",
                "pytest-randomly": latest,
            },
            venvs=[
                # Python 3.7
                Venv(
                    pys="3.7",
                    pkgs={"uwsgi": latest},
                    venvs=[
                        Venv(
                            pkgs={
                                "protobuf": ["==3.8.0", latest],
                            },
                        ),
                        # Gevent
                        Venv(
                            env={
                                "DD_PROFILE_TEST_GEVENT": "1",
                            },
                            pkgs={
                                "gunicorn[gevent]": latest,
                                "gevent": latest,
                            },
                        ),
                    ],
                ),
                # Python 3.8 + 3.9
                Venv(
                    pys=["3.8", "3.9"],
                    pkgs={"uwsgi": latest},
                    venvs=[
                        Venv(
                            pkgs={
                                "protobuf": ["==3.19.0", latest],
                            },
                        ),
                        # Gevent
                        Venv(
                            env={
                                "DD_PROFILE_TEST_GEVENT": "1",
                            },
                            pkgs={
                                "gunicorn[gevent]": latest,
                                "gevent": latest,
                            },
                        ),
                    ],
                ),
                # Python 3.10
                Venv(
                    pys="3.10",
                    pkgs={"uwsgi": latest},
                    venvs=[
                        Venv(
                            pkgs={
                                "protobuf": ["==3.19.0", latest],
                            },
                        ),
                        # Gevent
                        Venv(
                            env={
                                "DD_PROFILE_TEST_GEVENT": "1",
                            },
                            pkgs={
                                "gunicorn[gevent]": latest,
                            },
                            venvs=[
                                Venv(
                                    pkgs={
                                        "gevent": latest,
                                        "greenlet": latest,
                                    }
                                ),
                                Venv(
                                    pkgs={"gevent": latest},
                                ),
                            ],
                        ),
                    ],
                ),
                # Python 3.11
                Venv(
                    pys="3.11",
                    pkgs={"uwsgi": latest},
                    venvs=[
                        Venv(
                            pkgs={
                                "protobuf": ["==4.22.0", latest],
                            },
                        ),
                        # Gevent
                        Venv(
                            env={
                                "DD_PROFILE_TEST_GEVENT": "1",
                            },
                            pkgs={"gunicorn[gevent]": latest, "gevent": latest},
                        ),
                    ],
                ),
                # Python 3.12
                Venv(
                    pys="3.12",
                    pkgs={"uwsgi": latest},
                    venvs=[
                        Venv(
                            pkgs={
                                "protobuf": ["==4.22.0", latest],
                            },
                        ),
                        # Gevent
                        Venv(
                            env={
                                "DD_PROFILE_TEST_GEVENT": "1",
                            },
                            pkgs={"gunicorn[gevent]": latest, "gevent": latest},
                        ),
                    ],
                ),
            ],
        ),
        Venv(
            name="profile-v2",
            # NB riot commands that use this Venv must include --pass-env to work properly
            command="python -m tests.profiling.run pytest -v --no-cov --capture=no --benchmark-disable {cmdargs} tests/profiling_v2",  # noqa: E501
            env={
                "DD_PROFILING_ENABLE_ASSERTS": "1",
                "DD_PROFILING_EXPORT_LIBDD_ENABLED": "1",
                # Enable pytest v2 plugin to handle pytest-cpp items in the test suite
                "DD_PYTEST_USE_NEW_PLUGIN_BETA": "1",
                "CPUCOUNT": "12",
            },
            pkgs={
                "gunicorn": latest,
                "lz4": latest,
                "pytest-cpp": latest,
                #
                # pytest-benchmark depends on cpuinfo which dropped support for Python<=3.6 in 9.0
                # See https://github.com/workhorsy/py-cpuinfo/issues/177
                "pytest-benchmark": latest,
                "py-cpuinfo": "~=8.0.0",
                "pytest-asyncio": "==0.21.1",
                "pytest-randomly": latest,
            },
            venvs=[
                # Python 3.7
                Venv(
                    pys="3.7",
                    pkgs={"uwsgi": latest},
                    venvs=[
                        Venv(
                            pkgs={
                                "protobuf": ["==3.8.0", latest],
                            },
                        ),
                        # Gevent
                        Venv(
                            env={
                                "DD_PROFILE_TEST_GEVENT": "1",
                            },
                            pkgs={
                                "gunicorn[gevent]": latest,
                                "gevent": latest,
                            },
                        ),
                    ],
                ),
                # Python 3.8 + 3.9
                Venv(
                    pys=["3.8", "3.9"],
                    pkgs={"uwsgi": latest},
                    venvs=[
                        Venv(
                            pkgs={
                                "protobuf": ["==3.19.0", latest],
                            },
                        ),
                        # Gevent
                        Venv(
                            env={
                                "DD_PROFILE_TEST_GEVENT": "1",
                            },
                            pkgs={
                                "gunicorn[gevent]": latest,
                                "gevent": latest,
                            },
                        ),
                    ],
                ),
                # Python 3.10
                Venv(
                    pys="3.10",
                    pkgs={"uwsgi": latest},
                    venvs=[
                        Venv(
                            pkgs={
                                "protobuf": ["==3.19.0", latest],
                            },
                        ),
                        # Gevent
                        Venv(
                            env={
                                "DD_PROFILE_TEST_GEVENT": "1",
                            },
                            pkgs={
                                "gunicorn[gevent]": latest,
                            },
                            venvs=[
                                Venv(
                                    pkgs={
                                        "gevent": latest,
                                        "greenlet": latest,
                                    }
                                ),
                                Venv(
                                    pkgs={"gevent": latest},
                                ),
                            ],
                        ),
                    ],
                ),
                # Python 3.11
                Venv(
                    pys="3.11",
                    pkgs={"uwsgi": latest},
                    venvs=[
                        Venv(
                            pkgs={
                                "protobuf": ["==4.22.0", latest],
                            },
                        ),
                        # Gevent
                        Venv(
                            env={
                                "DD_PROFILE_TEST_GEVENT": "1",
                            },
                            pkgs={"gunicorn[gevent]": latest, "gevent": latest},
                        ),
                    ],
                ),
                # Python 3.12
                Venv(
                    pys="3.12",
                    pkgs={"uwsgi": latest},
                    venvs=[
                        Venv(
                            pkgs={
                                "protobuf": ["==4.22.0", latest],
                            },
                        ),
                        # Gevent
                        Venv(
                            env={
                                "DD_PROFILE_TEST_GEVENT": "1",
                            },
                            pkgs={"gunicorn[gevent]": latest, "gevent": latest},
                        ),
                    ],
                ),
            ],
        ),
    ],
)<|MERGE_RESOLUTION|>--- conflicted
+++ resolved
@@ -607,10 +607,6 @@
         Venv(
             name="falcon",
             command="pytest {cmdargs} tests/contrib/falcon",
-<<<<<<< HEAD
-=======
-            pys=select_pys(min_version="3.7", max_version="3.12"),
->>>>>>> c7b888d0
             pkgs={
                 "pytest-randomly": latest,
             },
@@ -828,8 +824,6 @@
             },
             venvs=[
                 Venv(
-<<<<<<< HEAD
-=======
                     # django dropped support for Python 3.6/3.7 in 4.0
                     pys=select_pys(max_version="3.7"),
                     pkgs={
@@ -848,7 +842,6 @@
                 Venv(
                     # django started supporting psycopg3 in 4.2 for versions >3.1.8
                     pys=select_pys(min_version="3.8", max_version="3.12"),
->>>>>>> c7b888d0
                     pkgs={
                         "channels": latest,
                         "pylibmc": latest,
@@ -1795,11 +1788,7 @@
                     ],
                 ),
                 Venv(
-<<<<<<< HEAD
-                    pys=select_pys(min_version="3.13"),
-=======
                     pys=select_pys(min_version="3.10", max_version="3.12"),
->>>>>>> c7b888d0
                     pkgs={
                         "pytest-bdd": [
                             # FIXME: add support for v6.1
@@ -1879,11 +1868,7 @@
                 ),
                 Venv(
                     # grpcio added support for Python 3.12 in 1.59
-<<<<<<< HEAD
                     pys="3.12",
-=======
-                    pys=select_pys(min_version="3.12", max_version="3.12"),
->>>>>>> c7b888d0
                     pkgs={
                         "grpcio": ["~=1.59.0", latest],
                         "pytest-asyncio": "==0.23.7",
