--- conflicted
+++ resolved
@@ -2721,11 +2721,7 @@
         Venv(
             name="aws_lambda",
             command="pytest --no-ddtrace {cmdargs} tests/contrib/aws_lambda",
-<<<<<<< HEAD
-            pys=select_pys(min_version="3.8", max_version="3.9"),
-=======
             pys=select_pys(min_version="3.8", max_version="3.13"),
->>>>>>> 1779b195
             pkgs={
                 "boto3": latest,
                 "datadog-lambda": [">=6.105.0", latest],
