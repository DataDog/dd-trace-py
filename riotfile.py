# type: ignore
import logging
from typing import List  # noqa
from typing import Tuple  # noqa

from riot import Venv


logger = logging.getLogger(__name__)
latest = ""

SUPPORTED_PYTHON_VERSIONS: List[Tuple[int, int]] = [
    (3, 8),
    (3, 9),
    (3, 10),
    (3, 11),
    (3, 12),
    (3, 13),
]  # type: List[Tuple[int, int]]


def version_to_str(version: Tuple[int, int]) -> str:
    """Convert a Python version tuple to a string

    >>> version_to_str((3, 8))
    '3.8'
    >>> version_to_str((3, 9))
    '3.9'
    >>> version_to_str((3, 10))
    '3.10'
    >>> version_to_str((3, 11))
    '3.11'
    >>> version_to_str((3, 12))
    '3.12'
    >>> version_to_str((3, ))
    '3'
    """
    return ".".join(str(p) for p in version)


def str_to_version(version: str) -> Tuple[int, int]:
    """Convert a Python version string to a tuple

    >>> str_to_version("3.8")
    (3, 8)
    >>> str_to_version("3.9")
    (3, 9)
    >>> str_to_version("3.10")
    (3, 10)
    >>> str_to_version("3.11")
    (3, 11)
    >>> str_to_version("3.12")
    (3, 12)
    >>> str_to_version("3")
    (3,)
    """
    return tuple(int(p) for p in version.split("."))


MIN_PYTHON_VERSION = version_to_str(min(SUPPORTED_PYTHON_VERSIONS))
MAX_PYTHON_VERSION = version_to_str(max(SUPPORTED_PYTHON_VERSIONS))


def select_pys(min_version: str = MIN_PYTHON_VERSION, max_version: str = MAX_PYTHON_VERSION) -> List[str]:
    """Helper to select python versions from the list of versions we support

    >>> select_pys()
    ['3.8', '3.9', '3.10', '3.11', '3.12', '3.13']
    >>> select_pys(min_version='3')
    ['3.8', '3.9', '3.10', '3.11', '3.12', '3.13']
    >>> select_pys(max_version='3')
    []
    >>> select_pys(min_version='3.8', max_version='3.9')
    ['3.8', '3.9']
    """
    min_version = str_to_version(min_version)
    max_version = str_to_version(max_version)

    return [version_to_str(version) for version in SUPPORTED_PYTHON_VERSIONS if min_version <= version <= max_version]


# Common venv configurations for appsec threats testing
_appsec_threats_iast_variants = [
    Venv(
        env={
            "DD_IAST_ENABLED": "false",
        },
    ),
    Venv(
        env={
            "DD_IAST_ENABLED": "true",
            "DD_IAST_REQUEST_SAMPLING": "100",
            "DD_IAST_DEDUPLICATION_ENABLED": "false",
        },
    ),
]

venv = Venv(
    pkgs={
        "mock": latest,
        "pytest": latest,
        "pytest-mock": latest,
        "coverage": latest,
        "pytest-cov": latest,
        "opentracing": latest,
        "hypothesis": "<6.45.1",
    },
    env={
        "_DD_CIVISIBILITY_USE_CI_CONTEXT_PROVIDER": "1",
        "DD_TESTING_RAISE": "1",
        "DD_REMOTE_CONFIGURATION_ENABLED": "false",
        "DD_INJECTION_ENABLED": "1",
        "DD_INJECT_FORCE": "1",
        "DD_PATCH_MODULES": "unittest:false",
        "CMAKE_BUILD_PARALLEL_LEVEL": "12",
        "CARGO_BUILD_JOBS": "12",
    },
    venvs=[
        Venv(
            name="meta-testing",
            pys=["3.10"],
            command="pytest {cmdargs} --no-ddtrace tests/meta",
            env={
                "DD_CIVISIBILITY_FLAKY_RETRY_ENABLED": "0",
            },
        ),
        Venv(
            name="slotscheck",
            command="python -m slotscheck -v ddtrace/",
            pys=["3.10"],
            pkgs={"slotscheck": "==0.17.0"},
        ),
        Venv(
            name="gitlab-gen-config",
            command="python scripts/gen_gitlab_config.py {cmdargs}",
            pys=["3"],
            pkgs={
                "ruamel.yaml": latest,
                "lxml": latest,
            },
        ),
        Venv(
            name="appsec",
            pys=select_pys(),
            command="pytest {cmdargs} tests/appsec/appsec/",
            pkgs={
                "requests": latest,
                "docker": latest,
            },
            env={
                "DD_CIVISIBILITY_ITR_ENABLED": "0",
            },
        ),
        Venv(
            name="appsec_integrations_packages",
            pys=select_pys(),
            command="python -m pytest -vvv -s -n 8 --no-cov --no-ddtrace tests/appsec/integrations/packages_tests/",
            pkgs={
                "pytest-xdist": latest,
                "pytest-asyncio": latest,
                "requests": latest,
                "SQLAlchemy": latest,
                "psycopg2-binary": "~=2.9.9",
                "pymysql": latest,
                "mysqlclient": "==2.1.1",
                "mysql-connector-python": latest,
                "MarkupSafe": "~=2.1.1",
                "Werkzeug": "~=3.0.6",
                "babel": latest,
            },
            env={
                "_DD_IAST_PATCH_MODULES": "benchmarks.,tests.appsec.",
                "DD_IAST_REQUEST_SAMPLING": "100",
                "DD_IAST_VULNERABILITIES_PER_REQUEST": "100000",
                "DD_IAST_DEDUPLICATION_ENABLED": "false",
            },
        ),
        Venv(
            name="appsec_iast_packages",
            # FIXME: GrpcIO is hanging with 3.13 on CI + hatch for some reason
            pys=["3.8", "3.9", "3.10", "3.11", "3.12"],
            command="pytest {cmdargs} tests/appsec/iast_packages/",
            pkgs={
                "requests": latest,
                "astunparse": latest,
                "flask": latest,
                "virtualenv-clone": latest,
            },
            env={
                "_DD_IAST_PATCH_MODULES": "benchmarks.,tests.appsec",
                "DD_IAST_DEDUPLICATE_ENABLED": "false",
                "DD_IAST_REQUEST_SAMPLING": "100",
            },
        ),
        Venv(
            name="iast_tdd_propagation",
            pys=select_pys(min_version="3.9"),
            command="pytest {cmdargs} tests/appsec/iast_tdd_propagation/",
            pkgs={
                "requests": latest,
                "flask": latest,
                "pycryptodome": latest,
                "sqlalchemy": "~=2.0.23",
                "pony": latest,
                "aiosqlite": latest,
                "tortoise-orm": latest,
                "peewee": latest,
            },
            env={
                "_DD_IAST_PATCH_MODULES": "benchmarks.,tests.appsec",
                "DD_IAST_REQUEST_SAMPLING": "100",
                "DD_IAST_VULNERABILITIES_PER_REQUEST": "100000",
                "DD_IAST_DEDUPLICATE_ENABLED": "false",
            },
        ),
        Venv(
            name="appsec_integrations_django",
            command="pytest -vvv {cmdargs} tests/appsec/integrations/django_tests/",
            pkgs={
                "requests": latest,
                "pylibmc": latest,
                "bcrypt": "==4.2.1",
                "pytest-django[testing]": "==3.10.0",
            },
            env={
                "DD_TRACE_AGENT_URL": "http://testagent:9126",
                "_DD_IAST_PATCH_MODULES": "benchmarks.,tests.appsec.",
                "DD_IAST_REQUEST_SAMPLING": "100",
                "DD_IAST_DEDUPLICATION_ENABLED": "false",
            },
            venvs=[
                Venv(
                    pys=["3.8", "3.9"],
                    pkgs={"django": "~=2.2"},
                ),
                Venv(
                    pys=["3.8", "3.9", "3.10", "3.11", "3.12", "3.13"],
                    pkgs={"django": "~=3.2"},
                ),
                Venv(
                    pys=["3.8", "3.9", "3.10", "3.11", "3.12", "3.13"],
                    pkgs={"django": "==4.0.10"},
                ),
                Venv(
                    pys=["3.8", "3.9", "3.10", "3.11", "3.12", "3.13"],
                    pkgs={"django": "~=4.2"},
                ),
                Venv(
                    pys=["3.10", "3.13"],
                    pkgs={"django": "~=5.1"},
                ),
            ],
        ),
        Venv(
            name="appsec_integrations_fastapi",
            command="pytest {cmdargs} tests/appsec/integrations/fastapi_tests/",
            pkgs={
                "requests": latest,
                "python-multipart": latest,
                "jinja2": latest,
                "httpx": "<0.28.0",
                "uvicorn": "==0.33.0",
            },
            env={
                "DD_TRACE_AGENT_URL": "http://testagent:9126",
                "AGENT_VERSION": "testagent",
                "_DD_IAST_PATCH_MODULES": "benchmarks.,tests.appsec.",
                "DD_IAST_REQUEST_SAMPLING": "100",
                "DD_IAST_VULNERABILITIES_PER_REQUEST": "100000",
                "DD_IAST_DEDUPLICATION_ENABLED": "false",
            },
            venvs=[
                Venv(
                    pys=["3.8"],
                    pkgs={"fastapi": "==0.86.0", "anyio": "==3.7.1"},
                ),
                Venv(
                    pys=["3.8"],
                    pkgs={"fastapi": "==0.94.1"},
                ),
                Venv(
                    pys=["3.8"],
                    pkgs={"fastapi": "~=0.114.2"},
                ),
                Venv(
                    pys=["3.10"],
                    pkgs={"fastapi": "==0.86.0", "anyio": "==3.7.1"},
                ),
                Venv(
                    pys=["3.10"],
                    pkgs={"fastapi": "==0.94.1"},
                ),
                Venv(
                    pys=["3.10"],
                    pkgs={"fastapi": "~=0.114.2"},
                ),
                Venv(
                    pys=["3.13"],
                    pkgs={"fastapi": "==0.86.0", "anyio": "==3.7.1"},
                ),
                Venv(
                    pys=["3.13"],
                    pkgs={"fastapi": "==0.94.1"},
                ),
                Venv(
                    pys=["3.13"],
                    pkgs={"fastapi": "~=0.114.2"},
                ),
            ],
        ),
        Venv(
            name="profile-diff",
            command="python scripts/diff.py {cmdargs}",
            pys="3",
            pkgs={
                "austin-python": "~=1.0",
                "rich": latest,
            },
        ),
        Venv(
            name="appsec_iast_default",
            command="pytest {cmdargs} tests/appsec/iast/",
            pys=select_pys(),
            pkgs={
                "requests": latest,
                "urllib3": latest,
                "pycryptodome": latest,
                "cryptography": latest,
                "astunparse": latest,
                "simplejson": latest,
                "grpcio": latest,
                "pytest-asyncio": latest,
            },
            env={
                "_DD_IAST_PATCH_MODULES": "benchmarks.,tests.appsec.",
                "DD_IAST_REQUEST_SAMPLING": "100",
                "DD_IAST_DEDUPLICATION_ENABLED": "false",
                "DD_CIVISIBILITY_ITR_ENABLED": "0",
            },
        ),
        Venv(
            name="tracer",
            command="pytest -v {cmdargs} tests/tracer/",
            pkgs={
                "msgpack": latest,
                "coverage": latest,
                "attrs": latest,
                "structlog": latest,
                "httpretty": latest,
                "wheel": latest,
                "fastapi": latest,
                "httpx": latest,
                "pytest-randomly": latest,
                "setuptools": latest,
                "boto3": latest,
                "freezegun": latest,
            },
            env={
                "DD_CIVISIBILITY_LOG_LEVEL": "none",
                "DD_INSTRUMENTATION_TELEMETRY_ENABLED": "0",
            },
            venvs=[
                Venv(pys=select_pys()),
                # This test variant ensures tracer tests are compatible with both 64bit trace ids.
                # 128bit trace ids are tested by the default case above.
                Venv(
                    name="tracer-128-bit-traceid-disabled",
                    pys=MAX_PYTHON_VERSION,
                    env={
                        "DD_TRACE_128_BIT_TRACEID_GENERATION_ENABLED": "false",
                    },
                ),
                Venv(
                    name="tracer-python-optimize",
                    env={"PYTHONOPTIMIZE": "1"},
                    # Test with the latest version of Python only
                    pys=MAX_PYTHON_VERSION,
                ),
                Venv(
                    name="tracer-legacy-attrs",
                    pkgs={"cattrs": "<23.2.0", "attrs": "==22.1.0"},
                    # Test with the min version of Python only, attrs 20.1.0 is not compatible with Python 3.12
                    pys=MIN_PYTHON_VERSION,
                ),
            ],
        ),
        Venv(
            name="telemetry",
            command="pytest {cmdargs} tests/telemetry/",
            pys=select_pys(),
            pkgs={
                "requests": latest,
                "gunicorn": latest,
                "flask": "<=2.2.3",
                "httpretty": "<1.1",
                "werkzeug": "<2.0",
                "pytest-randomly": latest,
                "markupsafe": "<2.0",
                "xmltodict": latest,
                "django": latest,
            },
        ),
        Venv(
            name="integration",
            # Enabling coverage for integration tests breaks certain tests in CI
            # Also, running two separate pytest sessions, the ``civisibility`` one with --no-ddtrace
            command="pytest -vv --no-ddtrace --no-cov --ignore-glob='*civisibility*' {cmdargs} tests/integration/",
            pkgs={"msgpack": [latest], "coverage": latest, "pytest-randomly": latest},
            pys=select_pys(),
            venvs=[
                Venv(
                    name="integration-latest",
                    env={
                        "AGENT_VERSION": "latest",
                    },
                ),
                Venv(
                    name="integration-snapshot",
                    env={
                        "DD_TRACE_AGENT_URL": "http://localhost:9126",
                        "AGENT_VERSION": "testagent",
                    },
                ),
                # This test variant ensures integration snapshots tests are compatible with both AgentWriter
                # and NativeWriter.
                Venv(
                    name="integration-snapshot-native-writer",
                    env={
                        "DD_TRACE_AGENT_URL": "http://localhost:9126",
                        "AGENT_VERSION": "testagent",
                        "_DD_TRACE_WRITER_NATIVE": "1",
                    },
                    pys=MAX_PYTHON_VERSION,
                ),
            ],
        ),
        Venv(
            name="integration-civisibility",
            # Enabling coverage for integration tests breaks certain tests in CI
            # Also, running two separate pytest sessions, the ``civisibility`` one with --no-ddtrace
            command="pytest --no-cov --no-ddtrace {cmdargs} tests/integration/test_integration_civisibility.py",
            pkgs={"msgpack": [latest], "coverage": latest, "pytest-randomly": latest},
            pys=select_pys(),
            venvs=[
                Venv(
                    name="integration-latest-civisibility",
                    env={
                        "AGENT_VERSION": "latest",
                    },
                ),
                Venv(
                    name="integration-snapshot-civisibility",
                    env={
                        "DD_TRACE_AGENT_URL": "http://localhost:9126",
                        "AGENT_VERSION": "testagent",
                    },
                ),
            ],
        ),
        Venv(
            name="datastreams",
            command="pytest --no-cov {cmdargs} tests/datastreams/",
            pkgs={
                "msgpack": [latest],
                "pytest-randomly": latest,
            },
            pys=select_pys(max_version="3.12"),
            venvs=[
                Venv(
                    name="datastreams-latest",
                    env={
                        "AGENT_VERSION": "latest",
                    },
                ),
            ],
        ),
        # Internal coverage (dd_coverage to distinguish from regular coverage)
        # has version-specific code so tests are run across all supported versions
        Venv(
            name="dd_coverage",
            command="pytest --no-cov {cmdargs} tests/coverage -s",
            pys=select_pys(max_version="3.12"),
        ),
        Venv(
            name="internal",
            env={
                "DD_INSTRUMENTATION_TELEMETRY_ENABLED": "0",
                "DD_CIVISIBILITY_ITR_ENABLED": "0",
            },
            command="pytest -v {cmdargs} tests/internal/",
            pkgs={
                "httpretty": latest,
                "gevent": latest,
                "pytest-randomly": latest,
                "python-json-logger": "==2.0.7",
                "pyfakefs": latest,
                "pytest-benchmark": latest,
            },
            venvs=[
                Venv(
                    pys=select_pys(min_version="3.8", max_version="3.11"),
                    pkgs={
                        "pytest-asyncio": "~=0.23.7",
                    },
                ),
                Venv(
                    pys=select_pys(min_version="3.12"),
                    pkgs={
                        "pytest-asyncio": "~=0.23.7",
                        "setuptools": latest,
                    },
                ),
            ],
        ),
        Venv(
            name="lib_injection",
            command="pytest {cmdargs} tests/lib_injection/test_guardrails.py",
            venvs=[
                Venv(
                    pys=select_pys(),
                    pkgs={
                        "PyYAML": latest,
                        "pytest-randomly": latest,
                    },
                ),
            ],
        ),
        Venv(
            name="gevent",
            command="pytest {cmdargs} tests/contrib/gevent",
            pkgs={
                "elasticsearch": latest,
                "pynamodb": "<6.0",
                "pytest-randomly": latest,
            },
            venvs=[
                Venv(
                    pkgs={
                        "aiobotocore": "<=2.3.1",
                        "aiohttp": latest,
                        "botocore": latest,
                        "requests": latest,
                        "opensearch-py": latest,
                    },
                    venvs=[
                        Venv(
                            pys="3.8",
                            pkgs={
                                "gevent": "~=20.12.0",
                                # greenlet v1.0.0 adds support for contextvars
                                "greenlet": "~=1.0.0",
                            },
                        ),
                        Venv(
                            pys="3.9",
                            pkgs={
                                # https://github.com/gevent/gevent/issues/2076
                                "gevent": ["~=21.1.0", "<21.8.0"],
                                "greenlet": "~=1.0",
                            },
                        ),
                        Venv(
                            # gevent added support for Python 3.10 in 21.8.0
                            pys="3.10",
                            pkgs={
                                "gevent": ["~=21.12.0", latest],
                            },
                        ),
                        Venv(
                            pys="3.11",
                            pkgs={
                                "gevent": ["~=22.10.0", latest],
                            },
                        ),
                        Venv(
                            pys=select_pys(min_version="3.12"),
                            pkgs={
                                "gevent": [latest],
                            },
                        ),
                    ],
                ),
            ],
        ),
        Venv(
            name="runtime",
            command="pytest {cmdargs} tests/runtime/",
            venvs=[
                Venv(
                    pys=select_pys(),
                    pkgs={
                        "msgpack": latest,
                        "pytest-randomly": latest,
                    },
                )
            ],
        ),
        Venv(
            name="smoke_test",
            command="python tests/smoke_test.py {cmdargs}",
            venvs=[
                Venv(
                    pys=select_pys(),
                )
            ],
        ),
        Venv(
            name="ddtracerun",
            command="pytest {cmdargs} --no-cov tests/commands/test_runner.py",
            venvs=[
                Venv(
                    pys=select_pys(),
                    pkgs={
                        "redis": latest,
                        "gevent": latest,
                        "pytest-randomly": latest,
                    },
                ),
            ],
        ),
        Venv(
            name="debugger",
            command="pytest {cmdargs} tests/debugging/",
            pkgs={
                "msgpack": latest,
                "httpretty": latest,
                "typing-extensions": latest,
                "pytest-asyncio": latest,
            },
            pys=select_pys(),
        ),
        Venv(
            name="errortracker",
            command="pytest {cmdargs} tests/errortracking/",
            pkgs={
                "flask": latest,
            },
            pys=select_pys(min_version="3.10"),
        ),
        Venv(
            name="vendor",
            command="pytest {cmdargs} tests/vendor/",
            pys=select_pys(),
            pkgs={
                "msgpack": ["~=1.0.0", latest],
                "pytest-randomly": latest,
            },
        ),
        Venv(
            name="vertica",
            command="pytest {cmdargs} tests/contrib/vertica/",
            pys=select_pys(max_version="3.9"),
            pkgs={
                "vertica-python": [">=0.6.0,<0.7.0", ">=0.7.0,<0.8.0"],
                "pytest-randomly": latest,
            },
            # venvs=[
            # FIXME: tests fail on vertica 1.x
            # Venv(
            #     # vertica-python added support for Python 3.9/3.10 in 1.0
            #     pys=select_pys(min_version="3.8", max_version="3.10"),
            #     pkgs={"vertica-python": ["~=1.0", latest]},
            # ),
            # Venv(
            #     # vertica-python added support for Python 3.11 in 1.2
            #     pys="3.11",
            #     pkgs={"vertica-python": ["~=1.2", latest]},
            # ),
            # ],
        ),
        Venv(
            name="wait",
            command="python tests/wait-for-services.py {cmdargs}",
            # Default Python 3 (3.10) collections package breaks with kombu/vertica, so specify Python 3.9 instead.
            pys="3.9",
            create=True,
            skip_dev_install=True,
            pkgs={
                "cassandra-driver": latest,
                "psycopg2-binary": latest,
                "mysql-connector-python": "!=8.0.18",
                "vertica-python": ">=0.6.0,<0.7.0",
                "kombu": ">=4.2.0,<4.3.0",
                "pytest-randomly": latest,
                "requests": latest,
            },
            env={
                "DD_TRACE_AGENT_URL": "http://testagent:9126",
                "AGENT_VERSION": "testagent",
            },
        ),
        Venv(
            name="httplib",
            command="pytest {cmdargs} tests/contrib/httplib",
            pkgs={
                "pytest-randomly": latest,
            },
            pys=select_pys(),
        ),
        Venv(
            name="logging",
            command="pytest {cmdargs} tests/contrib/logging",
            pkgs={
                "pytest-randomly": latest,
            },
            pys=select_pys(),
        ),
        Venv(
            name="falcon",
            command="pytest {cmdargs} tests/contrib/falcon",
            pkgs={
                "pytest-randomly": latest,
            },
            venvs=[
                Venv(
                    pys=select_pys(min_version="3.8", max_version="3.12"),
                    pkgs={
                        "falcon": [
                            "~=3.0.0",
                            "~=3.0",  # latest 3.x
                            latest,
                        ],
                    },
                ),
                Venv(
                    pys=select_pys(min_version="3.13"),
                    pkgs={
                        "falcon": [
                            "~=4.0",  # latest 4.x
                            latest,
                        ],
                    },
                ),
            ],
        ),
        Venv(
            name="bottle",
            pkgs={
                "WebTest": latest,
                "pytest-randomly": latest,
            },
            venvs=[
                Venv(
                    command="pytest {cmdargs} --ignore='tests/contrib/bottle/test_autopatch.py' tests/contrib/bottle/",
                    venvs=[
                        Venv(
                            pys=select_pys(max_version="3.9"),
                            pkgs={"bottle": [">=0.12,<0.13", latest]},
                        ),
                    ],
                ),
                Venv(
                    command="python tests/ddtrace_run.py pytest {cmdargs} tests/contrib/bottle/test_autopatch.py",
                    env={"DD_SERVICE": "bottle-app"},
                    venvs=[
                        Venv(
                            pys=select_pys(max_version="3.9"),
                            pkgs={"bottle": [">=0.12,<0.13", latest]},
                        ),
                    ],
                ),
            ],
        ),
        Venv(
            name="celery",
            command="pytest {cmdargs} tests/contrib/celery",
            pkgs={
                "more_itertools": "<8.11.0",
                "pytest-randomly": latest,
            },
            venvs=[
                # Celery 4.3 wants Kombu >= 4.4 and Redis >= 3.2
                # Split into <3.8 and >=3.8 to pin importlib_metadata dependency for kombu
                #     # celery added support for Python 3.9 in 4.x
                #     pys=select_pys(min_version="3.8", max_version="3.9"),
                #     pkgs={
                #         "pytest": "~=4.0",
                #         "celery": [
                #             "latest",  # most recent 4.x
                #         ],
                #         "redis": "~=3.5",
                #         "kombu": "~=4.4",
                #     },
                # ),
                # Celery 5.x wants Python 3.6+
                # Split into <3.8 and >=3.8 to pin importlib_metadata dependency for kombu
                Venv(
                    pys=select_pys(min_version="3.8", max_version="3.9"),
                    env={
                        # https://docs.celeryproject.org/en/v5.0.5/userguide/testing.html#enabling
                        "PYTEST_PLUGINS": "celery.contrib.pytest",
                    },
                    pkgs={
                        "celery": [
                            "~=5.2",
                            latest,
                        ],
                        "redis": "~=3.5",
                    },
                ),
                Venv(
                    pys=select_pys(min_version="3.10"),
                    env={
                        # https://docs.celeryproject.org/en/v5.0.5/userguide/testing.html#enabling
                        "PYTEST_PLUGINS": "celery.contrib.pytest",
                    },
                    pkgs={
                        "celery[redis]": [
                            latest,
                        ],
                    },
                ),
            ],
        ),
        Venv(
            name="cherrypy",
            command="python -m pytest {cmdargs} tests/contrib/cherrypy",
            pkgs={
                "pytest-randomly": latest,
            },
            venvs=[
                Venv(
                    pys=select_pys(max_version="3.10"),
                    pkgs={
                        "cherrypy": [
                            "~=17.0.0",
                            ">=17,<18",
                        ],
                        "more_itertools": "<8.11.0",
                        "typing-extensions": latest,
                    },
                ),
                Venv(
                    # cherrypy added support for Python 3.11 in 18.7
                    pys=select_pys(min_version="3.8"),
                    pkgs={
                        "cherrypy": [">=18.0,<19", latest],
                        "more_itertools": "<8.11.0",
                    },
                ),
            ],
        ),
        Venv(
            name="pymongo",
            command="pytest {cmdargs} tests/contrib/pymongo",
            pkgs={
                "mongoengine": latest,
                "pytest-randomly": latest,
            },
            venvs=[
                # ddtrace patches different methods for the following pymongo version:
                # pymmongo<3.9, 3.9<=pymongo<3.12, 3.12<=pymongo<4.5, pymongo>=4.5
                # To get full test coverage we must test all these version ranges
                Venv(
                    pys=select_pys(min_version="3.8", max_version="3.9"),
                    pkgs={"pymongo": ["~=3.8.0", "~=3.9.0", "~=3.11", "~=4.0", latest]},
                ),
                Venv(
                    # pymongo added support for Python 3.10 in 3.12.1
                    # pymongo added support for Python 3.11 in 3.12.3
                    pys=select_pys(min_version="3.10"),
                    pkgs={"pymongo": ["~=3.12.3", "~=4.0", latest]},
                ),
            ],
        ),
        Venv(
            name="ddtrace_api",
            command="pytest {cmdargs} tests/contrib/ddtrace_api",
            pkgs={"ddtrace-api": "==0.0.1", "requests": latest},
            pys=select_pys(min_version="3.8"),
        ),
        # Django  Python version support
        # 2.2     3.5, 3.6, 3.7, 3.8  3.9
        # 3.2     3.6, 3.7, 3.8, 3.9, 3.10
        # 4.0     3.8, 3.9, 3.10
        # 4.1     3.8, 3.9, 3.10, 3.11
        # 4.2     3.8, 3.9, 3.10, 3.11
        # 5.0     3.10, 3.11, 3.12
        # Source: https://docs.djangoproject.com/en/dev/faq/install/#what-python-version-can-i-use-with-django
        Venv(
            name="django",
            command="pytest {cmdargs} tests/contrib/django",
            pkgs={
                "django-redis": ">=4.5,<4.6",
                "django-pylibmc": ">=0.6,<0.7",
                "daphne": [latest],
                "requests": [latest],
                "redis": ">=2.10,<2.11",
                "psycopg2-binary": [">=2.8.6"],  # We need <2.9.0 for Python 2.7, and >2.9.0 for 3.9+
                "pytest-django[testing]": "==3.10.0",
                "pylibmc": latest,
                "python-memcached": latest,
                "pytest-randomly": latest,
                "django-q": latest,
                "spyne": latest,
                "zeep": latest,
                "bcrypt": "==4.2.1",
            },
            env={
                "DD_CIVISIBILITY_ITR_ENABLED": "0",
                "DD_IAST_REQUEST_SAMPLING": "100",  # Override default 30% to analyze all IAST requests
            },
            venvs=[
                Venv(
                    # django dropped support for Python 3.8/3.9 in 5.0
                    # limit tests to only the main django test files to avoid import errors due to some tests
                    # targeting newer django versions
                    pys=select_pys(min_version="3.8", max_version="3.9"),
                    command="pytest {cmdargs} --ignore=tests/contrib/django/test_django_snapshots.py \
                        --ignore=tests/contrib/django/test_django_wsgi.py tests/contrib/django",
                    pkgs={
                        "django": ["~=2.2.0", "~=3.0.0", "~=4.0"],
                        "channels": latest,
                    },
                ),
                Venv(
                    # django started supporting psycopg3 in 4.2 for versions >3.1.8
                    pys=select_pys(min_version="3.8", max_version="3.13"),
                    pkgs={
                        "django": ["~=4.2"],
                        "psycopg": latest,
                        "channels": latest,
                    },
                ),
            ],
        ),
        Venv(
            name="django:django_hosts",
            command="pytest {cmdargs} tests/contrib/django_hosts",
            pkgs={
                "pytest-django[testing]": [
                    "==3.10.0",
                ],
                "pytest-randomly": latest,
                "setuptools": latest,
            },
            venvs=[
                Venv(
                    pys=select_pys(min_version="3.8"),
                    pkgs={
                        "django_hosts": "~=4.0",
                        "django": "~=3.2",
                    },
                ),
                Venv(
                    pys=select_pys(min_version="3.8"),
                    pkgs={
                        "django_hosts": ["~=5.0", latest],
                        "django": "~=4.0",
                    },
                ),
            ],
        ),
        Venv(
            name="django:djangorestframework",
            command="pytest -n 8 {cmdargs} tests/contrib/djangorestframework",
            pkgs={
                "pytest-django[testing]": "==3.10.0",
                "pytest-randomly": latest,
                "pytest-xdist": latest,
            },
            venvs=[
                Venv(
                    # djangorestframework dropped support for Django 2.x in 3.14
                    pys=select_pys(min_version="3.8", max_version="3.9"),
                    pkgs={
                        "django": ">=2.2,<2.3",
                        "djangorestframework": ["==3.12.4", "==3.13.1"],
                    },
                ),
                Venv(
                    pys=select_pys(min_version="3.8"),
                    pkgs={
                        "django": "~=3.2",
                        "djangorestframework": ">=3.11,<3.12",
                    },
                ),
                Venv(
                    pys=select_pys(min_version="3.8"),
                    pkgs={
                        "django": ["~=4.0"],
                        "djangorestframework": ["~=3.13", latest],
                    },
                ),
            ],
        ),
        Venv(
            name="django:celery",
            command="pytest {cmdargs} tests/contrib/django_celery",
            pkgs={
                # The test app was built with Django 2. We don't need to test
                # other versions as the main purpose of these tests is to ensure
                # an error-free interaction between Django and Celery. We find
                # that we currently have no reasons for expanding this matrix.
                "celery": latest,
                "gevent": latest,
                "requests": latest,
                "typing-extensions": latest,
                "pytest-randomly": latest,
            },
            venvs=[
                Venv(
                    pys=select_pys(min_version="3.8", max_version="3.11"),
                    pkgs={
                        "sqlalchemy": "~=1.2.18",
                        "django": "~=2.2.0",
                    },
                ),
                Venv(
                    pys="3.12",
                    pkgs={
                        "sqlalchemy": latest,
                        "django": latest,
                    },
                ),
            ],
        ),
        Venv(
            name="dramatiq",
            command="pytest {cmdargs} tests/contrib/dramatiq",
            venvs=[
                Venv(
                    pys=select_pys(min_version="3.8", max_version="3.9"),
                    pkgs={"dramatiq": "~=1.10.0", "pytest": latest, "redis": latest, "pika": latest},
                ),
                Venv(
                    pys=select_pys(),
                    pkgs={"dramatiq": latest, "pytest": latest, "redis": latest},
                ),
            ],
        ),
        Venv(
            name="elasticsearch",
            command="pytest {cmdargs} tests/contrib/elasticsearch/test_elasticsearch.py",
            pkgs={
                "pytest-randomly": latest,
            },
            venvs=[
                Venv(
                    pys=select_pys(),
                    pkgs={
                        "elasticsearch": [
                            "~=7.13.0",  # latest to support unofficial Elasticsearch servers, released Jul 2021
                            "~=7.17",
                            "==8.0.1",  # 8.0.0 has a bug that interferes with tests
                            latest,
                        ]
                    },
                ),
                Venv(pys=select_pys(), pkgs={"elasticsearch1": ["~=1.10.0"]}),
                Venv(pys=select_pys(), pkgs={"elasticsearch2": ["~=2.5.0"]}),
                Venv(pys=select_pys(), pkgs={"elasticsearch5": ["~=5.5.0"]}),
                Venv(pys=select_pys(), pkgs={"elasticsearch6": ["~=6.8.0"]}),
                Venv(pys=select_pys(), pkgs={"elasticsearch7": ["~=7.13.0", latest]}),
                Venv(pys=select_pys(), pkgs={"elasticsearch8": ["~=8.0.1", latest]}),
            ],
        ),
        Venv(
            name="elasticsearch:multi",
            command="pytest {cmdargs} tests/contrib/elasticsearch/test_elasticsearch_multi.py",
            venvs=[
                Venv(
                    pys=select_pys(),
                    pkgs={
                        "elasticsearch": latest,
                        "elasticsearch7": latest,
                        "pytest-randomly": latest,
                    },
                ),
            ],
        ),
        Venv(
            name="elasticsearch:async",
            command="pytest {cmdargs} tests/contrib/elasticsearch/test_async.py",
            env={"AIOHTTP_NO_EXTENSIONS": "1"},  # needed until aiohttp is updated to support python 3.12
            venvs=[
                Venv(
                    pys=select_pys(),
                    pkgs={
                        "elasticsearch[async]": latest,
                        "elasticsearch7[async]": latest,
                        "opensearch-py[async]": latest,
                        "pytest-randomly": latest,
                    },
                ),
            ],
        ),
        Venv(
            name="elasticsearch:opensearch",
            # avoid running tests in ElasticsearchPatchTest, only run tests with OpenSearchPatchTest configurations
            command="pytest {cmdargs} tests/contrib/elasticsearch/test_opensearch.py -k 'not ElasticsearchPatchTest'",
            pys=select_pys(),
            pkgs={
                "opensearch-py[requests]": ["~=1.1.0", "~=2.0.0", latest],
                "pytest-randomly": latest,
            },
        ),
        Venv(
            name="flask",
            command="pytest {cmdargs} tests/contrib/flask",
            pkgs={
                "blinker": latest,
                "requests": latest,
                "werkzeug": "~=2.0",
                "urllib3": "~=1.0",
                "pytest-randomly": latest,
                "importlib_metadata": latest,
                "flask-openapi3": latest,
            },
            venvs=[
                # Flask 1.x.x
                Venv(
                    pys=select_pys(max_version="3.9"),
                    pkgs={
                        "flask": "~=1.0",
                        # https://github.com/pallets/itsdangerous/issues/290
                        # DEV: Breaking change made in 2.1.0 release
                        "itsdangerous": "<2.1.0",
                        # https://github.com/pallets/markupsafe/issues/282
                        # DEV: Breaking change made in 2.1.0 release
                        "markupsafe": "<2.0",
                        # DEV: Flask 1.0.x is missing a maximum version for werkzeug dependency
                        "werkzeug": "<2.0",
                    },
                ),
                Venv(
                    pys=select_pys(max_version="3.9"),
                    command="python tests/ddtrace_run.py pytest {cmdargs} tests/contrib/flask_autopatch",
                    env={
                        "DD_SERVICE": "test.flask.service",
                        "DD_PATCH_MODULES": "jinja2:false",
                    },
                    pkgs={
                        "flask": "~=1.0",
                        # https://github.com/pallets/itsdangerous/issues/290
                        # DEV: Breaking change made in 2.0 release
                        "itsdangerous": "<2.0",
                        # https://github.com/pallets/markupsafe/issues/282
                        # DEV: Breaking change made in 2.1.0 release
                        "markupsafe": "<2.0",
                        # DEV: Flask 1.0.x is missing a maximum version for werkzeug dependency
                        "werkzeug": "<2.0",
                    },
                ),
                Venv(
                    pys=select_pys(min_version="3.8"),
                    pkgs={
                        "flask": [
                            "~=2.0",
                            "~=3.0.0",
                            latest,
                        ],
                        # Flask 3.x.x requires Werkzeug >= 3.0.0
                        "werkzeug": ">=3.0",
                    },
                ),
                Venv(
                    pys=select_pys(min_version="3.8"),
                    command="python tests/ddtrace_run.py pytest {cmdargs} tests/contrib/flask_autopatch",
                    env={
                        "DD_SERVICE": "test.flask.service",
                        "DD_PATCH_MODULES": "jinja2:false",
                    },
                    pkgs={
                        "flask": [
                            "~=3.0.0",
                            latest,
                        ],
                        # Flask 3.x.x requires Werkzeug >= 3.0.0
                        "werkzeug": ">=3.0",
                    },
                ),
            ],
        ),
        Venv(
            name="flask_cache",
            command="pytest {cmdargs} tests/contrib/flask_cache",
            pkgs={
                "python-memcached": latest,
                "redis": "~=2.0",
                "blinker": latest,
                "pytest-randomly": latest,
            },
            venvs=[
                Venv(
                    pkgs={
                        "flask": "~=0.12.0",
                        "Werkzeug": ["<1.0"],
                        "Flask-Cache": "~=0.13.1",
                        "werkzeug": "<1.0",
                        "pytest": "~=6.0",
                        "pytest-mock": "==2.0.0",
                        "pytest-cov": "~=3.0",
                        "Jinja2": "~=2.10.0",
                        "more_itertools": "<8.11.0",
                        # https://github.com/pallets/itsdangerous/issues/290
                        # DEV: Breaking change made in 2.0 release
                        "itsdangerous": "<2.0",
                        # https://github.com/pallets/markupsafe/issues/282
                        # DEV: Breaking change made in 2.1.0 release
                        "markupsafe": "<2.0",
                    },
                    venvs=[
                        Venv(pys=select_pys(min_version="3.8", max_version="3.9"), pkgs={"exceptiongroup": latest}),
                    ],
                ),
                Venv(
                    pkgs={
                        "flask": "~=1.1.0",
                        "flask-caching": ["~=1.10.0", latest],
                        # https://github.com/pallets/itsdangerous/issues/290
                        # DEV: Breaking change made in 2.0 release
                        "itsdangerous": "<2.0",
                        # https://github.com/pallets/markupsafe/issues/282
                        # DEV: Breaking change made in 2.1.0 release
                        "markupsafe": "<2.0",
                    },
                    venvs=[
                        Venv(
                            pys=select_pys(min_version="3.8", max_version="3.11"),
                        ),
                        Venv(pys=select_pys(min_version="3.12"), pkgs={"redis": latest}),
                    ],
                ),
                Venv(
                    pkgs={
                        "flask": [latest],
                        "flask-caching": ["~=1.10.0", latest],
                    },
                    venvs=[
                        Venv(
                            pys=select_pys(min_version="3.8", max_version="3.11"),
                        ),
                        Venv(pys=select_pys(min_version="3.12"), pkgs={"redis": latest}),
                    ],
                ),
            ],
        ),
        Venv(
            name="mako",
            command="pytest {cmdargs} tests/contrib/mako",
            pys=select_pys(),
            pkgs={
                "mako": ["~=1.0.0", latest],
                "pytest-randomly": latest,
            },
        ),
        Venv(
            name="mysql",
            command="pytest {cmdargs} tests/contrib/mysql",
            pkgs={
                "pytest-randomly": latest,
            },
            venvs=[
                Venv(
                    pys=select_pys(min_version="3.8", max_version="3.9"),
                    pkgs={"mysql-connector-python": ["==8.0.5", latest]},
                ),
                Venv(
                    # mysql-connector-python added support for Python 3.10 in 8.0.28
                    pys="3.10",
                    pkgs={"mysql-connector-python": ["~=8.0.28", latest]},
                ),
                Venv(
                    # mysql-connector-python added support for Python 3.11 in 8.0.31
                    pys="3.11",
                    pkgs={"mysql-connector-python": ["~=8.0.31", latest]},
                ),
                Venv(
                    pys=select_pys(min_version="3.12"),
                    pkgs={"mysql-connector-python": latest},
                ),
            ],
        ),
        Venv(
            name="psycopg:psycopg2",
            command="pytest {cmdargs} tests/contrib/psycopg2",
            pkgs={
                "pytest-randomly": latest,
            },
            venvs=[
                Venv(
                    pys="3.8",
                    pkgs={"psycopg2-binary": "~=2.8.0"},
                ),
                Venv(
                    pys=select_pys(min_version="3.8", max_version="3.12"),
                    # psycopg2-binary added support for Python 3.9/3.10 in 2.9.1
                    # psycopg2-binary added support for Python 3.11 in 2.9.2
                    pkgs={"psycopg2-binary": ["~=2.9.2", latest]},
                ),
            ],
        ),
        Venv(
            name="psycopg",
            command="pytest {cmdargs} tests/contrib/psycopg",
            pkgs={
                "pytest-randomly": latest,
            },
            venvs=[
                Venv(
                    venvs=[
                        Venv(
                            pys=select_pys(min_version="3.8", max_version="3.9"),
                            pkgs={
                                "psycopg": "~=3.0.0",
                                "pytest-asyncio": "==0.21.1",
                            },
                        ),
                        Venv(
                            pys=select_pys(min_version="3.8", max_version="3.11"),
                            pkgs={
                                "psycopg": latest,
                                "pytest-asyncio": "==0.21.1",
                            },
                        ),
                        Venv(
                            pys=select_pys(min_version="3.12", max_version="3.12"),
                            pkgs={
                                "psycopg": latest,
                                "pytest-asyncio": "==0.23.7",
                            },
                        ),
                    ],
                ),
            ],
        ),
        Venv(
            name="appsec_iast_memcheck",
            command="pytest --memray --stacks=35 {cmdargs} tests/appsec/iast_memcheck/",
            pys=select_pys(),
            pkgs={
                "requests": latest,
                "urllib3": latest,
                "pycryptodome": latest,
                "cryptography": latest,
                "pytest-memray": latest,
                "psycopg2-binary": "~=2.9.9",
                "pytest-randomly": latest,
            },
            env={
                "_DD_IAST_PATCH_MODULES": "benchmarks.,tests.appsec.",
                "DD_IAST_REQUEST_SAMPLING": "100",
                "DD_IAST_DEDUPLICATION_ENABLED": "false",
            },
        ),
        Venv(
            name="pymemcache",
            pys=select_pys(),
            pkgs={
                "pytest-randomly": latest,
                "pymemcache": [
                    "~=3.4.2",
                    "~=3.5",
                    latest,
                ],
            },
            venvs=[
                Venv(command="pytest {cmdargs} --ignore=tests/contrib/pymemcache/autopatch tests/contrib/pymemcache"),
                Venv(command="python tests/ddtrace_run.py pytest {cmdargs} tests/contrib/pymemcache/autopatch/"),
            ],
        ),
        Venv(
            name="appsec_integrations_pygoat",
            pys=["3.10", "3.11", "3.12"],
            pkgs={
                "requests": latest,
                "pyyaml": "==6.0.1",
            },
            env={
                "DD_CIVISIBILITY_ITR_ENABLED": "false",
                "DD_IAST_REQUEST_SAMPLING": "100",
                "DD_IAST_ENABLED": "true",
                "_DD_IAST_DEBUG": "false",
                "DD_IAST_VULNERABILITIES_PER_REQUEST": "100",
                "DD_REMOTE_CONFIGURATION_ENABLED": "true",
                "DD_IAST_DEDUPLICATION_ENABLED": "false",
                "DD_TRACE_AGENT_URL": "http://0.0.0.0:9126",
                "DD_FAST_BUILD": "1",
                "PYDONTWRITEBYTECODE": "1",
                "PYTHONUNBUFFERED": "1",
            },
            command="bash tests/appsec/integrations/pygoat_tests/run_pygoat.sh tests/appsec/integrations/pygoat_tests/",
        ),
        Venv(
            name="pynamodb",
            command="pytest -n 8 {cmdargs} tests/contrib/pynamodb",
            # TODO: Py312 requires changes to test code
            venvs=[
                Venv(
                    pys=select_pys(min_version="3.8", max_version="3.8"),
                    pkgs={
                        "pynamodb": ["~=5.0.0"],
                        "botocore": ["<=1.25.0"],
                        "moto": ">=1.0,<2.0",
                        "cfn-lint": "~=0.53.1",
                        "Jinja2": "~=2.10.0",
                        "pytest-randomly": latest,
                        "pytest-xdist": latest,
                    },
                ),
                Venv(
                    pys=select_pys(min_version="3.8", max_version="3.11"),
                    pkgs={
                        "pynamodb": ["~=5.3", "<6.0"],
                        "moto": ">=1.0,<2.0",
                        "cfn-lint": "~=0.53.1",
                        "Jinja2": "~=2.10.0",
                        "pytest-randomly": latest,
                        "pytest-xdist": latest,
                    },
                ),
            ],
        ),
        Venv(
            name="starlette",
            command="pytest {cmdargs} tests/contrib/starlette",
            pkgs={
                "pytest-asyncio": "==0.21.1",
                "greenlet": "==3.0.3",
                "requests": latest,
                "aiofiles": latest,
                "sqlalchemy": "<2.0",
                "aiosqlite": latest,
                "databases": latest,
                "pytest-randomly": latest,
                "anyio": "<4.0",
            },
            venvs=[
                # starlette added new TestClient after v0.20
                # starlette added new root_path/path definitions after v0.33
                Venv(
                    # starlette added support for Python 3.9 in 0.14
                    pys=select_pys(min_version="3.8", max_version="3.9"),
                    pkgs={"starlette": ["~=0.14.0", "~=0.20.0", "~=0.33.0"], "httpx": "~=0.22.0"},
                ),
                Venv(
                    # starlette added support for Python 3.10 in 0.15
                    pys="3.10",
                    pkgs={"starlette": ["~=0.15.0", "~=0.20.0", "~=0.33.0", latest], "httpx": "~=0.27.0"},
                ),
                Venv(
                    pys="3.10",
                    pkgs={"starlette": [latest], "httpx": latest},
                ),
                Venv(
                    # starlette added support for Python 3.11 in 0.21
                    pys="3.11",
                    pkgs={"starlette": ["~=0.21.0", "~=0.33.0"], "httpx": "~=0.22.0"},
                ),
                Venv(
                    pys="3.12",
                    pkgs={"starlette": latest, "httpx": "~=0.27.0"},
                ),
                Venv(
                    pys=select_pys(min_version="3.8", max_version="3.11"),
                    pkgs={"starlette": [latest], "httpx": "~=0.22.0"},
                ),
            ],
        ),
        Venv(
            name="structlog",
            pys=select_pys(),
            command="pytest {cmdargs} tests/contrib/structlog",
            pkgs={
                "structlog": ["~=20.2.0", latest],
                "pytest-randomly": latest,
            },
        ),
        Venv(
            name="sqlalchemy",
            command="pytest {cmdargs} tests/contrib/sqlalchemy",
            pkgs={
                "pytest-randomly": latest,
                "psycopg2-binary": latest,
                "mysql-connector-python": latest,
                "sqlalchemy": latest,
            },
            venvs=[
                Venv(
                    pys=select_pys(min_version="3.8", max_version="3.12"),
                    pkgs={
                        "greenlet": "==3.0.3",
                        "sqlalchemy": ["~=1.3.0", latest],
                    },
                ),
                Venv(
                    pys=select_pys(min_version="3.12"),
                    pkgs={
                        "greenlet": "==3.1.0",
                    },
                ),
            ],
        ),
        Venv(
            name="requests",
            command="pytest {cmdargs} tests/contrib/requests",
            pkgs={
                "pytest-randomly": latest,
                "urllib3": "~=1.0",
                "requests-mock": ">=1.4",
            },
            venvs=[
                Venv(
                    # requests added support for Python 3.8 in 2.23
                    pys="3.8",
                    pkgs={
                        "requests": [
                            "~=2.20.0",
                            latest,
                        ],
                    },
                ),
                Venv(
                    # requests added support for Python 3.9 in 2.25
                    pys="3.9",
                    pkgs={
                        "requests": [
                            "~=2.25.0",
                            latest,
                        ],
                    },
                ),
                Venv(
                    # requests added support for Python 3.10 in 2.27
                    pys="3.10",
                    pkgs={
                        "requests": [
                            "~=2.27",
                            latest,
                        ],
                    },
                ),
                Venv(
                    # requests added support for Python 3.11 in 2.28
                    pys="3.11",
                    pkgs={
                        "requests": [
                            "~=2.28.0",
                            latest,
                        ],
                    },
                ),
                Venv(
                    pys=select_pys(min_version="3.12"),
                    pkgs={
                        "requests": [
                            latest,
                        ],
                    },
                ),
            ],
        ),
        Venv(
            name="wsgi",
            command="pytest {cmdargs} tests/contrib/wsgi",
            venvs=[
                Venv(
                    pys=select_pys(),
                    pkgs={
                        "WebTest": latest,
                        "pytest-randomly": latest,
                    },
                ),
            ],
        ),
        Venv(
            name="botocore",
            command="pytest {cmdargs} tests/contrib/botocore",
            pkgs={
                "moto[all]": "<5.0",
                "pytest-randomly": latest,
                "vcrpy": "==6.0.1",
            },
            venvs=[
                Venv(
                    pys=select_pys(min_version="3.8"),
                    pkgs={"botocore": "==1.34.49", "boto3": "==1.34.49"},
                ),
                Venv(
                    pys=select_pys(min_version="3.9"),
                    pkgs={"vcrpy": "==7.0.0", "botocore": "==1.38.26", "boto3": "==1.38.26"},
                ),
            ],
        ),
        Venv(
            name="mongoengine",
            command="pytest {cmdargs} tests/contrib/mongoengine",
            pkgs={
                # pymongo v4.9.0 introduced breaking changes that are not yet supported by mongoengine
                "pymongo": "<4.9.0",
                "pytest-randomly": latest,
            },
            venvs=[
                Venv(
                    pys="3.8",
                    pkgs={"mongoengine": ["~=0.23.0", latest]},
                ),
                Venv(
                    # mongoengine added support for Python 3.9/3.10 in 0.24
                    pys=select_pys(min_version="3.9"),
                    pkgs={"mongoengine": ["~=0.24.0", "~=0.24", latest]},
                ),
            ],
        ),
        Venv(
            name="asgi",
            pkgs={
                "pytest-asyncio": "==0.21.1",
                "httpx": latest,
                "asgiref": ["~=3.0.0", "~=3.0", latest],
                "pytest-randomly": latest,
            },
            pys=select_pys(min_version="3.8"),
            command="pytest {cmdargs} tests/contrib/asgi",
        ),
        Venv(
            name="mariadb",
            command="pytest {cmdargs} tests/contrib/mariadb",
            pkgs={
                "pytest-randomly": latest,
            },
            venvs=[
                Venv(
                    pys=select_pys(min_version="3.8", max_version="3.10"),
                    pkgs={
                        "mariadb": [
                            "~=1.0.0",
                            "~=1.0",
                            latest,
                        ],
                    },
                ),
                Venv(pys=select_pys(min_version="3.11"), pkgs={"mariadb": ["~=1.1.2", latest]}),
            ],
        ),
        Venv(
            name="pymysql",
            command="pytest {cmdargs} tests/contrib/pymysql",
            pkgs={
                "pytest-randomly": latest,
            },
            venvs=[
                Venv(
                    # pymysql added support for Python 3.8/3.9 in 0.10
                    pys=select_pys(min_version="3.8", max_version="3.9"),
                    pkgs={"pymysql": "~=0.10"},
                ),
                Venv(
                    pys=select_pys(min_version="3.8", max_version="3.12"),
                    pkgs={
                        "pymysql": [
                            "~=1.0",
                            latest,
                        ],
                    },
                ),
            ],
        ),
        Venv(
            name="pyramid",
            command="pytest {cmdargs} tests/contrib/pyramid",
            pkgs={
                "requests": [latest],
                "webtest": [latest],
                "tests/contrib/pyramid/pserve_app": [latest],
                "pytest-randomly": latest,
            },
            venvs=[
                Venv(
                    pys=select_pys(min_version="3.8", max_version="3.9"),
                    pkgs={
                        "pyramid": [
                            "~=1.10",
                            "~=2.0",
                            latest,
                        ],
                    },
                ),
                Venv(
                    # pyramid added support for Python 3.10/3.11 in 2.1
                    # FIXME[python-3.12]: blocked on venusian release https://github.com/Pylons/venusian/issues/85
                    pys=select_pys(min_version="3.10"),
                    pkgs={
                        "pyramid": [latest],
                    },
                ),
            ],
        ),
        Venv(
            name="aiobotocore",
            command="pytest {cmdargs} --no-cov tests/contrib/aiobotocore",
            pkgs={
                "pytest-asyncio": "==0.21.1",
                "async_generator": ["~=1.10"],
                "pytest-randomly": latest,
            },
            venvs=[
                Venv(
                    pys=select_pys(min_version="3.8", max_version="3.11"),
                    pkgs={
                        "aiobotocore": ["~=1.0.0", "~=1.4.2", "~=2.0.0", latest],
                    },
                ),
                Venv(
                    pys=select_pys(min_version="3.12"),
                    pkgs={"aiobotocore": latest},
                ),
            ],
        ),
        Venv(
            name="fastapi",
            command="pytest {cmdargs} tests/contrib/fastapi",
            pkgs={
                "httpx": "<=0.27.2",
                "pytest-asyncio": "==0.21.1",
                "python-multipart": latest,
                "pytest-randomly": latest,
                "requests": latest,
                "aiofiles": latest,
            },
            venvs=[
                Venv(
                    pys=select_pys(min_version="3.8", max_version="3.10"),
                    pkgs={"fastapi": ["~=0.64.0", "~=0.90.0", latest]},
                ),
                Venv(
                    # fastapi added support for Python 3.11 in 0.86.0
                    pys=select_pys(min_version="3.11"),
                    pkgs={"fastapi": ["~=0.86.0", latest], "anyio": ">=3.4.0,<4.0"},
                ),
            ],
        ),
        Venv(
            name="aiomysql",
            command="pytest {cmdargs} tests/contrib/aiomysql",
            venvs=[
                Venv(
                    pys=select_pys(min_version="3.8", max_version="3.12"),
                    pkgs={
                        "pytest-randomly": latest,
                        "pytest-asyncio": "==0.21.1",
                        "aiomysql": ["~=0.1.0", latest],
                    },
                ),
                Venv(
                    pys=select_pys(min_version="3.13"),
                    pkgs={
                        "pytest-randomly": latest,
                        "pytest-asyncio": latest,
                        "aiomysql": ["~=0.1.0", latest],
                    },
                ),
            ],
        ),
        Venv(
            name="pytest",
            command="pytest --no-ddtrace --no-cov {cmdargs} tests/contrib/pytest/",
            pkgs={
                "pytest-randomly": latest,
                "pytest-xdist": latest,
            },
            env={
                "DD_AGENT_PORT": "9126",
            },
            venvs=[
                Venv(
                    pys=select_pys(min_version="3.8", max_version="3.9"),
                    pkgs={
                        "pytest": [
                            ">=6.0,<7.0",
                            latest,
                        ],
                        "msgpack": latest,
                        "more_itertools": "<8.11.0",
                        "pytest-mock": "==2.0.0",
                        "httpx": latest,
                    },
                    venvs=[
                        Venv(
                            pkgs={
                                "pytest": ["~=6.0"],
                                "pytest-cov": "==2.9.0",
                            },
                        ),
                        Venv(
                            pkgs={
                                "pytest": ["~=7.0", latest],
                                "pytest-cov": "==2.12.0",
                            },
                        ),
                    ],
                ),
                Venv(
                    pys=select_pys(min_version="3.10", max_version="3.12"),
                    pkgs={
                        "pytest": [
                            "~=6.0",
                            "~=7.0",
                            latest,
                        ],
                        "msgpack": latest,
                        "asynctest": "==0.13.0",
                        "more_itertools": "<8.11.0",
                        "httpx": latest,
                    },
                ),
                Venv(
                    name="pytest_plugin_v2",
                    command="pytest -c /dev/null --no-ddtrace --no-cov tests/contrib/pytest {cmdargs}",
                    pys=["3.9", "3.10", "3.12"],
                    pkgs={
                        "httpx": latest,
                        "msgpack": latest,
                        "requests": latest,
                        "hypothesis": latest,
                    },
                    env={
                        "DD_AGENT_PORT": "9126",
                    },
                    venvs=[
                        Venv(
                            pkgs={
                                "pytest": "~=6.0",
                            },
                        ),
                        Venv(
                            pkgs={
                                "pytest": "~=7.0",
                            },
                        ),
                        Venv(
                            pkgs={
                                "pytest": "~=8.0",
                            },
                        ),
                    ],
                ),
            ],
        ),
        Venv(
            name="unittest",
            command="pytest --no-ddtrace {cmdargs} tests/contrib/unittest/",
            pkgs={
                "msgpack": latest,
                "pytest-randomly": latest,
            },
            env={
                "DD_PATCH_MODULES": "unittest:true",
                "DD_AGENT_PORT": "9126",
                # gitlab sets the service name to the repo name while locally the default service name is used
                # setting DD_SERVICE ensures the output of the snapshot tests is consistent.
                "DD_UNITTEST_SERVICE": "dd-trace-py",
            },
            pys=select_pys(),
        ),
        Venv(
            name="asynctest",
            command="pytest --no-ddtrace {cmdargs} tests/contrib/asynctest/",
            pkgs={
                "pytest-randomly": latest,
            },
            venvs=[
                Venv(
                    pys=select_pys(min_version="3.8", max_version="3.9"),
                    pkgs={
                        "pytest": [
                            ">=6.0,<7.0",
                        ],
                        "asynctest": "==0.13.0",
                    },
                ),
            ],
        ),
        Venv(
            name="pytest_bdd",
            command="pytest --no-ddtrace {cmdargs} tests/contrib/pytest_bdd/",
            pkgs={
                "msgpack": latest,
                "more_itertools": "<8.11.0",
                "pytest": "==7.4.4",
                "pytest-randomly": latest,
                "pytest-bdd": [
                    ">=4.0,<5.0",
                    # FIXME: add support for v6.1
                    ">=6.0,<6.1",
                ],
            },
            venvs=[
                Venv(
                    pys=select_pys(min_version="3.8", max_version="3.9"),
                    pkgs={
                        "pytest-bdd": [
                            ">=4.0,<5.0",
                            # FIXME: add support for v6.1
                            ">=6.0,<6.1",
                        ]
                    },
                ),
                Venv(
                    pys=select_pys(min_version="3.10", max_version="3.12"),
                    pkgs={
                        "pytest-bdd": [
                            # FIXME: add support for v6.1
                            ">=6.0,<6.1",
                        ]
                    },
                ),
            ],
        ),
        Venv(
            name="pytest_benchmark",
            pys=select_pys(min_version="3.8", max_version="3.12"),
            command="pytest {cmdargs} --no-ddtrace --no-cov tests/contrib/pytest_benchmark/",
            pkgs={
                "msgpack": latest,
                "pytest-randomly": latest,
            },
            venvs=[
                Venv(
                    pkgs={
                        "pytest-benchmark": [
                            ">=3.1.0,<=4.0.0",
                        ]
                    },
                ),
            ],
        ),
        Venv(
            name="pytest:flaky",
            pys=select_pys(min_version="3.8", max_version="3.12"),
            command="pytest {cmdargs} --no-ddtrace --no-cov -p no:flaky tests/contrib/pytest_flaky/",
            pkgs={
                "flaky": latest,
                "pytest-randomly": latest,
            },
        ),
        Venv(
            name="grpc",
            command="python -m pytest -v {cmdargs} tests/contrib/grpc",
            pkgs={
                "googleapis-common-protos": latest,
                "pytest-randomly": latest,
            },
            venvs=[
                # Versions between 1.14 and 1.20 have known threading issues
                # See https://github.com/grpc/grpc/issues/18994
                Venv(
                    pys=select_pys(min_version="3.8", max_version="3.9"),
                    pkgs={"grpcio": ["~=1.34.0", latest]},
                ),
                Venv(
                    # grpcio added support for Python 3.10 in 1.41
                    # but the version contains some bugs resolved by https://github.com/grpc/grpc/pull/27635.
                    pys="3.10",
                    pkgs={"grpcio": ["~=1.42.0", latest]},
                ),
                Venv(
                    # grpcio added support for Python 3.11 in 1.49
                    pys="3.11",
                    pkgs={"grpcio": ["~=1.49.0", latest]},
                ),
                Venv(
                    # grpcio added support for Python 3.12 in 1.59
                    pys="3.12",
                    pkgs={
                        "grpcio": ["~=1.59.0", latest],
                        "pytest-asyncio": "==0.23.7",
                    },
                ),
                Venv(
                    # grpcio added support for Python 3.13 in 1.66.2
                    pys=select_pys(min_version="3.13"),
                    pkgs={
                        "grpcio": ["~=1.66.2", latest],
                    },
                ),
            ],
        ),
        Venv(
            name="grpc:grpc_aio",
            command="python -m pytest {cmdargs} tests/contrib/grpc_aio",
            pkgs={
                "googleapis-common-protos": latest,
                "pytest-randomly": latest,
            },
            # grpc.aio support is broken and disabled by default
            env={"_DD_TRACE_GRPC_AIO_ENABLED": "true"},
            venvs=[
                Venv(
                    pys=select_pys(min_version="3.8", max_version="3.9"),
                    pkgs={
                        "grpcio": ["~=1.34.0", "~=1.59.0"],
                        "pytest-asyncio": "==0.23.7",
                    },
                ),
                Venv(
                    # grpcio added support for Python 3.10 in 1.41
                    # but the version contains some bugs resolved by https://github.com/grpc/grpc/pull/27635.
                    pys="3.10",
                    pkgs={
                        "grpcio": ["~=1.42.0", "~=1.59.0"],
                        "pytest-asyncio": "==0.23.7",
                    },
                ),
                Venv(
                    # grpcio added support for Python 3.11 in 1.49
                    pys="3.11",
                    pkgs={
                        "grpcio": ["~=1.49.0", "~=1.59.0"],
                        "pytest-asyncio": "==0.23.7",
                    },
                ),
            ],
        ),
        Venv(
            name="graphql:graphene",
            command="pytest {cmdargs} tests/contrib/graphene",
            pys=select_pys(min_version="3.8"),
            pkgs={
                "graphene": ["~=3.0.0", latest],
                "pytest-asyncio": "==0.21.1",
                "graphql-relay": latest,
                "pytest-randomly": latest,
            },
        ),
        Venv(
            name="graphql",
            command="pytest {cmdargs} tests/contrib/graphql",
            pys=select_pys(min_version="3.8"),
            pkgs={
                "pytest-asyncio": "==0.21.1",
                "graphql-core": ["~=3.2.0", latest],
                "pytest-randomly": latest,
            },
        ),
        Venv(
            name="rq",
            command="pytest {cmdargs} tests/contrib/rq",
            pkgs={
                "pytest-asyncio": "==0.21.1",
                "pytest-randomly": latest,
            },
            venvs=[
                Venv(
                    pys="3.8",
                    pkgs={
                        "rq": [
                            "~=1.8.0",
                            "~=1.10.0",
                            latest,
                        ],
                        # https://github.com/rq/rq/issues/1469 rq [1.0,1.8] is incompatible with click 8.0+
                        "click": "==7.1.2",
                    },
                ),
                Venv(
                    # rq added support for Python 3.9 in 1.8.1
                    pys="3.9",
                    pkgs={
                        "rq": [
                            "~=1.8.1",
                            "~=1.10.0",
                            latest,
                        ],
                        # https://github.com/rq/rq/issues/1469 rq [1.0,1.8] is incompatible with click 8.0+
                        "click": "==7.1.2",
                    },
                ),
                Venv(
                    # rq added support for Python 3.10/3.11 in 1.13
                    pys=select_pys(min_version="3.10"),
                    pkgs={"rq": latest},
                ),
            ],
        ),
        Venv(
            name="httpx",
            pys=select_pys(min_version="3.8"),
            command="pytest {cmdargs} tests/contrib/httpx",
            pkgs={
                "pytest-asyncio": "==0.21.1",
                "pytest-randomly": latest,
                "httpx": [
                    "~=0.17.0",
                    "~=0.23.0",
                    latest,
                ],
            },
        ),
        Venv(
            name="urllib3",
            command="pytest {cmdargs} tests/contrib/urllib3",
            pkgs={
                "pytest-randomly": latest,
            },
            venvs=[
                Venv(
                    # Support added for Python 3.8 in 1.25.0
                    pys="3.8",
                    pkgs={"urllib3": ["==1.25.0", latest]},
                ),
                Venv(
                    # Support added for Python 3.9 in 1.25.8
                    pys="3.9",
                    pkgs={"urllib3": ["==1.25.8", latest]},
                ),
                Venv(
                    # Support added for Python 3.10 in 1.26.6
                    pys="3.10",
                    pkgs={"urllib3": ["==1.26.6", latest]},
                ),
                Venv(
                    # Support added for Python 3.11 in 1.26.8
                    pys="3.11",
                    pkgs={"urllib3": ["==1.26.8", latest]},
                ),
                Venv(
                    # Support added for Python 3.12 in 2.0.0
                    pys=select_pys(min_version="3.12"),
                    pkgs={"urllib3": ["==2.0.0", latest]},
                ),
            ],
        ),
        Venv(
            name="cassandra",
            pys="3.8",  # see https://github.com/r4fek/django-cassandra-engine/issues/104
            pkgs={"cassandra-driver": ["~=3.24.0", latest], "pytest-randomly": latest},
            command="pytest {cmdargs} tests/contrib/cassandra",
        ),
        Venv(
            name="algoliasearch",
            command="pytest {cmdargs} tests/contrib/algoliasearch",
            pkgs={"urllib3": "~=1.26.15", "pytest-randomly": latest},
            venvs=[
                Venv(
                    pys="3.8",
                    pkgs={"algoliasearch": ["~=2.5.0", "~=2.6"]},
                ),
                Venv(
                    # algoliasearch added support for Python 3.9, 3.10, 3.11 in 3.0
                    pys=select_pys(min_version="3.9"),
                    pkgs={"algoliasearch": "~=2.6"},
                ),
            ],
        ),
        Venv(
            name="aiopg",
            command="pytest {cmdargs} tests/contrib/aiopg",
            pkgs={
                "sqlalchemy": latest,
                "pytest-randomly": latest,
            },
            venvs=[
                Venv(
                    pys=select_pys(min_version="3.8", max_version="3.9"),
                    pkgs={
                        "aiopg": ["~=0.16.0"],
                    },
                ),
                Venv(
                    pys=select_pys(min_version="3.8"),
                    pkgs={
                        "aiopg": ["~=1.0", "~=1.4.0"],
                    },
                ),
            ],
        ),
        Venv(
            name="aiohttp",
            command="pytest {cmdargs} tests/contrib/aiohttp",
            pkgs={
                "pytest-aiohttp": ["==1.0.5"],
                "pytest-randomly": latest,
                "aiohttp": [
                    "~=3.7",
                    latest,
                ],
                "yarl": "~=1.0",
            },
            venvs=[
                Venv(
                    # only test a subset of files for older aiohttp versions
                    command="pytest {cmdargs} tests/contrib/aiohttp/test_aiohttp_client.py \
                    tests/contrib/aiohttp/test_aiohttp_patch.py",
                    pys=select_pys(min_version="3.8", max_version="3.9"),
                    pkgs={
                        "pytest-aiohttp": ["<=1.0.5"],
                        "aiohttp": ["~=3.7.0"],
                        "pytest-asyncio": ["<=0.23.7"],
                    },
                ),
                Venv(
                    pys=select_pys(min_version="3.8"),
                    pkgs={
                        "pytest-asyncio": ["==0.23.7"],
                    },
                ),
            ],
        ),
        Venv(
            name="aiohttp_jinja2",
            command="pytest {cmdargs} tests/contrib/aiohttp_jinja2",
            pkgs={
                "pytest-aiohttp": [latest],
                "pytest-randomly": latest,
                "aiohttp": [
                    "~=3.7",
                    latest,
                ],
                "aiohttp_jinja2": [
                    "~=1.5.0",
                    latest,
                ],
                "jinja2": latest,
            },
            venvs=[
                Venv(
                    pys=select_pys(min_version="3.8"),
                    pkgs={
                        "pytest-asyncio": ["==0.23.7"],
                    },
                ),
            ],
        ),
        Venv(
            name="jinja2",
            pkgs={
                "pytest-randomly": latest,
            },
            venvs=[
                Venv(
                    pys=select_pys(max_version="3.9"),
                    pkgs={
                        "jinja2": "~=2.10.0",
                        # https://github.com/pallets/markupsafe/issues/282
                        # DEV: Breaking change made in 2.1.0 release
                        "markupsafe": "<2.0",
                    },
                ),
                Venv(
                    pys=select_pys(min_version="3.8"),
                    pkgs={
                        "jinja2": ["~=3.0.0", latest],
                    },
                ),
            ],
            command="pytest {cmdargs} tests/contrib/jinja2",
        ),
        Venv(
            name="rediscluster",
            command="pytest {cmdargs} tests/contrib/rediscluster",
            pkgs={"pytest-randomly": latest},
            venvs=[
                Venv(pys=select_pys(max_version="3.11"), pkgs={"redis-py-cluster": [">=2.0,<2.1", latest]}),
            ],
        ),
        Venv(
            name="redis",
            pkgs={
                "pytest-randomly": latest,
            },
            venvs=[
                Venv(
                    command="pytest {cmdargs} tests/contrib/redis",
                    pkgs={
                        "redis": [
                            "~=4.1",
                            "~=4.3",
                            "==5.0.1",
                        ],
                    },
                    venvs=[
                        Venv(
                            pys=select_pys(min_version="3.8", max_version="3.10"),
                            pkgs={
                                "pytest-asyncio": "==0.23.7",
                            },
                        ),
                    ],
                ),
                Venv(
                    # redis added support for Python 3.11 in 4.3
                    pys="3.11",
                    command="pytest {cmdargs} tests/contrib/redis",
                    pkgs={
                        "redis": ["~=4.3", "==5.0.1"],
                        "pytest-asyncio": "==0.23.7",
                    },
                ),
                Venv(
                    pys=select_pys(min_version="3.12"),
                    command="pytest {cmdargs} tests/contrib/redis",
                    pkgs={
                        "redis": latest,
                        "pytest-asyncio": "==0.23.7",
                    },
                ),
            ],
        ),
        Venv(
            name="aredis",
            pys=select_pys(min_version="3.8", max_version="3.9"),
            command="pytest {cmdargs} tests/contrib/aredis",
            pkgs={
                "pytest-asyncio": "==0.21.1",
                "aredis": latest,
                "pytest-randomly": latest,
            },
        ),
        Venv(
            name="avro",
            pys=select_pys(min_version="3.8"),
            command="pytest {cmdargs} tests/contrib/avro",
            pkgs={
                "avro": latest,
                "pytest-randomly": latest,
            },
        ),
        Venv(
            name="protobuf",
            command="pytest {cmdargs} tests/contrib/protobuf",
            pys=select_pys(min_version="3.8"),
            pkgs={
                "protobuf": latest,
                "pytest-randomly": latest,
            },
        ),
        Venv(
            name="yaaredis",
            command="pytest {cmdargs} tests/contrib/yaaredis",
            pkgs={
                "pytest-asyncio": "==0.21.1",
                "pytest-randomly": latest,
            },
            venvs=[
                Venv(
                    pys=select_pys(min_version="3.8", max_version="3.9"),
                    pkgs={"yaaredis": ["~=2.0.0", latest]},
                ),
                Venv(
                    # yaaredis added support for Python 3.10 in 3.0
                    pys="3.10",
                    pkgs={"yaaredis": latest},
                ),
            ],
        ),
        Venv(
            name="sanic",
            command="pytest {cmdargs} tests/contrib/sanic",
            pkgs={
                "pytest-asyncio": "==0.21.1",
                "pytest-randomly": latest,
                "requests": latest,
                "websockets": "<11.0",
            },
            venvs=[
                Venv(
                    # sanic added support for Python 3.9 in 20.12
                    pys=select_pys(min_version="3.8", max_version="3.9"),
                    pkgs={
                        "sanic": "~=20.12",
                        "pytest-sanic": "~=1.6.2",
                    },
                ),
                Venv(
                    pys=select_pys(min_version="3.8", max_version="3.9"),
                    pkgs={
                        "sanic": [
                            "~=21.3",
                            "~=21.12",
                        ],
                        "sanic-testing": "~=0.8.3",
                    },
                ),
                Venv(
                    # sanic added support for Python 3.10 in 21.12.0
                    pys="3.10",
                    pkgs={
                        "sanic": "~=21.12.0",
                        "sanic-testing": "~=0.8.3",
                    },
                ),
                Venv(
                    pys=select_pys(min_version="3.8", max_version="3.10"),
                    pkgs={
                        "sanic": ["~=22.3", "~=22.12"],
                        "sanic-testing": "~=22.3.0",
                    },
                ),
                Venv(
                    # sanic added support for Python 3.11 in 22.12.0
                    pys="3.11",
                    pkgs={
                        "sanic": ["~=22.12.0", latest],
                        "sanic-testing": "~=22.3.0",
                    },
                ),
                Venv(
                    pys="3.12",
                    pkgs={
                        "sanic": [latest],
                        "sanic-testing": "~=22.3.0",
                    },
                ),
            ],
        ),
        Venv(
            name="snowflake",
            command="pytest {cmdargs} tests/contrib/snowflake",
            pkgs={
                "responses": "~=0.16.0",
                "cryptography": "<39",
                "pytest-randomly": latest,
            },
            venvs=[
                Venv(
                    pys="3.8",
                    pkgs={"snowflake-connector-python": ["~=2.3.0", "~=2.9.0", latest]},
                ),
                Venv(
                    # snowflake-connector-python added support for Python 3.9 in 2.4.0
                    pys="3.9",
                    pkgs={"snowflake-connector-python": ["~=2.4.0", "~=2.9.0", latest]},
                ),
                Venv(
                    # snowflake-connector-python added support for Python 3.10 in 2.7.2
                    pys="3.10",
                    pkgs={"snowflake-connector-python": ["~=2.7.2", "~=2.9.0", latest]},
                ),
                Venv(
                    # snowflake-connector-python added support for Python 3.11 in 3.0
                    pys=select_pys(min_version="3.11"),
                    pkgs={"snowflake-connector-python": [latest]},
                ),
            ],
        ),
        Venv(
            pys=["3"],
            name="reno",
            pkgs={
                "reno": latest,
            },
            command="reno {cmdargs}",
        ),
        Venv(
            name="asyncpg",
            command="pytest {cmdargs} tests/contrib/asyncpg",
            pkgs={
                "pytest-asyncio": "~=0.21.1",
                "pytest-randomly": latest,
            },
            venvs=[
                # our test_asyncpg.py uses `yield` in an async function and is not compatible with Python 3.5
                Venv(
                    pys="3.8",
                    pkgs={"asyncpg": ["~=0.22.0", latest]},
                ),
                Venv(
                    # asyncpg added support for Python 3.9 in 0.22
                    pys="3.9",
                    pkgs={"asyncpg": ["~=0.23.0", latest]},
                ),
                Venv(
                    # asyncpg added support for Python 3.10 in 0.24
                    pys="3.10",
                    pkgs={"asyncpg": ["~=0.24.0", latest]},
                ),
                Venv(
                    # asyncpg added support for Python 3.11 in 0.27
                    pys="3.11",
                    pkgs={"asyncpg": ["~=0.27", latest]},
                ),
                Venv(
                    pys=select_pys(min_version="3.12"),
                    pkgs={"asyncpg": [latest]},
                ),
            ],
        ),
        Venv(
            name="futures",
            command="pytest {cmdargs} tests/contrib/futures",
            pkgs={
                "gevent": latest,
                "pytest-randomly": latest,
            },
            pys=select_pys(),
        ),
        Venv(
            name="sqlite3",
            command="pytest {cmdargs} tests/contrib/sqlite3",
            pkgs={
                "pytest-randomly": latest,
            },
            venvs=[
                # sqlite3 is tied to the Python version and is not installable via pip
                # To test a range of versions without updating Python, we use Linux only pysqlite3-binary package
                # Remove pysqlite3-binary on Python 3.9+ locally on non-linux machines
                Venv(pys=select_pys(min_version="3.9", max_version="3.12"), pkgs={"pysqlite3-binary": [latest]}),
                Venv(pys=select_pys(max_version="3.8"), pkgs={"importlib-metadata": latest}),
            ],
        ),
        Venv(
            name="dbapi",
            command="pytest {cmdargs} tests/contrib/dbapi",
            pkgs={
                "pytest-randomly": latest,
            },
            pys=select_pys(),
            env={
                "DD_CIVISIBILITY_ITR_ENABLED": "0",
                "DD_IAST_REQUEST_SAMPLING": "100",  # Override default 30% to analyze all IAST requests
            },
        ),
        Venv(
            name="dbapi_async",
            command="pytest {cmdargs} tests/contrib/dbapi_async",
            env={
                "DD_CIVISIBILITY_ITR_ENABLED": "0",
                "DD_IAST_REQUEST_SAMPLING": "100",  # Override default 30% to analyze all IAST requests
            },
            pkgs={
                "pytest-asyncio": "==0.21.1",
                "pytest-randomly": latest,
            },
            venvs=[
                Venv(pys=select_pys(min_version="3.8", max_version="3.10")),
                Venv(pys=select_pys(min_version="3.11"), pkgs={"attrs": latest}),
            ],
        ),
        Venv(
            name="dogpile_cache",
            command="pytest {cmdargs} tests/contrib/dogpile_cache",
            pkgs={
                "pytest-randomly": latest,
            },
            venvs=[
                Venv(
                    pys=select_pys(min_version="3.8", max_version="3.10"),
                    pkgs={
                        "dogpile.cache": [
                            "~=0.6.0",
                            "~=0.9",
                            "~=1.0",
                            latest,
                        ],
                    },
                ),
                Venv(
                    pys=select_pys(min_version="3.11"),
                    pkgs={
                        "dogpile.cache": [
                            "~=0.9",
                            "~=1.0",
                            "~=1.1",
                            latest,
                        ],
                    },
                ),
            ],
        ),
        Venv(
            name="consul",
            pys=select_pys(max_version="3.12"),
            command="pytest {cmdargs} tests/contrib/consul",
            pkgs={
                "python-consul": [
                    ">=1.1,<1.2",
                    latest,
                ],
                "pytest-randomly": latest,
            },
        ),
        Venv(
            name="opentelemetry",
            command="pytest {cmdargs} tests/opentelemetry",
            # DD_TRACE_OTEL_ENABLED must be set to true before ddtrace is imported
            # and ddtrace (ddtrace.config specifically) must be imported before opentelemetry.
            # If this order is violated otel and datadog spans will not be interoperable.
            env={"DD_TRACE_OTEL_ENABLED": "true"},
            pkgs={
                "pytest-randomly": latest,
                "pytest-asyncio": "==0.21.1",
                "opentelemetry-instrumentation-flask": latest,
                "markupsafe": "==2.0.1",
                "flask": latest,
                "gevent": latest,  # gevent>22.12 is not compatible with py3.8
                "requests": "==2.28.1",  # specific version expected by tests
            },
            venvs=[
                Venv(
                    pys="3.8",
                    # Ensure we test against versions of opentelemetry-api that broke compatibility with ddtrace
                    # gevent>24.2.1 is not compatible with py3.8 so we pin it to the last compatible version
                    pkgs={"gevent": "<=24.2.1", "opentelemetry-api": ["~=1.0.0", "~=1.15.0", "~=1.26.0", latest]},
                ),
                Venv(
                    # Ensure we test against versions of opentelemetry-api that broke compatibility with ddtrace
                    pys=select_pys(min_version="3.9"),
                    pkgs={"opentelemetry-api": ["~=1.0.0", "~=1.15.0", "~=1.26.0", latest]},
                ),
                Venv(
                    pys="3.8",
                    # Ensure we test against versions of opentelemetry-api that broke compatibility with ddtrace
                    # gevent>24.2.1 is not compatible with py3.8 so we pin it to the last compatible version
                    pkgs={"gevent": "<=24.2.1", "opentelemetry-exporter-otlp": ["~=1.15.0", latest]},
                    env={"SDK_EXPORTER_INSTALLED": "1"},
                ),
                Venv(
                    pys=select_pys(min_version="3.9"),
                    pkgs={"opentelemetry-exporter-otlp": ["~=1.15.0", latest]},
                    env={"SDK_EXPORTER_INSTALLED": "1"},
                ),
            ],
        ),
        Venv(
            name="asyncio",
            command="pytest {cmdargs} tests/contrib/asyncio",
            pys=select_pys(),
            pkgs={
                "pytest-randomly": latest,
                "pytest-asyncio": "==0.21.1",
            },
        ),
        Venv(
            name="openai",
            command="pytest {cmdargs} tests/contrib/openai",
            pkgs={
                "vcrpy": latest,
                "urllib3": "~=1.26",
                "pytest-asyncio": "==0.21.1",
                "pytest-randomly": latest,
            },
            venvs=[
                Venv(
                    pys=select_pys(min_version="3.8", max_version="3.11"),
                    pkgs={
                        "openai[embeddings,datalib]": ["==1.0.0", "==1.30.1"],
                        "pillow": "==9.5.0",
                        "httpx": "==0.27.2",
                    },
                ),
                Venv(
                    pys=select_pys(min_version="3.8"),
                    pkgs={
                        "openai": [latest, "~=1.76.2", "==1.66.0"],
                        "tiktoken": latest,
                        "pillow": latest,
                    },
                    env={"TIKTOKEN_AVAILABLE": "True"},
                ),
            ],
        ),
        Venv(
            name="opentracer",
            pkgs={"opentracing": latest, "pytest-randomly": latest},
            venvs=[
                Venv(
                    pys=select_pys(),
                    command="pytest {cmdargs} tests/opentracer/core",
                ),
                Venv(
                    pys=select_pys(min_version="3.8"),
                    command="pytest {cmdargs} tests/opentracer/test_tracer_asyncio.py",
                    pkgs={"pytest-asyncio": "==0.21.1"},
                ),
                Venv(
                    pys=select_pys(min_version="3.8", max_version="3.11"),
                    command="pytest {cmdargs} tests/opentracer/test_tracer_tornado.py",
                    # TODO: update opentracing tests to be compatible with Tornado v6.
                    # https://github.com/opentracing/opentracing-python/issues/136
                    pkgs={
                        "tornado": ["~=4.5.0", "~=5.1.0"],
                    },
                ),
                Venv(
                    command="pytest {cmdargs} tests/opentracer/test_tracer_gevent.py",
                    venvs=[
                        Venv(
                            pys="3.8",
                            pkgs={
                                "gevent": latest,
                                "greenlet": latest,
                            },
                        ),
                        Venv(
                            pys="3.9",
                            pkgs={"gevent": latest, "greenlet": latest},
                        ),
                        Venv(
                            pys="3.10",
                            pkgs={"gevent": latest},
                        ),
                        Venv(
                            pys="3.11",
                            pkgs={"gevent": latest},
                        ),
                        Venv(
                            pys="3.12",
                            pkgs={"gevent": "~=23.9.0"},
                        ),
                    ],
                ),
            ],
        ),
        Venv(
            name="pyodbc",
            command="pytest {cmdargs} tests/contrib/pyodbc",
            pkgs={"pytest-randomly": latest},
            venvs=[
                Venv(
                    pys=select_pys(max_version="3.8"),
                    pkgs={"pyodbc": ["~=4.0.31", latest]},
                ),
                Venv(
                    # pyodbc added support for Python 3.9/3.10 in 4.0.34
                    pys=select_pys(min_version="3.9", max_version="3.10"),
                    pkgs={"pyodbc": ["~=4.0.34", latest]},
                ),
                Venv(
                    # pyodbc added support for Python 3.11 in 4.0.35
                    pys=select_pys(min_version="3.11"),
                    pkgs={"pyodbc": [latest]},
                ),
            ],
        ),
        Venv(
            name="pylibmc",
            command="pytest {cmdargs} tests/contrib/pylibmc",
            pkgs={"pytest-randomly": latest},
            venvs=[
                Venv(
                    # pylibmc added support for Python 3.8/3.9/3.10 in 1.6.2
                    pys=select_pys(min_version="3.8", max_version="3.10"),
                    pkgs={
                        "pylibmc": ["~=1.6.2", latest],
                    },
                ),
                Venv(
                    pys=select_pys(min_version="3.11"),
                    pkgs={
                        "pylibmc": latest,
                    },
                ),
            ],
        ),
        Venv(
            name="kombu",
            command="pytest {cmdargs} tests/contrib/kombu",
            pkgs={"pytest-randomly": latest},
            venvs=[
                Venv(
                    pys=select_pys(min_version="3.8", max_version="3.9"),
                    pkgs={
                        "kombu": [">=4.6,<4.7", ">=5.0,<5.1", latest],
                    },
                ),
                Venv(
                    # kombu added support for Python 3.10 in 5.2.1
                    pys=select_pys(min_version="3.10", max_version="3.11"),
                    pkgs={
                        "kombu": [">=5.2,<5.3", latest],
                    },
                ),
                Venv(pys=select_pys(min_version="3.12"), pkgs={"kombu": latest}),
            ],
        ),
        Venv(
            name="tornado",
            command="python -m pytest {cmdargs} tests/contrib/tornado",
            pkgs={"pytest-randomly": latest},
            venvs=[
                Venv(
                    # tornado added support for Python 3.8/3.9 in 6.1
                    pys=select_pys(min_version="3.8", max_version="3.9"),
                    # tornado 6.0.x and pytest 8.x have a compatibility bug
                    pkgs={"tornado": ["~=6.0.0", "~=6.2"], "pytest": "<=8"},
                ),
                Venv(
                    # tornado added support for Python 3.10 in 6.2
                    pys=select_pys(min_version="3.10", max_version="3.12"),
                    pkgs={"tornado": ["==6.2", "==6.3.1"]},
                ),
                Venv(
                    # tornado fixed a bug affecting 3.13 in 6.4.1
                    pys=select_pys(min_version="3.13"),
                    pkgs={"tornado": "==6.4.1"},
                ),
            ],
        ),
        Venv(
            name="mysqldb",
            command="pytest {cmdargs} tests/contrib/mysqldb",
            pkgs={"pytest-randomly": latest},
            venvs=[
                Venv(
                    pys=select_pys(min_version="3.8", max_version="3.9"),
                    pkgs={"mysqlclient": ["~=2.0", "~=2.1", latest]},
                ),
                Venv(
                    # mysqlclient added support for Python 3.9/3.10 in 2.1
                    pys=select_pys(min_version="3.9", max_version="3.12"),
                    pkgs={"mysqlclient": ["~=2.1", latest]},
                ),
                Venv(
                    pys=select_pys(min_version="3.13"),
                    pkgs={"mysqlclient": "==2.2.6"},
                ),
            ],
        ),
        Venv(
            name="openai_agents",
            command="pytest {cmdargs} tests/contrib/openai_agents",
            pys=select_pys(min_version="3.9", max_version="3.13"),
            pkgs={
                "vcrpy": latest,
                "pytest-asyncio": latest,
                "openai": latest,
                "openai-agents": ["~=0.0.0", latest],
            },
        ),
        Venv(
            name="langchain",
            command="pytest -v {cmdargs} tests/contrib/langchain",
            pkgs={
                "vcrpy": "==7.0.0",
                "pytest-asyncio": "==0.23.7",
                "tiktoken": latest,
                "huggingface-hub": latest,
                "ai21": latest,
                "exceptiongroup": latest,
                "psutil": latest,
                "pytest-randomly": "==3.10.1",
                "numexpr": "==2.8.5",
                "greenlet": "==3.0.3",
                "respx": latest,
            },
            venvs=[
                Venv(
                    pkgs={
                        "langchain": "==0.1.20",
                        "langchain-community": "==0.0.38",
                        "langchain-core": "==0.1.52",
                        "langchain-openai": "==0.1.6",
                        "langchain-anthropic": "==0.1.11",
                        "langchain-pinecone": "==0.1.0",
                        "langchain-aws": "==0.1.3",
                        "langchain-cohere": "==0.1.4",
                        "openai": "==1.30.3",
                        "pinecone-client": latest,
                        "botocore": "==1.34.51",
                        "boto3": "==1.34.51",
                        "cohere": "==5.4.0",
                        "anthropic": "==0.26.0",
                        "faiss-cpu": "==1.8.0",
                    },
                    pys=select_pys(min_version="3.9", max_version="3.11"),
                ),
                Venv(
                    pkgs={
                        "langchain": "==0.2.0",
                        "langchain-core": "==0.2.0",
                        "langchain-openai": latest,
                        "langchain-pinecone": latest,
                        "langchain-anthropic": latest,
                        "langchain-aws": latest,
                        "langchain-cohere": latest,
                        "openai": latest,
                        "pinecone-client": latest,
                        "botocore": "==1.34.51",
                        "boto3": "==1.34.51",
                        "cohere": latest,
                        "anthropic": "==0.26.0",
                    },
                    pys=select_pys(min_version="3.9", max_version="3.12"),
                ),
                Venv(
                    pkgs={
                        "langchain": latest,
                        "langchain-community": latest,
                        "langchain-core": latest,
                        "langchain-openai": latest,
                        "langchain-pinecone": latest,
                        "langchain-anthropic": latest,
                        "langchain-aws": latest,
                        "langchain-cohere": latest,
                        "openai": latest,
                        "pinecone-client": latest,
                        "botocore": latest,
                        "cohere": latest,
                    },
                    pys=select_pys(min_version="3.9", max_version="3.12"),
                ),
            ],
        ),
        Venv(
            name="langgraph",
            command="pytest {cmdargs} tests/contrib/langgraph",
            pys=select_pys(min_version="3.9"),
            pkgs={
                "pytest-asyncio": latest,
                "langgraph": ["==0.2.23", "==0.3.21", "==0.3.22", latest],
                "langchain_openai": latest,
                "langchain_core": latest,
            },
        ),
        Venv(
            name="mcp",
            command="pytest {cmdargs} tests/contrib/mcp",
            pys=select_pys(min_version="3.10"),
            pkgs={
                "pytest-asyncio": latest,
                "mcp": ["~=1.10.0", latest],
            },
        ),
        Venv(
            name="litellm",
            command="pytest {cmdargs} tests/contrib/litellm",
            pys=select_pys(min_version="3.9"),
            pkgs={
                "litellm": "==1.65.4",
                "vcrpy": latest,
                "pytest-asyncio": latest,
                "botocore": latest,
                "boto3": latest,
                "openai": "==1.68.2",
            },
        ),
        Venv(
            name="anthropic",
            command="pytest {cmdargs} tests/contrib/anthropic",
            pys=select_pys(min_version="3.8", max_version="3.12"),
            pkgs={
                "pytest-asyncio": latest,
                "vcrpy": latest,
            },
            venvs=[
                Venv(
                    pys=select_pys(min_version="3.8", max_version="3.12"),
                    pkgs={"anthropic": "~=0.28.0", "httpx": "~=0.27.0"},
                ),
                Venv(
                    pys=select_pys(min_version="3.8", max_version="3.12"),
                    pkgs={"anthropic": latest, "httpx": latest},
                ),
            ],
        ),
        Venv(
            name="google_generativeai",
            command="pytest {cmdargs} tests/contrib/google_generativeai",
            pys=select_pys(min_version="3.9", max_version="3.12"),
            pkgs={
                "pytest-asyncio": latest,
                "google-generativeai": ["~=0.7.0", latest],
                "pillow": latest,
                "google-ai-generativelanguage": [latest],
                "vertexai": [latest],
            },
        ),
        Venv(
            name="vertexai",
            command="pytest {cmdargs} tests/contrib/vertexai",
            pys=select_pys(min_version="3.9", max_version="3.12"),
            pkgs={
                "pytest-asyncio": latest,
                "vertexai": [latest],
                "google-ai-generativelanguage": [latest],
            },
        ),
        Venv(
            name="google_genai",
            command="pytest {cmdargs} tests/contrib/google_genai",
            pys=select_pys(min_version="3.9", max_version="3.13"),
            pkgs={
                "pytest-asyncio": latest,
                "google-genai": latest,
            },
        ),
        Venv(
            name="crewai",
            command="pytest {cmdargs} tests/contrib/crewai",
            pys=select_pys(min_version="3.10", max_version="3.12"),
            pkgs={
                "pytest-asyncio": latest,
                "openai": latest,
                "crewai": ["~=0.102.0", latest],
                "vcrpy": "==7.0.0",
            },
        ),
        Venv(
            name="pydantic_ai",
            command="pytest {cmdargs} tests/contrib/pydantic_ai",
            pys=select_pys(min_version="3.9"),
            pkgs={
                "pytest-asyncio": latest,
                "pydantic-ai": ["==0.3.0", "==0.4.4", latest],
                "vcrpy": "==7.0.0",
            },
        ),
        Venv(
            name="ray",
            command="pytest {cmdargs} tests/contrib/ray",
            env={
                "DD_TRACE_OTEL_ENABLED": "true",
            },
            pys=select_pys(min_version="3.9"),
            pkgs={
                "pytest-asyncio": latest,
                "ray": ["~=2.48.0", latest],
            },
        ),
        Venv(
            name="logbook",
            pys=select_pys(),
            command="pytest {cmdargs} tests/contrib/logbook",
            pkgs={
                "logbook": ["~=1.0.0", latest],
                "pytest-randomly": latest,
            },
        ),
        Venv(
            name="loguru",
            pys=select_pys(),
            command="pytest {cmdargs} tests/contrib/loguru",
            pkgs={
                "loguru": ["~=0.4.0", latest],
                "pytest-randomly": latest,
            },
        ),
        Venv(
            name="molten",
            command="pytest -n 8 {cmdargs} tests/contrib/molten",
            pys=select_pys(),
            pkgs={
                "cattrs": ["<23.1.1"],
                "molten": [">=1.0,<1.1", latest],
                "pytest-randomly": latest,
                "pytest-xdist": latest,
            },
        ),
        Venv(
            name="gunicorn",
            command="pytest {cmdargs} tests/contrib/gunicorn",
            pkgs={
                "requests": latest,
                "gevent": latest,
                "gunicorn": ["==20.0.4", latest],
                "pytest-randomly": latest,
            },
            pys=select_pys(),
        ),
        Venv(
            name="kafka",
            env={
                "_DD_TRACE_STATS_WRITER_INTERVAL": "1000000000",
                "DD_DATA_STREAMS_ENABLED": "true",
            },
            pkgs={
                "pytest-randomly": latest,
            },
            venvs=[
                Venv(
                    command="pytest {cmdargs} -vv tests/contrib/kafka",
                    venvs=[
                        Venv(
                            pys=select_pys(min_version="3.8", max_version="3.10"),
                            pkgs={"confluent-kafka": ["~=1.9.2", latest]},
                        ),
                        # confluent-kafka added support for Python 3.11 in 2.0.2
                        Venv(pys=select_pys(min_version="3.11"), pkgs={"confluent-kafka": latest}),
                    ],
                ),
            ],
        ),
        Venv(
            name="aws_lambda",
            command="pytest --no-ddtrace {cmdargs} tests/contrib/aws_lambda",
            pys=select_pys(min_version="3.8", max_version="3.13"),
            pkgs={
                "boto3": latest,
                "datadog-lambda": [">=6.105.0", latest],
                "pytest-asyncio": "==0.21.1",
                "pytest-randomly": latest,
            },
        ),
        Venv(
            name="azure_functions",
            command="pytest {cmdargs} tests/contrib/azure_functions",
            pys=select_pys(min_version="3.8", max_version="3.11"),
            pkgs={
                "azure.functions": ["~=1.10.1", latest],
                "azure.servicebus": latest,
                "requests": latest,
            },
        ),
        Venv(
            name="azure_servicebus",
            command="pytest {cmdargs} tests/contrib/azure_servicebus",
            pys=select_pys(min_version="3.8", max_version="3.13"),
            pkgs={
                "azure.servicebus": ["~=7.14.0", latest],
                "pytest-asyncio": "==0.24.0",
            },
        ),
        Venv(
            name="sourcecode",
            command="pytest {cmdargs} tests/sourcecode",
            pys=select_pys(),
            pkgs={
                "setuptools": latest,
                "pytest-randomly": latest,
            },
        ),
        Venv(
            name="ci_visibility",
            command="pytest --no-ddtrace {cmdargs} tests/ci_visibility",
            pkgs={
                "msgpack": latest,
                "coverage": latest,
                "pytest-randomly": latest,
                "gevent": latest,
            },
            env={
                "DD_AGENT_PORT": "9126",
            },
            venvs=[
                # Python 3.8
                Venv(
                    pys=["3.8"],
                    pkgs={"greenlet": "==3.1.0"},
                    # Prevent segfaults from zope.interface c optimizations
                    env={"PURE_PYTHON": "1"},
                ),
                # Python 3.9-3.12
                Venv(
                    pys=select_pys(min_version="3.9", max_version="3.12"),
                ),
            ],
        ),
        Venv(
            name="subprocess",
            command="pytest {cmdargs} --no-cov tests/contrib/subprocess",
            pkgs={
                "pytest-randomly": latest,
            },
            pys=select_pys(),
        ),
        Venv(
            name="integration_registry",
            command="pytest {cmdargs} tests/contrib/integration_registry",
            pkgs={
                "riot": "==0.20.1",
                "pytest-randomly": latest,
                "pytest-asyncio": "==0.23.7",
                "PyYAML": latest,
                "jsonschema": latest,
            },
            # we only need to run this on one version of Python
            pys=["3.13"],
        ),
        Venv(
            name="llmobs",
            command="pytest {cmdargs} tests/llmobs",
            pkgs={
                "vcrpy": latest,
                "pytest-asyncio": "==0.21.1",
                "ragas": "==0.1.21",
                "langchain": latest,
                "pandas": latest,
            },
            pys=select_pys(min_version="3.8"),
        ),
        Venv(
            name="valkey",
            command="pytest {cmdargs} tests/contrib/valkey",
            pkgs={
                "valkey": latest,
                "pytest-randomly": latest,
                "pytest-asyncio": "==0.23.7",
            },
            pys=select_pys(min_version="3.8"),
        ),
        Venv(
            name="profile",
            # NB riot commands that use this Venv must include --pass-env to work properly
            command="python -m tests.profiling.run pytest -v --no-cov --capture=no --benchmark-disable {cmdargs} tests/profiling",  # noqa: E501
            env={
                "DD_PROFILING_ENABLE_ASSERTS": "1",
                "DD_PROFILING_STACK_V2_ENABLED": "0",
                "CPUCOUNT": "12",
            },
            pkgs={
                "gunicorn": latest,
                "lz4": latest,
                #
                # pytest-benchmark depends on cpuinfo which dropped support for Python<=3.6 in 9.0
                # See https://github.com/workhorsy/py-cpuinfo/issues/177
                "pytest-benchmark": latest,
                "py-cpuinfo": "~=8.0.0",
                "pytest-asyncio": "==0.21.1",
                "pytest-randomly": latest,
            },
            venvs=[
                # Python 3.8 + 3.9
                Venv(
                    pys=["3.8", "3.9"],
                    pkgs={"uwsgi": latest},
                    venvs=[
                        Venv(
                            pkgs={
                                "protobuf": [">3", latest],
                            },
                        ),
                        # Gevent
                        Venv(
                            env={
                                "DD_PROFILE_TEST_GEVENT": "1",
                            },
                            pkgs={
                                "gunicorn[gevent]": latest,
                                "gevent": latest,
                            },
                        ),
                    ],
                ),
                # Python 3.10
                Venv(
                    pys="3.10",
                    pkgs={"uwsgi": latest},
                    venvs=[
                        Venv(
                            pkgs={
                                "protobuf": [">3", latest],
                            },
                        ),
                        # Gevent
                        Venv(
                            env={
                                "DD_PROFILE_TEST_GEVENT": "1",
                            },
                            pkgs={
                                "gunicorn[gevent]": latest,
                            },
                            venvs=[
                                Venv(
                                    pkgs={
                                        "gevent": latest,
                                        "greenlet": latest,
                                    }
                                ),
                                Venv(
                                    pkgs={"gevent": latest},
                                ),
                            ],
                        ),
                    ],
                ),
                # Python >= 3.11
                Venv(
                    pys=select_pys("3.11", "3.13"),
                    pkgs={"uwsgi": latest},
                    venvs=[
                        Venv(
                            pkgs={
                                "protobuf": ["==4.22.0", latest],
                            },
                        ),
                        # Gevent
                        Venv(
                            env={
                                "DD_PROFILE_TEST_GEVENT": "1",
                            },
                            pkgs={"gunicorn[gevent]": latest, "gevent": latest},
                        ),
                    ],
                ),
            ],
        ),
        Venv(
            name="profile-v2",
            # NB riot commands that use this Venv must include --pass-env to work properly
            command="python -m tests.profiling.run pytest -v --no-cov --capture=no --benchmark-disable {cmdargs} tests/profiling_v2",  # noqa: E501
            env={
                "DD_PROFILING_ENABLE_ASSERTS": "1",
                "CPUCOUNT": "12",
            },
            pkgs={
                "gunicorn": latest,
                "jsonschema": latest,
                "lz4": latest,
                "pytest-cpp": latest,
                #
                # pytest-benchmark depends on cpuinfo which dropped support for Python<=3.6 in 9.0
                # See https://github.com/workhorsy/py-cpuinfo/issues/177
                "pytest-benchmark": latest,
                "py-cpuinfo": "~=8.0.0",
                "pytest-asyncio": "==0.21.1",
                "pytest-randomly": latest,
            },
            venvs=[
                # Python 3.8 + 3.9
                Venv(
                    pys=["3.8", "3.9"],
                    pkgs={"uwsgi": latest},
                    venvs=[
                        Venv(
                            pkgs={
                                "protobuf": ["==3.19.0", latest],
                            },
                        ),
                        # Gevent
                        Venv(
                            env={
                                "DD_PROFILE_TEST_GEVENT": "1",
                            },
                            pkgs={
                                "gunicorn[gevent]": latest,
                                "gevent": latest,
                            },
                        ),
                    ],
                ),
                # Python 3.10
                Venv(
                    pys="3.10",
                    pkgs={"uwsgi": latest},
                    venvs=[
                        Venv(
                            pkgs={
                                "protobuf": ["==3.19.0", latest],
                            },
                        ),
                        # Gevent
                        Venv(
                            env={
                                "DD_PROFILE_TEST_GEVENT": "1",
                            },
                            pkgs={
                                "gunicorn[gevent]": latest,
                            },
                            venvs=[
                                Venv(
                                    pkgs={
                                        "gevent": latest,
                                        "greenlet": latest,
                                    }
                                ),
                                Venv(
                                    pkgs={"gevent": latest},
                                ),
                            ],
                        ),
                    ],
                ),
                # Python >= 3.11
                Venv(
                    pys=select_pys("3.11", "3.13"),
                    pkgs={"uwsgi": latest},
                    venvs=[
                        Venv(
                            pkgs={
                                "protobuf": ["==4.22.0", latest],
                            },
                        ),
                        # Gevent
                        Venv(
                            env={
                                "DD_PROFILE_TEST_GEVENT": "1",
                            },
                            pkgs={"gunicorn[gevent]": latest, "gevent": latest},
                        ),
                    ],
                ),
            ],
        ),
        Venv(
            name="selenium",
            pys=["3.10", "3.12"],
            pkgs={
                "selenium": "~=4.0",
                "webdriver-manager": latest,
            },
            command="pytest --no-cov {cmdargs} -c /dev/null --no-ddtrace tests/contrib/selenium",
            env={
                "DD_AGENT_TRACER_URL": "9126",
            },
            venvs=[
                Venv(
                    venvs=[
                        Venv(
                            name="selenium-pytest",
                        ),
                    ],
                ),
            ],
        ),
        Venv(
            name="freezegun",
            command="pytest tests/contrib/freezegun {cmdargs}",
            pkgs={
                "pytest-randomly": latest,
            },
            venvs=[
                Venv(
                    pys=["3.10", "3.12"],
                    pkgs={
                        "freezegun": ["~=1.3.0", "~=1.5.0"],
                    },
                ),
            ],
        ),
        Venv(
            name="appsec_integrations_flask",
            command="pytest -vvv {cmdargs} tests/appsec/integrations/flask_tests/",
            pkgs={
                "requests": latest,
                "gunicorn": latest,
                "gevent": latest,
                "psycopg2-binary": "~=2.9.9",
                "flask-babel": latest,
<<<<<<< HEAD
=======
                "sqlalchemy": latest,
>>>>>>> d99fd54c
                "pytest-randomly": latest,
            },
            env={
                "DD_TRACE_AGENT_URL": "http://testagent:9126",
                "_DD_IAST_PATCH_MODULES": "benchmarks.,tests.appsec.",
                "DD_IAST_REQUEST_SAMPLING": "100",
                "DD_IAST_VULNERABILITIES_PER_REQUEST": "100000",
                "DD_IAST_DEDUPLICATION_ENABLED": "false",
            },
            venvs=[
                Venv(
                    pys=["3.8", "3.9"],
                    pkgs={
                        "flask": "~=1.1",
                        "MarkupSafe": "~=1.1",
                        "itsdangerous": "==2.0.1",
                        "Werkzeug": "==2.0.3",
                    },
                ),
                Venv(
                    pys=["3.8", "3.9", "3.10", "3.11"],
                    pkgs={
                        "flask": "~=2.2",
                    },
                ),
                Venv(
                    pys=["3.8", "3.9", "3.10", "3.11", "3.12", "3.13"],
                    pkgs={
                        "flask": "~=2.2",
                    },
                ),
                Venv(
                    pys=["3.8", "3.9", "3.10", "3.11", "3.12", "3.13"],
                    pkgs={
                        "flask": "~=3.0",
                    },
                ),
                Venv(
                    # werkzeug 3.1 drops support for py3.8
                    pys=["3.11", "3.12", "3.13"],
                    pkgs={
                        "flask": "~=3.1",
                        "Werkzeug": "~=3.1",
                    },
                ),
            ],
        ),
        Venv(
            name="appsec_integrations_langchain",
            command="pytest -vvv {cmdargs} tests/appsec/integrations/langchain_tests/",
            pkgs={
                "pytest-asyncio": latest,
                "pytest-randomly": latest,
            },
            env={
                "DD_TRACE_AGENT_URL": "http://testagent:9126",
                "AGENT_VERSION": "testagent",
                "_DD_IAST_PATCH_MODULES": "benchmarks.,tests.appsec.",
                "DD_IAST_REQUEST_SAMPLING": "100",
                "DD_IAST_DEDUPLICATION_ENABLED": "false",
            },
            venvs=[
                Venv(
                    pys=["3.9", "3.10", "3.11", "3.12", "3.13"],
                    pkgs={
                        "langchain": "~=0.1",
                        "langchain-experimental": "~=0.1",
                    },
                ),
                Venv(
                    pys=["3.9", "3.10", "3.11", "3.12", "3.13"],
                    pkgs={
                        "langchain": "~=0.2",
                        "langchain-community": "~=0.2",
                        "langchain-experimental": "~=0.2",
                    },
                ),
                Venv(
                    pys=["3.9", "3.10", "3.11", "3.12", "3.13"],
                    pkgs={
                        "langchain": "~=0.3",
                        "langchain-community": "~=0.3",
                        "langchain-experimental": "~=0.3",
                    },
                ),
            ],
        ),
        Venv(
            name="appsec_threats_django",
            command="pytest tests/appsec/contrib_appsec/test_django.py {cmdargs}",
            pkgs={
                "requests": latest,
            },
            env={
                "DD_TRACE_AGENT_URL": "http://testagent:9126",
                "AGENT_VERSION": "testagent",
                "DD_REMOTE_CONFIGURATION_ENABLED": "true",
                "DD_API_SECURITY_SAMPLE_DELAY": "0",
            },
            venvs=[
                Venv(
                    pys=["3.8", "3.9"],
                    pkgs={
                        "django": "~=2.2",
                    },
                    venvs=_appsec_threats_iast_variants,
                ),
                Venv(
                    pys=["3.8", "3.9", "3.10"],
                    pkgs={
                        "django": "~=3.2",
                    },
                    venvs=_appsec_threats_iast_variants,
                ),
                Venv(
                    pys=["3.8", "3.10"],
                    pkgs={
                        "django": "==4.0.10",
                    },
                    venvs=_appsec_threats_iast_variants,
                ),
                Venv(
                    pys=["3.8", "3.11", "3.13"],
                    pkgs={
                        "django": "~=4.2",
                    },
                    venvs=_appsec_threats_iast_variants,
                ),
                Venv(
                    pys=["3.10", "3.13"],
                    pkgs={
                        "django": "~=5.1",
                    },
                    venvs=_appsec_threats_iast_variants,
                ),
            ],
        ),
        Venv(
            name="appsec_threats_flask",
            command="pytest tests/appsec/contrib_appsec/test_flask.py {cmdargs}",
            pkgs={
                "pytest": latest,
                "pytest-cov": latest,
                "requests": latest,
                "hypothesis": latest,
            },
            env={
                "DD_TRACE_AGENT_URL": "http://testagent:9126",
                "AGENT_VERSION": "testagent",
                "DD_REMOTE_CONFIGURATION_ENABLED": "true",
                "DD_API_SECURITY_SAMPLE_DELAY": "0",
            },
            venvs=[
                Venv(
                    pys=["3.8", "3.9"],
                    pkgs={
                        "flask": "~=1.1",
                        "MarkupSafe": "~=1.1",
                    },
                    venvs=_appsec_threats_iast_variants,
                ),
                Venv(
                    pys=["3.8", "3.9"],
                    pkgs={
                        "flask": "==2.1.3",
                        "Werkzeug": "<3.0",
                    },
                    venvs=_appsec_threats_iast_variants,
                ),
                Venv(
                    pys=["3.8", "3.10", "3.13"],
                    pkgs={
                        "flask": "~=2.3",
                    },
                    venvs=_appsec_threats_iast_variants,
                ),
                Venv(
                    pys=["3.8", "3.11", "3.13"],
                    pkgs={
                        "flask": "~=3.0",
                    },
                    venvs=_appsec_threats_iast_variants,
                ),
            ],
        ),
        Venv(
            name="appsec_threats_fastapi",
            command="pytest tests/appsec/contrib_appsec/test_fastapi.py {cmdargs}",
            pkgs={
                "pytest": latest,
                "pytest-cov": latest,
                "requests": latest,
                "hypothesis": latest,
                "httpx": "<0.28.0",
            },
            env={
                "DD_TRACE_AGENT_URL": "http://testagent:9126",
                "AGENT_VERSION": "testagent",
                "DD_REMOTE_CONFIGURATION_ENABLED": "true",
                "DD_IAST_DEDUPLICATION_ENABLED": "false",
                "DD_API_SECURITY_SAMPLE_DELAY": "0",
            },
            venvs=[
                Venv(
                    pys=["3.8", "3.10", "3.13"],
                    pkgs={
                        "fastapi": "==0.86.0",
                        "anyio": "==3.7.1",
                    },
                    venvs=_appsec_threats_iast_variants,
                ),
                Venv(
                    pys=["3.8", "3.10", "3.13"],
                    pkgs={
                        "fastapi": "==0.94.1",
                    },
                    venvs=_appsec_threats_iast_variants,
                ),
                Venv(
                    pys=["3.8", "3.10", "3.13"],
                    pkgs={
                        "fastapi": "~=0.114.2",
                    },
                    venvs=_appsec_threats_iast_variants,
                ),
            ],
        ),
        Venv(
            name="appsec_iast_native",
            command="cmake -DCMAKE_BUILD_TYPE=Debug -DPYTHON_EXECUTABLE=python "
            "-S ddtrace/appsec/_iast/_taint_tracking -B ddtrace/appsec/_iast/_taint_tracking && "
            "make -f ddtrace/appsec/_iast/_taint_tracking/tests/Makefile native_tests && "
            "ddtrace/appsec/_iast/_taint_tracking/tests/native_tests",
            pys=select_pys(),
            pkgs={
                "cmake": latest,
                "pybind11": latest,
                "clang": latest,
            },
            env={
                "_DD_IAST_PATCH_MODULES": "benchmarks.,tests.appsec.",
                "DD_IAST_REQUEST_SAMPLING": "100",
                "DD_IAST_VULNERABILITIES_PER_REQUEST": "100000",
                "DD_IAST_DEDUPLICATION_ENABLED": "false",
            },
        ),
        Venv(
            name="ai_guard",
            command="pytest {cmdargs} tests/appsec/ai_guard/",
            pkgs={
                "requests": latest,
            },
            venvs=[
                Venv(
                    pys=select_pys(),
                ),
            ],
        ),
    ],
)<|MERGE_RESOLUTION|>--- conflicted
+++ resolved
@@ -3418,10 +3418,7 @@
                 "gevent": latest,
                 "psycopg2-binary": "~=2.9.9",
                 "flask-babel": latest,
-<<<<<<< HEAD
-=======
                 "sqlalchemy": latest,
->>>>>>> d99fd54c
                 "pytest-randomly": latest,
             },
             env={
