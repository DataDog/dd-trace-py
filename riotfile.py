--- conflicted
+++ resolved
@@ -3107,11 +3107,7 @@
         Venv(
             name="ray",
             command="pytest {cmdargs} tests/contrib/ray",
-<<<<<<< HEAD
-            pys=select_pys(min_version="3.11"),
-=======
             pys=select_pys(min_version="3.11", max_version="3.13"),
->>>>>>> 0a204ccf
             pkgs={
                 "ray[default]": ["~=2.46.0", latest],
             },
