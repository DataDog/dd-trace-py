--- conflicted
+++ resolved
@@ -99,7 +99,6 @@
 
     def latest(arg: str):
         return riot_latest
-
 
 else:
 
@@ -1872,10 +1871,7 @@
                             pkgs={
                                 "pytest-bdd": [
                                     ">=4.0,<5.0",
-<<<<<<< HEAD
-=======
                                     # FIXME: add support for v6.1
->>>>>>> a23bc0a0
                                     ">=6.0,<6.1",
                                 ]
                             },
@@ -1885,10 +1881,7 @@
                             pkgs={
                                 "pytest-bdd": [
                                     ">=4.0,<5.0",
-<<<<<<< HEAD
-=======
                                     # FIXME: add support for v6.1
->>>>>>> a23bc0a0
                                     ">=6.0,<6.1",
                                 ]
                             },
