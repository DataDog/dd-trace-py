--- conflicted
+++ resolved
@@ -2503,7 +2503,6 @@
                 ),
                 Venv(
                     pkgs={
-<<<<<<< HEAD
                         "langchain": "==0.1.20",
                         "langchain-community": "==0.0.38",
                         "langchain-core": "==0.1.52",
@@ -2511,15 +2510,6 @@
                         "langchain-pinecone": "==0.1.0",
                         "langsmith": "==0.1.58",
                         "openai": "==1.30.3",
-=======
-                        "langchain": latest,
-                        "langchain-community": latest,
-                        "langchain-core": latest,
-                        "langchain-openai": latest,
-                        "langchain-pinecone": latest,
-                        "langsmith": latest,
-                        "openai": "==1.12.0",
->>>>>>> e9d7726a
                         "pinecone-client": latest,
                         "botocore": latest,
                         "langchain-aws": latest,
