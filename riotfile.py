# type: ignore
import logging
from typing import List  # noqa
from typing import Tuple  # noqa

from riot import Venv


logger = logging.getLogger(__name__)
latest = ""


SUPPORTED_PYTHON_VERSIONS: List[Tuple[int, int]] = [
    (3, 8),
    (3, 9),
    (3, 10),
    (3, 11),
    (3, 12),
    (3, 13),
]  # type: List[Tuple[int, int]]


def version_to_str(version: Tuple[int, int]) -> str:
    """Convert a Python version tuple to a string

    >>> version_to_str((3, 8))
    '3.8'
    >>> version_to_str((3, 9))
    '3.9'
    >>> version_to_str((3, 10))
    '3.10'
    >>> version_to_str((3, 11))
    '3.11'
    >>> version_to_str((3, 12))
    '3.12'
    >>> version_to_str((3, ))
    '3'
    """
    return ".".join(str(p) for p in version)


def str_to_version(version: str) -> Tuple[int, int]:
    """Convert a Python version string to a tuple

    >>> str_to_version("3.8")
    (3, 8)
    >>> str_to_version("3.9")
    (3, 9)
    >>> str_to_version("3.10")
    (3, 10)
    >>> str_to_version("3.11")
    (3, 11)
    >>> str_to_version("3.12")
    (3, 12)
    >>> str_to_version("3")
    (3,)
    """
    return tuple(int(p) for p in version.split("."))


MIN_PYTHON_VERSION = version_to_str(min(SUPPORTED_PYTHON_VERSIONS))
MAX_PYTHON_VERSION = version_to_str(max(SUPPORTED_PYTHON_VERSIONS))


def select_pys(min_version: str = MIN_PYTHON_VERSION, max_version: str = MAX_PYTHON_VERSION) -> List[str]:
    """Helper to select python versions from the list of versions we support

    >>> select_pys()
    ['3.8', '3.9', '3.10', '3.11', '3.12', '3.13']
    >>> select_pys(min_version='3')
    ['3.8', '3.9', '3.10', '3.11', '3.12', '3.13']
    >>> select_pys(max_version='3')
    []
    >>> select_pys(min_version='3.8', max_version='3.9')
    ['3.8', '3.9']
    """
    min_version = str_to_version(min_version)
    max_version = str_to_version(max_version)

    return [version_to_str(version) for version in SUPPORTED_PYTHON_VERSIONS if min_version <= version <= max_version]


venv = Venv(
    pkgs={
        "mock": latest,
        "pytest": latest,
        "pytest-mock": latest,
        "coverage": latest,
        "pytest-cov": latest,
        "opentracing": latest,
        "hypothesis": "<6.45.1",
    },
    env={
        "_DD_CIVISIBILITY_USE_CI_CONTEXT_PROVIDER": "1",
        "DD_TESTING_RAISE": "1",
        "DD_REMOTE_CONFIGURATION_ENABLED": "false",
        "DD_INJECTION_ENABLED": "1",
        "DD_INJECT_FORCE": "1",
        "DD_PATCH_MODULES": "unittest:false",
        "CMAKE_BUILD_PARALLEL_LEVEL": "12",
        "DD_PYTEST_USE_NEW_PLUGIN_BETA": "true",
    },
    venvs=[
        Venv(
            pys=["3"],
            name="meta-testing",
            command="pytest {cmdargs} tests/meta",
        ),
        Venv(
            name="circleci-gen-config",
            command="python scripts/gen_circleci_config.py {cmdargs}",
            pys=["3"],
            pkgs={
                "ruamel.yaml": latest,
                "lxml": latest,
            },
        ),
        Venv(
            name="gitlab-gen-config",
            command="python scripts/gen_gitlab_config.py {cmdargs}",
            pys=["3"],
            pkgs={
                "ruamel.yaml": latest,
                "lxml": latest,
            },
        ),
        Venv(
            name="appsec",
            pys=select_pys(),
            command="pytest {cmdargs} tests/appsec/appsec/",
            pkgs={
                "requests": latest,
                "docker": latest,
            },
            env={
                "DD_CIVISIBILITY_ITR_ENABLED": "0",
            },
        ),
        Venv(
            name="appsec_iast",
            pys=select_pys(max_version="3.12"),
            command="pytest -v {cmdargs} tests/appsec/iast/",
            pkgs={
                "requests": latest,
                "urllib3": latest,
                "pycryptodome": latest,
                "cryptography": latest,
                "astunparse": latest,
                "simplejson": latest,
                "SQLAlchemy": "==2.0.22",
                "psycopg2-binary": "~=2.9.9",
                "googleapis-common-protos": latest,
                "grpcio": latest,
            },
            env={
                "DD_CIVISIBILITY_ITR_ENABLED": "0",
                "DD_IAST_REQUEST_SAMPLING": "100",  # Override default 30% to analyze all IAST requests
                "DD_IAST_DEDUPLICATION_ENABLED": "false",
            },
        ),
        Venv(
            name="appsec_iast_memcheck",
            pys=select_pys(min_version="3.9", max_version="3.12"),
            command="pytest {cmdargs} --memray --stacks=35 tests/appsec/iast_memcheck/",
            pkgs={
                "requests": latest,
                "pycryptodome": latest,
                "cryptography": latest,
                "SQLAlchemy": "==2.0.22",
                "psycopg2-binary": "~=2.9.9",
                # Should be "pytest-memray": latest, but we need to pin to a specific commit in a fork
                # while this PR gets merged: https://github.com/bloomberg/pytest-memray/pull/103
                "pytest-memray": "~=1.7.0",
            },
            env={
                "DD_CIVISIBILITY_ITR_ENABLED": "0",
                "DD_IAST_REQUEST_SAMPLING": "100",  # Override default 30% to analyze all IAST requests
                "DD_IAST_DEDUPLICATION_ENABLED": "false",
            },
        ),
        Venv(
            name="appsec_iast_packages",
            pys=select_pys(min_version="3.8"),
            command="pytest {cmdargs} tests/appsec/iast_packages/",
            pkgs={
                "requests": latest,
                "astunparse": latest,
                "flask": "~=3.0",
                "virtualenv-clone": latest,
            },
            env={
                "DD_CIVISIBILITY_ITR_ENABLED": "0",
                "DD_IAST_REQUEST_SAMPLING": "100",  # Override default 30% to analyze all IAST requests
                "DD_IAST_DEDUPLICATION_ENABLED": "false",
            },
        ),
        Venv(
            name="appsec_iast_tdd_propagation",
            pys=select_pys(min_version="3.11"),
            command="pytest tests/appsec/iast_tdd_propagation/",
            pkgs={
                "coverage": latest,
                "pycryptodome": latest,
                "flask": "~=3.0",
                "sqlalchemy": "~=2.0.23",
                "pony": latest,
                "aiosqlite": latest,
                "tortoise-orm": latest,
                "peewee": latest,
                "requests": latest,
                "envier": "==0.5.2",
                "cattrs": "<23.1.1",
                "protobuf": ">=3",
                "typing_extensions": latest,
                "xmltodict": ">=0.12",
                "opentracing": ">=2.0.0",
                "bytecode": latest,
            },
            env={
                "DD_CIVISIBILITY_ITR_ENABLED": "0",
                "DD_IAST_REQUEST_SAMPLING": "100",  # Override default 30% to analyze all IAST requests
                "DD_IAST_DEDUPLICATION_ENABLED": "false",
            },
        ),
        Venv(
            name="appsec_integrations_pygoat",
            pys=select_pys(min_version="3.10"),
            command="pytest {cmdargs} tests/appsec/integrations/pygoat_tests/",
            pkgs={
                "requests": latest,
            },
            env={
                "DD_CIVISIBILITY_ITR_ENABLED": "0",
                "DD_IAST_REQUEST_SAMPLING": "100",  # Override default 30% to analyze all IAST requests
            },
        ),
        Venv(
            name="profile-diff",
            command="python scripts/diff.py {cmdargs}",
            pys="3",
            pkgs={
                "austin-python": "~=1.0",
                "rich": latest,
            },
        ),
        Venv(
            name="tracer",
            command="pytest -v {cmdargs} tests/tracer/",
            pkgs={
                "msgpack": latest,
                "coverage": latest,
                "attrs": latest,
                "structlog": latest,
                "httpretty": latest,
                "wheel": latest,
                "fastapi": latest,
                "httpx": latest,
                "pytest-randomly": latest,
                "setuptools": latest,
                "boto3": latest,
            },
            env={
                "DD_CIVISIBILITY_LOG_LEVEL": "none",
                "DD_INSTRUMENTATION_TELEMETRY_ENABLED": "0",
            },
            venvs=[
                Venv(pys=select_pys()),
                # This test variant ensures tracer tests are compatible with both 64bit trace ids.
                # 128bit trace ids are tested by the default case above.
                Venv(
                    name="tracer-128-bit-traceid-disabled",
                    pys=MAX_PYTHON_VERSION,
                    env={
                        "DD_TRACE_128_BIT_TRACEID_GENERATION_ENABLED": "false",
                    },
                ),
                Venv(
                    name="tracer-python-optimize",
                    env={"PYTHONOPTIMIZE": "1"},
                    # Test with the latest version of Python only
                    pys=MAX_PYTHON_VERSION,
                ),
                Venv(
                    name="tracer-legacy-attrs",
                    pkgs={"cattrs": "<23.2.0", "attrs": "==22.1.0"},
                    # Test with the min version of Python only, attrs 20.1.0 is not compatible with Python 3.12
                    pys=MIN_PYTHON_VERSION,
                ),
            ],
        ),
        Venv(
            name="telemetry",
            command="pytest {cmdargs} tests/telemetry/",
            pys=select_pys(),
            pkgs={
                "requests": latest,
                "gunicorn": latest,
                "flask": "<=2.2.3",
                "httpretty": "<1.1",
                "werkzeug": "<2.0",
                "pytest-randomly": latest,
                "markupsafe": "<2.0",
            },
        ),
        Venv(
            name="integration",
            # Enabling coverage for integration tests breaks certain tests in CI
            # Also, running two separate pytest sessions, the ``civisibility`` one with --no-ddtrace
            command="pytest --no-ddtrace --no-cov --ignore-glob='*civisibility*' {cmdargs} tests/integration/",
            pkgs={"msgpack": [latest], "coverage": latest, "pytest-randomly": latest},
            pys=select_pys(),
            venvs=[
                Venv(
                    name="integration-latest",
                    env={
                        "AGENT_VERSION": "latest",
                    },
                ),
                Venv(
                    name="integration-snapshot",
                    env={
                        "DD_TRACE_AGENT_URL": "http://localhost:9126",
                        "AGENT_VERSION": "testagent",
                    },
                ),
            ],
        ),
        Venv(
            name="integration-civisibility",
            # Enabling coverage for integration tests breaks certain tests in CI
            # Also, running two separate pytest sessions, the ``civisibility`` one with --no-ddtrace
            command="pytest --no-cov --no-ddtrace {cmdargs} tests/integration/test_integration_civisibility.py",
            pkgs={"msgpack": [latest], "coverage": latest, "pytest-randomly": latest},
            pys=select_pys(),
            venvs=[
                Venv(
                    name="integration-latest-civisibility",
                    env={
                        "AGENT_VERSION": "latest",
                    },
                ),
                Venv(
                    name="integration-snapshot-civisibility",
                    env={
                        "DD_TRACE_AGENT_URL": "http://localhost:9126",
                        "AGENT_VERSION": "testagent",
                    },
                ),
            ],
        ),
        Venv(
            name="datastreams",
            command="pytest --no-cov {cmdargs} tests/datastreams/",
            pkgs={
                "msgpack": [latest],
                "pytest-randomly": latest,
            },
            pys=select_pys(max_version="3.12"),
            venvs=[
                Venv(
                    name="datastreams-latest",
                    env={
                        "AGENT_VERSION": "latest",
                    },
                ),
            ],
        ),
        Venv(
            name="internal",
            env={
                "DD_TRACE_AGENT_URL": "http://ddagent:8126",
                "DD_INSTRUMENTATION_TELEMETRY_ENABLED": "0",
            },
            command="pytest -v {cmdargs} tests/internal/",
            pkgs={
                "httpretty": latest,
                "gevent": latest,
                "pytest-randomly": latest,
                "python-json-logger": "==2.0.7",
                "pyfakefs": latest,
            },
            venvs=[
                Venv(
                    pys=select_pys(min_version="3.8", max_version="3.11"),
                    pkgs={
                        "pytest-asyncio": "~=0.23.7",
                    },
                ),
                Venv(
                    pys=select_pys(min_version="3.12"),
                    pkgs={
                        "pytest-asyncio": "~=0.23.7",
                        "setuptools": latest,
                    },
                ),
            ],
        ),
        Venv(
            name="gevent",
            command="pytest {cmdargs} tests/contrib/gevent",
            pkgs={
                "elasticsearch": latest,
                "pynamodb": "<6.0",
                "pytest-randomly": latest,
            },
            venvs=[
                Venv(
                    pkgs={
                        "aiobotocore": "<=2.3.1",
                        "aiohttp": latest,
                        "botocore": latest,
                        "requests": latest,
                        "opensearch-py": latest,
                    },
                    venvs=[
                        Venv(
                            pys=select_pys("3.8"),
                            pkgs={
                                "gevent": "~=20.12.0",
                                # greenlet v1.0.0 adds support for contextvars
                                "greenlet": "~=1.0.0",
                            },
                        ),
                        Venv(
                            pys="3.9",
                            pkgs={
                                # https://github.com/gevent/gevent/issues/2076
                                "gevent": ["~=21.1.0", "<21.8.0"],
                                "greenlet": "~=1.0",
                            },
                        ),
                        Venv(
                            # gevent added support for Python 3.10 in 21.8.0
                            pys="3.10",
                            pkgs={
                                "gevent": ["~=21.12.0", latest],
                            },
                        ),
                        Venv(
                            pys="3.11",
                            pkgs={
                                "gevent": ["~=22.10.0", latest],
                            },
                        ),
                        Venv(
                            pys=select_pys(min_version="3.12"),
                            pkgs={
                                "gevent": [latest],
                            },
                        ),
                    ],
                ),
            ],
        ),
        Venv(
            name="runtime",
            command="pytest {cmdargs} tests/runtime/",
            venvs=[
                Venv(
                    pys=select_pys(),
                    pkgs={
                        "msgpack": latest,
                        "pytest-randomly": latest,
                    },
                )
            ],
        ),
        Venv(
            name="ddtracerun",
            command="pytest {cmdargs} --no-cov tests/commands/test_runner.py",
            venvs=[
                Venv(
                    pys=select_pys(),
                    pkgs={
                        "redis": latest,
                        "gevent": latest,
                        "pytest-randomly": latest,
                    },
                ),
            ],
        ),
        Venv(
            name="debugger",
            command="pytest {cmdargs} tests/debugging/",
            pkgs={
                "msgpack": latest,
                "httpretty": latest,
                "typing-extensions": latest,
                "pytest-asyncio": latest,
            },
            pys=select_pys(),
        ),
        Venv(
            name="vendor",
            command="pytest {cmdargs} tests/vendor/",
            pys=select_pys(),
            pkgs={
                "msgpack": ["~=1.0.0", latest],
                "pytest-randomly": latest,
            },
        ),
        Venv(
            name="vertica",
            command="pytest {cmdargs} tests/contrib/vertica/",
            pys=select_pys(max_version="3.9"),
            pkgs={
                "vertica-python": [">=0.6.0,<0.7.0", ">=0.7.0,<0.8.0"],
                "pytest-randomly": latest,
            },
            # venvs=[
            # FIXME: tests fail on vertica 1.x
            # Venv(
            #     # vertica-python added support for Python 3.9/3.10 in 1.0
            #     pys=select_pys(min_version="3.8", max_version="3.10"),
            #     pkgs={"vertica-python": ["~=1.0", latest]},
            # ),
            # Venv(
            #     # vertica-python added support for Python 3.11 in 1.2
            #     pys="3.11",
            #     pkgs={"vertica-python": ["~=1.2", latest]},
            # ),
            # ],
        ),
        Venv(
            name="wait",
            command="python tests/wait-for-services.py {cmdargs}",
            # Default Python 3 (3.10) collections package breaks with kombu/vertica, so specify Python 3.9 instead.
            pys="3.9",
            create=True,
            skip_dev_install=True,
            pkgs={
                "cassandra-driver": latest,
                "psycopg2-binary": latest,
                "mysql-connector-python": "!=8.0.18",
                "vertica-python": ">=0.6.0,<0.7.0",
                "kombu": ">=4.2.0,<4.3.0",
                "pytest-randomly": latest,
                "requests": latest,
            },
        ),
        Venv(
            name="httplib",
            command="pytest {cmdargs} tests/contrib/httplib",
            pkgs={
                "pytest-randomly": latest,
            },
            pys=select_pys(),
        ),
        Venv(
            name="test_logging",
            command="pytest {cmdargs} tests/contrib/logging",
            pkgs={
                "pytest-randomly": latest,
            },
            pys=select_pys(),
        ),
        Venv(
            name="falcon",
            command="pytest {cmdargs} tests/contrib/falcon",
            pkgs={
                "pytest-randomly": latest,
            },
            venvs=[
                Venv(
                    pys=select_pys(min_version="3.8", max_version="3.12"),
                    pkgs={
                        "falcon": [
                            "~=3.0.0",
                            "~=3.0",  # latest 3.x
                            latest,
                        ],
                    },
                ),
                Venv(
                    pys=select_pys(min_version="3.13"),
                    pkgs={
                        "falcon": [
                            "~=4.0",  # latest 4.x
                            latest,
                        ],
                    },
                ),
            ],
        ),
        Venv(
            name="bottle",
            pkgs={
                "WebTest": latest,
                "pytest-randomly": latest,
            },
            venvs=[
                Venv(
                    command="pytest {cmdargs} --ignore='tests/contrib/bottle/test_autopatch.py' tests/contrib/bottle/",
                    venvs=[
                        Venv(
                            pys=select_pys(max_version="3.9"),
                            pkgs={"bottle": [">=0.12,<0.13", latest]},
                        ),
                    ],
                ),
                Venv(
                    command="python tests/ddtrace_run.py pytest {cmdargs} tests/contrib/bottle/test_autopatch.py",
                    env={"DD_SERVICE": "bottle-app"},
                    venvs=[
                        Venv(
                            pys=select_pys(max_version="3.9"),
                            pkgs={"bottle": [">=0.12,<0.13", latest]},
                        ),
                    ],
                ),
            ],
        ),
        Venv(
            name="celery",
            command="pytest {cmdargs} tests/contrib/celery",
            pkgs={
                "more_itertools": "<8.11.0",
                "pytest-randomly": latest,
            },
            venvs=[
                # Celery 4.3 wants Kombu >= 4.4 and Redis >= 3.2
                # Split into <3.8 and >=3.8 to pin importlib_metadata dependency for kombu
                #     # celery added support for Python 3.9 in 4.x
                #     pys=select_pys(min_version="3.8", max_version="3.9"),
                #     pkgs={
                #         "pytest": "~=4.0",
                #         "celery": [
                #             "latest",  # most recent 4.x
                #         ],
                #         "redis": "~=3.5",
                #         "kombu": "~=4.4",
                #     },
                # ),
                # Celery 5.x wants Python 3.6+
                # Split into <3.8 and >=3.8 to pin importlib_metadata dependency for kombu
                Venv(
                    pys=select_pys(min_version="3.8", max_version="3.9"),
                    env={
                        # https://docs.celeryproject.org/en/v5.0.5/userguide/testing.html#enabling
                        "PYTEST_PLUGINS": "celery.contrib.pytest",
                    },
                    pkgs={
                        "celery": [
                            "~=5.2",
                            latest,
                        ],
                        "redis": "~=3.5",
                    },
                ),
                Venv(
                    pys=select_pys(min_version="3.10"),
                    env={
                        # https://docs.celeryproject.org/en/v5.0.5/userguide/testing.html#enabling
                        "PYTEST_PLUGINS": "celery.contrib.pytest",
                    },
                    pkgs={
                        "celery[redis]": [
                            latest,
                        ],
                    },
                ),
            ],
        ),
        Venv(
            name="cherrypy",
            command="python -m pytest {cmdargs} tests/contrib/cherrypy",
            pkgs={
                "pytest-randomly": latest,
            },
            venvs=[
                Venv(
                    pys=select_pys(max_version="3.10"),
                    pkgs={
                        "cherrypy": [
                            ">=17,<18",
                        ],
                        "more_itertools": "<8.11.0",
                        "typing-extensions": latest,
                    },
                ),
                Venv(
                    # cherrypy added support for Python 3.11 in 18.7
                    pys=select_pys(min_version="3.8"),
                    pkgs={
                        "cherrypy": [">=18.0,<19", latest],
                        "more_itertools": "<8.11.0",
                    },
                ),
            ],
        ),
        Venv(
            name="pymongo",
            command="pytest {cmdargs} tests/contrib/pymongo",
            pkgs={
                "mongoengine": latest,
                "pytest-randomly": latest,
            },
            venvs=[
                # ddtrace patches different methods for the following pymongo version:
                # pymmongo<3.9, 3.9<=pymongo<3.12, 3.12<=pymongo<4.5, pymongo>=4.5
                # To get full test coverage we must test all these version ranges
                Venv(
                    pys=select_pys(min_version="3.8", max_version="3.9"),
                    pkgs={"pymongo": ["~=3.8.0", "~=3.9.0", "~=3.11", "~=4.0", latest]},
                ),
                Venv(
                    # pymongo added support for Python 3.10 in 3.12.1
                    # pymongo added support for Python 3.11 in 3.12.3
                    pys=select_pys(min_version="3.10"),
                    pkgs={"pymongo": ["~=3.12.3", "~=4.0", latest]},
                ),
            ],
        ),
        # Django  Python version support
        # 2.2     3.5, 3.6, 3.7, 3.8  3.9
        # 3.2     3.6, 3.7, 3.8, 3.9, 3.10
        # 4.0     3.8, 3.9, 3.10
        # 4.1     3.8, 3.9, 3.10, 3.11
        # 4.2     3.8, 3.9, 3.10, 3.11
        # 5.0     3.10, 3.11, 3.12
        # Source: https://docs.djangoproject.com/en/dev/faq/install/#what-python-version-can-i-use-with-django
        Venv(
            name="django",
            command="pytest {cmdargs} tests/contrib/django",
            pkgs={
                "django-redis": ">=4.5,<4.6",
                "django-pylibmc": ">=0.6,<0.7",
                "daphne": [latest],
                "requests": [latest],
                "redis": ">=2.10,<2.11",
                "psycopg2-binary": [">=2.8.6"],  # We need <2.9.0 for Python 2.7, and >2.9.0 for 3.9+
                "pytest-django[testing]": "==3.10.0",
                "pylibmc": latest,
                "python-memcached": latest,
                "pytest-randomly": latest,
                "django-q": latest,
                "spyne": latest,
                "zeep": latest,
                "bcrypt": "==4.2.1",
            },
            env={
                "DD_CIVISIBILITY_ITR_ENABLED": "0",
                "DD_IAST_REQUEST_SAMPLING": "100",  # Override default 30% to analyze all IAST requests
            },
            venvs=[
                Venv(
                    # django dropped support for Python 3.8/3.9 in 5.0
                    pys=select_pys(min_version="3.8", max_version="3.9"),
                    pkgs={
                        "django": ["~=4.0"],
                        "channels": latest,
                    },
                ),
                Venv(
                    # django started supporting psycopg3 in 4.2 for versions >3.1.8
                    pys=select_pys(min_version="3.8", max_version="3.13"),
                    pkgs={
                        "django": ["~=4.2"],
                        "psycopg": latest,
                        "channels": latest,
                    },
                ),
            ],
        ),
        Venv(
            name="django_hosts",
            command="pytest {cmdargs} tests/contrib/django_hosts",
            pkgs={
                "pytest-django[testing]": [
                    "==3.10.0",
                ],
                "pytest-randomly": latest,
                "setuptools": latest,
            },
            venvs=[
                Venv(
                    pys=select_pys(min_version="3.8"),
                    pkgs={
                        "django_hosts": ["~=4.0", "~=5.0", latest],
                        "django": "~=4.0",
                    },
                ),
            ],
        ),
        Venv(
            name="djangorestframework",
            command="pytest {cmdargs} tests/contrib/djangorestframework",
            pkgs={
                "pytest-django[testing]": "==3.10.0",
                "pytest-randomly": latest,
            },
            venvs=[
                Venv(
                    # djangorestframework dropped support for Django 2.x in 3.14
                    pys=select_pys(min_version="3.8", max_version="3.9"),
                    pkgs={
                        "django": ">=2.2,<2.3",
                        "djangorestframework": ["==3.12.4", "==3.13.1"],
                    },
                ),
                Venv(
                    pys=select_pys(min_version="3.8"),
                    pkgs={
                        "django": ["~=4.0", "~=3.2"],
                        "djangorestframework": [">=3.11,<3.12", "~=3.13", latest],
                    },
                ),
            ],
        ),
        Venv(
            name="django_celery",
            command="pytest {cmdargs} tests/contrib/django_celery",
            pkgs={
                # The test app was built with Django 2. We don't need to test
                # other versions as the main purpose of these tests is to ensure
                # an error-free interaction between Django and Celery. We find
                # that we currently have no reasons for expanding this matrix.
                "celery": latest,
                "gevent": latest,
                "requests": latest,
                "typing-extensions": latest,
                "pytest-randomly": latest,
            },
            venvs=[
                Venv(
                    pys=select_pys(min_version="3.8", max_version="3.11"),
                    pkgs={
                        "sqlalchemy": "~=1.2.18",
                        "django": "==2.2.1",
                    },
                ),
                Venv(
                    pys="3.12",
                    pkgs={
                        "sqlalchemy": latest,
                        "django": latest,
                    },
                ),
            ],
        ),
        Venv(
            name="dramatiq",
            command="pytest {cmdargs} tests/contrib/dramatiq",
            venvs=[
                Venv(
                    pys=select_pys(),
                    pkgs={"dramatiq": latest, "pytest": latest, "redis": latest},
                ),
            ],
        ),
        Venv(
            name="elasticsearch",
            command="pytest {cmdargs} tests/contrib/elasticsearch/test_elasticsearch.py",
            pkgs={
                "pytest-randomly": latest,
            },
            venvs=[
                Venv(
                    pys=select_pys(),
                    pkgs={
                        "elasticsearch": [
                            "~=7.13.0",  # latest to support unofficial Elasticsearch servers, released Jul 2021
                            "~=7.17",
                            "==8.0.1",  # 8.0.0 has a bug that interferes with tests
                            latest,
                        ]
                    },
                ),
                Venv(pys=select_pys(), pkgs={"elasticsearch1": ["~=1.10.0"]}),
                Venv(pys=select_pys(), pkgs={"elasticsearch2": ["~=2.5.0"]}),
                Venv(pys=select_pys(), pkgs={"elasticsearch5": ["~=5.5.0"]}),
                Venv(pys=select_pys(), pkgs={"elasticsearch6": ["~=6.8.0"]}),
                Venv(pys=select_pys(), pkgs={"elasticsearch7": ["~=7.13.0", latest]}),
                Venv(pys=select_pys(), pkgs={"elasticsearch8": ["~=8.0.1", latest]}),
            ],
        ),
        Venv(
            name="elasticsearch-multi",
            command="pytest {cmdargs} tests/contrib/elasticsearch/test_elasticsearch_multi.py",
            venvs=[
                Venv(
                    pys=select_pys(),
                    pkgs={
                        "elasticsearch": latest,
                        "elasticsearch7": latest,
                        "pytest-randomly": latest,
                    },
                ),
            ],
        ),
        Venv(
            name="elasticsearch-async",
            command="pytest {cmdargs} tests/contrib/elasticsearch/test_async.py",
            env={"AIOHTTP_NO_EXTENSIONS": "1"},  # needed until aiohttp is updated to support python 3.12
            venvs=[
                Venv(
                    pys=select_pys(),
                    pkgs={
                        "elasticsearch[async]": latest,
                        "elasticsearch7[async]": latest,
                        "opensearch-py[async]": latest,
                        "pytest-randomly": latest,
                    },
                ),
            ],
        ),
        Venv(
            name="elasticsearch-opensearch",
            # avoid running tests in ElasticsearchPatchTest, only run tests with OpenSearchPatchTest configurations
            command="pytest {cmdargs} tests/contrib/elasticsearch/test_opensearch.py -k 'not ElasticsearchPatchTest'",
            pys=select_pys(),
            pkgs={
                "opensearch-py[requests]": ["~=1.1.0", "~=2.0.0", latest],
                "pytest-randomly": latest,
            },
        ),
        Venv(
            name="flask",
            command="pytest {cmdargs} tests/contrib/flask",
            pkgs={
                "blinker": latest,
                "requests": latest,
                "werkzeug": "~=2.0",
                "urllib3": "~=1.0",
                "pytest-randomly": latest,
                "importlib_metadata": latest,
                "flask-openapi3": latest,
            },
            venvs=[
                # Flask 1.x.x
                Venv(
                    pys=select_pys(max_version="3.9"),
                    pkgs={
                        "flask": "~=1.0",
                        # https://github.com/pallets/itsdangerous/issues/290
                        # DEV: Breaking change made in 2.1.0 release
                        "itsdangerous": "<2.1.0",
                        # https://github.com/pallets/markupsafe/issues/282
                        # DEV: Breaking change made in 2.1.0 release
                        "markupsafe": "<2.0",
                        # DEV: Flask 1.0.x is missing a maximum version for werkzeug dependency
                        "werkzeug": "<2.0",
                    },
                ),
                Venv(
                    pys=select_pys(max_version="3.9"),
                    command="python tests/ddtrace_run.py pytest {cmdargs} tests/contrib/flask_autopatch",
                    env={
                        "DD_SERVICE": "test.flask.service",
                        "DD_PATCH_MODULES": "jinja2:false",
                    },
                    pkgs={
                        "flask": "~=1.0",
                        # https://github.com/pallets/itsdangerous/issues/290
                        # DEV: Breaking change made in 2.0 release
                        "itsdangerous": "<2.0",
                        # https://github.com/pallets/markupsafe/issues/282
                        # DEV: Breaking change made in 2.1.0 release
                        "markupsafe": "<2.0",
                        # DEV: Flask 1.0.x is missing a maximum version for werkzeug dependency
                        "werkzeug": "<2.0",
                    },
                ),
                Venv(
                    pys=select_pys(min_version="3.8"),
                    pkgs={
                        "flask": [
                            "~=2.0",
                            "~=3.0.0",
                            latest,
                        ],
                        # Flask 3.x.x requires Werkzeug >= 3.0.0
                        "werkzeug": ">=3.0",
                    },
                ),
                Venv(
                    pys=select_pys(min_version="3.8"),
                    command="python tests/ddtrace_run.py pytest {cmdargs} tests/contrib/flask_autopatch",
                    env={
                        "DD_SERVICE": "test.flask.service",
                        "DD_PATCH_MODULES": "jinja2:false",
                    },
                    pkgs={
                        "flask": [
                            "~=3.0.0",
                            latest,
                        ],
                        # Flask 3.x.x requires Werkzeug >= 3.0.0
                        "werkzeug": ">=3.0",
                    },
                ),
            ],
        ),
        Venv(
            name="flask_cache",
            command="pytest {cmdargs} tests/contrib/flask_cache",
            pkgs={
                "python-memcached": latest,
                "redis": "~=2.0",
                "blinker": latest,
                "pytest-randomly": latest,
            },
            venvs=[
                Venv(
                    pkgs={
                        "flask": "~=0.12.0",
                        "Werkzeug": ["<1.0"],
                        "Flask-Cache": "~=0.13.1",
                        "werkzeug": "<1.0",
                        "pytest": "~=4.0",
                        "pytest-mock": "==2.0.0",
                        "pytest-cov": "~=3.0",
                        "Jinja2": "~=2.10.0",
                        "more_itertools": "<8.11.0",
                        # https://github.com/pallets/itsdangerous/issues/290
                        # DEV: Breaking change made in 2.0 release
                        "itsdangerous": "<2.0",
                        # https://github.com/pallets/markupsafe/issues/282
                        # DEV: Breaking change made in 2.1.0 release
                        "markupsafe": "<2.0",
                    },
                    venvs=[
                        Venv(pys=select_pys(min_version="3.8", max_version="3.9"), pkgs={"exceptiongroup": latest}),
                    ],
                ),
                Venv(
                    pkgs={
                        "flask": "~=1.1.0",
                        "flask-caching": ["~=1.10.0", latest],
                        # https://github.com/pallets/itsdangerous/issues/290
                        # DEV: Breaking change made in 2.0 release
                        "itsdangerous": "<2.0",
                        # https://github.com/pallets/markupsafe/issues/282
                        # DEV: Breaking change made in 2.1.0 release
                        "markupsafe": "<2.0",
                    },
                    venvs=[
                        Venv(
                            pys=select_pys(min_version="3.8", max_version="3.11"),
                        ),
                        Venv(pys=select_pys(min_version="3.12"), pkgs={"redis": latest}),
                    ],
                ),
                Venv(
                    pkgs={
                        "flask": [latest],
                        "flask-caching": ["~=1.10.0", latest],
                    },
                    venvs=[
                        Venv(
                            pys=select_pys(min_version="3.8", max_version="3.11"),
                        ),
                        Venv(pys=select_pys(min_version="3.12"), pkgs={"redis": latest}),
                    ],
                ),
            ],
        ),
        Venv(
            name="mako",
            command="pytest {cmdargs} tests/contrib/mako",
            pys=select_pys(),
            pkgs={
                "mako": ["~=1.1.0", latest],
                "pytest-randomly": latest,
            },
        ),
        Venv(
            name="mysql",
            command="pytest {cmdargs} tests/contrib/mysql",
            pkgs={
                "pytest-randomly": latest,
            },
            venvs=[
                Venv(
                    pys=select_pys(min_version="3.8", max_version="3.9"),
                    pkgs={"mysql-connector-python": ["==8.0.5", latest]},
                ),
                Venv(
                    # mysql-connector-python added support for Python 3.10 in 8.0.28
                    pys="3.10",
                    pkgs={"mysql-connector-python": ["~=8.0.28", latest]},
                ),
                Venv(
                    # mysql-connector-python added support for Python 3.11 in 8.0.31
                    pys="3.11",
                    pkgs={"mysql-connector-python": ["~=8.0.31", latest]},
                ),
                Venv(
                    pys=select_pys(min_version="3.12"),
                    pkgs={"mysql-connector-python": latest},
                ),
            ],
        ),
        Venv(
            name="psycopg2",
            command="pytest {cmdargs} tests/contrib/psycopg2",
            pkgs={
                "pytest-randomly": latest,
            },
            venvs=[
                Venv(
                    pys=select_pys(min_version="3.8", max_version="3.12"),
                    # psycopg2-binary added support for Python 3.9/3.10 in 2.9.1
                    # psycopg2-binary added support for Python 3.11 in 2.9.2
                    pkgs={"psycopg2-binary": ["~=2.8.0", "~=2.9.2", latest]},
                ),
            ],
        ),
        Venv(
            name="psycopg",
            command="pytest {cmdargs} tests/contrib/psycopg",
            pkgs={
                "pytest-randomly": latest,
            },
            venvs=[
                Venv(
                    pkgs={"psycopg": [latest]},
                    venvs=[
                        Venv(
                            pys=select_pys(min_version="3.8", max_version="3.11"),
                            pkgs={
                                "pytest-asyncio": "==0.21.1",
                            },
                        ),
                        Venv(
                            pys=select_pys(min_version="3.12", max_version="3.12"),
                            pkgs={
                                "pytest-asyncio": "==0.23.7",
                            },
                        ),
                    ],
                ),
            ],
        ),
        Venv(
            name="pymemcache",
            pys=select_pys(),
            pkgs={
                "pytest-randomly": latest,
                "pymemcache": [
                    "~=3.4.2",
                    "~=3.5",
                    latest,
                ],
            },
            venvs=[
                Venv(command="pytest {cmdargs} --ignore=tests/contrib/pymemcache/autopatch tests/contrib/pymemcache"),
                Venv(command="python tests/ddtrace_run.py pytest {cmdargs} tests/contrib/pymemcache/autopatch/"),
            ],
        ),
        Venv(
            name="pynamodb",
            command="pytest {cmdargs} tests/contrib/pynamodb",
            # TODO: Py312 requires changes to test code
            venvs=[
                Venv(
                    pys=select_pys(min_version="3.8", max_version="3.11"),
                    pkgs={
                        "pynamodb": ["~=5.0", "~=5.3", "<6.0"],
                        "moto": ">=1.0,<2.0",
                        "cfn-lint": "~=0.53.1",
                        "Jinja2": "~=2.10.0",
                        "pytest-randomly": latest,
                    },
                ),
            ],
        ),
        Venv(
            name="starlette",
            command="pytest {cmdargs} tests/contrib/starlette",
            pkgs={
                "httpx": latest,
                "pytest-asyncio": "==0.21.1",
                "greenlet": "==3.0.3",
                "requests": latest,
                "aiofiles": latest,
                "sqlalchemy": "<2.0",
                "aiosqlite": latest,
                "databases": latest,
                "pytest-randomly": latest,
                "anyio": "<4.0",
            },
            venvs=[
                # starlette added new TestClient after v0.20
                # starlette added new root_path/path definitions after v0.33
                Venv(
                    # starlette added support for Python 3.9 in 0.14
                    pys=select_pys(min_version="3.8", max_version="3.9"),
                    pkgs={"starlette": ["~=0.14.0", "~=0.20.0", "~=0.33.0", latest]},
                ),
                Venv(
                    # starlette added support for Python 3.10 in 0.15
                    pys="3.10",
                    pkgs={"starlette": ["~=0.15.0", "~=0.20.0", "~=0.33.0", latest]},
                ),
                Venv(
                    # starlette added support for Python 3.11 in 0.21
                    pys="3.11",
                    pkgs={"starlette": ["~=0.21.0", "~=0.33.0", latest]},
                ),
                Venv(
                    pys="3.12",
                    pkgs={"starlette": latest},
                ),
            ],
        ),
        Venv(
            name="structlog",
            pys=select_pys(),
            command="pytest {cmdargs} tests/contrib/structlog",
            pkgs={
                "structlog": ["~=20.2.0", latest],
                "pytest-randomly": latest,
            },
        ),
        Venv(
            name="sqlalchemy",
            command="pytest {cmdargs} tests/contrib/sqlalchemy",
            pkgs={
                "pytest-randomly": latest,
                "psycopg2-binary": latest,
                "mysql-connector-python": latest,
                "sqlalchemy": latest,
            },
            venvs=[
                Venv(
                    pys=select_pys(min_version="3.8", max_version="3.12"),
                    pkgs={
                        "greenlet": "==3.0.3",
                        "sqlalchemy": ["~=1.3.0", latest],
                    },
                ),
                Venv(
                    pys=select_pys(min_version="3.12"),
                    pkgs={
                        "greenlet": "==3.1.0",
                    },
                ),
            ],
        ),
        Venv(
            name="requests",
            command="pytest {cmdargs} tests/contrib/requests",
            pkgs={
                "pytest-randomly": latest,
                "urllib3": "~=1.0",
                "requests-mock": ">=1.4",
            },
            venvs=[
                Venv(
                    # requests added support for Python 3.8 in 2.23
                    pys="3.8",
                    pkgs={
                        "requests": [
                            "~=2.23.0",
                            latest,
                        ],
                    },
                ),
                Venv(
                    # requests added support for Python 3.9 in 2.25
                    pys="3.9",
                    pkgs={
                        "requests": [
                            "~=2.25.0",
                            latest,
                        ],
                    },
                ),
                Venv(
                    # requests added support for Python 3.10 in 2.27
                    pys="3.10",
                    pkgs={
                        "requests": [
                            "~=2.27",
                            latest,
                        ],
                    },
                ),
                Venv(
                    # requests added support for Python 3.11 in 2.28
                    pys="3.11",
                    pkgs={
                        "requests": [
                            "~=2.28.0",
                            latest,
                        ],
                    },
                ),
                Venv(
                    pys=select_pys(min_version="3.12"),
                    pkgs={
                        "requests": [
                            latest,
                        ],
                    },
                ),
            ],
        ),
        Venv(
            name="wsgi",
            command="pytest {cmdargs} tests/contrib/wsgi",
            venvs=[
                Venv(
                    pys=select_pys(),
                    pkgs={
                        "WebTest": latest,
                        "pytest-randomly": latest,
                    },
                ),
            ],
        ),
        Venv(
            name="botocore",
            command="pytest {cmdargs} tests/contrib/botocore",
            pkgs={
                "moto[all]": "<5.0",
                "pytest-randomly": latest,
                "vcrpy": "==6.0.1",
            },
            venvs=[
                Venv(
                    pys=select_pys(min_version="3.8"),
                    pkgs={"botocore": "==1.34.49", "boto3": "==1.34.49"},
                ),
            ],
        ),
        Venv(
            name="mongoengine",
            command="pytest {cmdargs} tests/contrib/mongoengine",
            pkgs={
                # pymongo v4.9.0 introduced breaking changes that are not yet supported by mongoengine
                "pymongo": "<4.9.0",
                "pytest-randomly": latest,
            },
            venvs=[
                Venv(
                    pys=select_pys("3.8"),
                    pkgs={"mongoengine": ["~=0.23", latest]},
                ),
                Venv(
                    # mongoengine added support for Python 3.9/3.10 in 0.24
                    pys=select_pys(min_version="3.9"),
                    pkgs={"mongoengine": ["~=0.24", latest]},
                ),
            ],
        ),
        Venv(
            name="asgi",
            pkgs={
                "pytest-asyncio": "==0.21.1",
                "httpx": latest,
                "asgiref": ["~=3.0.0", "~=3.0", latest],
                "pytest-randomly": latest,
            },
            pys=select_pys(min_version="3.8"),
            command="pytest {cmdargs} tests/contrib/asgi",
        ),
        Venv(
            name="mariadb",
            command="pytest {cmdargs} tests/contrib/mariadb",
            pkgs={
                "pytest-randomly": latest,
            },
            venvs=[
                Venv(
                    pys=select_pys(min_version="3.8", max_version="3.10"),
                    pkgs={
                        "mariadb": [
                            "~=1.0.0",
                            "~=1.0",
                            latest,
                        ],
                    },
                ),
                Venv(pys=select_pys(min_version="3.11"), pkgs={"mariadb": ["~=1.1.2", latest]}),
            ],
        ),
        Venv(
            name="pymysql",
            command="pytest {cmdargs} tests/contrib/pymysql",
            pkgs={
                "pytest-randomly": latest,
            },
            venvs=[
                Venv(
                    # pymysql added support for Python 3.8/3.9 in 0.10
                    pys=select_pys(min_version="3.8", max_version="3.9"),
                    pkgs={"pymysql": "~=0.10"},
                ),
                Venv(
                    pys=select_pys(min_version="3.8", max_version="3.12"),
                    pkgs={
                        "pymysql": [
                            "~=1.0",
                            latest,
                        ],
                    },
                ),
            ],
        ),
        Venv(
            name="pyramid",
            command="pytest {cmdargs} tests/contrib/pyramid",
            pkgs={
                "requests": [latest],
                "webtest": [latest],
                "tests/contrib/pyramid/pserve_app": [latest],
                "pytest-randomly": latest,
            },
            venvs=[
                Venv(
                    pys=select_pys(min_version="3.8", max_version="3.9"),
                    pkgs={
                        "pyramid": [
                            "~=1.10",
                            "~=2.0",
                            latest,
                        ],
                    },
                ),
                Venv(
                    # pyramid added support for Python 3.10/3.11 in 2.1
                    # FIXME[python-3.12]: blocked on venusian release https://github.com/Pylons/venusian/issues/85
                    pys=select_pys(min_version="3.10"),
                    pkgs={
                        "pyramid": [latest],
                    },
                ),
            ],
        ),
        Venv(
            name="aiobotocore",
            command="pytest {cmdargs} --no-cov tests/contrib/aiobotocore",
            pkgs={
                "pytest-asyncio": "==0.21.1",
                "async_generator": ["~=1.10"],
                "pytest-randomly": latest,
            },
            venvs=[
                Venv(
                    pys=select_pys(min_version="3.8", max_version="3.11"),
                    pkgs={
                        "aiobotocore": ["~=1.4.2", "~=2.0.0", latest],
                    },
                ),
                Venv(
                    pys=select_pys(min_version="3.12"),
                    pkgs={"aiobotocore": latest},
                ),
            ],
        ),
        Venv(
            name="fastapi",
            command="pytest {cmdargs} tests/contrib/fastapi",
            pkgs={
                "httpx": "<=0.27.2",
                "pytest-asyncio": "==0.21.1",
                "python-multipart": latest,
                "pytest-randomly": latest,
                "requests": latest,
                "aiofiles": latest,
            },
            venvs=[
                Venv(
                    pys=select_pys(min_version="3.8", max_version="3.10"),
                    pkgs={"fastapi": ["~=0.64.0", "~=0.90.0", latest]},
                ),
                Venv(
                    # fastapi added support for Python 3.11 in 0.86.0
                    pys=select_pys(min_version="3.11"),
                    pkgs={"fastapi": ["~=0.86.0", latest], "anyio": ">=3.4.0,<4.0"},
                ),
            ],
        ),
        Venv(
            name="aiomysql",
            command="pytest {cmdargs} tests/contrib/aiomysql",
            venvs=[
                Venv(
                    pys=select_pys(min_version="3.8", max_version="3.12"),
                    pkgs={
                        "pytest-randomly": latest,
                        "pytest-asyncio": "==0.21.1",
                        "aiomysql": ["~=0.1.0", latest],
                    },
                ),
                Venv(
                    pys=select_pys(min_version="3.13"),
                    pkgs={
                        "pytest-randomly": latest,
                        "pytest-asyncio": latest,
                        "aiomysql": ["~=0.1.0", latest],
                    },
                ),
            ],
        ),
        Venv(
            name="pytest",
            command="pytest --no-ddtrace --no-cov {cmdargs} tests/contrib/pytest/",
            pkgs={
                "pytest-randomly": latest,
            },
            env={
                "DD_AGENT_PORT": "9126",
                "DD_PYTEST_USE_NEW_PLUGIN_BETA": "1",
            },
            venvs=[
                Venv(
                    pys=select_pys(min_version="3.8", max_version="3.9"),
                    pkgs={
                        "pytest": [
                            ">=6.0,<7.0",
                            latest,
                        ],
                        "msgpack": latest,
                        "more_itertools": "<8.11.0",
                        "pytest-mock": "==2.0.0",
                        "httpx": latest,
                    },
                    venvs=[
                        Venv(
                            pkgs={
                                "pytest": ["~=6.0"],
                                "pytest-cov": "==2.9.0",
                            },
                        ),
                        Venv(
                            pkgs={
                                "pytest": ["~=7.0", latest],
                                "pytest-cov": "==2.12.0",
                            },
                            venvs=[
                                Venv(
                                    env={
                                        "DD_PYTEST_USE_NEW_PLUGIN_BETA": "0",
                                    },
                                ),
                                Venv(
                                    env={
                                        "DD_PYTEST_USE_NEW_PLUGIN_BETA": "1",
                                    },
                                ),
                            ],
                        ),
                    ],
                ),
                Venv(
                    pys=select_pys(min_version="3.10", max_version="3.12"),
                    pkgs={
                        "pytest": [
                            "~=6.0",
                            "~=7.0",
                            latest,
                        ],
                        "msgpack": latest,
                        "asynctest": "==0.13.0",
                        "more_itertools": "<8.11.0",
                        "httpx": latest,
                    },
                    venvs=[
                        Venv(
                            env={
                                "DD_PYTEST_USE_NEW_PLUGIN_BETA": "0",
                            },
                        ),
                        Venv(
                            env={
                                "DD_PYTEST_USE_NEW_PLUGIN_BETA": "1",
                            },
                        ),
                    ],
                ),
            ],
        ),
        Venv(
            name="unittest",
            command="pytest --no-ddtrace {cmdargs} tests/contrib/unittest/",
            pkgs={
                "msgpack": latest,
                "pytest-randomly": latest,
            },
            env={
                "DD_PATCH_MODULES": "unittest:true",
                "DD_AGENT_PORT": "9126",
                # gitlab sets the service name to the repo name while locally the default service name is used
                # setting DD_SERVICE ensures the output of the snapshot tests is consistent.
                "DD_UNITTEST_SERVICE": "dd-trace-py",
            },
            pys=select_pys(),
        ),
        Venv(
            name="asynctest",
            command="pytest --no-ddtrace {cmdargs} tests/contrib/asynctest/",
            pkgs={
                "pytest-randomly": latest,
            },
            venvs=[
                Venv(
                    pys=select_pys(min_version="3.8", max_version="3.9"),
                    pkgs={
                        "pytest": [
                            ">=6.0,<7.0",
                        ],
                        "asynctest": "==0.13.0",
                    },
                ),
            ],
        ),
        Venv(
            name="pytest-bdd",
            command="pytest --no-ddtrace {cmdargs} tests/contrib/pytest_bdd/",
            pkgs={
                "msgpack": latest,
                "more_itertools": "<8.11.0",
                "pytest-randomly": latest,
                "pytest-bdd": [
                    ">=4.0,<5.0",
                    # FIXME: add support for v6.1
                    ">=6.0,<6.1",
                ],
            },
            venvs=[
                Venv(
                    pys=select_pys(min_version="3.8", max_version="3.9"),
                    pkgs={
                        "pytest-bdd": [
                            ">=4.0,<5.0",
                            # FIXME: add support for v6.1
                            ">=6.0,<6.1",
                        ]
                    },
                    venvs=[
                        Venv(
                            env={
                                "DD_PYTEST_USE_NEW_PLUGIN_BETA": "0",
                            },
                        ),
                        Venv(
                            env={
                                "DD_PYTEST_USE_NEW_PLUGIN_BETA": "1",
                            },
                        ),
                    ],
                ),
                Venv(
                    pys=select_pys(min_version="3.10", max_version="3.12"),
                    pkgs={
                        "pytest-bdd": [
                            # FIXME: add support for v6.1
                            ">=6.0,<6.1",
                        ]
                    },
                    venvs=[
                        Venv(
                            env={
                                "DD_PYTEST_USE_NEW_PLUGIN_BETA": "0",
                            },
                        ),
                        Venv(
                            env={
                                "DD_PYTEST_USE_NEW_PLUGIN_BETA": "1",
                            },
                        ),
                    ],
                ),
            ],
        ),
        Venv(
            name="pytest-benchmark",
            pys=select_pys(min_version="3.8", max_version="3.12"),
            command="pytest {cmdargs} --no-ddtrace --no-cov tests/contrib/pytest_benchmark/",
            pkgs={
                "msgpack": latest,
                "pytest-randomly": latest,
            },
            venvs=[
                Venv(
                    pkgs={
                        "pytest-benchmark": [
                            ">=3.1.0,<=4.0.0",
                        ]
                    },
                    env={
                        "DD_PYTEST_USE_NEW_PLUGIN_BETA": "0",
                    },
                ),
                Venv(
                    pkgs={
                        "pytest-benchmark": [
                            ">=3.1.0,<=4.0.0",
                        ]
                    },
                    env={
                        "DD_PYTEST_USE_NEW_PLUGIN_BETA": "1",
                    },
                ),
            ],
        ),
        Venv(
            name="grpc",
            command="python -m pytest -v {cmdargs} tests/contrib/grpc",
            pkgs={
                "googleapis-common-protos": latest,
                "pytest-randomly": latest,
            },
            venvs=[
                # Versions between 1.14 and 1.20 have known threading issues
                # See https://github.com/grpc/grpc/issues/18994
                Venv(
                    pys=select_pys(min_version="3.8", max_version="3.9"),
                    pkgs={"grpcio": ["~=1.34.0", latest]},
                ),
                Venv(
                    # grpcio added support for Python 3.10 in 1.41
                    # but the version contains some bugs resolved by https://github.com/grpc/grpc/pull/27635.
                    pys="3.10",
                    pkgs={"grpcio": ["~=1.42.0", latest]},
                ),
                Venv(
                    # grpcio added support for Python 3.11 in 1.49
                    pys="3.11",
                    pkgs={"grpcio": ["~=1.49.0", latest]},
                ),
                Venv(
                    # grpcio added support for Python 3.12 in 1.59
                    pys="3.12",
                    pkgs={
                        "grpcio": ["~=1.59.0", latest],
                        "pytest-asyncio": "==0.23.7",
                    },
                ),
                Venv(
                    # grpcio added support for Python 3.13 in 1.66.2
                    pys=select_pys(min_version="3.13"),
                    pkgs={
                        "grpcio": ["~=1.66.2", latest],
                    },
                ),
            ],
        ),
        Venv(
            name="grpc_aio",
            command="python -m pytest {cmdargs} tests/contrib/grpc_aio",
            pkgs={
                "googleapis-common-protos": latest,
                "pytest-randomly": latest,
            },
            # grpc.aio support is broken and disabled by default
            env={"_DD_TRACE_GRPC_AIO_ENABLED": "true"},
            venvs=[
                Venv(
                    pys=select_pys(min_version="3.8", max_version="3.9"),
                    pkgs={
                        "grpcio": ["~=1.34.0", "~=1.59.0"],
                        "pytest-asyncio": "==0.23.7",
                    },
                ),
                Venv(
                    # grpcio added support for Python 3.10 in 1.41
                    # but the version contains some bugs resolved by https://github.com/grpc/grpc/pull/27635.
                    pys="3.10",
                    pkgs={
                        "grpcio": ["~=1.42.0", "~=1.59.0"],
                        "pytest-asyncio": "==0.23.7",
                    },
                ),
                Venv(
                    # grpcio added support for Python 3.11 in 1.49
                    pys="3.11",
                    pkgs={
                        "grpcio": ["~=1.49.0", "~=1.59.0"],
                        "pytest-asyncio": "==0.23.7",
                    },
                ),
            ],
        ),
        Venv(
            name="graphene",
            command="pytest {cmdargs} tests/contrib/graphene",
            pys=select_pys(min_version="3.8"),
            pkgs={
                "graphene": ["~=3.0.0", latest],
                "pytest-asyncio": "==0.21.1",
                "graphql-relay": latest,
                "pytest-randomly": latest,
            },
        ),
        Venv(
            name="graphql",
            command="pytest {cmdargs} tests/contrib/graphql",
            pys=select_pys(min_version="3.8"),
            pkgs={
                "pytest-asyncio": "==0.21.1",
                "graphql-core": ["~=3.2.0", latest],
                "pytest-randomly": latest,
            },
        ),
        Venv(
            name="rq",
            command="pytest {cmdargs} tests/contrib/rq",
            pkgs={
                "pytest-asyncio": "==0.21.1",
                "pytest-randomly": latest,
            },
            venvs=[
                Venv(
                    pys="3.8",
                    pkgs={
                        "rq": [
                            "~=1.8.0",
                            "~=1.10.0",
                            latest,
                        ],
                        # https://github.com/rq/rq/issues/1469 rq [1.0,1.8] is incompatible with click 8.0+
                        "click": "==7.1.2",
                    },
                ),
                Venv(
                    # rq added support for Python 3.9 in 1.8.1
                    pys="3.9",
                    pkgs={
                        "rq": [
                            "~=1.8.1",
                            "~=1.10.0",
                            latest,
                        ],
                        # https://github.com/rq/rq/issues/1469 rq [1.0,1.8] is incompatible with click 8.0+
                        "click": "==7.1.2",
                    },
                ),
                Venv(
                    # rq added support for Python 3.10/3.11 in 1.13
                    pys=select_pys(min_version="3.10"),
                    pkgs={"rq": latest},
                ),
            ],
        ),
        Venv(
            name="httpx",
            pys=select_pys(min_version="3.8"),
            command="pytest {cmdargs} tests/contrib/httpx",
            pkgs={
                "pytest-asyncio": "==0.21.1",
                "pytest-randomly": latest,
                "httpx": [
                    "~=0.17.0",
                    "~=0.23.0",
                    latest,
                ],
            },
        ),
        Venv(
            name="urllib3",
            command="pytest {cmdargs} tests/contrib/urllib3",
            pkgs={
                "pytest-randomly": latest,
            },
            venvs=[
                Venv(
                    # Support added for Python 3.8 in 1.25.0
                    pys="3.8",
                    pkgs={"urllib3": ["==1.25.0", latest]},
                ),
                Venv(
                    # Support added for Python 3.9 in 1.25.8
                    pys="3.9",
                    pkgs={"urllib3": ["==1.25.8", latest]},
                ),
                Venv(
                    # Support added for Python 3.10 in 1.26.6
                    pys="3.10",
                    pkgs={"urllib3": ["==1.26.6", latest]},
                ),
                Venv(
                    # Support added for Python 3.11 in 1.26.8
                    pys="3.11",
                    pkgs={"urllib3": ["==1.26.8", latest]},
                ),
                Venv(
                    # Support added for Python 3.12 in 2.0.0
                    pys=select_pys(min_version="3.12"),
                    pkgs={"urllib3": ["==2.0.0", latest]},
                ),
            ],
        ),
        Venv(
            name="cassandra",
            pys="3.8",  # see https://github.com/r4fek/django-cassandra-engine/issues/104
            pkgs={"cassandra-driver": ["~=3.24.0", latest], "pytest-randomly": latest},
            command="pytest {cmdargs} tests/contrib/cassandra",
        ),
        Venv(
            name="algoliasearch",
            command="pytest {cmdargs} tests/contrib/algoliasearch",
            pkgs={"urllib3": "~=1.26.15", "pytest-randomly": latest},
            venvs=[
                Venv(
                    pys="3.8",
                    pkgs={"algoliasearch": ["~=2.5", "~=2.6"]},
                ),
                Venv(
                    # algoliasearch added support for Python 3.9, 3.10, 3.11 in 3.0
                    pys=select_pys(min_version="3.9"),
                    pkgs={"algoliasearch": "~=2.6"},
                ),
            ],
        ),
        Venv(
            name="aiopg",
            command="pytest {cmdargs} tests/contrib/aiopg",
            pys=select_pys(min_version="3.8", max_version="3.9"),
            pkgs={
                "sqlalchemy": latest,
                "aiopg": "~=0.16.0",
                "pytest-randomly": latest,
            },
            venvs=[
                Venv(
                    pys=select_pys(min_version="3.8"),
                    pkgs={
                        "aiopg": ["~=1.0", "~=1.4.0"],
                    },
                ),
            ],
        ),
        Venv(
            name="aiohttp",
            command="pytest {cmdargs} tests/contrib/aiohttp",
            pkgs={
                "pytest-aiohttp": [latest],
                "pytest-randomly": latest,
                "aiohttp": [
                    "~=3.7",
                    latest,
                ],
                "yarl": "~=1.0",
            },
            venvs=[
                Venv(
                    pys=select_pys(min_version="3.8"),
                    pkgs={
                        "pytest-asyncio": ["==0.23.7"],
                    },
                ),
            ],
        ),
        Venv(
            name="aiohttp_jinja2",
            command="pytest {cmdargs} tests/contrib/aiohttp_jinja2",
            pkgs={
                "pytest-aiohttp": [latest],
                "pytest-randomly": latest,
                "aiohttp": [
                    "~=3.7",
                    latest,
                ],
                "aiohttp_jinja2": [
                    "~=1.5.0",
                    latest,
                ],
                "jinja2": latest,
            },
            venvs=[
                Venv(
                    pys=select_pys(min_version="3.8"),
                    pkgs={
                        "pytest-asyncio": ["==0.23.7"],
                    },
                ),
            ],
        ),
        Venv(
            name="jinja2",
            pkgs={
                "pytest-randomly": latest,
            },
            venvs=[
                Venv(
                    pys=select_pys(max_version="3.9"),
                    pkgs={
                        "jinja2": "~=2.10.0",
                        # https://github.com/pallets/markupsafe/issues/282
                        # DEV: Breaking change made in 2.1.0 release
                        "markupsafe": "<2.0",
                    },
                ),
                Venv(
                    pys=select_pys(min_version="3.8"),
                    pkgs={
                        "jinja2": ["~=3.0.0", latest],
                    },
                ),
            ],
            command="pytest {cmdargs} tests/contrib/jinja2",
        ),
        Venv(
            name="rediscluster",
            command="pytest {cmdargs} tests/contrib/rediscluster",
            pkgs={"pytest-randomly": latest},
            venvs=[
                Venv(pys=select_pys(max_version="3.11"), pkgs={"redis-py-cluster": [">=2.0,<2.1", latest]}),
            ],
        ),
        Venv(
            name="redis",
            pkgs={
                "pytest-randomly": latest,
            },
            venvs=[
                Venv(
                    command="pytest {cmdargs} tests/contrib/redis",
                    pkgs={
                        "redis": [
                            "~=4.1",
                            "~=4.3",
                            "==5.0.1",
                        ],
                    },
                    venvs=[
                        Venv(
                            pys=select_pys(min_version="3.8", max_version="3.10"),
                            pkgs={
                                "pytest-asyncio": "==0.23.7",
                            },
                        ),
                    ],
                ),
                Venv(
                    # redis added support for Python 3.11 in 4.3
                    pys="3.11",
                    command="pytest {cmdargs} tests/contrib/redis",
                    pkgs={
                        "redis": ["~=4.3", "==5.0.1"],
                        "pytest-asyncio": "==0.23.7",
                    },
                ),
                Venv(
                    pys=select_pys(min_version="3.12"),
                    command="pytest {cmdargs} tests/contrib/redis",
                    pkgs={
                        "redis": latest,
                        "pytest-asyncio": "==0.23.7",
                    },
                ),
            ],
        ),
        Venv(
            name="aredis",
            pys=select_pys(min_version="3.8", max_version="3.9"),
            command="pytest {cmdargs} tests/contrib/aredis",
            pkgs={
                "pytest-asyncio": "==0.21.1",
                "aredis": latest,
                "pytest-randomly": latest,
            },
        ),
        Venv(
            name="avro",
            pys=select_pys(min_version="3.8"),
            command="pytest {cmdargs} tests/contrib/avro",
            pkgs={
                "avro": latest,
                "pytest-randomly": latest,
            },
        ),
        Venv(
            name="protobuf",
            command="pytest {cmdargs} tests/contrib/protobuf",
            pys=select_pys(min_version="3.8"),
            pkgs={
                "protobuf": latest,
                "pytest-randomly": latest,
            },
        ),
        Venv(
            name="yaaredis",
            command="pytest {cmdargs} tests/contrib/yaaredis",
            pkgs={
                "pytest-asyncio": "==0.21.1",
                "pytest-randomly": latest,
            },
            venvs=[
                Venv(
                    pys=select_pys(min_version="3.8", max_version="3.9"),
                    pkgs={"yaaredis": ["~=2.0.0", latest]},
                ),
                Venv(
                    # yaaredis added support for Python 3.10 in 3.0
                    pys="3.10",
                    pkgs={"yaaredis": latest},
                ),
            ],
        ),
        Venv(
            name="sanic",
            command="pytest {cmdargs} tests/contrib/sanic",
            pkgs={
                "pytest-asyncio": "==0.21.1",
                "pytest-randomly": latest,
                "requests": latest,
                "websockets": "<11.0",
            },
            venvs=[
                Venv(
                    # sanic added support for Python 3.9 in 20.12
                    pys=select_pys(min_version="3.8", max_version="3.9"),
                    pkgs={
                        "sanic": "~=20.12",
                        "pytest-sanic": "~=1.6.2",
                    },
                ),
                Venv(
                    pys=select_pys(min_version="3.8", max_version="3.9"),
                    pkgs={
                        "sanic": [
                            "~=21.3",
                            "~=21.12",
                        ],
                        "sanic-testing": "~=0.8.3",
                    },
                ),
                Venv(
                    # sanic added support for Python 3.10 in 21.12.0
                    pys="3.10",
                    pkgs={
                        "sanic": "~=21.12.0",
                        "sanic-testing": "~=0.8.3",
                    },
                ),
                Venv(
                    pys=select_pys(min_version="3.8", max_version="3.10"),
                    pkgs={
                        "sanic": ["~=22.3", "~=22.12"],
                        "sanic-testing": "~=22.3.0",
                    },
                ),
                Venv(
                    # sanic added support for Python 3.11 in 22.12.0
                    pys="3.11",
                    pkgs={
                        "sanic": ["~=22.12.0", latest],
                        "sanic-testing": "~=22.3.0",
                    },
                ),
                Venv(
                    pys="3.12",
                    pkgs={
                        "sanic": [latest],
                        "sanic-testing": "~=22.3.0",
                    },
                ),
            ],
        ),
        Venv(
            name="snowflake",
            command="pytest {cmdargs} tests/contrib/snowflake",
            pkgs={
                "responses": "~=0.16.0",
                "cryptography": "<39",
                "pytest-randomly": latest,
            },
            venvs=[
                Venv(
                    pys="3.8",
                    pkgs={"snowflake-connector-python": ["~=2.3.0", "~=2.9.0", latest]},
                ),
                Venv(
                    # snowflake-connector-python added support for Python 3.9 in 2.4.0
                    pys="3.9",
                    pkgs={"snowflake-connector-python": ["~=2.4.0", "~=2.9.0", latest]},
                ),
                Venv(
                    # snowflake-connector-python added support for Python 3.10 in 2.7.2
                    pys="3.10",
                    pkgs={"snowflake-connector-python": ["~=2.7.2", "~=2.9.0", latest]},
                ),
                Venv(
                    # snowflake-connector-python added support for Python 3.11 in 3.0
                    pys=select_pys(min_version="3.11"),
                    pkgs={"snowflake-connector-python": [latest]},
                ),
            ],
        ),
        Venv(
            pys=["3"],
            name="reno",
            pkgs={
                "reno": latest,
            },
            command="reno {cmdargs}",
        ),
        Venv(
            name="asyncpg",
            command="pytest {cmdargs} tests/contrib/asyncpg",
            pkgs={
                "pytest-asyncio": "~=0.21.1",
                "pytest-randomly": latest,
            },
            venvs=[
                # our test_asyncpg.py uses `yield` in an async function and is not compatible with Python 3.5
                Venv(
                    pys="3.8",
                    pkgs={"asyncpg": ["~=0.23", latest]},
                ),
                Venv(
                    # asyncpg added support for Python 3.9 in 0.22
                    pys="3.9",
                    pkgs={"asyncpg": ["~=0.23.0", latest]},
                ),
                Venv(
                    # asyncpg added support for Python 3.10 in 0.24
                    pys="3.10",
                    pkgs={"asyncpg": ["~=0.24.0", latest]},
                ),
                Venv(
                    # asyncpg added support for Python 3.11 in 0.27
                    pys="3.11",
                    pkgs={"asyncpg": ["~=0.27", latest]},
                ),
                Venv(
                    pys=select_pys(min_version="3.12"),
                    pkgs={"asyncpg": [latest]},
                ),
            ],
        ),
        Venv(
            name="futures",
            command="pytest {cmdargs} tests/contrib/futures",
            pkgs={
                "gevent": latest,
                "pytest-randomly": latest,
            },
            pys=select_pys(),
        ),
        Venv(
            name="sqlite3",
            command="pytest {cmdargs} tests/contrib/sqlite3",
            pkgs={
                "pytest-randomly": latest,
            },
            venvs=[
                # sqlite3 is tied to the Python version and is not installable via pip
                # To test a range of versions without updating Python, we use Linux only pysqlite3-binary package
                # Remove pysqlite3-binary on Python 3.9+ locally on non-linux machines
                Venv(pys=select_pys(min_version="3.9", max_version="3.12"), pkgs={"pysqlite3-binary": [latest]}),
                Venv(pys=select_pys(max_version="3.8"), pkgs={"importlib-metadata": latest}),
            ],
        ),
        Venv(
            name="dbapi",
            command="pytest {cmdargs} tests/contrib/dbapi",
            pkgs={
                "pytest-randomly": latest,
            },
            pys=select_pys(),
            env={
                "DD_CIVISIBILITY_ITR_ENABLED": "0",
                "DD_IAST_REQUEST_SAMPLING": "100",  # Override default 30% to analyze all IAST requests
            },
        ),
        Venv(
            name="dbapi_async",
            command="pytest {cmdargs} tests/contrib/dbapi_async",
            env={
                "DD_CIVISIBILITY_ITR_ENABLED": "0",
                "DD_IAST_REQUEST_SAMPLING": "100",  # Override default 30% to analyze all IAST requests
            },
            pkgs={
                "pytest-asyncio": "==0.21.1",
                "pytest-randomly": latest,
            },
            venvs=[
                Venv(pys=select_pys(min_version="3.8", max_version="3.10")),
                Venv(pys=select_pys(min_version="3.11"), pkgs={"attrs": latest}),
            ],
        ),
        Venv(
            name="dogpile_cache",
            command="pytest {cmdargs} tests/contrib/dogpile_cache",
            pkgs={
                "pytest-randomly": latest,
            },
            venvs=[
                Venv(
                    pys=select_pys(min_version="3.8", max_version="3.10"),
                    pkgs={
                        "dogpile.cache": [
                            "~=0.9",
                            "~=1.0",
                            latest,
                        ],
                    },
                ),
                Venv(
                    pys=select_pys(min_version="3.11"),
                    pkgs={
                        "dogpile.cache": [
                            "~=0.9",
                            "~=1.0",
                            "~=1.1",
                            latest,
                        ],
                    },
                ),
            ],
        ),
        Venv(
            name="consul",
            pys=select_pys(max_version="3.12"),
            command="pytest {cmdargs} tests/contrib/consul",
            pkgs={
                "python-consul": [
                    ">=1.1,<1.2",
                    latest,
                ],
                "pytest-randomly": latest,
            },
        ),
        Venv(
            name="opentelemetry",
            command="pytest {cmdargs} tests/opentelemetry",
            pys=select_pys(min_version="3.8"),
            # DD_TRACE_OTEL_ENABLED must be set to true before ddtrace is imported
            # and ddtrace (ddtrace.config specifically) must be imported before opentelemetry.
            # If this order is violated otel and datadog spans will not be interoperable.
            env={"DD_TRACE_OTEL_ENABLED": "true"},
            pkgs={
                "pytest-randomly": latest,
                "pytest-asyncio": "==0.21.1",
                # Ensure we test against version of opentelemetry-api that broke compatibility with ddtrace
                "opentelemetry-api": ["~=1.0.0", "~=1.15.0", "~=1.26.0", latest],
                "opentelemetry-instrumentation-flask": latest,
                "markupsafe": "==2.0.1",
                "flask": latest,
                "gevent": latest,
                "requests": "==2.28.1",  # specific version expected by tests
            },
        ),
        Venv(
            name="openai",
            command="pytest {cmdargs} tests/contrib/openai",
            pkgs={
                "vcrpy": "==4.2.1",
                "urllib3": "~=1.26",
                "pytest-asyncio": "==0.21.1",
                "pytest-randomly": latest,
            },
            venvs=[
                Venv(
                    pys=select_pys(min_version="3.8", max_version="3.11"),
                    pkgs={
                        "openai[embeddings,datalib]": ["==1.0.0", "==1.30.1"],
                        "pillow": "==9.5.0",
                        "httpx": "==0.27.2",
                    },
                ),
                Venv(
                    pys=select_pys(min_version="3.8"),
                    pkgs={
                        "openai": latest,
                        "tiktoken": latest,
                        "pillow": latest,
                    },
                    env={"TIKTOKEN_AVAILABLE": "True"},
                ),
            ],
        ),
        Venv(
            name="opentracer",
            pkgs={"opentracing": latest, "pytest-randomly": latest},
            venvs=[
                Venv(
                    pys=select_pys(),
                    command="pytest {cmdargs} tests/opentracer/core",
                ),
                Venv(
                    pys=select_pys(min_version="3.8"),
                    command="pytest {cmdargs} tests/opentracer/test_tracer_asyncio.py",
                    pkgs={"pytest-asyncio": "==0.21.1"},
                ),
                Venv(
                    pys=select_pys(min_version="3.8", max_version="3.11"),
                    command="pytest {cmdargs} tests/opentracer/test_tracer_tornado.py",
                    # TODO: update opentracing tests to be compatible with Tornado v6.
                    # https://github.com/opentracing/opentracing-python/issues/136
                    pkgs={
                        "tornado": ["~=4.5.0", "~=5.1.0"],
                    },
                ),
                Venv(
                    command="pytest {cmdargs} tests/opentracer/test_tracer_gevent.py",
                    venvs=[
                        Venv(
                            pys="3.8",
                            pkgs={
                                "gevent": latest,
                                "greenlet": latest,
                            },
                        ),
                        Venv(
                            pys="3.9",
                            pkgs={"gevent": latest, "greenlet": latest},
                        ),
                        Venv(
                            pys="3.10",
                            pkgs={"gevent": latest},
                        ),
                        Venv(
                            pys="3.11",
                            pkgs={"gevent": latest},
                        ),
                        Venv(
                            pys="3.12",
                            pkgs={"gevent": "~=23.9.0"},
                        ),
                    ],
                ),
            ],
        ),
        Venv(
            name="pyodbc",
            command="pytest {cmdargs} tests/contrib/pyodbc",
            pkgs={"pytest-randomly": latest},
            venvs=[
                Venv(
                    pys=select_pys(max_version="3.8"),
                    pkgs={"pyodbc": ["~=4.0.31", latest]},
                ),
                Venv(
                    # pyodbc added support for Python 3.9/3.10 in 4.0.34
                    pys=select_pys(min_version="3.9", max_version="3.10"),
                    pkgs={"pyodbc": ["~=4.0.34", latest]},
                ),
                Venv(
                    # pyodbc added support for Python 3.11 in 4.0.35
                    pys=select_pys(min_version="3.11"),
                    pkgs={"pyodbc": [latest]},
                ),
            ],
        ),
        Venv(
            name="pylibmc",
            command="pytest {cmdargs} tests/contrib/pylibmc",
            pkgs={"pytest-randomly": latest},
            venvs=[
                Venv(
                    # pylibmc added support for Python 3.8/3.9/3.10 in 1.6.2
                    pys=select_pys(min_version="3.8", max_version="3.10"),
                    pkgs={
                        "pylibmc": ["~=1.6.2", latest],
                    },
                ),
                Venv(
                    pys=select_pys(min_version="3.11"),
                    pkgs={
                        "pylibmc": latest,
                    },
                ),
            ],
        ),
        Venv(
            name="kombu",
            command="pytest {cmdargs} tests/contrib/kombu",
            pkgs={"pytest-randomly": latest},
            venvs=[
                Venv(
                    pys=select_pys(min_version="3.8", max_version="3.9"),
                    pkgs={
                        "kombu": [">=4.6,<4.7", ">=5.0,<5.1", latest],
                    },
                ),
                Venv(
                    # kombu added support for Python 3.10 in 5.2.1
                    pys=select_pys(min_version="3.10", max_version="3.11"),
                    pkgs={
                        "kombu": [">=5.2,<5.3", latest],
                    },
                ),
                Venv(pys=select_pys(min_version="3.12"), pkgs={"kombu": latest}),
            ],
        ),
        Venv(
            name="tornado",
            command="python -m pytest {cmdargs} tests/contrib/tornado",
            pkgs={"pytest-randomly": latest},
            venvs=[
                Venv(
                    # tornado added support for Python 3.8/3.9 in 6.1
                    pys=select_pys(min_version="3.8", max_version="3.9"),
                    pkgs={"tornado": ["~=6.1", "~=6.2"]},
                ),
                Venv(
                    # tornado added support for Python 3.10 in 6.2
                    pys=select_pys(min_version="3.10", max_version="3.12"),
                    pkgs={"tornado": ["==6.2", "==6.3.1"]},
                ),
                Venv(
                    # tornado fixed a bug affecting 3.13 in 6.4.1
                    pys=select_pys(min_version="3.13"),
                    pkgs={"tornado": "==6.4.1"},
                ),
            ],
        ),
        Venv(
            name="mysqldb",
            command="pytest {cmdargs} tests/contrib/mysqldb",
            pkgs={"pytest-randomly": latest},
            venvs=[
                Venv(
                    pys=select_pys(min_version="3.8", max_version="3.9"),
                    pkgs={"mysqlclient": ["~=2.0", "~=2.1", latest]},
                ),
                Venv(
                    # mysqlclient added support for Python 3.9/3.10 in 2.1
                    pys=select_pys(min_version="3.9", max_version="3.12"),
                    pkgs={"mysqlclient": ["~=2.1", latest]},
                ),
                Venv(
                    pys=select_pys(min_version="3.13"),
                    pkgs={"mysqlclient": "==2.2.6"},
                ),
            ],
        ),
        Venv(
            name="langchain",
            command="pytest -v {cmdargs} tests/contrib/langchain",
            pkgs={
                "pytest-asyncio": "==0.23.7",
                "tiktoken": latest,
                "huggingface-hub": latest,
                "ai21": latest,
                "exceptiongroup": latest,
                "psutil": latest,
                "pytest-randomly": "==3.10.1",
                "numexpr": "==2.8.5",
                "greenlet": "==3.0.3",
            },
            venvs=[
                Venv(
                    pkgs={
                        "vcrpy": "==5.1.0",
                        "langchain": "==0.1.20",
                        "langchain-community": "==0.0.38",
                        "langchain-core": "==0.1.52",
                        "langchain-openai": "==0.1.6",
                        "langchain-anthropic": "==0.1.11",
                        "langchain-pinecone": "==0.1.0",
                        "langchain-aws": "==0.1.3",
                        "langchain-cohere": "==0.1.4",
                        "openai": "==1.30.3",
                        "pinecone-client": latest,
                        "botocore": "==1.34.51",
                        "boto3": "==1.34.51",
                        "cohere": "==5.4.0",
                        "anthropic": "==0.26.0",
                        "faiss-cpu": "==1.8.0",
                    },
                    pys=select_pys(min_version="3.9", max_version="3.11"),
                ),
                Venv(
                    pkgs={
                        "vcrpy": "==5.1.0",
                        "langchain": "==0.2.0",
                        "langchain-core": "==0.2.0",
                        "langchain-openai": latest,
                        "langchain-pinecone": latest,
                        "langchain-anthropic": latest,
                        "langchain-aws": latest,
                        "langchain-cohere": latest,
                        "openai": latest,
                        "pinecone-client": latest,
                        "botocore": "==1.34.51",
                        "boto3": "==1.34.51",
                        "cohere": latest,
                        "anthropic": "==0.26.0",
                    },
                    pys=select_pys(min_version="3.9", max_version="3.12"),
                ),
                Venv(
                    pkgs={
                        "vcrpy": "==5.1.0",
                        "langchain": latest,
                        "langchain-community": latest,
                        "langchain-core": latest,
                        "langchain-openai": latest,
                        "langchain-pinecone": latest,
                        "langchain-anthropic": latest,
                        "langchain-aws": latest,
                        "langchain-cohere": latest,
                        "openai": latest,
                        "pinecone-client": latest,
                        "botocore": latest,
                        "cohere": latest,
                    },
                    pys=select_pys(min_version="3.9", max_version="3.12"),
                ),
            ],
        ),
        Venv(
            name="langgraph",
            command="pytest {cmdargs} tests/contrib/langgraph",
            pys=select_pys(min_version="3.9"),
            pkgs={
                "pytest-asyncio": latest,
                "langgraph": "~=0.2.60",
            },
        ),
        Venv(
            name="anthropic",
            command="pytest {cmdargs} tests/contrib/anthropic",
            pys=select_pys(min_version="3.8", max_version="3.12"),
            pkgs={
                "pytest-asyncio": latest,
                "vcrpy": latest,
                "anthropic": [latest, "~=0.28"],
            },
        ),
        Venv(
            name="google_generativeai",
            command="pytest {cmdargs} tests/contrib/google_generativeai",
            pys=select_pys(min_version="3.9", max_version="3.12"),
            pkgs={
                "pytest-asyncio": latest,
                "google-generativeai": [latest],
                "pillow": latest,
                "google-ai-generativelanguage": [latest],
                "vertexai": [latest],
            },
        ),
        Venv(
            name="vertexai",
            command="pytest {cmdargs} tests/contrib/vertexai",
            pys=select_pys(min_version="3.9", max_version="3.12"),
            pkgs={
                "pytest-asyncio": latest,
                "vertexai": [latest],
                "google-ai-generativelanguage": [latest],
            },
        ),
        Venv(
            name="logbook",
            pys=select_pys(),
            command="pytest {cmdargs} tests/contrib/logbook",
            pkgs={
                "logbook": ["~=1.0.0", latest],
                "pytest-randomly": latest,
            },
        ),
        Venv(
            name="loguru",
            pys=select_pys(),
            command="pytest {cmdargs} tests/contrib/loguru",
            pkgs={
                "loguru": ["~=0.4.0", latest],
                "pytest-randomly": latest,
            },
        ),
        Venv(
            name="molten",
            command="pytest {cmdargs} tests/contrib/molten",
            pys=select_pys(),
            pkgs={
                "cattrs": ["<23.1.1"],
                "molten": [">=1.0,<1.1", latest],
                "pytest-randomly": latest,
            },
        ),
        Venv(
            name="gunicorn",
            command="pytest {cmdargs} tests/contrib/gunicorn",
            pkgs={
                "requests": latest,
                "gevent": latest,
                "gunicorn": ["==20.0.4", latest],
                "pytest-randomly": latest,
            },
            pys=select_pys(),
        ),
        Venv(
            name="kafka",
            env={
                "_DD_TRACE_STATS_WRITER_INTERVAL": "1000000000",
                "DD_DATA_STREAMS_ENABLED": "true",
            },
            pkgs={
                "pytest-randomly": latest,
            },
            venvs=[
                Venv(
                    command="pytest {cmdargs} -vv tests/contrib/kafka",
                    venvs=[
                        Venv(
                            pys=select_pys(min_version="3.8", max_version="3.10"),
                            pkgs={"confluent-kafka": ["~=1.9.2", latest]},
                        ),
                        # confluent-kafka added support for Python 3.11 in 2.0.2
                        Venv(pys=select_pys(min_version="3.11"), pkgs={"confluent-kafka": latest}),
                    ],
                ),
            ],
        ),
        Venv(
            name="aws_lambda",
            command="pytest --no-ddtrace {cmdargs} tests/contrib/aws_lambda",
            pys=select_pys(min_version="3.8", max_version="3.9"),
            pkgs={
                "boto3": latest,
                "datadog-lambda": [">=4.66.0", latest],
                "pytest-asyncio": "==0.21.1",
                "pytest-randomly": latest,
                "envier": "==0.5.2",
            },
        ),
        Venv(
            name="azure_functions",
            command="pytest {cmdargs} tests/contrib/azure_functions",
            pys=select_pys(min_version="3.8", max_version="3.11"),
            pkgs={
                "azure.functions": latest,
                "requests": latest,
            },
        ),
        Venv(
            name="sourcecode",
            command="pytest {cmdargs} tests/sourcecode",
            pys=select_pys(),
            pkgs={
                "setuptools": latest,
                "pytest-randomly": latest,
            },
        ),
        Venv(
            name="ci_visibility",
            command="pytest --no-ddtrace {cmdargs} tests/ci_visibility",
            pys=select_pys(max_version="3.12"),
            pkgs={
                "msgpack": latest,
                "coverage": latest,
                "pytest-randomly": latest,
                "gevent": latest,
            },
            env={
                "DD_AGENT_PORT": "9126",
            },
            venvs=[
                # Python 3.8
                Venv(
                    pys=["3.8"],
                    pkgs={"greenlet": "==3.1.0"},
                ),
                # Python 3.9+
                Venv(
                    pys=select_pys(min_version="3.9"),
                ),
            ],
        ),
        Venv(
            name="subprocess",
            command="pytest {cmdargs} tests/contrib/subprocess",
            pkgs={
                "pytest-randomly": latest,
            },
            pys=select_pys(),
        ),
        Venv(
            name="llmobs",
            command="pytest {cmdargs} tests/llmobs",
<<<<<<< HEAD
            pkgs={"vcrpy": latest, "pytest-asyncio": "==0.21.1"},
            venvs=[
                Venv(pys=select_pys(min_version="3.8"), pkgs={"ragas": "==0.1.21", "langchain": latest}),
            ],
=======
            pkgs={
                "vcrpy": latest,
                "pytest-asyncio": "==0.21.1",
                "ragas": "==0.1.21",
                "langchain": latest,
            },
            pys=select_pys(min_version="3.8"),
>>>>>>> 5b4ffa6d
        ),
        Venv(
            name="profile",
            # NB riot commands that use this Venv must include --pass-env to work properly
            command="python -m tests.profiling.run pytest -v --no-cov --capture=no --benchmark-disable {cmdargs} tests/profiling",  # noqa: E501
            env={
                "DD_PROFILING_ENABLE_ASSERTS": "1",
                "DD_PROFILING_STACK_V2_ENABLED": "0",
                "DD_PROFILING__FORCE_LEGACY_EXPORTER": "1",
                "CPUCOUNT": "12",
            },
            pkgs={
                "gunicorn": latest,
                #
                # pytest-benchmark depends on cpuinfo which dropped support for Python<=3.6 in 9.0
                # See https://github.com/workhorsy/py-cpuinfo/issues/177
                "pytest-benchmark": latest,
                "py-cpuinfo": "~=8.0.0",
                "pytest-asyncio": "==0.21.1",
                "pytest-randomly": latest,
            },
            venvs=[
                # Python 3.8 + 3.9
                Venv(
                    pys=["3.8", "3.9"],
                    pkgs={"uwsgi": latest},
                    venvs=[
                        Venv(
                            pkgs={
                                "protobuf": ["==3.19.0", latest],
                            },
                        ),
                        # Gevent
                        Venv(
                            env={
                                "DD_PROFILE_TEST_GEVENT": "1",
                            },
                            pkgs={
                                "gunicorn[gevent]": latest,
                                "gevent": latest,
                            },
                        ),
                    ],
                ),
                # Python 3.10
                Venv(
                    pys="3.10",
                    pkgs={"uwsgi": latest},
                    venvs=[
                        Venv(
                            pkgs={
                                "protobuf": ["==3.19.0", latest],
                            },
                        ),
                        # Gevent
                        Venv(
                            env={
                                "DD_PROFILE_TEST_GEVENT": "1",
                            },
                            pkgs={
                                "gunicorn[gevent]": latest,
                            },
                            venvs=[
                                Venv(
                                    pkgs={
                                        "gevent": latest,
                                        "greenlet": latest,
                                    }
                                ),
                                Venv(
                                    pkgs={"gevent": latest},
                                ),
                            ],
                        ),
                    ],
                ),
                # Python 3.11
                Venv(
                    pys="3.11",
                    pkgs={"uwsgi": latest},
                    venvs=[
                        Venv(
                            pkgs={
                                "protobuf": ["==4.22.0", latest],
                            },
                        ),
                        # Gevent
                        Venv(
                            env={
                                "DD_PROFILE_TEST_GEVENT": "1",
                            },
                            pkgs={"gunicorn[gevent]": latest, "gevent": latest},
                        ),
                    ],
                ),
                # Python 3.12
                Venv(
                    pys="3.12",
                    pkgs={"uwsgi": latest},
                    venvs=[
                        Venv(
                            pkgs={
                                "protobuf": ["==4.22.0", latest],
                            },
                        ),
                        # Gevent
                        Venv(
                            env={
                                "DD_PROFILE_TEST_GEVENT": "1",
                            },
                            pkgs={"gunicorn[gevent]": latest, "gevent": latest},
                        ),
                    ],
                ),
            ],
        ),
        Venv(
            name="profile-v2",
            # NB riot commands that use this Venv must include --pass-env to work properly
            command="python -m tests.profiling.run pytest -v --no-cov --capture=no --benchmark-disable {cmdargs} tests/profiling_v2",  # noqa: E501
            env={
                "DD_PROFILING_ENABLE_ASSERTS": "1",
                "DD_PROFILING_EXPORT_LIBDD_ENABLED": "1",
                # Enable pytest v2 plugin to handle pytest-cpp items in the test suite
                "DD_PYTEST_USE_NEW_PLUGIN_BETA": "1",
                "CPUCOUNT": "12",
            },
            pkgs={
                "gunicorn": latest,
                "lz4": latest,
                "pytest-cpp": latest,
                #
                # pytest-benchmark depends on cpuinfo which dropped support for Python<=3.6 in 9.0
                # See https://github.com/workhorsy/py-cpuinfo/issues/177
                "pytest-benchmark": latest,
                "py-cpuinfo": "~=8.0.0",
                "pytest-asyncio": "==0.21.1",
                "pytest-randomly": latest,
            },
            venvs=[
                # Python 3.8 + 3.9
                Venv(
                    pys=["3.8", "3.9"],
                    pkgs={"uwsgi": latest},
                    venvs=[
                        Venv(
                            pkgs={
                                "protobuf": ["==3.19.0", latest],
                            },
                        ),
                        # Gevent
                        Venv(
                            env={
                                "DD_PROFILE_TEST_GEVENT": "1",
                            },
                            pkgs={
                                "gunicorn[gevent]": latest,
                                "gevent": latest,
                            },
                        ),
                    ],
                ),
                # Python 3.10
                Venv(
                    pys="3.10",
                    pkgs={"uwsgi": latest},
                    venvs=[
                        Venv(
                            pkgs={
                                "protobuf": ["==3.19.0", latest],
                            },
                        ),
                        # Gevent
                        Venv(
                            env={
                                "DD_PROFILE_TEST_GEVENT": "1",
                            },
                            pkgs={
                                "gunicorn[gevent]": latest,
                            },
                            venvs=[
                                Venv(
                                    pkgs={
                                        "gevent": latest,
                                        "greenlet": latest,
                                    }
                                ),
                                Venv(
                                    pkgs={"gevent": latest},
                                ),
                            ],
                        ),
                    ],
                ),
                # Python 3.11
                Venv(
                    pys="3.11",
                    pkgs={"uwsgi": latest},
                    venvs=[
                        Venv(
                            pkgs={
                                "protobuf": ["==4.22.0", latest],
                            },
                        ),
                        # Gevent
                        Venv(
                            env={
                                "DD_PROFILE_TEST_GEVENT": "1",
                            },
                            pkgs={"gunicorn[gevent]": latest, "gevent": latest},
                        ),
                    ],
                ),
                # Python 3.12
                Venv(
                    pys="3.12",
                    pkgs={"uwsgi": latest},
                    venvs=[
                        Venv(
                            pkgs={
                                "protobuf": ["==4.22.0", latest],
                            },
                        ),
                        # Gevent
                        Venv(
                            env={
                                "DD_PROFILE_TEST_GEVENT": "1",
                            },
                            pkgs={"gunicorn[gevent]": latest, "gevent": latest},
                        ),
                    ],
                ),
            ],
        ),
    ],
)<|MERGE_RESOLUTION|>--- conflicted
+++ resolved
@@ -2766,12 +2766,6 @@
         Venv(
             name="llmobs",
             command="pytest {cmdargs} tests/llmobs",
-<<<<<<< HEAD
-            pkgs={"vcrpy": latest, "pytest-asyncio": "==0.21.1"},
-            venvs=[
-                Venv(pys=select_pys(min_version="3.8"), pkgs={"ragas": "==0.1.21", "langchain": latest}),
-            ],
-=======
             pkgs={
                 "vcrpy": latest,
                 "pytest-asyncio": "==0.21.1",
@@ -2779,7 +2773,6 @@
                 "langchain": latest,
             },
             pys=select_pys(min_version="3.8"),
->>>>>>> 5b4ffa6d
         ),
         Venv(
             name="profile",
