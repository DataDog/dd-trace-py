--- conflicted
+++ resolved
@@ -2696,13 +2696,7 @@
             name="ci_visibility",
             command="pytest {cmdargs} tests/ci_visibility",
             pys=select_pys(),
-<<<<<<< HEAD
-            pkgs={
-                "msgpack": latest,
-            },
-=======
-            pkgs={"coverage": latest},
->>>>>>> c8eac858
+            pkgs={"msgpack": latest, "coverage": latest},
         ),
         Venv(
             name="profile",
