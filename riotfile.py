--- conflicted
+++ resolved
@@ -972,7 +972,6 @@
             command="pytest {cmdargs} tests/contrib/urllib3",
         ),
         Venv(
-<<<<<<< HEAD
             name="aiohttp",
             command="pytest {cmdargs} tests/contrib/aiohttp",
             pkgs={"pytest": [">=3"], "pytest-aiohttp": [latest]},
@@ -1012,7 +1011,8 @@
                     },
                 ),
             ],
-=======
+        ),
+        Venv(
             name="jinja2",
             venvs=[
                 Venv(
@@ -1025,7 +1025,6 @@
                 ),
             ],
             command="pytest {cmdargs} tests/contrib/jinja2",
->>>>>>> add3084a
         ),
     ],
 )