# type: ignore
from typing import List
from typing import Tuple

from riot import Venv
from riot import latest


SUPPORTED_PYTHON_VERSIONS = [(2, 7), (3, 5), (3, 6), (3, 7), (3, 8), (3, 9)]  # type: List[Tuple[int, int]]


def version_to_str(version):
    # type: (Tuple[int, int]) -> str
    """Convert a Python version tuple to a string

    >>> version_to_str((2, 7))
    '2.7'
    >>> version_to_str((3, 5))
    '3.5'
    >>> version_to_str((3, 1))
    '3.1'
    >>> version_to_str((3, 10))
    '3.10'
    >>> version_to_str((3, 11))
    '3.11'
    >>> version_to_str((3, ))
    '3'
    """
    return ".".join(str(p) for p in version)


def str_to_version(version):
    # type: (str) -> Tuple[int, int]
    """Convert a Python version string to a tuple

    >>> str_to_version("2.7")
    (2, 7)
    >>> str_to_version("3.5")
    (3, 5)
    >>> str_to_version("3.1")
    (3, 1)
    >>> str_to_version("3.10")
    (3, 10)
    >>> str_to_version("3.11")
    (3, 11)
    >>> str_to_version("3")
    (3,)
    """
    return tuple(int(p) for p in version.split("."))


MIN_PYTHON_VERSION = version_to_str(min(SUPPORTED_PYTHON_VERSIONS))
MAX_PYTHON_VERSION = version_to_str(max(SUPPORTED_PYTHON_VERSIONS))


def select_pys(min_version=MIN_PYTHON_VERSION, max_version=MAX_PYTHON_VERSION):
    # type: (str, str) -> List[str]
    """Helper to select python versions from the list of versions we support

    >>> select_pys()
    ['2.7', '3.5', '3.6', '3.7', '3.8', '3.9']
    >>> select_pys(min_version='3')
    ['3.5', '3.6', '3.7', '3.8', '3.9']
    >>> select_pys(max_version='3')
    ['2.7']
    >>> select_pys(min_version='3.5', max_version='3.8')
    ['3.5', '3.6', '3.7', '3.8']
    """
    min_version = str_to_version(min_version)
    max_version = str_to_version(max_version)

    return [version_to_str(version) for version in SUPPORTED_PYTHON_VERSIONS if min_version <= version <= max_version]


venv = Venv(
    pkgs={
        "mock": latest,
        "pytest": latest,
        # "coverage": latest,
        # "pytest-cov": latest,
        "opentracing": latest,
        "hypothesis": latest,
    },
    env={
        "DD_TESTING_RAISE": "1",
    },
    venvs=[
        Venv(
            pys=["3"],
            pkgs={"black": "==21.4b2", "isort": [latest]},
            venvs=[
                Venv(
                    name="fmt",
                    command="isort . && black .",
                ),
                Venv(
                    name="black",
                    command="black {cmdargs}",
                ),
                Venv(
                    name="isort",
                    command="isort {cmdargs}",
                ),
            ],
        ),
        Venv(
            pys=["3"],
            pkgs={
                "flake8": ">=3.8,<3.9",
                "flake8-blind-except": latest,
                "flake8-builtins": latest,
                "flake8-docstrings": latest,
                "flake8-logging-format": latest,
                "flake8-rst-docstrings": latest,
                "flake8-isort": latest,
                "pygments": latest,
            },
            venvs=[
                Venv(
                    name="flake8",
                    command="flake8 {cmdargs}",
                ),
            ],
        ),
        Venv(
            pys=["3"],
            name="mypy",
            command="mypy {cmdargs}",
            pkgs={
                # TODO: https://mypy-lang.blogspot.com/2021/05/the-upcoming-switch-to-modular-typeshed.html
                "mypy": "<0.900",
            },
        ),
        Venv(
            pys=["3"],
            pkgs={"codespell": "==2.1.0"},
            venvs=[
                Venv(
                    name="codespell",
                    command="codespell ddtrace/ tests/",
                ),
                Venv(
                    name="hook-codespell",
                    command="codespell {cmdargs}",
                ),
            ],
        ),
        Venv(
            pys=["3"],
            name="riot-helpers",
            # DEV: pytest really doesn't want to execute only `riotfile.py`, call doctest directly
            command="python -m doctest {cmdargs} riotfile.py",
            pkgs={"riot": latest},
        ),
        Venv(
            name="docs",
            pys=["3"],
            pkgs={
                "cython": latest,
                "reno[sphinx]": latest,
                "sphinx": latest,
                "sphinxcontrib-spelling": latest,
                "PyEnchant": latest,
            },
            command="scripts/build-docs",
        ),
        Venv(
            name="benchmarks",
            pys=select_pys(),
            pkgs={"pytest-benchmark": latest, "msgpack": latest},
            command="pytest --benchmark-warmup=on {cmdargs} tests/benchmarks",
            venvs=[
                Venv(
                    name="benchmarks-nogc",
                    command="pytest --benchmark-warmup=on --benchmark-disable-gc {cmdargs} tests/benchmarks",
                ),
            ],
        ),
        Venv(
            name="tracer",
            command="pytest {cmdargs} tests/tracer/",
            venvs=[
                Venv(
                    pys=select_pys(),
                    pkgs={
                        "msgpack": latest,
                        "attrs": ["==19.2.0", latest],
                        "packaging": ["==17.1", latest],
                    },
                )
            ],
        ),
        Venv(
            name="runtime",
            command="pytest {cmdargs} tests/runtime/",
            venvs=[Venv(pys=select_pys(), pkgs={"msgpack": latest})],
        ),
        Venv(
            name="ddtracerun",
            command="pytest {cmdargs} tests/commands/test_runner.py",
            pys=select_pys(),
            pkgs={
                "redis": latest,
                "gevent": latest,
            },
        ),
        Venv(
            name="vendor",
            command="pytest {cmdargs} tests/vendor/",
            pys=select_pys(),
        ),
        Venv(
            name="test_logging",
            command="pytest {cmdargs} tests/contrib/logging",
            pys=select_pys(),
        ),
        Venv(
            name="falcon",
            command="pytest {cmdargs} tests/contrib/falcon",
            venvs=[
                # Falcon 1.x
                # Python 2.7+
                Venv(
                    pys=select_pys(),
                    pkgs={
                        "falcon": [
                            "~=1.4.1",
                            "~=1.4",  # latest 1.x
                        ]
                    },
                ),
                # Falcon 2.x
                # Python 3.5+
                Venv(
                    pys=select_pys(min_version="3.5"),
                    pkgs={
                        "falcon": [
                            "~=2.0.0",
                            "~=2.0",  # latest 2.x
                        ]
                    },
                ),
                # Falcon 3.x
                # Python 3.5+
                Venv(
                    pys=select_pys(min_version="3.5"),
                    pkgs={
                        "falcon": [
                            "~=3.0.0",
                            "~=3.0",  # latest 3.x
                            latest,
                        ]
                    },
                ),
            ],
        ),
        Venv(
            name="celery",
            command="pytest {cmdargs} tests/contrib/celery",
            venvs=[
                # Non-4.x celery should be able to use the older redis lib, since it locks to an older kombu
                Venv(
                    pys=select_pys(max_version="3.6"),
                    pkgs={
                        "celery": "~=3.0",  # most recent 3.x.x release
                        "redis": "~=2.10.6",
                    },
                ),
                # 4.x celery bumps kombu to 4.4+, which requires redis 3.2 or later, this tests against
                # older redis with an older kombu, and newer kombu/newer redis.
                # https://github.com/celery/kombu/blob/3e60e6503a77b9b1a987cf7954659929abac9bac/Changelog#L35
                Venv(
                    pys=select_pys(max_version="3.6"),
                    pkgs={
                        "celery": [
                            "~=4.0.2",
                            "~=4.1.1",
                        ],
                        "redis": "~=2.10.6",
                        "kombu": "~=4.3.0",
                        "pytest": "~=3.10",
                    },
                ),
                Venv(
                    pys=select_pys(max_version="3.6"),
                    pkgs={
                        "celery": [
                            "~=4.0.2",
                            "~=4.1.1",
                        ],
                        "redis": "~=3.5",
                        "kombu": "~=4.4.0",
                    },
                ),
                # Celery 4.2 is now limited to Kombu 4.3
                # https://github.com/celery/celery/commit/1571d414461f01ae55be63a03e2adaa94dbcb15d
                Venv(
                    pys=select_pys(max_version="3.6"),
                    pkgs={
                        "celery": "~=4.2.2",
                        "redis": "~=2.10.6",
                        "kombu": "~=4.3.0",
                    },
                ),
                # Celery 4.3 wants Kombu >= 4.4 and Redis >= 3.2
                Venv(
                    pys=select_pys(),
                    pkgs={
                        "celery": [
                            "~=4.3.1",
                            "~=4.4.7",
                            "~=4.4",  # most recent 4.x
                        ],
                        "redis": "~=3.5",
                        "kombu": "~=4.4",
                    },
                ),
                # Celery 5.x wants Python 3.6+
                Venv(
                    pys=select_pys(min_version="3.6"),
                    env={
                        # https://docs.celeryproject.org/en/v5.0.5/userguide/testing.html#enabling
                        "PYTEST_PLUGINS": "celery.contrib.pytest",
                    },
                    pkgs={
                        "celery": [
                            # Pin until https://github.com/celery/celery/issues/6829 is resolved.
                            # "~=5.0.5",
                            "==5.0.5",
                            "~=5.0",  # most recent 5.x
                            latest,
                        ],
                        "redis": "~=3.5",
                    },
                ),
            ],
        ),
        Venv(
            name="cherrypy",
            command="pytest {cmdargs} tests/contrib/cherrypy",
            venvs=[
                Venv(
                    pys=select_pys(),
                    pkgs={
                        "cherrypy": [
                            ">=11,<12",
                            ">=12,<13",
                            ">=13,<14",
                            ">=14,<15",
                            ">=15,<16",
                            ">=16,<17",
                            ">=17,<18",
                        ],
                    },
                ),
                Venv(
                    pys=select_pys(min_version="3.5"),
                    pkgs={
                        "cherrypy": [">=18.0,<19", latest],
                    },
                ),
            ],
        ),
        Venv(
            name="pymongo",
            command="pytest {cmdargs} tests/contrib/pymongo",
            venvs=[
                Venv(
                    pys=select_pys(max_version="3.7"),
                    pkgs={
                        "pymongo": [
                            ">=3.0,<3.1",
                            ">=3.1,<3.2",
                            ">=3.2,<3.3",
                            ">=3.3,<3.4",
                            ">=3.4,<3.5",
                            ">=3.5,<3.6",
                            ">=3.6,<3.7",
                            ">=3.7,<3.8",
                            ">=3.8,<3.9",
                            ">=3.9,<3.10",
                            ">=3.10,<3.11",
                            ">=3.12,<3.13",
                            latest,
                        ],
                        "mongoengine": latest,
                    },
                ),
                Venv(
                    pys=select_pys(min_version="3.8"),
                    pkgs={
                        "pymongo": [
                            ">=3.0,<3.1",
                            ">=3.1,<3.2",
                            ">=3.2,<3.3",
                            ">=3.3,<3.4",
                            ">=3.5,<3.6",
                            ">=3.6,<3.7",
                            ">=3.7,<3.8",
                            ">=3.8,<3.9",
                            ">=3.9,<3.10",
                            ">=3.10,<3.11",
                            ">=3.12,<3.13",
                            latest,
                        ],
                        "mongoengine": latest,
                    },
                ),
            ],
        ),
        # Django  Python version support
        # 1.11    2.7, 3.4, 3.5, 3.6, 3.7 (added in 1.11.17)
        # 2.0     3.4, 3.5, 3.6, 3.7
        # 2.1     3.5, 3.6, 3.7
        # 2.2     3.5, 3.6, 3.7, 3.8 (added in 2.2.8)
        # 3.0     3.6, 3.7, 3.8
        # 3.1     3.6, 3.7, 3.8
        # Source: https://docs.djangoproject.com/en/dev/faq/install/#what-python-version-can-i-use-with-django
        Venv(
            name="django",
            command="pytest {cmdargs} tests/contrib/django",
            venvs=[
                Venv(
                    pys=select_pys(max_version="3.6"),
                    pkgs={
                        "django": [">=1.8,<1.9", ">=1.11,<1.12"],
                        "django-pylibmc": ">=0.6,<0.7",
                        "django-redis": ">=4.5,<4.6",
                        "pylibmc": latest,
                        "pytest-django": "==3.10.0",
                        "python-memcached": latest,
                        "redis": ">=2.10,<2.11",
                        "psycopg2": ["~=2.8.0"],
                    },
                ),
                Venv(
                    pys=["3.5"],
                    pkgs={
                        "django": [">=2.0,<2.1", ">=2.1,<2.2", ">=2.2,<2.3"],
                        "django-pylibmc": ">=0.6,<0.7",
                        "django-redis": ">=4.5,<4.6",
                        "pylibmc": latest,
                        "pytest-django": "==3.10.0",
                        "python-memcached": latest,
                        "redis": ">=2.10,<2.11",
                        "psycopg2": ["~=2.8.0"],
                    },
                ),
                Venv(
                    pys=select_pys(min_version="3.6"),
                    pkgs={
                        "django": [">=2.0,<2.1", ">=2.1,<2.2", ">=2.2,<2.3", ">=3.0,<3.1", latest],
                        "django-pylibmc": ">=0.6,<0.7",
                        "django-redis": ">=4.5,<4.6",
                        "pylibmc": latest,
                        "pytest-django": "==3.10.0",
                        "python-memcached": latest,
                        "redis": ">=2.10,<2.11",
                        "psycopg2": ["~=2.8.0"],
                    },
                ),
            ],
        ),
        Venv(
            name="djangorestframework",
            command="pytest {cmdargs} tests/contrib/djangorestframework",
            venvs=[
                Venv(
                    pys=select_pys(max_version="3.6"),
                    pkgs={
                        "django": "==1.11",
                        "djangorestframework": [">=3.4,<3.5", ">=3.7,<3.8"],
                        "pytest-django": "==3.10.0",
                    },
                ),
                Venv(
                    pys=select_pys(min_version="3.5"),
                    pkgs={
                        "django": ">=2.2,<2.3",
                        "djangorestframework": [">=3.8,<3.9", ">=3.9,<3.10", latest],
                        "pytest-django": "==3.10.0",
                    },
                ),
                Venv(
                    pys=select_pys(min_version="3.6"),
                    pkgs={
                        "django": ">=3.0,<3.1",
                        "djangorestframework": ">=3.10,<3.11",
                        "pytest-django": "==3.10.0",
                    },
                ),
                Venv(
                    pys=select_pys(min_version="3.6"),
                    pkgs={
                        "django": latest,
                        "djangorestframework": ">=3.11,<3.12",
                        "pytest-django": "==3.10.0",
                    },
                ),
            ],
        ),
        Venv(
            name="elasticsearch",
            command="pytest {cmdargs} tests/contrib/elasticsearch/test_elasticsearch.py",
            venvs=[
                Venv(
                    pys=select_pys(max_version="3.8"),
                    pkgs={
                        "elasticsearch": [
                            "~=1.6.0",
                            "~=1.7.0",
                            "~=1.8.0",
                            "~=1.9.0",
                            "~=2.3.0",
                            "~=2.4.0",
                            "~=5.1.0",
                            "~=5.2.0",
                            "~=5.3.0",
                            "~=5.4.0",
                            "~=6.3.0",
                            "~=6.4.0",
                            "~=6.8.0",
                            "~=7.0.0",
                            "~=7.1.0",
                            "~=7.5.0",
                        ]
                    },
                ),
                Venv(
                    pys=select_pys(),
                    pkgs={
                        "elasticsearch": [
                            "~=7.6.0",
                            "~=7.8.0",
                            "~=7.10.0",
                            latest,
                        ]
                    },
                ),
                Venv(pys=select_pys(), pkgs={"elasticsearch1": ["~=1.10.0"]}),
                Venv(pys=select_pys(), pkgs={"elasticsearch2": ["~=2.5.0"]}),
                Venv(pys=select_pys(), pkgs={"elasticsearch5": ["~=5.5.0"]}),
                Venv(pys=select_pys(), pkgs={"elasticsearch6": ["~=6.4.0", "~=6.8.0", latest]}),
                Venv(pys=select_pys(), pkgs={"elasticsearch7": ["~=7.6.0", "~=7.8.0", "~=7.10.0", latest]}),
            ],
        ),
        Venv(
            name="elasticsearch-multi",
            command="pytest {cmdargs} tests/contrib/elasticsearch/test_elasticsearch_multi.py",
            venvs=[
                Venv(
                    pys=select_pys(),
                    pkgs={
                        "elasticsearch": ["~=1.6.0"],
                        "elasticsearch2": [latest],
                        "elasticsearch5": [latest],
                        "elasticsearch6": [latest],
                        "elasticsearch7": [latest],
                    },
                ),
            ],
        ),
        Venv(
            name="flask",
            command="pytest {cmdargs} tests/contrib/flask",
            pkgs={
                "blinker": latest,
            },
            venvs=[
                # Flask == 0.12.0
                Venv(
                    pys=select_pys(),
                    pkgs={
                        "flask": ["~=0.12.0"],
                        "pytest": "~=3.0",
                    },
                ),
                Venv(
                    pys=select_pys(),
                    command="python tests/ddtrace_run.py pytest {cmdargs} tests/contrib/flask_autopatch",
                    env={
                        "DATADOG_SERVICE_NAME": "test.flask.service",
                        "DATADOG_PATCH_MODULES": "jinja2:false",
                    },
                    pkgs={
                        "flask": ["~=0.12.0"],
                        "pytest": "~=3.0",
                    },
                ),
                # Flask 1.x.x
                Venv(
                    pys=select_pys(),
                    pkgs={
                        "flask": [
                            "~=1.0.0",
                            "~=1.1.0",
                            "~=1.0",  # latest 1.x
                        ],
                    },
                ),
                Venv(
                    pys=select_pys(),
                    command="python tests/ddtrace_run.py pytest {cmdargs} tests/contrib/flask_autopatch",
                    env={
                        "DATADOG_SERVICE_NAME": "test.flask.service",
                        "DATADOG_PATCH_MODULES": "jinja2:false",
                    },
                    pkgs={
                        "flask": [
                            "~=1.0.0",
                            "~=1.1.0",
                            "~=1.0",  # latest 1.x
                        ],
                    },
                ),
                # Flask >= 2.0.0
                Venv(
                    pys=select_pys(min_version="3.6"),
                    pkgs={
                        "flask": [
                            "~=2.0.0",
                            "~=2.0",  # latest 2.x
                            latest,
                        ],
                    },
                ),
                Venv(
                    pys=select_pys(min_version="3.6"),
                    command="python tests/ddtrace_run.py pytest {cmdargs} tests/contrib/flask_autopatch",
                    env={
                        "DATADOG_SERVICE_NAME": "test.flask.service",
                        "DATADOG_PATCH_MODULES": "jinja2:false",
                    },
                    pkgs={
                        "flask": [
                            "~=2.0.0",
                            "~=2.0",  # latest 2.x
                            latest,
                        ],
                    },
                ),
            ],
        ),
        Venv(
            name="flask_cache",
            command="pytest {cmdargs} tests/contrib/flask_cache",
            pkgs={
                "python-memcached": latest,
                "redis": "~=2.0",
                "blinker": latest,
                "werkzeug": "<1.0",
            },
            venvs=[
                Venv(
                    pys=select_pys(max_version="2.7"),
                    pkgs={
                        "flask": ["~=0.10.0", "~=0.11.0"],
                        "Flask-Cache": ["~=0.12.0"],
                    },
                ),
                Venv(
                    pys=select_pys(),
                    pkgs={
                        "flask": ["~=0.10.0", "~=0.11.0", "~=0.12.0"],
                        "Flask-Cache": ["~=0.13.0", latest],
                    },
                ),
            ],
        ),
        Venv(
            name="mako",
            command="pytest {cmdargs} tests/contrib/mako",
            pys=select_pys(),
            pkgs={"mako": ["<1.0.0", "~=1.0.0", "~=1.1.0", latest]},
        ),
        Venv(
            name="mysql",
            command="pytest {cmdargs} tests/contrib/mysql",
            venvs=[
                Venv(
                    pys="2.7",
                    pkgs={"mysql-connector-python": ["==8.0.5", "<8.0.24"]},
                ),
                Venv(
                    pys=select_pys(min_version="3.6"),
                    pkgs={"mysql-connector-python": ["==8.0.5", ">=8.0", latest]},
                ),
            ],
        ),
        Venv(
            name="psycopg",
            command="pytest {cmdargs} tests/contrib/psycopg",
            venvs=[
                Venv(
                    pys=select_pys(min_version="2.7", max_version="3.6"),
                    pkgs={"psycopg2": ["~=2.7.0", "~=2.8.0", latest]},
                ),
                Venv(
                    pys=["3.7"],
                    pkgs={"psycopg2": ["~=2.7.0", "~=2.8.0", latest]},
                ),
                Venv(
                    pys=select_pys(min_version="3.8"),
                    pkgs={"psycopg2": ["~=2.8.0", latest]},
                ),
            ],
        ),
        Venv(
            name="pymemcache",
            pys=select_pys(),
            pkgs={
                "pymemcache": [
                    "~=1.4",  # Most recent 1.x release
                    "~=2.0",  # Most recent 2.x release
                    "~=3.0.1",
                    "~=3.1.1",
                    "~=3.2.0",
                    "~=3.3.0",
                    "~=3.4.2",
                    latest,
                ]
            },
            venvs=[
                Venv(command="pytest {cmdargs} --ignore=tests/contrib/pymemcache/autopatch tests/contrib/pymemcache"),
                Venv(command="python tests/ddtrace_run.py pytest {cmdargs} tests/contrib/pymemcache/autopatch/"),
            ],
        ),
        Venv(
            name="pynamodb",
            command="pytest {cmdargs} tests/contrib/pynamodb",
            pkgs={
                "pynamodb": [">=4.0,<4.1", ">=4.1,<4.2", ">=4.2,<4.3", ">=4.3,<4.4", latest],
                "moto": ">=1.0,<2.0",
            },
            venvs=[
                Venv(pys=select_pys(min_version="3.5")),
                Venv(
                    pys=["2.7"],
                    pkgs={
                        "rsa": "<4.7.1",
                    },
                ),
            ],
        ),
        Venv(
            name="starlette",
            command="pytest {cmdargs} tests/contrib/starlette",
            venvs=[
                Venv(
                    pys=select_pys(min_version="3.6"),
                    pkgs={
                        "starlette": [">=0.13,<0.14", ">=0.14,<0.15", latest],
                        "httpx": latest,
                        "pytest-asyncio": latest,
                        "requests": latest,
                        "aiofiles": latest,
                        # Pinned until https://github.com/encode/databases/issues/298 is resolved.
                        "sqlalchemy": "~=1.3.0",
                        "aiosqlite": latest,
                        "databases": latest,
                    },
                ),
            ],
        ),
        Venv(
            name="sqlalchemy",
            command="pytest {cmdargs} tests/contrib/sqlalchemy",
            venvs=[
                Venv(
                    pys=select_pys(max_version="3"),
                    pkgs={
                        "sqlalchemy": ["~=1.0.0", "~=1.1.0", "~=1.2.0", "~=1.3.0", latest],
                        "psycopg2": ["~=2.8.0"],
                        "mysql-connector-python": ["<8.0.24"],
                    },
                ),
                Venv(
                    pys=select_pys(min_version="3.6"),
                    pkgs={
                        "sqlalchemy": ["~=1.0.0", "~=1.1.0", "~=1.2.0", "~=1.3.0", latest],
                        "psycopg2": ["~=2.8.0"],
                        "mysql-connector-python": latest,
                    },
                ),
            ],
        ),
        Venv(
            name="requests",
            command="pytest {cmdargs} tests/contrib/requests",
            venvs=[
                Venv(
                    pys=select_pys(),
                    pkgs={
                        "requests-mock": ">=1.4",
                        "requests": [
                            ">=2.8,<2.9",
                            ">=2.10,<2.11",
                            ">=2.12,<2.13",
                            ">=2.14,<2.15",
                            ">=2.16,<2.17",
                            ">=2.18,<2.19",
                            ">=2.20,<2.21",
                            latest,
                        ],
                    },
                ),
            ],
        ),
        Venv(
            name="wsgi",
            command="pytest {cmdargs} tests/contrib/wsgi",
            venvs=[
                Venv(
                    pys=select_pys(),
                    pkgs={
                        "WebTest": latest,
                    },
                ),
            ],
        ),
        Venv(
            name="boto",
            command="pytest {cmdargs} tests/contrib/boto",
            venvs=[Venv(pys=select_pys(max_version="3.6"), pkgs={"boto": latest, "moto": ["<1.0"]})],
        ),
        Venv(
            name="botocore",
            command="pytest {cmdargs} tests/contrib/botocore",
            pkgs={"botocore": latest},
            venvs=[
                Venv(pys=select_pys(min_version="3.5"), pkgs={"moto": [">=1.0,<2.0"]}),
                Venv(pys=["2.7"], pkgs={"moto": [">=1.0,<2.0"], "rsa": ["<4.7.1"]}),
            ],
        ),
        Venv(
            name="mongoengine",
            command="pytest {cmdargs} tests/contrib/mongoengine",
            pkgs={
                "pymongo": latest,
            },
            venvs=[
                Venv(
                    pys=select_pys(),
                    pkgs={
                        # 0.20 dropped support for Python 2.7
                        "mongoengine": [">=0.15,<0.16", ">=0.16,<0.17", ">=0.17,<0.18", ">=0.18,<0.19"]
                    },
                ),
                Venv(
                    pys=select_pys(min_version="3.6"),
                    pkgs={"mongoengine": [">=0.20,<0.21", ">=0.21,<0.22", ">=0.22,<0.23", latest]},
                ),
            ],
        ),
        Venv(
            name="asgi",
            pkgs={
                "pytest-asyncio": latest,
                "httpx": latest,
                "asgiref": ["~=3.0.0", "~=3.0"],
            },
            pys=select_pys(min_version="3.6"),
            command="pytest {cmdargs} tests/contrib/asgi",
        ),
        Venv(
            name="mariadb",
            command="pytest {cmdargs} tests/contrib/mariadb",
            venvs=[
                Venv(
                    pys=select_pys(min_version="3.6"),
                    pkgs={
                        "mariadb": [
                            "~=1.0.0",
                            "~=1.0",
                            latest,
                        ],
                    },
                ),
            ],
        ),
        Venv(
            name="fastapi",
            command="pytest {cmdargs} tests/contrib/fastapi",
            venvs=[
                Venv(
                    pys=select_pys(min_version="3.6"),
                    pkgs={
                        "fastapi": [">=0.51,<0.52", ">=0.55,<0.56", ">=0.60,<0.61", latest],
                        "httpx": latest,
                        "pytest-asyncio": latest,
                        "requests": latest,
                        "aiofiles": latest,
                    },
                ),
            ],
        ),
        Venv(
            name="pytest",
            command="pytest {cmdargs} tests/contrib/pytest",
            venvs=[
                Venv(
                    pys=["2.7"],
                    # pytest==4.6 is last to support python 2.7
                    pkgs={"pytest": ">=4.0,<4.6", "msgpack": latest},
                ),
                Venv(
                    pys=select_pys(min_version="3.5"),
                    pkgs={
                        "pytest": [
                            ">=3.0,<4.0",
                            ">=4.0,<5.0",
                            ">=5.0,<6.0",
                            ">=6.0,<7.0",
                            latest,
                        ],
                        "msgpack": latest,
                    },
                ),
            ],
        ),
        Venv(
            name="grpc",
            command="pytest {cmdargs} tests/contrib/grpc",
            pkgs={
                "googleapis-common-protos": latest,
            },
            venvs=[
                # Versions between 1.14 and 1.20 have known threading issues
                # See https://github.com/grpc/grpc/issues/18994
                Venv(
                    pys=select_pys(max_version="3.6"),
                    pkgs={
                        "grpcio": [
                            "~=1.12.0",
                            "~=1.20.0",
                            "~=1.21.0",
                            "~=1.22.0",
                        ],
                    },
                ),
                Venv(
                    pys=["3.7"],
                    pkgs={
                        "grpcio": [
                            "~=1.20.0",
                            "~=1.21.0",
                            "~=1.22.0",
                            "~=1.24.0",
                            "~=1.26.0",
                            "~=1.28.0",
                            latest,
                        ],
                    },
                ),
                Venv(
                    pys=select_pys(min_version="3.8"),
                    pkgs={
                        "grpcio": ["~=1.24.0", "~=1.26.0", "~=1.28.0", latest],
                    },
                ),
            ],
        ),
        Venv(
            name="urllib3",
            pys=select_pys(),
            pkgs={"urllib3": ["~=1.22.0", ">=1.23,<1.27", latest]},
            command="pytest {cmdargs} tests/contrib/urllib3",
        ),
        Venv(
<<<<<<< HEAD
            # releases 3.7 and 3.8 are broken on Python >= 3.7
            # (see https://github.com/r4fek/django-cassandra-engine/issues/104)
            name="cassandra",
            venvs=[
                Venv(
                    pys=select_pys(min_version="3.7"),
                    pkgs={"cassandra-driver": ["~=3.6.0", "~=3.15.0", latest]},
                ),
                Venv(
                    pys=select_pys(max_version="3.6"),
                    pkgs={"cassandra-driver": [("~=3.%d.0" % m) for m in range(6, 9)] + ["~=3.15.0", latest]},
                ),
            ],
            command="pytest {cmdargs} tests/contrib/cassandra",
=======
            name="aiopg",
            venvs=[
                Venv(
                    pys=["3.5", "3.6"],
                    pkgs={
                        "aiopg": ["~=0.12.0", "~=0.15.0"],
                    },
                ),
                Venv(
                    pys=select_pys(min_version="3.7"),
                    pkgs={
                        "aiopg": ["~=0.15.0", "~=0.16.0"],  # TODO: add latest
                    },
                ),
            ],
            pkgs={
                "sqlalchemy": latest,
            },
            command="pytest {cmdargs} tests/contrib/aiopg",
        ),
        Venv(
            name="jinja2",
            venvs=[
                Venv(
                    pys=select_pys(),
                    pkgs={"jinja2": [("~=2.%d.0" % m) for m in range(7, 12)]},
                ),
                Venv(
                    pys=select_pys(min_version="3.6"),
                    pkgs={"jinja2": ["~=3.0.0", latest]},
                ),
            ],
            command="pytest {cmdargs} tests/contrib/jinja2",
>>>>>>> f9bab03a
        ),
    ],
)<|MERGE_RESOLUTION|>--- conflicted
+++ resolved
@@ -967,7 +967,6 @@
             command="pytest {cmdargs} tests/contrib/urllib3",
         ),
         Venv(
-<<<<<<< HEAD
             # releases 3.7 and 3.8 are broken on Python >= 3.7
             # (see https://github.com/r4fek/django-cassandra-engine/issues/104)
             name="cassandra",
@@ -982,7 +981,8 @@
                 ),
             ],
             command="pytest {cmdargs} tests/contrib/cassandra",
-=======
+        ),
+        Venv(
             name="aiopg",
             venvs=[
                 Venv(
@@ -1016,7 +1016,6 @@
                 ),
             ],
             command="pytest {cmdargs} tests/contrib/jinja2",
->>>>>>> f9bab03a
         ),
     ],
 )