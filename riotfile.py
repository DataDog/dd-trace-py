--- conflicted
+++ resolved
@@ -3107,14 +3107,7 @@
         Venv(
             name="ray",
             command="pytest {cmdargs} tests/contrib/ray",
-<<<<<<< HEAD
-            pys=select_pys(min_version="3.11"),
-=======
-            env={
-                "DD_TRACE_OTEL_ENABLED": "true",
-            },
-            pys=select_pys(min_version="3.9", max_version="3.13"),
->>>>>>> bc47ed9c
+            pys=select_pys(min_version="3.11", max_version="3.13"),
             pkgs={
                 "ray[default]": ["~=2.46.0", latest],
             },
