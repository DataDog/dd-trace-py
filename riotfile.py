--- conflicted
+++ resolved
@@ -2477,17 +2477,12 @@
             pkgs={"requests": latest, "gevent": latest},
             venvs=[
                 Venv(
-<<<<<<< HEAD
-                    pys=select_pys(min_version="3.8"),
+                    pys=select_pys(min_version="3.5"),
                     pkgs={"gunicorn": ["==20.0.4", latest]},
-=======
-                    pys=select_pys(min_version="3.5"),
-                    pkgs={"gunicorn": ["==19.10.0", latest]},
                 ),
                 Venv(
                     pys="2.7",
                     pkgs={"gunicorn": ["==19.10.0"]},
->>>>>>> 31ba719e
                 ),
             ],
         ),
