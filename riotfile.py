# type: ignore
import logging
from typing import List  # noqa
from typing import Tuple  # noqa

from riot import Venv


logger = logging.getLogger(__name__)
latest = ""


SUPPORTED_PYTHON_VERSIONS = [
    (3, 7),
    (3, 8),
    (3, 9),
    (3, 10),
    (3, 11),
    (3, 12),
]  # type: List[Tuple[int, int]]


def version_to_str(version):
    # type: (Tuple[int, int]) -> str
    """Convert a Python version tuple to a string

    >>> version_to_str((3, 7))
    '3.7'
    >>> version_to_str((3, 8))
    '3.8'
    >>> version_to_str((3, 9))
    '3.9'
    >>> version_to_str((3, 10))
    '3.10'
    >>> version_to_str((3, 11))
    '3.11'
    >>> version_to_str((3, 12))
    '3.12'
    >>> version_to_str((3, ))
    '3'
    """
    return ".".join(str(p) for p in version)


def str_to_version(version):
    # type: (str) -> Tuple[int, int]
    """Convert a Python version string to a tuple

    >>> str_to_version("3.7")
    (3, 7)
    >>> str_to_version("3.8")
    (3, 8)
    >>> str_to_version("3.9")
    (3, 9)
    >>> str_to_version("3.10")
    (3, 10)
    >>> str_to_version("3.11")
    (3, 11)
    >>> str_to_version("3.12")
    (3, 12)
    >>> str_to_version("3")
    (3,)
    """
    return tuple(int(p) for p in version.split("."))


MIN_PYTHON_VERSION = version_to_str(min(SUPPORTED_PYTHON_VERSIONS))
MAX_PYTHON_VERSION = version_to_str(max(SUPPORTED_PYTHON_VERSIONS))


def select_pys(min_version=MIN_PYTHON_VERSION, max_version=MAX_PYTHON_VERSION):
    # type: (str, str) -> List[str]
    """Helper to select python versions from the list of versions we support

    >>> select_pys()
    ['3.7', '3.8', '3.9', '3.10', '3.11', '3.12']
    >>> select_pys(min_version='3')
    ['3.7', '3.8', '3.9', '3.10', '3.11', '3.12']
    >>> select_pys(max_version='3')
    []
    >>> select_pys(min_version='3.7', max_version='3.9')
    ['3.7', '3.8', '3.9']
    """
    min_version = str_to_version(min_version)
    max_version = str_to_version(max_version)

    return [version_to_str(version) for version in SUPPORTED_PYTHON_VERSIONS if min_version <= version <= max_version]


venv = Venv(
    pkgs={
        "mock": latest,
        "pytest": latest,
        "pytest-mock": latest,
        "coverage": latest,
        "pytest-cov": latest,
        "opentracing": latest,
        "hypothesis": "<6.45.1",
    },
    env={
        "_DD_CIVISIBILITY_USE_CI_CONTEXT_PROVIDER": "1",
        "DD_TESTING_RAISE": "1",
        "DD_REMOTE_CONFIGURATION_ENABLED": "false",
        "DD_CIVISIBILITY_AGENTLESS_ENABLED": "1",
        "DD_CIVISIBILITY_CODE_COVERAGE_ENABLED": "1",
        "DD_CIVISIBILITY_ITR_ENABLED": "1",
        "DD_PATCH_MODULES": "unittest:false",
        "CMAKE_BUILD_PARALLEL_LEVEL": "12",
    },
    venvs=[
        Venv(
            pys=["3"],
            name="meta-testing",
            command="pytest {cmdargs} tests/meta",
        ),
        Venv(
            name="circleci-gen-config",
            command="python scripts/gen_circleci_config.py {cmdargs}",
            pys=["3"],
            pkgs={
                "ruamel.yaml": latest,
            },
        ),
        Venv(
            name="appsec",
            pys=select_pys(),
            command="pytest {cmdargs} tests/appsec/appsec/",
            pkgs={
                "requests": latest,
                "docker": latest,
            },
        ),
        Venv(
            name="appsec_iast",
            pys=select_pys(),
            command="pytest -v {cmdargs} tests/appsec/iast/",
            pkgs={
                "requests": latest,
                "urllib3": latest,
                "pycryptodome": latest,
                "cryptography": latest,
                "astunparse": latest,
                "simplejson": latest,
                "SQLAlchemy": "==2.0.22",
                "psycopg2-binary": "~=2.9.9",
                "googleapis-common-protos": latest,
                "grpcio": latest,
            },
            env={
                "DD_CIVISIBILITY_ITR_ENABLED": "0",
                "DD_IAST_REQUEST_SAMPLING": "100",  # Override default 30% to analyze all IAST requests
                "_DD_APPSEC_DEDUPLICATION_ENABLED": "false",
            },
        ),
        Venv(
            name="appsec_iast_memcheck",
            pys=select_pys(min_version="3.8"),
            command="pytest {cmdargs} --memray --stacks=35 tests/appsec/iast_memcheck/",
            pkgs={
                "requests": latest,
                "pycryptodome": latest,
                "cryptography": latest,
                "SQLAlchemy": "==2.0.22",
                "psycopg2-binary": "~=2.9.9",
                # Should be "pytest-memray": latest, but we need to pin to a specific commit in a fork
                # while this PR gets merged: https://github.com/bloomberg/pytest-memray/pull/103
                "git+https://github.com/gnufede/pytest-memray.git@24a3c0735db99eedf57fb36c573680f9bab7cd73": "",
            },
            env={
                "DD_CIVISIBILITY_ITR_ENABLED": "0",
                "DD_IAST_REQUEST_SAMPLING": "100",  # Override default 30% to analyze all IAST requests
                "_DD_APPSEC_DEDUPLICATION_ENABLED": "false",
            },
        ),
        Venv(
            name="appsec_iast_packages",
            pys=select_pys(min_version="3.8"),
            command="pytest {cmdargs} tests/appsec/iast_packages/",
            pkgs={
                "requests": latest,
                "astunparse": latest,
                "flask": "~=3.0",
                "virtualenv-clone": latest,
            },
            env={
                "DD_CIVISIBILITY_ITR_ENABLED": "0",
                "DD_IAST_REQUEST_SAMPLING": "100",  # Override default 30% to analyze all IAST requests
                "_DD_APPSEC_DEDUPLICATION_ENABLED": "false",
            },
        ),
        Venv(
            name="appsec_iast_tdd_propagation",
            pys=select_pys(min_version="3.11"),
            command="pytest tests/appsec/iast_tdd_propagation/",
            pkgs={
                "coverage": latest,
                "pycryptodome": latest,
                "flask": "~=3.0",
                "sqlalchemy": "~=2.0.23",
                "pony": latest,
                "aiosqlite": latest,
                "tortoise-orm": latest,
                "peewee": latest,
                "requests": latest,
                "envier": "==0.5.2",
                "cattrs": "<23.1.1",
                "protobuf": ">=3",
                "typing_extensions": latest,
                "xmltodict": ">=0.12",
                "opentelemetry-api": ">=1",
                "opentracing": ">=2.0.0",
                "bytecode": latest,
            },
            env={
                "DD_CIVISIBILITY_ITR_ENABLED": "0",
                "DD_IAST_REQUEST_SAMPLING": "100",  # Override default 30% to analyze all IAST requests
                "_DD_APPSEC_DEDUPLICATION_ENABLED": "false",
            },
        ),
        Venv(
            name="appsec_integrations",
            command="pytest {cmdargs} tests/appsec/integrations/",
            pkgs={
                "requests": latest,
                "gunicorn": latest,
                "psycopg2-binary": "~=2.9.9",
            },
            env={
                "DD_CIVISIBILITY_ITR_ENABLED": "0",
                "DD_IAST_REQUEST_SAMPLING": "100",  # Override default 30% to analyze all IAST requests
            },
            venvs=[
                # Flask 1.x.x
                Venv(
                    pys=select_pys(min_version="3.7", max_version="3.9"),
                    pkgs={
                        "flask": "~=1.0",
                        # https://github.com/pallets/itsdangerous/issues/290
                        # DEV: Breaking change made in 2.1.0 release
                        "itsdangerous": "<2.1.0",
                        # https://github.com/pallets/markupsafe/issues/282
                        # DEV: Breaking change made in 2.1.0 release
                        "markupsafe": "<2.0",
                        # DEV: Flask 1.0.x is missing a maximum version for werkzeug dependency
                        "werkzeug": "<2.0",
                    },
                ),
                # Flask 2.x.x
                Venv(
                    pys=select_pys(min_version="3.7", max_version="3.11"),
                    pkgs={
                        "flask": "~=2.2",
                    },
                ),
                # Flask 3.x.x
                Venv(
                    pys=select_pys(min_version="3.8"),
                    pkgs={
                        "flask": "~=3.0",
                        "langchain": "==0.0.354",
                        "langchain_experimental": "==0.0.47",
                    },
                ),
            ],
        ),
        Venv(
            name="profile-diff",
            command="python scripts/diff.py {cmdargs}",
            pys="3",
            pkgs={
                "austin-python": "~=1.0",
                "rich": latest,
            },
        ),
        Venv(
            name="tracer",
            command="pytest -v {cmdargs} tests/tracer/",
            pkgs={
                "msgpack": latest,
                "coverage": latest,
                "attrs": latest,
                "structlog": latest,
                "httpretty": latest,
                "wheel": latest,
                "fastapi": latest,
                "httpx": latest,
                "pytest-randomly": latest,
            },
            env={
                "DD_CIVISIBILITY_LOG_LEVEL": "none",
            },
            venvs=[
                Venv(pys=select_pys()),
                # This test variant ensures tracer tests are compatible with both 64bit and 128bit trace ids.
                Venv(
                    name="tracer-128-bit-traceid-enabled",
                    pys=MAX_PYTHON_VERSION,
                    env={
                        "DD_TRACE_128_BIT_TRACEID_GENERATION_ENABLED": "true",
                    },
                ),
                Venv(
                    name="tracer-128-bit-traceid-disabled",
                    pys=MAX_PYTHON_VERSION,
                    env={
                        "DD_TRACE_128_BIT_TRACEID_GENERATION_ENABLED": "false",
                    },
                ),
                Venv(
                    name="tracer-python-optimize",
                    env={"PYTHONOPTIMIZE": "1"},
                    # Test with the latest version of Python only
                    pys=MAX_PYTHON_VERSION,
                ),
                Venv(
                    name="tracer-legacy-attrs",
                    pkgs={"cattrs": "<23.2.0", "attrs": "==22.1.0"},
                    # Test with the min version of Python only, attrs 20.1.0 is not compatible with Python 3.12
                    pys=MIN_PYTHON_VERSION,
                ),
            ],
        ),
        Venv(
            name="telemetry",
            command="pytest {cmdargs} tests/telemetry/",
            pys=select_pys(),
            pkgs={
                "requests": latest,
                "gunicorn": latest,
                "flask": "<=2.2.3",
                "httpretty": "<1.1",
                "werkzeug": "<2.0",
                "pytest-randomly": latest,
                "markupsafe": "<2.0",
            },
        ),
        Venv(
            name="integration",
            # Enabling coverage for integration tests breaks certain tests in CI
            # Also, running two separate pytest sessions, the ``civisibility`` one with --no-ddtrace
            command="pytest --no-ddtrace --no-cov --ignore-glob='*civisibility*' {cmdargs} tests/integration/",
            pkgs={"msgpack": [latest], "coverage": latest, "pytest-randomly": latest},
            pys=select_pys(),
            venvs=[
                Venv(
                    name="integration-latest",
                    env={
                        "AGENT_VERSION": "latest",
                    },
                ),
                Venv(
                    name="integration-snapshot",
                    env={
                        "DD_TRACE_AGENT_URL": "http://localhost:9126",
                        "AGENT_VERSION": "testagent",
                    },
                ),
            ],
        ),
        Venv(
            name="integration-civisibility",
            # Enabling coverage for integration tests breaks certain tests in CI
            # Also, running two separate pytest sessions, the ``civisibility`` one with --no-ddtrace
            command="pytest --no-cov --no-ddtrace {cmdargs} tests/integration/test_integration_civisibility.py",
            pkgs={"msgpack": [latest], "coverage": latest, "pytest-randomly": latest},
            pys=select_pys(),
            venvs=[
                Venv(
                    name="integration-latest-civisibility",
                    env={
                        "AGENT_VERSION": "latest",
                    },
                ),
                Venv(
                    name="integration-snapshot-civisibility",
                    env={
                        "DD_TRACE_AGENT_URL": "http://localhost:9126",
                        "AGENT_VERSION": "testagent",
                    },
                ),
            ],
        ),
        Venv(
            name="datastreams",
            command="pytest --no-cov {cmdargs} tests/datastreams/",
            pkgs={
                "msgpack": [latest],
                "pytest-randomly": latest,
            },
            pys=select_pys(),
            venvs=[
                Venv(
                    name="datastreams-latest",
                    env={
                        "AGENT_VERSION": "latest",
                    },
                ),
            ],
        ),
        Venv(
            name="internal",
            env={
                "DD_TRACE_AGENT_URL": "http://localhost:8126",
            },
            command="pytest -v {cmdargs} tests/internal/",
            pkgs={
                "httpretty": latest,
                "gevent": latest,
                "pytest-randomly": latest,
                "python-json-logger": "==2.0.7",
                "pyfakefs": latest,
            },
            venvs=[
                Venv(
                    pys="3.7",
                    pkgs={
                        "pytest-asyncio": "~=0.21.1",
                    },
                ),
                Venv(
                    pys=select_pys(min_version="3.8"),
                    pkgs={
                        "pytest-asyncio": "~=0.23.7",
                    },
                ),
            ],
        ),
        Venv(
            name="gevent",
            command="pytest {cmdargs} tests/contrib/gevent",
            pkgs={
                "elasticsearch": latest,
                "pynamodb": "<6.0",
                "pytest-randomly": latest,
            },
            venvs=[
                Venv(
                    pkgs={
                        "aiobotocore": "<=2.3.1",
                        "aiohttp": latest,
                        "botocore": latest,
                        "requests": latest,
                        "opensearch-py": latest,
                    },
                    venvs=[
                        Venv(
                            pys=select_pys(min_version="3.7", max_version="3.8"),
                            pkgs={
                                "gevent": "~=20.12.0",
                                # greenlet v1.0.0 adds support for contextvars
                                "greenlet": "~=1.0.0",
                            },
                        ),
                        Venv(
                            pys="3.9",
                            pkgs={
                                "gevent": ["~=21.1.0", latest],
                                "greenlet": "~=1.0",
                            },
                        ),
                        Venv(
                            # gevent added support for Python 3.10 in 21.8.0
                            pys="3.10",
                            pkgs={
                                "gevent": ["~=21.12.0", latest],
                            },
                        ),
                        Venv(
                            pys="3.11",
                            pkgs={
                                "gevent": ["~=22.10.0", latest],
                            },
                        ),
                        Venv(
                            pys=select_pys(min_version="3.12"),
                            pkgs={
                                "gevent": [latest],
                            },
                        ),
                    ],
                ),
            ],
        ),
        Venv(
            name="runtime",
            command="pytest {cmdargs} tests/runtime/",
            venvs=[
                Venv(
                    pys=select_pys(),
                    pkgs={
                        "msgpack": latest,
                        "pytest-randomly": latest,
                    },
                )
            ],
        ),
        Venv(
            name="ddtracerun",
            command="pytest {cmdargs} --no-cov tests/commands/test_runner.py",
            venvs=[
                Venv(
                    pys=select_pys(),
                    pkgs={
                        "redis": latest,
                        "gevent": latest,
                        "pytest-randomly": latest,
                    },
                ),
            ],
        ),
        Venv(
            name="debugger",
            command="pytest {cmdargs} tests/debugging/",
            pkgs={
                "msgpack": latest,
                "httpretty": latest,
                "typing-extensions": latest,
                "pytest-asyncio": latest,
            },
            pys=select_pys(),
        ),
        Venv(
            name="vendor",
            command="pytest {cmdargs} tests/vendor/",
            pys=select_pys(),
            pkgs={
                "msgpack": ["~=1.0.0", latest],
                "pytest-randomly": latest,
            },
        ),
        Venv(
            name="vertica",
            command="pytest {cmdargs} tests/contrib/vertica/",
            pys=select_pys(max_version="3.9"),
            pkgs={
                "vertica-python": [">=0.6.0,<0.7.0", ">=0.7.0,<0.8.0"],
                "pytest-randomly": latest,
            },
            # venvs=[
            # FIXME: tests fail on vertica 1.x
            # Venv(
            #     # vertica-python added support for Python 3.9/3.10 in 1.0
            #     pys=select_pys(min_version="3.7", max_version="3.10"),
            #     pkgs={"vertica-python": ["~=1.0", latest]},
            # ),
            # Venv(
            #     # vertica-python added support for Python 3.11 in 1.2
            #     pys="3.11",
            #     pkgs={"vertica-python": ["~=1.2", latest]},
            # ),
            # ],
        ),
        Venv(
            name="wait",
            command="python tests/wait-for-services.py {cmdargs}",
            # Default Python 3 (3.10) collections package breaks with kombu/vertica, so specify Python 3.9 instead.
            pys="3.9",
            create=True,
            skip_dev_install=True,
            pkgs={
                "cassandra-driver": latest,
                "psycopg2-binary": latest,
                "mysql-connector-python": "!=8.0.18",
                "vertica-python": ">=0.6.0,<0.7.0",
                "kombu": ">=4.2.0,<4.3.0",
                "pytest-randomly": latest,
            },
        ),
        Venv(
            name="httplib",
            command="pytest {cmdargs} tests/contrib/httplib",
            pkgs={
                "pytest-randomly": latest,
            },
            pys=select_pys(),
        ),
        Venv(
            name="test_logging",
            command="pytest {cmdargs} tests/contrib/logging",
            pkgs={
                "pytest-randomly": latest,
            },
            pys=select_pys(),
        ),
        Venv(
            name="falcon",
            command="pytest {cmdargs} tests/contrib/falcon",
            pys=select_pys(min_version="3.7"),
            pkgs={
                "falcon": [
                    "~=3.0.0",
                    "~=3.0",  # latest 3.x
                    latest,
                ],
                "pytest-randomly": latest,
            },
        ),
        Venv(
            name="bottle",
            pkgs={
                "WebTest": latest,
                "pytest-randomly": latest,
            },
            venvs=[
                Venv(
                    command="pytest {cmdargs} --ignore='tests/contrib/bottle/test_autopatch.py' tests/contrib/bottle/",
                    venvs=[
                        Venv(
                            pys=select_pys(max_version="3.9"),
                            pkgs={"bottle": [">=0.12,<0.13", latest]},
                        ),
                    ],
                ),
                Venv(
                    command="python tests/ddtrace_run.py pytest {cmdargs} tests/contrib/bottle/test_autopatch.py",
                    env={"DD_SERVICE": "bottle-app"},
                    venvs=[
                        Venv(
                            pys=select_pys(max_version="3.9"),
                            pkgs={"bottle": [">=0.12,<0.13", latest]},
                        ),
                    ],
                ),
            ],
        ),
        Venv(
            name="celery",
            command="pytest {cmdargs} tests/contrib/celery",
            pkgs={
                "more_itertools": "<8.11.0",
                "pytest-randomly": latest,
            },
            venvs=[
                # Celery 4.3 wants Kombu >= 4.4 and Redis >= 3.2
                # Split into <3.8 and >=3.8 to pin importlib_metadata dependency for kombu
                Venv(
                    # celery dropped support for Python 2.7/3.5 in 5.0
                    pkgs={
                        "pytest": "~=4.0",
                        "celery": [
                            latest,  # most recent 4.x
                        ],
                        "redis": "~=3.5",
                        "kombu": "~=4.4",
                        "importlib_metadata": "<5.0",  # kombu using deprecated shims removed in importlib_metadata 5.0
                        "pytest-cov": "~=3.0",
                        "pytest-mock": "==2.0.0",
                    },
                    venvs=[
                        # exceptiongroup latest specified to avoid riot bug: https://github.com/DataDog/riot/issues/211
                        Venv(pys="3.7", pkgs={"exceptiongroup": latest}),
                    ],
                ),
                # Venv(
                #     # celery added support for Python 3.9 in 4.x
                #     pys=select_pys(min_version="3.8", max_version="3.9"),
                #     pkgs={
                #         "pytest": "~=4.0",
                #         "celery": [
                #             "latest",  # most recent 4.x
                #         ],
                #         "redis": "~=3.5",
                #         "kombu": "~=4.4",
                #     },
                # ),
                # Celery 5.x wants Python 3.6+
                # Split into <3.8 and >=3.8 to pin importlib_metadata dependency for kombu
                Venv(
                    pys="3.7",
                    env={
                        # https://docs.celeryproject.org/en/v5.0.5/userguide/testing.html#enabling
                        "PYTEST_PLUGINS": "celery.contrib.pytest",
                    },
                    pkgs={
                        "celery": [
                            "~=5.1.0",
                            latest,
                        ],
                        "redis": "~=3.5",
                        "importlib_metadata": "<5.0",  # kombu using deprecated shims removed in importlib_metadata 5.0
                    },
                ),
                Venv(
                    pys=select_pys(min_version="3.8", max_version="3.9"),
                    env={
                        # https://docs.celeryproject.org/en/v5.0.5/userguide/testing.html#enabling
                        "PYTEST_PLUGINS": "celery.contrib.pytest",
                    },
                    pkgs={
                        "celery": [
                            "~=5.2",
                            latest,
                        ],
                        "redis": "~=3.5",
                    },
                ),
                Venv(
                    pys=select_pys(min_version="3.10"),
                    env={
                        # https://docs.celeryproject.org/en/v5.0.5/userguide/testing.html#enabling
                        "PYTEST_PLUGINS": "celery.contrib.pytest",
                    },
                    pkgs={
                        "celery": [
                            latest,
                        ],
                        "redis": "~=3.5",
                    },
                ),
            ],
        ),
        Venv(
            name="cherrypy",
            command="python -m pytest {cmdargs} tests/contrib/cherrypy",
            pkgs={
                "pytest-randomly": latest,
            },
            venvs=[
                Venv(
                    pys=select_pys(max_version="3.10"),
                    pkgs={
                        "cherrypy": [
                            ">=17,<18",
                        ],
                        "more_itertools": "<8.11.0",
                        "typing-extensions": latest,
                    },
                ),
                Venv(
                    # cherrypy added support for Python 3.11 in 18.7
                    pys=select_pys(min_version="3.7"),
                    pkgs={
                        "cherrypy": [">=18.0,<19", latest],
                        "more_itertools": "<8.11.0",
                    },
                ),
            ],
        ),
        Venv(
            name="pymongo",
            command="pytest {cmdargs} tests/contrib/pymongo",
            pkgs={
                "mongoengine": latest,
                "pytest-randomly": latest,
            },
            venvs=[
                Venv(
                    pys=select_pys(min_version="3.7", max_version="3.9"), pkgs={"pymongo": ["~=3.11", "~=4.0", latest]}
                ),
                Venv(
                    # pymongo added support for Python 3.10 in 3.12.1
                    # pymongo added support for Python 3.11 in 3.12.3
                    pys=select_pys(min_version="3.10"),
                    pkgs={"pymongo": ["~=3.12.3", "~=4.0", latest]},
                ),
            ],
        ),
        # Django  Python version support
        # 2.2     3.5, 3.6, 3.7, 3.8  3.9
        # 3.2     3.6, 3.7, 3.8, 3.9, 3.10
        # 4.0     3.8, 3.9, 3.10
        # 4.1     3.8, 3.9, 3.10, 3.11
        # 4.2     3.8, 3.9, 3.10, 3.11
        # 5.0     3.10, 3.11, 3.12
        # Source: https://docs.djangoproject.com/en/dev/faq/install/#what-python-version-can-i-use-with-django
        Venv(
            name="django",
            command="pytest {cmdargs} tests/contrib/django",
            pkgs={
                "django-redis": ">=4.5,<4.6",
                "django-pylibmc": ">=0.6,<0.7",
                "daphne": [latest],
                "requests": [latest],
                "redis": ">=2.10,<2.11",
                "psycopg2-binary": [">=2.8.6"],  # We need <2.9.0 for Python 2.7, and >2.9.0 for 3.9+
                "pytest-django[testing]": "==3.10.0",
                "pylibmc": latest,
                "python-memcached": latest,
                "pytest-randomly": latest,
                "django-q": latest,
            },
            env={
                "DD_CIVISIBILITY_ITR_ENABLED": "0",
                "DD_IAST_REQUEST_SAMPLING": "100",  # Override default 30% to analyze all IAST requests
            },
            venvs=[
                Venv(
                    # django dropped support for Python 3.6/3.7 in 4.0
                    pys=select_pys(max_version="3.7"),
                    pkgs={
                        "django": "~=3.2",
                        "channels": ["~=3.0", latest],
                    },
                ),
                Venv(
                    # django dropped support for Python 3.8/3.9 in 5.0
                    pys=select_pys(min_version="3.8", max_version="3.9"),
                    pkgs={
                        "django": ["~=4.0"],
                        "channels": latest,
                    },
                ),
                Venv(
                    # django started supporting psycopg3 in 4.2 for versions >3.1.8
                    pys=select_pys(min_version="3.8"),
                    pkgs={
                        "django": ["~=4.2"],
                        "psycopg": latest,
                        "channels": latest,
                    },
                ),
            ],
        ),
        Venv(
            name="django_hosts",
            command="pytest {cmdargs} tests/contrib/django_hosts",
            pkgs={
                "pytest-django[testing]": [
                    "==3.10.0",
                ],
                "pytest-randomly": latest,
            },
            venvs=[
                Venv(
                    pys=select_pys(min_version="3.7"),
                    pkgs={
                        "django_hosts": "~=4.0",
                        "django": "~=3.2",
                    },
                ),
                Venv(
                    pys=select_pys(min_version="3.8"),
                    pkgs={
                        "django_hosts": ["~=5.0", latest],
                        "django": "~=4.0",
                    },
                ),
            ],
        ),
        Venv(
            name="djangorestframework",
            command="pytest {cmdargs} tests/contrib/djangorestframework",
            pkgs={
                "pytest-django[testing]": "==3.10.0",
                "pytest-randomly": latest,
            },
            venvs=[
                Venv(
                    # djangorestframework dropped support for Django 2.x in 3.14
                    pys=select_pys(min_version="3.7", max_version="3.9"),
                    pkgs={
                        "django": ">=2.2,<2.3",
                        "djangorestframework": ["==3.12.4", "==3.13.1"],
                    },
                ),
                Venv(
                    pys=select_pys(min_version="3.7"),
                    pkgs={
                        "django": "~=3.2",
                        "djangorestframework": ">=3.11,<3.12",
                    },
                ),
                Venv(
                    pys=select_pys(min_version="3.8"),
                    pkgs={
                        "django": "~=4.0",
                        "djangorestframework": ["~=3.13", latest],
                    },
                ),
            ],
        ),
        Venv(
            name="django_celery",
            command="pytest {cmdargs} tests/contrib/django_celery",
            pkgs={
                # The test app was built with Django 2. We don't need to test
                # other versions as the main purpose of these tests is to ensure
                # an error-free interaction between Django and Celery. We find
                # that we currently have no reasons for expanding this matrix.
                "celery": latest,
                "gevent": latest,
                "requests": latest,
                "typing-extensions": latest,
                "pytest-randomly": latest,
            },
            venvs=[
                Venv(
                    pys=select_pys(min_version="3.8", max_version="3.11"),
                    pkgs={
                        "sqlalchemy": "~=1.2.18",
                        "django": "==2.2.1",
                    },
                ),
                Venv(
                    pys=select_pys(min_version="3.12"),
                    pkgs={
                        "sqlalchemy": latest,
                        "django": latest,
                    },
                ),
            ],
        ),
        Venv(
            name="dramatiq",
            command="pytest {cmdargs} tests/contrib/dramatiq",
            venvs=[
                Venv(
                    pys=select_pys(),
                    pkgs={"dramatiq": latest, "pytest": latest, "redis": latest},
                ),
            ],
        ),
        Venv(
            name="elasticsearch",
            command="pytest {cmdargs} tests/contrib/elasticsearch/test_elasticsearch.py",
            pkgs={
                "pytest-randomly": latest,
            },
            venvs=[
                Venv(
                    pys=select_pys(),
                    pkgs={
                        "elasticsearch": [
                            "~=7.13.0",  # latest to support unofficial Elasticsearch servers, released Jul 2021
                            "~=7.17",
                            "==8.0.1",  # 8.0.0 has a bug that interferes with tests
                            latest,
                        ]
                    },
                ),
                Venv(pys=select_pys(), pkgs={"elasticsearch1": ["~=1.10.0"]}),
                Venv(pys=select_pys(), pkgs={"elasticsearch2": ["~=2.5.0"]}),
                Venv(pys=select_pys(), pkgs={"elasticsearch5": ["~=5.5.0"]}),
                Venv(pys=select_pys(), pkgs={"elasticsearch6": ["~=6.8.0"]}),
                Venv(pys=select_pys(), pkgs={"elasticsearch7": ["~=7.13.0", latest]}),
                Venv(pys=select_pys(), pkgs={"elasticsearch8": ["~=8.0.1", latest]}),
            ],
        ),
        Venv(
            name="elasticsearch-multi",
            command="pytest {cmdargs} tests/contrib/elasticsearch/test_elasticsearch_multi.py",
            venvs=[
                Venv(
                    pys=select_pys(),
                    pkgs={
                        "elasticsearch": latest,
                        "elasticsearch7": latest,
                        "pytest-randomly": latest,
                    },
                ),
            ],
        ),
        Venv(
            name="elasticsearch-async",
            command="pytest {cmdargs} tests/contrib/elasticsearch/test_async.py",
            env={"AIOHTTP_NO_EXTENSIONS": "1"},  # needed until aiohttp is updated to support python 3.12
            venvs=[
                Venv(
                    pys=select_pys(),
                    pkgs={
                        "elasticsearch[async]": latest,
                        "elasticsearch7[async]": latest,
                        "opensearch-py[async]": latest,
                        "pytest-randomly": latest,
                    },
                ),
            ],
        ),
        Venv(
            name="elasticsearch-opensearch",
            # avoid running tests in ElasticsearchPatchTest, only run tests with OpenSearchPatchTest configurations
            command="pytest {cmdargs} tests/contrib/elasticsearch/test_opensearch.py -k 'not ElasticsearchPatchTest'",
            pys=select_pys(),
            pkgs={
                "opensearch-py[requests]": ["~=1.1.0", "~=2.0.0", latest],
                "pytest-randomly": latest,
            },
        ),
        Venv(
            name="flask",
            command="pytest {cmdargs} tests/contrib/flask",
            pkgs={
                "blinker": latest,
                "requests": latest,
                "werkzeug": "~=2.0",
                "urllib3": "~=1.0",
                "pytest-randomly": latest,
                "importlib_metadata": latest,
                "flask-openapi3": latest,
            },
            venvs=[
                # Flask 1.x.x
                Venv(
                    pys=select_pys(max_version="3.9"),
                    pkgs={
                        "flask": "~=1.0",
                        # https://github.com/pallets/itsdangerous/issues/290
                        # DEV: Breaking change made in 2.1.0 release
                        "itsdangerous": "<2.1.0",
                        # https://github.com/pallets/markupsafe/issues/282
                        # DEV: Breaking change made in 2.1.0 release
                        "markupsafe": "<2.0",
                        # DEV: Flask 1.0.x is missing a maximum version for werkzeug dependency
                        "werkzeug": "<2.0",
                    },
                ),
                Venv(
                    pys=select_pys(max_version="3.9"),
                    command="python tests/ddtrace_run.py pytest {cmdargs} tests/contrib/flask_autopatch",
                    env={
                        "DD_SERVICE": "test.flask.service",
                        "DD_PATCH_MODULES": "jinja2:false",
                    },
                    pkgs={
                        "flask": "~=1.0",
                        # https://github.com/pallets/itsdangerous/issues/290
                        # DEV: Breaking change made in 2.0 release
                        "itsdangerous": "<2.0",
                        # https://github.com/pallets/markupsafe/issues/282
                        # DEV: Breaking change made in 2.1.0 release
                        "markupsafe": "<2.0",
                        # DEV: Flask 1.0.x is missing a maximum version for werkzeug dependency
                        "werkzeug": "<2.0",
                    },
                ),
                # Flask 2.x.x
                Venv(
                    pys=select_pys(min_version="3.7"),
                    pkgs={"flask": "~=2.0"},
                ),
                Venv(
                    pys=select_pys(max_version="3.7"),
                    command="python tests/ddtrace_run.py pytest {cmdargs} tests/contrib/flask_autopatch",
                    env={
                        "DD_SERVICE": "test.flask.service",
                        "DD_PATCH_MODULES": "jinja2:false",
                    },
                    pkgs={"flask": "~=2.0"},
                ),
                # Flask 3.x.x
                Venv(
                    # Flask 3.x.x dropped support for Python 3.7
                    pys=select_pys(min_version="3.8"),
                    pkgs={
                        "flask": [
                            "~=3.0.0",
                            latest,
                        ],
                        # Flask 3.x.x requires Werkzeug >= 3.0.0
                        "werkzeug": ">=3.0",
                    },
                ),
                Venv(
                    pys=select_pys(min_version="3.8"),
                    command="python tests/ddtrace_run.py pytest {cmdargs} tests/contrib/flask_autopatch",
                    env={
                        "DD_SERVICE": "test.flask.service",
                        "DD_PATCH_MODULES": "jinja2:false",
                    },
                    pkgs={
                        "flask": [
                            "~=3.0.0",
                            latest,
                        ],
                        # Flask 3.x.x requires Werkzeug >= 3.0.0
                        "werkzeug": ">=3.0",
                    },
                ),
            ],
        ),
        Venv(
            name="flask_cache",
            command="pytest {cmdargs} tests/contrib/flask_cache",
            pkgs={
                "python-memcached": latest,
                "redis": "~=2.0",
                "blinker": latest,
                "pytest-randomly": latest,
            },
            venvs=[
                Venv(
                    pkgs={
                        "flask": "~=0.12.0",
                        "Werkzeug": ["<1.0"],
                        "Flask-Cache": "~=0.13.1",
                        "werkzeug": "<1.0",
                        "pytest": "~=4.0",
                        "pytest-mock": "==2.0.0",
                        "pytest-cov": "~=3.0",
                        "Jinja2": "~=2.11.0",
                        "more_itertools": "<8.11.0",
                        # https://github.com/pallets/itsdangerous/issues/290
                        # DEV: Breaking change made in 2.0 release
                        "itsdangerous": "<2.0",
                        # https://github.com/pallets/markupsafe/issues/282
                        # DEV: Breaking change made in 2.1.0 release
                        "markupsafe": "<2.0",
                    },
                    venvs=[
                        Venv(pys=select_pys(max_version="3.7")),
                        Venv(pys=select_pys(min_version="3.8", max_version="3.9"), pkgs={"exceptiongroup": latest}),
                    ],
                ),
                Venv(
                    pkgs={
                        "flask": "~=1.1.0",
                        "flask-caching": ["~=1.10.0", latest],
                        # https://github.com/pallets/itsdangerous/issues/290
                        # DEV: Breaking change made in 2.0 release
                        "itsdangerous": "<2.0",
                        # https://github.com/pallets/markupsafe/issues/282
                        # DEV: Breaking change made in 2.1.0 release
                        "markupsafe": "<2.0",
                    },
                    venvs=[
                        Venv(
                            pys=select_pys(min_version="3.7", max_version="3.11"),
                        ),
                        Venv(pys=select_pys(min_version="3.12"), pkgs={"redis": latest}),
                    ],
                ),
                Venv(
                    pkgs={
                        "flask": [latest],
                        "flask-caching": ["~=1.10.0", latest],
                    },
                    venvs=[
                        Venv(
                            pys=select_pys(min_version="3.7", max_version="3.11"),
                        ),
                        Venv(pys=select_pys(min_version="3.12"), pkgs={"redis": latest}),
                    ],
                ),
            ],
        ),
        Venv(
            name="mako",
            command="pytest {cmdargs} tests/contrib/mako",
            pys=select_pys(),
            pkgs={
                "mako": ["~=1.1.0", latest],
                "pytest-randomly": latest,
            },
        ),
        Venv(
            name="mysql",
            command="pytest {cmdargs} tests/contrib/mysql",
            pkgs={
                "pytest-randomly": latest,
            },
            venvs=[
                Venv(
                    pys=select_pys(min_version="3.7", max_version="3.9"),
                    pkgs={"mysql-connector-python": ["==8.0.5", latest]},
                ),
                Venv(
                    # mysql-connector-python added support for Python 3.10 in 8.0.28
                    pys="3.10",
                    pkgs={"mysql-connector-python": ["~=8.0.28", latest]},
                ),
                Venv(
                    # mysql-connector-python added support for Python 3.11 in 8.0.31
                    pys="3.11",
                    pkgs={"mysql-connector-python": ["~=8.0.31", latest]},
                ),
                Venv(
                    pys=select_pys(min_version="3.12"),
                    pkgs={"mysql-connector-python": latest},
                ),
            ],
        ),
        Venv(
            name="psycopg2",
            command="pytest {cmdargs} tests/contrib/psycopg2",
            pkgs={
                "pytest-randomly": latest,
            },
            venvs=[
                Venv(
                    pys=select_pys(min_version="3.7", max_version="3.8"),
                    pkgs={"psycopg2-binary": "~=2.8.0"},
                ),
                Venv(
                    pys=select_pys(min_version="3.7"),
                    # psycopg2-binary added support for Python 3.9/3.10 in 2.9.1
                    # psycopg2-binary added support for Python 3.11 in 2.9.2
                    pkgs={"psycopg2-binary": ["~=2.9.2", latest]},
                ),
            ],
        ),
        Venv(
            name="psycopg",
            command="pytest {cmdargs} tests/contrib/psycopg",
            pkgs={
                "pytest-randomly": latest,
            },
            venvs=[
                Venv(
                    pkgs={"psycopg": [latest]},
                    venvs=[
                        Venv(
                            pys=select_pys(min_version="3.7", max_version="3.11"),
                            pkgs={
                                "pytest-asyncio": "==0.21.1",
                            },
                        ),
                        Venv(
                            pys=select_pys(min_version="3.12"),
                            pkgs={
                                "pytest-asyncio": "==0.23.7",
                            },
                        ),
                    ],
                ),
            ],
        ),
        Venv(
            name="pymemcache",
            pys=select_pys(),
            pkgs={
                "pytest-randomly": latest,
                "pymemcache": [
                    "~=3.4.2",
                    "~=3.5",
                    latest,
                ],
            },
            venvs=[
                Venv(command="pytest {cmdargs} --ignore=tests/contrib/pymemcache/autopatch tests/contrib/pymemcache"),
                Venv(command="python tests/ddtrace_run.py pytest {cmdargs} tests/contrib/pymemcache/autopatch/"),
            ],
        ),
        Venv(
            name="pynamodb",
            command="pytest {cmdargs} tests/contrib/pynamodb",
            # TODO: Py312 requires changes to test code
            venvs=[
                Venv(
                    pys=select_pys(min_version="3.7", max_version="3.11"),
                    pkgs={
                        "pynamodb": ["~=5.0", "~=5.3", "<6.0"],
                        "moto": ">=1.0,<2.0",
                        "cfn-lint": "~=0.53.1",
                        "Jinja2": "~=2.11.0",
                        "pytest-randomly": latest,
                    },
                ),
            ],
        ),
        Venv(
            name="starlette",
            command="pytest {cmdargs} tests/contrib/starlette",
            pkgs={
                "httpx": latest,
                "pytest-asyncio": "==0.21.1",
                "greenlet": "==3.0.3",
                "requests": latest,
                "aiofiles": latest,
                "sqlalchemy": "<2.0",
                "aiosqlite": latest,
                "databases": latest,
                "pytest-randomly": latest,
                "anyio": "<4.0",
            },
            venvs=[
                # starlette added new TestClient after v0.20
                # starlette added new root_path/path definitions after v0.33
                Venv(
                    pys="3.7",
                    pkgs={"starlette": ["~=0.14.0", "~=0.20.0", latest]},
                ),
                Venv(
                    # starlette added support for Python 3.9 in 0.14
                    pys=select_pys(min_version="3.8", max_version="3.9"),
                    pkgs={"starlette": ["~=0.14.0", "~=0.20.0", "~=0.33.0", latest]},
                ),
                Venv(
                    # starlette added support for Python 3.10 in 0.15
                    pys="3.10",
                    pkgs={"starlette": ["~=0.15.0", "~=0.20.0", "~=0.33.0", latest]},
                ),
                Venv(
                    # starlette added support for Python 3.11 in 0.21
                    pys="3.11",
                    pkgs={"starlette": ["~=0.21.0", "~=0.33.0", latest]},
                ),
                Venv(
                    pys=select_pys(min_version="3.12"),
                    pkgs={"starlette": latest},
                ),
            ],
        ),
        Venv(
            name="structlog",
            pys=select_pys(),
            command="pytest {cmdargs} tests/contrib/structlog",
            pkgs={
                "structlog": ["~=20.2.0", latest],
                "pytest-randomly": latest,
            },
        ),
        Venv(
            name="sqlalchemy",
            command="pytest {cmdargs} tests/contrib/sqlalchemy",
            pkgs={
                "pytest-randomly": latest,
                "greenlet": "==3.0.3",
            },
            venvs=[
                Venv(
                    pys=select_pys(min_version="3.7"),
                    pkgs={
                        "sqlalchemy": ["~=1.3.0", latest],
                        "psycopg2-binary": latest,
                        "mysql-connector-python": latest,
                    },
                ),
            ],
        ),
        Venv(
            name="requests",
            command="pytest {cmdargs} tests/contrib/requests",
            pkgs={
                "pytest-randomly": latest,
                "urllib3": "~=1.0",
                "requests-mock": ">=1.4",
            },
            venvs=[
                # requests added support for Python 3.7 in 2.20
                Venv(
                    pys="3.7",
                    pkgs={
                        "requests": [
                            "~=2.20.0",
                            latest,
                        ],
                    },
                ),
                Venv(
                    # requests added support for Python 3.8 in 2.23
                    pys="3.8",
                    pkgs={
                        "requests": [
                            "~=2.23.0",
                            latest,
                        ],
                    },
                ),
                Venv(
                    # requests added support for Python 3.9 in 2.25
                    pys="3.9",
                    pkgs={
                        "requests": [
                            "~=2.25.0",
                            latest,
                        ],
                    },
                ),
                Venv(
                    # requests added support for Python 3.10 in 2.27
                    pys="3.10",
                    pkgs={
                        "requests": [
                            "~=2.27",
                            latest,
                        ],
                    },
                ),
                Venv(
                    # requests added support for Python 3.11 in 2.28
                    pys="3.11",
                    pkgs={
                        "requests": [
                            "~=2.28.0",
                            latest,
                        ],
                    },
                ),
                Venv(
                    pys=select_pys(min_version="3.12"),
                    pkgs={
                        "requests": [
                            latest,
                        ],
                    },
                ),
            ],
        ),
        Venv(
            name="wsgi",
            command="pytest {cmdargs} tests/contrib/wsgi",
            venvs=[
                Venv(
                    pys=select_pys(),
                    pkgs={
                        "WebTest": latest,
                        "pytest-randomly": latest,
                    },
                ),
            ],
        ),
        Venv(
            name="botocore",
            command="pytest {cmdargs} tests/contrib/botocore",
            pkgs={
                "moto[all]": "<5.0",
                "pytest-randomly": latest,
                "vcrpy": "==6.0.1",
            },
            venvs=[
                Venv(
                    pys=select_pys(min_version="3.8"),
                    pkgs={"botocore": "==1.34.49", "boto3": "==1.34.49"},
                ),
            ],
        ),
        Venv(
            name="mongoengine",
            command="pytest {cmdargs} tests/contrib/mongoengine",
            pkgs={
                "pymongo": latest,
                "pytest-randomly": latest,
            },
            venvs=[
                Venv(
                    pys=select_pys(min_version="3.7", max_version="3.8"),
                    pkgs={"mongoengine": ["~=0.23", latest]},
                ),
                Venv(
                    # mongoengine added support for Python 3.9/3.10 in 0.24
                    pys=select_pys(min_version="3.9"),
                    pkgs={"mongoengine": ["~=0.24", latest]},
                ),
            ],
        ),
        Venv(
            name="asgi",
            pkgs={
                "pytest-asyncio": "==0.21.1",
                "httpx": latest,
                "asgiref": ["~=3.0.0", "~=3.0", latest],
                "pytest-randomly": latest,
            },
            pys=select_pys(min_version="3.7"),
            command="pytest {cmdargs} tests/contrib/asgi",
        ),
        Venv(
            name="mariadb",
            command="pytest {cmdargs} tests/contrib/mariadb",
            pkgs={
                "pytest-randomly": latest,
            },
            venvs=[
                Venv(
                    pys=select_pys(min_version="3.7", max_version="3.10"),
                    pkgs={
                        "mariadb": [
                            "~=1.0.0",
                            "~=1.0",
                            latest,
                        ],
                    },
                ),
                Venv(pys=select_pys(min_version="3.11"), pkgs={"mariadb": ["~=1.1.2", latest]}),
            ],
        ),
        Venv(
            name="pymysql",
            command="pytest {cmdargs} tests/contrib/pymysql",
            pkgs={
                "pytest-randomly": latest,
            },
            venvs=[
                Venv(
                    # pymysql added support for Python 3.8/3.9 in 0.10
                    pys=select_pys(min_version="3.8", max_version="3.9"),
                    pkgs={"pymysql": "~=0.10"},
                ),
                Venv(
                    pys=select_pys(min_version="3.7"),
                    pkgs={
                        "pymysql": [
                            "~=1.0",
                            latest,
                        ],
                    },
                ),
            ],
        ),
        Venv(
            name="pyramid",
            command="pytest {cmdargs} tests/contrib/pyramid",
            pkgs={
                "requests": [latest],
                "webtest": [latest],
                "tests/contrib/pyramid/pserve_app": [latest],
                "pytest-randomly": latest,
            },
            venvs=[
                Venv(
                    pys=select_pys(min_version="3.7", max_version="3.9"),
                    pkgs={
                        "pyramid": [
                            "~=1.10",
                            "~=2.0",
                            latest,
                        ],
                    },
                ),
                Venv(
                    # pyramid added support for Python 3.10/3.11 in 2.1
                    # FIXME[python-3.12]: blocked on venusian release https://github.com/Pylons/venusian/issues/85
                    pys=select_pys(min_version="3.10"),
                    pkgs={
                        "pyramid": [latest],
                    },
                ),
            ],
        ),
        Venv(
            name="aiobotocore",
            command="pytest {cmdargs} tests/contrib/aiobotocore",
            pkgs={
                "pytest-asyncio": "==0.21.1",
                "async_generator": ["~=1.10"],
                "pytest-randomly": latest,
            },
            venvs=[
                Venv(
                    pys=select_pys(min_version="3.7", max_version="3.11"),
                    pkgs={
                        "aiobotocore": ["~=1.4.2", "~=2.0.0", latest],
                    },
                ),
                Venv(
                    pys=select_pys(min_version="3.12"),
                    pkgs={"aiobotocore": latest},
                ),
            ],
        ),
        Venv(
            name="fastapi",
            command="pytest {cmdargs} tests/contrib/fastapi",
            pkgs={
                "httpx": latest,
                "pytest-asyncio": "==0.21.1",
                "pytest-randomly": latest,
                "requests": latest,
                "aiofiles": latest,
            },
            venvs=[
                Venv(
                    pys=select_pys(min_version="3.7", max_version="3.10"),
                    pkgs={"fastapi": ["~=0.64.0", "~=0.90.0", latest]},
                ),
                Venv(
                    # fastapi added support for Python 3.11 in 0.86.0
                    pys=select_pys(min_version="3.11"),
                    pkgs={"fastapi": ["~=0.86.0", latest], "anyio": ">=3.4.0,<4.0"},
                ),
            ],
        ),
        Venv(
            name="aiomysql",
            pys=select_pys(min_version="3.7"),
            command="pytest {cmdargs} tests/contrib/aiomysql",
            pkgs={
                "pytest-randomly": latest,
                "pytest-asyncio": "==0.21.1",
                "aiomysql": ["~=0.1.0", latest],
            },
        ),
        Venv(
            name="pytest",
            command="pytest --no-ddtrace --no-cov {cmdargs} tests/contrib/pytest/",
            pkgs={
                "pytest-randomly": latest,
            },
            env={
                "DD_AGENT_PORT": "9126",
            },
            venvs=[
                Venv(
                    pys=select_pys(min_version="3.7", max_version="3.9"),
                    pkgs={
                        "pytest": [
                            ">=6.0,<7.0",
                            latest,
                        ],
                        "msgpack": latest,
                        "more_itertools": "<8.11.0",
                        "pytest-mock": "==2.0.0",
                        "httpx": latest,
                    },
                    venvs=[
                        Venv(
                            pkgs={
                                "pytest": ["~=6.0"],
                                "pytest-cov": "==2.9.0",
                            },
                        ),
                        Venv(
                            pkgs={
                                "pytest": ["~=7.0", latest],
                                "pytest-cov": "==2.12.0",
                            },
                        ),
                    ],
                ),
                Venv(
                    pys=select_pys(min_version="3.10"),
                    pkgs={
                        "pytest": [
                            "~=6.0",
                            "~=7.0",
                            latest,
                        ],
                        "msgpack": latest,
                        "asynctest": "==0.13.0",
                        "more_itertools": "<8.11.0",
                        "httpx": latest,
                    },
                ),
            ],
        ),
        Venv(
            name="unittest",
            command="pytest --no-ddtrace {cmdargs} tests/contrib/unittest/",
            pkgs={
                "msgpack": latest,
                "pytest-randomly": latest,
            },
            env={
                "DD_PATCH_MODULES": "unittest:true",
                "DD_AGENT_PORT": "9126",
            },
            pys=select_pys(),
        ),
        Venv(
            name="asynctest",
            command="pytest --no-ddtrace {cmdargs} tests/contrib/asynctest/",
            pkgs={
                "pytest-randomly": latest,
            },
            venvs=[
                Venv(
                    pys=select_pys(min_version="3.7", max_version="3.9"),
                    pkgs={
                        "pytest": [
                            ">=6.0,<7.0",
                        ],
                        "asynctest": "==0.13.0",
                    },
                ),
            ],
        ),
        Venv(
            name="pytest-bdd",
            command="pytest --no-ddtrace {cmdargs} tests/contrib/pytest_bdd/",
            pkgs={
                "msgpack": latest,
                "more_itertools": "<8.11.0",
                "pytest-randomly": latest,
            },
            venvs=[
                Venv(
                    pys=select_pys(min_version="3.7", max_version="3.9"),
                    pkgs={
                        "pytest-bdd": [
                            ">=4.0,<5.0",
                            # FIXME: add support for v6.1
                            ">=6.0,<6.1",
                        ]
                    },
                ),
                Venv(
                    pys=select_pys(min_version="3.10"),
                    pkgs={
                        "pytest-bdd": [
                            ">=4.0,<5.0",
                            # FIXME: add support for v6.1
                            ">=6.0,<6.1",
                        ]
                    },
                ),
            ],
        ),
        Venv(
            name="pytest-benchmark",
            command="pytest {cmdargs} --no-cov tests/contrib/pytest_benchmark/",
            pkgs={
                "msgpack": latest,
                "pytest-randomly": latest,
            },
            venvs=[
                Venv(
                    venvs=[
                        Venv(
                            pys=select_pys(min_version="3.7", max_version="3.10"),
                            pkgs={
                                "pytest-benchmark": [
                                    ">=3.1.0,<=4.0.0",
                                ]
                            },
                        )
                    ],
                ),
            ],
        ),
        Venv(
            name="grpc",
            command="python -m pytest -v {cmdargs} tests/contrib/grpc",
            pkgs={
                "googleapis-common-protos": latest,
                "pytest-randomly": latest,
            },
            venvs=[
                # Versions between 1.14 and 1.20 have known threading issues
                # See https://github.com/grpc/grpc/issues/18994
                Venv(
                    pys=select_pys(min_version="3.7", max_version="3.9"),
                    pkgs={"grpcio": ["~=1.34.0", latest]},
                ),
                Venv(
                    # grpcio added support for Python 3.10 in 1.41
                    # but the version contains some bugs resolved by https://github.com/grpc/grpc/pull/27635.
                    pys="3.10",
                    pkgs={"grpcio": ["~=1.42.0", latest]},
                ),
                Venv(
                    # grpcio added support for Python 3.11 in 1.49
                    pys="3.11",
                    pkgs={"grpcio": ["~=1.49.0", latest]},
                ),
                Venv(
                    # grpcio added support for Python 3.12 in 1.59
                    pys=select_pys(min_version="3.12"),
                    pkgs={
                        "grpcio": ["~=1.59.0", latest],
                        "pytest-asyncio": "==0.23.7",
                    },
                ),
            ],
        ),
        Venv(
            name="grpc_aio",
            command="python -m pytest {cmdargs} tests/contrib/grpc_aio",
            pkgs={
                "googleapis-common-protos": latest,
                "pytest-randomly": latest,
            },
            # grpc.aio support is broken and disabled by default
            env={"_DD_TRACE_GRPC_AIO_ENABLED": "true"},
            venvs=[
                Venv(
                    pys="3.7",
                    pkgs={
                        "grpcio": ["~=1.34.0", "~=1.59.0"],
                        "pytest-asyncio": "==0.21.1",
                    },
                ),
                Venv(
                    pys=select_pys(min_version="3.8", max_version="3.9"),
                    pkgs={
                        "grpcio": ["~=1.34.0", "~=1.59.0"],
                        "pytest-asyncio": "==0.23.7",
                    },
                ),
                Venv(
                    # grpcio added support for Python 3.10 in 1.41
                    # but the version contains some bugs resolved by https://github.com/grpc/grpc/pull/27635.
                    pys="3.10",
                    pkgs={
                        "grpcio": ["~=1.42.0", "~=1.59.0"],
                        "pytest-asyncio": "==0.23.7",
                    },
                ),
                Venv(
                    # grpcio added support for Python 3.11 in 1.49
                    pys="3.11",
                    pkgs={
                        "grpcio": ["~=1.49.0", "~=1.59.0"],
                        "pytest-asyncio": "==0.23.7",
                    },
                ),
            ],
        ),
        Venv(
            name="graphene",
            command="pytest {cmdargs} tests/contrib/graphene",
            pys=select_pys(min_version="3.7"),
            pkgs={
                "graphene": ["~=3.0.0", latest],
                "pytest-asyncio": "==0.21.1",
                "graphql-relay": latest,
                "pytest-randomly": latest,
            },
        ),
        Venv(
            name="graphql",
            command="pytest {cmdargs} tests/contrib/graphql",
            pys=select_pys(min_version="3.7"),
            pkgs={
                "pytest-asyncio": "==0.21.1",
                "graphql-core": ["~=3.2.0", latest],
                "pytest-randomly": latest,
            },
        ),
        Venv(
            name="rq",
            command="pytest {cmdargs} tests/contrib/rq",
            pkgs={
                "pytest-asyncio": "==0.21.1",
                "pytest-randomly": latest,
            },
            venvs=[
                Venv(
                    pys=select_pys(min_version="3.7", max_version="3.8"),
                    pkgs={
                        "rq": [
                            "~=1.8.0",
                            "~=1.10.0",
                            latest,
                        ],
                        # https://github.com/rq/rq/issues/1469 rq [1.0,1.8] is incompatible with click 8.0+
                        "click": "==7.1.2",
                    },
                ),
                Venv(
                    # rq added support for Python 3.9 in 1.8.1
                    pys="3.9",
                    pkgs={
                        "rq": [
                            "~=1.8.1",
                            "~=1.10.0",
                            latest,
                        ],
                        # https://github.com/rq/rq/issues/1469 rq [1.0,1.8] is incompatible with click 8.0+
                        "click": "==7.1.2",
                    },
                ),
                Venv(
                    # rq added support for Python 3.10/3.11 in 1.13
                    pys=select_pys(min_version="3.10"),
                    pkgs={"rq": latest},
                ),
            ],
        ),
        Venv(
            name="httpx",
            pys=select_pys(min_version="3.7"),
            command="pytest {cmdargs} tests/contrib/httpx",
            pkgs={
                "pytest-asyncio": "==0.21.1",
                "pytest-randomly": latest,
                "httpx": [
                    "~=0.17.0",
                    "~=0.23.0",
                    latest,
                ],
            },
        ),
        Venv(
            name="urllib3",
            command="pytest {cmdargs} tests/contrib/urllib3",
            pkgs={
                "pytest-randomly": latest,
            },
            venvs=[
                Venv(
                    # Support added for Python 3.7 in 1.25.0
                    # Support removed for Python 3.7 after 1.26.0
                    pys="3.7",
                    pkgs={"urllib3": ["==1.25.0", "~=1.26.0"]},
                ),
                Venv(
                    # Support added for Python 3.8 in 1.25.0
                    pys="3.8",
                    pkgs={"urllib3": ["==1.25.0", latest]},
                ),
                Venv(
                    # Support added for Python 3.9 in 1.25.8
                    pys="3.9",
                    pkgs={"urllib3": ["==1.25.8", latest]},
                ),
                Venv(
                    # Support added for Python 3.10 in 1.26.6
                    pys="3.10",
                    pkgs={"urllib3": ["==1.26.6", latest]},
                ),
                Venv(
                    # Support added for Python 3.11 in 1.26.8
                    pys="3.11",
                    pkgs={"urllib3": ["==1.26.8", latest]},
                ),
                Venv(
                    # Support added for Python 3.12 in 2.0.0
                    pys=select_pys(min_version="3.12"),
                    pkgs={"urllib3": ["==2.0.0", latest]},
                ),
            ],
        ),
        Venv(
            # cassandra-driver does not officially support 3.9, 3.10
            # releases 3.7 and 3.8 are broken on Python >= 3.7
            # (see https://github.com/r4fek/django-cassandra-engine/issues/104)
            name="cassandra",
            pys=select_pys(max_version="3.8"),
            pkgs={"cassandra-driver": ["~=3.24.0", latest], "pytest-randomly": latest},
            command="pytest {cmdargs} tests/contrib/cassandra",
        ),
        Venv(
            name="algoliasearch",
            command="pytest {cmdargs} tests/contrib/algoliasearch",
            pkgs={"urllib3": "~=1.26.15", "pytest-randomly": latest},
            venvs=[
                Venv(
                    pys=select_pys(min_version="3.7", max_version="3.8"),
                    pkgs={"algoliasearch": ["~=2.5", "~=2.6"]},
                ),
                Venv(
                    # algoliasearch added support for Python 3.9, 3.10, 3.11 in 3.0
                    pys=select_pys(min_version="3.9"),
                    pkgs={"algoliasearch": "~=2.6"},
                ),
            ],
        ),
        Venv(
            name="aiopg",
            command="pytest {cmdargs} tests/contrib/aiopg",
            pys=select_pys(min_version="3.7", max_version="3.9"),
            pkgs={
                "sqlalchemy": latest,
                "aiopg": "~=0.16.0",
                "pytest-randomly": latest,
            },
            venvs=[
                Venv(
                    pys=select_pys(min_version="3.7"),
                    pkgs={
                        "aiopg": ["~=1.0", "~=1.4.0"],
                    },
                ),
            ],
        ),
        Venv(
            name="aiohttp",
            command="pytest {cmdargs} tests/contrib/aiohttp",
            pkgs={
                "pytest-aiohttp": [latest],
                "pytest-randomly": latest,
                "aiohttp": [
                    "~=3.7",
                    latest,
                ],
                "yarl": "~=1.0",
            },
            venvs=[
                Venv(
                    pys=select_pys(min_version="3.7", max_version="3.7"),
                    pkgs={
                        "pytest-asyncio": ["==0.21.1"],
                    },
                ),
                Venv(
                    pys=select_pys(min_version="3.8"),
                    pkgs={
                        "pytest-asyncio": ["==0.23.7"],
                    },
                ),
            ],
        ),
        Venv(
            name="aiohttp_jinja2",
            command="pytest {cmdargs} tests/contrib/aiohttp_jinja2",
            pkgs={
                "pytest-aiohttp": [latest],
                "pytest-randomly": latest,
                "aiohttp": [
                    "~=3.7",
                    latest,
                ],
                "aiohttp_jinja2": [
                    "~=1.5.0",
                    latest,
                ],
                "jinja2": latest,
            },
            venvs=[
                Venv(
                    pys=select_pys(min_version="3.7", max_version="3.7"),
                    pkgs={
                        "pytest-asyncio": ["==0.21.1"],
                    },
                ),
                Venv(
                    pys=select_pys(min_version="3.8"),
                    pkgs={
                        "pytest-asyncio": ["==0.23.7"],
                    },
                ),
            ],
        ),
        Venv(
            name="jinja2",
            pkgs={
                "pytest-randomly": latest,
            },
            venvs=[
                Venv(
                    pys=select_pys(max_version="3.9"),
                    pkgs={
                        "jinja2": "~=2.11.0",
                        # https://github.com/pallets/markupsafe/issues/282
                        # DEV: Breaking change made in 2.1.0 release
                        "markupsafe": "<2.0",
                    },
                ),
                Venv(
                    pys=select_pys(min_version="3.7"),
                    pkgs={
                        "jinja2": ["~=3.0.0", latest],
                    },
                ),
            ],
            command="pytest {cmdargs} tests/contrib/jinja2",
        ),
        Venv(
            name="rediscluster",
            command="pytest {cmdargs} tests/contrib/rediscluster",
            pkgs={"pytest-randomly": latest},
            venvs=[
                Venv(pys=select_pys(max_version="3.11"), pkgs={"redis-py-cluster": [">=2.0,<2.1", latest]}),
            ],
        ),
        Venv(
            name="redis",
            pkgs={
                "pytest-randomly": latest,
            },
            venvs=[
                Venv(
                    command="pytest {cmdargs} tests/contrib/redis",
                    pkgs={
                        "redis": [
                            "~=4.1",
                            "~=4.3",
                            "==5.0.1",
                        ],
                    },
                    venvs=[
                        Venv(
                            pys="3.7",
                            pkgs={
                                "pytest-asyncio": "==0.21.1",
                            },
                        ),
                        Venv(
                            pys=select_pys(min_version="3.8", max_version="3.10"),
                            pkgs={
                                "pytest-asyncio": "==0.23.7",
                            },
                        ),
                    ],
                ),
                Venv(
                    # redis added support for Python 3.11 in 4.3
                    pys="3.11",
                    command="pytest {cmdargs} tests/contrib/redis",
                    pkgs={
                        "redis": ["~=4.3", "==5.0.1"],
                        "pytest-asyncio": "==0.23.7",
                    },
                ),
                Venv(
                    pys=select_pys(min_version="3.12"),
                    command="pytest {cmdargs} tests/contrib/redis",
                    pkgs={
                        "redis": latest,
                        "pytest-asyncio": "==0.23.7",
                    },
                ),
            ],
        ),
        Venv(
            name="aredis",
            pys=select_pys(min_version="3.7", max_version="3.9"),
            command="pytest {cmdargs} tests/contrib/aredis",
            pkgs={
                "pytest-asyncio": "==0.21.1",
                "aredis": latest,
                "pytest-randomly": latest,
            },
        ),
        Venv(
            name="yaaredis",
            command="pytest {cmdargs} tests/contrib/yaaredis",
            pkgs={
                "pytest-asyncio": "==0.21.1",
                "pytest-randomly": latest,
            },
            venvs=[
                Venv(
                    pys=select_pys(min_version="3.7", max_version="3.9"),
                    pkgs={"yaaredis": ["~=2.0.0", latest]},
                ),
                Venv(
                    # yaaredis added support for Python 3.10 in 3.0
                    pys="3.10",
                    pkgs={"yaaredis": latest},
                ),
            ],
        ),
        Venv(
            name="sanic",
            command="pytest {cmdargs} tests/contrib/sanic",
            pkgs={
                "pytest-asyncio": "==0.21.1",
                "pytest-randomly": latest,
                "requests": latest,
                "websockets": "<11.0",
            },
            venvs=[
                Venv(
                    # sanic added support for Python 3.9 in 20.12
                    pys=select_pys(min_version="3.7", max_version="3.9"),
                    pkgs={
                        "sanic": "~=20.12",
                        "pytest-sanic": "~=1.6.2",
                    },
                ),
                Venv(
                    pys=select_pys(min_version="3.7", max_version="3.9"),
                    pkgs={
                        "sanic": [
                            "~=21.3",
                            "~=21.12",
                        ],
                        "sanic-testing": "~=0.8.3",
                    },
                ),
                Venv(
                    # sanic added support for Python 3.10 in 21.12.0
                    pys="3.10",
                    pkgs={
                        "sanic": "~=21.12.0",
                        "sanic-testing": "~=0.8.3",
                    },
                ),
                Venv(
                    pys=select_pys(min_version="3.7", max_version="3.10"),
                    pkgs={
                        "sanic": ["~=22.3", "~=22.12"],
                        "sanic-testing": "~=22.3.0",
                    },
                ),
                Venv(
                    # sanic added support for Python 3.11 in 22.12.0
                    pys="3.11",
                    pkgs={
                        "sanic": ["~=22.12.0", latest],
                        "sanic-testing": "~=22.3.0",
                    },
                ),
                Venv(
                    pys=select_pys(min_version="3.12"),
                    pkgs={
                        "sanic": [latest],
                        "sanic-testing": "~=22.3.0",
                    },
                ),
            ],
        ),
        Venv(
            name="snowflake",
            command="pytest {cmdargs} tests/contrib/snowflake",
            pkgs={
                "responses": "~=0.16.0",
                "cryptography": "<39",
                "pytest-randomly": latest,
            },
            venvs=[
                Venv(
                    pys=select_pys(min_version="3.7", max_version="3.8"),
                    pkgs={"snowflake-connector-python": ["~=2.3.0", "~=2.9.0", latest]},
                ),
                Venv(
                    # snowflake-connector-python added support for Python 3.9 in 2.4.0
                    pys="3.9",
                    pkgs={"snowflake-connector-python": ["~=2.4.0", "~=2.9.0", latest]},
                ),
                Venv(
                    # snowflake-connector-python added support for Python 3.10 in 2.7.2
                    pys="3.10",
                    pkgs={"snowflake-connector-python": ["~=2.7.2", "~=2.9.0", latest]},
                ),
                Venv(
                    # snowflake-connector-python added support for Python 3.11 in 3.0
                    pys=select_pys(min_version="3.11"),
                    pkgs={"snowflake-connector-python": [latest]},
                ),
            ],
        ),
        Venv(
            pys=["3"],
            name="reno",
            pkgs={
                "reno": latest,
            },
            command="reno {cmdargs}",
        ),
        Venv(
            name="asyncpg",
            command="pytest {cmdargs} tests/contrib/asyncpg",
            pkgs={
                "pytest-asyncio": "~=0.21.1",
                "pytest-randomly": latest,
            },
            venvs=[
                # our test_asyncpg.py uses `yield` in an async function and is not compatible with Python 3.5
                Venv(
                    pys=select_pys(min_version="3.7", max_version="3.8"),
                    pkgs={"asyncpg": ["~=0.23", latest]},
                ),
                Venv(
                    # asyncpg added support for Python 3.9 in 0.22
                    pys="3.9",
                    pkgs={"asyncpg": ["~=0.23.0", latest]},
                ),
                Venv(
                    # asyncpg added support for Python 3.10 in 0.24
                    pys="3.10",
                    pkgs={"asyncpg": ["~=0.24.0", latest]},
                ),
                Venv(
                    # asyncpg added support for Python 3.11 in 0.27
                    pys="3.11",
                    pkgs={"asyncpg": ["~=0.27", latest]},
                ),
                Venv(
                    pys=select_pys(min_version="3.12"),
                    pkgs={"asyncpg": [latest]},
                ),
            ],
        ),
        Venv(
            name="asyncio",
            command="pytest {cmdargs} tests/contrib/asyncio",
            pys=select_pys(),
            pkgs={
                "pytest-randomly": latest,
                "pytest-asyncio": "==0.21.1",
            },
        ),
        Venv(
            name="futures",
            command="pytest {cmdargs} tests/contrib/futures",
            pkgs={
                "gevent": latest,
                "pytest-randomly": latest,
            },
            pys=select_pys(),
        ),
        Venv(
            name="sqlite3",
            command="pytest {cmdargs} tests/contrib/sqlite3",
            pkgs={
                "pytest-randomly": latest,
            },
            venvs=[
                # sqlite3 is tied to the Python version and is not installable via pip
                # To test a range of versions without updating Python, we use Linux only pysqlite3-binary package
                # Remove pysqlite3-binary on Python 3.9+ locally on non-linux machines
                Venv(pys=select_pys(min_version="3.9"), pkgs={"pysqlite3-binary": [latest]}),
                Venv(pys=select_pys(max_version="3.8"), pkgs={"importlib-metadata": latest}),
            ],
        ),
        Venv(
            name="dbapi",
            command="pytest {cmdargs} tests/contrib/dbapi",
            pkgs={
                "pytest-randomly": latest,
            },
            pys=select_pys(),
            env={
                "DD_CIVISIBILITY_ITR_ENABLED": "0",
                "DD_IAST_REQUEST_SAMPLING": "100",  # Override default 30% to analyze all IAST requests
            },
        ),
        Venv(
            name="dbapi_async",
            command="pytest {cmdargs} tests/contrib/dbapi_async",
            env={
                "DD_CIVISIBILITY_ITR_ENABLED": "0",
                "DD_IAST_REQUEST_SAMPLING": "100",  # Override default 30% to analyze all IAST requests
            },
            pkgs={
                "pytest-asyncio": "==0.21.1",
                "pytest-randomly": latest,
            },
            venvs=[
                Venv(pys=["3.7"]),
                Venv(pys=select_pys(min_version="3.8", max_version="3.10")),
                Venv(pys=select_pys(min_version="3.11"), pkgs={"attrs": latest}),
            ],
        ),
        Venv(
            name="dogpile_cache",
            command="pytest {cmdargs} tests/contrib/dogpile_cache",
            pkgs={
                "pytest-randomly": latest,
            },
            venvs=[
                Venv(
                    pys=select_pys(min_version="3.7", max_version="3.10"),
                    pkgs={
                        "dogpile.cache": [
                            "~=0.9",
                            "~=1.0",
                            latest,
                        ],
                    },
                ),
                Venv(
                    pys=select_pys(min_version="3.11"),
                    pkgs={
                        "dogpile.cache": [
                            "~=0.9",
                            "~=1.0",
                            "~=1.1",
                            latest,
                        ],
                    },
                ),
            ],
        ),
        Venv(
            name="consul",
            pys=select_pys(),
            command="pytest {cmdargs} tests/contrib/consul",
            pkgs={
                "python-consul": [
                    ">=1.1,<1.2",
                    latest,
                ],
                "pytest-randomly": latest,
            },
        ),
        Venv(
            name="opentelemetry",
            command="pytest {cmdargs} tests/opentelemetry",
            # FIXME: this test suite breaks on 3.7
            pys=select_pys(min_version="3.8"),
            pkgs={
                "pytest-randomly": latest,
                "pytest-asyncio": "==0.21.1",
                "opentelemetry-api": ["~=1.0.0", "~=1.3.0", "~=1.4.0", "~=1.8.0", "~=1.11.0", "~=1.15.0", latest],
                "opentelemetry-instrumentation-flask": "<=0.37b0",
                # opentelemetry-instrumentation-flask does not support the latest version of markupsafe
                "markupsafe": "==2.0.1",
                "flask": latest,
                "gevent": latest,
                "requests": "==2.28.1",  # specific version expected by tests
            },
        ),
        Venv(
            name="openai",
            command="pytest {cmdargs} tests/contrib/openai",
            pkgs={
                "vcrpy": "==4.2.1",
                "urllib3": "~=1.26",
                "pytest-asyncio": "==0.21.1",
                "pytest-randomly": latest,
            },
            venvs=[
                Venv(
                    # openai[embeddings] broken install with sklearn was never fixed on 0.26
                    # https://github.com/openai/openai-python/issues/210
                    pys="3.7",
                    env={"SKLEARN_ALLOW_DEPRECATED_SKLEARN_PACKAGE_INSTALL": "True"},
                    pkgs={
                        "openai": "==0.26.5",
                        "scikit-learn": "==1.0.2",
                        "pillow": "==9.5.0",
                    },
                ),
                Venv(
                    pys=select_pys(min_version="3.7", max_version="3.11"),
                    pkgs={
                        "openai[embeddings,datalib]": ["==1.1.1", "==1.30.1"],
                        "pillow": "==9.5.0",
                    },
                ),
                Venv(
                    pys=select_pys(min_version="3.8", max_version="3.11"),
                    pkgs={
                        "openai[datalib]": ["==1.30.1"],
                        "tiktoken": latest,
                        "pillow": "==10.1.0",
                    },
                    env={"TIKTOKEN_AVAILABLE": "True"},
                ),
            ],
        ),
        Venv(
            name="opentracer",
            pkgs={"opentracing": latest, "pytest-randomly": latest},
            venvs=[
                Venv(
                    pys=select_pys(),
                    command="pytest {cmdargs} tests/opentracer/core",
                ),
                Venv(
                    pys=select_pys(min_version="3.7"),
                    command="pytest {cmdargs} tests/opentracer/test_tracer_asyncio.py",
                    pkgs={"pytest-asyncio": "==0.21.1"},
                ),
                Venv(
                    pys=select_pys(min_version="3.7", max_version="3.11"),
                    command="pytest {cmdargs} tests/opentracer/test_tracer_tornado.py",
                    # TODO: update opentracing tests to be compatible with Tornado v6.
                    # https://github.com/opentracing/opentracing-python/issues/136
                    pkgs={
                        "tornado": ["~=4.5.0", "~=5.1.0"],
                    },
                ),
                Venv(
                    command="pytest {cmdargs} tests/opentracer/test_tracer_gevent.py",
                    venvs=[
                        Venv(
                            pys=select_pys(min_version="3.7", max_version="3.8"),
                            pkgs={
                                "gevent": ["~=20.12.0"],
                                # greenlet>0.4.17 wheels are incompatible with gevent and python>3.7
                                # This issue was fixed in gevent v20.9:
                                # https://github.com/gevent/gevent/issues/1678#issuecomment-697995192
                                "greenlet": "~=1.0.0",
                            },
                        ),
                        Venv(
                            pys="3.9",
                            pkgs={"gevent": "~=21.1.0", "greenlet": "~=1.0"},
                        ),
                        Venv(
                            pys="3.10",
                            pkgs={"gevent": "~=21.8.0"},
                        ),
                        Venv(
                            pys="3.11",
                            pkgs={"gevent": "~=22.8.0"},
                        ),
                        Venv(
                            pys=select_pys(min_version="3.12"),
                            pkgs={"gevent": "~=23.9.0"},
                        ),
                    ],
                ),
            ],
        ),
        Venv(
            name="pyodbc",
            command="pytest {cmdargs} tests/contrib/pyodbc",
            pkgs={"pytest-randomly": latest},
            venvs=[
                Venv(
                    pys=select_pys(max_version="3.8"),
                    pkgs={"pyodbc": ["~=4.0.31", latest]},
                ),
                Venv(
                    # pyodbc added support for Python 3.9/3.10 in 4.0.34
                    pys=select_pys(min_version="3.9", max_version="3.10"),
                    pkgs={"pyodbc": ["~=4.0.34", latest]},
                ),
                Venv(
                    # pyodbc added support for Python 3.11 in 4.0.35
                    pys=select_pys(min_version="3.11"),
                    pkgs={"pyodbc": [latest]},
                ),
            ],
        ),
        Venv(
            name="pylibmc",
            command="pytest {cmdargs} tests/contrib/pylibmc",
            pkgs={"pytest-randomly": latest},
            venvs=[
                Venv(
                    # pylibmc added support for Python 3.8/3.9/3.10 in 1.6.2
                    pys=select_pys(min_version="3.7", max_version="3.10"),
                    pkgs={
                        "pylibmc": ["~=1.6.2", latest],
                    },
                ),
                Venv(
                    pys=select_pys(min_version="3.11"),
                    pkgs={
                        "pylibmc": latest,
                    },
                ),
            ],
        ),
        Venv(
            name="kombu",
            command="pytest {cmdargs} tests/contrib/kombu",
            pkgs={"pytest-randomly": latest},
            venvs=[
                # Kombu>=4.2 only supports Python 3.7+
                Venv(
                    pys="3.7",
                    pkgs={
                        "kombu": [">=4.6,<4.7", ">=5.0,<5.1", latest],
                        # kombu using deprecated shims removed in importlib-metadata 5.0 pre-Python 3.8
                        "importlib_metadata": "<5.0",
                    },
                ),
                Venv(
                    pys=select_pys(min_version="3.8", max_version="3.9"),
                    pkgs={
                        "kombu": [">=4.6,<4.7", ">=5.0,<5.1", latest],
                    },
                ),
                Venv(
                    # kombu added support for Python 3.10 in 5.2.1
                    pys=select_pys(min_version="3.10", max_version="3.11"),
                    pkgs={
                        "kombu": [">=5.2,<5.3", latest],
                    },
                ),
                Venv(pys=select_pys(min_version="3.12"), pkgs={"kombu": latest}),
            ],
        ),
        Venv(
            name="tornado",
            command="python -m pytest {cmdargs} tests/contrib/tornado",
            pkgs={"pytest-randomly": latest},
            venvs=[
                Venv(
                    # tornado added support for Python 3.8/3.9 in 6.1
                    pys=select_pys(min_version="3.7", max_version="3.9"),
                    pkgs={"tornado": ["~=6.1", "~=6.2"]},
                ),
                Venv(
                    # tornado added support for Python 3.10 in 6.2
                    pys=select_pys(min_version="3.10"),
                    pkgs={"tornado": ["==6.2", "==6.3.1"]},
                ),
            ],
        ),
        Venv(
            name="mysqldb",
            command="pytest {cmdargs} tests/contrib/mysqldb",
            pkgs={"pytest-randomly": latest},
            venvs=[
                Venv(
                    pys=select_pys(min_version="3.7", max_version="3.9"),
                    pkgs={"mysqlclient": ["~=2.0", "~=2.1", latest]},
                ),
                Venv(
                    # mysqlclient added support for Python 3.9/3.10 in 2.1
                    pys=select_pys(min_version="3.9"),
                    pkgs={"mysqlclient": ["~=2.1", latest]},
                ),
            ],
        ),
        Venv(
            name="langchain",
            command="pytest {cmdargs} tests/contrib/langchain",
            pkgs={
                "vcrpy": latest,
                "tiktoken": latest,
                "huggingface-hub": latest,
                "ai21": latest,
                "exceptiongroup": latest,
                "psutil": latest,
                "pytest-randomly": "==3.10.1",
                "numexpr": "==2.8.5",
                "greenlet": "==3.0.3",
                "pytest-asyncio": "==0.23.7",
            },
            venvs=[
                Venv(
                    pkgs={
                        "langchain": "==0.0.192",
                        "langchain-community": "==0.0.14",
                        "openai": "==0.27.8",
                        "pinecone-client": "==2.2.4",
                        "cohere": "==4.57",
                    },
                    pys=select_pys(min_version="3.9", max_version="3.11"),
                ),
                Venv(
                    pkgs={
                        "langchain": "==0.1.20",
                        "langchain-community": "==0.0.38",
                        "langchain-core": "==0.1.52",
                        "langchain-openai": "==0.1.6",
                        "langchain-anthropic": "==0.1.11",
                        "langchain-pinecone": "==0.1.0",
                        "langchain-aws": "==0.1.3",
                        "langchain-cohere": "==0.1.4",
                        "openai": "==1.30.3",
                        "pinecone-client": latest,
                        "botocore": "==1.34.51",
                        "boto3": "==1.34.51",
                        "cohere": "==5.4.0",
                        "anthropic": "==0.26.0",
                        "faiss-cpu": "==1.8.0",
                    },
                    pys=select_pys(min_version="3.9", max_version="3.11"),
                ),
                Venv(
                    pkgs={
                        "langchain": "==0.2.0",
                        "langchain-core": "==0.2.0",
                        "langchain-openai": latest,
                        "langchain-pinecone": latest,
                        "langchain-anthropic": latest,
                        "langchain-aws": latest,
                        "langchain-cohere": latest,
                        "openai": latest,
                        "pinecone-client": latest,
                        "botocore": "==1.34.51",
                        "boto3": "==1.34.51",
                        "cohere": latest,
<<<<<<< HEAD
                        "anthropic": "==0.26.0",
                    }
=======
                        "anthropic": latest,
                    },
                    pys=select_pys(min_version="3.9"),
>>>>>>> 8a4c26c6
                ),
                Venv(
                    pkgs={
                        "langchain": latest,
                        "langchain-community": latest,
                        "langchain-core": latest,
                        "langchain-openai": latest,
                        "langchain-pinecone": latest,
                        "langchain-anthropic": latest,
                        "langchain-aws": latest,
                        "langchain-cohere": latest,
                        "openai": latest,
                        "pinecone-client": latest,
                        "botocore": latest,
                        "cohere": latest,
                    },
                    pys=select_pys(min_version="3.9"),
                ),
            ],
        ),
        Venv(
            name="anthropic",
            command="pytest {cmdargs} tests/contrib/anthropic",
            pys=select_pys(min_version="3.8"),
            pkgs={
                "pytest-asyncio": latest,
                "vcrpy": latest,
                "anthropic": [latest, "~=0.28"],
            },
        ),
        Venv(
            name="logbook",
            pys=select_pys(),
            command="pytest {cmdargs} tests/contrib/logbook",
            pkgs={
                "logbook": ["~=1.0.0", latest],
                "pytest-randomly": latest,
            },
        ),
        Venv(
            name="loguru",
            pys=select_pys(),
            command="pytest {cmdargs} tests/contrib/loguru",
            pkgs={
                "loguru": ["~=0.4.0", latest],
                "pytest-randomly": latest,
            },
        ),
        Venv(
            name="molten",
            command="pytest {cmdargs} tests/contrib/molten",
            pys=select_pys(),
            pkgs={
                "cattrs": ["<23.1.1"],
                "molten": [">=1.0,<1.1", latest],
                "pytest-randomly": latest,
            },
        ),
        Venv(
            name="gunicorn",
            command="pytest {cmdargs} tests/contrib/gunicorn",
            pkgs={
                "requests": latest,
                "gevent": latest,
                "gunicorn": ["==20.0.4", latest],
                "pytest-randomly": latest,
            },
            pys=select_pys(),
        ),
        Venv(
            name="kafka",
            env={
                "_DD_TRACE_STATS_WRITER_INTERVAL": "1000000000",
                "DD_DATA_STREAMS_ENABLED": "true",
            },
            pkgs={
                "pytest-randomly": latest,
            },
            venvs=[
                Venv(
                    command="pytest {cmdargs} tests/contrib/kafka",
                    venvs=[
                        Venv(
                            pys=select_pys(min_version="3.7", max_version="3.10"),
                            pkgs={"confluent-kafka": ["~=1.9.2", latest]},
                        ),
                        # confluent-kafka added support for Python 3.11 in 2.0.2
                        Venv(pys=select_pys(min_version="3.11"), pkgs={"confluent-kafka": latest}),
                    ],
                ),
            ],
        ),
        Venv(
            name="aws_lambda",
            command="pytest --no-ddtrace {cmdargs} tests/contrib/aws_lambda",
            pys=select_pys(min_version="3.7", max_version="3.9"),
            pkgs={
                "boto3": latest,
                "datadog-lambda": [">=4.66.0", latest],
                "pytest-asyncio": "==0.21.1",
                "pytest-randomly": latest,
                "envier": "==0.5.2",
            },
        ),
        Venv(
            name="sourcecode",
            command="pytest {cmdargs} tests/sourcecode",
            pys=select_pys(),
            pkgs={
                "setuptools": ["<=67.6.0"],
                "pytest-randomly": latest,
            },
        ),
        Venv(
            name="ci_visibility",
            command="pytest --no-ddtrace {cmdargs} tests/ci_visibility tests/coverage",
            pys=select_pys(),
            pkgs={
                "msgpack": latest,
                "coverage": latest,
                "pytest-randomly": latest,
                "gevent": latest,
            },
        ),
        Venv(
            name="subprocess",
            command="pytest {cmdargs} tests/contrib/subprocess",
            pkgs={
                "pytest-randomly": latest,
            },
            pys=select_pys(),
        ),
        Venv(
            name="llmobs",
            command="pytest {cmdargs} tests/llmobs",
            pkgs={"vcrpy": latest, "pytest-asyncio": "==0.21.1"},
            pys=select_pys(min_version="3.7"),
        ),
        Venv(
            name="profile",
            # NB riot commands that use this Venv must include --pass-env to work properly
            command="python -m tests.profiling.run pytest -v --no-cov --capture=no --benchmark-disable {cmdargs} tests/profiling",  # noqa: E501
            env={
                "DD_PROFILING_ENABLE_ASSERTS": "1",
            },
            pkgs={
                "gunicorn": latest,
                #
                # pytest-benchmark depends on cpuinfo which dropped support for Python<=3.6 in 9.0
                # See https://github.com/workhorsy/py-cpuinfo/issues/177
                "pytest-benchmark": latest,
                "py-cpuinfo": "~=8.0.0",
                "pytest-asyncio": "==0.21.1",
                "pytest-randomly": latest,
            },
            venvs=[
                Venv(
                    name="profile-wrapt-disabled",
                    pys=select_pys(),
                    env={
                        "WRAPT_DISABLE_EXTENSIONS": "1",
                    },
                ),
                # Python 3.7
                Venv(
                    pys="3.7",
                    pkgs={"uwsgi": latest},
                    venvs=[
                        Venv(
                            pkgs={
                                "protobuf": ["==3.8.0", latest],
                            },
                        ),
                        # Gevent
                        Venv(
                            env={
                                "DD_PROFILE_TEST_GEVENT": "1",
                            },
                            pkgs={
                                "gunicorn[gevent]": latest,
                                "gevent": latest,
                            },
                        ),
                    ],
                ),
                # Python 3.8 + 3.9
                Venv(
                    pys=["3.8", "3.9"],
                    pkgs={"uwsgi": latest},
                    venvs=[
                        Venv(
                            pkgs={
                                "protobuf": ["==3.19.0", latest],
                            },
                        ),
                        # Gevent
                        Venv(
                            env={
                                "DD_PROFILE_TEST_GEVENT": "1",
                            },
                            pkgs={
                                "gunicorn[gevent]": latest,
                                "gevent": latest,
                            },
                        ),
                    ],
                ),
                # Python 3.10
                Venv(
                    pys="3.10",
                    pkgs={"uwsgi": latest},
                    venvs=[
                        Venv(
                            pkgs={
                                "protobuf": ["==3.19.0", latest],
                            },
                        ),
                        # Gevent
                        Venv(
                            env={
                                "DD_PROFILE_TEST_GEVENT": "1",
                            },
                            pkgs={
                                "gunicorn[gevent]": latest,
                            },
                            venvs=[
                                Venv(
                                    pkgs={
                                        "gevent": "==21.8.0",
                                        "greenlet": "==1.1.0",
                                    }
                                ),
                                Venv(
                                    pkgs={"gevent": latest},
                                ),
                            ],
                        ),
                    ],
                ),
                # Python 3.11
                Venv(
                    pys="3.11",
                    pkgs={"uwsgi": latest},
                    venvs=[
                        Venv(
                            pkgs={
                                "protobuf": ["==4.22.0", latest],
                            },
                        ),
                        # Gevent
                        Venv(
                            env={
                                "DD_PROFILE_TEST_GEVENT": "1",
                            },
                            pkgs={
                                "gunicorn[gevent]": latest,
                            },
                            venvs=[
                                Venv(
                                    pkgs={"gevent": ["==22.10.2", latest]},
                                ),
                            ],
                        ),
                    ],
                ),
                # Python 3.12
                Venv(
                    pys=select_pys(min_version="3.12"),
                    venvs=[
                        Venv(
                            pkgs={
                                "protobuf": ["==4.22.0", latest],
                            },
                        ),
                        # Gevent
                        Venv(
                            env={
                                "DD_PROFILE_TEST_GEVENT": "1",
                            },
                            pkgs={
                                "gunicorn[gevent]": latest,
                            },
                            venvs=[
                                Venv(
                                    pkgs={"gevent": ["==23.9.0"]},
                                ),
                            ],
                        ),
                    ],
                ),
            ],
        ),
    ],
)<|MERGE_RESOLUTION|>--- conflicted
+++ resolved
@@ -2621,14 +2621,9 @@
                         "botocore": "==1.34.51",
                         "boto3": "==1.34.51",
                         "cohere": latest,
-<<<<<<< HEAD
-                        "anthropic": "==0.26.0",
-                    }
-=======
                         "anthropic": latest,
                     },
                     pys=select_pys(min_version="3.9"),
->>>>>>> 8a4c26c6
                 ),
                 Venv(
                     pkgs={
