# type: ignore
import logging
from typing import List  # noqa
from typing import Tuple  # noqa

from riot import Venv


logger = logging.getLogger(__name__)
latest = ""


SUPPORTED_PYTHON_VERSIONS = [
    (3, 7),
    (3, 8),
    (3, 9),
    (3, 10),
    (3, 11),
    (3, 12),
]  # type: List[Tuple[int, int]]


def version_to_str(version):
    # type: (Tuple[int, int]) -> str
    """Convert a Python version tuple to a string

    >>> version_to_str((3, 7))
    '3.7'
    >>> version_to_str((3, 8))
    '3.8'
    >>> version_to_str((3, 9))
    '3.9'
    >>> version_to_str((3, 10))
    '3.10'
    >>> version_to_str((3, 11))
    '3.11'
    >>> version_to_str((3, 12))
    '3.12'
    >>> version_to_str((3, ))
    '3'
    """
    return ".".join(str(p) for p in version)


def str_to_version(version):
    # type: (str) -> Tuple[int, int]
    """Convert a Python version string to a tuple

    >>> str_to_version("3.7")
    (3, 7)
    >>> str_to_version("3.8")
    (3, 8)
    >>> str_to_version("3.9")
    (3, 9)
    >>> str_to_version("3.10")
    (3, 10)
    >>> str_to_version("3.11")
    (3, 11)
    >>> str_to_version("3.12")
    (3, 12)
    >>> str_to_version("3")
    (3,)
    """
    return tuple(int(p) for p in version.split("."))


MIN_PYTHON_VERSION = version_to_str(min(SUPPORTED_PYTHON_VERSIONS))
MAX_PYTHON_VERSION = version_to_str(max(SUPPORTED_PYTHON_VERSIONS))


def select_pys(min_version=MIN_PYTHON_VERSION, max_version=MAX_PYTHON_VERSION):
    # type: (str, str) -> List[str]
    """Helper to select python versions from the list of versions we support

    >>> select_pys()
    ['3.7', '3.8', '3.9', '3.10', '3.11', '3.12']
    >>> select_pys(min_version='3')
    ['3.7', '3.8', '3.9', '3.10', '3.11', '3.12']
    >>> select_pys(max_version='3')
    []
    >>> select_pys(min_version='3.7', max_version='3.9')
    ['3.7', '3.8', '3.9']
    """
    min_version = str_to_version(min_version)
    max_version = str_to_version(max_version)

    return [version_to_str(version) for version in SUPPORTED_PYTHON_VERSIONS if min_version <= version <= max_version]


venv = Venv(
    pkgs={
        "mock": latest,
        "pytest": latest,
        "pytest-mock": latest,
        "coverage": latest,
        "pytest-cov": latest,
        "opentracing": latest,
        "hypothesis": "<6.45.1",
    },
    env={
        "DD_TESTING_RAISE": "1",
        "DD_REMOTE_CONFIGURATION_ENABLED": "false",
        "DD_CIVISIBILITY_AGENTLESS_ENABLED": "1",
        "DD_CIVISIBILITY_CODE_COVERAGE_ENABLED": "1",
        "DD_CIVISIBILITY_ITR_ENABLED": "1",
        "CMAKE_BUILD_PARALLEL_LEVEL": "12",
    },
    venvs=[
        Venv(
            pys=["3"],
            name="scripts",
            command="python -m doctest {cmdargs} "
            "scripts/get-target-milestone.py "
            "scripts/needs_testrun.py "
            "tests/suitespec.py",
        ),
        Venv(
            pys=["3"],
            name="meta-testing",
            command="pytest {cmdargs} tests/meta",
        ),
        Venv(
            name="circleci-gen-config",
            command="python scripts/gen_circleci_config.py {cmdargs}",
            pys=["3"],
            pkgs={
                "ruamel.yaml": latest,
            },
        ),
        Venv(
            name="appsec",
            pys=select_pys(),
            command="pytest {cmdargs} tests/appsec",
            pkgs={
                "requests": latest,
                "gunicorn": latest,
                "flask": latest,
                "pycryptodome": latest,
                "cryptography": latest,
                "astunparse": latest,
            },
            env={
                "DD_IAST_REQUEST_SAMPLING": "100",  # Override default 30% to analyze all IAST requests
            },
        ),
        Venv(
            name="profile-diff",
            command="python scripts/diff.py {cmdargs}",
            pys="3",
            pkgs={
                "austin-python": "~=1.0",
                "rich": latest,
            },
        ),
        Venv(
            name="tracer",
            command="pytest {cmdargs} tests/tracer/",
            pkgs={
                "msgpack": latest,
                "coverage": latest,
                "attrs": ["==20.1.0", latest],
                "structlog": latest,
                "httpretty": latest,
                "wheel": latest,
            },
            venvs=[
                Venv(pys=select_pys()),
                # This test variant ensures tracer tests are compatible with both 64bit and 128bit trace ids.
                Venv(
                    name="tracer-128-bit-traceid-enabled",
                    pys=MAX_PYTHON_VERSION,
                    env={
                        "DD_TRACE_128_BIT_TRACEID_GENERATION_ENABLED": "true",
                    },
                ),
                Venv(
                    name="tracer-128-bit-traceid-disabled",
                    pys=MAX_PYTHON_VERSION,
                    env={
                        "DD_TRACE_128_BIT_TRACEID_GENERATION_ENABLED": "false",
                    },
                ),
                Venv(
                    name="tracer-python-optimize",
                    env={"PYTHONOPTIMIZE": "1"},
                    # Test with the latest version of Python only
                    pys=MAX_PYTHON_VERSION,
                ),
            ],
        ),
        Venv(
            name="telemetry",
            command="pytest {cmdargs} tests/telemetry/",
            pys=select_pys(),
            pkgs={
                "requests": latest,
                "gunicorn": latest,
                "flask": "<=2.2.3",
                "httpretty": "<1.1",
            },
        ),
        Venv(
            name="integration",
            # Enabling coverage for integration tests breaks certain tests in CI
            # Also, running two separate pytest sessions, the ``civisibility`` one with --no-ddtrace
            command="pytest --no-ddtrace --no-cov --ignore-glob='*civisibility*' {cmdargs} tests/integration/ && pytest --no-cov --no-ddtrace {cmdargs} tests/integration/test_integration_civisibility.py",  # noqa: E501
            pkgs={"msgpack": [latest], "coverage": latest},
            venvs=[
                Venv(
                    name="integration-latest",
                    env={
                        "AGENT_VERSION": "latest",
                    },
                    venvs=[
                        Venv(
                            pkgs={
                                "six": "==1.12.0",
                            },
                            venvs=[
                                Venv(pys="3.7"),
                            ],
                        ),
                        Venv(pys=select_pys(min_version="3.8")),
                    ],
                ),
                Venv(
                    name="integration-snapshot",
                    env={
                        "DD_TRACE_AGENT_URL": "http://localhost:9126",
                        "AGENT_VERSION": "testagent",
                    },
                    venvs=[
                        Venv(pys=select_pys(min_version="3.7")),
                    ],
                ),
            ],
        ),
        Venv(
            name="datastreams",
            command="pytest --no-cov {cmdargs} tests/datastreams/",
            pkgs={"msgpack": [latest]},
            venvs=[
                Venv(
                    name="datastreams-latest",
                    env={
                        "AGENT_VERSION": "latest",
                    },
                    venvs=[
                        Venv(
                            pkgs={
                                "six": "==1.12.0",
                            },
                            venvs=[
                                Venv(pys="3.7"),
                            ],
                        ),
                        Venv(pys=select_pys(min_version="3.8")),
                    ],
                ),
            ],
        ),
        Venv(
            name="internal",
            command="pytest {cmdargs} tests/internal/",
            pkgs={
                "httpretty": latest,
                "gevent": latest,
                "pytest-asyncio": latest,
            },
<<<<<<< HEAD
            pys=select_pys(min_version="3.7"),
=======
            pys=select_pys(min_version="3.7", max_version="3.12"),
>>>>>>> 44a87f8c
        ),
        Venv(
            name="gevent",
            command="pytest {cmdargs} tests/contrib/gevent",
            pkgs={
                "elasticsearch": latest,
                "pynamodb": latest,
            },
            venvs=[
                Venv(
                    pkgs={
                        "aiobotocore": "<=2.3.1",
                        "aiohttp": latest,
                        "botocore": latest,
                        "requests": latest,
                        "opensearch-py": latest,
                    },
                    venvs=[
                        Venv(
                            pys=select_pys(min_version="3.7", max_version="3.8"),
                            pkgs={
                                "gevent": "~=1.5.0",
                                # greenlet>0.4.17 wheels are incompatible with gevent and python>3.7
                                # This issue was fixed in gevent v20.9:
                                # https://github.com/gevent/gevent/issues/1678#issuecomment-697995192
                                "greenlet": "<0.4.17",
                            },
                        ),
                        Venv(
                            pys="3.9",
                            pkgs={
                                "gevent": ["~=21.1.0", latest],
                                "greenlet": "~=1.0",
                            },
                        ),
                        Venv(
                            # gevent added support for Python 3.10 in 21.8.0
                            pys="3.10",
                            pkgs={
                                "gevent": ["~=21.12.0", latest],
                            },
                        ),
                        Venv(
                            # gevent added support for Python 3.11 in 22.8.0
                            pys="3.11",
                            pkgs={
                                "gevent": ["~=22.10.0", latest],
                            },
                        ),
                        # FIXME[python-3.12]: blocked on aiohttp release https://github.com/aio-libs/aiohttp/issues/7229
                    ],
                ),
            ],
        ),
        Venv(
            name="runtime",
            command="pytest {cmdargs} tests/runtime/",
            venvs=[Venv(pys=select_pys(), pkgs={"msgpack": latest})],
        ),
        Venv(
            name="ddtracerun",
            command="pytest {cmdargs} --no-cov tests/commands/test_runner.py",
            venvs=[
                Venv(
                    pys=select_pys(),
                    pkgs={
                        "redis": latest,
                        "gevent": latest,
                    },
                ),
            ],
        ),
        Venv(
            name="debugger",
            command="pytest {cmdargs} tests/debugging/",
            pkgs={
                "msgpack": latest,
                "httpretty": latest,
                "typing-extensions": latest,
                "pytest-asyncio": latest,
            },
            pys=select_pys(),
        ),
        Venv(
            name="vendor",
            command="pytest {cmdargs} tests/vendor/",
            pys=select_pys(),
            pkgs={
                "msgpack": ["~=1.0.0", latest],
            },
        ),
        Venv(
            name="vertica",
            command="pytest {cmdargs} tests/contrib/vertica/",
            pys=select_pys(max_version="3.9"),
            pkgs={
                "vertica-python": [">=0.6.0,<0.7.0", ">=0.7.0,<0.8.0"],
            },
            # venvs=[
            # FIXME: tests fail on vertica 1.x
            # Venv(
            #     # vertica-python added support for Python 3.9/3.10 in 1.0
            #     pys=select_pys(min_version="3.7", max_version="3.10"),
            #     pkgs={"vertica-python": ["~=1.0", latest]},
            # ),
            # Venv(
            #     # vertica-python added support for Python 3.11 in 1.2
            #     pys="3.11",
            #     pkgs={"vertica-python": ["~=1.2", latest]},
            # ),
            # ],
        ),
        Venv(
            name="wait",
            command="python tests/wait-for-services.py {cmdargs}",
            # Default Python 3 (3.10) collections package breaks with kombu/vertica, so specify Python 3.9 instead.
            pys="3.9",
            create=True,
            skip_dev_install=True,
            pkgs={
                "cassandra-driver": latest,
                "psycopg2-binary": latest,
                "mysql-connector-python": "!=8.0.18",
                "vertica-python": ">=0.6.0,<0.7.0",
                "kombu": ">=4.2.0,<4.3.0",
            },
        ),
        Venv(
            name="httplib",
            command="pytest {cmdargs} tests/contrib/httplib",
            pys=select_pys(),
        ),
        Venv(
            name="test_logging",
            command="pytest {cmdargs} tests/contrib/logging",
            pys=select_pys(),
        ),
        Venv(
            name="falcon",
            command="pytest {cmdargs} tests/contrib/falcon",
            pys=select_pys(min_version="3.7"),
            pkgs={
                "falcon": [
                    "~=3.0.0",
                    "~=3.0",  # latest 3.x
                    latest,
                ]
            },
        ),
        Venv(
            name="bottle",
            pkgs={"WebTest": latest},
            venvs=[
                Venv(
                    command="pytest {cmdargs} --ignore='tests/contrib/bottle/test_autopatch.py' tests/contrib/bottle/",
                    venvs=[
                        Venv(
                            pys=select_pys(max_version="3.9"),
                            pkgs={"bottle": [">=0.12,<0.13", latest]},
                        ),
                    ],
                ),
                Venv(
                    command="python tests/ddtrace_run.py pytest {cmdargs} tests/contrib/bottle/test_autopatch.py",
                    env={"DD_SERVICE": "bottle-app"},
                    venvs=[
                        Venv(
                            pys=select_pys(max_version="3.9"),
                            pkgs={"bottle": [">=0.12,<0.13", latest]},
                        ),
                    ],
                ),
            ],
        ),
        Venv(
            name="celery",
            command="pytest {cmdargs} tests/contrib/celery",
            pkgs={"more_itertools": "<8.11.0"},
            venvs=[
                # Celery 4.3 wants Kombu >= 4.4 and Redis >= 3.2
                # Split into <3.8 and >=3.8 to pin importlib_metadata dependency for kombu
                Venv(
                    # celery dropped support for Python 2.7/3.5 in 5.0
                    pkgs={
                        "pytest": "~=3.10",
                        "celery": [
                            "~=4.4",  # most recent 4.x
                        ],
                        "redis": "~=3.5",
                        "kombu": "~=4.4",
                        "importlib_metadata": "<5.0",  # kombu using deprecated shims removed in importlib_metadata 5.0
                        "pytest-cov": "==2.3.0",
                        "pytest-mock": "==2.0.0",
                    },
                    venvs=[
                        # exceptiongroup latest specified to avoid riot bug: https://github.com/DataDog/riot/issues/211
                        Venv(pys="3.7", pkgs={"exceptiongroup": latest}),
                    ],
                ),
                Venv(
                    # celery added support for Python 3.9 in 4.x
                    pys=select_pys(min_version="3.8", max_version="3.9"),
                    pkgs={
                        "pytest": "~=3.10",
                        "celery": [
                            "~=4.4",  # most recent 4.x
                        ],
                        "redis": "~=3.5",
                        "kombu": "~=4.4",
                    },
                ),
                # Celery 5.x wants Python 3.6+
                # Split into <3.8 and >=3.8 to pin importlib_metadata dependency for kombu
                Venv(
                    pys="3.7",
                    env={
                        # https://docs.celeryproject.org/en/v5.0.5/userguide/testing.html#enabling
                        "PYTEST_PLUGINS": "celery.contrib.pytest",
                    },
                    pkgs={
                        "celery": [
                            "~=5.1.0",
                            latest,
                        ],
                        "redis": "~=3.5",
                        "importlib_metadata": "<5.0",  # kombu using deprecated shims removed in importlib_metadata 5.0
                    },
                ),
                Venv(
                    pys=select_pys(min_version="3.8", max_version="3.9"),
                    env={
                        # https://docs.celeryproject.org/en/v5.0.5/userguide/testing.html#enabling
                        "PYTEST_PLUGINS": "celery.contrib.pytest",
                    },
                    pkgs={
                        "celery": [
                            "~=5.2",
                            latest,
                        ],
                        "redis": "~=3.5",
                    },
                ),
                Venv(
                    # celery added support for Python 3.10 in 5.2, no official support for 3.11 yet
                    # Billiard dependency is incompatible with Python 3.11
                    # https://github.com/celery/billiard/issues/377
                    pys="3.10",
                    env={
                        # https://docs.celeryproject.org/en/v5.0.5/userguide/testing.html#enabling
                        "PYTEST_PLUGINS": "celery.contrib.pytest",
                    },
                    pkgs={
                        "celery": [
                            latest,
                        ],
                        "redis": "~=3.5",
                    },
                ),
            ],
        ),
        Venv(
            name="cherrypy",
            command="python -m pytest {cmdargs} tests/contrib/cherrypy",
            venvs=[
                Venv(
                    pys=select_pys(max_version="3.10"),
                    pkgs={
                        "cherrypy": [
                            ">=17,<18",
                        ],
                        "more_itertools": "<8.11.0",
                        "typing-extensions": latest,
                    },
                ),
                Venv(
                    # cherrypy added support for Python 3.11 in 18.7
                    pys=select_pys(min_version="3.7"),
                    pkgs={
                        "cherrypy": [">=18.0,<19", latest],
                        "more_itertools": "<8.11.0",
                    },
                ),
            ],
        ),
        Venv(
            name="pymongo",
            command="pytest {cmdargs} tests/contrib/pymongo",
            pkgs={
                "mongoengine": latest,
            },
            venvs=[
                Venv(
                    pys=select_pys(min_version="3.7", max_version="3.9"), pkgs={"pymongo": ["~=3.11", "~=4.0", latest]}
                ),
                Venv(
                    # pymongo added support for Python 3.10 in 3.12.1
                    # pymongo added support for Python 3.11 in 3.12.3
                    pys=select_pys(min_version="3.10"),
                    pkgs={"pymongo": ["~=3.12.3", "~=4.0", latest]},
                ),
            ],
        ),
        # Django  Python version support
        # 2.2     3.5, 3.6, 3.7, 3.8  3.9
        # 3.2     3.6, 3.7, 3.8, 3.9, 3.10
        # 4.0     3.8, 3.9, 3.10
        # 4.1     3.8, 3.9, 3.10, 3.11
        # 4.2     3.8, 3.9, 3.10, 3.11
        # 5.0     3.10, 3.11, 3.12
        # Source: https://docs.djangoproject.com/en/dev/faq/install/#what-python-version-can-i-use-with-django
        Venv(
            name="django",
            command="pytest {cmdargs} tests/contrib/django",
            pkgs={
                "django-redis": ">=4.5,<4.6",
                "django-pylibmc": ">=0.6,<0.7",
                "daphne": [latest],
                "requests": [latest],
                "redis": ">=2.10,<2.11",
                "psycopg2-binary": [">=2.8.6"],  # We need <2.9.0 for Python 2.7, and >2.9.0 for 3.9+
                "pytest-django": "==3.10.0",
                "pylibmc": latest,
                "python-memcached": latest,
            },
            env={
                "DD_IAST_REQUEST_SAMPLING": "100",  # Override default 30% to analyze all IAST requests
            },
            venvs=[
                Venv(
                    # django dropped support for Python 3.6/3.7 in 4.0
                    pys=select_pys(max_version="3.7"),
                    pkgs={
                        "django": "~=3.2",
                        "channels": ["~=3.0", latest],
                    },
                ),
                Venv(
                    # django dropped support for Python 3.8/3.9 in 5.0
                    pys=select_pys(min_version="3.8", max_version="3.9"),
                    pkgs={
                        "django": ["~=4.0", latest],
                        "channels": latest,
                    },
                ),
                Venv(
                    # django started supporting psycopg3 in 4.2 for versions >3.1.8
                    pys=select_pys(min_version="3.8", max_version="3.9"),
                    pkgs={
                        "django": ["~=4.2", latest],
                        "psycopg": latest,
                        "channels": latest,
                    },
                ),
                Venv(
                    pys=select_pys(min_version="3.10"),
                    pkgs={
                        "django": [latest],
                        "psycopg": latest,
                        "channels": latest,
                    },
                ),
            ],
        ),
        Venv(
            name="django_hosts",
            command="pytest {cmdargs} tests/contrib/django_hosts",
            pkgs={
                "pytest-django": [
                    "==3.10.0",
                ],
            },
            venvs=[
                Venv(
                    pys=select_pys(min_version="3.7"),
                    pkgs={
                        "django_hosts": "~=4.0",
                        "django": "~=3.2",
                    },
                ),
                Venv(
                    pys=select_pys(min_version="3.8"),
                    pkgs={
                        "django_hosts": ["~=5.0", latest],
                        "django": "~=4.0",
                    },
                ),
            ],
        ),
        Venv(
            name="djangorestframework",
            command="pytest {cmdargs} tests/contrib/djangorestframework",
            pkgs={"pytest-django": "==3.10.0"},
            venvs=[
                Venv(
                    # djangorestframework dropped support for Django 2.x in 3.14
                    pys=select_pys(min_version="3.7", max_version="3.9"),
                    pkgs={
                        "django": ">=2.2,<2.3",
                        "djangorestframework": ["==3.12.4", "==3.13.1"],
                    },
                ),
                Venv(
                    pys=select_pys(min_version="3.7"),
                    pkgs={
                        "django": "~=3.2",
                        "djangorestframework": ">=3.11,<3.12",
                    },
                ),
                Venv(
                    pys=select_pys(min_version="3.8"),
                    pkgs={
                        "django": "~=4.0",
                        "djangorestframework": ["~=3.13", latest],
                    },
                ),
            ],
        ),
        Venv(
            name="django_celery",
            command="pytest {cmdargs} tests/contrib/django_celery",
            pkgs={
                # The test app was built with Django 2. We don't need to test
                # other versions as the main purpose of these tests is to ensure
                # an error-free interaction between Django and Celery. We find
                # that we currently have no reasons for expanding this matrix.
                "django": "==2.2.1",
                "sqlalchemy": "~=1.2.18",
                "celery": "~=5.0.5",
                "gevent": latest,
                "requests": latest,
                "typing-extensions": latest,
            },
            pys=select_pys(min_version="3.8", max_version="3.11"),
        ),
        Venv(
            name="elasticsearch",
            command="pytest {cmdargs} tests/contrib/elasticsearch/test_elasticsearch.py",
            venvs=[
                Venv(
                    pys=select_pys(),
                    pkgs={
                        "elasticsearch": [
                            "~=7.6.0",
                            "~=7.8.0",
                            "~=7.10.0",
                            # latest,
                            # FIXME: Elasticsearch introduced a breaking change in 7.14
                            # which makes it incompatible with previous major versions.
                        ]
                    },
                ),
                Venv(pys=select_pys(), pkgs={"elasticsearch1": ["~=1.10.0"]}),
                Venv(pys=select_pys(), pkgs={"elasticsearch2": ["~=2.5.0"]}),
                Venv(pys=select_pys(), pkgs={"elasticsearch5": ["~=5.5.0"]}),
                Venv(pys=select_pys(), pkgs={"elasticsearch6": ["~=6.8.0", latest]}),
                Venv(pys=select_pys(), pkgs={"elasticsearch7": ["~=7.11.0"]}),
            ],
        ),
        Venv(
            name="elasticsearch-multi",
            command="pytest {cmdargs} tests/contrib/elasticsearch/test_elasticsearch_multi.py",
            venvs=[
                Venv(
                    pys=select_pys(),
                    pkgs={
                        "elasticsearch": ["~=1.6.0"],
                        "elasticsearch6": [latest],
                        "elasticsearch7": ["<7.14.0"],
                    },
                ),
            ],
        ),
        Venv(
            name="elasticsearch8-patch",
            command="pytest {cmdargs} tests/contrib/elasticsearch/test_es8_patch.py",
            venvs=[
                Venv(
                    pys=select_pys(min_version="3.7"),
                    pkgs={
                        "elasticsearch8": [latest],
                    },
                ),
            ],
        ),
        Venv(
            name="elasticsearch-opensearch",
            # avoid running tests in ElasticsearchPatchTest, only run tests with OpenSearchPatchTest configurations
            command="pytest {cmdargs} tests/contrib/elasticsearch/test_opensearch.py -k 'not ElasticsearchPatchTest'",
            pys=select_pys(),
            pkgs={"opensearch-py[requests]": ["~=1.1.0", "~=2.0.0", latest]},
        ),
        Venv(
            name="flask",
            command="pytest {cmdargs} tests/contrib/flask",
            pkgs={"blinker": latest, "requests": latest},
            venvs=[
                # Flask 1.x.x
                Venv(
                    pys=select_pys(max_version="3.9"),
                    pkgs={
                        "flask": "~=1.0",
                        # https://github.com/pallets/itsdangerous/issues/290
                        # DEV: Breaking change made in 2.1.0 release
                        "itsdangerous": "<2.1.0",
                        # https://github.com/pallets/markupsafe/issues/282
                        # DEV: Breaking change made in 2.1.0 release
                        "markupsafe": "<2.0",
                        # DEV: Flask 1.0.x is missing a maximum version for werkzeug dependency
                        "werkzeug": "<2.0",
                    },
                ),
                Venv(
                    pys=select_pys(max_version="3.9"),
                    command="python tests/ddtrace_run.py pytest {cmdargs} tests/contrib/flask_autopatch",
                    env={
                        "DD_SERVICE": "test.flask.service",
                        "DD_PATCH_MODULES": "jinja2:false",
                    },
                    pkgs={
                        "flask": "~=1.0",
                        # https://github.com/pallets/itsdangerous/issues/290
                        # DEV: Breaking change made in 2.0 release
                        "itsdangerous": "<2.0",
                        # https://github.com/pallets/markupsafe/issues/282
                        # DEV: Breaking change made in 2.1.0 release
                        "markupsafe": "<2.0",
                        # DEV: Flask 1.0.x is missing a maximum version for werkzeug dependency
                        "werkzeug": "<2.0",
                    },
                ),
                # Flask >= 2.0.0
                Venv(
                    # flask dropped support for Python 2.7/3.5 in 2.0
                    # flask added support for Python 3.10/3.11 in 2.0
                    pys=select_pys(min_version="3.7"),
                    pkgs={
                        "flask": [
                            "~=2.0.0",
                            "~=2.2",  # latest 2.2
                        ],
                        "importlib_metadata": "<=6.0",
                    },
                ),
                Venv(
                    pys=select_pys(min_version="3.7"),
                    command="python tests/ddtrace_run.py pytest {cmdargs} tests/contrib/flask_autopatch",
                    env={
                        "DD_SERVICE": "test.flask.service",
                        "DD_PATCH_MODULES": "jinja2:false",
                    },
                    pkgs={
                        "flask": [
                            "~=2.0.0",
                            "~=2.2",  # latest 2.2
                        ],
                        "importlib_metadata": "<=6.0",
                    },
                ),
                Venv(
                    # flask dropped support for Python 3.7 in 2.3.0
                    pys=select_pys(min_version="3.8"),
                    pkgs={
                        "flask": [
                            "~=2.0.0",
                            "~=2.0",  # latest 2.x
                            latest,
                        ],
                        "importlib_metadata": "<=6.0",
                    },
                ),
                Venv(
                    pys=select_pys(min_version="3.8"),
                    command="python tests/ddtrace_run.py pytest {cmdargs} tests/contrib/flask_autopatch",
                    env={
                        "DD_SERVICE": "test.flask.service",
                        "DD_PATCH_MODULES": "jinja2:false",
                    },
                    pkgs={
                        "flask": [
                            "~=2.0.0",
                            "~=2.0",  # latest 2.x
                            latest,
                        ],
                    },
                ),
            ],
        ),
        Venv(
            name="flask_cache",
            command="pytest {cmdargs} tests/contrib/flask_cache",
            pkgs={
                "python-memcached": latest,
                "redis": "~=2.0",
                "blinker": latest,
            },
            venvs=[
                Venv(
                    pkgs={
                        "flask": "~=0.12.0",
                        "Werkzeug": ["<1.0"],
                        "Flask-Cache": "~=0.13.1",
                        "werkzeug": "<1.0",
                        "pytest": "~=3.0",
                        "pytest-mock": "==2.0.0",
                        "pytest-cov": "==2.1.0",
                        "Jinja2": "~=2.11.0",
                        "more_itertools": "<8.11.0",
                        # https://github.com/pallets/itsdangerous/issues/290
                        # DEV: Breaking change made in 2.0 release
                        "itsdangerous": "<2.0",
                        # https://github.com/pallets/markupsafe/issues/282
                        # DEV: Breaking change made in 2.1.0 release
                        "markupsafe": "<2.0",
                    },
                    venvs=[
                        Venv(pys=select_pys(max_version="3.7")),
                        Venv(pys=select_pys(min_version="3.8", max_version="3.9"), pkgs={"exceptiongroup": latest}),
                    ],
                ),
                Venv(
                    pys=select_pys(min_version="3.7", max_version="3.11"),
                    pkgs={
                        "flask": "~=1.1.0",
                        "flask-caching": ["~=1.10.0", latest],
                        # https://github.com/pallets/itsdangerous/issues/290
                        # DEV: Breaking change made in 2.0 release
                        "itsdangerous": "<2.0",
                        # https://github.com/pallets/markupsafe/issues/282
                        # DEV: Breaking change made in 2.1.0 release
                        "markupsafe": "<2.0",
                    },
                ),
                Venv(
                    pys=select_pys(min_version="3.7", max_version="3.11"),
                    pkgs={
                        "flask": [latest],
                        "flask-caching": ["~=1.10.0", latest],
                    },
                ),
            ],
        ),
        Venv(
            name="mako",
            command="pytest {cmdargs} tests/contrib/mako",
            pys=select_pys(),
            pkgs={"mako": ["~=1.1.0", latest]},
        ),
        Venv(
            name="mysql",
            command="pytest {cmdargs} tests/contrib/mysql",
            venvs=[
                Venv(
                    pys=select_pys(min_version="3.7", max_version="3.9"),
                    pkgs={"mysql-connector-python": ["==8.0.5", latest]},
                ),
                Venv(
                    # mysql-connector-python added support for Python 3.10 in 8.0.28
                    pys="3.10",
                    pkgs={"mysql-connector-python": ["~=8.0.28", latest]},
                ),
                Venv(
                    # mysql-connector-python added support for Python 3.11 in 8.0.31
                    pys="3.11",
                    pkgs={"mysql-connector-python": ["~=8.0.31", latest]},
                ),
            ],
        ),
        Venv(
            name="psycopg2",
            command="pytest {cmdargs} tests/contrib/psycopg2",
            venvs=[
                Venv(
                    pys=select_pys(min_version="3.7", max_version="3.8"),
                    pkgs={"psycopg2-binary": "~=2.8.0"},
                ),
                Venv(
                    pys=select_pys(min_version="3.7"),
                    # psycopg2-binary added support for Python 3.9/3.10 in 2.9.1
                    # psycopg2-binary added support for Python 3.11 in 2.9.2
                    pkgs={"psycopg2-binary": ["~=2.9.2", latest]},
                ),
            ],
        ),
        Venv(
            name="psycopg",
            command="pytest {cmdargs} tests/contrib/psycopg",
            pkgs={"pytest-asyncio": latest},
            venvs=[
                Venv(
                    pys=select_pys(min_version="3.7", max_version="3.11"),
                    # Python 3.6 supported up to 3.1.0
                    pkgs={"psycopg": ["~=3.0.18"]},
                ),
                Venv(
                    pys=select_pys(min_version="3.7", max_version="3.11"),
                    # psycopg3>=3.1.0 supports Python 3.7 -> 3.11
                    pkgs={"psycopg": [latest]},
                ),
            ],
        ),
        Venv(
            name="pymemcache",
            pys=select_pys(),
            pkgs={
                "pymemcache": [
                    "~=3.4.2",
                    "~=3.5",
                    latest,
                ]
            },
            venvs=[
                Venv(command="pytest {cmdargs} --ignore=tests/contrib/pymemcache/autopatch tests/contrib/pymemcache"),
                Venv(command="python tests/ddtrace_run.py pytest {cmdargs} tests/contrib/pymemcache/autopatch/"),
            ],
        ),
        Venv(
            name="pynamodb",
            command="pytest {cmdargs} tests/contrib/pynamodb",
            venvs=[
                Venv(
                    # FIXME[python-3.12]: moto test dependency needs to be updated
                    pys=select_pys(min_version="3.7", max_version="3.11"),
                    pkgs={
                        "pynamodb": ["~=5.0", "~=5.3", latest],
                        "moto": ">=1.0,<2.0",
                        "cfn-lint": "~=0.53.1",
                        "Jinja2": "~=2.11.0",
                    },
                ),
            ],
        ),
        Venv(
            name="starlette",
            command="pytest {cmdargs} tests/contrib/starlette",
            pkgs={
                "httpx": latest,
                "pytest-asyncio": latest,
                "requests": latest,
                "aiofiles": latest,
                "sqlalchemy": latest,
                "aiosqlite": latest,
                "databases": latest,
            },
            venvs=[
                Venv(
                    # starlette added support for Python 3.9 in 0.14
                    pys=select_pys(min_version="3.7", max_version="3.9"),
                    pkgs={"starlette": ["~=0.14", "~=0.20", latest]},
                ),
                Venv(
                    # starlette added support for Python 3.10 in 0.15
                    pys="3.10",
                    pkgs={"starlette": ["~=0.15", "~=0.20", latest]},
                ),
                Venv(
                    # starlette added support for Python 3.11 in 0.21
                    pys="3.11",
                    pkgs={"starlette": ["~=0.21", latest]},
                ),
            ],
        ),
        Venv(
            name="sqlalchemy",
            command="pytest {cmdargs} tests/contrib/sqlalchemy",
            venvs=[
                Venv(
                    venvs=[
                        Venv(
                            pys=select_pys(min_version="3.7", max_version="3.9"),
                            pkgs={
                                "sqlalchemy": ["~=1.3", "~=1.4"],
                                "psycopg2-binary": latest,
                                "mysql-connector-python": latest,
                            },
                        ),
                        Venv(
                            # sqlalchemy added support for Python 3.10 in 1.4.26
                            pys="3.10",
                            pkgs={
                                "sqlalchemy": "~=1.4",
                                "psycopg2-binary": latest,
                                "mysql-connector-python": latest,
                            },
                        ),
                        # FIXME: tests fail with sqlalchemy 2.0
                        # Venv(
                        #     # sqlalchemy added support for Python 3.11 in 2.0
                        #     pys="3.11",
                        #     pkgs={
                        #         "sqlalchemy": ["~=2.0.0", latest],
                        #         "psycopg2-binary": latest,
                        #         "mysql-connector-python": latest,
                        #     },
                        # ),
                    ],
                ),
            ],
        ),
        Venv(
            name="requests",
            command="pytest {cmdargs} tests/contrib/requests",
            venvs=[
                Venv(
                    pys=select_pys(min_version="3.7"),
                    pkgs={
                        "requests-mock": ">=1.4",
                        "requests": [
                            "~=2.20",
                            "~=2.26",
                            latest,
                        ],
                    },
                ),
                Venv(
                    # requests added support for Python 3.10 in 2.27
                    pys="3.10",
                    pkgs={
                        "requests-mock": ">=1.4",
                        "requests": [
                            "~=2.27",
                            latest,
                        ],
                    },
                ),
                Venv(
                    # requests added support for Python 3.11 in 2.28
                    pys="3.11",
                    pkgs={
                        "requests-mock": ">=1.4",
                        "requests": [
                            latest,
                        ],
                    },
                ),
            ],
        ),
        Venv(
            name="wsgi",
            command="pytest {cmdargs} tests/contrib/wsgi",
            venvs=[
                Venv(
                    pys=select_pys(),
                    pkgs={
                        "WebTest": latest,
                    },
                ),
            ],
        ),
        Venv(
            name="botocore",
            command="pytest {cmdargs} tests/contrib/botocore",
            pys=select_pys(min_version="3.7"),
            pkgs={"moto[all]": latest, "botocore": latest},
        ),
        Venv(
            name="mongoengine",
            command="pytest {cmdargs} tests/contrib/mongoengine",
            pkgs={
                "pymongo": latest,
            },
            venvs=[
                Venv(
                    pys=select_pys(min_version="3.7", max_version="3.8"),
                    pkgs={"mongoengine": ["~=0.23", latest]},
                ),
                Venv(
                    # mongoengine added support for Python 3.9/3.10 in 0.24
                    pys=select_pys(min_version="3.9"),
                    pkgs={"mongoengine": ["~=0.24", latest]},
                ),
            ],
        ),
        Venv(
            name="asgi",
            pkgs={
                "pytest-asyncio": latest,
                "httpx": latest,
                "asgiref": ["~=3.0.0", "~=3.0", latest],
            },
            pys=select_pys(min_version="3.7"),
            command="pytest {cmdargs} tests/contrib/asgi",
        ),
        Venv(
            name="mariadb",
            command="pytest {cmdargs} tests/contrib/mariadb",
            venvs=[
                Venv(
                    pys=select_pys(min_version="3.7", max_version="3.10"),
                    pkgs={
                        "mariadb": [
                            "~=1.0.0",
                            "~=1.0",
                            latest,
                        ],
                    },
                ),
                Venv(pys=select_pys(min_version="3.11"), pkgs={"mariadb": ["~=1.1.2", latest]}),
            ],
        ),
        Venv(
            name="pymysql",
            command="pytest {cmdargs} tests/contrib/pymysql",
            venvs=[
                Venv(
                    # pymysql added support for Python 3.8/3.9 in 0.10
                    pys=select_pys(min_version="3.8", max_version="3.9"),
                    pkgs={"pymysql": "~=0.10"},
                ),
                Venv(
                    pys=select_pys(min_version="3.7"),
                    pkgs={
                        "pymysql": [
                            "~=1.0",
                            latest,
                        ],
                    },
                ),
            ],
        ),
        Venv(
            name="pyramid",
            command="pytest {cmdargs} tests/contrib/pyramid/test_pyramid.py",
            pkgs={
                "requests": [latest],
                "webtest": [latest],
                "tests/contrib/pyramid/pserve_app": [latest],
            },
            venvs=[
                Venv(
                    pys=select_pys(min_version="3.7", max_version="3.9"),
                    pkgs={
                        "pyramid": [
                            "~=1.10",
                            "~=2.0",
                            latest,
                        ],
                    },
                ),
                Venv(
                    # pyramid added support for Python 3.10/3.11 in 2.1
                    # FIXME[python-3.12]: blocked on venusian release https://github.com/Pylons/venusian/issues/85
                    pys=select_pys(min_version="3.10", max_version="3.11"),
                    pkgs={
                        "pyramid": [latest],
                    },
                ),
            ],
        ),
        Venv(
            name="aiobotocore",
            command="pytest {cmdargs} tests/contrib/aiobotocore",
            pkgs={"pytest-asyncio": latest, "async_generator": ["~=1.10"]},
            venvs=[
                # async_generator 1.10 used because @asynccontextmanager was only available in Python 3.6+
                # aiobotocore 1.x and higher require Python 3.6 or higher
                Venv(
                    # FIXME[python-3.12]: blocked on aiohttp release https://github.com/aio-libs/aiohttp/issues/7229
                    pys=select_pys(min_version="3.7", max_version="3.11"),
                    pkgs={
                        "aiobotocore": ["~=1.4.2", "~=2.0.0", latest],
                    },
                ),
            ],
        ),
        Venv(
            name="fastapi",
            command="pytest {cmdargs} tests/contrib/fastapi",
            pkgs={
                "httpx": latest,
                "pytest-asyncio": latest,
                "requests": latest,
                "aiofiles": latest,
            },
            venvs=[
                Venv(
                    pys=select_pys(min_version="3.7", max_version="3.10"),
                    pkgs={"fastapi": ["~=0.64.0", "~=0.90.0", latest]},
                ),
                Venv(
                    # fastapi added support for Python 3.11 in 0.86.0
                    pys=select_pys(min_version="3.11"),
                    pkgs={"fastapi": ["~=0.86.0", latest]},
                ),
            ],
        ),
        Venv(
            name="aiomysql",
            pys=select_pys(min_version="3.7"),
            command="pytest {cmdargs} tests/contrib/aiomysql",
            pkgs={
                "pytest-asyncio": latest,
                "aiomysql": ["~=0.1.0", latest],
            },
        ),
        Venv(
            name="pytest",
            command="pytest --no-ddtrace {cmdargs} tests/contrib/pytest/",
            venvs=[
                Venv(
                    pys=select_pys(min_version="3.7", max_version="3.9"),
                    pkgs={
                        "pytest": [
                            ">=6.0,<7.0",
                            latest,
                        ],
                        "msgpack": latest,
                        "more_itertools": "<8.11.0",
                        "pytest-mock": "==2.0.0",
                    },
                    venvs=[
                        Venv(
                            pkgs={
                                "pytest": ["~=6.0"],
                                "pytest-cov": "==2.9.0",
                            },
                        ),
                        Venv(
                            pkgs={
                                "pytest": [latest],
                                "pytest-cov": "==2.12.0",
                            },
                        ),
                    ],
                ),
                Venv(
                    pys=select_pys(min_version="3.10"),
                    pkgs={
                        "pytest": [
                            ">=6.0,<7.0",
                            latest,
                        ],
                        "msgpack": latest,
                        "asynctest": "==0.13.0",
                        "more_itertools": "<8.11.0",
                    },
                ),
            ],
        ),
        Venv(
            name="unittest",
            command="pytest --no-ddtrace {cmdargs} tests/contrib/unittest_plugin/",
            pkgs={"msgpack": latest},
            env={"DD_CIVISIBILITY_UNITTEST_ENABLED": "1"},
            pys=select_pys(),
        ),
        Venv(
            name="asynctest",
            command="pytest --no-ddtrace {cmdargs} tests/contrib/asynctest/",
            venvs=[
                Venv(
                    pys=select_pys(min_version="3.7", max_version="3.9"),
                    pkgs={
                        "pytest": [
                            ">=6.0,<7.0",
                        ],
                        "asynctest": "==0.13.0",
                    },
                ),
            ],
        ),
        Venv(
            name="pytest-bdd",
            command="pytest --no-ddtrace {cmdargs} tests/contrib/pytest_bdd/",
            pkgs={
                "msgpack": latest,
                "more_itertools": "<8.11.0",
            },
            venvs=[
                Venv(
                    pys=select_pys(min_version="3.7", max_version="3.9"),
                    pkgs={
                        "pytest-bdd": [
                            ">=4.0,<5.0",
                            # FIXME: add support for v6.1
                            ">=6.0,<6.1",
                        ]
                    },
                ),
                Venv(
                    pys=select_pys(min_version="3.10"),
                    pkgs={
                        "pytest-bdd": [
                            ">=4.0,<5.0",
                            # FIXME: add support for v6.1
                            ">=6.0,<6.1",
                        ]
                    },
                ),
            ],
        ),
        Venv(
            name="pytest-benchmark",
            command="pytest {cmdargs} tests/contrib/pytest_benchmark/",
            pkgs={"msgpack": latest},
            venvs=[
                Venv(
                    venvs=[
                        Venv(
                            pys=select_pys(min_version="3.7", max_version="3.10"),
                            pkgs={
                                "pytest-benchmark": [
                                    ">=3.1.0,<=4.0.0",
                                ]
                            },
                        )
                    ],
                ),
            ],
        ),
        Venv(
            name="grpc",
            command="python -m pytest {cmdargs} tests/contrib/grpc",
            pkgs={
                "googleapis-common-protos": latest,
            },
            venvs=[
                # Versions between 1.14 and 1.20 have known threading issues
                # See https://github.com/grpc/grpc/issues/18994
                Venv(
                    pys=select_pys(min_version="3.7", max_version="3.9"),
                    pkgs={"grpcio": ["~=1.34.0", latest]},
                ),
                Venv(
                    # grpcio added support for Python 3.10 in 1.41
                    # but the version contains some bugs resolved by https://github.com/grpc/grpc/pull/27635.
                    pys="3.10",
                    pkgs={"grpcio": ["~=1.42.0", latest]},
                ),
                Venv(
                    # grpcio added support for Python 3.11 in 1.49
                    pys="3.11",
                    pkgs={"grpcio": ["~=1.49.0", latest]},
                ),
            ],
        ),
        Venv(
            name="grpc_aio",
            command="python -m pytest {cmdargs} tests/contrib/grpc_aio",
            pkgs={
                "googleapis-common-protos": latest,
                "pytest-asyncio": latest,
            },
            venvs=[
                Venv(
                    pys=select_pys(min_version="3.7", max_version="3.9"),
                    pkgs={"grpcio": ["~=1.34.0", latest]},
                ),
                Venv(
                    # grpcio added support for Python 3.10 in 1.41
                    # but the version contains some bugs resolved by https://github.com/grpc/grpc/pull/27635.
                    pys="3.10",
                    pkgs={"grpcio": ["~=1.42.0", latest]},
                ),
                Venv(
                    # grpcio added support for Python 3.11 in 1.49
                    pys="3.11",
                    pkgs={"grpcio": ["~=1.49.0", latest]},
                ),
            ],
        ),
        Venv(
            name="graphene",
            command="pytest {cmdargs} tests/contrib/graphene",
            pys=select_pys(min_version="3.7"),
            pkgs={
                "graphene": ["~=3.0.0", latest],
                "pytest-asyncio": latest,
                "graphql-relay": "~=3.1.5",
            },
        ),
        Venv(
            name="graphql",
            command="pytest {cmdargs} tests/contrib/graphql",
            pys=select_pys(min_version="3.7"),
            pkgs={
                "pytest-asyncio": latest,
                "graphql-core": ["~=3.1.0", "~=3.2.0", latest],
            },
        ),
        Venv(
            name="rq",
            command="pytest {cmdargs} tests/contrib/rq",
            venvs=[
                Venv(
                    pys=select_pys(min_version="3.7", max_version="3.8"),
                    pkgs={
                        "rq": [
                            "~=1.8.0",
                            "~=1.10.0",
                            latest,
                        ],
                        # https://github.com/rq/rq/issues/1469 rq [1.0,1.8] is incompatible with click 8.0+
                        "click": "==7.1.2",
                    },
                ),
                Venv(
                    # rq added support for Python 3.9 in 1.8.1
                    pys="3.9",
                    pkgs={
                        "rq": [
                            "~=1.8.1",
                            "~=1.10.0",
                            latest,
                        ],
                        # https://github.com/rq/rq/issues/1469 rq [1.0,1.8] is incompatible with click 8.0+
                        "click": "==7.1.2",
                    },
                ),
                Venv(
                    # rq added support for Python 3.10/3.11 in 1.13
                    pys=select_pys(min_version="3.10"),
                    pkgs={"rq": latest},
                ),
            ],
        ),
        Venv(
            name="httpx",
            pys=select_pys(min_version="3.7"),
            command="pytest {cmdargs} tests/contrib/httpx",
            pkgs={
                "pytest-asyncio": latest,
                "httpx": [
                    "~=0.17.0",
                    "~=0.22.0",
                    latest,
                ],
            },
        ),
        Venv(
            name="urllib3",
            command="pytest {cmdargs} tests/contrib/urllib3",
            venvs=[
                Venv(
                    pys=select_pys(min_version="3.7", max_version="3.8"),
                    pkgs={"urllib3": ["~=1.26.4", latest]},
                ),
                Venv(
                    # urllib3 added support for Python 3.9 in 1.25.8
                    pys="3.9",
                    pkgs={"urllib3": ["~=1.25.8", "~=1.26.12", latest]},
                ),
                Venv(
                    # urllib3 added support for Python 3.10 in 1.26.6
                    pys="3.10",
                    pkgs={"urllib3": ["~=1.26.6", latest]},
                ),
                Venv(
                    # urllib3 added support for Python 3.11 in 1.26.8
                    pys="3.11",
                    pkgs={"urllib3": ["~=1.26.8", latest]},
                ),
            ],
        ),
        Venv(
            # cassandra-driver does not officially support 3.9, 3.10
            # releases 3.7 and 3.8 are broken on Python >= 3.7
            # (see https://github.com/r4fek/django-cassandra-engine/issues/104)
            name="cassandra",
            pys=select_pys(max_version="3.8"),
            pkgs={"cassandra-driver": ["~=3.24.0", latest]},
            command="pytest {cmdargs} tests/contrib/cassandra",
        ),
        Venv(
            name="algoliasearch",
            command="pytest {cmdargs} tests/contrib/algoliasearch",
            venvs=[
                Venv(
                    pys=select_pys(min_version="3.7", max_version="3.8"),
                    pkgs={"algoliasearch": ["~=2.5", "~=2.6"]},
                ),
                Venv(
                    # algoliasearch added support for Python 3.9, 3.10, 3.11 in 3.0
                    pys=select_pys(min_version="3.9"),
                    pkgs={"algoliasearch": "~=2.6"},
                ),
            ],
        ),
        Venv(
            name="aiopg",
            command="pytest {cmdargs} tests/contrib/aiopg",
            pys=select_pys(min_version="3.7", max_version="3.9"),
            pkgs={
                "sqlalchemy": latest,
                "aiopg": "~=0.16.0",
            },
            # venvs=[
            # FIXME: tests fail on aiopg 1.x
            # Venv(
            #     # aiopg dropped support for Python 3.5 in 1.1
            #     pys="3.5",
            #     pkgs={
            #         "aiopg": ["~=0.16.0", "~=1.0"],
            #     },
            # ),
            # Venv(
            #     # aiopg dropped support for Python 3.6 in 1.4
            #     pys="3.6",
            #     pkgs={
            #         "aiopg": ["~=1.2", "~=1.3"],
            #     },
            # ),
            # Venv(
            #     pys=select_pys(min_version="3.7", max_version="3.9"),
            #     pkgs={
            #         "aiopg": ["~=1.2", "~=1.4.0", latest],
            #     },
            # ),
            # Venv(
            #     # aiopg added support for Python 3.10 in 1.3
            #     pys="3.10",
            #     pkgs={
            #         "aiopg": ["~=1.3.0", latest],
            #     },
            # ),
            # Venv(
            #     # aiopg added support for Python 3.11 in 1.4
            #     pys="3.11",
            #     pkgs={
            #         "aiopg": ["~=1.4.0", latest],
            #     },
            # ),
            # ],
        ),
        Venv(
            name="aiohttp",
            command="pytest {cmdargs} tests/contrib/aiohttp",
            pkgs={
                "pytest-aiohttp": [latest],
                "pytest-asyncio": [latest],
                "aiohttp": [
                    "~=3.7",
                    latest,
                ],
                "yarl": "~=1.0",
            },
            # FIXME[python-3.12]: blocked on aiohttp release https://github.com/aio-libs/aiohttp/issues/7229
            pys=select_pys(min_version="3.7", max_version="3.11"),
        ),
        Venv(
            name="aiohttp_jinja2",
            command="pytest {cmdargs} tests/contrib/aiohttp_jinja2",
            pkgs={
                "pytest-aiohttp": [latest],
                "pytest-asyncio": [latest],
                "aiohttp": [
                    "~=3.7",
                    latest,
                ],
                "aiohttp_jinja2": [
                    "~=1.5.0",
                    latest,
                ],
                "jinja2": latest,
            },
            # FIXME[python-3.12]: blocked on aiohttp release https://github.com/aio-libs/aiohttp/issues/7229
            pys=select_pys(min_version="3.7", max_version="3.11"),
        ),
        Venv(
            name="jinja2",
            venvs=[
                Venv(
                    pys=select_pys(max_version="3.9"),
                    pkgs={
                        "jinja2": "~=2.11.0",
                        # https://github.com/pallets/markupsafe/issues/282
                        # DEV: Breaking change made in 2.1.0 release
                        "markupsafe": "<2.0",
                    },
                ),
                Venv(
                    pys=select_pys(min_version="3.7"),
                    pkgs={
                        "jinja2": ["~=3.0.0", latest],
                    },
                ),
            ],
            command="pytest {cmdargs} tests/contrib/jinja2",
        ),
        Venv(
            name="rediscluster",
            pys=select_pys(max_version="3.11"),
            command="pytest {cmdargs} tests/contrib/rediscluster",
            pkgs={
                # deprecated package
                "redis-py-cluster": [">=2.0,<2.1", latest],
            },
        ),
        Venv(
            name="redis",
            venvs=[
                Venv(
                    pys=select_pys(min_version="3.7", max_version="3.10"),
                    command="pytest {cmdargs} tests/contrib/redis",
                    pkgs={
                        "pytest-asyncio": latest,
                        "redis": [
                            "~=4.1",
                            "~=4.3",
                            latest,
                        ],
                    },
                ),
                Venv(
                    # redis added support for Python 3.11 in 4.3
                    pys="3.11",
                    command="pytest {cmdargs} tests/contrib/redis",
                    pkgs={
                        "pytest-asyncio": latest,
                        "redis": ["~=4.3", latest],
                    },
                ),
                # FIXME[python-3.12]: blocked on redis release https://github.com/redis/redis-py/pull/2873
            ],
        ),
        Venv(
            name="aredis",
            pys=select_pys(min_version="3.7", max_version="3.9"),
            command="pytest {cmdargs} tests/contrib/aredis",
            pkgs={
                "pytest-asyncio": latest,
                "aredis": latest,
            },
        ),
        Venv(
            name="yaaredis",
            command="pytest {cmdargs} tests/contrib/yaaredis",
            pkgs={"pytest-asyncio": latest},
            venvs=[
                Venv(
                    pys=select_pys(min_version="3.7", max_version="3.9"),
                    pkgs={"yaaredis": ["~=2.0.0", latest]},
                ),
                Venv(
                    # yaaredis added support for Python 3.10 in 3.0
                    pys="3.10",
                    pkgs={"yaaredis": latest},
                ),
            ],
        ),
        Venv(
            name="sanic",
            command="pytest {cmdargs} tests/contrib/sanic",
            pkgs={
                "pytest-asyncio": latest,
                "requests": latest,
            },
            venvs=[
                Venv(
                    # sanic added support for Python 3.9 in 20.12
                    pys=select_pys(min_version="3.7", max_version="3.9"),
                    pkgs={
                        "sanic": "~=20.12",
                        "pytest-sanic": "~=1.6.2",
                    },
                ),
                Venv(
                    pys=select_pys(min_version="3.7", max_version="3.9"),
                    pkgs={
                        "sanic": [
                            "~=21.3",
                            "~=21.12",
                        ],
                        "sanic-testing": "~=0.8.3",
                    },
                ),
                Venv(
                    # sanic added support for Python 3.10 in 21.12.0
                    pys="3.10",
                    pkgs={
                        "sanic": "~=21.12.0",
                        "sanic-testing": "~=0.8.3",
                    },
                ),
                Venv(
                    pys=select_pys(min_version="3.7", max_version="3.10"),
                    pkgs={
                        "sanic": ["~=22.3", "~=22.12", latest],
                        "sanic-testing": "~=22.3.0",
                    },
                ),
                Venv(
                    # sanic added support for Python 3.11 in 22.12.0
                    pys="3.11",
                    pkgs={
                        "sanic": ["~=22.12.0", latest],
                        "sanic-testing": "~=22.3.0",
                    },
                ),
            ],
        ),
        Venv(
            name="snowflake",
            command="pytest {cmdargs} tests/contrib/snowflake",
            pkgs={"responses": "~=0.16.0", "cryptography": "<39"},
            venvs=[
                Venv(
                    pys=select_pys(min_version="3.7", max_version="3.8"),
                    pkgs={"snowflake-connector-python": ["~=2.3.0", "~=2.9.0", latest]},
                ),
                Venv(
                    # snowflake-connector-python added support for Python 3.9 in 2.4.0
                    pys="3.9",
                    pkgs={"snowflake-connector-python": ["~=2.4.0", "~=2.9.0", latest]},
                ),
                Venv(
                    # snowflake-connector-python added support for Python 3.10 in 2.7.2
                    pys="3.10",
                    pkgs={"snowflake-connector-python": ["~=2.7.2", "~=2.9.0", latest]},
                ),
                Venv(
                    # snowflake-connector-python added support for Python 3.11 in 3.0
                    pys="3.11",
                    pkgs={"snowflake-connector-python": [latest]},
                ),
            ],
        ),
        Venv(
            pys=["3"],
            name="reno",
            pkgs={
                "reno": latest,
            },
            command="reno {cmdargs}",
        ),
        Venv(
            name="aioredis",
            # aioredis was merged into redis as of v2.0.1, no longer maintained and does not support Python 3.11 onward
            pys=select_pys(min_version="3.7", max_version="3.10"),
            command="pytest {cmdargs} tests/contrib/aioredis",
            pkgs={
                "pytest-asyncio": latest,
                "aioredis": [
                    "~=1.3.0",
                    latest,
                ],
                "typing-extensions": latest,
            },
        ),
        Venv(
            name="asyncpg",
            command="pytest {cmdargs} tests/contrib/asyncpg",
            pkgs={
                "pytest-asyncio": latest,
            },
            venvs=[
                # our test_asyncpg.py uses `yield` in an async function and is not compatible with Python 3.5
                Venv(
                    pys=select_pys(min_version="3.7", max_version="3.8"),
                    pkgs={"asyncpg": ["~=0.23", latest]},
                ),
                Venv(
                    # asyncpg added support for Python 3.9 in 0.22
                    pys="3.9",
                    pkgs={"asyncpg": ["~=0.22.0", latest]},
                ),
                Venv(
                    # asyncpg added support for Python 3.10 in 0.24
                    pys="3.10",
                    pkgs={"asyncpg": ["~=0.24.0", latest]},
                ),
                Venv(
                    # asyncpg added support for Python 3.11 in 0.27
                    pys="3.11",
                    pkgs={"asyncpg": ["~=0.27", latest]},
                ),
            ],
        ),
        Venv(
            name="asyncio",
            command="pytest {cmdargs} tests/contrib/asyncio",
            pys=select_pys(),
            pkgs={
                "pytest-asyncio": latest,
            },
        ),
        Venv(
            name="futures",
            command="pytest {cmdargs} tests/contrib/futures",
            pkgs={"gevent": latest},
            pys=select_pys(),
        ),
        Venv(
            name="sqlite3",
            command="pytest {cmdargs} tests/contrib/sqlite3",
            venvs=[
                Venv(pys=select_pys(min_version="3.8")),
                Venv(pys=["3.7"], pkgs={"importlib-metadata": latest}),
            ],
        ),
        Venv(
            name="dbapi",
            command="pytest {cmdargs} tests/contrib/dbapi",
            pys=select_pys(),
            env={
                "DD_IAST_REQUEST_SAMPLING": "100",  # Override default 30% to analyze all IAST requests
            },
        ),
        Venv(
            name="dbapi_async",
            command="pytest {cmdargs} tests/contrib/dbapi_async",
            env={
                "DD_IAST_REQUEST_SAMPLING": "100",  # Override default 30% to analyze all IAST requests
            },
            pkgs={
                "pytest-asyncio": latest,
            },
            venvs=[
                Venv(pys=["3.7"]),
                Venv(pys=select_pys(min_version="3.8", max_version="3.10")),
                Venv(pys=select_pys(min_version="3.11"), pkgs={"attrs": latest}),
            ],
        ),
        Venv(
            name="dogpile_cache",
            command="pytest {cmdargs} tests/contrib/dogpile_cache",
            venvs=[
                Venv(
                    pys=select_pys(min_version="3.7", max_version="3.10"),
                    pkgs={
                        "dogpile.cache": [
                            "~=0.9",
                            "~=1.0",
                            latest,
                        ],
                    },
                ),
                Venv(
                    pys=select_pys(min_version="3.11"),
                    pkgs={
                        "dogpile.cache": [
                            "~=0.9",
                            "~=1.0",
                            "~=1.1",
                            latest,
                        ],
                    },
                ),
            ],
        ),
        Venv(
            name="consul",
            pys=select_pys(),
            command="pytest {cmdargs} tests/contrib/consul",
            pkgs={
                "python-consul": [
                    ">=1.1,<1.2",
                    latest,
                ],
            },
        ),
        Venv(
            name="opentelemetry",
            command="pytest {cmdargs} tests/opentelemetry",
            pys=select_pys(min_version="3.7", max_version="3.11"),
            pkgs={
                "pytest-asyncio": latest,
                "opentelemetry-api": ["~=1.0.0", "~=1.3.0", "~=1.4.0", "~=1.8.0", "~=1.11.0", "~=1.15.0", latest],
                "opentelemetry-instrumentation-flask": latest,
                # opentelemetry-instrumentation-flask does not support the latest version of markupsafe
                "markupsafe": "==2.0.1",
                "flask": latest,
                "gevent": latest,
                "requests": "==2.28.1",  # specific version expected by tests
            },
        ),
        Venv(
            name="openai",
            command="pytest {cmdargs} tests/contrib/openai",
            pkgs={
                "vcrpy": "==4.2.1",
                "urllib3": "~=1.26",  # vcrpy errors with urllib3 2.x https://github.com/kevin1024/vcrpy/issues/688
                "pytest-asyncio": latest,
                "pillow": latest,
            },
            venvs=[
                Venv(
                    # openai[embeddings] broken install with sklearn was never fixed on 0.26
                    # https://github.com/openai/openai-python/issues/210
                    pys="3.7",
                    env={"SKLEARN_ALLOW_DEPRECATED_SKLEARN_PACKAGE_INSTALL": "True"},
                    pkgs={
                        "openai": "==0.26.5",
                        "scikit-learn": "==1.0.2",
                    },
                ),
                Venv(
                    pys=select_pys(min_version="3.7", max_version="3.11"),
                    pkgs={
                        "openai[embeddings]": ["==0.27.2", latest],
                    },
                ),
                Venv(
                    pys=select_pys(min_version="3.8", max_version="3.11"),
                    pkgs={
                        "openai[embeddings]": [latest],
                        "tiktoken": latest,
                    },
                    env={"TIKTOKEN_AVAILABLE": "True"},
                ),
            ],
        ),
        Venv(
            name="opentracer",
            pkgs={"opentracing": latest},
            venvs=[
                Venv(
                    pys=select_pys(),
                    command="pytest {cmdargs} tests/opentracer/core",
                ),
                Venv(
                    pys=select_pys(min_version="3.7"),
                    command="pytest {cmdargs} tests/opentracer/test_tracer_asyncio.py",
                    pkgs={"pytest-asyncio": latest},
                ),
                Venv(
                    pys=select_pys(min_version="3.7", max_version="3.11"),
                    command="pytest {cmdargs} tests/opentracer/test_tracer_tornado.py",
                    # TODO: update opentracing tests to be compatible with Tornado v6.
                    # https://github.com/opentracing/opentracing-python/issues/136
                    pkgs={
                        "tornado": ["~=4.5.0", "~=5.1.0"],
                    },
                ),
                Venv(
                    command="pytest {cmdargs} tests/opentracer/test_tracer_gevent.py",
                    venvs=[
                        Venv(
                            pys=select_pys(min_version="3.7", max_version="3.8"),
                            pkgs={
                                "gevent": ["~=1.4.0"],
                                # greenlet>0.4.17 wheels are incompatible with gevent and python>3.7
                                # This issue was fixed in gevent v20.9:
                                # https://github.com/gevent/gevent/issues/1678#issuecomment-697995192
                                "greenlet": "<0.4.17",
                            },
                        ),
                        Venv(
                            pys="3.9",
                            pkgs={
                                "gevent": "~=21.1.0",
                                "greenlet": "~=1.0",
                            },
                        ),
                        Venv(
                            pys="3.10",
                            pkgs={
                                "gevent": "~=21.8.0",
                            },
                        ),
                        Venv(
                            pys="3.11",
                            pkgs={
                                "gevent": "~=22.8.0",
                            },
                        ),
                    ],
                ),
            ],
        ),
        Venv(
            name="pyodbc",
            command="pytest {cmdargs} tests/contrib/pyodbc",
            venvs=[
                Venv(
                    pys=select_pys(max_version="3.8"),
                    pkgs={"pyodbc": ["~=4.0.31", latest]},
                ),
                Venv(
                    # pyodbc added support for Python 3.9/3.10 in 4.0.34
                    pys=select_pys(min_version="3.9", max_version="3.10"),
                    pkgs={"pyodbc": ["~=4.0.34", latest]},
                ),
                Venv(
                    # pyodbc added support for Python 3.11 in 4.0.35
                    pys="3.11",
                    pkgs={"pyodbc": [latest]},
                ),
            ],
        ),
        Venv(
            name="pylibmc",
            command="pytest {cmdargs} tests/contrib/pylibmc",
            venvs=[
                Venv(
                    # pylibmc added support for Python 3.8/3.9/3.10 in 1.6.2
                    pys=select_pys(min_version="3.7", max_version="3.10"),
                    pkgs={
                        "pylibmc": ["~=1.6.2", latest],
                    },
                ),
                Venv(
                    pys=select_pys(min_version="3.11"),
                    pkgs={
                        "pylibmc": latest,
                    },
                ),
            ],
        ),
        Venv(
            name="kombu",
            command="pytest {cmdargs} tests/contrib/kombu",
            venvs=[
                # Kombu>=4.2 only supports Python 3.7+
                Venv(
                    pys="3.7",
                    pkgs={
                        "kombu": [">=4.6,<4.7", ">=5.0,<5.1", latest],
                        # kombu using deprecated shims removed in importlib-metadata 5.0 pre-Python 3.8
                        "importlib_metadata": "<5.0",
                    },
                ),
                Venv(
                    pys=select_pys(min_version="3.8", max_version="3.9"),
                    pkgs={
                        "kombu": [">=4.6,<4.7", ">=5.0,<5.1", latest],
                    },
                ),
                Venv(
                    # kombu added support for Python 3.10 in 5.2.1
                    pys=select_pys(min_version="3.10", max_version="3.11"),
                    pkgs={
                        "kombu": [">=5.2,<5.3", latest],
                    },
                ),
                Venv(pys="3.12", pkgs={"kombu": latest}),
            ],
        ),
        Venv(
            name="tornado",
            command="python -m pytest {cmdargs} tests/contrib/tornado",
            venvs=[
                Venv(
                    # tornado added support for Python 3.7 in 5.1
                    pys="3.7",
                    pkgs={"tornado": ["~=5.1", "~=6.1", latest]},
                ),
                Venv(
                    # tornado added support for Python 3.8/3.9 in 6.1
                    pys=select_pys(min_version="3.8", max_version="3.9"),
                    pkgs={"tornado": ["~=6.1", latest]},
                ),
                Venv(
                    # tornado added support for Python 3.10 in 6.2
                    pys=select_pys(min_version="3.10"),
                    pkgs={"tornado": [latest]},
                ),
            ],
        ),
        Venv(
            name="mysqldb",
            command="pytest {cmdargs} tests/contrib/mysqldb",
            venvs=[
                Venv(
                    pys=select_pys(min_version="3.7", max_version="3.9"),
                    pkgs={"mysqlclient": ["~=2.0", "~=2.1", latest]},
                ),
                Venv(
                    # mysqlclient added support for Python 3.9/3.10 in 2.1
                    pys=select_pys(min_version="3.9"),
                    pkgs={"mysqlclient": ["~=2.1", latest]},
                ),
            ],
        ),
        Venv(
            name="langchain",
            command="pytest {cmdargs} tests/contrib/langchain",
            # FIXME[python-3.12]: blocked on aiohttp release https://github.com/aio-libs/aiohttp/issues/7229
            pys=select_pys(min_version="3.9", max_version="3.11"),
            pkgs={
                "langchain": ["==0.0.192", latest],
                "openai": latest,
                "vcrpy": latest,
                "pytest-asyncio": latest,
                "tiktoken": latest,
                "pinecone-client": latest,
                "cohere": latest,
                "huggingface-hub": latest,
                "ai21": latest,
                "exceptiongroup": latest,
                "psutil": latest,
            },
        ),
        Venv(
            name="molten",
            command="pytest {cmdargs} tests/contrib/molten",
            pys=select_pys(),
            pkgs={
                "cattrs": ["<23.1.1"],
                "molten": [">=1.0,<1.1", latest],
            },
        ),
        Venv(
            name="gunicorn",
            command="pytest {cmdargs} tests/contrib/gunicorn",
            pkgs={"requests": latest, "gevent": latest, "gunicorn": ["==20.0.4", latest]},
            pys=select_pys(),
        ),
        Venv(
            name="kafka",
            env={
                "_DD_TRACE_STATS_WRITER_INTERVAL": "1000000000",
                "DD_DATA_STREAMS_ENABLED": "true",
            },
            venvs=[
                Venv(
                    command="pytest {cmdargs} tests/contrib/kafka",
                    venvs=[
                        Venv(
                            pys=select_pys(min_version="3.7", max_version="3.10"),
                            pkgs={"confluent-kafka": ["~=1.9.2", latest]},
                        ),
                        # confluent-kafka added support for Python 3.11 in 2.0.2
                        Venv(pys="3.11", pkgs={"confluent-kafka": latest}),
                    ],
                ),
            ],
        ),
        Venv(
            name="aws_lambda",
            command="pytest {cmdargs} tests/contrib/aws_lambda",
            pys=select_pys(min_version="3.7", max_version="3.9"),
            pkgs={
                "boto3": latest,
                "datadog-lambda": [">=4.66.0", latest],
                "pytest-asyncio": latest,
            },
        ),
        Venv(
            name="sourcecode",
            command="pytest {cmdargs} tests/sourcecode",
            pys=select_pys(),
            pkgs={
                "setuptools": ["<=67.6.0"],
            },
        ),
        Venv(
            name="ci_visibility",
            command="pytest --no-ddtrace {cmdargs} tests/ci_visibility",
            pys=select_pys(),
            pkgs={"msgpack": latest, "coverage": latest},
        ),
        Venv(
            name="subprocess",
            command="pytest {cmdargs} tests/contrib/subprocess",
            pys=select_pys(),
        ),
        Venv(
            name="profile",
            command="python -m tests.profiling.run pytest --no-cov --capture=no --benchmark-disable {cmdargs} tests/profiling",  # noqa: E501
            pkgs={
                "gunicorn": latest,
                #
                # pytest-benchmark depends on cpuinfo which dropped support for Python<=3.6 in 9.0
                # See https://github.com/workhorsy/py-cpuinfo/issues/177
                "pytest-benchmark": latest,
                "py-cpuinfo": "~=8.0.0",
                "pytest-asyncio": latest,
            },
            venvs=[
                # Python 3.7
                Venv(
                    pys="3.7",
                    pkgs={"uwsgi": latest},
                    venvs=[
                        Venv(
                            pkgs={
                                "protobuf": ["==3.8.0", latest],
                            },
                        ),
                        # Gevent
                        Venv(
                            env={
                                "DD_PROFILE_TEST_GEVENT": "1",
                            },
                            pkgs={
                                "gunicorn[gevent]": latest,
                                "gevent": latest,
                            },
                        ),
                    ],
                ),
                # Python 3.8 + 3.9
                Venv(
                    pys=["3.8", "3.9"],
                    pkgs={"uwsgi": latest},
                    venvs=[
                        Venv(
                            pkgs={
                                "protobuf": ["==3.19.0", latest],
                            },
                        ),
                        # Gevent
                        Venv(
                            env={
                                "DD_PROFILE_TEST_GEVENT": "1",
                            },
                            pkgs={
                                "gunicorn[gevent]": latest,
                                "gevent": latest,
                            },
                        ),
                    ],
                ),
                # Python 3.10
                Venv(
                    pys="3.10",
                    pkgs={"uwsgi": latest},
                    venvs=[
                        Venv(
                            pkgs={
                                "protobuf": ["==3.19.0", latest],
                            },
                        ),
                        # Gevent
                        Venv(
                            env={
                                "DD_PROFILE_TEST_GEVENT": "1",
                            },
                            pkgs={
                                "gunicorn[gevent]": latest,
                            },
                            venvs=[
                                Venv(
                                    pkgs={
                                        "gevent": "==21.8.0",
                                        "greenlet": "==1.1.0",
                                    }
                                ),
                                Venv(
                                    pkgs={"gevent": latest},
                                ),
                            ],
                        ),
                    ],
                ),
                # Python 3.11
                Venv(
                    pys="3.11",
                    pkgs={"uwsgi": latest},
                    venvs=[
                        Venv(
                            pkgs={
                                "protobuf": ["==4.22.0", latest],
                            },
                        ),
                        # Gevent
                        Venv(
                            env={
                                "DD_PROFILE_TEST_GEVENT": "1",
                            },
                            pkgs={
                                "gunicorn[gevent]": latest,
                            },
                            venvs=[
                                Venv(
                                    pkgs={"gevent": ["==22.10.2", latest]},
                                ),
                            ],
                        ),
                    ],
                ),
                # Python 3.12
                Venv(
                    pys=select_pys(min_version="3.12"),
                    venvs=[
                        Venv(
                            pkgs={
                                "protobuf": ["==4.22.0", latest],
                            },
                        ),
                        # Gevent
                        Venv(
                            env={
                                "DD_PROFILE_TEST_GEVENT": "1",
                            },
                            pkgs={
                                "gunicorn[gevent]": latest,
                            },
                            venvs=[
                                Venv(
                                    pkgs={"gevent": ["==23.7.0"]},
                                ),
                            ],
                        ),
                    ],
                ),
            ],
        ),
    ],
)<|MERGE_RESOLUTION|>--- conflicted
+++ resolved
@@ -267,11 +267,7 @@
                 "gevent": latest,
                 "pytest-asyncio": latest,
             },
-<<<<<<< HEAD
-            pys=select_pys(min_version="3.7"),
-=======
             pys=select_pys(min_version="3.7", max_version="3.12"),
->>>>>>> 44a87f8c
         ),
         Venv(
             name="gevent",
