# type: ignore
import logging
from typing import List  # noqa
from typing import Tuple  # noqa

from riot import Venv


logger = logging.getLogger(__name__)
latest = ""

SUPPORTED_PYTHON_VERSIONS: List[Tuple[int, int]] = [
    (3, 8),
    (3, 9),
    (3, 10),
    (3, 11),
    (3, 12),
    (3, 13),
    (3, 14),
]  # type: List[Tuple[int, int]]


def version_to_str(version: Tuple[int, int]) -> str:
    """Convert a Python version tuple to a string

    >>> version_to_str((3, 8))
    '3.8'
    >>> version_to_str((3, 9))
    '3.9'
    >>> version_to_str((3, 10))
    '3.10'
    >>> version_to_str((3, 11))
    '3.11'
    >>> version_to_str((3, 12))
    '3.12'
    >>> version_to_str((3, 13))
    '3.13'
    >>> version_to_str((3, 14))
    '3.14'
    >>> version_to_str((3, ))
    '3'
    """
    return ".".join(str(p) for p in version)


def str_to_version(version: str) -> Tuple[int, int]:
    """Convert a Python version string to a tuple

    >>> str_to_version("3.8")
    (3, 8)
    >>> str_to_version("3.9")
    (3, 9)
    >>> str_to_version("3.10")
    (3, 10)
    >>> str_to_version("3.11")
    (3, 11)
    >>> str_to_version("3.12")
    (3, 12)
    >>> str_to_version("3.13")
    (3, 13)
    >>> str_to_version("3.14")
    (3, 14)
    >>> str_to_version("3")
    (3,)
    """
    return tuple(int(p) for p in version.split("."))


MIN_PYTHON_VERSION = version_to_str(min(SUPPORTED_PYTHON_VERSIONS))
MAX_PYTHON_VERSION = version_to_str(max(SUPPORTED_PYTHON_VERSIONS))


def select_pys(min_version: str = MIN_PYTHON_VERSION, max_version: str = MAX_PYTHON_VERSION) -> List[str]:
    """Helper to select python versions from the list of versions we support

    >>> select_pys()
    ['3.8', '3.9', '3.10', '3.11', '3.12', '3.13', '3.14']
    >>> select_pys(min_version='3')
    ['3.8', '3.9', '3.10', '3.11', '3.12', '3.13', '3.14']
    >>> select_pys(max_version='3')
    []
    >>> select_pys(min_version='3.8', max_version='3.9')
    ['3.8', '3.9']
    """
    min_version = str_to_version(min_version)
    max_version = str_to_version(max_version)

    return [version_to_str(version) for version in SUPPORTED_PYTHON_VERSIONS if min_version <= version <= max_version]


# Common venv configurations for appsec threats testing
_appsec_threats_iast_variants = [
    Venv(
        env={
            "DD_IAST_ENABLED": "false",
        },
    ),
    Venv(
        env={
            "DD_IAST_ENABLED": "true",
            "DD_IAST_REQUEST_SAMPLING": "100",
            "DD_IAST_DEDUPLICATION_ENABLED": "false",
        },
    ),
]

venv = Venv(
    pkgs={
        "mock": latest,
        "pytest": latest,
        "pytest-mock": latest,
        "coverage": latest,
        "pytest-cov": latest,
        "opentracing": latest,
        "hypothesis": "<6.45.1",
    },
    env={
        "_DD_CIVISIBILITY_USE_CI_CONTEXT_PROVIDER": "1",
        "DD_TESTING_RAISE": "1",
        "DD_REMOTE_CONFIGURATION_ENABLED": "false",
        "DD_INJECTION_ENABLED": "1",
        "DD_INJECT_FORCE": "1",
        "DD_PATCH_MODULES": "unittest:false",
        "CMAKE_BUILD_PARALLEL_LEVEL": "12",
        "CARGO_BUILD_JOBS": "12",
    },
    venvs=[
        Venv(
            name="meta-testing",
            pys=["3.10"],
            command="pytest {cmdargs} --no-ddtrace tests/meta",
            env={
                "DD_CIVISIBILITY_FLAKY_RETRY_ENABLED": "0",
            },
        ),
        Venv(
            name="slotscheck",
            command="python -m slotscheck -v ddtrace/",
            pys=["3.10"],
            pkgs={"slotscheck": "==0.17.0"},
        ),
        Venv(
            name="gitlab-gen-config",
            command="python scripts/gen_gitlab_config.py {cmdargs}",
            pys=["3"],
            pkgs={
                "ruamel.yaml": latest,
                "lxml": latest,
            },
        ),
        Venv(
            name="appsec",
            pys=select_pys(),
            command="pytest {cmdargs} tests/appsec/appsec/",
            pkgs={
                "requests": latest,
                "docker": latest,
            },
            env={
                "DD_CIVISIBILITY_ITR_ENABLED": "0",
            },
        ),
        Venv(
            name="appsec_integrations_packages",
            pys=select_pys(),
            command="python -m pytest -v tests/appsec/integrations/packages_tests/",
            pkgs={
                "gevent": latest,
                "pytest-xdist": latest,
                "pytest-asyncio": latest,
                "requests": latest,
                "SQLAlchemy": latest,
                "psycopg2-binary": "~=2.9.9",
                "pymysql": latest,
                "mysqlclient": "==2.1.1",
                "mysql-connector-python": latest,
                "MarkupSafe": "~=2.1.1",
                "Werkzeug": "~=3.0.6",
                "babel": latest,
            },
            env={
                "_DD_IAST_PATCH_MODULES": "benchmarks.,tests.appsec.",
                "DD_IAST_REQUEST_SAMPLING": "100",
                "DD_IAST_VULNERABILITIES_PER_REQUEST": "100000",
                "DD_IAST_DEDUPLICATION_ENABLED": "false",
            },
        ),
        Venv(
            name="appsec_iast_packages",
            # FIXME: GrpcIO is hanging with 3.13 on CI + hatch for some reason
            pys=["3.8", "3.9", "3.10", "3.11", "3.12"],
            command="pytest {cmdargs} tests/appsec/iast_packages/",
            pkgs={
                "requests": latest,
                "astunparse": latest,
                "flask": latest,
                "virtualenv-clone": latest,
            },
            env={
                "_DD_IAST_PATCH_MODULES": "benchmarks.,tests.appsec",
                "DD_IAST_DEDUPLICATE_ENABLED": "false",
                "DD_IAST_REQUEST_SAMPLING": "100",
            },
        ),
        Venv(
            name="iast_tdd_propagation",
            pys=select_pys(min_version="3.9", max_version="3.13"),  # pycryptodome doesn't publish 3.14 wheels
            command="pytest {cmdargs} tests/appsec/iast_tdd_propagation/",
            pkgs={
                "requests": latest,
                "flask": latest,
                "pycryptodome": latest,
                "sqlalchemy": "~=2.0.23",
                "pony": latest,
                "aiosqlite": latest,
                "tortoise-orm": latest,
                "peewee": latest,
            },
            env={
                "_DD_IAST_PATCH_MODULES": "benchmarks.,tests.appsec",
                "DD_IAST_REQUEST_SAMPLING": "100",
                "DD_IAST_VULNERABILITIES_PER_REQUEST": "100000",
                "DD_IAST_DEDUPLICATE_ENABLED": "false",
            },
        ),
        Venv(
            name="appsec_integrations_django",
            command="pytest -vvv {cmdargs} tests/appsec/integrations/django_tests/",
            pkgs={
                "requests": latest,
                "gunicorn": latest,
                "gevent": latest,
                "pylibmc": latest,
                "PyYAML": latest,
                "dill": latest,
                "bcrypt": "==4.2.1",
                "pytest-django[testing]": "==3.10.0",
            },
            env={
                "DD_TRACE_AGENT_URL": "http://testagent:9126",
                "_DD_IAST_PATCH_MODULES": "benchmarks.,tests.appsec.",
                "DD_IAST_REQUEST_SAMPLING": "100",
                "DD_IAST_DEDUPLICATION_ENABLED": "false",
            },
            venvs=[
                Venv(
                    pys=["3.8", "3.9"],
                    pkgs={"django": "~=2.2"},
                ),
                Venv(
                    pys=["3.8", "3.9", "3.10", "3.11", "3.12", "3.13"],
                    pkgs={"django": "~=3.2"},
                ),
                Venv(
                    pys=["3.8", "3.9", "3.10", "3.11", "3.12", "3.13"],
                    pkgs={"django": "==4.0.10"},
                ),
                Venv(
                    pys=["3.8", "3.9", "3.10", "3.11", "3.12", "3.13"],
                    pkgs={"django": "~=4.2"},
                ),
                Venv(
                    pys=["3.10", "3.13"],
                    pkgs={"django": "~=5.1"},
                ),
            ],
        ),
        Venv(
            name="appsec_integrations_fastapi",
            command="pytest {cmdargs} tests/appsec/integrations/fastapi_tests/",
            pkgs={
                "requests": latest,
                "python-multipart": latest,
                "jinja2": latest,
                "httpx": "<0.28.0",
                "uvicorn": "==0.33.0",
            },
            env={
                "DD_TRACE_AGENT_URL": "http://testagent:9126",
                "AGENT_VERSION": "testagent",
                "_DD_IAST_PATCH_MODULES": "benchmarks.,tests.appsec.",
                "DD_IAST_REQUEST_SAMPLING": "100",
                "DD_IAST_VULNERABILITIES_PER_REQUEST": "100000",
                "DD_IAST_DEDUPLICATION_ENABLED": "false",
            },
            venvs=[
                Venv(
                    pys=["3.8"],
                    pkgs={"fastapi": "==0.86.0", "anyio": "==3.7.1"},
                ),
                Venv(
                    pys=["3.8"],
                    pkgs={"fastapi": "==0.94.1"},
                ),
                Venv(
                    pys=["3.8"],
                    pkgs={"fastapi": "~=0.114.2"},
                ),
                Venv(
                    pys=select_pys(min_version="3.9", max_version="3.13"),
                    pkgs={"fastapi": "==0.86.0", "anyio": "==3.7.1"},
                ),
                Venv(
                    pys=select_pys(min_version="3.9", max_version="3.13"),
                    pkgs={"fastapi": ["==0.94.1", "~=0.114.2", latest]},
                ),
            ],
        ),
        Venv(
            name="profile-diff",
            command="python scripts/diff.py {cmdargs}",
            pys="3",
            pkgs={
                "austin-python": "~=1.0",
                "rich": latest,
            },
        ),
        Venv(
            name="appsec_iast_default",
            command="pytest -v {cmdargs} tests/appsec/iast/",
            pys=select_pys(max_version="3.13"),  # pycryptodome doesn't publish 3.14 wheels
            pkgs={
                "requests": latest,
                "urllib3": latest,
                "pycryptodome": latest,
                "cryptography": latest,
                "astunparse": latest,
                "simplejson": latest,
                "grpcio": latest,
                "pytest-asyncio": latest,
            },
            env={
                "_DD_IAST_PATCH_MODULES": "benchmarks.,tests.appsec.",
                "DD_IAST_REQUEST_SAMPLING": "100",
                "DD_IAST_DEDUPLICATION_ENABLED": "false",
                "DD_CIVISIBILITY_ITR_ENABLED": "0",
                "PYTHONFAULTHANDLER": "1",
            },
        ),
        Venv(
            name="tracer",
            command="pytest -v {cmdargs} tests/tracer/",
            pkgs={
                "msgpack": latest,
                "coverage": latest,
                "attrs": latest,
                "structlog": latest,
                "httpretty": latest,
                "wheel": latest,
                "fastapi": latest,
                "httpx": "<0.28.0",
                "pytest-randomly": latest,
                "setuptools": latest,
                "boto3": latest,
                "freezegun": latest,
            },
            env={
                "DD_CIVISIBILITY_LOG_LEVEL": "none",
                "DD_INSTRUMENTATION_TELEMETRY_ENABLED": "0",
            },
            venvs=[
                Venv(
                    venvs=[
                        Venv(pys=select_pys(max_version="3.13")),
                        Venv(
                            pys=select_pys(min_version="3.14"),
                            # pydantic 2.2.12.0a1 is the first version to support Python 3.14
                            pkgs={"pydantic": "==2.12.0a1"},
                        ),
                    ]
                ),
                # This test variant ensures tracer tests are compatible with both 64bit trace ids.
                # 128bit trace ids are tested by the default case above.
                Venv(
                    name="tracer-128-bit-traceid-disabled",
                    pys=MAX_PYTHON_VERSION,
                    env={
                        "DD_TRACE_128_BIT_TRACEID_GENERATION_ENABLED": "false",
                    },
                    pkgs={"pydantic": "==2.12.0a1"},
                ),
                Venv(
                    name="tracer-python-optimize",
                    env={"PYTHONOPTIMIZE": "1"},
                    # Test with the latest version of Python only
                    pys=MAX_PYTHON_VERSION,
                    venvs=[
                        Venv(pys=select_pys(max_version="3.13")),
                        Venv(
                            pys=select_pys(min_version="3.14"),
                            # pydantic 2.2.12.0a1 is the first version to support Python 3.14
                            pkgs={"pydantic": "==2.12.0a1"},
                        ),
                    ],
                ),
                Venv(
                    name="tracer-legacy-attrs",
                    pkgs={"cattrs": "<23.2.0", "attrs": "==22.1.0"},
                    # Test with the min version of Python only, attrs 20.1.0 is not compatible with Python 3.12
                    pys=MIN_PYTHON_VERSION,
                ),
            ],
        ),
        Venv(
            name="telemetry",
            command="pytest {cmdargs} tests/telemetry/",
            pkgs={
                "requests": latest,
                "gunicorn": latest,
                "httpretty": "<1.1",
                "pytest-randomly": latest,
                "xmltodict": latest,
                "django": latest,
            },
            venvs=[
                Venv(
                    pys=select_pys(min_version="3.14"),
                    pkgs={
                        "flask": ">=3.1.2",
                    },
                ),
                Venv(
                    pys=select_pys(max_version="3.13"),
                    pkgs={
                        "flask": "<=2.2.3",
                        "werkzeug": "<2.0",
                        "markupsafe": "<2.0",
                    },
                ),
            ],
        ),
        Venv(
            name="integration",
            # Enabling coverage for integration tests breaks certain tests in CI
            # Also, running two separate pytest sessions, the ``civisibility`` one with --no-ddtrace
            command="pytest -vv --no-ddtrace --no-cov --ignore-glob='*civisibility*' {cmdargs} tests/integration/",
            pkgs={"msgpack": [latest], "coverage": latest, "pytest-randomly": latest},
            pys=select_pys(),
            venvs=[
                Venv(
                    name="integration-latest",
                    env={
                        "AGENT_VERSION": "latest",
                    },
                ),
                Venv(
                    name="integration-snapshot",
                    env={
                        "DD_TRACE_AGENT_URL": "http://localhost:9126",
                        "AGENT_VERSION": "testagent",
                    },
                ),
                # This test variant ensures integration snapshots tests are compatible with both AgentWriter
                # and NativeWriter.
                Venv(
                    name="integration-snapshot-native-writer",
                    env={
                        "DD_TRACE_AGENT_URL": "http://localhost:9126",
                        "AGENT_VERSION": "testagent",
                        "_DD_TRACE_WRITER_NATIVE": "1",
                    },
                ),
            ],
        ),
        Venv(
            name="integration-civisibility",
            # Enabling coverage for integration tests breaks certain tests in CI
            # Also, running two separate pytest sessions, the ``civisibility`` one with --no-ddtrace
            command="pytest --no-cov --no-ddtrace {cmdargs} tests/integration/test_integration_civisibility.py",
            pkgs={"msgpack": [latest], "coverage": latest, "pytest-randomly": latest},
            pys=select_pys(),
            venvs=[
                Venv(
                    name="integration-latest-civisibility",
                    env={
                        "AGENT_VERSION": "latest",
                    },
                ),
                Venv(
                    name="integration-snapshot-civisibility",
                    env={
                        "DD_TRACE_AGENT_URL": "http://localhost:9126",
                        "AGENT_VERSION": "testagent",
                    },
                ),
            ],
        ),
        Venv(
            name="datastreams",
            command="pytest --no-cov {cmdargs} tests/datastreams/",
            pkgs={
                "msgpack": [latest],
                "pytest-randomly": latest,
            },
            pys=select_pys(max_version="3.12"),
            venvs=[
                Venv(
                    name="datastreams-latest",
                    env={
                        "AGENT_VERSION": "latest",
                    },
                ),
            ],
        ),
        # Internal coverage (dd_coverage to distinguish from regular coverage)
        # has version-specific code so tests are run across all supported versions
        Venv(
            name="dd_coverage",
            command="pytest --no-cov {cmdargs} tests/coverage -s",
            pys=select_pys(max_version="3.12"),
        ),
        Venv(
            name="internal",
            env={
                "DD_INSTRUMENTATION_TELEMETRY_ENABLED": "0",
                "DD_CIVISIBILITY_ITR_ENABLED": "0",
            },
            command="pytest -v {cmdargs} tests/internal/",
            pkgs={
                "httpretty": latest,
                "gevent": latest,
                "pytest-randomly": latest,
                "python-json-logger": "==2.0.7",
                "pyfakefs": latest,
                "pytest-benchmark": latest,
            },
            venvs=[
                Venv(
                    pys=select_pys(min_version="3.8", max_version="3.11"),
                    pkgs={
                        "pytest-asyncio": "~=0.23.7",
                    },
                ),
                Venv(
                    pys=select_pys(min_version="3.12"),
                    pkgs={
                        "pytest-asyncio": "~=0.23.7",
                        "setuptools": latest,
                        "zope-event": "==5.0",
                        "zope-interface": "==7.2",
                    },
                ),
            ],
        ),
        Venv(
            name="lib_injection",
            command="pytest {cmdargs} tests/lib_injection/",
            venvs=[
                Venv(
                    pys=select_pys(max_version="3.13"),
                    pkgs={
                        "PyYAML": latest,
                        "pytest-randomly": latest,
                    },
                ),
            ],
        ),
        Venv(
            name="gevent",
            command="pytest {cmdargs} tests/contrib/gevent",
            pkgs={
                "elasticsearch": latest,
                "pynamodb": "<6.0",
                "pytest-randomly": latest,
            },
            venvs=[
                Venv(
                    pkgs={
                        "aiobotocore": "<=2.3.1",
                        "aiohttp": latest,
                        "botocore": latest,
                        "requests": latest,
                        "opensearch-py": latest,
                    },
                    venvs=[
                        Venv(
                            pys="3.8",
                            pkgs={
                                "gevent": "~=20.12.0",
                                # greenlet v1.0.0 adds support for contextvars
                                "greenlet": "~=1.0.0",
                            },
                        ),
                        Venv(
                            pys="3.9",
                            pkgs={
                                # https://github.com/gevent/gevent/issues/2076
                                "gevent": ["~=21.1.0", "<21.8.0"],
                                "greenlet": "~=1.0",
                            },
                        ),
                        Venv(
                            # gevent added support for Python 3.10 in 21.8.0
                            pys="3.10",
                            pkgs={
                                "gevent": ["~=21.12.0", latest],
                            },
                        ),
                        Venv(
                            pys="3.11",
                            pkgs={
                                "gevent": ["~=22.10.0", latest],
                            },
                        ),
                        Venv(
                            pys=select_pys(min_version="3.12"),
                            pkgs={
                                "gevent": [latest],
                            },
                        ),
                    ],
                ),
            ],
        ),
        Venv(
            name="runtime",
            command="pytest {cmdargs} tests/runtime/",
            venvs=[
                Venv(
                    pys=select_pys(),
                    pkgs={
                        "msgpack": latest,
                        "pytest-randomly": latest,
                    },
                )
            ],
        ),
        Venv(
            name="smoke_test",
            command="python tests/smoke_test.py {cmdargs}",
            venvs=[
                Venv(
                    pys=select_pys(),
                )
            ],
        ),
        Venv(
            name="ddtracerun",
            command="pytest {cmdargs} --no-cov tests/commands/test_runner.py",
            venvs=[
                Venv(
                    pys=select_pys(),
                    pkgs={
                        "redis": latest,
                        "gevent": latest,
                        "pytest-randomly": latest,
                    },
                ),
            ],
        ),
        Venv(
            name="debugger",
            command="pytest {cmdargs} tests/debugging/",
            pkgs={
                "msgpack": latest,
                "httpretty": latest,
                "typing-extensions": latest,
                "pytest-asyncio": latest,
            },
            pys=select_pys(),
        ),
        Venv(
            name="errortracker",
            command="pytest {cmdargs} tests/errortracking/",
            pkgs={
                "flask": latest,
            },
            pys=select_pys(min_version="3.10"),
        ),
        Venv(
            name="vendor",
            command="pytest {cmdargs} tests/vendor/",
            pys=select_pys(),
            pkgs={
                "msgpack": ["~=1.0.0", latest],
                "pytest-randomly": latest,
            },
        ),
        Venv(
            name="vertica",
            command="pytest {cmdargs} tests/contrib/vertica/",
            pys=select_pys(max_version="3.9"),
            pkgs={
                "vertica-python": [">=0.6.0,<0.7.0", ">=0.7.0,<0.8.0"],
                "pytest-randomly": latest,
            },
            # venvs=[
            # FIXME: tests fail on vertica 1.x
            # Venv(
            #     # vertica-python added support for Python 3.9/3.10 in 1.0
            #     pys=select_pys(min_version="3.8", max_version="3.10"),
            #     pkgs={"vertica-python": ["~=1.0", latest]},
            # ),
            # Venv(
            #     # vertica-python added support for Python 3.11 in 1.2
            #     pys="3.11",
            #     pkgs={"vertica-python": ["~=1.2", latest]},
            # ),
            # ],
        ),
        Venv(
            name="wait",
            command="python tests/wait-for-services.py {cmdargs}",
            # Default Python 3 (3.10) collections package breaks with kombu/vertica, so specify Python 3.9 instead.
            pys="3.9",
            create=True,
            skip_dev_install=True,
            pkgs={
                "azure-data-tables": latest,
                "azure-storage-blob": latest,
                "azure-storage-queue": latest,
                "cassandra-driver": latest,
                "psycopg2-binary": latest,
                "mysql-connector-python": "!=8.0.18",
                "vertica-python": ">=0.6.0,<0.7.0",
                "kombu": ">=4.2.0,<4.3.0",
                "pymssql": latest,
                "pytest-randomly": latest,
                "requests": latest,
            },
            env={
                "DD_TRACE_AGENT_URL": "http://testagent:9126",
                "AGENT_VERSION": "testagent",
            },
        ),
        Venv(
            name="httplib",
            command="pytest {cmdargs} tests/contrib/httplib",
            pkgs={
                "pytest-randomly": latest,
            },
            pys=select_pys(),
        ),
        Venv(
            name="logging",
            command="pytest {cmdargs} tests/contrib/logging",
            pkgs={
                "pytest-randomly": latest,
            },
            pys=select_pys(),
        ),
        Venv(
            name="falcon",
            command="pytest {cmdargs} tests/contrib/falcon",
            pkgs={
                "pytest-randomly": latest,
            },
            venvs=[
                Venv(
                    pys=select_pys(min_version="3.8", max_version="3.12"),
                    pkgs={
                        "falcon": [
                            "~=3.0.0",
                            "~=3.0",  # latest 3.x
                            latest,
                        ],
                    },
                ),
                Venv(
                    pys=select_pys(min_version="3.13"),
                    pkgs={
                        "falcon": [
                            "~=4.0",  # latest 4.x
                            latest,
                        ],
                    },
                ),
            ],
        ),
        Venv(
            name="bottle",
            pkgs={
                "WebTest": latest,
                "pytest-randomly": latest,
            },
            venvs=[
                Venv(
                    command="pytest {cmdargs} --ignore='tests/contrib/bottle/test_autopatch.py' tests/contrib/bottle/",
                    venvs=[
                        Venv(
                            pys=select_pys(max_version="3.9"),
                            pkgs={"bottle": [">=0.12,<0.13", latest]},
                        ),
                    ],
                ),
                Venv(
                    command="python tests/ddtrace_run.py pytest {cmdargs} tests/contrib/bottle/test_autopatch.py",
                    env={"DD_SERVICE": "bottle-app"},
                    venvs=[
                        Venv(
                            pys=select_pys(max_version="3.9"),
                            pkgs={"bottle": [">=0.12,<0.13", latest]},
                        ),
                    ],
                ),
            ],
        ),
        Venv(
            name="celery",
            command="pytest {cmdargs} tests/contrib/celery",
            pkgs={
                "more_itertools": "<8.11.0",
                "pytest-randomly": latest,
            },
            venvs=[
                # Celery 4.3 wants Kombu >= 4.4 and Redis >= 3.2
                # Split into <3.8 and >=3.8 to pin importlib_metadata dependency for kombu
                #     # celery added support for Python 3.9 in 4.x
                #     pys=select_pys(min_version="3.8", max_version="3.9"),
                #     pkgs={
                #         "pytest": "~=4.0",
                #         "celery": [
                #             "latest",  # most recent 4.x
                #         ],
                #         "redis": "~=3.5",
                #         "kombu": "~=4.4",
                #     },
                # ),
                # Celery 5.x wants Python 3.6+
                # Split into <3.8 and >=3.8 to pin importlib_metadata dependency for kombu
                Venv(
                    pys=select_pys(min_version="3.8", max_version="3.9"),
                    env={
                        # https://docs.celeryproject.org/en/v5.0.5/userguide/testing.html#enabling
                        "PYTEST_PLUGINS": "celery.contrib.pytest",
                    },
                    pkgs={
                        "celery": [
                            "~=5.2",
                            latest,
                        ],
                        "redis": "~=3.5",
                    },
                ),
                Venv(
                    pys=select_pys(min_version="3.10"),
                    env={
                        # https://docs.celeryproject.org/en/v5.0.5/userguide/testing.html#enabling
                        "PYTEST_PLUGINS": "celery.contrib.pytest",
                    },
                    pkgs={
                        "celery[redis]": [
                            latest,
                        ],
                    },
                ),
            ],
        ),
        Venv(
            name="cherrypy",
            command="python -m pytest {cmdargs} tests/contrib/cherrypy",
            pkgs={
                "pytest-randomly": latest,
            },
            venvs=[
                Venv(
                    pys=select_pys(max_version="3.10"),
                    pkgs={
                        "cherrypy": [
                            "~=17.0.0",
                            ">=17,<18",
                        ],
                        "more_itertools": "<8.11.0",
                        "typing-extensions": latest,
                    },
                ),
                Venv(
                    # cherrypy added support for Python 3.11 in 18.7
                    pys=select_pys(min_version="3.8"),
                    pkgs={
                        "cherrypy": [">=18.0,<19", latest],
                        "more_itertools": "<8.11.0",
                    },
                ),
            ],
        ),
        Venv(
            name="pymongo",
            command="pytest {cmdargs} tests/contrib/pymongo",
            pkgs={
                "mongoengine": latest,
                "pytest-randomly": latest,
            },
            venvs=[
                # ddtrace patches different methods for the following pymongo version:
                # pymmongo<3.9, 3.9<=pymongo<3.12, 3.12<=pymongo<4.5, pymongo>=4.5
                # To get full test coverage we must test all these version ranges
                Venv(
                    pys=select_pys(min_version="3.8", max_version="3.9"),
                    pkgs={"pymongo": ["~=3.8.0", "~=3.9.0", "~=3.11", "~=4.0", latest]},
                ),
                Venv(
                    # pymongo added support for Python 3.10 in 3.12.1
                    # pymongo added support for Python 3.11 in 3.12.3
                    pys=select_pys(min_version="3.10"),
                    pkgs={"pymongo": ["~=3.12.3", "~=4.0", latest]},
                ),
            ],
        ),
        Venv(
            name="ddtrace_api",
            command="pytest {cmdargs} tests/contrib/ddtrace_api",
            pkgs={"ddtrace-api": "==0.0.1", "requests": latest},
            pys=select_pys(min_version="3.8"),
        ),
        # Django  Python version support
        # 2.2     3.5, 3.6, 3.7, 3.8  3.9
        # 3.2     3.6, 3.7, 3.8, 3.9, 3.10
        # 4.0     3.8, 3.9, 3.10
        # 4.1     3.8, 3.9, 3.10, 3.11
        # 4.2     3.8, 3.9, 3.10, 3.11, 3.12
        # 5.0     3.10, 3.11, 3.12
        # 5.1     3.10, 3.11, 3.12, 3.13
        # 5.2     3.10, 3.11, 3.12, 3.13
        # 6.0     3.12, 3.13
        # 6.1     3.12, 3.13, 3.14
        # Source: https://docs.djangoproject.com/en/dev/faq/install/#what-python-version-can-i-use-with-django
        Venv(
            name="django",
            command="pytest {cmdargs} tests/contrib/django",
            pkgs={
                "django-redis": ">=4.5,<4.6",
                "django-pylibmc": ">=0.6,<0.7",
                "daphne": [latest],
                "requests": [latest],
                "redis": ">=2.10,<2.11",
                "psycopg2-binary": [">=2.8.6"],  # We need <2.9.0 for Python 2.7, and >2.9.0 for 3.9+
                "pytest-django[testing]": "==3.10.0",
                "pylibmc": latest,
                "python-memcached": latest,
                "pytest-randomly": latest,
                "django-q": latest,
                "spyne": latest,
                "zeep": latest,
                "bcrypt": "==4.2.1",
            },
            env={
                "DD_CIVISIBILITY_ITR_ENABLED": "0",
                "DD_IAST_REQUEST_SAMPLING": "100",  # Override default 30% to analyze all IAST requests
            },
            venvs=[
                Venv(
                    # django dropped support for Python 3.8/3.9 in 5.0
                    # limit tests to only the main django test files to avoid import errors due to some tests
                    # targeting newer django versions
                    pys=select_pys(min_version="3.8", max_version="3.9"),
                    command="pytest {cmdargs} --ignore=tests/contrib/django/test_django_snapshots.py \
                        --ignore=tests/contrib/django/test_django_wsgi.py tests/contrib/django",
                    pkgs={
                        "django": ["~=2.2.0", "~=3.0.0", "~=4.0"],
                        "channels": latest,
                    },
                ),
                Venv(
                    # django started supporting psycopg3 in 4.2 for versions >3.1.8
                    pys=select_pys(min_version="3.8", max_version="3.13"),
                    pkgs={
                        "django": ["~=4.2"],
                        "psycopg": latest,
                        "channels": latest,
                    },
                ),
            ],
        ),
        Venv(
            name="django:django_hosts",
            command="pytest {cmdargs} tests/contrib/django_hosts",
            pkgs={
                "pytest-django[testing]": [
                    "==3.10.0",
                ],
                "pytest-randomly": latest,
                "setuptools": latest,
            },
            venvs=[
                Venv(
                    pys=select_pys(min_version="3.8", max_version="3.10"),
                    pkgs={
                        "django_hosts": "~=4.0",
                        "django": "~=3.2",
                    },
                ),
                Venv(
                    pys=select_pys(min_version="3.8", max_version="3.13"),
                    pkgs={
                        "django_hosts": ["~=5.0", latest],
                        "django": "~=4.0",
                    },
                ),
            ],
        ),
        Venv(
            name="django:djangorestframework",
            command="pytest -n 8 {cmdargs} tests/contrib/djangorestframework",
            pkgs={
                "pytest-django[testing]": "==3.10.0",
                "pytest-randomly": latest,
                "pytest-xdist": latest,
            },
            venvs=[
                Venv(
                    # djangorestframework dropped support for Django 2.x in 3.14
                    pys=select_pys(min_version="3.8", max_version="3.9"),
                    pkgs={
                        "django": ">=2.2,<2.3",
                        "djangorestframework": ["==3.12.4", "==3.13.1"],
                    },
                ),
                Venv(
                    pys=select_pys(min_version="3.8", max_version="3.10"),
                    pkgs={
                        "django": "~=3.2",
                        "djangorestframework": ">=3.11,<3.12",
                    },
                ),
                Venv(
                    pys=select_pys(min_version="3.8", max_version="3.13"),
                    pkgs={
                        "django": ["~=4.0"],
                        "djangorestframework": ["~=3.13", latest],
                    },
                ),
            ],
        ),
        Venv(
            name="django:celery",
            command="pytest {cmdargs} tests/contrib/django_celery",
            pkgs={
                # The test app was built with Django 2. We don't need to test
                # other versions as the main purpose of these tests is to ensure
                # an error-free interaction between Django and Celery. We find
                # that we currently have no reasons for expanding this matrix.
                "celery": latest,
                "gevent": latest,
                "requests": latest,
                "typing-extensions": latest,
                "pytest-randomly": latest,
            },
            venvs=[
                Venv(
                    pys=select_pys(min_version="3.8", max_version="3.9"),
                    pkgs={
                        "sqlalchemy": "~=1.2.18",
                        "django": "~=2.2.0",
                    },
                ),
                Venv(
                    pys="3.12",
                    pkgs={
                        "sqlalchemy": latest,
                        "django": latest,
                    },
                ),
            ],
        ),
        Venv(
            name="dramatiq",
            command="pytest {cmdargs} tests/contrib/dramatiq",
            venvs=[
                Venv(
                    pys=select_pys(min_version="3.8", max_version="3.9"),
                    pkgs={"dramatiq": "~=1.10.0", "pytest": latest, "redis": latest, "pika": latest},
                ),
                Venv(
                    pys=select_pys(max_version="3.13"),
                    pkgs={"dramatiq": latest, "pytest": latest, "redis": latest},
                ),
            ],
        ),
        Venv(
            name="elasticsearch",
            command="pytest {cmdargs} tests/contrib/elasticsearch/test_elasticsearch.py",
            pkgs={
                "pytest-randomly": latest,
            },
            venvs=[
                Venv(
                    pys=select_pys(),
                    pkgs={
                        "elasticsearch": [
                            "~=7.13.0",  # latest to support unofficial Elasticsearch servers, released Jul 2021
                            "~=7.17",
                            "==8.0.1",  # 8.0.0 has a bug that interferes with tests
                            latest,
                        ]
                    },
                ),
                Venv(pys=select_pys(), pkgs={"elasticsearch1": ["~=1.10.0"]}),
                Venv(pys=select_pys(), pkgs={"elasticsearch2": ["~=2.5.0"]}),
                Venv(pys=select_pys(), pkgs={"elasticsearch5": ["~=5.5.0"]}),
                Venv(pys=select_pys(), pkgs={"elasticsearch6": ["~=6.8.0"]}),
                Venv(pys=select_pys(), pkgs={"elasticsearch7": ["~=7.13.0", latest]}),
                Venv(pys=select_pys(), pkgs={"elasticsearch8": ["~=8.0.1", latest]}),
            ],
        ),
        Venv(
            name="elasticsearch:multi",
            command="pytest {cmdargs} tests/contrib/elasticsearch/test_elasticsearch_multi.py",
            venvs=[
                Venv(
                    pys=select_pys(),
                    pkgs={
                        "elasticsearch": latest,
                        "elasticsearch7": latest,
                        "pytest-randomly": latest,
                    },
                ),
            ],
        ),
        Venv(
            name="elasticsearch:async",
            command="pytest {cmdargs} tests/contrib/elasticsearch/test_async.py",
            env={"AIOHTTP_NO_EXTENSIONS": "1"},  # needed until aiohttp is updated to support python 3.12
            venvs=[
                Venv(
                    pys=select_pys(),
                    pkgs={
                        "elasticsearch[async]": latest,
                        "elasticsearch7[async]": latest,
                        "opensearch-py[async]": latest,
                        "pytest-randomly": latest,
                    },
                ),
            ],
        ),
        Venv(
            name="elasticsearch:opensearch",
            # avoid running tests in ElasticsearchPatchTest, only run tests with OpenSearchPatchTest configurations
            command="pytest {cmdargs} tests/contrib/elasticsearch/test_opensearch.py -k 'not ElasticsearchPatchTest'",
            pys=select_pys(),
            pkgs={
                "opensearch-py[requests]": ["~=1.1.0", "~=2.0.0", latest],
                "pytest-randomly": latest,
            },
        ),
        Venv(
            name="flask",
            command="pytest {cmdargs} tests/contrib/flask",
            pkgs={
                "blinker": latest,
                "requests": latest,
                "werkzeug": "~=2.0",
                "urllib3": "~=1.0",
                "pytest-randomly": latest,
                "importlib_metadata": latest,
                "flask-openapi3": latest,
            },
            venvs=[
                # Flask 1.x.x
                Venv(
                    pys=select_pys(max_version="3.9"),
                    pkgs={
                        "flask": "~=1.0",
                        # https://github.com/pallets/itsdangerous/issues/290
                        # DEV: Breaking change made in 2.1.0 release
                        "itsdangerous": "<2.1.0",
                        # https://github.com/pallets/markupsafe/issues/282
                        # DEV: Breaking change made in 2.1.0 release
                        "markupsafe": "<2.0",
                        # DEV: Flask 1.0.x is missing a maximum version for werkzeug dependency
                        "werkzeug": "<2.0",
                    },
                ),
                Venv(
                    pys=select_pys(max_version="3.9"),
                    command="python tests/ddtrace_run.py pytest {cmdargs} tests/contrib/flask_autopatch",
                    env={
                        "DD_SERVICE": "test.flask.service",
                        "DD_PATCH_MODULES": "jinja2:false",
                    },
                    pkgs={
                        "flask": "~=1.0",
                        # https://github.com/pallets/itsdangerous/issues/290
                        # DEV: Breaking change made in 2.0 release
                        "itsdangerous": "<2.0",
                        # https://github.com/pallets/markupsafe/issues/282
                        # DEV: Breaking change made in 2.1.0 release
                        "markupsafe": "<2.0",
                        # DEV: Flask 1.0.x is missing a maximum version for werkzeug dependency
                        "werkzeug": "<2.0",
                    },
                ),
                Venv(
                    pys=select_pys(min_version="3.8"),
                    pkgs={
                        "flask": [
                            "~=2.0",
                            "~=3.0.0",
                            latest,
                        ],
                        # Flask 3.x.x requires Werkzeug >= 3.0.0
                        "werkzeug": ">=3.0",
                    },
                    venvs=[
                        Venv(
                            pys="3.14",
                            pkgs={
                                "pydantic": "==2.12.0a1",
                            },
                        )
                    ],
                ),
                Venv(
                    pys=select_pys(min_version="3.8"),
                    command="python tests/ddtrace_run.py pytest {cmdargs} tests/contrib/flask_autopatch",
                    env={
                        "DD_SERVICE": "test.flask.service",
                        "DD_PATCH_MODULES": "jinja2:false",
                    },
                    pkgs={
                        "flask": [
                            "~=3.0.0",
                            latest,
                        ],
                        # Flask 3.x.x requires Werkzeug >= 3.0.0
                        "werkzeug": ">=3.0",
                    },
                    venvs=[
                        Venv(
                            pys="3.14",
                            pkgs={
                                "pydantic": "==2.12.0a1",
                            },
                        )
                    ],
                ),
            ],
        ),
        Venv(
            name="flask_cache",
            command="pytest {cmdargs} tests/contrib/flask_cache",
            pkgs={
                "python-memcached": latest,
                "redis": "~=2.0",
                "blinker": latest,
                "pytest-randomly": latest,
            },
            venvs=[
                Venv(
                    pkgs={
                        "flask": "~=0.12.0",
                        "Werkzeug": ["<1.0"],
                        "Flask-Cache": "~=0.13.1",
                        "werkzeug": "<1.0",
                        "pytest": "~=6.0",
                        "pytest-mock": "==2.0.0",
                        "pytest-cov": "~=3.0",
                        "Jinja2": "~=2.10.0",
                        "more_itertools": "<8.11.0",
                        # https://github.com/pallets/itsdangerous/issues/290
                        # DEV: Breaking change made in 2.0 release
                        "itsdangerous": "<2.0",
                        # https://github.com/pallets/markupsafe/issues/282
                        # DEV: Breaking change made in 2.1.0 release
                        "markupsafe": "<2.0",
                    },
                    venvs=[
                        Venv(pys=select_pys(min_version="3.8", max_version="3.9"), pkgs={"exceptiongroup": latest}),
                    ],
                ),
                Venv(
                    pkgs={
                        "flask": "~=1.1.0",
                        "flask-caching": ["~=1.10.0", latest],
                        # https://github.com/pallets/itsdangerous/issues/290
                        # DEV: Breaking change made in 2.0 release
                        "itsdangerous": "<2.0",
                        # https://github.com/pallets/markupsafe/issues/282
                        # DEV: Breaking change made in 2.1.0 release
                        "markupsafe": "<2.0",
                    },
                    venvs=[
                        Venv(
                            pys=select_pys(min_version="3.8", max_version="3.11"),
                        ),
                        Venv(
                            pys=select_pys(min_version="3.12", max_version="3.13"),
                            pkgs={
                                "redis": latest,
                            },
                        ),
                    ],
                ),
                Venv(
                    pkgs={
                        "flask": [latest],
                        "flask-caching": ["~=1.10.0", latest],
                    },
                    venvs=[
                        Venv(
                            pys=select_pys(min_version="3.8", max_version="3.11"),
                        ),
                        Venv(pys=select_pys(min_version="3.12", max_version="3.13"), pkgs={"redis": latest}),
                    ],
                ),
            ],
        ),
        Venv(
            name="mako",
            command="pytest {cmdargs} tests/contrib/mako",
            pys=select_pys(),
            pkgs={
                "mako": ["~=1.0.0", latest],
                "pytest-randomly": latest,
            },
        ),
        Venv(
            name="mysql",
            command="pytest {cmdargs} tests/contrib/mysql",
            pkgs={
                "pytest-randomly": latest,
            },
            venvs=[
                Venv(
                    pys=select_pys(min_version="3.8", max_version="3.9"),
                    pkgs={"mysql-connector-python": ["==8.0.5", latest]},
                ),
                Venv(
                    # mysql-connector-python added support for Python 3.10 in 8.0.28
                    pys="3.10",
                    pkgs={"mysql-connector-python": ["~=8.0.28", latest]},
                ),
                Venv(
                    # mysql-connector-python added support for Python 3.11 in 8.0.31
                    pys="3.11",
                    pkgs={"mysql-connector-python": ["~=8.0.31", latest]},
                ),
                Venv(
                    pys=select_pys(min_version="3.12"),
                    pkgs={"mysql-connector-python": latest},
                ),
            ],
        ),
        Venv(
            name="psycopg:psycopg2",
            command="pytest {cmdargs} tests/contrib/psycopg2",
            pkgs={
                "pytest-randomly": latest,
            },
            venvs=[
                Venv(
                    pys="3.8",
                    pkgs={"psycopg2-binary": "~=2.8.0"},
                ),
                Venv(
                    pys=select_pys(min_version="3.8"),
                    # psycopg2-binary added support for Python 3.9/3.10 in 2.9.1
                    # psycopg2-binary added support for Python 3.11 in 2.9.2
                    pkgs={"psycopg2-binary": ["~=2.9.2", latest]},
                ),
            ],
        ),
        Venv(
            name="psycopg",
            command="pytest {cmdargs} tests/contrib/psycopg",
            pkgs={
                "pytest-randomly": latest,
            },
            venvs=[
                Venv(
                    venvs=[
                        Venv(
                            pys=select_pys(min_version="3.8", max_version="3.9"),
                            pkgs={
                                "psycopg": "~=3.0.0",
                                "pytest-asyncio": "==0.21.1",
                            },
                        ),
                        Venv(
                            pys=select_pys(min_version="3.8", max_version="3.11"),
                            pkgs={
                                "psycopg": latest,
                                "pytest-asyncio": "==0.21.1",
                            },
                        ),
                        Venv(
                            pys=["3.12"],
                            pkgs={
                                "psycopg": latest,
                                "pytest-asyncio": "==0.23.7",
                            },
                        ),
                        Venv(
                            pys=select_pys(min_version="3.13"),
                            pkgs={
                                "psycopg": latest,
                                "pytest-asyncio": ">=1.0",
                            },
                        ),
                    ],
                ),
            ],
        ),
        Venv(
            name="appsec_iast_memcheck",
            command="pytest --memray --stacks=35 {cmdargs} tests/appsec/iast_memcheck/",
            pys=select_pys(max_version="3.13"),  # pycryptodome doesn't publish 3.14 wheels
            pkgs={
                "requests": latest,
                "urllib3": latest,
                "pycryptodome": latest,
                "cryptography": latest,
                "pytest-memray": latest,
                "psycopg2-binary": "~=2.9.9",
                "pytest-randomly": latest,
            },
            env={
                "_DD_IAST_PATCH_MODULES": "benchmarks.,tests.appsec.",
                "DD_IAST_REQUEST_SAMPLING": "100",
                "DD_IAST_DEDUPLICATION_ENABLED": "false",
            },
        ),
        Venv(
            name="pymemcache",
            pys=select_pys(),
            pkgs={
                "pytest-randomly": latest,
                "pymemcache": [
                    "~=3.4.2",
                    "~=3.5",
                    latest,
                ],
            },
            venvs=[
                Venv(command="pytest {cmdargs} --ignore=tests/contrib/pymemcache/autopatch tests/contrib/pymemcache"),
                Venv(command="python tests/ddtrace_run.py pytest {cmdargs} tests/contrib/pymemcache/autopatch/"),
            ],
        ),
        Venv(
            name="appsec_integrations_pygoat",
            pys=["3.10", "3.11", "3.12"],
            pkgs={
                "requests": latest,
                "pyyaml": "==6.0.1",
            },
            env={
                "DD_CIVISIBILITY_ITR_ENABLED": "false",
                "DD_IAST_REQUEST_SAMPLING": "100",
                "DD_IAST_ENABLED": "true",
                "_DD_IAST_DEBUG": "false",
                "DD_IAST_VULNERABILITIES_PER_REQUEST": "100",
                "DD_REMOTE_CONFIGURATION_ENABLED": "true",
                "DD_IAST_DEDUPLICATION_ENABLED": "false",
                "DD_TRACE_AGENT_URL": "http://0.0.0.0:9126",
                "DD_FAST_BUILD": "1",
                "PYDONTWRITEBYTECODE": "1",
                "PYTHONUNBUFFERED": "1",
            },
            command="bash tests/appsec/integrations/pygoat_tests/run_pygoat.sh tests/appsec/integrations/pygoat_tests/",
        ),
        Venv(
            name="pynamodb",
            command="pytest -n 8 {cmdargs} tests/contrib/pynamodb",
            # TODO: Py312 requires changes to test code
            venvs=[
                Venv(
                    pys=select_pys(min_version="3.8", max_version="3.8"),
                    pkgs={
                        "pynamodb": ["~=5.0.0"],
                        "botocore": ["<=1.25.0"],
                        "moto": ">=1.0,<2.0",
                        "cfn-lint": "~=0.53.1",
                        "Jinja2": "~=2.10.0",
                        "pytest-randomly": latest,
                        "pytest-xdist": latest,
                    },
                ),
                Venv(
                    pys=select_pys(min_version="3.8", max_version="3.11"),
                    pkgs={
                        "pynamodb": ["~=5.3", "<6.0"],
                        "moto": ">=1.0,<2.0",
                        "cfn-lint": "~=0.53.1",
                        "Jinja2": "~=2.10.0",
                        "pytest-randomly": latest,
                        "pytest-xdist": latest,
                    },
                ),
            ],
        ),
        Venv(
            name="starlette",
            command="pytest {cmdargs} tests/contrib/starlette",
            pkgs={
                "pytest-asyncio": "==0.21.1",
                "greenlet": "~=3.0",
                "requests": latest,
                "aiofiles": latest,
                "sqlalchemy": "<2.0",
                "aiosqlite": latest,
                "databases": latest,
                "pytest-randomly": latest,
                "anyio": "<4.0",
            },
            venvs=[
                # starlette added new TestClient after v0.20
                # starlette added new root_path/path definitions after v0.33
                Venv(
                    # starlette added support for Python 3.9 in 0.14
                    pys=select_pys(min_version="3.8", max_version="3.9"),
                    pkgs={"starlette": ["~=0.14.0", "~=0.20.0", "~=0.33.0"], "httpx": "~=0.22.0"},
                ),
                Venv(
                    # starlette added support for Python 3.10 in 0.15
                    pys="3.10",
                    pkgs={"starlette": ["~=0.15.0", "~=0.20.0", "~=0.33.0", latest], "httpx": "~=0.27.0"},
                ),
                Venv(
                    pys="3.10",
                    pkgs={"starlette": [latest], "httpx": "<0.28.0"},
                ),
                Venv(
                    # starlette added support for Python 3.11 in 0.21
                    pys="3.11",
                    pkgs={"starlette": ["~=0.21.0", "~=0.33.0"], "httpx": "~=0.22.0"},
                ),
                Venv(
                    pys=select_pys(min_version="3.12"),
                    pkgs={"starlette": latest, "httpx": "~=0.27.0"},
                ),
                Venv(
                    pys=select_pys(min_version="3.8", max_version="3.11"),
                    pkgs={"starlette": [latest], "httpx": "~=0.22.0"},
                ),
            ],
        ),
        Venv(
            name="structlog",
            pys=select_pys(),
            command="pytest {cmdargs} tests/contrib/structlog",
            pkgs={
                "structlog": ["~=20.2.0", latest],
                "pytest-randomly": latest,
            },
        ),
        Venv(
            name="sqlalchemy",
            command="pytest {cmdargs} tests/contrib/sqlalchemy",
            pkgs={
                "pytest-randomly": latest,
                "psycopg2-binary": latest,
                "mysql-connector-python": latest,
                "sqlalchemy": latest,
            },
            venvs=[
                Venv(
                    pys=select_pys(min_version="3.8", max_version="3.12"),
                    pkgs={
                        "greenlet": "==3.0.3",
                        "sqlalchemy": ["~=1.3.0", latest],
                    },
                ),
                Venv(
                    pys=select_pys(min_version="3.12", max_version="3.13"),
                    pkgs={
                        "greenlet": "==3.1.0",
                    },
                ),
                Venv(
                    pys=select_pys(min_version="3.14"),
                    pkgs={
                        "greenlet": "==3.2.4",
                    },
                ),
            ],
        ),
        Venv(
            name="requests",
            command="pytest {cmdargs} tests/contrib/requests",
            pkgs={
                "pytest-randomly": latest,
                "urllib3": "~=1.0",
                "requests-mock": ">=1.4",
            },
            venvs=[
                Venv(
                    # requests added support for Python 3.8 in 2.23
                    pys="3.8",
                    pkgs={
                        "requests": [
                            "~=2.20.0",
                            latest,
                        ],
                    },
                ),
                Venv(
                    # requests added support for Python 3.9 in 2.25
                    pys="3.9",
                    pkgs={
                        "requests": [
                            "~=2.25.0",
                            latest,
                        ],
                    },
                ),
                Venv(
                    # requests added support for Python 3.10 in 2.27
                    pys="3.10",
                    pkgs={
                        "requests": [
                            "~=2.27",
                            latest,
                        ],
                    },
                ),
                Venv(
                    # requests added support for Python 3.11 in 2.28
                    pys="3.11",
                    pkgs={
                        "requests": [
                            "~=2.28.0",
                            latest,
                        ],
                    },
                ),
                Venv(
                    pys=select_pys(min_version="3.12"),
                    pkgs={
                        "requests": [
                            latest,
                        ],
                    },
                ),
            ],
        ),
        Venv(
            name="wsgi",
            command="pytest {cmdargs} tests/contrib/wsgi",
            venvs=[
                Venv(
                    pys=select_pys(),
                    pkgs={
                        "WebTest": latest,
                        "pytest-randomly": latest,
                    },
                ),
            ],
        ),
        Venv(
            name="botocore",
            command="pytest {cmdargs} tests/contrib/botocore",
            pkgs={
                "moto[all]": "<5.0",
                "pytest-randomly": latest,
                "vcrpy": "==6.0.1",
            },
            venvs=[
                Venv(
                    pkgs={"botocore": "==1.34.49", "boto3": "==1.34.49"},
                    venvs=[
                        Venv(
                            pys=select_pys(min_version="3.8", max_version="3.13"),
                        ),
                        Venv(
                            pys=select_pys(min_version="3.14"),
                            # pydantic 2.2.12.0a1 is the first version to support Python 3.14
                            pkgs={"pydantic": "==2.12.0a1"},
                        ),
                    ],
                ),
                Venv(
                    pkgs={"vcrpy": "==7.0.0", "botocore": "==1.38.26", "boto3": "==1.38.26"},
                    venvs=[
                        Venv(
                            pys=select_pys(min_version="3.9", max_version="3.13"),
                        ),
                        Venv(
                            pys=select_pys(min_version="3.14"),
                            # pydantic 2.2.12.0a1 is the first version to support Python 3.14
                            pkgs={"pydantic": "==2.12.0a1"},
                        ),
                    ],
                ),
            ],
        ),
        Venv(
            name="mongoengine",
            command="pytest {cmdargs} tests/contrib/mongoengine",
            pkgs={
                # pymongo v4.9.0 introduced breaking changes that are not yet supported by mongoengine
                "pymongo": "<4.9.0",
                "pytest-randomly": latest,
            },
            venvs=[
                Venv(
                    pys="3.8",
                    pkgs={"mongoengine": ["~=0.23.0", latest]},
                ),
                Venv(
                    # mongoengine added support for Python 3.9/3.10 in 0.24
                    pys=select_pys(min_version="3.9"),
                    pkgs={"mongoengine": ["~=0.24.0", "~=0.24", latest]},
                ),
            ],
        ),
        Venv(
            name="asgi",
            pkgs={
                "pytest-asyncio": "==0.21.1",
                "httpx": "<0.28.0",
                "asgiref": ["~=3.0.0", "~=3.0", latest],
                "pytest-randomly": latest,
            },
            pys=select_pys(min_version="3.8"),
            command="pytest {cmdargs} tests/contrib/asgi",
        ),
        Venv(
            name="mariadb",
            command="pytest {cmdargs} tests/contrib/mariadb",
            pkgs={
                "pytest-randomly": latest,
            },
            venvs=[
                Venv(
                    pys=select_pys(min_version="3.8", max_version="3.10"),
                    pkgs={
                        "mariadb": [
                            "~=1.0.0",
                            "~=1.0",
                            latest,
                        ],
                    },
                ),
                Venv(pys=select_pys(min_version="3.11"), pkgs={"mariadb": ["~=1.1.2", latest]}),
            ],
        ),
        Venv(
            name="pymysql",
            command="pytest {cmdargs} tests/contrib/pymysql",
            pkgs={
                "pytest-randomly": latest,
            },
            venvs=[
                Venv(
                    # pymysql added support for Python 3.8/3.9 in 0.10
                    pys=select_pys(min_version="3.8", max_version="3.9"),
                    pkgs={"pymysql": "~=0.10"},
                ),
                Venv(
                    pys=select_pys(min_version="3.8", max_version="3.12"),
                    pkgs={
                        "pymysql": [
                            "~=1.0",
                            latest,
                        ],
                    },
                ),
                Venv(
                    pys=select_pys(min_version="3.13"),
                    pkgs={
                        "pymysql": [
                            latest,
                        ],
                    },
                ),
            ],
        ),
        Venv(
            name="pyramid",
            command="pytest {cmdargs} tests/contrib/pyramid",
            pkgs={
                "requests": [latest],
                "webtest": [latest],
                "tests/contrib/pyramid/pserve_app": [latest],
                "pytest-randomly": latest,
            },
            venvs=[
                Venv(
                    pys=select_pys(min_version="3.8", max_version="3.9"),
                    pkgs={
                        "pyramid": [
                            "~=1.10",
                            "~=2.0",
                            latest,
                        ],
                    },
                ),
                Venv(
                    # pyramid added support for Python 3.10/3.11 in 2.1
                    # FIXME[python-3.12]: blocked on venusian release https://github.com/Pylons/venusian/issues/85
                    pys=select_pys(min_version="3.10"),
                    pkgs={
                        "pyramid": [latest],
                    },
                ),
            ],
        ),
        Venv(
            name="aiobotocore",
            command="pytest {cmdargs} --no-cov tests/contrib/aiobotocore",
            pkgs={
                "pytest-asyncio": "==0.21.1",
                "async_generator": ["~=1.10"],
                "pytest-randomly": latest,
            },
            venvs=[
                Venv(
                    pys=select_pys(min_version="3.8", max_version="3.11"),
                    pkgs={
                        "aiobotocore": ["~=1.0.0", "~=1.4.2", "~=2.0.0", latest],
                    },
                ),
                Venv(
                    pys=select_pys(min_version="3.12"),
                    pkgs={"aiobotocore": latest},
                ),
            ],
        ),
        Venv(
            name="fastapi",
            command="pytest {cmdargs} tests/contrib/fastapi",
            pkgs={
                "httpx": "<=0.27.2",
                "pytest-asyncio": "==0.21.1",
                "python-multipart": latest,
                "pytest-randomly": latest,
                "requests": latest,
                "aiofiles": latest,
            },
            venvs=[
                Venv(
                    pys=select_pys(min_version="3.8", max_version="3.10"),
                    pkgs={"fastapi": ["~=0.64.0", "~=0.90.0", latest]},
                ),
                Venv(
                    # fastapi added support for Python 3.11 in 0.86.0
                    pys=select_pys(min_version="3.11", max_version="3.13"),
                    pkgs={"fastapi": ["~=0.86.0", latest], "anyio": ">=3.4.0,<4.0"},
                ),
                Venv(
                    pys=select_pys(min_version="3.14"),
                    pkgs={"fastapi": latest, "hypothesis": latest, "pydantic": "==2.12.0a1"},
                ),
            ],
        ),
        Venv(
            name="aiomysql",
            command="pytest {cmdargs} tests/contrib/aiomysql",
            venvs=[
                Venv(
                    pys=select_pys(min_version="3.8", max_version="3.12"),
                    pkgs={
                        "pytest-randomly": latest,
                        "pytest-asyncio": "==0.21.1",
                        "aiomysql": ["~=0.1.0", latest],
                    },
                ),
                Venv(
                    pys=select_pys(min_version="3.13"),
                    pkgs={
                        "pytest-randomly": latest,
                        "pytest-asyncio": latest,
                        "aiomysql": ["~=0.1.0", latest],
                    },
                ),
            ],
        ),
        Venv(
            name="pytest",
            command="pytest --no-ddtrace --no-cov {cmdargs} tests/contrib/pytest/",
            pkgs={
                "pytest-randomly": latest,
                "pytest-xdist": latest,
            },
            env={
                "DD_AGENT_PORT": "9126",
            },
            venvs=[
                Venv(
                    pys=select_pys(min_version="3.8", max_version="3.9"),
                    pkgs={
                        "pytest": [
                            ">=6.0,<7.0",
                            latest,
                        ],
                        "msgpack": latest,
                        "more_itertools": "<8.11.0",
                        "pytest-mock": "==2.0.0",
                        "httpx": "<0.28.0",
                    },
                    venvs=[
                        Venv(
                            pkgs={
                                "pytest": ["~=6.0"],
                                "pytest-cov": "==2.9.0",
                            },
                        ),
                        Venv(
                            pkgs={
                                "pytest": ["~=7.0", latest],
                                "pytest-cov": "==2.12.0",
                            },
                        ),
                    ],
                ),
                Venv(
                    pys=select_pys(min_version="3.10", max_version="3.12"),
                    pkgs={
                        "pytest": [
                            "~=6.0",
                            "~=7.0",
                            latest,
                        ],
                        "msgpack": latest,
                        "asynctest": "==0.13.0",
                        "more_itertools": "<8.11.0",
                        "httpx": "<0.28.0",
<<<<<<< HEAD
                    },
                ),
                Venv(
                    pys=select_pys(min_version="3.13"),
                    pkgs={
                        "pytest": [
                            latest,
                        ],
                        "msgpack": latest,
                        "asynctest": "==0.13.0",
                        "more_itertools": "<8.11.0",
                        "httpx": "<0.28.0",
=======
>>>>>>> bc47ed9c
                    },
                ),
                Venv(
                    name="pytest_plugin_v2",
                    command="pytest -c /dev/null --no-ddtrace --no-cov tests/contrib/pytest {cmdargs}",
                    pys=select_pys(min_version="3.9", max_version="3.12"),
                    pkgs={
                        "httpx": "<0.28.0",
                        "msgpack": latest,
                        "requests": latest,
                        "hypothesis": latest,
                    },
                    env={
                        "DD_AGENT_PORT": "9126",
                    },
                    venvs=[
                        Venv(
                            pkgs={
                                "pytest": "~=6.0",
                            },
                        ),
                        Venv(
                            pkgs={
                                "pytest": "~=7.0",
                            },
                        ),
                        Venv(
                            pkgs={
                                "pytest": "~=8.0",
                            },
                        ),
                    ],
                ),
            ],
        ),
        Venv(
            name="unittest",
            command="pytest --no-ddtrace {cmdargs} tests/contrib/unittest/",
            pkgs={
                "msgpack": latest,
                "pytest-randomly": latest,
            },
            env={
                "DD_PATCH_MODULES": "unittest:true",
                "DD_AGENT_PORT": "9126",
                # gitlab sets the service name to the repo name while locally the default service name is used
                # setting DD_SERVICE ensures the output of the snapshot tests is consistent.
                "DD_UNITTEST_SERVICE": "dd-trace-py",
            },
            pys=select_pys(),
        ),
        Venv(
            name="asynctest",
            command="pytest --no-ddtrace {cmdargs} tests/contrib/asynctest/",
            pkgs={
                "pytest-randomly": latest,
            },
            venvs=[
                Venv(
                    pys=select_pys(min_version="3.8", max_version="3.9"),
                    pkgs={
                        "pytest": [
                            ">=6.0,<7.0",
                        ],
                        "asynctest": "==0.13.0",
                    },
                ),
            ],
        ),
        Venv(
            name="pytest_bdd",
            command="pytest --no-ddtrace {cmdargs} tests/contrib/pytest_bdd/",
            pkgs={
                "msgpack": latest,
                "more_itertools": "<8.11.0",
                "pytest": "==7.4.4",
                "pytest-randomly": latest,
                "pytest-bdd": [
                    ">=4.0,<5.0",
                    # FIXME: add support for v6.1
                    ">=6.0,<6.1",
                ],
            },
            venvs=[
                Venv(
                    pys=select_pys(min_version="3.8", max_version="3.9"),
                    pkgs={
                        "pytest-bdd": [
                            ">=4.0,<5.0",
                            # FIXME: add support for v6.1
                            ">=6.0,<6.1",
                        ]
                    },
                ),
                Venv(
                    pys=select_pys(min_version="3.10"),
                    pkgs={
                        "pytest-bdd": [
                            # FIXME: add support for v6.1
                            ">=6.0,<6.1",
                        ]
                    },
                ),
            ],
        ),
        Venv(
            name="pytest_benchmark",
            pys=select_pys(min_version="3.8"),
            command="pytest {cmdargs} --no-ddtrace --no-cov tests/contrib/pytest_benchmark/",
            pkgs={
                "msgpack": latest,
                "pytest-randomly": latest,
            },
            venvs=[
                Venv(
                    pkgs={
                        "pytest-benchmark": [
                            ">=3.1.0,<=4.0.0",
                        ]
                    },
                ),
            ],
        ),
        Venv(
            name="pytest:flaky",
            pys=select_pys(min_version="3.8"),
            command="pytest {cmdargs} --no-ddtrace --no-cov -p no:flaky tests/contrib/pytest_flaky/",
            pkgs={
                "flaky": latest,
                "pytest-randomly": latest,
            },
        ),
        Venv(
            name="grpc",
            command="python -m pytest -v {cmdargs} tests/contrib/grpc",
            pkgs={
                "googleapis-common-protos": latest,
                "pytest-randomly": latest,
            },
            venvs=[
                # Versions between 1.14 and 1.20 have known threading issues
                # See https://github.com/grpc/grpc/issues/18994
                Venv(
                    pys=select_pys(min_version="3.8", max_version="3.9"),
                    pkgs={"grpcio": ["~=1.34.0", latest]},
                ),
                Venv(
                    # grpcio added support for Python 3.10 in 1.41
                    # but the version contains some bugs resolved by https://github.com/grpc/grpc/pull/27635.
                    pys="3.10",
                    pkgs={"grpcio": ["~=1.42.0", latest]},
                ),
                Venv(
                    # grpcio added support for Python 3.11 in 1.49
                    pys="3.11",
                    pkgs={"grpcio": ["~=1.49.0", latest]},
                ),
                Venv(
                    # grpcio added support for Python 3.12 in 1.59
                    pys="3.12",
                    pkgs={
                        "grpcio": ["~=1.59.0", latest],
                        "pytest-asyncio": "==0.23.7",
                    },
                ),
                Venv(
                    # grpcio added support for Python 3.13 in 1.66.2
                    pys=select_pys(min_version="3.13"),
                    pkgs={
                        "grpcio": ["~=1.66.2", latest],
                    },
                ),
            ],
        ),
        Venv(
            name="grpc:grpc_aio",
            command="python -m pytest {cmdargs} tests/contrib/grpc_aio",
            pkgs={
                "googleapis-common-protos": latest,
                "pytest-randomly": latest,
            },
            # grpc.aio support is broken and disabled by default
            env={"_DD_TRACE_GRPC_AIO_ENABLED": "true"},
            venvs=[
                Venv(
                    pys=select_pys(min_version="3.8", max_version="3.9"),
                    pkgs={
                        "grpcio": ["~=1.34.0", "~=1.59.0"],
                        "pytest-asyncio": "==0.23.7",
                    },
                ),
                Venv(
                    # grpcio added support for Python 3.10 in 1.41
                    # but the version contains some bugs resolved by https://github.com/grpc/grpc/pull/27635.
                    pys="3.10",
                    pkgs={
                        "grpcio": ["~=1.42.0", "~=1.59.0"],
                        "pytest-asyncio": "==0.23.7",
                    },
                ),
                Venv(
                    # grpcio added support for Python 3.11 in 1.49
                    pys="3.11",
                    pkgs={
                        "grpcio": ["~=1.49.0", "~=1.59.0"],
                        "pytest-asyncio": "==0.23.7",
                    },
                ),
            ],
        ),
        Venv(
            name="graphql:graphene",
            command="pytest {cmdargs} tests/contrib/graphene",
<<<<<<< HEAD
=======
            pys=select_pys(min_version="3.8", max_version="3.13"),
>>>>>>> bc47ed9c
            pkgs={
                "graphql-relay": latest,
                "pytest-randomly": latest,
            },
            venvs=[
                Venv(
                    pys=select_pys(min_version="3.8", max_version="3.13"),
                    pkgs={
                        "graphene": ["~=3.0.0", latest],
                        "pytest-asyncio": "==0.21.1",
                    },
                ),
                Venv(
                    pys=select_pys(min_version="3.14"),
                    pkgs={
                        "graphene": latest,
                        "pytest-asyncio": ">=1.0",
                    },
                ),
            ],
        ),
        Venv(
            name="graphql",
            command="pytest {cmdargs} tests/contrib/graphql",
            pys=select_pys(min_version="3.8"),
            pkgs={
                "pytest-asyncio": "==0.21.1",
                "graphql-core": ["~=3.2.0", latest],
                "pytest-randomly": latest,
            },
        ),
        Venv(
            name="rq",
            command="pytest {cmdargs} tests/contrib/rq",
            pkgs={
                "pytest-asyncio": "==0.21.1",
                "pytest-randomly": latest,
            },
            venvs=[
                Venv(
                    pys="3.8",
                    pkgs={
                        "rq": [
                            "~=1.8.0",
                            "~=1.10.0",
                            latest,
                        ],
                        # https://github.com/rq/rq/issues/1469 rq [1.0,1.8] is incompatible with click 8.0+
                        "click": "==7.1.2",
                    },
                ),
                Venv(
                    # rq added support for Python 3.9 in 1.8.1
                    pys="3.9",
                    pkgs={
                        "rq": [
                            "~=1.8.1",
                            "~=1.10.0",
                            latest,
                        ],
                        # https://github.com/rq/rq/issues/1469 rq [1.0,1.8] is incompatible with click 8.0+
                        "click": "==7.1.2",
                    },
                ),
                Venv(
                    # rq added support for Python 3.10/3.11 in 1.13
                    pys=select_pys(min_version="3.10", max_version="3.13"),
                    pkgs={"rq": latest},
                ),
            ],
        ),
        Venv(
            name="httpx",
            pys=select_pys(min_version="3.8"),
            command="pytest {cmdargs} tests/contrib/httpx",
            pkgs={
                "pytest-asyncio": "==0.21.1",
                "pytest-randomly": latest,
                "httpx": [
                    "~=0.17.0",
                    "~=0.23.0",
                    latest,
                ],
            },
        ),
        Venv(
            name="urllib3",
            command="pytest {cmdargs} tests/contrib/urllib3",
            pkgs={
                "pytest-randomly": latest,
            },
            venvs=[
                Venv(
                    # Support added for Python 3.8 in 1.25.0
                    pys="3.8",
                    pkgs={"urllib3": ["==1.25.0", latest]},
                ),
                Venv(
                    # Support added for Python 3.9 in 1.25.8
                    pys="3.9",
                    pkgs={"urllib3": ["==1.25.8", latest]},
                ),
                Venv(
                    # Support added for Python 3.10 in 1.26.6
                    pys="3.10",
                    pkgs={"urllib3": ["==1.26.6", latest]},
                ),
                Venv(
                    # Support added for Python 3.11 in 1.26.8
                    pys="3.11",
                    pkgs={"urllib3": ["==1.26.8", latest]},
                ),
                Venv(
                    # Support added for Python 3.12 in 2.0.0
                    pys=select_pys(min_version="3.12"),
                    pkgs={"urllib3": ["==2.0.0", latest]},
                ),
            ],
        ),
        Venv(
            name="cassandra",
            pys="3.8",  # see https://github.com/r4fek/django-cassandra-engine/issues/104
            pkgs={"cassandra-driver": ["~=3.24.0", latest], "pytest-randomly": latest},
            command="pytest {cmdargs} tests/contrib/cassandra",
        ),
        Venv(
            name="algoliasearch",
            command="pytest {cmdargs} tests/contrib/algoliasearch",
            pkgs={"urllib3": "~=1.26.15", "pytest-randomly": latest},
            venvs=[
                Venv(
                    pys="3.8",
                    pkgs={"algoliasearch": ["~=2.5.0", "~=2.6"]},
                ),
                Venv(
                    # algoliasearch added support for Python 3.9, 3.10, 3.11 in 3.0
                    pys=select_pys(min_version="3.9"),
                    pkgs={"algoliasearch": "~=2.6"},
                ),
            ],
        ),
        Venv(
            name="aiopg",
            command="pytest {cmdargs} tests/contrib/aiopg",
            pkgs={
                "sqlalchemy": latest,
                "pytest-randomly": latest,
            },
            venvs=[
                Venv(
                    pys=select_pys(min_version="3.8", max_version="3.9"),
                    pkgs={
                        "aiopg": ["~=0.16.0"],
                    },
                ),
                Venv(
                    pys=select_pys(min_version="3.8"),
                    pkgs={
                        "aiopg": ["~=1.0", "~=1.4.0"],
                    },
                ),
            ],
        ),
        Venv(
            name="aiohttp",
            command="pytest {cmdargs} tests/contrib/aiohttp",
            pkgs={
                "pytest-randomly": latest,
                "aiohttp": [
                    "~=3.7",
                    latest,
                ],
                "yarl": "~=1.0",
            },
            venvs=[
                Venv(
                    # only test a subset of files for older aiohttp versions
                    command="pytest {cmdargs} tests/contrib/aiohttp/test_aiohttp_client.py \
                    tests/contrib/aiohttp/test_aiohttp_patch.py",
                    pys=select_pys(min_version="3.8", max_version="3.9"),
                    pkgs={
                        "pytest-aiohttp": ["<=1.0.5"],
                        "aiohttp": ["~=3.7.0"],
                        "pytest-asyncio": ["<=0.23.7"],
                    },
                ),
                Venv(
                    pys=select_pys(min_version="3.8", max_version="3.12"),
                    pkgs={
                        "pytest-asyncio": ["==0.23.7"],
                        "pytest-aiohttp": ["==1.0.5"],
                    },
                ),
                Venv(
                    pys=select_pys(min_version="3.13"),
                    pkgs={
                        "pytest-asyncio": [">=1.0.0"],
                        "pytest-aiohttp": latest,
                    },
                ),
            ],
        ),
        Venv(
            name="aiohttp_jinja2",
            command="pytest {cmdargs} tests/contrib/aiohttp_jinja2",
            pkgs={
                "pytest-aiohttp": [latest],
                "pytest-randomly": latest,
                "aiohttp": [
                    "~=3.7",
                    latest,
                ],
                "aiohttp_jinja2": [
                    "~=1.5.0",
                    latest,
                ],
                "jinja2": latest,
            },
            venvs=[
                Venv(
                    pys=select_pys(min_version="3.8", max_version="3.12"),
                    pkgs={
                        "pytest-asyncio": ["==0.23.7"],
                    },
                ),
                Venv(
                    pys=select_pys(min_version="3.13"),
                    pkgs={
                        "pytest-asyncio": [">=1.0.0"],
                    },
                ),
            ],
        ),
        Venv(
            name="jinja2",
            pkgs={
                "pytest-randomly": latest,
            },
            venvs=[
                Venv(
                    pys=select_pys(max_version="3.9"),
                    pkgs={
                        "jinja2": "~=2.10.0",
                        # https://github.com/pallets/markupsafe/issues/282
                        # DEV: Breaking change made in 2.1.0 release
                        "markupsafe": "<2.0",
                    },
                ),
                Venv(
                    pys=select_pys(min_version="3.8"),
                    pkgs={
                        "jinja2": ["~=3.0.0", latest],
                    },
                ),
            ],
            command="pytest {cmdargs} tests/contrib/jinja2",
        ),
        Venv(
            name="rediscluster",
            command="pytest {cmdargs} tests/contrib/rediscluster",
            pkgs={"pytest-randomly": latest},
            venvs=[
                Venv(pys=select_pys(max_version="3.11"), pkgs={"redis-py-cluster": [">=2.0,<2.1", latest]}),
            ],
        ),
        Venv(
            name="redis",
            pkgs={
                "pytest-randomly": latest,
            },
            venvs=[
                Venv(
                    command="pytest {cmdargs} tests/contrib/redis",
                    pkgs={
                        "redis": [
                            "~=4.1",
                            "~=4.3",
                            "==5.0.1",
                        ],
                    },
                    venvs=[
                        Venv(
                            pys=select_pys(min_version="3.8", max_version="3.10"),
                            pkgs={
                                "pytest-asyncio": "==0.23.7",
                            },
                        ),
                    ],
                ),
                Venv(
                    # redis added support for Python 3.11 in 4.3
                    pys="3.11",
                    command="pytest {cmdargs} tests/contrib/redis",
                    pkgs={
                        "redis": ["~=4.3", "==5.0.1"],
                        "pytest-asyncio": "==0.23.7",
                    },
                ),
                Venv(
                    pys=select_pys(min_version="3.12", max_version="3.13"),
                    command="pytest {cmdargs} tests/contrib/redis",
                    pkgs={
                        "redis": latest,
                        "pytest-asyncio": "==0.23.7",
                    },
                ),
                Venv(
                    pys=select_pys(min_version="3.14"),
                    command="pytest {cmdargs} tests/contrib/redis",
                    pkgs={
                        "redis": latest,
                        "pytest-asyncio": latest,
                    },
                ),
            ],
        ),
        Venv(
            name="aredis",
            pys=select_pys(min_version="3.8", max_version="3.9"),
            command="pytest {cmdargs} tests/contrib/aredis",
            pkgs={
                "pytest-asyncio": "==0.21.1",
                "aredis": latest,
                "pytest-randomly": latest,
            },
        ),
        Venv(
            name="avro",
            pys=select_pys(min_version="3.8"),
            command="pytest {cmdargs} tests/contrib/avro",
            pkgs={
                "avro": latest,
                "pytest-randomly": latest,
            },
        ),
        Venv(
            name="protobuf",
            command="pytest {cmdargs} tests/contrib/protobuf",
            pys=select_pys(min_version="3.8"),
            pkgs={
                "protobuf": latest,
                "pytest-randomly": latest,
            },
        ),
        Venv(
            name="yaaredis",
            command="pytest {cmdargs} tests/contrib/yaaredis",
            pkgs={
                "pytest-asyncio": "==0.21.1",
                "pytest-randomly": latest,
            },
            venvs=[
                Venv(
                    pys=select_pys(min_version="3.8", max_version="3.9"),
                    pkgs={"yaaredis": ["~=2.0.0", latest]},
                ),
                Venv(
                    # yaaredis added support for Python 3.10 in 3.0
                    pys="3.10",
                    pkgs={"yaaredis": latest},
                ),
            ],
        ),
        Venv(
            name="sanic",
            command="pytest {cmdargs} tests/contrib/sanic",
            pkgs={
                "pytest-asyncio": "==0.21.1",
                "pytest-randomly": latest,
                "requests": latest,
                "websockets": "<11.0",
            },
            venvs=[
                Venv(
                    # sanic added support for Python 3.9 in 20.12
                    pys=select_pys(min_version="3.8", max_version="3.9"),
                    pkgs={
                        "sanic": "~=20.12",
                        "pytest-sanic": "~=1.6.2",
                    },
                ),
                Venv(
                    pys=select_pys(min_version="3.8", max_version="3.9"),
                    pkgs={
                        "sanic": [
                            "~=21.3",
                            "~=21.12",
                        ],
                        "sanic-testing": "~=0.8.3",
                    },
                ),
                Venv(
                    # sanic added support for Python 3.10 in 21.12.0
                    pys="3.10",
                    pkgs={
                        "sanic": "~=21.12.0",
                        "sanic-testing": "~=0.8.3",
                    },
                ),
                Venv(
                    pys=select_pys(min_version="3.8", max_version="3.10"),
                    pkgs={
                        "sanic": ["~=22.3", "~=22.12"],
                        "sanic-testing": "~=22.3.0",
                    },
                ),
                Venv(
                    # sanic added support for Python 3.11 in 22.12.0
                    pys="3.11",
                    pkgs={
                        "sanic": ["~=22.12.0", latest],
                        "sanic-testing": "~=22.3.0",
                    },
                ),
                Venv(
                    pys="3.12",
                    pkgs={
                        "sanic": [latest],
                        "sanic-testing": "~=22.3.0",
                    },
                ),
            ],
        ),
        Venv(
            name="snowflake",
            command="pytest {cmdargs} tests/contrib/snowflake",
            pkgs={
                "responses": "~=0.16.0",
                "cryptography": "<39",
                "pytest-randomly": latest,
            },
            venvs=[
                Venv(
                    pys="3.8",
                    pkgs={"snowflake-connector-python": ["~=2.3.0", "~=2.9.0", latest]},
                ),
                Venv(
                    # snowflake-connector-python added support for Python 3.9 in 2.4.0
                    pys="3.9",
                    pkgs={"snowflake-connector-python": ["~=2.4.0", "~=2.9.0", latest]},
                ),
                Venv(
                    # snowflake-connector-python added support for Python 3.10 in 2.7.2
                    pys="3.10",
                    pkgs={"snowflake-connector-python": ["~=2.7.2", "~=2.9.0", latest]},
                ),
                Venv(
                    # snowflake-connector-python added support for Python 3.11 in 3.0
                    pys=select_pys(min_version="3.11"),
                    pkgs={"snowflake-connector-python": [latest]},
                ),
            ],
        ),
        Venv(
            pys=["3"],
            name="reno",
            pkgs={
                "reno": latest,
            },
            command="reno {cmdargs}",
        ),
        Venv(
            name="asyncpg",
            command="pytest {cmdargs} tests/contrib/asyncpg",
            pkgs={
                "pytest-asyncio": "~=0.21.1",
                "pytest-randomly": latest,
            },
            venvs=[
                # our test_asyncpg.py uses `yield` in an async function and is not compatible with Python 3.5
                Venv(
                    pys="3.8",
                    pkgs={"asyncpg": ["~=0.22.0", latest]},
                ),
                Venv(
                    # asyncpg added support for Python 3.9 in 0.22
                    pys="3.9",
                    pkgs={"asyncpg": ["~=0.23.0", latest]},
                ),
                Venv(
                    # asyncpg added support for Python 3.10 in 0.24
                    pys="3.10",
                    pkgs={"asyncpg": ["~=0.24.0", latest]},
                ),
                Venv(
                    # asyncpg added support for Python 3.11 in 0.27
                    pys="3.11",
                    pkgs={"asyncpg": ["~=0.27", latest]},
                ),
                Venv(
                    pys=select_pys(min_version="3.12"),
                    pkgs={"asyncpg": [latest]},
                ),
            ],
        ),
        Venv(
            name="futures",
            command="pytest {cmdargs} tests/contrib/futures",
            pkgs={
                "gevent": latest,
                "pytest-randomly": latest,
            },
            pys=select_pys(),
        ),
        Venv(
            name="sqlite3",
            command="pytest {cmdargs} tests/contrib/sqlite3",
            pkgs={
                "pytest-randomly": latest,
            },
            venvs=[
                # sqlite3 is tied to the Python version and is not installable via pip
                # To test a range of versions without updating Python, we use Linux only pysqlite3-binary package
                # Remove pysqlite3-binary on Python 3.9+ locally on non-linux machines
                Venv(pys=select_pys(min_version="3.9", max_version="3.12"), pkgs={"pysqlite3-binary": [latest]}),
                Venv(pys=select_pys(max_version="3.8"), pkgs={"importlib-metadata": latest}),
            ],
        ),
        Venv(
            name="dbapi",
            command="pytest {cmdargs} tests/contrib/dbapi",
            pkgs={
                "pytest-randomly": latest,
            },
            pys=select_pys(),
            env={
                "DD_CIVISIBILITY_ITR_ENABLED": "0",
                "DD_IAST_REQUEST_SAMPLING": "100",  # Override default 30% to analyze all IAST requests
            },
        ),
        Venv(
            name="dbapi_async",
            command="pytest {cmdargs} tests/contrib/dbapi_async",
            env={
                "DD_CIVISIBILITY_ITR_ENABLED": "0",
                "DD_IAST_REQUEST_SAMPLING": "100",  # Override default 30% to analyze all IAST requests
            },
            pkgs={
                "pytest-asyncio": "==0.21.1",
                "pytest-randomly": latest,
            },
            venvs=[
                Venv(pys=select_pys(min_version="3.8", max_version="3.10")),
                Venv(pys=select_pys(min_version="3.11"), pkgs={"attrs": latest}),
            ],
        ),
        Venv(
            name="dogpile_cache",
            command="pytest {cmdargs} tests/contrib/dogpile_cache",
            pkgs={
                "pytest-randomly": latest,
            },
            venvs=[
                Venv(
                    pys=select_pys(min_version="3.8", max_version="3.10"),
                    pkgs={
                        "dogpile.cache": [
                            "~=0.6.0",
                            "~=0.9",
                            "~=1.0",
                            latest,
                        ],
                    },
                ),
                Venv(
                    pys=select_pys(min_version="3.11"),
                    pkgs={
                        "dogpile.cache": [
                            "~=0.9",
                            "~=1.0",
                            "~=1.1",
                            latest,
                        ],
                    },
                ),
            ],
        ),
        Venv(
            name="consul",
            pys=select_pys(),
            command="pytest --no-cov {cmdargs} tests/contrib/consul",
            pkgs={
                "python-consul": [
                    ">=1.1,<1.2",
                    latest,
                ],
                "pytest-randomly": latest,
            },
        ),
        Venv(
            name="opentelemetry",
            command="pytest {cmdargs} tests/opentelemetry",
            # DD_TRACE_OTEL_ENABLED must be set to true before ddtrace is imported
            # and ddtrace (ddtrace.config specifically) must be imported before opentelemetry.
            # If this order is violated otel and datadog spans will not be interoperable.
            env={"DD_TRACE_OTEL_ENABLED": "true"},
            pkgs={
                "pytest-randomly": latest,
                "pytest-asyncio": "==0.21.1",
                "opentelemetry-instrumentation-flask": latest,
                "markupsafe": "==2.0.1",
                "mock": latest,
                "flask": latest,
                "gevent": latest,  # gevent>22.12 is not compatible with py3.8
                "requests": "==2.28.1",  # specific version expected by tests
            },
            venvs=[
                Venv(
                    pys="3.8",
                    # Ensure we test against versions of opentelemetry-api that broke compatibility with ddtrace
                    # gevent>24.2.1 is not compatible with py3.8 so we pin it to the last compatible version
                    pkgs={"gevent": "<=24.2.1", "opentelemetry-api": ["~=1.0.0", "~=1.15.0", "~=1.26.0", latest]},
                ),
                Venv(
                    # opentelemetry-api doesn't yet work with Python 3.14
                    pys=select_pys(min_version="3.9", max_version="3.13"),
                    # Ensure we test against versions of opentelemetry-api that broke compatibility with ddtrace
                    pkgs={"opentelemetry-api": ["~=1.0.0", "~=1.15.0", "~=1.26.0", latest]},
                ),
                Venv(
                    pys="3.8",
                    # Ensure we test against versions of opentelemetry-api that broke compatibility with ddtrace
                    # gevent>24.2.1 is not compatible with py3.8 so we pin it to the last compatible version
                    pkgs={"gevent": "<=24.2.1", "opentelemetry-exporter-otlp": ["~=1.15.0", latest]},
                    env={"SDK_EXPORTER_INSTALLED": "1"},
                ),
                Venv(
                    # opentelemetry-exporter-otlp doesn't yet work with Python 3.14
                    pys=select_pys(min_version="3.9", max_version="3.13"),
                    # v1.15.0 introduced support for logs
                    pkgs={"opentelemetry-exporter-otlp": ["~=1.15.0", latest]},
                    env={"SDK_EXPORTER_INSTALLED": "1"},
                ),
            ],
        ),
        Venv(
            name="asyncio",
            command="pytest {cmdargs} tests/contrib/asyncio",
            pkgs={
                "pytest-randomly": latest,
            },
            venvs=[
                Venv(
                    pys=select_pys(max_version="3.12"),
                    pkgs={
                        "pytest-asyncio": "==0.21.1",
                    },
                ),
                Venv(
                    pys=select_pys(min_version="3.13"),
                    pkgs={
                        "pytest-asyncio": ">=1.0.0",
                    },
                ),
            ],
        ),
        Venv(
            name="openai",
            command="pytest {cmdargs} tests/contrib/openai",
            pkgs={
                "vcrpy": latest,
                "urllib3": "~=1.26",
                "pytest-asyncio": "==0.21.1",
                "pytest-randomly": latest,
            },
            venvs=[
                Venv(
                    pys=select_pys(min_version="3.8", max_version="3.11"),
                    pkgs={
                        "openai[embeddings,datalib]": ["==1.0.0", "==1.30.1"],
                        "pillow": "==9.5.0",
                        "httpx": "==0.27.2",
                    },
                ),
                Venv(
                    pys=select_pys(min_version="3.8", max_version="3.13"),
                    pkgs={
                        "openai": [latest, "~=1.76.2", "==1.66.0"],
                        "tiktoken": latest,
                        "pillow": latest,
                    },
                    env={"TIKTOKEN_AVAILABLE": "True"},
                ),
            ],
        ),
        Venv(
            name="opentracer",
            pkgs={"opentracing": latest, "pytest-randomly": latest},
            venvs=[
                Venv(
                    pys=select_pys(),
                    command="pytest {cmdargs} tests/opentracer/core",
                ),
                Venv(
                    pys=select_pys(min_version="3.8"),
                    command="pytest {cmdargs} tests/opentracer/test_tracer_asyncio.py",
                    pkgs={"pytest-asyncio": "==0.21.1"},
                ),
                Venv(
                    pys=select_pys(min_version="3.8", max_version="3.11"),
                    command="pytest {cmdargs} tests/opentracer/test_tracer_tornado.py",
                    # TODO: update opentracing tests to be compatible with Tornado v6.
                    # https://github.com/opentracing/opentracing-python/issues/136
                    pkgs={
                        "tornado": ["~=4.5.0", "~=5.1.0"],
                    },
                ),
                Venv(
                    command="pytest {cmdargs} tests/opentracer/test_tracer_gevent.py",
                    venvs=[
                        Venv(
                            pys="3.8",
                            pkgs={
                                "gevent": latest,
                                "greenlet": latest,
                            },
                        ),
                        Venv(
                            pys="3.9",
                            pkgs={"gevent": latest, "greenlet": latest},
                        ),
                        Venv(
                            pys="3.10",
                            pkgs={"gevent": latest},
                        ),
                        Venv(
                            pys="3.11",
                            pkgs={"gevent": latest},
                        ),
                        Venv(
                            pys="3.12",
                            pkgs={"gevent": "~=23.9.0"},
                        ),
                        Venv(
                            pys=select_pys(min_version="3.13"),
                            pkgs={"gevent": latest},
                        ),
                    ],
                ),
            ],
        ),
        Venv(
            name="pyodbc",
            command="pytest {cmdargs} tests/contrib/pyodbc",
            pkgs={"pytest-randomly": latest},
            venvs=[
                Venv(
                    pys=select_pys(max_version="3.8"),
                    pkgs={"pyodbc": ["~=4.0.31", latest]},
                ),
                Venv(
                    # pyodbc added support for Python 3.9/3.10 in 4.0.34
                    pys=select_pys(min_version="3.9", max_version="3.10"),
                    pkgs={"pyodbc": ["~=4.0.34", latest]},
                ),
                Venv(
                    # pyodbc added support for Python 3.11 in 4.0.35
                    pys=select_pys(min_version="3.11"),
                    pkgs={"pyodbc": [latest]},
                ),
            ],
        ),
        Venv(
            name="pylibmc",
            command="pytest {cmdargs} tests/contrib/pylibmc",
            pkgs={"pytest-randomly": latest},
            venvs=[
                Venv(
                    # pylibmc added support for Python 3.8/3.9/3.10 in 1.6.2
                    pys=select_pys(min_version="3.8", max_version="3.10"),
                    pkgs={
                        "pylibmc": ["~=1.6.2", latest],
                    },
                ),
                Venv(
                    pys=select_pys(min_version="3.11"),
                    pkgs={
                        "pylibmc": latest,
                    },
                ),
            ],
        ),
        Venv(
            name="kombu",
            command="pytest {cmdargs} tests/contrib/kombu",
            pkgs={"pytest-randomly": latest},
            venvs=[
                Venv(
                    pys=select_pys(min_version="3.8", max_version="3.9"),
                    pkgs={
                        "kombu": [">=4.6,<4.7", ">=5.0,<5.1", latest],
                    },
                ),
                Venv(
                    # kombu added support for Python 3.10 in 5.2.1
                    pys=select_pys(min_version="3.10", max_version="3.11"),
                    pkgs={
                        "kombu": [">=5.2,<5.3", latest],
                    },
                ),
                Venv(pys=select_pys(min_version="3.12"), pkgs={"kombu": latest}),
            ],
        ),
        Venv(
            name="tornado",
            command="python -m pytest {cmdargs} tests/contrib/tornado",
            pkgs={"pytest-randomly": latest},
            venvs=[
                Venv(
                    # tornado added support for Python 3.8/3.9 in 6.1
                    pys=select_pys(min_version="3.8", max_version="3.9"),
                    # tornado 6.0.x and pytest 8.x have a compatibility bug
                    pkgs={"tornado": ["~=6.0.0", "~=6.2"], "pytest": "<=8"},
                ),
                Venv(
                    # tornado added support for Python 3.10 in 6.2
                    pys=select_pys(min_version="3.10", max_version="3.12"),
                    pkgs={"tornado": ["==6.2", "==6.3.1"]},
                ),
                Venv(
                    # tornado fixed a bug affecting 3.13 in 6.4.1
                    pys=select_pys(min_version="3.13"),
                    pkgs={"tornado": "==6.4.1"},
                ),
            ],
        ),
        Venv(
            name="mysqldb",
            command="pytest {cmdargs} tests/contrib/mysqldb",
            pkgs={"pytest-randomly": latest},
            venvs=[
                Venv(
                    pys=select_pys(min_version="3.8", max_version="3.9"),
                    pkgs={"mysqlclient": ["~=2.0", "~=2.1", latest]},
                ),
                Venv(
                    # mysqlclient added support for Python 3.9/3.10 in 2.1
                    pys=select_pys(min_version="3.9", max_version="3.12"),
                    pkgs={"mysqlclient": ["~=2.1", latest]},
                ),
                Venv(
                    pys=select_pys(min_version="3.13"),
                    pkgs={"mysqlclient": "==2.2.6"},
                ),
            ],
        ),
        Venv(
            name="openai_agents",
            command="pytest {cmdargs} tests/contrib/openai_agents",
            venvs=[
                Venv(
                    pys=select_pys(min_version="3.9", max_version="3.13"),
                    pkgs={
                        "vcrpy": latest,
                        "pytest-asyncio": latest,
                        "openai": latest,
                        "openai-agents": ["~=0.0.0", latest],
                    },
                )
            ],
        ),
        Venv(
            name="langchain",
            command="pytest -v {cmdargs} tests/contrib/langchain",
            pkgs={
                "pytest-asyncio": "==0.23.7",
                "tiktoken": latest,
                "huggingface-hub": latest,
                "ai21": latest,
                "exceptiongroup": latest,
                "psutil": latest,
                "pytest-randomly": "==3.10.1",
                "numexpr": "==2.8.5",
                "greenlet": "==3.0.3",
                "respx": latest,
                "numpy": latest,
            },
            venvs=[
                Venv(
                    pkgs={
                        "langchain-core": "~=0.1.0",
                        "langchain-openai": "~=0.1.0",
                        "langchain-anthropic": "~=0.1.0",
                        "langchain-aws": "~=0.1.0",
                        "langchain-cohere": "~=0.1.0",
                    },
                    pys=select_pys(min_version="3.9", max_version="3.12"),
                ),
                Venv(
                    pkgs={
                        "langchain-core": "~=0.3.0",
                        "langchain-openai": "~=0.3.0",
                        "langchain-anthropic": "~=0.3.0",
                        "langchain-aws": "~=0.2.0",
                        "langchain-cohere": "~=0.3.0",
                    },
                    pys=select_pys(min_version="3.9", max_version="3.12"),
                ),
                Venv(
                    pkgs={
                        "langchain-core": latest,
                        "langchain-openai": latest,
                        "langchain-anthropic": latest,
                        "langchain-aws": latest,
                        "langchain-cohere": latest,
                    },
                    pys=select_pys(min_version="3.9", max_version="3.12"),
                ),
            ],
        ),
        Venv(
            name="langgraph",
            command="pytest {cmdargs} tests/contrib/langgraph",
            pys=select_pys(min_version="3.9", max_version="3.13"),
            pkgs={
                "pytest-asyncio": latest,
                "langgraph": ["==0.2.23", "==0.3.21", "==0.3.22", latest],
                "langchain_openai": latest,
                "langchain_core": latest,
                "langchain": latest,
            },
        ),
        Venv(
            name="mcp",
            command="pytest {cmdargs} tests/contrib/mcp",
            pys=select_pys(min_version="3.10"),
            pkgs={
                "pytest-asyncio": latest,
                "mcp": ["~=1.10.0", latest],
                # pydantic 2.2.12.0a1 is the first version to support Python 3.14
                "pydantic": "==2.12.0a1",
            },
        ),
        Venv(
            name="litellm",
            command="pytest {cmdargs} tests/contrib/litellm",
            pys=select_pys(min_version="3.9", max_version="3.13"),
            pkgs={
                "litellm": "==1.65.4",
                "vcrpy": latest,
                "pytest-asyncio": latest,
                "botocore": latest,
                "boto3": latest,
                "openai": "==1.68.2",
            },
        ),
        Venv(
            name="anthropic",
            command="pytest {cmdargs} tests/contrib/anthropic",
            pkgs={
                "pytest-asyncio": latest,
                "vcrpy": latest,
            },
            venvs=[
                Venv(
                    pys=select_pys(min_version="3.8", max_version="3.12"),
                    pkgs={"anthropic": "~=0.28.0", "httpx": "~=0.27.0"},
                ),
                Venv(
<<<<<<< HEAD
                    pys=select_pys(min_version="3.8", max_version="3.13"),
                    pkgs={"anthropic": latest, "httpx": "<0.28.0"},
                ),
                Venv(
                    pys=select_pys(min_version="3.14"),
                    pkgs={
                        "anthropic": latest,
                        "httpx": "<0.28.0",
                        "pydantic": "==2.12.0a1",
                    },
=======
                    pys=select_pys(min_version="3.8", max_version="3.12"),
                    pkgs={"anthropic": latest, "httpx": "<0.28.0"},
>>>>>>> bc47ed9c
                ),
            ],
        ),
        Venv(
            name="google_generativeai",
            command="pytest {cmdargs} tests/contrib/google_generativeai",
            venvs=[
                Venv(
                    pys=select_pys(min_version="3.9", max_version="3.13"),
                    pkgs={
                        "pytest-asyncio": latest,
                        "google-generativeai": ["~=0.7.0", latest],
                        "pillow": latest,
                        "google-ai-generativelanguage": [latest],
                        "vertexai": [latest],
                    },
                )
            ],
        ),
        Venv(
            name="vertexai",
            command="pytest {cmdargs} tests/contrib/vertexai",
            pys=select_pys(min_version="3.9", max_version="3.12"),
            pkgs={
                "pytest-asyncio": latest,
                "vertexai": [latest],
                "google-ai-generativelanguage": [latest],
            },
        ),
        Venv(
            name="google_adk",
            command="pytest {cmdargs} tests/contrib/google_adk",
            pkgs={
                "pytest-asyncio": latest,
                "google-adk": ["~=1.0.0", latest],
                "vcrpy": latest,
                "deprecated": latest,
            },
            venvs=[
                Venv(
                    pys=select_pys(min_version="3.9", max_version="3.13"),
                ),
                Venv(
                    pys=select_pys(min_version="3.14"),
                    pkgs={
                        "pydantic": "==2.12.0a1",
                    },
                ),
            ],
        ),
        Venv(
            name="google_genai",
            command="pytest {cmdargs} tests/contrib/google_genai",
            pkgs={
                "pytest-asyncio": latest,
                "google-genai": latest,
            },
            venvs=[
                Venv(
                    pys=select_pys(min_version="3.9", max_version="3.13"),
                ),
                Venv(
                    pys=select_pys(min_version="3.14"),
                    pkgs={
                        "pydantic": "==2.12.0a1",
                    },
                ),
            ],
        ),
        Venv(
            name="crewai",
            command="pytest {cmdargs} tests/contrib/crewai",
            pys=select_pys(min_version="3.10", max_version="3.12"),
            pkgs={
                "pytest-asyncio": latest,
                "openai": latest,
                "crewai": ["~=0.102.0", latest],
                "vcrpy": "==7.0.0",
            },
        ),
        Venv(
            name="pydantic_ai",
            command="pytest {cmdargs} tests/contrib/pydantic_ai",
            pys=select_pys(min_version="3.9"),
            pkgs={
                "pytest-asyncio": latest,
                "pydantic-ai": ["==0.3.0", "==0.4.4", latest],
                "vcrpy": "==7.0.0",
                "typing_extensions": latest,
                "pydantic": "==2.12.0a1",
            },
        ),
        Venv(
            name="ray",
            command="pytest {cmdargs} tests/contrib/ray",
            env={
                "DD_TRACE_OTEL_ENABLED": "true",
            },
            pys=select_pys(min_version="3.9", max_version="3.13"),
            pkgs={
                "pytest-asyncio": latest,
                "ray": ["~=2.48.0", latest],
            },
        ),
        Venv(
            name="logbook",
            pys=select_pys(),
            command="pytest {cmdargs} tests/contrib/logbook",
            pkgs={
                "logbook": ["~=1.0.0", latest],
                "pytest-randomly": latest,
            },
        ),
        Venv(
            name="loguru",
            pys=select_pys(),
            command="pytest {cmdargs} tests/contrib/loguru",
            pkgs={
                "loguru": ["~=0.4.0", latest],
                "pytest-randomly": latest,
            },
        ),
        Venv(
            name="molten",
            command="pytest -n 8 {cmdargs} tests/contrib/molten",
            pys=select_pys(),
            pkgs={
                "cattrs": ["<23.1.1"],
                "molten": [">=1.0,<1.1", latest],
                "pytest-randomly": latest,
                "pytest-xdist": latest,
            },
        ),
        Venv(
            name="gunicorn",
            command="pytest {cmdargs} tests/contrib/gunicorn",
            pkgs={
                "requests": latest,
                "gevent": latest,
                "gunicorn": ["==20.0.4", latest],
                "pytest-randomly": latest,
            },
            pys=select_pys(),
        ),
        Venv(
            name="kafka",
            env={
                "_DD_TRACE_STATS_WRITER_INTERVAL": "1000000000",
                "DD_DATA_STREAMS_ENABLED": "true",
            },
            pkgs={
                "pytest-randomly": latest,
            },
            venvs=[
                Venv(
                    command="pytest {cmdargs} -vv tests/contrib/kafka",
                    venvs=[
                        Venv(
                            pys=select_pys(min_version="3.8", max_version="3.10"),
                            pkgs={"confluent-kafka": ["~=1.9.2", latest]},
                        ),
                        # confluent-kafka added support for Python 3.11 in 2.0.2
                        Venv(pys=select_pys(min_version="3.11", max_version="3.13"), pkgs={"confluent-kafka": latest}),
                    ],
                ),
            ],
        ),
        Venv(
            name="aws_lambda",
            command="pytest --no-ddtrace {cmdargs} tests/contrib/aws_lambda",
            pys=select_pys(min_version="3.8", max_version="3.13"),
            pkgs={
                "boto3": latest,
                "datadog-lambda": [">=6.105.0", latest],
                "pytest-asyncio": "==0.21.1",
                "pytest-randomly": latest,
            },
        ),
        Venv(
            name="azure_functions",
            command="pytest {cmdargs} tests/contrib/azure_functions",
            pys=select_pys(min_version="3.8", max_version="3.11"),
            pkgs={
                "azure.functions": ["~=1.10.1", latest],
                "requests": latest,
            },
        ),
        Venv(
            name="azure_functions:servicebus",
            command="pytest {cmdargs} tests/contrib/azure_functions_servicebus",
            pys=select_pys(min_version="3.8", max_version="3.11"),
            pkgs={
                "azure.functions": ["~=1.10.1", latest],
                "azure.servicebus": latest,
            },
        ),
        Venv(
            name="azure_servicebus",
            command="pytest {cmdargs} tests/contrib/azure_servicebus",
            venvs=[
                Venv(
                    pys=select_pys(max_version="3.13"),
                    pkgs={
                        "azure.servicebus": ["~=7.14.0", latest],
                        "pytest-asyncio": "==0.23.7",
                    },
                ),
                Venv(
                    pys=select_pys(min_version="3.14"),
                    pkgs={
                        "azure.servicebus": latest,
                        "pytest-asyncio": latest,
                    },
                ),
            ],
        ),
        Venv(
            name="sourcecode",
            command="pytest {cmdargs} tests/sourcecode",
            pys=select_pys(),
            pkgs={
                "setuptools": latest,
                "pytest-randomly": latest,
            },
        ),
        Venv(
            name="ci_visibility",
            command="pytest --no-ddtrace {cmdargs} tests/ci_visibility",
            pkgs={
                "msgpack": latest,
                "coverage": latest,
                "pytest-randomly": latest,
                "gevent": latest,
            },
            env={
                "DD_AGENT_PORT": "9126",
            },
            venvs=[
                # Python 3.8
                Venv(
                    pys=["3.8"],
                    pkgs={"greenlet": "==3.1.0"},
                    # Prevent segfaults from zope.interface c optimizations
                    env={"PURE_PYTHON": "1"},
                ),
                # Python 3.9-3.12
                Venv(
                    pys=select_pys(min_version="3.9", max_version="3.13"),
                ),
            ],
        ),
        Venv(
            name="subprocess",
            command="pytest {cmdargs} --no-cov tests/contrib/subprocess",
            pkgs={
                "pytest-randomly": latest,
            },
            pys=select_pys(),
        ),
        Venv(
            name="integration_registry",
            command="pytest {cmdargs} tests/contrib/integration_registry",
            pkgs={
                "riot": "==0.20.1",
                "pytest-randomly": latest,
                "pytest-asyncio": "==0.23.7",
                "PyYAML": latest,
                "jsonschema": latest,
            },
            # we only need to run this on one version of Python
            pys=["3.13"],
        ),
        Venv(
            name="llmobs",
            command="pytest {cmdargs} tests/llmobs",
            pkgs={
                "vcrpy": latest,
                "pytest-asyncio": "==0.21.1",
                "ragas": "==0.1.21",
                "langchain": latest,
                "pandas": latest,
            },
            pys=select_pys(min_version="3.8", max_version="3.13"),
        ),
        Venv(
            name="valkey",
            command="pytest {cmdargs} tests/contrib/valkey",
            pkgs={
                "valkey": latest,
                "pytest-randomly": latest,
                "pytest-asyncio": "==0.23.7",
            },
            pys=select_pys(min_version="3.8"),
        ),
        Venv(
            name="profile",
            # NB riot commands that use this Venv must include --pass-env to work properly
            command="python -m tests.profiling.run pytest -v --no-cov --capture=no --benchmark-disable {cmdargs} tests/profiling",  # noqa: E501
            env={
                "DD_PROFILING_ENABLE_ASSERTS": "1",
                "DD_PROFILING_STACK_V2_ENABLED": "0",
                "CPUCOUNT": "12",
            },
            pkgs={
                "gunicorn": latest,
                "lz4": latest,
                #
                # pytest-benchmark depends on cpuinfo which dropped support for Python<=3.6 in 9.0
                # See https://github.com/workhorsy/py-cpuinfo/issues/177
                "pytest-benchmark": latest,
                "py-cpuinfo": "~=8.0.0",
                "pytest-asyncio": "==0.21.1",
                "pytest-randomly": latest,
            },
            venvs=[
                # Python 3.8 + 3.9
                Venv(
                    pys=["3.8", "3.9"],
                    pkgs={"uwsgi": latest},
                    venvs=[
                        Venv(
                            pkgs={
                                "protobuf": [">3", latest],
                            },
                        ),
                        # Gevent
                        Venv(
                            env={
                                "DD_PROFILE_TEST_GEVENT": "1",
                            },
                            pkgs={
                                "gunicorn[gevent]": latest,
                                "gevent": latest,
                            },
                        ),
                    ],
                ),
                # Python 3.10
                Venv(
                    pys="3.10",
                    pkgs={"uwsgi": latest},
                    venvs=[
                        Venv(
                            pkgs={
                                "protobuf": [">3", latest],
                            },
                        ),
                        # Gevent
                        Venv(
                            env={
                                "DD_PROFILE_TEST_GEVENT": "1",
                            },
                            pkgs={
                                "gunicorn[gevent]": latest,
                            },
                            venvs=[
                                Venv(
                                    pkgs={
                                        "gevent": latest,
                                        "greenlet": latest,
                                    }
                                ),
                                Venv(
                                    pkgs={"gevent": latest},
                                ),
                            ],
                        ),
                    ],
                ),
                # Python >= 3.11
                Venv(
                    pys=select_pys("3.11", "3.13"),
                    pkgs={"uwsgi": latest},
                    venvs=[
                        Venv(
                            pkgs={
                                "protobuf": ["==4.22.0", latest],
                            },
                        ),
                        # Gevent
                        Venv(
                            env={
                                "DD_PROFILE_TEST_GEVENT": "1",
                            },
                            pkgs={"gunicorn[gevent]": latest, "gevent": latest},
                        ),
                    ],
                ),
            ],
        ),
        Venv(
            name="profile-v2",
            # NB riot commands that use this Venv must include --pass-env to work properly
            command="python -m tests.profiling.run pytest -v --no-cov --capture=no --benchmark-disable {cmdargs} tests/profiling_v2",  # noqa: E501
            env={
                "DD_PROFILING_ENABLE_ASSERTS": "1",
                "CPUCOUNT": "12",
            },
            pkgs={
                "gunicorn": latest,
                "jsonschema": latest,
                "lz4": latest,
                "pytest-cpp": latest,
                #
                # pytest-benchmark depends on cpuinfo which dropped support for Python<=3.6 in 9.0
                # See https://github.com/workhorsy/py-cpuinfo/issues/177
                "pytest-benchmark": latest,
                "py-cpuinfo": "~=8.0.0",
                "pytest-asyncio": "==0.21.1",
                "pytest-randomly": latest,
            },
            venvs=[
                Venv(
                    command="python -m pytest {cmdargs} tests/profiling_v2/test_uwsgi.py",
                    pys=select_pys(max_version="3.13"),
                    pkgs={"uwsgi": "<2.0.30"},
                ),
                # Python 3.8 + 3.9
                Venv(
                    pys=["3.8", "3.9"],
                    pkgs={"uwsgi": latest},
                    venvs=[
                        Venv(
                            pkgs={
                                "protobuf": ["==3.19.0", latest],
                            },
                        ),
                        # Gevent
                        Venv(
                            env={
                                "DD_PROFILE_TEST_GEVENT": "1",
                            },
                            pkgs={
                                "gunicorn[gevent]": latest,
                                "gevent": latest,
                            },
                        ),
                    ],
                ),
                # Python 3.10
                Venv(
                    pys="3.10",
                    pkgs={"uwsgi": latest},
                    venvs=[
                        Venv(
                            pkgs={
                                "protobuf": ["==3.19.0", latest],
                            },
                        ),
                        # Gevent
                        Venv(
                            env={
                                "DD_PROFILE_TEST_GEVENT": "1",
                            },
                            pkgs={
                                "gunicorn[gevent]": latest,
                            },
                            venvs=[
                                Venv(
                                    pkgs={
                                        "gevent": latest,
                                        "greenlet": latest,
                                    }
                                ),
                                Venv(
                                    pkgs={"gevent": latest},
                                ),
                            ],
                        ),
                    ],
                ),
                # Python >= 3.11
                Venv(
                    pys=select_pys("3.11", "3.13"),
                    pkgs={"uwsgi": latest},
                    venvs=[
                        Venv(
                            pkgs={
                                "protobuf": ["==4.22.0", latest],
                            },
                        ),
                        # Gevent
                        Venv(
                            env={
                                "DD_PROFILE_TEST_GEVENT": "1",
                            },
                            pkgs={"gunicorn[gevent]": latest, "gevent": latest},
                        ),
                    ],
                ),
            ],
        ),
        Venv(
            name="selenium",
            pys=["3.10", "3.12"],
            pkgs={
                "selenium": "~=4.0",
                "webdriver-manager": latest,
            },
            command="pytest --no-cov {cmdargs} -c /dev/null --no-ddtrace tests/contrib/selenium",
            env={
                "DD_AGENT_TRACER_URL": "9126",
            },
            venvs=[
                Venv(
                    venvs=[
                        Venv(
                            name="selenium-pytest",
                        ),
                    ],
                ),
            ],
        ),
        Venv(
            name="freezegun",
            command="pytest tests/contrib/freezegun {cmdargs}",
            pkgs={
                "pytest-randomly": latest,
            },
            venvs=[
                Venv(
                    pys=["3.10", "3.12"],
                    pkgs={
                        "freezegun": ["~=1.3.0", "~=1.5.0"],
                    },
                ),
            ],
        ),
        Venv(
            name="appsec_integrations_flask",
            command="pytest -vvv {cmdargs} tests/appsec/integrations/flask_tests/",
            pkgs={
                "requests": latest,
                "gunicorn": latest,
                "gevent": latest,
                "psycopg2-binary": "~=2.9.9",
                "flask-babel": latest,
                "sqlalchemy": latest,
                "pytest-randomly": latest,
            },
            env={
                "DD_TRACE_AGENT_URL": "http://testagent:9126",
                "_DD_IAST_PATCH_MODULES": "benchmarks.,tests.appsec.",
                "DD_IAST_REQUEST_SAMPLING": "100",
                "DD_IAST_VULNERABILITIES_PER_REQUEST": "100000",
                "DD_IAST_DEDUPLICATION_ENABLED": "false",
            },
            venvs=[
                Venv(
                    pys=["3.8", "3.9"],
                    pkgs={
                        "flask": "~=1.1",
                        "MarkupSafe": "~=1.1",
                        "itsdangerous": "==2.0.1",
                        "Werkzeug": "==2.0.3",
                    },
                ),
                Venv(
                    pys=["3.8", "3.9", "3.10", "3.11"],
                    pkgs={
                        "flask": "~=2.2",
                    },
                ),
                Venv(
                    pys=["3.8", "3.9", "3.10", "3.11", "3.12", "3.13"],
                    pkgs={
                        "flask": "~=2.2",
                    },
                ),
                Venv(
                    pys=["3.8", "3.9", "3.10", "3.11", "3.12", "3.13"],
                    pkgs={
                        "flask": "~=3.0",
                    },
                ),
                Venv(
                    # werkzeug 3.1 drops support for py3.8
                    pys=["3.11", "3.12", "3.13"],
                    pkgs={
                        "flask": "~=3.1",
                        "Werkzeug": "~=3.1",
                    },
                ),
            ],
        ),
        Venv(
            name="appsec_integrations_langchain",
            command="pytest -vvv {cmdargs} tests/appsec/integrations/langchain_tests/",
            pkgs={
                "pytest-asyncio": latest,
                "pytest-randomly": latest,
            },
            env={
                "DD_TRACE_AGENT_URL": "http://testagent:9126",
                "AGENT_VERSION": "testagent",
                "_DD_IAST_PATCH_MODULES": "benchmarks.,tests.appsec.",
                "DD_IAST_REQUEST_SAMPLING": "100",
                "DD_IAST_DEDUPLICATION_ENABLED": "false",
            },
            venvs=[
                Venv(
                    pys=["3.9", "3.10", "3.11", "3.12", "3.13"],
                    pkgs={
                        "langchain": "~=0.1",
                        "langchain-experimental": "~=0.1",
                    },
                ),
                Venv(
                    pys=["3.9", "3.10", "3.11", "3.12", "3.13"],
                    pkgs={
                        "langchain": "~=0.2",
                        "langchain-community": "~=0.2",
                        "langchain-experimental": "~=0.2",
                    },
                ),
                Venv(
                    pys=["3.9", "3.10", "3.11", "3.12", "3.13"],
                    pkgs={
                        "langchain": "~=0.3",
                        "langchain-community": "~=0.3",
                        "langchain-experimental": "~=0.3",
                    },
                ),
            ],
        ),
        Venv(
            name="appsec_threats_django",
            command="pytest tests/appsec/contrib_appsec/test_django.py {cmdargs}",
            pkgs={
                "requests": latest,
            },
            env={
                "DD_TRACE_AGENT_URL": "http://testagent:9126",
                "AGENT_VERSION": "testagent",
                "DD_REMOTE_CONFIGURATION_ENABLED": "true",
                "DD_API_SECURITY_SAMPLE_DELAY": "0",
                "DD_PATCH_MODULES": "unittest:false,urllib3:true",
            },
            venvs=[
                Venv(
                    pys=["3.8", "3.9"],
                    pkgs={
                        "django": "~=2.2",
                    },
                    venvs=_appsec_threats_iast_variants,
                ),
                Venv(
                    pys=["3.8", "3.9", "3.10"],
                    pkgs={
                        "django": "~=3.2",
                    },
                    venvs=_appsec_threats_iast_variants,
                ),
                Venv(
                    pys=["3.8", "3.10"],
                    pkgs={
                        "django": "==4.0.10",
                    },
                    venvs=_appsec_threats_iast_variants,
                ),
                Venv(
                    pys=["3.8", "3.11", "3.13"],
                    pkgs={
                        "django": "~=4.2",
                    },
                    venvs=_appsec_threats_iast_variants,
                ),
                Venv(
                    pys=["3.10", "3.13"],
                    pkgs={
                        "django": "~=5.1",
                    },
                    venvs=_appsec_threats_iast_variants,
                ),
            ],
        ),
        Venv(
            name="appsec_threats_flask",
            command="pytest -vv tests/appsec/contrib_appsec/test_flask.py {cmdargs}",
            pkgs={
                "pytest": latest,
                "pytest-cov": latest,
                "requests": latest,
                "hypothesis": latest,
            },
            env={
                "DD_TRACE_AGENT_URL": "http://testagent:9126",
                "AGENT_VERSION": "testagent",
                "DD_REMOTE_CONFIGURATION_ENABLED": "true",
                "DD_API_SECURITY_SAMPLE_DELAY": "0",
                "DD_PATCH_MODULES": "unittest:false,urllib3:true",
            },
            venvs=[
                Venv(
                    pys=["3.8", "3.9"],
                    pkgs={
                        "flask": "~=1.1",
                        "MarkupSafe": "~=1.1",
                    },
                    venvs=_appsec_threats_iast_variants,
                ),
                Venv(
                    pys=["3.8", "3.9"],
                    pkgs={
                        "flask": "==2.1.3",
                        "Werkzeug": "<3.0",
                    },
                    venvs=_appsec_threats_iast_variants,
                ),
                Venv(
                    pys=["3.8", "3.10", "3.13"],
                    pkgs={
                        "flask": "~=2.3",
                    },
                    venvs=_appsec_threats_iast_variants,
                ),
                Venv(
                    pys=["3.8", "3.11", "3.13"],
                    pkgs={
                        "flask": "~=3.0",
                    },
                    venvs=_appsec_threats_iast_variants,
                ),
            ],
        ),
        Venv(
            name="appsec_threats_fastapi",
            command="pytest tests/appsec/contrib_appsec/test_fastapi.py {cmdargs}",
            pkgs={
                "pytest": latest,
                "pytest-cov": latest,
                "requests": latest,
                "hypothesis": latest,
                "httpx": "<0.28.0",
            },
            env={
                "DD_TRACE_AGENT_URL": "http://testagent:9126",
                "AGENT_VERSION": "testagent",
                "DD_REMOTE_CONFIGURATION_ENABLED": "true",
                "DD_IAST_DEDUPLICATION_ENABLED": "false",
                "DD_API_SECURITY_SAMPLE_DELAY": "0",
                "DD_PATCH_MODULES": "unittest:false,urllib3:true",
            },
            venvs=[
                Venv(
                    pys=["3.8", "3.10", "3.13"],
                    pkgs={
                        "fastapi": "==0.86.0",
                        "anyio": "==3.7.1",
                    },
                    venvs=_appsec_threats_iast_variants,
                ),
                Venv(
                    pys=["3.8", "3.10", "3.13"],
                    pkgs={
                        "fastapi": "==0.94.1",
                    },
                    venvs=_appsec_threats_iast_variants,
                ),
                Venv(
                    pys=["3.8", "3.10", "3.13"],
                    pkgs={
                        "fastapi": "~=0.114.2",
                    },
                    venvs=_appsec_threats_iast_variants,
                ),
            ],
        ),
        Venv(
            name="appsec_iast_native",
            command="cmake -DCMAKE_BUILD_TYPE=Debug -DPYTHON_EXECUTABLE=python "
            "-S ddtrace/appsec/_iast/_taint_tracking -B ddtrace/appsec/_iast/_taint_tracking && "
            "make -f ddtrace/appsec/_iast/_taint_tracking/tests/Makefile native_tests && "
            "ddtrace/appsec/_iast/_taint_tracking/tests/native_tests",
            pys=select_pys(),
            pkgs={
                "cmake": latest,
                "pybind11": latest,
                "clang": latest,
            },
            env={
                "_DD_IAST_PATCH_MODULES": "benchmarks.,tests.appsec.",
                "DD_IAST_REQUEST_SAMPLING": "100",
                "DD_IAST_VULNERABILITIES_PER_REQUEST": "100000",
                "DD_IAST_DEDUPLICATION_ENABLED": "false",
            },
        ),
        Venv(
            name="ai_guard_api",
            command="pytest {cmdargs} tests/appsec/ai_guard/api/",
            pkgs={
                "requests": latest,
            },
            venvs=[
                Venv(
                    pys=select_pys(),
                ),
            ],
        ),
        Venv(
            name="ai_guard_langchain",
            command="pytest {cmdargs} tests/appsec/ai_guard/langchain/",
            pkgs={
                "pytest-asyncio": "==0.23.7",
            },
            venvs=[
                Venv(
                    pys=select_pys(min_version="3.9", max_version="3.11"),
                    pkgs={
                        "langchain": "==0.1.20",
                        "langchain-core": "==0.1.53",
                        "langchain-openai": "==0.1.6",
                        "openai": "==1.102.0",
                    },
                ),
                Venv(
                    pys=select_pys(min_version="3.9", max_version="3.12"),
                    pkgs={
                        "langchain": "==0.2.17",
                        "langchain-core": "==0.2.43",
                        "langchain-openai": "==0.1.7",
                        "openai": "==1.102.0",
                    },
                ),
                Venv(
                    pys=select_pys(min_version="3.9", max_version="3.12"),
                    pkgs={
                        "langchain": latest,
                        "langchain-core": latest,
                        "langchain-openai": latest,
                        "openai": latest,
                    },
                ),
            ],
        ),
    ],
)<|MERGE_RESOLUTION|>--- conflicted
+++ resolved
@@ -1905,7 +1905,6 @@
                         "asynctest": "==0.13.0",
                         "more_itertools": "<8.11.0",
                         "httpx": "<0.28.0",
-<<<<<<< HEAD
                     },
                 ),
                 Venv(
@@ -1918,8 +1917,6 @@
                         "asynctest": "==0.13.0",
                         "more_itertools": "<8.11.0",
                         "httpx": "<0.28.0",
-=======
->>>>>>> bc47ed9c
                     },
                 ),
                 Venv(
@@ -2133,10 +2130,6 @@
         Venv(
             name="graphql:graphene",
             command="pytest {cmdargs} tests/contrib/graphene",
-<<<<<<< HEAD
-=======
-            pys=select_pys(min_version="3.8", max_version="3.13"),
->>>>>>> bc47ed9c
             pkgs={
                 "graphql-relay": latest,
                 "pytest-randomly": latest,
@@ -3096,7 +3089,6 @@
                     pkgs={"anthropic": "~=0.28.0", "httpx": "~=0.27.0"},
                 ),
                 Venv(
-<<<<<<< HEAD
                     pys=select_pys(min_version="3.8", max_version="3.13"),
                     pkgs={"anthropic": latest, "httpx": "<0.28.0"},
                 ),
@@ -3107,10 +3099,6 @@
                         "httpx": "<0.28.0",
                         "pydantic": "==2.12.0a1",
                     },
-=======
-                    pys=select_pys(min_version="3.8", max_version="3.12"),
-                    pkgs={"anthropic": latest, "httpx": "<0.28.0"},
->>>>>>> bc47ed9c
                 ),
             ],
         ),
