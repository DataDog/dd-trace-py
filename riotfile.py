--- conflicted
+++ resolved
@@ -2477,11 +2477,6 @@
             # FIXME[python-3.12]: blocked on aiohttp release https://github.com/aio-libs/aiohttp/issues/7229
             pys=select_pys(min_version="3.9", max_version="3.11"),
             pkgs={
-<<<<<<< HEAD
-                "langchain": ["==0.0.339"],
-                "openai": "==0.27.8",
-=======
->>>>>>> 0c5b7eab
                 "vcrpy": latest,
                 "pytest-asyncio": "==0.21.1",
                 "tiktoken": latest,
