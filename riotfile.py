--- conflicted
+++ resolved
@@ -1,4 +1,6 @@
-from riot import Venv, latest
+from riot import Venv
+from riot import latest
+
 
 SUPPORTED_PYTHON_VERSIONS = [2.7, 3.5, 3.6, 3.7, 3.8, 3.9]
 
@@ -67,11 +69,11 @@
             venvs=[Venv(pys=select_pys(), pkgs={"msgpack": latest})],
         ),
         Venv(
-<<<<<<< HEAD
             name="runtime",
             command="pytest {cmdargs} tests/runtime/",
             venvs=[Venv(pys=select_pys(), pkgs={"msgpack": latest})],
-=======
+        ),
+        Venv(
             name="ddtracerun",
             command="pytest {cmdargs} --no-cov tests/commands/test_runner.py",
             pys=select_pys(),
@@ -89,7 +91,6 @@
             name="test_logging",
             command="pytest {cmdargs} tests/contrib/logging",
             pys=select_pys(),
->>>>>>> c9abe957
         ),
         Venv(
             name="cherrypy",
