--- conflicted
+++ resolved
@@ -2783,10 +2783,6 @@
                 Venv(
                     # tornado added support for Python 3.9 in 6.1
                     pys="3.9",
-<<<<<<< HEAD
-=======
-                    # tornado 6.0.x and pytest 8.x have a compatibility bug
->>>>>>> 53726a1c
                     pkgs={"tornado": ["==6.1", "~=6.2"], "pytest": "<=8"},
                 ),
                 Venv(
