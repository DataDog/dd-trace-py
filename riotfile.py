--- conflicted
+++ resolved
@@ -969,7 +969,6 @@
             command="pytest {cmdargs} tests/contrib/urllib3",
         ),
         Venv(
-<<<<<<< HEAD
             name="aiohttp",
             command="pytest {cmdargs} tests/contrib/aiohttp",
             pkgs={"pytest": [">=3"], "pytest-aiohttp": [latest]},
@@ -1009,7 +1008,8 @@
                     },
                 ),
             ],
-=======
+        ),
+        Venv(
             name="cassandra",
             venvs=[
                 # Python 3.9 requires a more recent release.
@@ -1050,7 +1050,6 @@
                 "sqlalchemy": latest,
             },
             command="pytest {cmdargs} tests/contrib/aiopg",
->>>>>>> 13bda8dc
         ),
         Venv(
             name="jinja2",
