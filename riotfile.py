--- conflicted
+++ resolved
@@ -1386,39 +1386,6 @@
             ],
         ),
         Venv(
-<<<<<<< HEAD
-=======
-            name="pytest-bdd",
-            command="pytest --no-ddtrace {cmdargs} tests/contrib/pytest_bdd/",
-            pkgs={
-                "msgpack": latest,
-                "more_itertools": "<8.11.0",
-            },
-            venvs=[
-                Venv(
-                    pys=select_pys(min_version="3.7", max_version="3.9"),
-                    pkgs={
-                        "pytest-bdd": [
-                            ">=4.0,<5.0",
-                            # FIXME: add support for v6.1
-                            ">=6.0,<6.1",
-                        ]
-                    },
-                ),
-                Venv(
-                    pys=select_pys(min_version="3.10"),
-                    pkgs={
-                        "pytest-bdd": [
-                            ">=4.0,<5.0",
-                            # FIXME: add support for v6.1
-                            ">=6.0,<6.1",
-                        ]
-                    },
-                ),
-            ],
-        ),
-        Venv(
->>>>>>> f5711adf
             name="grpc",
             command="python -m pytest {cmdargs} tests/contrib/grpc",
             pkgs={
@@ -2361,7 +2328,6 @@
                 Venv(
                     pys=select_pys(min_version="3.11"),
                     venvs=[
-<<<<<<< HEAD
                         Venv(
                             pkgs={
                                 "protobuf": ["==4.22.0", latest],
@@ -2369,15 +2335,6 @@
                         ),
                         # Gevent
                         Venv(
-=======
-                        Venv(
-                            pkgs={
-                                "protobuf": ["==4.22.0", latest],
-                            },
-                        ),
-                        # Gevent
-                        Venv(
->>>>>>> f5711adf
                             env={
                                 "DD_PROFILE_TEST_GEVENT": "1",
                             },
