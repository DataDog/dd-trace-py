# type: ignore
from typing import List
from typing import Tuple

from riot import Venv
from riot import latest


SUPPORTED_PYTHON_VERSIONS = [(2, 7), (3, 5), (3, 6), (3, 7), (3, 8), (3, 9)]  # type: List[Tuple[int, int]]


def version_to_str(version):
    # type: (Tuple[int, int]) -> str
    """Convert a Python version tuple to a string

    >>> version_to_str((2, 7))
    '2.7'
    >>> version_to_str((3, 5))
    '3.5'
    >>> version_to_str((3, 1))
    '3.1'
    >>> version_to_str((3, 10))
    '3.10'
    >>> version_to_str((3, 11))
    '3.11'
    >>> version_to_str((3, ))
    '3'
    """
    return ".".join(str(p) for p in version)


def str_to_version(version):
    # type: (str) -> Tuple[int, int]
    """Convert a Python version string to a tuple

    >>> str_to_version("2.7")
    (2, 7)
    >>> str_to_version("3.5")
    (3, 5)
    >>> str_to_version("3.1")
    (3, 1)
    >>> str_to_version("3.10")
    (3, 10)
    >>> str_to_version("3.11")
    (3, 11)
    >>> str_to_version("3")
    (3,)
    """
    return tuple(int(p) for p in version.split("."))


MIN_PYTHON_VERSION = version_to_str(min(SUPPORTED_PYTHON_VERSIONS))
MAX_PYTHON_VERSION = version_to_str(max(SUPPORTED_PYTHON_VERSIONS))


def select_pys(min_version=MIN_PYTHON_VERSION, max_version=MAX_PYTHON_VERSION):
    # type: (str, str) -> List[str]
    """Helper to select python versions from the list of versions we support

    >>> select_pys()
    ['2.7', '3.5', '3.6', '3.7', '3.8', '3.9']
    >>> select_pys(min_version='3')
    ['3.5', '3.6', '3.7', '3.8', '3.9']
    >>> select_pys(max_version='3')
    ['2.7']
    >>> select_pys(min_version='3.5', max_version='3.8')
    ['3.5', '3.6', '3.7', '3.8']
    """
    min_version = str_to_version(min_version)
    max_version = str_to_version(max_version)

    return [version_to_str(version) for version in SUPPORTED_PYTHON_VERSIONS if min_version <= version <= max_version]


venv = Venv(
    pkgs={
        "mock": latest,
        "pytest": latest,
        # "coverage": latest,
        # "pytest-cov": latest,
        "opentracing": latest,
        "hypothesis": latest,
    },
    env={
        "DD_TESTING_RAISE": "1",
    },
    venvs=[
        Venv(
            pys=["3"],
            pkgs={"black": "==21.4b2"},
            venvs=[
                Venv(
                    name="fmt",
                    command="black .",
                ),
                Venv(
                    name="black",
                    command="black {cmdargs}",
                ),
            ],
        ),
        Venv(
            pys=["3"],
            pkgs={
                "flake8": ">=3.8,<3.9",
                "flake8-blind-except": latest,
                "flake8-builtins": latest,
                "flake8-docstrings": latest,
                "flake8-logging-format": latest,
                "flake8-rst-docstrings": latest,
                "flake8-isort": latest,
                "pygments": latest,
            },
            venvs=[
                Venv(
                    name="flake8",
                    command="flake8 {cmdargs} ddtrace/ tests/",
                ),
                Venv(
                    name="hook-flake8",
                    command="flake8 {cmdargs}",
                ),
            ],
        ),
        Venv(
            pys=["3"],
            name="mypy",
            command="mypy {cmdargs}",
            pkgs={
                # TODO: https://mypy-lang.blogspot.com/2021/05/the-upcoming-switch-to-modular-typeshed.html
                "mypy": "<0.900",
            },
        ),
        Venv(
            pys=["3"],
            pkgs={"codespell": "==2.1.0"},
            venvs=[
                Venv(
                    name="codespell",
                    command="codespell ddtrace/ tests/",
                ),
                Venv(
                    name="hook-codespell",
                    command="codespell {cmdargs}",
                ),
            ],
        ),
        Venv(
            pys=["3"],
            name="riot-helpers",
            # DEV: pytest really doesn't want to execute only `riotfile.py`, call doctest directly
            command="python -m doctest {cmdargs} riotfile.py",
            pkgs={"riot": latest},
        ),
        Venv(
            name="docs",
            pys=["3"],
            pkgs={
                "cython": latest,
                "reno[sphinx]": latest,
                "sphinx": latest,
                "sphinxcontrib-spelling": latest,
                "PyEnchant": latest,
            },
            command="scripts/build-docs",
        ),
        Venv(
            name="benchmarks",
            pys=select_pys(),
            pkgs={"pytest-benchmark": latest, "msgpack": latest},
            command="pytest --benchmark-warmup=on {cmdargs} tests/benchmarks",
            venvs=[
                Venv(
                    name="benchmarks-nogc",
                    command="pytest --benchmark-warmup=on --benchmark-disable-gc {cmdargs} tests/benchmarks",
                ),
            ],
        ),
        Venv(
            name="tracer",
            command="pytest {cmdargs} tests/tracer/",
            venvs=[
                Venv(
                    pys=select_pys(),
                    pkgs={
                        "msgpack": latest,
                        "attrs": ["==19.2.0", latest],
                        "packaging": ["==17.1", latest],
                    },
                )
            ],
        ),
        Venv(
            name="runtime",
            command="pytest {cmdargs} tests/runtime/",
            venvs=[Venv(pys=select_pys(), pkgs={"msgpack": latest})],
        ),
        Venv(
            name="ddtracerun",
            command="pytest {cmdargs} tests/commands/test_runner.py",
            pys=select_pys(),
            pkgs={
                "redis": latest,
                "gevent": latest,
            },
        ),
        Venv(
            name="vendor",
            command="pytest {cmdargs} tests/vendor/",
            pys=select_pys(),
        ),
        Venv(
            name="test_logging",
            command="pytest {cmdargs} tests/contrib/logging",
            pys=select_pys(),
        ),
        Venv(
            name="falcon",
            command="pytest {cmdargs} tests/contrib/falcon",
            venvs=[
                # Falcon 1.x
                # Python 2.7+
                Venv(
                    pys=select_pys(),
                    pkgs={
                        "falcon": [
                            "~=1.4.1",
                            "~=1.4",  # latest 1.x
                        ]
                    },
                ),
                # Falcon 2.x
                # Python 3.5+
                Venv(
                    pys=select_pys(min_version="3.5"),
                    pkgs={
                        "falcon": [
                            "~=2.0.0",
                            "~=2.0",  # latest 2.x
                        ]
                    },
                ),
                # Falcon 3.x
                # Python 3.5+
                Venv(
                    pys=select_pys(min_version="3.5"),
                    pkgs={
                        "falcon": [
                            "~=3.0.0",
                            "~=3.0",  # latest 3.x
                            latest,
                        ]
                    },
                ),
            ],
        ),
        Venv(
            name="celery",
            command="pytest {cmdargs} tests/contrib/celery",
            venvs=[
                # Non-4.x celery should be able to use the older redis lib, since it locks to an older kombu
                Venv(
                    pys=select_pys(max_version="3.6"),
                    pkgs={
                        "celery": "~=3.0",  # most recent 3.x.x release
                        "redis": "~=2.10.6",
                    },
                ),
                # 4.x celery bumps kombu to 4.4+, which requires redis 3.2 or later, this tests against
                # older redis with an older kombu, and newer kombu/newer redis.
                # https://github.com/celery/kombu/blob/3e60e6503a77b9b1a987cf7954659929abac9bac/Changelog#L35
                Venv(
                    pys=select_pys(max_version="3.6"),
                    pkgs={
                        "celery": [
                            "~=4.0.2",
                            "~=4.1.1",
                        ],
                        "redis": "~=2.10.6",
                        "kombu": "~=4.3.0",
                        "pytest": "~=3.10",
                    },
                ),
                Venv(
                    pys=select_pys(max_version="3.6"),
                    pkgs={
                        "celery": [
                            "~=4.0.2",
                            "~=4.1.1",
                        ],
                        "redis": "~=3.5",
                        "kombu": "~=4.4.0",
                    },
                ),
                # Celery 4.2 is now limited to Kombu 4.3
                # https://github.com/celery/celery/commit/1571d414461f01ae55be63a03e2adaa94dbcb15d
                Venv(
                    pys=select_pys(max_version="3.6"),
                    pkgs={
                        "celery": "~=4.2.2",
                        "redis": "~=2.10.6",
                        "kombu": "~=4.3.0",
                    },
                ),
                # Celery 4.3 wants Kombu >= 4.4 and Redis >= 3.2
                Venv(
                    pys=select_pys(),
                    pkgs={
                        "celery": [
                            "~=4.3.1",
                            "~=4.4.7",
                            "~=4.4",  # most recent 4.x
                        ],
                        "redis": "~=3.5",
                        "kombu": "~=4.4",
                    },
                ),
                # Celery 5.x wants Python 3.6+
                Venv(
                    pys=select_pys(min_version="3.6"),
                    env={
                        # https://docs.celeryproject.org/en/v5.0.5/userguide/testing.html#enabling
                        "PYTEST_PLUGINS": "celery.contrib.pytest",
                    },
                    pkgs={
                        "celery": [
                            # Pin until https://github.com/celery/celery/issues/6829 is resolved.
                            # "~=5.0.5",
                            "==5.0.5",
                            "~=5.0",  # most recent 5.x
                            latest,
                        ],
                        "redis": "~=3.5",
                    },
                ),
            ],
        ),
        Venv(
            name="cherrypy",
            command="pytest {cmdargs} tests/contrib/cherrypy",
            venvs=[
                Venv(
                    pys=select_pys(),
                    pkgs={
                        "cherrypy": [
                            ">=11,<12",
                            ">=12,<13",
                            ">=13,<14",
                            ">=14,<15",
                            ">=15,<16",
                            ">=16,<17",
                            ">=17,<18",
                        ],
                    },
                ),
                Venv(
                    pys=select_pys(min_version="3.5"),
                    pkgs={
                        "cherrypy": [">=18.0,<19", latest],
                    },
                ),
            ],
        ),
        Venv(
            name="pymongo",
            command="pytest {cmdargs} tests/contrib/pymongo",
            venvs=[
                Venv(
                    pys=select_pys(max_version="3.7"),
                    pkgs={
                        "pymongo": [
                            ">=3.0,<3.1",
                            ">=3.1,<3.2",
                            ">=3.2,<3.3",
                            ">=3.3,<3.4",
                            ">=3.4,<3.5",
                            ">=3.5,<3.6",
                            ">=3.6,<3.7",
                            ">=3.7,<3.8",
                            ">=3.8,<3.9",
                            ">=3.9,<3.10",
                            ">=3.10,<3.11",
                            latest,
                        ],
                        "mongoengine": latest,
                    },
                ),
                Venv(
                    pys=select_pys(min_version="3.8"),
                    pkgs={
                        "pymongo": [
                            ">=3.0,<3.1",
                            ">=3.1,<3.2",
                            ">=3.2,<3.3",
                            ">=3.3,<3.4",
                            ">=3.5,<3.6",
                            ">=3.6,<3.7",
                            ">=3.7,<3.8",
                            ">=3.8,<3.9",
                            ">=3.9,<3.10",
                            ">=3.10,<3.11",
                            latest,
                        ],
                        "mongoengine": latest,
                    },
                ),
            ],
        ),
        # Django  Python version support
        # 1.11    2.7, 3.4, 3.5, 3.6, 3.7 (added in 1.11.17)
        # 2.0     3.4, 3.5, 3.6, 3.7
        # 2.1     3.5, 3.6, 3.7
        # 2.2     3.5, 3.6, 3.7, 3.8 (added in 2.2.8)
        # 3.0     3.6, 3.7, 3.8
        # 3.1     3.6, 3.7, 3.8
        # Source: https://docs.djangoproject.com/en/dev/faq/install/#what-python-version-can-i-use-with-django
        Venv(
            name="django",
            command="pytest {cmdargs} tests/contrib/django",
            venvs=[
                Venv(
                    pys=select_pys(max_version="3.6"),
                    pkgs={
                        "django": [">=1.8,<1.9", ">=1.11,<1.12"],
                        "django-pylibmc": ">=0.6,<0.7",
                        "django-redis": ">=4.5,<4.6",
                        "pylibmc": latest,
                        "pytest-django": "==3.10.0",
                        "python-memcached": latest,
                        "redis": ">=2.10,<2.11",
                        "psycopg2": ["~=2.8.0"],
                    },
                ),
                Venv(
                    pys=["3.5"],
                    pkgs={
                        "django": [">=2.0,<2.1", ">=2.1,<2.2", ">=2.2,<2.3"],
                        "django-pylibmc": ">=0.6,<0.7",
                        "django-redis": ">=4.5,<4.6",
                        "pylibmc": latest,
                        "pytest-django": "==3.10.0",
                        "python-memcached": latest,
                        "redis": ">=2.10,<2.11",
                        "psycopg2": ["~=2.8.0"],
                    },
                ),
                Venv(
                    pys=select_pys(min_version="3.6"),
                    pkgs={
                        "django": [">=2.0,<2.1", ">=2.1,<2.2", ">=2.2,<2.3", ">=3.0,<3.1", latest],
                        "django-pylibmc": ">=0.6,<0.7",
                        "django-redis": ">=4.5,<4.6",
                        "pylibmc": latest,
                        "pytest-django": "==3.10.0",
                        "python-memcached": latest,
                        "redis": ">=2.10,<2.11",
                        "psycopg2": ["~=2.8.0"],
                    },
                ),
                Venv(
                    pys=select_pys(max_version="3.6"),
                    env={"TEST_DATADOG_DJANGO_MIGRATION": "1"},
                    pkgs={
                        "pytest-django": "==3.10.0",
                        "django": [">=1.8,<1.9", ">=1.11,<1.12"],
                    },
                ),
                Venv(
                    pys=["3.5"],
                    env={"TEST_DATADOG_DJANGO_MIGRATION": "1"},
                    pkgs={
                        "pytest-django": "==3.10.0",
                        "django": [">=2.0,<2.1", ">=2.1,<2.2", ">=2.2,<2.3"],
                    },
                ),
                Venv(
                    pys=select_pys(min_version="3.6"),
                    env={"TEST_DATADOG_DJANGO_MIGRATION": "1"},
                    pkgs={
                        "pytest-django": "==3.10.0",
                        "django": [">=2.0,<2.1", ">=2.1,<2.2", ">=2.2,<2.3", ">=3.0,<3.1", latest],
                    },
                ),
            ],
        ),
        Venv(
            name="djangorestframework",
            command="pytest {cmdargs} tests/contrib/djangorestframework",
            venvs=[
                Venv(
                    pys=select_pys(max_version="3.6"),
                    pkgs={
                        "django": "==1.11",
                        "djangorestframework": [">=3.4,<3.5", ">=3.7,<3.8"],
                        "pytest-django": "==3.10.0",
                    },
                ),
                Venv(
                    pys=select_pys(min_version="3.5"),
                    pkgs={
                        "django": ">=2.2,<2.3",
                        "djangorestframework": [">=3.8,<3.9", ">=3.9,<3.10", latest],
                        "pytest-django": "==3.10.0",
                    },
                ),
                Venv(
                    pys=select_pys(min_version="3.6"),
                    pkgs={
                        "django": ">=3.0,<3.1",
                        "djangorestframework": ">=3.10,<3.11",
                        "pytest-django": "==3.10.0",
                    },
                ),
                Venv(
                    pys=select_pys(min_version="3.6"),
                    pkgs={
                        "django": latest,
                        "djangorestframework": ">=3.11,<3.12",
                        "pytest-django": "==3.10.0",
                    },
                ),
            ],
        ),
        Venv(
            name="elasticsearch",
            command="pytest {cmdargs} tests/contrib/elasticsearch/test_elasticsearch.py",
            venvs=[
                Venv(
                    pys=select_pys(max_version="3.8"),
                    pkgs={
                        "elasticsearch": [
                            "~=1.6.0",
                            "~=1.7.0",
                            "~=1.8.0",
                            "~=1.9.0",
                            "~=2.3.0",
                            "~=2.4.0",
                            "~=5.1.0",
                            "~=5.2.0",
                            "~=5.3.0",
                            "~=5.4.0",
                            "~=6.3.0",
                            "~=6.4.0",
                            "~=6.8.0",
                            "~=7.0.0",
                            "~=7.1.0",
                            "~=7.5.0",
                        ]
                    },
                ),
                Venv(
                    pys=select_pys(),
                    pkgs={
                        "elasticsearch": [
                            "~=7.6.0",
                            "~=7.8.0",
                            "~=7.10.0",
                            latest,
                        ]
                    },
                ),
                Venv(pys=select_pys(), pkgs={"elasticsearch1": ["~=1.10.0"]}),
                Venv(pys=select_pys(), pkgs={"elasticsearch2": ["~=2.5.0"]}),
                Venv(pys=select_pys(), pkgs={"elasticsearch5": ["~=5.5.0"]}),
                Venv(pys=select_pys(), pkgs={"elasticsearch6": ["~=6.4.0", "~=6.8.0", latest]}),
                Venv(pys=select_pys(), pkgs={"elasticsearch7": ["~=7.6.0", "~=7.8.0", "~=7.10.0", latest]}),
            ],
        ),
        Venv(
            name="elasticsearch-multi",
            command="pytest {cmdargs} tests/contrib/elasticsearch/test_elasticsearch_multi.py",
            venvs=[
                Venv(
                    pys=select_pys(),
                    pkgs={
                        "elasticsearch": ["~=1.6.0"],
                        "elasticsearch2": [latest],
                        "elasticsearch5": [latest],
                        "elasticsearch6": [latest],
                        "elasticsearch7": [latest],
                    },
                ),
            ],
        ),
        Venv(
            name="flask",
            command="pytest {cmdargs} tests/contrib/flask",
            pkgs={
                "blinker": latest,
            },
            venvs=[
                # Flask == 0.12.0
                Venv(
                    pys=select_pys(),
                    pkgs={
                        "flask": ["~=0.12.0"],
                        "pytest": "~=3.0",
                    },
                ),
                Venv(
                    pys=select_pys(),
                    command="python tests/ddtrace_run.py pytest {cmdargs} tests/contrib/flask_autopatch",
                    env={
                        "DATADOG_SERVICE_NAME": "test.flask.service",
                        "DATADOG_PATCH_MODULES": "jinja2:false",
                    },
                    pkgs={
                        "flask": ["~=0.12.0"],
                        "pytest": "~=3.0",
                    },
                ),
                # Flask 1.x.x
                Venv(
                    pys=select_pys(),
                    pkgs={
                        "flask": [
                            "~=1.0.0",
                            "~=1.1.0",
                            "~=1.0",  # latest 1.x
                        ],
                    },
                ),
                Venv(
                    pys=select_pys(),
                    command="python tests/ddtrace_run.py pytest {cmdargs} tests/contrib/flask_autopatch",
                    env={
                        "DATADOG_SERVICE_NAME": "test.flask.service",
                        "DATADOG_PATCH_MODULES": "jinja2:false",
                    },
                    pkgs={
                        "flask": [
                            "~=1.0.0",
                            "~=1.1.0",
                            "~=1.0",  # latest 1.x
                        ],
                    },
                ),
                # Flask >= 2.0.0
                Venv(
                    pys=select_pys(min_version="3.6"),
                    pkgs={
                        "flask": [
                            "~=2.0.0",
                            "~=2.0",  # latest 2.x
                            latest,
                        ],
                    },
                ),
                Venv(
                    pys=select_pys(min_version="3.6"),
                    command="python tests/ddtrace_run.py pytest {cmdargs} tests/contrib/flask_autopatch",
                    env={
                        "DATADOG_SERVICE_NAME": "test.flask.service",
                        "DATADOG_PATCH_MODULES": "jinja2:false",
                    },
                    pkgs={
                        "flask": [
                            "~=2.0.0",
                            "~=2.0",  # latest 2.x
                            latest,
                        ],
                    },
                ),
            ],
        ),
        Venv(
            name="flask_cache",
            command="pytest {cmdargs} tests/contrib/flask_cache",
            pkgs={
                "python-memcached": latest,
                "redis": "~=2.0",
                "blinker": latest,
                "werkzeug": "<1.0",
            },
            venvs=[
                Venv(
                    pys=select_pys(max_version="2.7"),
                    pkgs={
                        "flask": ["~=0.10.0", "~=0.11.0"],
                        "Flask-Cache": ["~=0.12.0"],
                    },
                ),
                Venv(
                    pys=select_pys(),
                    pkgs={
                        "flask": ["~=0.10.0", "~=0.11.0", "~=0.12.0"],
                        "Flask-Cache": ["~=0.13.0", latest],
                    },
                ),
            ],
        ),
        Venv(
            name="mako",
            command="pytest {cmdargs} tests/contrib/mako",
            pys=select_pys(),
            pkgs={"mako": ["<1.0.0", "~=1.0.0", "~=1.1.0", latest]},
        ),
        Venv(
            name="mysql",
            command="pytest {cmdargs} tests/contrib/mysql",
            venvs=[
                Venv(
                    pys="2.7",
                    pkgs={"mysql-connector-python": ["==8.0.5", "<8.0.24"]},
                ),
                Venv(
                    pys=select_pys(min_version="3"),
                    pkgs={"mysql-connector-python": ["==8.0.5", ">=8.0", latest]},
                ),
            ],
        ),
        Venv(
            name="psycopg",
            command="pytest {cmdargs} tests/contrib/psycopg",
            venvs=[
                Venv(
                    pys=select_pys(min_version="2.7", max_version="3.6"),
                    pkgs={"psycopg2": ["~=2.7.0", "~=2.8.0", latest]},
                ),
                Venv(
                    pys=["3.7"],
                    pkgs={"psycopg2": ["~=2.7.0", "~=2.8.0", latest]},
                ),
                Venv(
                    pys=select_pys(min_version="3.8"),
                    pkgs={"psycopg2": ["~=2.8.0", latest]},
                ),
            ],
        ),
        Venv(
            name="pymemcache",
            pys=select_pys(),
            pkgs={
                "pymemcache": [
                    "~=1.4",  # Most recent 1.x release
                    "~=2.0",  # Most recent 2.x release
                    "~=3.0.1",
                    "~=3.1.1",
                    "~=3.2.0",
                    "~=3.3.0",
                    "~=3.4.2",
                    latest,
                ]
            },
            venvs=[
                Venv(command="pytest {cmdargs} --ignore=tests/contrib/pymemcache/autopatch tests/contrib/pymemcache"),
                Venv(command="python tests/ddtrace_run.py pytest {cmdargs} tests/contrib/pymemcache/autopatch/"),
            ],
        ),
        Venv(
            name="pynamodb",
            command="pytest {cmdargs} tests/contrib/pynamodb",
            pkgs={
                "pynamodb": [">=4.0,<4.1", ">=4.1,<4.2", ">=4.2,<4.3", ">=4.3,<4.4", latest],
                "moto": ">=1.0,<2.0",
            },
            venvs=[
                Venv(pys=select_pys(min_version="3.5")),
                Venv(
                    pys=["2.7"],
                    pkgs={
                        "rsa": "<4.7.1",
                    },
                ),
            ],
        ),
        Venv(
            name="starlette",
            command="pytest {cmdargs} tests/contrib/starlette",
            venvs=[
                Venv(
                    pys=select_pys(min_version="3.6"),
                    pkgs={
                        "starlette": [">=0.13,<0.14", ">=0.14,<0.15", latest],
                        "httpx": latest,
                        "pytest-asyncio": latest,
                        "requests": latest,
                        "aiofiles": latest,
                        # Pinned until https://github.com/encode/databases/issues/298 is resolved.
                        "sqlalchemy": "~=1.3.0",
                        "aiosqlite": latest,
                        "databases": latest,
                    },
                ),
            ],
        ),
        Venv(
            name="sqlalchemy",
            command="pytest {cmdargs} tests/contrib/sqlalchemy",
            venvs=[
                Venv(
                    pys=select_pys(max_version="3"),
                    pkgs={
                        "sqlalchemy": ["~=1.0.0", "~=1.1.0", "~=1.2.0", "~=1.3.0", latest],
                        "psycopg2": ["~=2.8.0"],
                        "mysql-connector-python": ["<8.0.24"],
                    },
                ),
                Venv(
                    pys=select_pys(min_version="3"),
                    pkgs={
                        "sqlalchemy": ["~=1.0.0", "~=1.1.0", "~=1.2.0", "~=1.3.0", latest],
                        "psycopg2": ["~=2.8.0"],
                        "mysql-connector-python": latest,
                    },
                ),
            ],
        ),
        Venv(
            name="requests",
            command="pytest {cmdargs} tests/contrib/requests",
            venvs=[
                Venv(
                    pys=select_pys(),
                    pkgs={
                        "requests-mock": ">=1.4",
                        "requests": [
                            ">=2.8,<2.9",
                            ">=2.10,<2.11",
                            ">=2.12,<2.13",
                            ">=2.14,<2.15",
                            ">=2.16,<2.17",
                            ">=2.18,<2.19",
                            ">=2.20,<2.21",
                            latest,
                        ],
                    },
                ),
            ],
        ),
        Venv(
            name="wsgi",
            command="pytest {cmdargs} tests/contrib/wsgi",
            venvs=[
                Venv(
                    pys=select_pys(),
                    pkgs={
                        "WebTest": latest,
                    },
                ),
            ],
        ),
        Venv(
            name="boto",
            command="pytest {cmdargs} tests/contrib/boto",
            venvs=[Venv(pys=select_pys(max_version="3.6"), pkgs={"boto": latest, "moto": ["<1.0"]})],
        ),
        Venv(
            name="botocore",
            command="pytest {cmdargs} tests/contrib/botocore",
            pkgs={"botocore": latest, "moto": [">=1.0,<2.0"]},
            venvs=[
                Venv(pys=select_pys(min_version="3.5")),
                Venv(pys=["2.7"], pkgs={"rsa": ["<4.7.1"]}),
            ],
        ),
        Venv(
            name="mongoengine",
            command="pytest {cmdargs} tests/contrib/mongoengine",
            pkgs={
                "pymongo": latest,
            },
            venvs=[
                Venv(
                    pys=select_pys(),
                    pkgs={
                        # 0.20 dropped support for Python 2.7
                        "mongoengine": [">=0.15,<0.16", ">=0.16,<0.17", ">=0.17,<0.18", ">=0.18,<0.19"]
                    },
                ),
                Venv(
                    pys=select_pys(min_version="3.6"),
                    pkgs={"mongoengine": [">=0.20,<0.21", ">=0.21,<0.22", ">=0.22,<0.23", latest]},
                ),
            ],
        ),
        Venv(
            name="asgi",
            pkgs={
                "pytest-asyncio": latest,
                "httpx": latest,
                "asgiref": ["~=3.0.0", "~=3.0"],
            },
            pys=select_pys(min_version="3.6"),
            command="pytest {cmdargs} tests/contrib/asgi",
        ),
        Venv(
            name="fastapi",
            command="pytest {cmdargs} tests/contrib/fastapi",
            venvs=[
                Venv(
                    pys=select_pys(min_version="3.6"),
                    pkgs={
                        "fastapi": [">=0.51,<0.52", ">=0.55,<0.56", ">=0.60,<0.61", latest],
                        "httpx": latest,
                        "pytest-asyncio": latest,
                        "requests": latest,
                        "aiofiles": latest,
                    },
                ),
            ],
        ),
        Venv(
            name="pytest",
            command="pytest {cmdargs} tests/contrib/pytest",
            venvs=[
                Venv(
                    pys=["2.7"],
                    # pytest==4.6 is last to support python 2.7
                    pkgs={"pytest": ">=4.0,<4.6"},
                ),
                Venv(
                    pys=select_pys(min_version="3.5"),
                    pkgs={
                        "pytest": [
                            ">=3.0,<4.0",
                            ">=4.0,<5.0",
                            ">=5.0,<6.0",
                            ">=6.0,<7.0",
                            latest,
                        ],
                    },
                ),
            ],
        ),
        Venv(
            name="grpc",
            command="pytest {cmdargs} tests/contrib/grpc",
            pkgs={
                "googleapis-common-protos": latest,
            },
            venvs=[
                # Versions between 1.14 and 1.20 have known threading issues
                # See https://github.com/grpc/grpc/issues/18994
                Venv(
                    pys=select_pys(max_version="3.6"),
                    pkgs={
                        "grpcio": [
                            "~=1.12.0",
                            "~=1.20.0",
                            "~=1.21.0",
                            "~=1.22.0",
                        ],
                    },
                ),
                Venv(
                    pys=["3.7"],
                    pkgs={
                        "grpcio": [
                            "~=1.20.0",
                            "~=1.21.0",
                            "~=1.22.0",
                            "~=1.24.0",
                            "~=1.26.0",
                            "~=1.28.0",
                            latest,
                        ],
                    },
                ),
                Venv(
                    pys=select_pys(min_version="3.8"),
                    pkgs={
                        "grpcio": ["~=1.24.0", "~=1.26.0", "~=1.28.0", latest],
                    },
                ),
            ],
        ),
        Venv(
            name="urllib3",
            pys=select_pys(),
            pkgs={"urllib3": ["~=1.22.0", ">=1.23,<1.27", latest]},
            command="pytest {cmdargs} tests/contrib/urllib3",
        ),
        Venv(
<<<<<<< HEAD
            name="appsec",
            command="pytest {cmdargs} tests/appsec/",
            venvs=[Venv(pys=select_pys())],
=======
            name="jinja2",
            venvs=[
                Venv(
                    pys=select_pys(),
                    pkgs={"jinja2": [("~=2.%d.0" % m) for m in range(7, 12)]},
                ),
                Venv(
                    pys=select_pys(min_version="3.6"),
                    pkgs={"jinja2": ["~=3.0.0", latest]},
                ),
            ],
            command="pytest {cmdargs} tests/contrib/jinja2",
>>>>>>> add3084a
        ),
    ],
)<|MERGE_RESOLUTION|>--- conflicted
+++ resolved
@@ -972,11 +972,11 @@
             command="pytest {cmdargs} tests/contrib/urllib3",
         ),
         Venv(
-<<<<<<< HEAD
             name="appsec",
             command="pytest {cmdargs} tests/appsec/",
             venvs=[Venv(pys=select_pys())],
-=======
+        ),
+        Venv(
             name="jinja2",
             venvs=[
                 Venv(
@@ -989,7 +989,6 @@
                 ),
             ],
             command="pytest {cmdargs} tests/contrib/jinja2",
->>>>>>> add3084a
         ),
     ],
 )