# type: ignore
import logging
from typing import List  # noqa
from typing import Tuple  # noqa

from riot import Venv


logger = logging.getLogger(__name__)
latest = ""


SUPPORTED_PYTHON_VERSIONS = [
    (3, 7),
    (3, 8),
    (3, 9),
    (3, 10),
    (3, 11),
]  # type: List[Tuple[int, int]]


def version_to_str(version):
    # type: (Tuple[int, int]) -> str
    """Convert a Python version tuple to a string

    >>> version_to_str((3, 7))
    '3.7'
    >>> version_to_str((3, 8))
    '3.8'
    >>> version_to_str((3, 9))
    '3.9'
    >>> version_to_str((3, 10))
    '3.10'
    >>> version_to_str((3, 11))
    '3.11'
    >>> version_to_str((3, ))
    '3'
    """
    return ".".join(str(p) for p in version)


def str_to_version(version):
    # type: (str) -> Tuple[int, int]
    """Convert a Python version string to a tuple

    >>> str_to_version("3.7")
    (3, 7)
    >>> str_to_version("3.8")
    (3, 8)
    >>> str_to_version("3.9")
    (3, 9)
    >>> str_to_version("3.10")
    (3, 10)
    >>> str_to_version("3.11")
    (3, 11)
    >>> str_to_version("3")
    (3,)
    """
    return tuple(int(p) for p in version.split("."))


MIN_PYTHON_VERSION = version_to_str(min(SUPPORTED_PYTHON_VERSIONS))
MAX_PYTHON_VERSION = version_to_str(max(SUPPORTED_PYTHON_VERSIONS))


def select_pys(min_version=MIN_PYTHON_VERSION, max_version=MAX_PYTHON_VERSION):
    # type: (str, str) -> List[str]
    """Helper to select python versions from the list of versions we support

    >>> select_pys()
    ['3.7', '3.8', '3.9', '3.10', '3.11']
    >>> select_pys(min_version='3')
    ['3.7', '3.8', '3.9', '3.10', '3.11']
    >>> select_pys(max_version='3')
    []
    >>> select_pys(min_version='3.7', max_version='3.9')
    ['3.7', '3.8', '3.9']
    """
    min_version = str_to_version(min_version)
    max_version = str_to_version(max_version)

    return [version_to_str(version) for version in SUPPORTED_PYTHON_VERSIONS if min_version <= version <= max_version]


venv = Venv(
    pkgs={
        "mock": latest,
        "pytest": latest,
        "pytest-mock": latest,
        "coverage": latest,
        "pytest-cov": latest,
        "opentracing": latest,
        "hypothesis": "<6.45.1",
    },
    env={
        "DD_TESTING_RAISE": "1",
        "DD_REMOTE_CONFIGURATION_ENABLED": "false",
        "DD_CIVISIBILITY_AGENTLESS_ENABLED": "1",
        "DD_CIVISIBILITY_CODE_COVERAGE_ENABLED": "1",
        "DD_CIVISIBILITY_ITR_ENABLED": "1",
        "CMAKE_BUILD_PARALLEL_LEVEL": "12",
    },
    venvs=[
        Venv(
            pys=["3"],
            name="scripts",
            command="python -m doctest {cmdargs} "
            "scripts/get-target-milestone.py "
            "scripts/needs_testrun.py "
            "tests/suitespec.py",
        ),
        Venv(
            pys=["3"],
            name="meta-testing",
            command="pytest {cmdargs} tests/meta",
        ),
        Venv(
            name="circleci-gen-config",
            command="python scripts/gen_circleci_config.py {cmdargs}",
            pys=["3"],
            pkgs={
                "ruamel.yaml": latest,
            },
        ),
        Venv(
            name="appsec",
            pys=select_pys(),
            command="pytest {cmdargs} tests/appsec",
            pkgs={
                "requests": latest,
                "gunicorn": latest,
                "flask": latest,
                "pycryptodome": latest,
                "cryptography": latest,
                "astunparse": latest,
            },
            env={
                "DD_IAST_REQUEST_SAMPLING": "100",  # Override default 30% to analyze all IAST requests
            },
        ),
        Venv(
            name="profile-diff",
            command="python scripts/diff.py {cmdargs}",
            pys="3",
            pkgs={
                "austin-python": "~=1.0",
                "rich": latest,
            },
        ),
        Venv(
            name="tracer",
            command="pytest {cmdargs} tests/tracer/",
            pkgs={
                "msgpack": latest,
                "coverage": latest,
                "attrs": ["==20.1.0", latest],
                "structlog": latest,
                # httpretty v1.0 drops python 2.7 support
                "httpretty": "==0.9.7",
            },
            venvs=[
                Venv(pys=select_pys()),
                # This test variant ensures tracer tests are compatible with both 64bit and 128bit trace ids.
                Venv(
                    name="tracer-128-bit-traceid-enabled",
                    pys=MAX_PYTHON_VERSION,
                    env={
                        "DD_TRACE_128_BIT_TRACEID_GENERATION_ENABLED": "true",
                    },
                ),
                Venv(
                    name="tracer-128-bit-traceid-disabled",
                    pys=MAX_PYTHON_VERSION,
                    env={
                        "DD_TRACE_128_BIT_TRACEID_GENERATION_ENABLED": "false",
                    },
                ),
                Venv(
                    name="tracer-python-optimize",
                    env={"PYTHONOPTIMIZE": "1"},
                    # Test with the latest version of Python only
                    pys=MAX_PYTHON_VERSION,
                ),
            ],
        ),
        Venv(
            name="telemetry",
            command="pytest {cmdargs} tests/telemetry/",
            pys=select_pys(),
            pkgs={
                # httpretty v1.0 drops python 2.7 support
                "requests": latest,
                "gunicorn": latest,
                "flask": "<=2.2.3",
                "httpretty": "==0.9.7",
            },
        ),
        Venv(
            name="integration",
            # Enabling coverage for integration tests breaks certain tests in CI
            # Also, running two separate pytest sessions, the ``civisibility`` one with --no-ddtrace
            command="pytest --no-ddtrace --no-cov --ignore-glob='*civisibility*' {cmdargs} tests/integration/ && pytest --no-cov --no-ddtrace {cmdargs} tests/integration/test_integration_civisibility.py",  # noqa: E501
            pkgs={"msgpack": [latest], "coverage": latest},
            venvs=[
                Venv(
                    name="integration-latest",
                    env={
                        "AGENT_VERSION": "latest",
                    },
                    venvs=[
                        Venv(
                            pkgs={
                                "six": "==1.12.0",
                            },
                            venvs=[
                                Venv(pys="3.7"),
                            ],
                        ),
                        Venv(pys=select_pys(min_version="3.8")),
                    ],
                ),
                Venv(
                    name="integration-snapshot",
                    env={
                        "DD_TRACE_AGENT_URL": "http://localhost:9126",
                        "AGENT_VERSION": "testagent",
                    },
                    venvs=[
                        Venv(pys=select_pys(min_version="3.7")),
                    ],
                ),
            ],
        ),
        Venv(
            name="datastreams",
            command="pytest --no-cov {cmdargs} tests/datastreams/",
            pkgs={"msgpack": [latest]},
            venvs=[
                Venv(
                    name="datastreams-latest",
                    env={
                        "AGENT_VERSION": "latest",
                    },
                    venvs=[
                        Venv(
                            pkgs={
                                "six": "==1.12.0",
                            },
                            venvs=[
                                Venv(pys="3.7"),
                            ],
                        ),
                        Venv(pys=select_pys(min_version="3.8")),
                    ],
                ),
            ],
        ),
        Venv(
            name="internal",
            command="pytest {cmdargs} tests/internal/",
            pkgs={
                "httpretty": "==0.9.7",
                "gevent": latest,
                "pytest-asyncio": latest,
            },
            # FIXME[bytecode-3.11]: internal depends on bytecode, which is not python 3.11 compatible.
            pys=select_pys(min_version="3.7"),
        ),
        Venv(
            name="gevent",
            command="pytest {cmdargs} tests/contrib/gevent",
            pkgs={
                "elasticsearch": latest,
                "pynamodb": latest,
            },
            venvs=[
                Venv(
                    pkgs={
                        "aiobotocore": "<=2.3.1",
                        "aiohttp": latest,
                        "botocore": latest,
                        "requests": latest,
                        "opensearch-py": latest,
                    },
                    venvs=[
                        Venv(
                            pys=select_pys(min_version="3.7", max_version="3.8"),
                            pkgs={
                                "gevent": "~=1.5.0",
                                # greenlet>0.4.17 wheels are incompatible with gevent and python>3.7
                                # This issue was fixed in gevent v20.9:
                                # https://github.com/gevent/gevent/issues/1678#issuecomment-697995192
                                "greenlet": "<0.4.17",
                            },
                        ),
                        Venv(
                            pys="3.9",
                            pkgs={
                                "gevent": ["~=21.1.0", latest],
                                "greenlet": "~=1.0",
                            },
                        ),
                        Venv(
                            # gevent added support for Python 3.10 in 21.8.0
                            pys="3.10",
                            pkgs={
                                "gevent": ["~=21.12.0", latest],
                            },
                        ),
                        Venv(
                            # gevent added support for Python 3.11 in 22.8.0
                            pys="3.11",
                            pkgs={
                                "gevent": ["~=22.10.0", latest],
                            },
                        ),
                    ],
                ),
            ],
        ),
        Venv(
            name="runtime",
            command="pytest {cmdargs} tests/runtime/",
            venvs=[Venv(pys=select_pys(), pkgs={"msgpack": latest})],
        ),
        Venv(
            name="ddtracerun",
            command="pytest {cmdargs} --no-cov tests/commands/test_runner.py",
            venvs=[
                Venv(
                    pys=select_pys(),
                    pkgs={
                        "redis": latest,
                        "gevent": latest,
                    },
                ),
            ],
        ),
        Venv(
            name="debugger",
            command="pytest {cmdargs} tests/debugging/",
            pkgs={
                "msgpack": latest,
                "httpretty": "==0.9.7",
                "typing-extensions": latest,
                "pytest-asyncio": latest,
            },
            pys=select_pys(min_version="3.7"),
        ),
        Venv(
            name="vendor",
            command="pytest {cmdargs} tests/vendor/",
            pys=select_pys(),
            pkgs={
                "msgpack": ["~=1.0.0", latest],
            },
        ),
        Venv(
            name="vertica",
            command="pytest {cmdargs} tests/contrib/vertica/",
            pys=select_pys(max_version="3.9"),
            pkgs={
                "vertica-python": [">=0.6.0,<0.7.0", ">=0.7.0,<0.8.0"],
            },
            # venvs=[
            # FIXME: tests fail on vertica 1.x
            # Venv(
            #     # vertica-python added support for Python 3.9/3.10 in 1.0
            #     pys=select_pys(min_version="3.7", max_version="3.10"),
            #     pkgs={"vertica-python": ["~=1.0", latest]},
            # ),
            # Venv(
            #     # vertica-python added support for Python 3.11 in 1.2
            #     pys="3.11",
            #     pkgs={"vertica-python": ["~=1.2", latest]},
            # ),
            # ],
        ),
        Venv(
            name="wait",
            command="python tests/wait-for-services.py {cmdargs}",
            # Default Python 3 (3.10) collections package breaks with kombu/vertica, so specify Python 3.9 instead.
            pys="3.9",
            create=True,
            skip_dev_install=True,
            pkgs={
                "cassandra-driver": latest,
                "psycopg2-binary": latest,
                "mysql-connector-python": "!=8.0.18",
                "vertica-python": ">=0.6.0,<0.7.0",
                "kombu": ">=4.2.0,<4.3.0",
            },
        ),
        Venv(
            name="httplib",
            command="pytest {cmdargs} tests/contrib/httplib",
            pys=select_pys(),
        ),
        Venv(
            name="test_logging",
            command="pytest {cmdargs} tests/contrib/logging",
            pys=select_pys(),
        ),
        Venv(
            name="falcon",
            command="pytest {cmdargs} tests/contrib/falcon",
            pys=select_pys(min_version="3.7"),
            pkgs={
                "falcon": [
                    "~=3.0.0",
                    "~=3.0",  # latest 3.x
                    latest,
                ]
            },
        ),
        Venv(
            name="bottle",
            pkgs={"WebTest": latest},
            venvs=[
                Venv(
                    command="pytest {cmdargs} --ignore='tests/contrib/bottle/test_autopatch.py' tests/contrib/bottle/",
                    venvs=[
                        Venv(
                            pys=select_pys(max_version="3.9"),
                            pkgs={"bottle": [">=0.12,<0.13", latest]},
                        ),
                    ],
                ),
                Venv(
                    command="python tests/ddtrace_run.py pytest {cmdargs} tests/contrib/bottle/test_autopatch.py",
                    env={"DD_SERVICE": "bottle-app"},
                    venvs=[
                        Venv(
                            pys=select_pys(max_version="3.9"),
                            pkgs={"bottle": [">=0.12,<0.13", latest]},
                        ),
                    ],
                ),
            ],
        ),
        Venv(
            name="celery",
            command="pytest {cmdargs} tests/contrib/celery",
            pkgs={"more_itertools": "<8.11.0"},
            venvs=[
                # Celery 4.3 wants Kombu >= 4.4 and Redis >= 3.2
                # Split into <3.8 and >=3.8 to pin importlib_metadata dependency for kombu
                Venv(
                    # celery dropped support for Python 2.7/3.5 in 5.0
                    pkgs={
                        "pytest": "~=3.10",
                        "celery": [
                            "~=4.4",  # most recent 4.x
                        ],
                        "redis": "~=3.5",
                        "kombu": "~=4.4",
                        "importlib_metadata": "<5.0",  # kombu using deprecated shims removed in importlib_metadata 5.0
                        "pytest-cov": "==2.3.0",
                        "pytest-mock": "==2.0.0",
                    },
                    venvs=[
                        # exceptiongroup latest specified to avoid riot bug: https://github.com/DataDog/riot/issues/211
                        Venv(pys="3.7", pkgs={"exceptiongroup": latest}),
                    ],
                ),
                Venv(
                    # celery added support for Python 3.9 in 4.x
                    pys=select_pys(min_version="3.8", max_version="3.9"),
                    pkgs={
                        "pytest": "~=3.10",
                        "celery": [
                            "~=4.4",  # most recent 4.x
                        ],
                        "redis": "~=3.5",
                        "kombu": "~=4.4",
                    },
                ),
                # Celery 5.x wants Python 3.6+
                # Split into <3.8 and >=3.8 to pin importlib_metadata dependency for kombu
                Venv(
                    pys="3.7",
                    env={
                        # https://docs.celeryproject.org/en/v5.0.5/userguide/testing.html#enabling
                        "PYTEST_PLUGINS": "celery.contrib.pytest",
                    },
                    pkgs={
                        "celery": [
                            "~=5.1.0",
                            latest,
                        ],
                        "redis": "~=3.5",
                        "importlib_metadata": "<5.0",  # kombu using deprecated shims removed in importlib_metadata 5.0
                    },
                ),
                Venv(
                    pys=select_pys(min_version="3.8", max_version="3.9"),
                    env={
                        # https://docs.celeryproject.org/en/v5.0.5/userguide/testing.html#enabling
                        "PYTEST_PLUGINS": "celery.contrib.pytest",
                    },
                    pkgs={
                        "celery": [
                            "~=5.2",
                            latest,
                        ],
                        "redis": "~=3.5",
                    },
                ),
                Venv(
                    # celery added support for Python 3.10 in 5.2, no official support for 3.11 yet
                    # Billiard dependency is incompatible with Python 3.11
                    # https://github.com/celery/billiard/issues/377
                    pys="3.10",
                    env={
                        # https://docs.celeryproject.org/en/v5.0.5/userguide/testing.html#enabling
                        "PYTEST_PLUGINS": "celery.contrib.pytest",
                    },
                    pkgs={
                        "celery": [
                            latest,
                        ],
                        "redis": "~=3.5",
                    },
                ),
            ],
        ),
        Venv(
            name="cherrypy",
            command="python -m pytest {cmdargs} tests/contrib/cherrypy",
            venvs=[
                Venv(
                    pys=select_pys(max_version="3.10"),
                    pkgs={
                        "cherrypy": [
                            ">=17,<18",
                        ],
                        "more_itertools": "<8.11.0",
                        "typing-extensions": latest,
                    },
                ),
                Venv(
                    # cherrypy added support for Python 3.11 in 18.7
                    pys=select_pys(min_version="3.7"),
                    pkgs={
                        "cherrypy": [">=18.0,<19", latest],
                        "more_itertools": "<8.11.0",
                    },
                ),
            ],
        ),
        Venv(
            name="pymongo",
            command="pytest {cmdargs} tests/contrib/pymongo",
            pkgs={
                "mongoengine": latest,
            },
            venvs=[
                Venv(
                    pys=select_pys(min_version="3.7", max_version="3.9"), pkgs={"pymongo": ["~=3.11", "~=4.0", latest]}
                ),
                Venv(
                    # pymongo added support for Python 3.10 in 3.12.1
                    # pymongo added support for Python 3.11 in 3.12.3
                    pys=select_pys(min_version="3.10"),
                    pkgs={"pymongo": ["~=3.12.3", "~=4.0", latest]},
                ),
            ],
        ),
        # Django  Python version support
        # 2.2     3.5, 3.6, 3.7, 3.8  3.9
        # 3.2     3.6, 3.7, 3.8, 3.9, 3.10
        # 4.0     3.8, 3.9, 3.10
        # 4.1     3.8, 3.9, 3.10, 3.11
        # 4.2     3.8, 3.9, 3.10, 3.11
        # 5.0     3.10, 3.11, 3.12
        # Source: https://docs.djangoproject.com/en/dev/faq/install/#what-python-version-can-i-use-with-django
        Venv(
            name="django",
            command="pytest {cmdargs} tests/contrib/django",
            pkgs={
                "django-redis": ">=4.5,<4.6",
                "django-pylibmc": ">=0.6,<0.7",
                "daphne": [latest],
                "requests": [latest],
                "redis": ">=2.10,<2.11",
                "psycopg2-binary": [">=2.8.6"],  # We need <2.9.0 for Python 2.7, and >2.9.0 for 3.9+
                "pytest-django": "==3.10.0",
                "pylibmc": latest,
                "python-memcached": latest,
            },
            env={
                "DD_IAST_REQUEST_SAMPLING": "100",  # Override default 30% to analyze all IAST requests
            },
            venvs=[
                Venv(
                    # django dropped support for Python 3.6/3.7 in 4.0
                    pys=select_pys(max_version="3.7"),
                    pkgs={
                        "django": "~=3.2",
                        "channels": ["~=3.0", latest],
                    },
                ),
                Venv(
                    # django dropped support for Python 3.8/3.9 in 5.0
                    pys=select_pys(min_version="3.8", max_version="3.9"),
                    pkgs={
                        "django": ["~=4.0", latest],
                        "channels": latest,
                    },
                ),
                Venv(
                    # django started supporting psycopg3 in 4.2 for versions >3.1.8
                    pys=select_pys(min_version="3.8", max_version="3.9"),
                    pkgs={
                        "django": ["~=4.2", latest],
                        "psycopg": latest,
                        "channels": latest,
                    },
                ),
                Venv(
                    pys=select_pys(min_version="3.10"),
                    pkgs={
                        "django": [latest],
                        "psycopg": latest,
                        "channels": latest,
                    },
                ),
            ],
        ),
        Venv(
            name="django_hosts",
            command="pytest {cmdargs} tests/contrib/django_hosts",
            pkgs={
                "pytest-django": [
                    "==3.10.0",
                ],
            },
            venvs=[
                Venv(
                    pys=select_pys(min_version="3.7"),
                    pkgs={
                        "django_hosts": "~=4.0",
                        "django": "~=3.2",
                    },
                ),
                Venv(
                    pys=select_pys(min_version="3.8"),
                    pkgs={
                        "django_hosts": ["~=5.0", latest],
                        "django": "~=4.0",
                    },
                ),
            ],
        ),
        Venv(
            name="djangorestframework",
            command="pytest {cmdargs} tests/contrib/djangorestframework",
            pkgs={"pytest-django": "==3.10.0"},
            venvs=[
                Venv(
                    # djangorestframework dropped support for Django 2.x in 3.14
                    pys=select_pys(min_version="3.7", max_version="3.9"),
                    pkgs={
                        "django": ">=2.2,<2.3",
                        "djangorestframework": ["==3.12.4", "==3.13.1"],
                    },
                ),
                Venv(
                    pys=select_pys(min_version="3.7"),
                    pkgs={
                        "django": "~=3.2",
                        "djangorestframework": ">=3.11,<3.12",
                    },
                ),
                Venv(
                    pys=select_pys(min_version="3.8"),
                    pkgs={
                        "django": "~=4.0",
                        "djangorestframework": ["~=3.13", latest],
                    },
                ),
            ],
        ),
        Venv(
            name="django_celery",
            command="pytest {cmdargs} tests/contrib/django_celery",
            pkgs={
                # The test app was built with Django 2. We don't need to test
                # other versions as the main purpose of these tests is to ensure
                # an error-free interaction between Django and Celery. We find
                # that we currently have no reasons for expanding this matrix.
                "django": "==2.2.1",
                "sqlalchemy": "~=1.2.18",
                "celery": "~=5.0.5",
                "gevent": latest,
                "requests": latest,
                "typing-extensions": latest,
            },
            pys=select_pys(min_version="3.8"),
        ),
        Venv(
            name="elasticsearch",
            command="pytest {cmdargs} tests/contrib/elasticsearch/test_elasticsearch.py",
            venvs=[
                Venv(
                    pys=select_pys(),
                    pkgs={
                        "elasticsearch": [
                            "~=7.6.0",
                            "~=7.8.0",
                            "~=7.10.0",
                            # latest,
                            # FIXME: Elasticsearch introduced a breaking change in 7.14
                            # which makes it incompatible with previous major versions.
                        ]
                    },
                ),
                Venv(pys=select_pys(), pkgs={"elasticsearch1": ["~=1.10.0"]}),
                Venv(pys=select_pys(), pkgs={"elasticsearch2": ["~=2.5.0"]}),
                Venv(pys=select_pys(), pkgs={"elasticsearch5": ["~=5.5.0"]}),
                Venv(pys=select_pys(), pkgs={"elasticsearch6": ["~=6.8.0", latest]}),
                Venv(pys=select_pys(), pkgs={"elasticsearch7": ["~=7.11.0"]}),
            ],
        ),
        Venv(
            name="elasticsearch-multi",
            command="pytest {cmdargs} tests/contrib/elasticsearch/test_elasticsearch_multi.py",
            venvs=[
                Venv(
                    pys=select_pys(),
                    pkgs={
                        "elasticsearch": ["~=1.6.0"],
                        "elasticsearch6": [latest],
                        "elasticsearch7": ["<7.14.0"],
                    },
                ),
            ],
        ),
        Venv(
            name="elasticsearch8-patch",
            command="pytest {cmdargs} tests/contrib/elasticsearch/test_es8_patch.py",
            venvs=[
                Venv(
                    pys=select_pys(min_version="3.7"),
                    pkgs={
                        "elasticsearch8": [latest],
                    },
                ),
            ],
        ),
        Venv(
            name="elasticsearch-opensearch",
            # avoid running tests in ElasticsearchPatchTest, only run tests with OpenSearchPatchTest configurations
            command="pytest {cmdargs} tests/contrib/elasticsearch/test_opensearch.py -k 'not ElasticsearchPatchTest'",
            pys=select_pys(),
            pkgs={"opensearch-py[requests]": ["~=1.1.0", "~=2.0.0", latest]},
        ),
        Venv(
            name="flask",
            command="pytest {cmdargs} tests/contrib/flask",
            pkgs={"blinker": latest, "requests": latest},
            venvs=[
                # Flask 1.x.x
                Venv(
                    pys=select_pys(max_version="3.9"),
                    pkgs={
                        "flask": "~=1.0",
                        # https://github.com/pallets/itsdangerous/issues/290
                        # DEV: Breaking change made in 2.1.0 release
                        "itsdangerous": "<2.1.0",
                        # https://github.com/pallets/markupsafe/issues/282
                        # DEV: Breaking change made in 2.1.0 release
                        "markupsafe": "<2.0",
                        # DEV: Flask 1.0.x is missing a maximum version for werkzeug dependency
                        "werkzeug": "<2.0",
                    },
                ),
                Venv(
                    pys=select_pys(max_version="3.9"),
                    command="python tests/ddtrace_run.py pytest {cmdargs} tests/contrib/flask_autopatch",
                    env={
                        "DD_SERVICE": "test.flask.service",
                        "DD_PATCH_MODULES": "jinja2:false",
                    },
                    pkgs={
                        "flask": "~=1.0",
                        # https://github.com/pallets/itsdangerous/issues/290
                        # DEV: Breaking change made in 2.0 release
                        "itsdangerous": "<2.0",
                        # https://github.com/pallets/markupsafe/issues/282
                        # DEV: Breaking change made in 2.1.0 release
                        "markupsafe": "<2.0",
                        # DEV: Flask 1.0.x is missing a maximum version for werkzeug dependency
                        "werkzeug": "<2.0",
                    },
                ),
                # Flask >= 2.0.0
                Venv(
                    # flask dropped support for Python 2.7/3.5 in 2.0
                    # flask added support for Python 3.10/3.11 in 2.0
                    pys=select_pys(min_version="3.7"),
                    pkgs={
                        "flask": [
                            "~=2.0.0",
                            "~=2.2",  # latest 2.2
                        ],
                        "importlib_metadata": "<=6.0",
                    },
                ),
                Venv(
                    pys=select_pys(min_version="3.7"),
                    command="python tests/ddtrace_run.py pytest {cmdargs} tests/contrib/flask_autopatch",
                    env={
                        "DD_SERVICE": "test.flask.service",
                        "DD_PATCH_MODULES": "jinja2:false",
                    },
                    pkgs={
                        "flask": [
                            "~=2.0.0",
                            "~=2.2",  # latest 2.2
                        ],
                        "importlib_metadata": "<=6.0",
                    },
                ),
                Venv(
                    # flask dropped support for Python 3.7 in 2.3.0
                    pys=select_pys(min_version="3.8"),
                    pkgs={
                        "flask": [
                            "~=2.0.0",
                            "~=2.0",  # latest 2.x
                            latest,
                        ],
                        "importlib_metadata": "<=6.0",
                    },
                ),
                Venv(
                    pys=select_pys(min_version="3.8"),
                    command="python tests/ddtrace_run.py pytest {cmdargs} tests/contrib/flask_autopatch",
                    env={
                        "DD_SERVICE": "test.flask.service",
                        "DD_PATCH_MODULES": "jinja2:false",
                    },
                    pkgs={
                        "flask": [
                            "~=2.0.0",
                            "~=2.0",  # latest 2.x
                            latest,
                        ],
                    },
                ),
            ],
        ),
        Venv(
            name="flask_cache",
            command="pytest {cmdargs} tests/contrib/flask_cache",
            pkgs={
                "python-memcached": latest,
                "redis": "~=2.0",
                "blinker": latest,
            },
            venvs=[
                Venv(
                    pkgs={
                        "flask": "~=0.12.0",
                        "Werkzeug": ["<1.0"],
                        "Flask-Cache": "~=0.13.1",
                        "werkzeug": "<1.0",
                        "pytest": "~=3.0",
                        "pytest-mock": "==2.0.0",
                        "pytest-cov": "==2.1.0",
                        "Jinja2": "~=2.11.0",
                        "more_itertools": "<8.11.0",
                        # https://github.com/pallets/itsdangerous/issues/290
                        # DEV: Breaking change made in 2.0 release
                        "itsdangerous": "<2.0",
                        # https://github.com/pallets/markupsafe/issues/282
                        # DEV: Breaking change made in 2.1.0 release
                        "markupsafe": "<2.0",
                    },
                    venvs=[
                        Venv(pys=select_pys(max_version="3.7")),
                        Venv(pys=select_pys(min_version="3.8", max_version="3.9"), pkgs={"exceptiongroup": latest}),
                    ],
                ),
                Venv(
                    pys=select_pys(min_version="3.7"),
                    pkgs={
                        "flask": "~=1.1.0",
                        "flask-caching": ["~=1.10.0", latest],
                        # https://github.com/pallets/itsdangerous/issues/290
                        # DEV: Breaking change made in 2.0 release
                        "itsdangerous": "<2.0",
                        # https://github.com/pallets/markupsafe/issues/282
                        # DEV: Breaking change made in 2.1.0 release
                        "markupsafe": "<2.0",
                    },
                ),
                Venv(
                    pys=select_pys(min_version="3.7"),
                    pkgs={
                        "flask": [latest],
                        "flask-caching": ["~=1.10.0", latest],
                    },
                ),
            ],
        ),
        Venv(
            name="mako",
            command="pytest {cmdargs} tests/contrib/mako",
            pys=select_pys(),
            pkgs={"mako": ["~=1.1.0", latest]},
        ),
        Venv(
            name="mysql",
            command="pytest {cmdargs} tests/contrib/mysql",
            venvs=[
                Venv(
                    pys=select_pys(min_version="3.7", max_version="3.9"),
                    pkgs={"mysql-connector-python": ["==8.0.5", latest]},
                ),
                Venv(
                    # mysql-connector-python added support for Python 3.10 in 8.0.28
                    pys="3.10",
                    pkgs={"mysql-connector-python": ["~=8.0.28", latest]},
                ),
                Venv(
                    # mysql-connector-python added support for Python 3.11 in 8.0.31
                    pys="3.11",
                    pkgs={"mysql-connector-python": ["~=8.0.31", latest]},
                ),
            ],
        ),
        Venv(
            name="psycopg2",
            command="pytest {cmdargs} tests/contrib/psycopg2",
            venvs=[
                Venv(
                    pys=select_pys(min_version="3.7", max_version="3.8"),
                    pkgs={"psycopg2-binary": "~=2.8.0"},
                ),
                Venv(
                    pys=select_pys(min_version="3.7"),
                    # psycopg2-binary added support for Python 3.9/3.10 in 2.9.1
                    # psycopg2-binary added support for Python 3.11 in 2.9.2
                    pkgs={"psycopg2-binary": ["~=2.9.2", latest]},
                ),
            ],
        ),
        Venv(
            name="psycopg",
            command="pytest {cmdargs} tests/contrib/psycopg",
            pkgs={"pytest-asyncio": latest},
            venvs=[
                Venv(
                    pys=select_pys(min_version="3.7", max_version="3.11"),
                    # Python 3.6 supported up to 3.1.0
                    pkgs={"psycopg": ["~=3.0.18"]},
                ),
                Venv(
                    pys=select_pys(min_version="3.7", max_version="3.11"),
                    # psycopg3>=3.1.0 supports Python 3.7 -> 3.11
                    pkgs={"psycopg": [latest]},
                ),
            ],
        ),
        Venv(
            name="pymemcache",
            pys=select_pys(),
            pkgs={
                "pymemcache": [
                    "~=3.4.2",
                    "~=3.5",
                    latest,
                ]
            },
            venvs=[
                Venv(command="pytest {cmdargs} --ignore=tests/contrib/pymemcache/autopatch tests/contrib/pymemcache"),
                Venv(command="python tests/ddtrace_run.py pytest {cmdargs} tests/contrib/pymemcache/autopatch/"),
            ],
        ),
        Venv(
            name="pynamodb",
            command="pytest {cmdargs} tests/contrib/pynamodb",
            venvs=[
                Venv(
                    pys=select_pys(min_version="3.7"),
                    pkgs={
                        "pynamodb": ["~=5.0", "~=5.3", latest],
                        "moto": ">=1.0,<2.0",
                        "cfn-lint": "~=0.53.1",
                        "Jinja2": "~=2.11.0",
                    },
                ),
            ],
        ),
        Venv(
            name="starlette",
            command="pytest {cmdargs} tests/contrib/starlette",
            pkgs={
                "httpx": latest,
                "pytest-asyncio": latest,
                "requests": latest,
                "aiofiles": latest,
                "sqlalchemy": latest,
                "aiosqlite": latest,
                "databases": latest,
            },
            venvs=[
                Venv(
                    # starlette added support for Python 3.9 in 0.14
                    pys=select_pys(min_version="3.7", max_version="3.9"),
                    pkgs={"starlette": ["~=0.14", "~=0.20", latest]},
                ),
                Venv(
                    # starlette added support for Python 3.10 in 0.15
                    pys="3.10",
                    pkgs={"starlette": ["~=0.15", "~=0.20", latest]},
                ),
                Venv(
                    # starlette added support for Python 3.11 in 0.21
                    pys="3.11",
                    pkgs={"starlette": ["~=0.21", latest]},
                ),
            ],
        ),
        Venv(
            name="sqlalchemy",
            command="pytest {cmdargs} tests/contrib/sqlalchemy",
            venvs=[
                Venv(
                    venvs=[
                        Venv(
                            pys=select_pys(min_version="3.7", max_version="3.9"),
                            pkgs={
                                "sqlalchemy": ["~=1.3", "~=1.4"],
                                "psycopg2-binary": latest,
                                "mysql-connector-python": latest,
                            },
                        ),
                        Venv(
                            # sqlalchemy added support for Python 3.10 in 1.4.26
                            pys="3.10",
                            pkgs={
                                "sqlalchemy": "~=1.4",
                                "psycopg2-binary": latest,
                                "mysql-connector-python": latest,
                            },
                        ),
                        # FIXME: tests fail with sqlalchemy 2.0
                        # Venv(
                        #     # sqlalchemy added support for Python 3.11 in 2.0
                        #     pys="3.11",
                        #     pkgs={
                        #         "sqlalchemy": ["~=2.0.0", latest],
                        #         "psycopg2-binary": latest,
                        #         "mysql-connector-python": latest,
                        #     },
                        # ),
                    ],
                ),
            ],
        ),
        Venv(
            name="requests",
            command="pytest {cmdargs} tests/contrib/requests",
            venvs=[
                Venv(
                    pys=select_pys(min_version="3.7"),
                    pkgs={
                        "requests-mock": ">=1.4",
                        "requests": [
                            "~=2.20",
                            "~=2.26",
                            latest,
                        ],
                    },
                ),
                Venv(
                    # requests added support for Python 3.10 in 2.27
                    pys="3.10",
                    pkgs={
                        "requests-mock": ">=1.4",
                        "requests": [
                            "~=2.27",
                            latest,
                        ],
                    },
                ),
                Venv(
                    # requests added support for Python 3.11 in 2.28
                    pys="3.11",
                    pkgs={
                        "requests-mock": ">=1.4",
                        "requests": [
                            latest,
                        ],
                    },
                ),
            ],
        ),
        Venv(
            name="wsgi",
            command="pytest {cmdargs} tests/contrib/wsgi",
            venvs=[
                Venv(
                    pys=select_pys(),
                    pkgs={
                        "WebTest": latest,
                    },
                ),
            ],
        ),
        Venv(
            name="botocore",
            command="pytest {cmdargs} tests/contrib/botocore",
            pys=select_pys(min_version="3.7"),
            pkgs={"moto[all]": latest, "botocore": latest},
        ),
        Venv(
            name="mongoengine",
            command="pytest {cmdargs} tests/contrib/mongoengine",
            pkgs={
                "pymongo": latest,
            },
            venvs=[
                Venv(
                    pys=select_pys(min_version="3.7", max_version="3.8"),
                    pkgs={"mongoengine": ["~=0.23", latest]},
                ),
                Venv(
                    # mongoengine added support for Python 3.9/3.10 in 0.24
                    pys=select_pys(min_version="3.9"),
                    pkgs={"mongoengine": ["~=0.24", latest]},
                ),
            ],
        ),
        Venv(
            name="asgi",
            pkgs={
                "pytest-asyncio": latest,
                "httpx": latest,
                "asgiref": ["~=3.0.0", "~=3.0", latest],
            },
            pys=select_pys(min_version="3.7"),
            command="pytest {cmdargs} tests/contrib/asgi",
        ),
        Venv(
            name="mariadb",
            command="pytest {cmdargs} tests/contrib/mariadb",
            venvs=[
                Venv(
                    pys=select_pys(min_version="3.7", max_version="3.10"),
                    pkgs={
                        "mariadb": [
                            "~=1.0.0",
                            "~=1.0",
                            latest,
                        ],
                    },
                ),
                Venv(pys=select_pys(min_version="3.11"), pkgs={"mariadb": ["~=1.1.2", latest]}),
            ],
        ),
        Venv(
            name="pymysql",
            command="pytest {cmdargs} tests/contrib/pymysql",
            venvs=[
                Venv(
                    # pymysql added support for Python 3.8/3.9 in 0.10
                    pys=select_pys(min_version="3.8", max_version="3.9"),
                    pkgs={"pymysql": "~=0.10"},
                ),
                Venv(
                    pys=select_pys(min_version="3.7"),
                    pkgs={
                        "pymysql": [
                            "~=1.0",
                            latest,
                        ],
                    },
                ),
            ],
        ),
        Venv(
            name="pyramid",
            command="pytest {cmdargs} tests/contrib/pyramid/test_pyramid.py",
            pkgs={
                "requests": [latest],
                "webtest": [latest],
                "tests/contrib/pyramid/pserve_app": [latest],
            },
            venvs=[
                Venv(
                    pys=select_pys(min_version="3.7", max_version="3.9"),
                    pkgs={
                        "pyramid": [
                            "~=1.10",
                            "~=2.0",
                            latest,
                        ],
                    },
                ),
                Venv(
                    # pyramid added support for Python 3.10/3.11 in 2.1
                    pys=select_pys(min_version="3.10"),
                    pkgs={
                        "pyramid": [latest],
                    },
                ),
            ],
        ),
        Venv(
            name="aiobotocore",
            command="pytest {cmdargs} tests/contrib/aiobotocore",
            pkgs={"pytest-asyncio": latest, "async_generator": ["~=1.10"]},
            venvs=[
                # async_generator 1.10 used because @asynccontextmanager was only available in Python 3.6+
                # aiobotocore 1.x and higher require Python 3.6 or higher
                Venv(
                    pys=select_pys(min_version="3.7"),
                    pkgs={
                        "aiobotocore": ["~=1.4.2", "~=2.0.0", latest],
                    },
                ),
            ],
        ),
        Venv(
            name="fastapi",
            command="pytest {cmdargs} tests/contrib/fastapi",
            pkgs={
                "httpx": latest,
                "pytest-asyncio": latest,
                "requests": latest,
                "aiofiles": latest,
            },
            venvs=[
                Venv(
                    pys=select_pys(min_version="3.7", max_version="3.10"),
                    pkgs={"fastapi": ["~=0.64.0", "~=0.90.0", latest]},
                ),
                Venv(
                    # fastapi added support for Python 3.11 in 0.86.0
                    pys=select_pys(min_version="3.11"),
                    pkgs={"fastapi": ["~=0.86.0", latest]},
                ),
            ],
        ),
        Venv(
            name="aiomysql",
            pys=select_pys(min_version="3.7"),
            command="pytest {cmdargs} tests/contrib/aiomysql",
            pkgs={
                "pytest-asyncio": latest,
                "aiomysql": ["~=0.1.0", latest],
            },
        ),
        Venv(
            name="pytest",
            command="pytest --no-ddtrace {cmdargs} tests/contrib/pytest/",
            venvs=[
                Venv(
                    pys=select_pys(min_version="3.7", max_version="3.9"),
                    pkgs={
                        "pytest": [
                            ">=6.0,<7.0",
                            latest,
                        ],
                        "msgpack": latest,
                        "more_itertools": "<8.11.0",
                        "pytest-mock": "==2.0.0",
                    },
                    venvs=[
                        Venv(
                            pkgs={
                                "pytest": ["~=6.0"],
                                "pytest-cov": "==2.9.0",
                            },
                        ),
                        Venv(
                            pkgs={
                                "pytest": [latest],
                                "pytest-cov": "==2.12.0",
                            },
                        ),
                    ],
                ),
                Venv(
                    pys=select_pys(min_version="3.10"),
                    pkgs={
                        "pytest": [
                            ">=6.0,<7.0",
                            latest,
                        ],
                        "msgpack": latest,
                        "asynctest": "==0.13.0",
                        "more_itertools": "<8.11.0",
                    },
                ),
            ],
        ),
        Venv(
            name="unittest",
            command="pytest --no-ddtrace {cmdargs} tests/contrib/unittest_plugin/",
            pkgs={"msgpack": latest},
            env={"DD_CIVISIBILITY_UNITTEST_ENABLED": "1"},
            pys=select_pys(),
        ),
        Venv(
            name="asynctest",
            command="pytest --no-ddtrace {cmdargs} tests/contrib/asynctest/",
            venvs=[
                Venv(
                    pys=select_pys(min_version="3.7", max_version="3.9"),
                    pkgs={
                        "pytest": [
                            ">=6.0,<7.0",
                        ],
                        "asynctest": "==0.13.0",
                    },
                ),
            ],
        ),
        Venv(
            name="pytest-bdd",
            command="pytest --no-ddtrace {cmdargs} tests/contrib/pytest_bdd/",
            pkgs={
                "msgpack": latest,
                "more_itertools": "<8.11.0",
            },
            venvs=[
                Venv(
                    pys=select_pys(min_version="3.7", max_version="3.9"),
                    pkgs={
                        "pytest-bdd": [
                            ">=4.0,<5.0",
                            # FIXME: add support for v6.1
                            ">=6.0,<6.1",
                        ]
                    },
                ),
                Venv(
                    pys=select_pys(min_version="3.10"),
                    pkgs={
                        "pytest-bdd": [
                            ">=4.0,<5.0",
                            # FIXME: add support for v6.1
                            ">=6.0,<6.1",
                        ]
                    },
                ),
            ],
        ),
        Venv(
            name="pytest-benchmark",
            command="pytest {cmdargs} tests/contrib/pytest_benchmark/",
            pkgs={"msgpack": latest},
            venvs=[
                Venv(
                    venvs=[
                        Venv(
                            pys=select_pys(min_version="3.7", max_version="3.10"),
                            pkgs={
                                "pytest-benchmark": [
                                    ">=3.1.0,<=4.0.0",
                                ]
                            },
                        )
                    ],
                ),
            ],
        ),
        Venv(
<<<<<<< HEAD
            name="grpc",
            command="python -m pytest {cmdargs} tests/contrib/grpc",
            pkgs={
                "googleapis-common-protos": latest,
=======
            name="pytest-bdd",
            command="pytest --no-ddtrace {cmdargs} tests/contrib/pytest_bdd/",
            pkgs={
                "msgpack": latest,
                "more_itertools": "<8.11.0",
>>>>>>> a1b4707d
            },
            venvs=[
                # Versions between 1.14 and 1.20 have known threading issues
                # See https://github.com/grpc/grpc/issues/18994
                Venv(
                    pys=select_pys(min_version="3.7", max_version="3.9"),
<<<<<<< HEAD
=======
                    pkgs={
                        "pytest-bdd": [
                            ">=4.0,<5.0",
                            # FIXME: add support for v6.1
                            ">=6.0,<6.1",
                        ]
                    },
                ),
                Venv(
                    pys=select_pys(min_version="3.10"),
                    pkgs={
                        "pytest-bdd": [
                            ">=4.0,<5.0",
                            # FIXME: add support for v6.1
                            ">=6.0,<6.1",
                        ]
                    },
                ),
            ],
        ),
        Venv(
            name="grpc",
            command="python -m pytest {cmdargs} tests/contrib/grpc",
            pkgs={
                "googleapis-common-protos": latest,
            },
            venvs=[
                # Versions between 1.14 and 1.20 have known threading issues
                # See https://github.com/grpc/grpc/issues/18994
                Venv(
                    pys=select_pys(min_version="3.7", max_version="3.9"),
>>>>>>> a1b4707d
                    pkgs={"grpcio": ["~=1.34.0", latest]},
                ),
                Venv(
                    # grpcio added support for Python 3.10 in 1.41
                    # but the version contains some bugs resolved by https://github.com/grpc/grpc/pull/27635.
                    pys="3.10",
                    pkgs={"grpcio": ["~=1.42.0", latest]},
                ),
                Venv(
                    # grpcio added support for Python 3.11 in 1.49
                    pys="3.11",
                    pkgs={"grpcio": ["~=1.49.0", latest]},
                ),
            ],
        ),
        Venv(
            name="grpc_aio",
            command="python -m pytest {cmdargs} tests/contrib/grpc_aio",
            pkgs={
                "googleapis-common-protos": latest,
                "pytest-asyncio": latest,
            },
            venvs=[
                Venv(
                    pys=select_pys(min_version="3.7", max_version="3.9"),
                    pkgs={"grpcio": ["~=1.34.0", latest]},
                ),
                Venv(
                    # grpcio added support for Python 3.10 in 1.41
                    # but the version contains some bugs resolved by https://github.com/grpc/grpc/pull/27635.
                    pys="3.10",
                    pkgs={"grpcio": ["~=1.42.0", latest]},
                ),
                Venv(
                    # grpcio added support for Python 3.11 in 1.49
                    pys="3.11",
                    pkgs={"grpcio": ["~=1.49.0", latest]},
                ),
            ],
        ),
        Venv(
            name="graphene",
            command="pytest {cmdargs} tests/contrib/graphene",
            pys=select_pys(min_version="3.7"),
            pkgs={
                "graphene": ["~=3.0.0", latest],
                "pytest-asyncio": latest,
                "graphql-relay": "~=3.1.5",
            },
        ),
        Venv(
            name="graphql",
            command="pytest {cmdargs} tests/contrib/graphql",
            pys=select_pys(min_version="3.7"),
            pkgs={
                "pytest-asyncio": latest,
                "graphql-core": ["~=3.1.0", "~=3.2.0", latest],
            },
        ),
        Venv(
            name="rq",
            command="pytest {cmdargs} tests/contrib/rq",
            venvs=[
                Venv(
                    pys=select_pys(min_version="3.7", max_version="3.8"),
                    pkgs={
                        "rq": [
                            "~=1.8.0",
                            "~=1.10.0",
                            latest,
                        ],
                        # https://github.com/rq/rq/issues/1469 rq [1.0,1.8] is incompatible with click 8.0+
                        "click": "==7.1.2",
                    },
                ),
                Venv(
                    # rq added support for Python 3.9 in 1.8.1
                    pys="3.9",
                    pkgs={
                        "rq": [
                            "~=1.8.1",
                            "~=1.10.0",
                            latest,
                        ],
                        # https://github.com/rq/rq/issues/1469 rq [1.0,1.8] is incompatible with click 8.0+
                        "click": "==7.1.2",
                    },
                ),
                Venv(
                    # rq added support for Python 3.10/3.11 in 1.13
                    pys=select_pys(min_version="3.10"),
                    pkgs={"rq": latest},
                ),
            ],
        ),
        Venv(
            name="httpx",
            pys=select_pys(min_version="3.7"),
            command="pytest {cmdargs} tests/contrib/httpx",
            pkgs={
                "pytest-asyncio": latest,
                "httpx": [
                    "~=0.17.0",
                    "~=0.22.0",
                    latest,
                ],
            },
        ),
        Venv(
            name="urllib3",
            command="pytest {cmdargs} tests/contrib/urllib3",
            venvs=[
                Venv(
                    pys=select_pys(min_version="3.7", max_version="3.8"),
                    pkgs={"urllib3": ["~=1.26.4", latest]},
                ),
                Venv(
                    # urllib3 added support for Python 3.9 in 1.25.8
                    pys="3.9",
                    pkgs={"urllib3": ["~=1.25.8", "~=1.26.12", latest]},
                ),
                Venv(
                    # urllib3 added support for Python 3.10 in 1.26.6
                    pys="3.10",
                    pkgs={"urllib3": ["~=1.26.6", latest]},
                ),
                Venv(
                    # urllib3 added support for Python 3.11 in 1.26.8
                    pys="3.11",
                    pkgs={"urllib3": ["~=1.26.8", latest]},
                ),
            ],
        ),
        Venv(
            # cassandra-driver does not officially support 3.9, 3.10
            # releases 3.7 and 3.8 are broken on Python >= 3.7
            # (see https://github.com/r4fek/django-cassandra-engine/issues/104)
            name="cassandra",
            pys=select_pys(max_version="3.8"),
            pkgs={"cassandra-driver": ["~=3.24.0", latest]},
            command="pytest {cmdargs} tests/contrib/cassandra",
        ),
        Venv(
            name="algoliasearch",
            command="pytest {cmdargs} tests/contrib/algoliasearch",
            venvs=[
                Venv(
                    pys=select_pys(min_version="3.7", max_version="3.8"),
                    pkgs={"algoliasearch": ["~=2.5", "~=2.6"]},
                ),
                Venv(
                    # algoliasearch added support for Python 3.9, 3.10, 3.11 in 3.0
                    pys=select_pys(min_version="3.9"),
                    pkgs={"algoliasearch": "~=2.6"},
                ),
            ],
        ),
        Venv(
            name="aiopg",
            command="pytest {cmdargs} tests/contrib/aiopg",
            pys=select_pys(min_version="3.7", max_version="3.9"),
            pkgs={
                "sqlalchemy": latest,
                "aiopg": "~=0.16.0",
            },
            # venvs=[
            # FIXME: tests fail on aiopg 1.x
            # Venv(
            #     # aiopg dropped support for Python 3.5 in 1.1
            #     pys="3.5",
            #     pkgs={
            #         "aiopg": ["~=0.16.0", "~=1.0"],
            #     },
            # ),
            # Venv(
            #     # aiopg dropped support for Python 3.6 in 1.4
            #     pys="3.6",
            #     pkgs={
            #         "aiopg": ["~=1.2", "~=1.3"],
            #     },
            # ),
            # Venv(
            #     pys=select_pys(min_version="3.7", max_version="3.9"),
            #     pkgs={
            #         "aiopg": ["~=1.2", "~=1.4.0", latest],
            #     },
            # ),
            # Venv(
            #     # aiopg added support for Python 3.10 in 1.3
            #     pys="3.10",
            #     pkgs={
            #         "aiopg": ["~=1.3.0", latest],
            #     },
            # ),
            # Venv(
            #     # aiopg added support for Python 3.11 in 1.4
            #     pys="3.11",
            #     pkgs={
            #         "aiopg": ["~=1.4.0", latest],
            #     },
            # ),
            # ],
        ),
        Venv(
            name="aiohttp",
            command="pytest {cmdargs} tests/contrib/aiohttp",
            pkgs={
                "pytest-aiohttp": [latest],
                "pytest-asyncio": [latest],
                "aiohttp": [
                    "~=3.7",
                    latest,
                ],
                "yarl": "~=1.0",
            },
            pys=select_pys(min_version="3.7"),
        ),
        Venv(
            name="aiohttp_jinja2",
            command="pytest {cmdargs} tests/contrib/aiohttp_jinja2",
            pkgs={
                "pytest-aiohttp": [latest],
                "pytest-asyncio": [latest],
                "aiohttp": [
                    "~=3.7",
                    latest,
                ],
                "aiohttp_jinja2": [
                    "~=1.5.0",
                    latest,
                ],
                "jinja2": latest,
            },
            pys=select_pys(min_version="3.7"),
        ),
        Venv(
            name="jinja2",
            venvs=[
                Venv(
                    pys=select_pys(max_version="3.9"),
                    pkgs={
                        "jinja2": "~=2.11.0",
                        # https://github.com/pallets/markupsafe/issues/282
                        # DEV: Breaking change made in 2.1.0 release
                        "markupsafe": "<2.0",
                    },
                ),
                Venv(
                    pys=select_pys(min_version="3.7"),
                    pkgs={
                        "jinja2": ["~=3.0.0", latest],
                    },
                ),
            ],
            command="pytest {cmdargs} tests/contrib/jinja2",
        ),
        Venv(
            name="rediscluster",
            pys=select_pys(),
            command="pytest {cmdargs} tests/contrib/rediscluster",
            pkgs={
                # deprecated package
                "redis-py-cluster": [">=2.0,<2.1", latest],
            },
        ),
        Venv(
            name="redis",
            venvs=[
                Venv(
                    pys=select_pys(min_version="3.7", max_version="3.10"),
                    command="pytest {cmdargs} tests/contrib/redis",
                    pkgs={
                        "pytest-asyncio": latest,
                        "redis": [
                            "~=4.1",
                            "~=4.3",
                            latest,
                        ],
                    },
                ),
                Venv(
                    # redis added support for Python 3.11 in 4.3
                    pys="3.11",
                    command="pytest {cmdargs} tests/contrib/redis",
                    pkgs={
                        "pytest-asyncio": latest,
                        "redis": ["~=4.3", latest],
                    },
                ),
            ],
        ),
        Venv(
            name="aredis",
            pys=select_pys(min_version="3.7", max_version="3.9"),
            command="pytest {cmdargs} tests/contrib/aredis",
            pkgs={
                "pytest-asyncio": latest,
                "aredis": latest,
            },
        ),
        Venv(
            name="yaaredis",
            command="pytest {cmdargs} tests/contrib/yaaredis",
            pkgs={"pytest-asyncio": latest},
            venvs=[
                Venv(
                    pys=select_pys(min_version="3.7", max_version="3.9"),
                    pkgs={"yaaredis": ["~=2.0.0", latest]},
                ),
                Venv(
                    # yaaredis added support for Python 3.10 in 3.0
                    pys="3.10",
                    pkgs={"yaaredis": latest},
                ),
            ],
        ),
        Venv(
            name="sanic",
            command="pytest {cmdargs} tests/contrib/sanic",
            pkgs={
                "pytest-asyncio": latest,
                "requests": latest,
            },
            venvs=[
                Venv(
                    # sanic added support for Python 3.9 in 20.12
                    pys=select_pys(min_version="3.7", max_version="3.9"),
                    pkgs={
                        "sanic": "~=20.12",
                        "pytest-sanic": "~=1.6.2",
                    },
                ),
                Venv(
                    pys=select_pys(min_version="3.7", max_version="3.9"),
                    pkgs={
                        "sanic": [
                            "~=21.3",
                            "~=21.12",
                        ],
                        "sanic-testing": "~=0.8.3",
                    },
                ),
                Venv(
                    # sanic added support for Python 3.10 in 21.12.0
                    pys="3.10",
                    pkgs={
                        "sanic": "~=21.12.0",
                        "sanic-testing": "~=0.8.3",
                    },
                ),
                Venv(
                    pys=select_pys(min_version="3.7", max_version="3.10"),
                    pkgs={
                        "sanic": ["~=22.3", "~=22.12", latest],
                        "sanic-testing": "~=22.3.0",
                    },
                ),
                Venv(
                    # sanic added support for Python 3.11 in 22.12.0
                    pys="3.11",
                    pkgs={
                        "sanic": ["~=22.12.0", latest],
                        "sanic-testing": "~=22.3.0",
                    },
                ),
            ],
        ),
        Venv(
            name="snowflake",
            command="pytest {cmdargs} tests/contrib/snowflake",
            pkgs={"responses": "~=0.16.0", "cryptography": "<39"},
            venvs=[
                Venv(
                    pys=select_pys(min_version="3.7", max_version="3.8"),
                    pkgs={"snowflake-connector-python": ["~=2.3.0", "~=2.9.0", latest]},
                ),
                Venv(
                    # snowflake-connector-python added support for Python 3.9 in 2.4.0
                    pys="3.9",
                    pkgs={"snowflake-connector-python": ["~=2.4.0", "~=2.9.0", latest]},
                ),
                Venv(
                    # snowflake-connector-python added support for Python 3.10 in 2.7.2
                    pys="3.10",
                    pkgs={"snowflake-connector-python": ["~=2.7.2", "~=2.9.0", latest]},
                ),
                Venv(
                    # snowflake-connector-python added support for Python 3.11 in 3.0
                    pys="3.11",
                    pkgs={"snowflake-connector-python": [latest]},
                ),
            ],
        ),
        Venv(
            pys=["3"],
            name="reno",
            pkgs={
                "reno": latest,
            },
            command="reno {cmdargs}",
        ),
        Venv(
            name="aioredis",
            # aioredis was merged into redis as of v2.0.1, no longer maintained and does not support Python 3.11 onward
            pys=select_pys(min_version="3.7", max_version="3.10"),
            command="pytest {cmdargs} tests/contrib/aioredis",
            pkgs={
                "pytest-asyncio": latest,
                "aioredis": [
                    "~=1.3.0",
                    latest,
                ],
                "typing-extensions": latest,
            },
        ),
        Venv(
            name="asyncpg",
            command="pytest {cmdargs} tests/contrib/asyncpg",
            pkgs={
                "pytest-asyncio": latest,
            },
            venvs=[
                # our test_asyncpg.py uses `yield` in an async function and is not compatible with Python 3.5
                Venv(
                    pys=select_pys(min_version="3.7", max_version="3.8"),
                    pkgs={"asyncpg": ["~=0.23", latest]},
                ),
                Venv(
                    # asyncpg added support for Python 3.9 in 0.22
                    pys="3.9",
                    pkgs={"asyncpg": ["~=0.22.0", latest]},
                ),
                Venv(
                    # asyncpg added support for Python 3.10 in 0.24
                    pys="3.10",
                    pkgs={"asyncpg": ["~=0.24.0", latest]},
                ),
                Venv(
                    # asyncpg added support for Python 3.11 in 0.27
                    pys="3.11",
                    pkgs={"asyncpg": ["~=0.27", latest]},
                ),
            ],
        ),
        Venv(
            name="asyncio",
            command="pytest {cmdargs} tests/contrib/asyncio",
            pys=select_pys(),
            pkgs={
                "pytest-asyncio": latest,
            },
        ),
        Venv(
            name="futures",
            command="pytest {cmdargs} tests/contrib/futures",
            pkgs={"gevent": latest},
            pys=select_pys(),
        ),
        Venv(
            name="sqlite3",
            command="pytest {cmdargs} tests/contrib/sqlite3",
            venvs=[
                Venv(pys=select_pys(min_version="3.8")),
                Venv(pys=["3.7"], pkgs={"importlib-metadata": latest}),
            ],
        ),
        Venv(
            name="dbapi",
            command="pytest {cmdargs} tests/contrib/dbapi",
            pys=select_pys(),
            env={
                "DD_IAST_REQUEST_SAMPLING": "100",  # Override default 30% to analyze all IAST requests
            },
        ),
        Venv(
            name="dbapi_async",
            command="pytest {cmdargs} tests/contrib/dbapi_async",
            env={
                "DD_IAST_REQUEST_SAMPLING": "100",  # Override default 30% to analyze all IAST requests
            },
            pkgs={
                "pytest-asyncio": latest,
            },
            venvs=[
                Venv(pys=["3.7"]),
                Venv(pys=select_pys(min_version="3.8", max_version="3.10")),
                Venv(pys=select_pys(min_version="3.11"), pkgs={"attrs": latest}),
            ],
        ),
        Venv(
            name="dogpile_cache",
            command="pytest {cmdargs} tests/contrib/dogpile_cache",
            venvs=[
                Venv(
                    pys=select_pys(min_version="3.7", max_version="3.10"),
                    pkgs={
                        "dogpile.cache": [
                            "~=0.9",
                            "~=1.0",
                            latest,
                        ],
                    },
                ),
                Venv(
                    pys=select_pys(min_version="3.11"),
                    pkgs={
                        "dogpile.cache": [
                            "~=0.9",
                            "~=1.0",
                            "~=1.1",
                            latest,
                        ],
                    },
                ),
            ],
        ),
        Venv(
            name="consul",
            pys=select_pys(),
            command="pytest {cmdargs} tests/contrib/consul",
            pkgs={
                "python-consul": [
                    ">=1.1,<1.2",
                    latest,
                ],
            },
        ),
        Venv(
            name="opentelemetry",
            command="pytest {cmdargs} tests/opentelemetry",
            pys=select_pys(min_version="3.7"),
            pkgs={
                "pytest-asyncio": latest,
                "opentelemetry-api": ["~=1.0.0", "~=1.3.0", "~=1.4.0", "~=1.8.0", "~=1.11.0", "~=1.15.0", latest],
                "opentelemetry-instrumentation-flask": latest,
                # opentelemetry-instrumentation-flask does not support the latest version of markupsafe
                "markupsafe": "==2.0.1",
                "flask": latest,
                "gevent": latest,
                "requests": "==2.28.1",  # specific version expected by tests
            },
        ),
        Venv(
            name="openai",
            command="pytest {cmdargs} tests/contrib/openai",
            pkgs={
                "vcrpy": "==4.2.1",
                "urllib3": "~=1.26",  # vcrpy errors with urllib3 2.x https://github.com/kevin1024/vcrpy/issues/688
                "pytest-asyncio": latest,
                "pillow": latest,
            },
            venvs=[
                Venv(
                    # openai[embeddings] broken install with sklearn was never fixed on 0.26
                    # https://github.com/openai/openai-python/issues/210
                    pys="3.7",
                    env={"SKLEARN_ALLOW_DEPRECATED_SKLEARN_PACKAGE_INSTALL": "True"},
                    pkgs={
                        "openai": "==0.26.5",
                        "scikit-learn": "==1.0.2",
                    },
                ),
                Venv(
                    pys=select_pys(min_version="3.7"),
                    pkgs={
                        "openai[embeddings]": ["==0.27.2", latest],
                    },
                ),
                Venv(
                    pys=select_pys(min_version="3.8"),
                    pkgs={
                        "openai[embeddings]": [latest],
                        "tiktoken": latest,
                    },
                    env={"TIKTOKEN_AVAILABLE": "True"},
                ),
            ],
        ),
        Venv(
            name="opentracer",
            pkgs={"opentracing": latest},
            venvs=[
                Venv(
                    pys=select_pys(),
                    command="pytest {cmdargs} tests/opentracer/core",
                ),
                Venv(
                    pys=select_pys(min_version="3.7"),
                    command="pytest {cmdargs} tests/opentracer/test_tracer_asyncio.py",
                    pkgs={"pytest-asyncio": latest},
                ),
                Venv(
                    pys=select_pys(min_version="3.7"),
                    command="pytest {cmdargs} tests/opentracer/test_tracer_tornado.py",
                    # TODO: update opentracing tests to be compatible with Tornado v6.
                    # https://github.com/opentracing/opentracing-python/issues/136
                    pkgs={
                        "tornado": ["~=4.5.0", "~=5.1.0"],
                    },
                ),
                Venv(
                    command="pytest {cmdargs} tests/opentracer/test_tracer_gevent.py",
                    venvs=[
                        Venv(
                            pys=select_pys(min_version="3.7", max_version="3.8"),
                            pkgs={
                                "gevent": ["~=1.4.0"],
                                # greenlet>0.4.17 wheels are incompatible with gevent and python>3.7
                                # This issue was fixed in gevent v20.9:
                                # https://github.com/gevent/gevent/issues/1678#issuecomment-697995192
                                "greenlet": "<0.4.17",
                            },
                        ),
                        Venv(
                            pys="3.9",
                            pkgs={
                                "gevent": "~=21.1.0",
                                "greenlet": "~=1.0",
                            },
                        ),
                        Venv(
                            pys="3.10",
                            pkgs={
                                "gevent": "~=21.8.0",
                            },
                        ),
                        Venv(
                            pys="3.11",
                            pkgs={
                                "gevent": "~=22.8.0",
                            },
                        ),
                    ],
                ),
            ],
        ),
        Venv(
            name="pyodbc",
            command="pytest {cmdargs} tests/contrib/pyodbc",
            venvs=[
                Venv(
                    pys=select_pys(max_version="3.8"),
                    pkgs={"pyodbc": ["~=4.0.31", latest]},
                ),
                Venv(
                    # pyodbc added support for Python 3.9/3.10 in 4.0.34
                    pys=select_pys(min_version="3.9", max_version="3.10"),
                    pkgs={"pyodbc": ["~=4.0.34", latest]},
                ),
                Venv(
                    # pyodbc added support for Python 3.11 in 4.0.35
                    pys="3.11",
                    pkgs={"pyodbc": [latest]},
                ),
            ],
        ),
        Venv(
            name="pylibmc",
            command="pytest {cmdargs} tests/contrib/pylibmc",
            venvs=[
                Venv(
                    # pylibmc added support for Python 3.8/3.9/3.10 in 1.6.2
                    pys=select_pys(min_version="3.7", max_version="3.10"),
                    pkgs={
                        "pylibmc": ["~=1.6.2", latest],
                    },
                ),
                Venv(
                    pys=select_pys(min_version="3.11"),
                    pkgs={
                        "pylibmc": latest,
                    },
                ),
            ],
        ),
        Venv(
            name="kombu",
            command="pytest {cmdargs} tests/contrib/kombu",
            venvs=[
                # Kombu>=4.2 only supports Python 3.7+
                Venv(
                    pys="3.7",
                    pkgs={
                        "kombu": [">=4.6,<4.7", ">=5.0,<5.1", latest],
                        # kombu using deprecated shims removed in importlib-metadata 5.0 pre-Python 3.8
                        "importlib_metadata": "<5.0",
                    },
                ),
                Venv(
                    pys=select_pys(min_version="3.8", max_version="3.9"),
                    pkgs={
                        "kombu": [">=4.6,<4.7", ">=5.0,<5.1", latest],
                    },
                ),
                Venv(
                    # kombu added support for Python 3.10 in 5.2.1
                    pys=select_pys(min_version="3.10"),
                    pkgs={
                        "kombu": [">=5.2,<5.3", latest],
                    },
                ),
            ],
        ),
        Venv(
            name="tornado",
            command="python -m pytest {cmdargs} tests/contrib/tornado",
            venvs=[
                Venv(
                    # tornado added support for Python 3.7 in 5.1
                    pys="3.7",
                    pkgs={"tornado": ["~=5.1", "~=6.1", latest]},
                ),
                Venv(
                    # tornado added support for Python 3.8/3.9 in 6.1
                    pys=select_pys(min_version="3.8", max_version="3.9"),
                    pkgs={"tornado": ["~=6.1", latest]},
                ),
                Venv(
                    # tornado added support for Python 3.10 in 6.2
                    pys=select_pys(min_version="3.10"),
                    pkgs={"tornado": [latest]},
                ),
            ],
        ),
        Venv(
            name="mysqldb",
            command="pytest {cmdargs} tests/contrib/mysqldb",
            venvs=[
                Venv(
                    pys=select_pys(min_version="3.7", max_version="3.9"),
                    pkgs={"mysqlclient": ["~=2.0", "~=2.1", latest]},
                ),
                Venv(
                    # mysqlclient added support for Python 3.9/3.10 in 2.1
                    pys=select_pys(min_version="3.9"),
                    pkgs={"mysqlclient": ["~=2.1", latest]},
                ),
            ],
        ),
        Venv(
            name="langchain",
            command="pytest {cmdargs} tests/contrib/langchain",
            pys=select_pys(min_version="3.9"),
            pkgs={
                "langchain": ["==0.0.192", latest],
                "openai": latest,
                "vcrpy": latest,
                "pytest-asyncio": latest,
                "tiktoken": latest,
                "pinecone-client": latest,
                "cohere": latest,
                "huggingface-hub": latest,
                "ai21": latest,
                "exceptiongroup": latest,
                "psutil": latest,
            },
        ),
        Venv(
            name="molten",
            command="pytest {cmdargs} tests/contrib/molten",
            pys=select_pys(),
            pkgs={
                "cattrs": ["<23.1.1"],
                "molten": [">=1.0,<1.1", latest],
            },
        ),
        Venv(
            name="gunicorn",
            command="pytest {cmdargs} tests/contrib/gunicorn",
            pkgs={"requests": latest, "gevent": latest, "gunicorn": ["==20.0.4", latest]},
            pys=select_pys(),
        ),
        Venv(
            name="kafka",
            env={
                "_DD_TRACE_STATS_WRITER_INTERVAL": "1000000000",
                "DD_DATA_STREAMS_ENABLED": "true",
            },
            venvs=[
                Venv(
                    command="pytest {cmdargs} tests/contrib/kafka",
                    venvs=[
                        Venv(
                            pys=select_pys(min_version="3.7", max_version="3.10"),
                            pkgs={"confluent-kafka": ["~=1.9.2", latest]},
                        ),
                        # confluent-kafka added support for Python 3.11 in 2.0.2
                        Venv(pys="3.11", pkgs={"confluent-kafka": latest}),
                    ],
                ),
            ],
        ),
        Venv(
            name="aws_lambda",
            command="pytest {cmdargs} tests/contrib/aws_lambda",
            pys=select_pys(min_version="3.7", max_version="3.9"),
            pkgs={
                "boto3": latest,
                "datadog-lambda": [">=4.66.0", latest],
                "pytest-asyncio": latest,
            },
        ),
        Venv(
            name="sourcecode",
            command="pytest {cmdargs} tests/sourcecode",
            pys=select_pys(),
            pkgs={
                "setuptools": ["<=67.6.0"],
            },
        ),
        Venv(
            name="ci_visibility",
            command="pytest --no-ddtrace {cmdargs} tests/ci_visibility",
            pys=select_pys(),
            pkgs={"msgpack": latest, "coverage": latest},
        ),
        Venv(
            name="subprocess",
            command="pytest {cmdargs} tests/contrib/subprocess",
            pys=select_pys(),
        ),
        Venv(
            name="profile",
            command="python -m tests.profiling.run pytest --no-cov --capture=no --benchmark-disable {cmdargs} tests/profiling",  # noqa: E501
            pkgs={
                "gunicorn": latest,
                #
                # pytest-benchmark depends on cpuinfo which dropped support for Python<=3.6 in 9.0
                # See https://github.com/workhorsy/py-cpuinfo/issues/177
                "pytest-benchmark": latest,
                "py-cpuinfo": "~=8.0.0",
                "uwsgi": latest,
                "pytest-asyncio": latest,
            },
            venvs=[
                # Python 3.7
                Venv(
                    pys="3.7",
                    venvs=[
                        Venv(
                            pkgs={
                                "protobuf": ["==3.8.0", latest],
                            },
                        ),
                        # Gevent
                        Venv(
                            env={
                                "DD_PROFILE_TEST_GEVENT": "1",
                            },
                            pkgs={
                                "gunicorn[gevent]": latest,
                            },
                            venvs=[
                                Venv(
                                    pkgs={
                                        "gevent": "==1.4.0",
                                        "greenlet": "==0.4.14",
                                    }
                                ),
                                Venv(
                                    pkgs={"gevent": latest},
                                ),
                            ],
                        ),
                    ],
                ),
                # Python 3.8 + 3.9
                Venv(
                    pys=["3.8", "3.9"],
                    venvs=[
                        Venv(
                            pkgs={
                                "protobuf": ["==3.19.0", latest],
                            },
                        ),
                        # Gevent
                        Venv(
                            env={
                                "DD_PROFILE_TEST_GEVENT": "1",
                            },
                            pkgs={
                                "gunicorn[gevent]": latest,
                            },
                            venvs=[
                                Venv(
                                    pkgs={
                                        "gevent": "==20.6.1",
                                        "greenlet": "==0.4.16",
                                    }
                                ),
                                Venv(
                                    pkgs={"gevent": latest},
                                ),
                            ],
                        ),
                    ],
                ),
                # Python 3.10
                Venv(
                    pys="3.10",
                    venvs=[
                        Venv(
                            pkgs={
                                "protobuf": ["==3.19.0", latest],
                            },
                        ),
                        # Gevent
                        Venv(
                            env={
                                "DD_PROFILE_TEST_GEVENT": "1",
                            },
                            pkgs={
                                "gunicorn[gevent]": latest,
                            },
                            venvs=[
                                Venv(
                                    pkgs={
                                        "gevent": "==21.8.0",
                                        "greenlet": "==1.1.0",
                                    }
                                ),
                                Venv(
                                    pkgs={"gevent": latest},
                                ),
                            ],
                        ),
                    ],
                ),
                # Python 3.11+
                Venv(
                    pys=select_pys(min_version="3.11"),
                    venvs=[
<<<<<<< HEAD
                        Venv(
                            pkgs={
                                "protobuf": ["==4.22.0", latest],
                            },
                        ),
                        # Gevent
                        Venv(
=======
                        Venv(
                            pkgs={
                                "protobuf": ["==4.22.0", latest],
                            },
                        ),
                        # Gevent
                        Venv(
>>>>>>> a1b4707d
                            env={
                                "DD_PROFILE_TEST_GEVENT": "1",
                            },
                            pkgs={
                                "gunicorn[gevent]": latest,
                            },
                            venvs=[
                                Venv(
                                    pkgs={"gevent": ["==22.10.2", latest]},
                                ),
                            ],
                        ),
                    ],
                ),
            ],
        ),
    ],
)<|MERGE_RESOLUTION|>--- conflicted
+++ resolved
@@ -1371,58 +1371,16 @@
             ],
         ),
         Venv(
-<<<<<<< HEAD
             name="grpc",
             command="python -m pytest {cmdargs} tests/contrib/grpc",
             pkgs={
                 "googleapis-common-protos": latest,
-=======
-            name="pytest-bdd",
-            command="pytest --no-ddtrace {cmdargs} tests/contrib/pytest_bdd/",
-            pkgs={
-                "msgpack": latest,
-                "more_itertools": "<8.11.0",
->>>>>>> a1b4707d
             },
             venvs=[
                 # Versions between 1.14 and 1.20 have known threading issues
                 # See https://github.com/grpc/grpc/issues/18994
                 Venv(
                     pys=select_pys(min_version="3.7", max_version="3.9"),
-<<<<<<< HEAD
-=======
-                    pkgs={
-                        "pytest-bdd": [
-                            ">=4.0,<5.0",
-                            # FIXME: add support for v6.1
-                            ">=6.0,<6.1",
-                        ]
-                    },
-                ),
-                Venv(
-                    pys=select_pys(min_version="3.10"),
-                    pkgs={
-                        "pytest-bdd": [
-                            ">=4.0,<5.0",
-                            # FIXME: add support for v6.1
-                            ">=6.0,<6.1",
-                        ]
-                    },
-                ),
-            ],
-        ),
-        Venv(
-            name="grpc",
-            command="python -m pytest {cmdargs} tests/contrib/grpc",
-            pkgs={
-                "googleapis-common-protos": latest,
-            },
-            venvs=[
-                # Versions between 1.14 and 1.20 have known threading issues
-                # See https://github.com/grpc/grpc/issues/18994
-                Venv(
-                    pys=select_pys(min_version="3.7", max_version="3.9"),
->>>>>>> a1b4707d
                     pkgs={"grpcio": ["~=1.34.0", latest]},
                 ),
                 Venv(
@@ -2355,7 +2313,6 @@
                 Venv(
                     pys=select_pys(min_version="3.11"),
                     venvs=[
-<<<<<<< HEAD
                         Venv(
                             pkgs={
                                 "protobuf": ["==4.22.0", latest],
@@ -2363,15 +2320,6 @@
                         ),
                         # Gevent
                         Venv(
-=======
-                        Venv(
-                            pkgs={
-                                "protobuf": ["==4.22.0", latest],
-                            },
-                        ),
-                        # Gevent
-                        Venv(
->>>>>>> a1b4707d
                             env={
                                 "DD_PROFILE_TEST_GEVENT": "1",
                             },
