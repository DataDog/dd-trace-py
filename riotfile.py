--- conflicted
+++ resolved
@@ -2615,11 +2615,7 @@
             pkgs={"requests": latest, "gevent": latest},
             venvs=[
                 Venv(
-<<<<<<< HEAD
-                    pys=select_pys(min_version="3.7"),
-=======
                     pys=select_pys(min_version="3.8"),
->>>>>>> 1747350c
                     pkgs={"gunicorn": ["==19.10.0", "==20.0.4", latest]},
                 ),
             ],
