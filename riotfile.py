--- conflicted
+++ resolved
@@ -396,11 +396,8 @@
                 "werkzeug": "<2.0",
                 "pytest-randomly": latest,
                 "markupsafe": "<2.0",
-<<<<<<< HEAD
                 "xmltodict": latest,
-=======
                 "django": latest,
->>>>>>> e5812799
             },
         ),
         Venv(
