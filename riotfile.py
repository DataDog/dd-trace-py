--- conflicted
+++ resolved
@@ -194,18 +194,13 @@
         Venv(
             pys=select_pys(),
             pkgs={
-<<<<<<< HEAD
                 # pytest-benchmark depends on cpuinfo which dropped support for Python<=3.6 in 9.0
                 # See https://github.com/workhorsy/py-cpuinfo/issues/177
                 "pytest-benchmark": latest,
                 "py-cpuinfo": "~=8.0.0",
                 "msgpack": latest,
-=======
-                "pytest-benchmark": latest,
-                "msgpack": latest,
                 # TODO: remove py dependency once https://github.com/ionelmc/pytest-benchmark/pull/227 is released
                 "py": latest,
->>>>>>> ca4816d9
             },
             venvs=[
                 Venv(
