# type: ignore
from typing import List
from typing import Tuple

from riot import Venv
from riot import latest


SUPPORTED_PYTHON_VERSIONS = [(2, 7), (3, 5), (3, 6), (3, 7), (3, 8), (3, 9)]  # type: List[Tuple[int, int]]


def version_to_str(version):
    # type: (Tuple[int, int]) -> str
    """Convert a Python version tuple to a string

    >>> version_to_str((2, 7))
    '2.7'
    >>> version_to_str((3, 5))
    '3.5'
    >>> version_to_str((3, 1))
    '3.1'
    >>> version_to_str((3, 10))
    '3.10'
    >>> version_to_str((3, 11))
    '3.11'
    >>> version_to_str((3, ))
    '3'
    """
    return ".".join(str(p) for p in version)


def str_to_version(version):
    # type: (str) -> Tuple[int, int]
    """Convert a Python version string to a tuple

    >>> str_to_version("2.7")
    (2, 7)
    >>> str_to_version("3.5")
    (3, 5)
    >>> str_to_version("3.1")
    (3, 1)
    >>> str_to_version("3.10")
    (3, 10)
    >>> str_to_version("3.11")
    (3, 11)
    >>> str_to_version("3")
    (3,)
    """
    return tuple(int(p) for p in version.split("."))


MIN_PYTHON_VERSION = version_to_str(min(SUPPORTED_PYTHON_VERSIONS))
MAX_PYTHON_VERSION = version_to_str(max(SUPPORTED_PYTHON_VERSIONS))


def select_pys(min_version=MIN_PYTHON_VERSION, max_version=MAX_PYTHON_VERSION):
    # type: (str, str) -> List[str]
    """Helper to select python versions from the list of versions we support

    >>> select_pys()
    ['2.7', '3.5', '3.6', '3.7', '3.8', '3.9']
    >>> select_pys(min_version='3')
    ['3.5', '3.6', '3.7', '3.8', '3.9']
    >>> select_pys(max_version='3')
    ['2.7']
    >>> select_pys(min_version='3.5', max_version='3.8')
    ['3.5', '3.6', '3.7', '3.8']
    """
    min_version = str_to_version(min_version)
    max_version = str_to_version(max_version)

    return [version_to_str(version) for version in SUPPORTED_PYTHON_VERSIONS if min_version <= version <= max_version]


venv = Venv(
    pkgs={
        "mock": latest,
        "pytest": latest,
        # "coverage": latest,
        # "pytest-cov": latest,
        "opentracing": latest,
        "hypothesis": latest,
    },
    env={
        "DD_TESTING_RAISE": "1",
    },
    venvs=[
        Venv(
            pys=["3"],
            pkgs={"black": "==21.4b2", "isort": [latest]},
            venvs=[
                Venv(
                    name="fmt",
                    command="isort . && black .",
                ),
                Venv(
                    name="black",
                    command="black {cmdargs}",
                ),
                Venv(
                    name="isort",
                    command="isort {cmdargs}",
                ),
            ],
        ),
        Venv(
            pys=["3"],
            pkgs={
                "flake8": ">=3.8,<3.9",
                "flake8-blind-except": latest,
                "flake8-builtins": latest,
                "flake8-docstrings": latest,
                "flake8-logging-format": latest,
                "flake8-rst-docstrings": latest,
                "flake8-isort": latest,
                "pygments": latest,
            },
            venvs=[
                Venv(
                    name="flake8",
                    command="flake8 {cmdargs}",
                ),
            ],
        ),
        Venv(
            pys=["3"],
            name="mypy",
            command="mypy {cmdargs}",
            pkgs={
                # TODO: https://mypy-lang.blogspot.com/2021/05/the-upcoming-switch-to-modular-typeshed.html
                "mypy": "<0.900",
            },
        ),
        Venv(
            pys=["3"],
            pkgs={"codespell": "==2.1.0"},
            venvs=[
                Venv(
                    name="codespell",
                    command="codespell ddtrace/ tests/",
                ),
                Venv(
                    name="hook-codespell",
                    command="codespell {cmdargs}",
                ),
            ],
        ),
        Venv(
            pys=["3"],
            name="riot-helpers",
            # DEV: pytest really doesn't want to execute only `riotfile.py`, call doctest directly
            command="python -m doctest {cmdargs} riotfile.py",
            pkgs={"riot": latest},
        ),
        Venv(
            name="docs",
            pys=["3"],
            pkgs={
                "cython": latest,
                "reno[sphinx]": latest,
                "sphinx": latest,
                "sphinxcontrib-spelling": latest,
                "PyEnchant": latest,
            },
            command="scripts/build-docs",
        ),
        Venv(
            name="benchmarks",
            pys=select_pys(),
            pkgs={"pytest-benchmark": latest, "msgpack": latest},
            command="pytest --benchmark-warmup=on {cmdargs} tests/benchmarks",
            venvs=[
                Venv(
                    name="benchmarks-nogc",
                    command="pytest --benchmark-warmup=on --benchmark-disable-gc {cmdargs} tests/benchmarks",
                ),
            ],
        ),
        Venv(
            name="tracer",
            command="pytest {cmdargs} tests/tracer/",
            venvs=[
                Venv(
                    pys=select_pys(),
                    pkgs={
                        "msgpack": latest,
                        "attrs": ["==19.2.0", latest],
                        "packaging": ["==17.1", latest],
                    },
                )
            ],
        ),
        Venv(
            name="runtime",
            command="pytest {cmdargs} tests/runtime/",
            venvs=[Venv(pys=select_pys(), pkgs={"msgpack": latest})],
        ),
        Venv(
            name="ddtracerun",
            command="pytest {cmdargs} tests/commands/test_runner.py",
            pys=select_pys(),
            pkgs={
                "redis": latest,
                "gevent": latest,
            },
        ),
        Venv(
            name="vendor",
            command="pytest {cmdargs} tests/vendor/",
            pys=select_pys(),
        ),
        Venv(
            name="test_logging",
            command="pytest {cmdargs} tests/contrib/logging",
            pys=select_pys(),
        ),
        Venv(
            name="falcon",
            command="pytest {cmdargs} tests/contrib/falcon",
            venvs=[
                # Falcon 1.x
                # Python 2.7+
                Venv(
                    pys=select_pys(),
                    pkgs={
                        "falcon": [
                            "~=1.4.1",
                            "~=1.4",  # latest 1.x
                        ]
                    },
                ),
                # Falcon 2.x
                # Python 3.5+
                Venv(
                    pys=select_pys(min_version="3.5"),
                    pkgs={
                        "falcon": [
                            "~=2.0.0",
                            "~=2.0",  # latest 2.x
                        ]
                    },
                ),
                # Falcon 3.x
                # Python 3.5+
                Venv(
                    pys=select_pys(min_version="3.5"),
                    pkgs={
                        "falcon": [
                            "~=3.0.0",
                            "~=3.0",  # latest 3.x
                            latest,
                        ]
                    },
                ),
            ],
        ),
        Venv(
            name="celery",
            command="pytest {cmdargs} tests/contrib/celery",
            pkgs={"pytest": "~=3.10"},
            venvs=[
                # Non-4.x celery should be able to use the older redis lib, since it locks to an older kombu
                Venv(
                    pys=select_pys(max_version="3.6"),
                    pkgs={
                        "celery": "~=3.0",  # most recent 3.x.x release
                        "redis": "~=2.10.6",
                    },
                ),
                # 4.x celery bumps kombu to 4.4+, which requires redis 3.2 or later, this tests against
                # older redis with an older kombu, and newer kombu/newer redis.
                # https://github.com/celery/kombu/blob/3e60e6503a77b9b1a987cf7954659929abac9bac/Changelog#L35
                Venv(
                    pys=select_pys(max_version="3.6"),
                    pkgs={
                        "celery": [
                            "~=4.0.2",
                            "~=4.1.1",
                        ],
                        "redis": "~=2.10.6",
                        "kombu": "~=4.3.0",
                    },
                ),
                Venv(
                    pys=select_pys(max_version="3.6"),
                    pkgs={
                        "celery": [
                            "~=4.0.2",
                            "~=4.1.1",
                        ],
                        "redis": "~=3.5",
                        "kombu": "~=4.4.0",
                    },
                ),
                # Celery 4.2 is now limited to Kombu 4.3
                # https://github.com/celery/celery/commit/1571d414461f01ae55be63a03e2adaa94dbcb15d
                Venv(
                    pys=select_pys(max_version="3.6"),
                    pkgs={
                        "celery": "~=4.2.2",
                        "redis": "~=2.10.6",
                        "kombu": "~=4.3.0",
                    },
                ),
                # Celery 4.3 wants Kombu >= 4.4 and Redis >= 3.2
                Venv(
                    pys=select_pys(),
                    pkgs={
                        "celery": [
                            "~=4.3.1",
                            "~=4.4.7",
                            "~=4.4",  # most recent 4.x
                        ],
                        "redis": "~=3.5",
                        "kombu": "~=4.4",
                    },
                ),
                # Celery 5.x wants Python 3.6+
                Venv(
                    pys=select_pys(min_version="3.6"),
                    env={
                        # https://docs.celeryproject.org/en/v5.0.5/userguide/testing.html#enabling
                        "PYTEST_PLUGINS": "celery.contrib.pytest",
                    },
                    pkgs={
                        "celery": [
                            # Pin until https://github.com/celery/celery/issues/6829 is resolved.
                            # "~=5.0.5",
                            "==5.0.5",
                            "~=5.0",  # most recent 5.x
                            latest,
                        ],
                        "redis": "~=3.5",
                    },
                ),
            ],
        ),
        Venv(
            name="cherrypy",
            command="pytest {cmdargs} tests/contrib/cherrypy",
            venvs=[
                Venv(
                    pys=select_pys(),
                    pkgs={
                        "cherrypy": [
                            ">=11,<12",
                            ">=12,<13",
                            ">=13,<14",
                            ">=14,<15",
                            ">=15,<16",
                            ">=16,<17",
                            ">=17,<18",
                        ],
                    },
                ),
                Venv(
                    pys=select_pys(min_version="3.5"),
                    pkgs={
                        "cherrypy": [">=18.0,<19", latest],
                    },
                ),
            ],
        ),
        Venv(
            name="pymongo",
            command="pytest {cmdargs} tests/contrib/pymongo",
            venvs=[
                Venv(
                    pys=select_pys(max_version="3.7"),
                    pkgs={
                        "pymongo": [
                            ">=3.0,<3.1",
                            ">=3.1,<3.2",
                            ">=3.2,<3.3",
                            ">=3.3,<3.4",
                            ">=3.4,<3.5",
                            ">=3.5,<3.6",
                            ">=3.6,<3.7",
                            ">=3.7,<3.8",
                            ">=3.8,<3.9",
                            ">=3.9,<3.10",
                            ">=3.10,<3.11",
                            ">=3.12,<3.13",
                            latest,
                        ],
                        "mongoengine": latest,
                    },
                ),
                Venv(
                    pys=select_pys(min_version="3.8"),
                    pkgs={
                        "pymongo": [
                            ">=3.0,<3.1",
                            ">=3.1,<3.2",
                            ">=3.2,<3.3",
                            ">=3.3,<3.4",
                            ">=3.5,<3.6",
                            ">=3.6,<3.7",
                            ">=3.7,<3.8",
                            ">=3.8,<3.9",
                            ">=3.9,<3.10",
                            ">=3.10,<3.11",
                            ">=3.12,<3.13",
                            latest,
                        ],
                        "mongoengine": latest,
                    },
                ),
            ],
        ),
        # Django  Python version support
        # 1.11    2.7, 3.4, 3.5, 3.6, 3.7 (added in 1.11.17)
        # 2.0     3.4, 3.5, 3.6, 3.7
        # 2.1     3.5, 3.6, 3.7
        # 2.2     3.5, 3.6, 3.7, 3.8 (added in 2.2.8)
        # 3.0     3.6, 3.7, 3.8
        # 3.1     3.6, 3.7, 3.8
        # Source: https://docs.djangoproject.com/en/dev/faq/install/#what-python-version-can-i-use-with-django
        Venv(
            name="django",
            command="pytest {cmdargs} tests/contrib/django",
            venvs=[
                Venv(
                    pys=select_pys(max_version="3.6"),
                    pkgs={
                        "django": [">=1.8,<1.9", ">=1.11,<1.12"],
                        "django-pylibmc": ">=0.6,<0.7",
                        "django-redis": ">=4.5,<4.6",
                        "pylibmc": latest,
                        "pytest-django": "==3.10.0",
                        "python-memcached": latest,
                        "redis": ">=2.10,<2.11",
                        "psycopg2": ["~=2.8.0"],
                    },
                ),
                Venv(
                    pys=["3.5"],
                    pkgs={
                        "django": [">=2.0,<2.1", ">=2.1,<2.2", ">=2.2,<2.3"],
                        "django-pylibmc": ">=0.6,<0.7",
                        "django-redis": ">=4.5,<4.6",
                        "pylibmc": latest,
                        "pytest-django": "==3.10.0",
                        "python-memcached": latest,
                        "redis": ">=2.10,<2.11",
                        "psycopg2": ["~=2.8.0"],
                    },
                ),
                Venv(
                    pys=select_pys(min_version="3.6"),
                    pkgs={
                        "django": [">=2.0,<2.1", ">=2.1,<2.2", ">=2.2,<2.3", ">=3.0,<3.1", latest],
                        "django-pylibmc": ">=0.6,<0.7",
                        "django-redis": ">=4.5,<4.6",
                        "pylibmc": latest,
                        "pytest-django": "==3.10.0",
                        "python-memcached": latest,
                        "redis": ">=2.10,<2.11",
                        "psycopg2": ["~=2.8.0"],
                    },
                ),
            ],
        ),
        Venv(
            name="djangorestframework",
            command="pytest {cmdargs} tests/contrib/djangorestframework",
            venvs=[
                Venv(
                    pys=select_pys(max_version="3.6"),
                    pkgs={
                        "django": "==1.11",
                        "djangorestframework": [">=3.4,<3.5", ">=3.7,<3.8"],
                        "pytest-django": "==3.10.0",
                    },
                ),
                Venv(
                    pys=select_pys(min_version="3.5"),
                    pkgs={
                        "django": ">=2.2,<2.3",
                        "djangorestframework": [">=3.8,<3.9", ">=3.9,<3.10", latest],
                        "pytest-django": "==3.10.0",
                    },
                ),
                Venv(
                    pys=select_pys(min_version="3.6"),
                    pkgs={
                        "django": ">=3.0,<3.1",
                        "djangorestframework": ">=3.10,<3.11",
                        "pytest-django": "==3.10.0",
                    },
                ),
                Venv(
                    pys=select_pys(min_version="3.6"),
                    pkgs={
                        "django": latest,
                        "djangorestframework": ">=3.11,<3.12",
                        "pytest-django": "==3.10.0",
                    },
                ),
            ],
        ),
        Venv(
            name="elasticsearch",
            command="pytest {cmdargs} tests/contrib/elasticsearch/test_elasticsearch.py",
            venvs=[
                Venv(
                    pys=select_pys(max_version="3.8"),
                    pkgs={
                        "elasticsearch": [
                            "~=1.6.0",
                            "~=1.7.0",
                            "~=1.8.0",
                            "~=1.9.0",
                            "~=2.3.0",
                            "~=2.4.0",
                            "~=5.1.0",
                            "~=5.2.0",
                            "~=5.3.0",
                            "~=5.4.0",
                            "~=6.3.0",
                            "~=6.4.0",
                            "~=6.8.0",
                            "~=7.0.0",
                            "~=7.1.0",
                            "~=7.5.0",
                        ]
                    },
                ),
                Venv(
                    pys=select_pys(),
                    pkgs={
                        "elasticsearch": [
                            "~=7.6.0",
                            "~=7.8.0",
                            "~=7.10.0",
                            latest,
                        ]
                    },
                ),
                Venv(pys=select_pys(), pkgs={"elasticsearch1": ["~=1.10.0"]}),
                Venv(pys=select_pys(), pkgs={"elasticsearch2": ["~=2.5.0"]}),
                Venv(pys=select_pys(), pkgs={"elasticsearch5": ["~=5.5.0"]}),
                Venv(pys=select_pys(), pkgs={"elasticsearch6": ["~=6.4.0", "~=6.8.0", latest]}),
                Venv(pys=select_pys(), pkgs={"elasticsearch7": ["~=7.6.0", "~=7.8.0", "~=7.10.0", latest]}),
            ],
        ),
        Venv(
            name="elasticsearch-multi",
            command="pytest {cmdargs} tests/contrib/elasticsearch/test_elasticsearch_multi.py",
            venvs=[
                Venv(
                    pys=select_pys(),
                    pkgs={
                        "elasticsearch": ["~=1.6.0"],
                        "elasticsearch2": [latest],
                        "elasticsearch5": [latest],
                        "elasticsearch6": [latest],
                        "elasticsearch7": [latest],
                    },
                ),
            ],
        ),
        Venv(
            name="flask",
            command="pytest {cmdargs} tests/contrib/flask",
            pkgs={
                "blinker": latest,
            },
            venvs=[
                # Flask == 0.12.0
                Venv(
                    pys=select_pys(),
                    pkgs={
                        "flask": ["~=0.12.0"],
                        "pytest": "~=3.0",
                    },
                ),
                Venv(
                    pys=select_pys(),
                    command="python tests/ddtrace_run.py pytest {cmdargs} tests/contrib/flask_autopatch",
                    env={
                        "DATADOG_SERVICE_NAME": "test.flask.service",
                        "DATADOG_PATCH_MODULES": "jinja2:false",
                    },
                    pkgs={
                        "flask": ["~=0.12.0"],
                        "pytest": "~=3.0",
                    },
                ),
                # Flask 1.x.x
                Venv(
                    pys=select_pys(),
                    pkgs={
                        "flask": [
                            "~=1.0.0",
                            "~=1.1.0",
                            "~=1.0",  # latest 1.x
                        ],
                    },
                ),
                Venv(
                    pys=select_pys(),
                    command="python tests/ddtrace_run.py pytest {cmdargs} tests/contrib/flask_autopatch",
                    env={
                        "DATADOG_SERVICE_NAME": "test.flask.service",
                        "DATADOG_PATCH_MODULES": "jinja2:false",
                    },
                    pkgs={
                        "flask": [
                            "~=1.0.0",
                            "~=1.1.0",
                            "~=1.0",  # latest 1.x
                        ],
                    },
                ),
                # Flask >= 2.0.0
                Venv(
                    pys=select_pys(min_version="3.6"),
                    pkgs={
                        "flask": [
                            "~=2.0.0",
                            "~=2.0",  # latest 2.x
                            latest,
                        ],
                    },
                ),
                Venv(
                    pys=select_pys(min_version="3.6"),
                    command="python tests/ddtrace_run.py pytest {cmdargs} tests/contrib/flask_autopatch",
                    env={
                        "DATADOG_SERVICE_NAME": "test.flask.service",
                        "DATADOG_PATCH_MODULES": "jinja2:false",
                    },
                    pkgs={
                        "flask": [
                            "~=2.0.0",
                            "~=2.0",  # latest 2.x
                            latest,
                        ],
                    },
                ),
            ],
        ),
        Venv(
            name="flask_cache",
            command="pytest {cmdargs} tests/contrib/flask_cache",
            pkgs={
                "python-memcached": latest,
                "redis": "~=2.0",
                "blinker": latest,
            },
            venvs=[
                Venv(
                    pys=select_pys(max_version="2.7"),
                    pkgs={
                        "flask": ["~=0.10.0", "~=0.11.0"],
                        "Flask-Cache": ["~=0.12.0"],
                        "werkzeug": "<1.0",
                        "pytest": "~=3.0",
                    },
                ),
                Venv(
                    pys=select_pys(),
                    pkgs={
                        "flask": ["~=0.10.0", "~=0.11.0", "~=0.12.0"],
                        "Flask-Cache": ["~=0.13.0", latest],
                        "werkzeug": "<1.0",
                        "pytest": "~=3.0",
                    },
                ),
            ],
        ),
        Venv(
            name="mako",
            command="pytest {cmdargs} tests/contrib/mako",
            pys=select_pys(),
            pkgs={"mako": ["<1.0.0", "~=1.0.0", "~=1.1.0", latest]},
        ),
        Venv(
            name="mysql",
            command="pytest {cmdargs} tests/contrib/mysql",
            venvs=[
                Venv(
                    pys=select_pys(max_version="3.5"),
                    pkgs={"mysql-connector-python": ["==8.0.5", "<8.0.24"]},
                ),
                Venv(
                    pys=select_pys(min_version="3.6"),
                    pkgs={"mysql-connector-python": ["==8.0.5", ">=8.0", latest]},
                ),
            ],
        ),
        Venv(
            name="psycopg",
            command="pytest {cmdargs} tests/contrib/psycopg",
            venvs=[
                Venv(
                    pys=select_pys(min_version="2.7", max_version="3.6"),
                    pkgs={"psycopg2": ["~=2.7.0", "~=2.8.0", latest]},
                ),
                Venv(
                    pys=["3.7"],
                    pkgs={"psycopg2": ["~=2.7.0", "~=2.8.0", latest]},
                ),
                Venv(
                    pys=select_pys(min_version="3.8"),
                    pkgs={"psycopg2": ["~=2.8.0", latest]},
                ),
            ],
        ),
        Venv(
            name="pymemcache",
            pys=select_pys(),
            pkgs={
                "pymemcache": [
                    "~=1.4",  # Most recent 1.x release
                    "~=2.0",  # Most recent 2.x release
                    "~=3.0.1",
                    "~=3.1.1",
                    "~=3.2.0",
                    "~=3.3.0",
                    "~=3.4.2",
                    latest,
                ]
            },
            venvs=[
                Venv(command="pytest {cmdargs} --ignore=tests/contrib/pymemcache/autopatch tests/contrib/pymemcache"),
                Venv(command="python tests/ddtrace_run.py pytest {cmdargs} tests/contrib/pymemcache/autopatch/"),
            ],
        ),
        Venv(
            name="pynamodb",
            command="pytest {cmdargs} tests/contrib/pynamodb",
            pkgs={
                "pynamodb": [">=4.0,<4.1", ">=4.1,<4.2", ">=4.2,<4.3", ">=4.3,<4.4", latest],
            },
            venvs=[
                Venv(pys=select_pys(min_version="3.5"), pkgs={"moto": ">=1.0,<2.0"}),
                Venv(
                    pys=["2.7"],
                    pkgs={
                        "moto": ">=1.0,<2.0",
                        "rsa": "<4.7.1",
                    },
                ),
            ],
        ),
        Venv(
            name="starlette",
            command="pytest {cmdargs} tests/contrib/starlette",
            venvs=[
                Venv(
                    pys=select_pys(min_version="3.6"),
                    pkgs={
                        "starlette": [">=0.13,<0.14", ">=0.14,<0.15", latest],
                        "httpx": latest,
                        "pytest-asyncio": latest,
                        "requests": latest,
                        "aiofiles": latest,
                        # Pinned until https://github.com/encode/databases/issues/298 is resolved.
                        "sqlalchemy": "~=1.3.0",
                        "aiosqlite": latest,
                        "databases": latest,
                    },
                ),
            ],
        ),
        Venv(
            name="sqlalchemy",
            command="pytest {cmdargs} tests/contrib/sqlalchemy",
            venvs=[
                Venv(
                    pkgs={
                        "sqlalchemy": ["~=1.0.0", "~=1.1.0", "~=1.2.0", "~=1.3.0", latest],
                        "psycopg2": ["~=2.8.0"],
                        "mysql-connector-python": ["<8.0.24"],
                    },
<<<<<<< HEAD
                    venvs=[
                        Venv(
                            pys=select_pys(),
                        ),
                        Venv(
                            pys=select_pys(min_version="3.6"),
                            pkgs={"mysql-connector-python": latest},
                        ),
                    ],
=======
                ),
                Venv(
                    pys=select_pys(min_version="3.6"),
                    pkgs={
                        "sqlalchemy": ["~=1.0.0", "~=1.1.0", "~=1.2.0", "~=1.3.0", latest],
                        "psycopg2": ["~=2.8.0"],
                        "mysql-connector-python": latest,
                    },
>>>>>>> 15636695
                ),
            ],
        ),
        Venv(
            name="requests",
            command="pytest {cmdargs} tests/contrib/requests",
            venvs=[
                Venv(
                    pys=select_pys(),
                    pkgs={
                        "requests-mock": ">=1.4",
                        "requests": [
                            ">=2.8,<2.9",
                            ">=2.10,<2.11",
                            ">=2.12,<2.13",
                            ">=2.14,<2.15",
                            ">=2.16,<2.17",
                            ">=2.18,<2.19",
                            ">=2.20,<2.21",
                            latest,
                        ],
                    },
                ),
            ],
        ),
        Venv(
            name="wsgi",
            command="pytest {cmdargs} tests/contrib/wsgi",
            venvs=[
                Venv(
                    pys=select_pys(),
                    pkgs={
                        "WebTest": latest,
                    },
                ),
            ],
        ),
        Venv(
            name="boto",
            command="pytest {cmdargs} tests/contrib/boto",
            venvs=[Venv(pys=select_pys(max_version="3.6"), pkgs={"boto": latest, "moto": ["<1.0"]})],
        ),
        Venv(
            name="botocore",
            command="pytest {cmdargs} tests/contrib/botocore",
            pkgs={"botocore": latest},
            venvs=[
                Venv(pys=select_pys(min_version="3.5"), pkgs={"moto": [">=1.0,<2.0"]}),
                Venv(pys=["2.7"], pkgs={"moto": [">=1.0,<2.0"], "rsa": ["<4.7.1"]}),
            ],
        ),
        Venv(
            name="mongoengine",
            command="pytest {cmdargs} tests/contrib/mongoengine",
            pkgs={
                "pymongo": latest,
            },
            venvs=[
                Venv(
                    pys=select_pys(),
                    pkgs={
                        # 0.20 dropped support for Python 2.7
                        "mongoengine": [">=0.15,<0.16", ">=0.16,<0.17", ">=0.17,<0.18", ">=0.18,<0.19"]
                    },
                ),
                Venv(
                    pys=select_pys(min_version="3.6"),
                    pkgs={"mongoengine": [">=0.20,<0.21", ">=0.21,<0.22", ">=0.22,<0.23", latest]},
                ),
            ],
        ),
        Venv(
            name="asgi",
            pkgs={
                "pytest-asyncio": latest,
                "httpx": latest,
                "asgiref": ["~=3.0.0", "~=3.0"],
            },
            pys=select_pys(min_version="3.6"),
            command="pytest {cmdargs} tests/contrib/asgi",
        ),
        Venv(
            name="mariadb",
            command="pytest {cmdargs} tests/contrib/mariadb",
            venvs=[
                Venv(
                    pys=select_pys(min_version="3.6"),
                    pkgs={
                        "mariadb": [
                            "~=1.0.0",
                            "~=1.0",
                            latest,
                        ],
                    },
                ),
            ],
        ),
        Venv(
            name="fastapi",
            command="pytest {cmdargs} tests/contrib/fastapi",
            venvs=[
                Venv(
                    pys=select_pys(min_version="3.6"),
                    pkgs={
                        "fastapi": [">=0.51,<0.52", ">=0.55,<0.56", ">=0.60,<0.61", latest],
                        "httpx": latest,
                        "pytest-asyncio": latest,
                        "requests": latest,
                        "aiofiles": latest,
                    },
                ),
            ],
        ),
        Venv(
            name="pytest",
            command="pytest {cmdargs} tests/contrib/pytest",
            venvs=[
                Venv(
                    pys=["2.7"],
                    # pytest==4.6 is last to support python 2.7
                    pkgs={"pytest": ">=4.0,<4.6", "msgpack": latest},
                ),
                Venv(
                    pys=select_pys(min_version="3.5"),
                    pkgs={
                        "pytest": [
                            ">=3.0,<4.0",
                            ">=4.0,<5.0",
                            ">=5.0,<6.0",
                            ">=6.0,<7.0",
                            latest,
                        ],
                        "msgpack": latest,
                    },
                ),
            ],
        ),
        Venv(
            name="grpc",
            command="pytest {cmdargs} tests/contrib/grpc",
            pkgs={
                "googleapis-common-protos": latest,
            },
            venvs=[
                # Versions between 1.14 and 1.20 have known threading issues
                # See https://github.com/grpc/grpc/issues/18994
                Venv(
                    pys=select_pys(max_version="3.6"),
                    pkgs={
                        "grpcio": [
                            "~=1.12.0",
                            "~=1.20.0",
                            "~=1.21.0",
                            "~=1.22.0",
                        ],
                    },
                ),
                Venv(
                    pys=["3.7"],
                    pkgs={
                        "grpcio": [
                            "~=1.20.0",
                            "~=1.21.0",
                            "~=1.22.0",
                            "~=1.24.0",
                            "~=1.26.0",
                            "~=1.28.0",
                            latest,
                        ],
                    },
                ),
                Venv(
                    pys=select_pys(min_version="3.8"),
                    pkgs={
                        "grpcio": ["~=1.24.0", "~=1.26.0", "~=1.28.0", latest],
                    },
                ),
            ],
        ),
        Venv(
            name="urllib3",
            pys=select_pys(),
            pkgs={"urllib3": ["~=1.22.0", ">=1.23,<1.27", latest]},
            command="pytest {cmdargs} tests/contrib/urllib3",
        ),
        Venv(
            name="cassandra",
            venvs=[
                # Python 3.9 requires a more recent release.
                Venv(
                    pys=select_pys(min_version="3.9"),
                    pkgs={"cassandra-driver": latest},
                ),
                # releases 3.7 and 3.8 are broken on Python >= 3.7
                # (see https://github.com/r4fek/django-cassandra-engine/issues/104)
                Venv(
                    pys=["3.7", "3.8"],
                    pkgs={"cassandra-driver": ["~=3.6.0", "~=3.15.0", latest]},
                ),
                Venv(
                    pys=select_pys(max_version="3.6"),
                    pkgs={"cassandra-driver": [("~=3.%d.0" % m) for m in range(6, 9)] + ["~=3.15.0", latest]},
                ),
            ],
            command="pytest {cmdargs} tests/contrib/cassandra",
        ),
        Venv(
            name="aiopg",
            venvs=[
                Venv(
                    pys=["3.5", "3.6"],
                    pkgs={
                        "aiopg": ["~=0.12.0", "~=0.15.0"],
                    },
                ),
                Venv(
                    pys=select_pys(min_version="3.7"),
                    pkgs={
                        "aiopg": ["~=0.15.0", "~=0.16.0"],  # TODO: add latest
                    },
                ),
            ],
            pkgs={
                "sqlalchemy": latest,
            },
            command="pytest {cmdargs} tests/contrib/aiopg",
        ),
        Venv(
            name="jinja2",
            venvs=[
                Venv(
                    pys=select_pys(),
                    pkgs={"jinja2": [("~=2.%d.0" % m) for m in range(7, 12)]},
                ),
                Venv(
                    pys=select_pys(min_version="3.6"),
                    pkgs={"jinja2": ["~=3.0.0", latest]},
                ),
            ],
            command="pytest {cmdargs} tests/contrib/jinja2",
        ),
    ],
)<|MERGE_RESOLUTION|>--- conflicted
+++ resolved
@@ -775,7 +775,6 @@
                         "psycopg2": ["~=2.8.0"],
                         "mysql-connector-python": ["<8.0.24"],
                     },
-<<<<<<< HEAD
                     venvs=[
                         Venv(
                             pys=select_pys(),
@@ -785,16 +784,6 @@
                             pkgs={"mysql-connector-python": latest},
                         ),
                     ],
-=======
-                ),
-                Venv(
-                    pys=select_pys(min_version="3.6"),
-                    pkgs={
-                        "sqlalchemy": ["~=1.0.0", "~=1.1.0", "~=1.2.0", "~=1.3.0", latest],
-                        "psycopg2": ["~=2.8.0"],
-                        "mysql-connector-python": latest,
-                    },
->>>>>>> 15636695
                 ),
             ],
         ),
