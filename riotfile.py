--- conflicted
+++ resolved
@@ -2363,15 +2363,11 @@
             name="ci_visibility",
             command="pytest --no-ddtrace {cmdargs} tests/ci_visibility",
             pys=select_pys(),
-<<<<<<< HEAD
             pkgs={
                 "msgpack": latest,
                 "coverage": latest,
                 "pytest-randomly": latest,
             },
-=======
-            pkgs={"msgpack": latest, "coverage": latest, "pytest-randomly": latest},
->>>>>>> 4e422ff8
         ),
         Venv(
             name="subprocess",
