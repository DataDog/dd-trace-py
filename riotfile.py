# type: ignore
import logging
from typing import List  # noqa
from typing import Tuple  # noqa

from riot import Venv


logger = logging.getLogger(__name__)
latest = ""


SUPPORTED_PYTHON_VERSIONS: List[Tuple[int, int]] = [
    (3, 8),
    (3, 9),
    (3, 10),
    (3, 11),
    (3, 12),
    (3, 13),
]  # type: List[Tuple[int, int]]


def version_to_str(version: Tuple[int, int]) -> str:
    """Convert a Python version tuple to a string

    >>> version_to_str((3, 8))
    '3.8'
    >>> version_to_str((3, 9))
    '3.9'
    >>> version_to_str((3, 10))
    '3.10'
    >>> version_to_str((3, 11))
    '3.11'
    >>> version_to_str((3, 12))
    '3.12'
    >>> version_to_str((3, ))
    '3'
    """
    return ".".join(str(p) for p in version)


def str_to_version(version: str) -> Tuple[int, int]:
    """Convert a Python version string to a tuple

    >>> str_to_version("3.8")
    (3, 8)
    >>> str_to_version("3.9")
    (3, 9)
    >>> str_to_version("3.10")
    (3, 10)
    >>> str_to_version("3.11")
    (3, 11)
    >>> str_to_version("3.12")
    (3, 12)
    >>> str_to_version("3")
    (3,)
    """
    return tuple(int(p) for p in version.split("."))


MIN_PYTHON_VERSION = version_to_str(min(SUPPORTED_PYTHON_VERSIONS))
MAX_PYTHON_VERSION = version_to_str(max(SUPPORTED_PYTHON_VERSIONS))


def select_pys(min_version: str = MIN_PYTHON_VERSION, max_version: str = MAX_PYTHON_VERSION) -> List[str]:
    """Helper to select python versions from the list of versions we support

    >>> select_pys()
    ['3.8', '3.9', '3.10', '3.11', '3.12', '3.13']
    >>> select_pys(min_version='3')
    ['3.8', '3.9', '3.10', '3.11', '3.12', '3.13']
    >>> select_pys(max_version='3')
    []
    >>> select_pys(min_version='3.8', max_version='3.9')
    ['3.8', '3.9']
    """
    min_version = str_to_version(min_version)
    max_version = str_to_version(max_version)

    return [version_to_str(version) for version in SUPPORTED_PYTHON_VERSIONS if min_version <= version <= max_version]


venv = Venv(
    pkgs={
        "mock": latest,
        "pytest": latest,
        "pytest-mock": latest,
        "coverage": latest,
        "pytest-cov": latest,
        "opentracing": latest,
        "hypothesis": "<6.45.1",
    },
    env={
        "_DD_CIVISIBILITY_USE_CI_CONTEXT_PROVIDER": "1",
        "DD_TESTING_RAISE": "1",
        "DD_REMOTE_CONFIGURATION_ENABLED": "false",
        "DD_INJECTION_ENABLED": "1",
        "DD_INJECT_FORCE": "1",
        "DD_PATCH_MODULES": "unittest:false",
        "CMAKE_BUILD_PARALLEL_LEVEL": "12",
    },
    venvs=[
        Venv(
            pys=["3"],
            name="meta-testing",
            command="pytest {cmdargs} tests/meta",
        ),
        Venv(
            name="circleci-gen-config",
            command="python scripts/gen_circleci_config.py {cmdargs}",
            pys=["3"],
            pkgs={
                "ruamel.yaml": latest,
                "lxml": latest,
            },
        ),
        Venv(
            name="gitlab-gen-config",
            command="python scripts/gen_gitlab_config.py {cmdargs}",
            pys=["3"],
            pkgs={
                "ruamel.yaml": latest,
                "lxml": latest,
            },
        ),
        Venv(
            name="appsec",
            pys=select_pys(),
            command="pytest {cmdargs} tests/appsec/appsec/",
            pkgs={
                "requests": latest,
                "docker": latest,
            },
            env={
                "DD_CIVISIBILITY_ITR_ENABLED": "0",
            },
        ),
        Venv(
            name="appsec_iast",
            pys=select_pys(max_version="3.12"),
            command="pytest -v {cmdargs} tests/appsec/iast/",
            pkgs={
                "requests": latest,
                "urllib3": latest,
                "pycryptodome": latest,
                "cryptography": latest,
                "astunparse": latest,
                "simplejson": latest,
                "SQLAlchemy": "==2.0.22",
                "psycopg2-binary": "~=2.9.9",
                "pymysql": latest,
                "mysqlclient": "==2.1.1",
                "googleapis-common-protos": latest,
                "grpcio": latest,
            },
            env={
                "DD_CIVISIBILITY_ITR_ENABLED": "0",
                "DD_IAST_REQUEST_SAMPLING": "100",  # Override default 30% to analyze all IAST requests
                "DD_IAST_DEDUPLICATION_ENABLED": "false",
            },
        ),
        Venv(
            name="appsec_iast_memcheck",
            pys=select_pys(min_version="3.9", max_version="3.12"),
            command="pytest {cmdargs} --memray --stacks=35 tests/appsec/iast_memcheck/",
            pkgs={
                "requests": latest,
                "pycryptodome": latest,
                "cryptography": latest,
                "SQLAlchemy": "==2.0.22",
                "psycopg2-binary": "~=2.9.9",
                # Should be "pytest-memray": latest, but we need to pin to a specific commit in a fork
                # while this PR gets merged: https://github.com/bloomberg/pytest-memray/pull/103
                "pytest-memray": "~=1.7.0",
            },
            env={
                "DD_CIVISIBILITY_ITR_ENABLED": "0",
                "DD_IAST_REQUEST_SAMPLING": "100",  # Override default 30% to analyze all IAST requests
                "DD_IAST_DEDUPLICATION_ENABLED": "false",
            },
        ),
        Venv(
            name="appsec_iast_packages",
            pys=select_pys(min_version="3.8"),
            command="pytest {cmdargs} tests/appsec/iast_packages/",
            pkgs={
                "requests": latest,
                "astunparse": latest,
                "flask": "~=3.0",
                "virtualenv-clone": latest,
            },
            env={
                "DD_CIVISIBILITY_ITR_ENABLED": "0",
                "DD_IAST_REQUEST_SAMPLING": "100",  # Override default 30% to analyze all IAST requests
                "DD_IAST_DEDUPLICATION_ENABLED": "false",
            },
        ),
        Venv(
            name="appsec_iast_tdd_propagation",
            pys=select_pys(min_version="3.11"),
            command="pytest tests/appsec/iast_tdd_propagation/",
            pkgs={
                "coverage": latest,
                "pycryptodome": latest,
                "flask": "~=3.0",
                "sqlalchemy": "~=2.0.23",
                "pony": latest,
                "aiosqlite": latest,
                "tortoise-orm": latest,
                "peewee": latest,
                "requests": latest,
                "envier": "==0.5.2",
                "cattrs": "<23.1.1",
                "protobuf": ">=3",
                "typing_extensions": latest,
                "xmltodict": ">=0.12",
                "opentracing": ">=2.0.0",
                "bytecode": latest,
            },
            env={
                "DD_CIVISIBILITY_ITR_ENABLED": "0",
                "DD_IAST_REQUEST_SAMPLING": "100",  # Override default 30% to analyze all IAST requests
                "DD_IAST_DEDUPLICATION_ENABLED": "false",
            },
        ),
        Venv(
            name="appsec_integrations_pygoat",
            pys=select_pys(min_version="3.10"),
            command="pytest {cmdargs} tests/appsec/integrations/pygoat_tests/",
            pkgs={
                "requests": latest,
            },
            env={
                "DD_CIVISIBILITY_ITR_ENABLED": "0",
                "DD_IAST_REQUEST_SAMPLING": "100",  # Override default 30% to analyze all IAST requests
            },
        ),
        Venv(
            name="profile-diff",
            command="python scripts/diff.py {cmdargs}",
            pys="3",
            pkgs={
                "austin-python": "~=1.0",
                "rich": latest,
            },
        ),
        Venv(
            name="tracer",
            command="pytest -v {cmdargs} tests/tracer/",
            pkgs={
                "msgpack": latest,
                "coverage": latest,
                "attrs": latest,
                "structlog": latest,
                "httpretty": latest,
                "wheel": latest,
                "fastapi": latest,
                "httpx": latest,
                "pytest-randomly": latest,
                "setuptools": latest,
                "boto3": latest,
            },
            env={
                "DD_CIVISIBILITY_LOG_LEVEL": "none",
                "DD_INSTRUMENTATION_TELEMETRY_ENABLED": "0",
            },
            venvs=[
                Venv(pys=select_pys()),
                # This test variant ensures tracer tests are compatible with both 64bit trace ids.
                # 128bit trace ids are tested by the default case above.
                Venv(
                    name="tracer-128-bit-traceid-disabled",
                    pys=MAX_PYTHON_VERSION,
                    env={
                        "DD_TRACE_128_BIT_TRACEID_GENERATION_ENABLED": "false",
                    },
                ),
                Venv(
                    name="tracer-python-optimize",
                    env={"PYTHONOPTIMIZE": "1"},
                    # Test with the latest version of Python only
                    pys=MAX_PYTHON_VERSION,
                ),
                Venv(
                    name="tracer-legacy-attrs",
                    pkgs={"cattrs": "<23.2.0", "attrs": "==22.1.0"},
                    # Test with the min version of Python only, attrs 20.1.0 is not compatible with Python 3.12
                    pys=MIN_PYTHON_VERSION,
                ),
            ],
        ),
        Venv(
            name="telemetry",
            command="pytest {cmdargs} tests/telemetry/",
            pys=select_pys(),
            pkgs={
                "requests": latest,
                "gunicorn": latest,
                "flask": "<=2.2.3",
                "httpretty": "<1.1",
                "werkzeug": "<2.0",
                "pytest-randomly": latest,
                "markupsafe": "<2.0",
            },
        ),
        Venv(
            name="integration",
            # Enabling coverage for integration tests breaks certain tests in CI
            # Also, running two separate pytest sessions, the ``civisibility`` one with --no-ddtrace
            command="pytest --no-ddtrace --no-cov --ignore-glob='*civisibility*' {cmdargs} tests/integration/",
            pkgs={"msgpack": [latest], "coverage": latest, "pytest-randomly": latest},
            pys=select_pys(),
            venvs=[
                Venv(
                    name="integration-latest",
                    env={
                        "AGENT_VERSION": "latest",
                    },
                ),
                Venv(
                    name="integration-snapshot",
                    env={
                        "DD_TRACE_AGENT_URL": "http://localhost:9126",
                        "AGENT_VERSION": "testagent",
                    },
                ),
            ],
        ),
        Venv(
            name="integration-civisibility",
            # Enabling coverage for integration tests breaks certain tests in CI
            # Also, running two separate pytest sessions, the ``civisibility`` one with --no-ddtrace
            command="pytest --no-cov --no-ddtrace {cmdargs} tests/integration/test_integration_civisibility.py",
            pkgs={"msgpack": [latest], "coverage": latest, "pytest-randomly": latest},
            pys=select_pys(),
            venvs=[
                Venv(
                    name="integration-latest-civisibility",
                    env={
                        "AGENT_VERSION": "latest",
                    },
                ),
                Venv(
                    name="integration-snapshot-civisibility",
                    env={
                        "DD_TRACE_AGENT_URL": "http://localhost:9126",
                        "AGENT_VERSION": "testagent",
                    },
                ),
            ],
        ),
        Venv(
            name="datastreams",
            command="pytest --no-cov {cmdargs} tests/datastreams/",
            pkgs={
                "msgpack": [latest],
                "pytest-randomly": latest,
            },
            pys=select_pys(max_version="3.12"),
            venvs=[
                Venv(
                    name="datastreams-latest",
                    env={
                        "AGENT_VERSION": "latest",
                    },
                ),
            ],
        ),
        Venv(
            name="internal",
            env={
                "DD_TRACE_AGENT_URL": "http://ddagent:8126",
                "DD_INSTRUMENTATION_TELEMETRY_ENABLED": "0",
            },
            command="pytest -v {cmdargs} tests/internal/",
            pkgs={
                "httpretty": latest,
                "gevent": latest,
                "pytest-randomly": latest,
                "python-json-logger": "==2.0.7",
                "pyfakefs": latest,
            },
            venvs=[
                Venv(
                    pys=select_pys(min_version="3.8", max_version="3.11"),
                    pkgs={
                        "pytest-asyncio": "~=0.23.7",
                    },
                ),
                Venv(
                    pys=select_pys(min_version="3.12"),
                    pkgs={
                        "pytest-asyncio": "~=0.23.7",
                        "setuptools": latest,
                    },
                ),
            ],
        ),
        Venv(
            name="gevent",
            command="pytest {cmdargs} tests/contrib/gevent",
            pkgs={
                "elasticsearch": latest,
                "pynamodb": "<6.0",
                "pytest-randomly": latest,
            },
            venvs=[
                Venv(
                    pkgs={
                        "aiobotocore": "<=2.3.1",
                        "aiohttp": latest,
                        "botocore": latest,
                        "requests": latest,
                        "opensearch-py": latest,
                    },
                    venvs=[
                        Venv(
                            pys="3.8",
                            pkgs={
                                "gevent": "~=20.12.0",
                                # greenlet v1.0.0 adds support for contextvars
                                "greenlet": "~=1.0.0",
                            },
                        ),
                        Venv(
                            pys="3.9",
                            pkgs={
                                # https://github.com/gevent/gevent/issues/2076
                                "gevent": ["~=21.1.0", "<21.8.0"],
                                "greenlet": "~=1.0",
                            },
                        ),
                        Venv(
                            # gevent added support for Python 3.10 in 21.8.0
                            pys="3.10",
                            pkgs={
                                "gevent": ["~=21.12.0", latest],
                            },
                        ),
                        Venv(
                            pys="3.11",
                            pkgs={
                                "gevent": ["~=22.10.0", latest],
                            },
                        ),
                        Venv(
                            pys=select_pys(min_version="3.12"),
                            pkgs={
                                "gevent": [latest],
                            },
                        ),
                    ],
                ),
            ],
        ),
        Venv(
            name="runtime",
            command="pytest {cmdargs} tests/runtime/",
            venvs=[
                Venv(
                    pys=select_pys(),
                    pkgs={
                        "msgpack": latest,
                        "pytest-randomly": latest,
                    },
                )
            ],
        ),
        Venv(
            name="ddtracerun",
            command="pytest {cmdargs} --no-cov tests/commands/test_runner.py",
            venvs=[
                Venv(
                    pys=select_pys(),
                    pkgs={
                        "redis": latest,
                        "gevent": latest,
                        "pytest-randomly": latest,
                    },
                ),
            ],
        ),
        Venv(
            name="debugger",
            command="pytest {cmdargs} tests/debugging/",
            pkgs={
                "msgpack": latest,
                "httpretty": latest,
                "typing-extensions": latest,
                "pytest-asyncio": latest,
            },
            pys=select_pys(),
        ),
        Venv(
            name="vendor",
            command="pytest {cmdargs} tests/vendor/",
            pys=select_pys(),
            pkgs={
                "msgpack": ["~=1.0.0", latest],
                "pytest-randomly": latest,
            },
        ),
        Venv(
            name="vertica",
            command="pytest {cmdargs} tests/contrib/vertica/",
            pys=select_pys(max_version="3.9"),
            pkgs={
                "vertica-python": [">=0.6.0,<0.7.0", ">=0.7.0,<0.8.0"],
                "pytest-randomly": latest,
            },
            # venvs=[
            # FIXME: tests fail on vertica 1.x
            # Venv(
            #     # vertica-python added support for Python 3.9/3.10 in 1.0
            #     pys=select_pys(min_version="3.8", max_version="3.10"),
            #     pkgs={"vertica-python": ["~=1.0", latest]},
            # ),
            # Venv(
            #     # vertica-python added support for Python 3.11 in 1.2
            #     pys="3.11",
            #     pkgs={"vertica-python": ["~=1.2", latest]},
            # ),
            # ],
        ),
        Venv(
            name="wait",
            command="python tests/wait-for-services.py {cmdargs}",
            # Default Python 3 (3.10) collections package breaks with kombu/vertica, so specify Python 3.9 instead.
            pys="3.9",
            create=True,
            skip_dev_install=True,
            pkgs={
                "cassandra-driver": latest,
                "psycopg2-binary": latest,
                "mysql-connector-python": "!=8.0.18",
                "vertica-python": ">=0.6.0,<0.7.0",
                "kombu": ">=4.2.0,<4.3.0",
                "pytest-randomly": latest,
                "requests": latest,
            },
        ),
        Venv(
            name="httplib",
            command="pytest {cmdargs} tests/contrib/httplib",
            pkgs={
                "pytest-randomly": latest,
            },
            pys=select_pys(),
        ),
        Venv(
            name="test_logging",
            command="pytest {cmdargs} tests/contrib/logging",
            pkgs={
                "pytest-randomly": latest,
            },
            pys=select_pys(),
        ),
        Venv(
            name="falcon",
            command="pytest {cmdargs} tests/contrib/falcon",
            pkgs={
                "pytest-randomly": latest,
            },
            venvs=[
                Venv(
                    pys=select_pys(min_version="3.8", max_version="3.12"),
                    pkgs={
                        "falcon": [
                            "~=3.0.0",
                            "~=3.0",  # latest 3.x
                            latest,
                        ],
                    },
                ),
                Venv(
                    pys=select_pys(min_version="3.13"),
                    pkgs={
                        "falcon": [
                            "~=4.0",  # latest 4.x
                            latest,
                        ],
                    },
                ),
            ],
        ),
        Venv(
            name="bottle",
            pkgs={
                "WebTest": latest,
                "pytest-randomly": latest,
            },
            venvs=[
                Venv(
                    command="pytest {cmdargs} --ignore='tests/contrib/bottle/test_autopatch.py' tests/contrib/bottle/",
                    venvs=[
                        Venv(
                            pys=select_pys(max_version="3.9"),
                            pkgs={"bottle": [">=0.12,<0.13", latest]},
                        ),
                    ],
                ),
                Venv(
                    command="python tests/ddtrace_run.py pytest {cmdargs} tests/contrib/bottle/test_autopatch.py",
                    env={"DD_SERVICE": "bottle-app"},
                    venvs=[
                        Venv(
                            pys=select_pys(max_version="3.9"),
                            pkgs={"bottle": [">=0.12,<0.13", latest]},
                        ),
                    ],
                ),
            ],
        ),
        Venv(
            name="celery",
            command="pytest {cmdargs} tests/contrib/celery",
            pkgs={
                "more_itertools": "<8.11.0",
                "pytest-randomly": latest,
            },
            venvs=[
                # Celery 4.3 wants Kombu >= 4.4 and Redis >= 3.2
                # Split into <3.8 and >=3.8 to pin importlib_metadata dependency for kombu
                #     # celery added support for Python 3.9 in 4.x
                #     pys=select_pys(min_version="3.8", max_version="3.9"),
                #     pkgs={
                #         "pytest": "~=4.0",
                #         "celery": [
                #             "latest",  # most recent 4.x
                #         ],
                #         "redis": "~=3.5",
                #         "kombu": "~=4.4",
                #     },
                # ),
                # Celery 5.x wants Python 3.6+
                # Split into <3.8 and >=3.8 to pin importlib_metadata dependency for kombu
                Venv(
                    pys=select_pys(min_version="3.8", max_version="3.9"),
                    env={
                        # https://docs.celeryproject.org/en/v5.0.5/userguide/testing.html#enabling
                        "PYTEST_PLUGINS": "celery.contrib.pytest",
                    },
                    pkgs={
                        "celery": [
                            "~=5.2",
                            latest,
                        ],
                        "redis": "~=3.5",
                    },
                ),
                Venv(
                    pys=select_pys(min_version="3.10"),
                    env={
                        # https://docs.celeryproject.org/en/v5.0.5/userguide/testing.html#enabling
                        "PYTEST_PLUGINS": "celery.contrib.pytest",
                    },
                    pkgs={
                        "celery[redis]": [
                            latest,
                        ],
                    },
                ),
            ],
        ),
        Venv(
            name="cherrypy",
            command="python -m pytest {cmdargs} tests/contrib/cherrypy",
            pkgs={
                "pytest-randomly": latest,
            },
            venvs=[
                Venv(
                    pys=select_pys(max_version="3.10"),
                    pkgs={
                        "cherrypy": [
                            ">=17,<18",
                        ],
                        "more_itertools": "<8.11.0",
                        "typing-extensions": latest,
                    },
                ),
                Venv(
                    # cherrypy added support for Python 3.11 in 18.7
                    pys=select_pys(min_version="3.8"),
                    pkgs={
                        "cherrypy": [">=18.0,<19", latest],
                        "more_itertools": "<8.11.0",
                    },
                ),
            ],
        ),
        Venv(
            name="pymongo",
            command="pytest {cmdargs} tests/contrib/pymongo",
            pkgs={
                "mongoengine": latest,
                "pytest-randomly": latest,
            },
            venvs=[
                # ddtrace patches different methods for the following pymongo version:
                # pymmongo<3.9, 3.9<=pymongo<3.12, 3.12<=pymongo<4.5, pymongo>=4.5
                # To get full test coverage we must test all these version ranges
                Venv(
                    pys=select_pys(min_version="3.8", max_version="3.9"),
                    pkgs={"pymongo": ["~=3.8.0", "~=3.9.0", "~=3.11", "~=4.0", latest]},
                ),
                Venv(
                    # pymongo added support for Python 3.10 in 3.12.1
                    # pymongo added support for Python 3.11 in 3.12.3
                    pys=select_pys(min_version="3.10"),
                    pkgs={"pymongo": ["~=3.12.3", "~=4.0", latest]},
                ),
            ],
        ),
        # Django  Python version support
        # 2.2     3.5, 3.6, 3.7, 3.8  3.9
        # 3.2     3.6, 3.7, 3.8, 3.9, 3.10
        # 4.0     3.8, 3.9, 3.10
        # 4.1     3.8, 3.9, 3.10, 3.11
        # 4.2     3.8, 3.9, 3.10, 3.11
        # 5.0     3.10, 3.11, 3.12
        # Source: https://docs.djangoproject.com/en/dev/faq/install/#what-python-version-can-i-use-with-django
        Venv(
            name="django",
            command="pytest {cmdargs} tests/contrib/django",
            pkgs={
                "django-redis": ">=4.5,<4.6",
                "django-pylibmc": ">=0.6,<0.7",
                "daphne": [latest],
                "requests": [latest],
                "redis": ">=2.10,<2.11",
                "psycopg2-binary": [">=2.8.6"],  # We need <2.9.0 for Python 2.7, and >2.9.0 for 3.9+
                "pytest-django[testing]": "==3.10.0",
                "pylibmc": latest,
                "python-memcached": latest,
                "pytest-randomly": latest,
                "django-q": latest,
                "spyne": latest,
                "zeep": latest,
                "bcrypt": "==4.2.1",
            },
            env={
                "DD_CIVISIBILITY_ITR_ENABLED": "0",
                "DD_IAST_REQUEST_SAMPLING": "100",  # Override default 30% to analyze all IAST requests
            },
            venvs=[
                Venv(
                    # django dropped support for Python 3.8/3.9 in 5.0
                    pys=select_pys(min_version="3.8", max_version="3.9"),
                    pkgs={
                        "django": ["~=4.0"],
                        "channels": latest,
                    },
                ),
                Venv(
                    # django started supporting psycopg3 in 4.2 for versions >3.1.8
                    pys=select_pys(min_version="3.8", max_version="3.13"),
                    pkgs={
                        "django": ["~=4.2"],
                        "psycopg": latest,
                        "channels": latest,
                    },
                ),
            ],
        ),
        Venv(
            name="django_hosts",
            command="pytest {cmdargs} tests/contrib/django_hosts",
            pkgs={
                "pytest-django[testing]": [
                    "==3.10.0",
                ],
                "pytest-randomly": latest,
                "setuptools": latest,
            },
            venvs=[
                Venv(
                    pys=select_pys(min_version="3.8"),
                    pkgs={
                        "django_hosts": "~=4.0",
                        "django": "~=3.2",
                    },
                ),
                Venv(
                    pys=select_pys(min_version="3.8"),
                    pkgs={
                        "django_hosts": ["~=5.0", latest],
                        "django": "~=4.0",
                    },
                ),
            ],
        ),
        Venv(
            name="djangorestframework",
            command="pytest {cmdargs} tests/contrib/djangorestframework",
            pkgs={
                "pytest-django[testing]": "==3.10.0",
                "pytest-randomly": latest,
            },
            venvs=[
                Venv(
                    # djangorestframework dropped support for Django 2.x in 3.14
                    pys=select_pys(min_version="3.8", max_version="3.9"),
                    pkgs={
                        "django": ">=2.2,<2.3",
                        "djangorestframework": ["==3.12.4", "==3.13.1"],
                    },
                ),
                Venv(
                    pys=select_pys(min_version="3.8"),
                    pkgs={
                        "django": "~=3.2",
                        "djangorestframework": ">=3.11,<3.12",
                    },
                ),
                Venv(
                    pys=select_pys(min_version="3.8"),
                    pkgs={
                        "django": ["~=4.0"],
                        "djangorestframework": ["~=3.13", latest],
                    },
                ),
            ],
        ),
        Venv(
            name="django_celery",
            command="pytest {cmdargs} tests/contrib/django_celery",
            pkgs={
                # The test app was built with Django 2. We don't need to test
                # other versions as the main purpose of these tests is to ensure
                # an error-free interaction between Django and Celery. We find
                # that we currently have no reasons for expanding this matrix.
                "celery": latest,
                "gevent": latest,
                "requests": latest,
                "typing-extensions": latest,
                "pytest-randomly": latest,
            },
            venvs=[
                Venv(
                    pys=select_pys(min_version="3.8", max_version="3.11"),
                    pkgs={
                        "sqlalchemy": "~=1.2.18",
                        "django": "==2.2.1",
                    },
                ),
                Venv(
                    pys="3.12",
                    pkgs={
                        "sqlalchemy": latest,
                        "django": latest,
                    },
                ),
            ],
        ),
        Venv(
            name="dramatiq",
            command="pytest {cmdargs} tests/contrib/dramatiq",
            venvs=[
                Venv(
                    pys=select_pys(),
                    pkgs={"dramatiq": latest, "pytest": latest, "redis": latest},
                ),
            ],
        ),
        Venv(
            name="elasticsearch",
            command="pytest {cmdargs} tests/contrib/elasticsearch/test_elasticsearch.py",
            pkgs={
                "pytest-randomly": latest,
            },
            venvs=[
                Venv(
                    pys=select_pys(),
                    pkgs={
                        "elasticsearch": [
                            "~=7.13.0",  # latest to support unofficial Elasticsearch servers, released Jul 2021
                            "~=7.17",
                            "==8.0.1",  # 8.0.0 has a bug that interferes with tests
                            latest,
                        ]
                    },
                ),
                Venv(pys=select_pys(), pkgs={"elasticsearch1": ["~=1.10.0"]}),
                Venv(pys=select_pys(), pkgs={"elasticsearch2": ["~=2.5.0"]}),
                Venv(pys=select_pys(), pkgs={"elasticsearch5": ["~=5.5.0"]}),
                Venv(pys=select_pys(), pkgs={"elasticsearch6": ["~=6.8.0"]}),
                Venv(pys=select_pys(), pkgs={"elasticsearch7": ["~=7.13.0", latest]}),
                Venv(pys=select_pys(), pkgs={"elasticsearch8": ["~=8.0.1", latest]}),
            ],
        ),
        Venv(
            name="elasticsearch-multi",
            command="pytest {cmdargs} tests/contrib/elasticsearch/test_elasticsearch_multi.py",
            venvs=[
                Venv(
                    pys=select_pys(),
                    pkgs={
                        "elasticsearch": latest,
                        "elasticsearch7": latest,
                        "pytest-randomly": latest,
                    },
                ),
            ],
        ),
        Venv(
            name="elasticsearch-async",
            command="pytest {cmdargs} tests/contrib/elasticsearch/test_async.py",
            env={"AIOHTTP_NO_EXTENSIONS": "1"},  # needed until aiohttp is updated to support python 3.12
            venvs=[
                Venv(
                    pys=select_pys(),
                    pkgs={
                        "elasticsearch[async]": latest,
                        "elasticsearch7[async]": latest,
                        "opensearch-py[async]": latest,
                        "pytest-randomly": latest,
                    },
                ),
            ],
        ),
        Venv(
            name="elasticsearch-opensearch",
            # avoid running tests in ElasticsearchPatchTest, only run tests with OpenSearchPatchTest configurations
            command="pytest {cmdargs} tests/contrib/elasticsearch/test_opensearch.py -k 'not ElasticsearchPatchTest'",
            pys=select_pys(),
            pkgs={
                "opensearch-py[requests]": ["~=1.1.0", "~=2.0.0", latest],
                "pytest-randomly": latest,
            },
        ),
        Venv(
            name="flask",
            command="pytest {cmdargs} tests/contrib/flask",
            pkgs={
                "blinker": latest,
                "requests": latest,
                "werkzeug": "~=2.0",
                "urllib3": "~=1.0",
                "pytest-randomly": latest,
                "importlib_metadata": latest,
                "flask-openapi3": latest,
            },
            venvs=[
                # Flask 1.x.x
                Venv(
                    pys=select_pys(max_version="3.9"),
                    pkgs={
                        "flask": "~=1.0",
                        # https://github.com/pallets/itsdangerous/issues/290
                        # DEV: Breaking change made in 2.1.0 release
                        "itsdangerous": "<2.1.0",
                        # https://github.com/pallets/markupsafe/issues/282
                        # DEV: Breaking change made in 2.1.0 release
                        "markupsafe": "<2.0",
                        # DEV: Flask 1.0.x is missing a maximum version for werkzeug dependency
                        "werkzeug": "<2.0",
                    },
                ),
                Venv(
                    pys=select_pys(max_version="3.9"),
                    command="python tests/ddtrace_run.py pytest {cmdargs} tests/contrib/flask_autopatch",
                    env={
                        "DD_SERVICE": "test.flask.service",
                        "DD_PATCH_MODULES": "jinja2:false",
                    },
                    pkgs={
                        "flask": "~=1.0",
                        # https://github.com/pallets/itsdangerous/issues/290
                        # DEV: Breaking change made in 2.0 release
                        "itsdangerous": "<2.0",
                        # https://github.com/pallets/markupsafe/issues/282
                        # DEV: Breaking change made in 2.1.0 release
                        "markupsafe": "<2.0",
                        # DEV: Flask 1.0.x is missing a maximum version for werkzeug dependency
                        "werkzeug": "<2.0",
                    },
                ),
                Venv(
                    pys=select_pys(min_version="3.8"),
                    pkgs={
                        "flask": [
                            "~=2.0",
                            "~=3.0.0",
                            latest,
                        ],
                        # Flask 3.x.x requires Werkzeug >= 3.0.0
                        "werkzeug": ">=3.0",
                    },
                ),
                Venv(
                    pys=select_pys(min_version="3.8"),
                    command="python tests/ddtrace_run.py pytest {cmdargs} tests/contrib/flask_autopatch",
                    env={
                        "DD_SERVICE": "test.flask.service",
                        "DD_PATCH_MODULES": "jinja2:false",
                    },
                    pkgs={
                        "flask": [
                            "~=3.0.0",
                            latest,
                        ],
                        # Flask 3.x.x requires Werkzeug >= 3.0.0
                        "werkzeug": ">=3.0",
                    },
                ),
            ],
        ),
        Venv(
            name="flask_cache",
            command="pytest {cmdargs} tests/contrib/flask_cache",
            pkgs={
                "python-memcached": latest,
                "redis": "~=2.0",
                "blinker": latest,
                "pytest-randomly": latest,
            },
            venvs=[
                Venv(
                    pkgs={
                        "flask": "~=0.12.0",
                        "Werkzeug": ["<1.0"],
                        "Flask-Cache": "~=0.13.1",
                        "werkzeug": "<1.0",
                        "pytest": "~=4.0",
                        "pytest-mock": "==2.0.0",
                        "pytest-cov": "~=3.0",
                        "Jinja2": "~=2.10.0",
                        "more_itertools": "<8.11.0",
                        # https://github.com/pallets/itsdangerous/issues/290
                        # DEV: Breaking change made in 2.0 release
                        "itsdangerous": "<2.0",
                        # https://github.com/pallets/markupsafe/issues/282
                        # DEV: Breaking change made in 2.1.0 release
                        "markupsafe": "<2.0",
                    },
                    venvs=[
                        Venv(pys=select_pys(min_version="3.8", max_version="3.9"), pkgs={"exceptiongroup": latest}),
                    ],
                ),
                Venv(
                    pkgs={
                        "flask": "~=1.1.0",
                        "flask-caching": ["~=1.10.0", latest],
                        # https://github.com/pallets/itsdangerous/issues/290
                        # DEV: Breaking change made in 2.0 release
                        "itsdangerous": "<2.0",
                        # https://github.com/pallets/markupsafe/issues/282
                        # DEV: Breaking change made in 2.1.0 release
                        "markupsafe": "<2.0",
                    },
                    venvs=[
                        Venv(
                            pys=select_pys(min_version="3.8", max_version="3.11"),
                        ),
                        Venv(pys=select_pys(min_version="3.12"), pkgs={"redis": latest}),
                    ],
                ),
                Venv(
                    pkgs={
                        "flask": [latest],
                        "flask-caching": ["~=1.10.0", latest],
                    },
                    venvs=[
                        Venv(
                            pys=select_pys(min_version="3.8", max_version="3.11"),
                        ),
                        Venv(pys=select_pys(min_version="3.12"), pkgs={"redis": latest}),
                    ],
                ),
            ],
        ),
        Venv(
            name="mako",
            command="pytest {cmdargs} tests/contrib/mako",
            pys=select_pys(),
            pkgs={
                "mako": ["~=1.1.0", latest],
                "pytest-randomly": latest,
            },
        ),
        Venv(
            name="mysql",
            command="pytest {cmdargs} tests/contrib/mysql",
            pkgs={
                "pytest-randomly": latest,
            },
            venvs=[
                Venv(
                    pys=select_pys(min_version="3.8", max_version="3.9"),
                    pkgs={"mysql-connector-python": ["==8.0.5", latest]},
                ),
                Venv(
                    # mysql-connector-python added support for Python 3.10 in 8.0.28
                    pys="3.10",
                    pkgs={"mysql-connector-python": ["~=8.0.28", latest]},
                ),
                Venv(
                    # mysql-connector-python added support for Python 3.11 in 8.0.31
                    pys="3.11",
                    pkgs={"mysql-connector-python": ["~=8.0.31", latest]},
                ),
                Venv(
                    pys=select_pys(min_version="3.12"),
                    pkgs={"mysql-connector-python": latest},
                ),
            ],
        ),
        Venv(
            name="psycopg2",
            command="pytest {cmdargs} tests/contrib/psycopg2",
            pkgs={
                "pytest-randomly": latest,
            },
            venvs=[
                Venv(
                    pys="3.8",
                    pkgs={"psycopg2-binary": "~=2.8.0"},
                ),
                Venv(
                    pys=select_pys(min_version="3.8", max_version="3.12"),
                    # psycopg2-binary added support for Python 3.9/3.10 in 2.9.1
                    # psycopg2-binary added support for Python 3.11 in 2.9.2
                    pkgs={"psycopg2-binary": ["~=2.9.2", latest]},
                ),
            ],
        ),
        Venv(
            name="psycopg",
            command="pytest {cmdargs} tests/contrib/psycopg",
            pkgs={
                "pytest-randomly": latest,
            },
            venvs=[
                Venv(
                    pkgs={"psycopg": [latest]},
                    venvs=[
                        Venv(
                            pys=select_pys(min_version="3.8", max_version="3.11"),
                            pkgs={
                                "pytest-asyncio": "==0.21.1",
                            },
                        ),
                        Venv(
                            pys=select_pys(min_version="3.12", max_version="3.12"),
                            pkgs={
                                "pytest-asyncio": "==0.23.7",
                            },
                        ),
                    ],
                ),
            ],
        ),
        Venv(
            name="pymemcache",
            pys=select_pys(),
            pkgs={
                "pytest-randomly": latest,
                "pymemcache": [
                    "~=3.4.2",
                    "~=3.5",
                    latest,
                ],
            },
            venvs=[
                Venv(command="pytest {cmdargs} --ignore=tests/contrib/pymemcache/autopatch tests/contrib/pymemcache"),
                Venv(command="python tests/ddtrace_run.py pytest {cmdargs} tests/contrib/pymemcache/autopatch/"),
            ],
        ),
        Venv(
            name="pynamodb",
            command="pytest {cmdargs} tests/contrib/pynamodb",
            # TODO: Py312 requires changes to test code
            venvs=[
                Venv(
                    pys=select_pys(min_version="3.8", max_version="3.11"),
                    pkgs={
                        "pynamodb": ["~=5.0", "~=5.3", "<6.0"],
                        "moto": ">=1.0,<2.0",
                        "cfn-lint": "~=0.53.1",
                        "Jinja2": "~=2.10.0",
                        "pytest-randomly": latest,
                    },
                ),
            ],
        ),
        Venv(
            name="starlette",
            command="pytest {cmdargs} tests/contrib/starlette",
            pkgs={
                "httpx": latest,
                "pytest-asyncio": "==0.21.1",
                "greenlet": "==3.0.3",
                "requests": latest,
                "aiofiles": latest,
                "sqlalchemy": "<2.0",
                "aiosqlite": latest,
                "databases": latest,
                "pytest-randomly": latest,
                "anyio": "<4.0",
            },
            venvs=[
                # starlette added new TestClient after v0.20
                # starlette added new root_path/path definitions after v0.33
                Venv(
                    # starlette added support for Python 3.9 in 0.14
                    pys=select_pys(min_version="3.8", max_version="3.9"),
                    pkgs={"starlette": ["~=0.14.0", "~=0.20.0", "~=0.33.0", latest]},
                ),
                Venv(
                    # starlette added support for Python 3.10 in 0.15
                    pys="3.10",
                    pkgs={"starlette": ["~=0.15.0", "~=0.20.0", "~=0.33.0", latest]},
                ),
                Venv(
                    # starlette added support for Python 3.11 in 0.21
                    pys="3.11",
                    pkgs={"starlette": ["~=0.21.0", "~=0.33.0", latest]},
                ),
                Venv(
                    pys="3.12",
                    pkgs={"starlette": latest},
                ),
            ],
        ),
        Venv(
            name="structlog",
            pys=select_pys(),
            command="pytest {cmdargs} tests/contrib/structlog",
            pkgs={
                "structlog": ["~=20.2.0", latest],
                "pytest-randomly": latest,
            },
        ),
        Venv(
            name="sqlalchemy",
            command="pytest {cmdargs} tests/contrib/sqlalchemy",
            pkgs={
                "pytest-randomly": latest,
                "psycopg2-binary": latest,
                "mysql-connector-python": latest,
                "sqlalchemy": latest,
            },
            venvs=[
                Venv(
                    pys=select_pys(min_version="3.8", max_version="3.12"),
                    pkgs={
                        "greenlet": "==3.0.3",
                        "sqlalchemy": ["~=1.3.0", latest],
                    },
                ),
                Venv(
                    pys=select_pys(min_version="3.12"),
                    pkgs={
                        "greenlet": "==3.1.0",
                    },
                ),
            ],
        ),
        Venv(
            name="requests",
            command="pytest {cmdargs} tests/contrib/requests",
            pkgs={
                "pytest-randomly": latest,
                "urllib3": "~=1.0",
                "requests-mock": ">=1.4",
            },
            venvs=[
                Venv(
                    # requests added support for Python 3.8 in 2.23
                    pys="3.8",
                    pkgs={
                        "requests": [
                            "~=2.23.0",
                            latest,
                        ],
                    },
                ),
                Venv(
                    # requests added support for Python 3.9 in 2.25
                    pys="3.9",
                    pkgs={
                        "requests": [
                            "~=2.25.0",
                            latest,
                        ],
                    },
                ),
                Venv(
                    # requests added support for Python 3.10 in 2.27
                    pys="3.10",
                    pkgs={
                        "requests": [
                            "~=2.27",
                            latest,
                        ],
                    },
                ),
                Venv(
                    # requests added support for Python 3.11 in 2.28
                    pys="3.11",
                    pkgs={
                        "requests": [
                            "~=2.28.0",
                            latest,
                        ],
                    },
                ),
                Venv(
                    pys=select_pys(min_version="3.12"),
                    pkgs={
                        "requests": [
                            latest,
                        ],
                    },
                ),
            ],
        ),
        Venv(
            name="wsgi",
            command="pytest {cmdargs} tests/contrib/wsgi",
            venvs=[
                Venv(
                    pys=select_pys(),
                    pkgs={
                        "WebTest": latest,
                        "pytest-randomly": latest,
                    },
                ),
            ],
        ),
        Venv(
            name="botocore",
            command="pytest {cmdargs} tests/contrib/botocore",
            pkgs={
                "moto[all]": "<5.0",
                "pytest-randomly": latest,
                "vcrpy": "==6.0.1",
            },
            venvs=[
                Venv(
                    pys=select_pys(min_version="3.8"),
                    pkgs={"botocore": "==1.34.49", "boto3": "==1.34.49"},
                ),
            ],
        ),
        Venv(
            name="mongoengine",
            command="pytest {cmdargs} tests/contrib/mongoengine",
            pkgs={
                # pymongo v4.9.0 introduced breaking changes that are not yet supported by mongoengine
                "pymongo": "<4.9.0",
                "pytest-randomly": latest,
            },
            venvs=[
                Venv(
                    pys="3.8",
                    pkgs={"mongoengine": ["~=0.23", latest]},
                ),
                Venv(
                    # mongoengine added support for Python 3.9/3.10 in 0.24
                    pys=select_pys(min_version="3.9"),
                    pkgs={"mongoengine": ["~=0.24", latest]},
                ),
            ],
        ),
        Venv(
            name="asgi",
            pkgs={
                "pytest-asyncio": "==0.21.1",
                "httpx": latest,
                "asgiref": ["~=3.0.0", "~=3.0", latest],
                "pytest-randomly": latest,
            },
            pys=select_pys(min_version="3.8"),
            command="pytest {cmdargs} tests/contrib/asgi",
        ),
        Venv(
            name="mariadb",
            command="pytest {cmdargs} tests/contrib/mariadb",
            pkgs={
                "pytest-randomly": latest,
            },
            venvs=[
                Venv(
                    pys=select_pys(min_version="3.8", max_version="3.10"),
                    pkgs={
                        "mariadb": [
                            "~=1.0.0",
                            "~=1.0",
                            latest,
                        ],
                    },
                ),
                Venv(pys=select_pys(min_version="3.11"), pkgs={"mariadb": ["~=1.1.2", latest]}),
            ],
        ),
        Venv(
            name="pymysql",
            command="pytest {cmdargs} tests/contrib/pymysql",
            pkgs={
                "pytest-randomly": latest,
            },
            venvs=[
                Venv(
                    # pymysql added support for Python 3.8/3.9 in 0.10
                    pys=select_pys(min_version="3.8", max_version="3.9"),
                    pkgs={"pymysql": "~=0.10"},
                ),
                Venv(
                    pys=select_pys(min_version="3.8", max_version="3.12"),
                    pkgs={
                        "pymysql": [
                            "~=1.0",
                            latest,
                        ],
                    },
                ),
            ],
        ),
        Venv(
            name="pyramid",
            command="pytest {cmdargs} tests/contrib/pyramid",
            pkgs={
                "requests": [latest],
                "webtest": [latest],
                "tests/contrib/pyramid/pserve_app": [latest],
                "pytest-randomly": latest,
            },
            venvs=[
                Venv(
                    pys=select_pys(min_version="3.8", max_version="3.9"),
                    pkgs={
                        "pyramid": [
                            "~=1.10",
                            "~=2.0",
                            latest,
                        ],
                    },
                ),
                Venv(
                    # pyramid added support for Python 3.10/3.11 in 2.1
                    # FIXME[python-3.12]: blocked on venusian release https://github.com/Pylons/venusian/issues/85
                    pys=select_pys(min_version="3.10"),
                    pkgs={
                        "pyramid": [latest],
                    },
                ),
            ],
        ),
        Venv(
            name="aiobotocore",
            command="pytest {cmdargs} --no-cov tests/contrib/aiobotocore",
            pkgs={
                "pytest-asyncio": "==0.21.1",
                "async_generator": ["~=1.10"],
                "pytest-randomly": latest,
            },
            venvs=[
                Venv(
                    pys=select_pys(min_version="3.8", max_version="3.11"),
                    pkgs={
                        "aiobotocore": ["~=1.4.2", "~=2.0.0", latest],
                    },
                ),
                Venv(
                    pys=select_pys(min_version="3.12"),
                    pkgs={"aiobotocore": latest},
                ),
            ],
        ),
        Venv(
            name="fastapi",
            command="pytest {cmdargs} tests/contrib/fastapi",
            pkgs={
                "httpx": "<=0.27.2",
                "pytest-asyncio": "==0.21.1",
                "python-multipart": latest,
                "pytest-randomly": latest,
                "requests": latest,
                "aiofiles": latest,
            },
            venvs=[
                Venv(
                    pys=select_pys(min_version="3.8", max_version="3.10"),
                    pkgs={"fastapi": ["~=0.64.0", "~=0.90.0", latest]},
                ),
                Venv(
                    # fastapi added support for Python 3.11 in 0.86.0
                    pys=select_pys(min_version="3.11"),
                    pkgs={"fastapi": ["~=0.86.0", latest], "anyio": ">=3.4.0,<4.0"},
                ),
            ],
        ),
        Venv(
            name="aiomysql",
            command="pytest {cmdargs} tests/contrib/aiomysql",
            venvs=[
                Venv(
                    pys=select_pys(min_version="3.8", max_version="3.12"),
                    pkgs={
                        "pytest-randomly": latest,
                        "pytest-asyncio": "==0.21.1",
                        "aiomysql": ["~=0.1.0", latest],
                    },
                ),
                Venv(
                    pys=select_pys(min_version="3.13"),
                    pkgs={
                        "pytest-randomly": latest,
                        "pytest-asyncio": latest,
                        "aiomysql": ["~=0.1.0", latest],
                    },
                ),
            ],
        ),
        Venv(
            name="pytest",
            command="pytest --no-ddtrace --no-cov {cmdargs} tests/contrib/pytest/",
            pkgs={
                "pytest-randomly": latest,
            },
            env={
                "DD_AGENT_PORT": "9126",
            },
            venvs=[
                Venv(
                    pys=select_pys(min_version="3.8", max_version="3.9"),
                    pkgs={
                        "pytest": [
                            ">=6.0,<7.0",
                            latest,
                        ],
                        "msgpack": latest,
                        "more_itertools": "<8.11.0",
                        "pytest-mock": "==2.0.0",
                        "httpx": latest,
                    },
                    venvs=[
                        Venv(
                            pkgs={
                                "pytest": ["~=6.0"],
                                "pytest-cov": "==2.9.0",
                            },
                        ),
                        Venv(
                            pkgs={
                                "pytest": ["~=7.0", latest],
                                "pytest-cov": "==2.12.0",
                            },
                            venvs=[
                                Venv(
                                    env={
                                        "_DD_PYTEST_USE_LEGACY_PLUGIN": "true",
                                    },
                                ),
                                Venv(
                                    env={
                                        "_DD_PYTEST_USE_LEGACY_PLUGIN": "false",
                                    },
                                ),
                            ],
                        ),
                    ],
                ),
                Venv(
                    pys=select_pys(min_version="3.10", max_version="3.12"),
                    pkgs={
                        "pytest": [
                            "~=6.0",
                            "~=7.0",
                            latest,
                        ],
                        "msgpack": latest,
                        "asynctest": "==0.13.0",
                        "more_itertools": "<8.11.0",
                        "httpx": latest,
                    },
                    venvs=[
                        Venv(
                            env={
                                "DD_PYTEST_LEGACY_PLUGIN": "true",
                            },
                        ),
                        Venv(
                            env={
                                "_DD_PYTEST_USE_LEGACY_PLUGIN": "false",
                            },
                        ),
                    ],
                ),
            ],
        ),
        Venv(
            name="unittest",
            command="pytest --no-ddtrace {cmdargs} tests/contrib/unittest/",
            pkgs={
                "msgpack": latest,
                "pytest-randomly": latest,
            },
            env={
                "DD_PATCH_MODULES": "unittest:true",
                "DD_AGENT_PORT": "9126",
                # gitlab sets the service name to the repo name while locally the default service name is used
                # setting DD_SERVICE ensures the output of the snapshot tests is consistent.
                "DD_UNITTEST_SERVICE": "dd-trace-py",
            },
            pys=select_pys(),
        ),
        Venv(
            name="asynctest",
            command="pytest --no-ddtrace {cmdargs} tests/contrib/asynctest/",
            pkgs={
                "pytest-randomly": latest,
            },
            venvs=[
                Venv(
                    pys=select_pys(min_version="3.8", max_version="3.9"),
                    pkgs={
                        "pytest": [
                            ">=6.0,<7.0",
                        ],
                        "asynctest": "==0.13.0",
                    },
                ),
            ],
        ),
        Venv(
            name="pytest-bdd",
            command="pytest --no-ddtrace {cmdargs} tests/contrib/pytest_bdd/",
            pkgs={
                "msgpack": latest,
                "more_itertools": "<8.11.0",
                "pytest-randomly": latest,
                "pytest-bdd": [
                    ">=4.0,<5.0",
                    # FIXME: add support for v6.1
                    ">=6.0,<6.1",
                ],
            },
            venvs=[
                Venv(
                    pys=select_pys(min_version="3.8", max_version="3.9"),
                    pkgs={
                        "pytest-bdd": [
                            ">=4.0,<5.0",
                            # FIXME: add support for v6.1
                            ">=6.0,<6.1",
                        ]
                    },
                    venvs=[
                        Venv(
                            env={
                                "_DD_PYTEST_USE_LEGACY_PLUGIN": "true",
                            },
                        ),
                        Venv(
                            env={
                                "_DD_PYTEST_USE_LEGACY_PLUGIN": "false",
                            },
                        ),
                    ],
                ),
                Venv(
                    pys=select_pys(min_version="3.10", max_version="3.12"),
                    pkgs={
                        "pytest-bdd": [
                            # FIXME: add support for v6.1
                            ">=6.0,<6.1",
                        ]
                    },
                    venvs=[
                        Venv(
                            env={
                                "_DD_PYTEST_USE_LEGACY_PLUGIN": "true",
                            },
                        ),
                        Venv(
                            env={
                                "_DD_PYTEST_USE_LEGACY_PLUGIN": "false",
                            },
                        ),
                    ],
                ),
            ],
        ),
        Venv(
            name="pytest-benchmark",
            pys=select_pys(min_version="3.8", max_version="3.12"),
            command="pytest {cmdargs} --no-ddtrace --no-cov tests/contrib/pytest_benchmark/",
            pkgs={
                "msgpack": latest,
                "pytest-randomly": latest,
            },
            venvs=[
                Venv(
                    pkgs={
                        "pytest-benchmark": [
                            ">=3.1.0,<=4.0.0",
                        ]
                    },
                    env={
                        "_DD_PYTEST_USE_LEGACY_PLUGIN": "true",
                    },
                ),
                Venv(
                    pkgs={
                        "pytest-benchmark": [
                            ">=3.1.0,<=4.0.0",
                        ]
                    },
                    env={
                        "_DD_PYTEST_USE_LEGACY_PLUGIN": "false",
                    },
                ),
            ],
        ),
        Venv(
            name="grpc",
            command="python -m pytest -v {cmdargs} tests/contrib/grpc",
            pkgs={
                "googleapis-common-protos": latest,
                "pytest-randomly": latest,
            },
            venvs=[
                # Versions between 1.14 and 1.20 have known threading issues
                # See https://github.com/grpc/grpc/issues/18994
                Venv(
                    pys=select_pys(min_version="3.8", max_version="3.9"),
                    pkgs={"grpcio": ["~=1.34.0", latest]},
                ),
                Venv(
                    # grpcio added support for Python 3.10 in 1.41
                    # but the version contains some bugs resolved by https://github.com/grpc/grpc/pull/27635.
                    pys="3.10",
                    pkgs={"grpcio": ["~=1.42.0", latest]},
                ),
                Venv(
                    # grpcio added support for Python 3.11 in 1.49
                    pys="3.11",
                    pkgs={"grpcio": ["~=1.49.0", latest]},
                ),
                Venv(
                    # grpcio added support for Python 3.12 in 1.59
                    pys="3.12",
                    pkgs={
                        "grpcio": ["~=1.59.0", latest],
                        "pytest-asyncio": "==0.23.7",
                    },
                ),
                Venv(
                    # grpcio added support for Python 3.13 in 1.66.2
                    pys=select_pys(min_version="3.13"),
                    pkgs={
                        "grpcio": ["~=1.66.2", latest],
                    },
                ),
            ],
        ),
        Venv(
            name="grpc_aio",
            command="python -m pytest {cmdargs} tests/contrib/grpc_aio",
            pkgs={
                "googleapis-common-protos": latest,
                "pytest-randomly": latest,
            },
            # grpc.aio support is broken and disabled by default
            env={"_DD_TRACE_GRPC_AIO_ENABLED": "true"},
            venvs=[
                Venv(
                    pys=select_pys(min_version="3.8", max_version="3.9"),
                    pkgs={
                        "grpcio": ["~=1.34.0", "~=1.59.0"],
                        "pytest-asyncio": "==0.23.7",
                    },
                ),
                Venv(
                    # grpcio added support for Python 3.10 in 1.41
                    # but the version contains some bugs resolved by https://github.com/grpc/grpc/pull/27635.
                    pys="3.10",
                    pkgs={
                        "grpcio": ["~=1.42.0", "~=1.59.0"],
                        "pytest-asyncio": "==0.23.7",
                    },
                ),
                Venv(
                    # grpcio added support for Python 3.11 in 1.49
                    pys="3.11",
                    pkgs={
                        "grpcio": ["~=1.49.0", "~=1.59.0"],
                        "pytest-asyncio": "==0.23.7",
                    },
                ),
            ],
        ),
        Venv(
            name="graphene",
            command="pytest {cmdargs} tests/contrib/graphene",
            pys=select_pys(min_version="3.8"),
            pkgs={
                "graphene": ["~=3.0.0", latest],
                "pytest-asyncio": "==0.21.1",
                "graphql-relay": latest,
                "pytest-randomly": latest,
            },
        ),
        Venv(
            name="graphql",
            command="pytest {cmdargs} tests/contrib/graphql",
            pys=select_pys(min_version="3.8"),
            pkgs={
                "pytest-asyncio": "==0.21.1",
                "graphql-core": ["~=3.2.0", latest],
                "pytest-randomly": latest,
            },
        ),
        Venv(
            name="rq",
            command="pytest {cmdargs} tests/contrib/rq",
            pkgs={
                "pytest-asyncio": "==0.21.1",
                "pytest-randomly": latest,
            },
            venvs=[
                Venv(
                    pys="3.8",
                    pkgs={
                        "rq": [
                            "~=1.8.0",
                            "~=1.10.0",
                            latest,
                        ],
                        # https://github.com/rq/rq/issues/1469 rq [1.0,1.8] is incompatible with click 8.0+
                        "click": "==7.1.2",
                    },
                ),
                Venv(
                    # rq added support for Python 3.9 in 1.8.1
                    pys="3.9",
                    pkgs={
                        "rq": [
                            "~=1.8.1",
                            "~=1.10.0",
                            latest,
                        ],
                        # https://github.com/rq/rq/issues/1469 rq [1.0,1.8] is incompatible with click 8.0+
                        "click": "==7.1.2",
                    },
                ),
                Venv(
                    # rq added support for Python 3.10/3.11 in 1.13
                    pys=select_pys(min_version="3.10"),
                    pkgs={"rq": latest},
                ),
            ],
        ),
        Venv(
            name="httpx",
            pys=select_pys(min_version="3.8"),
            command="pytest {cmdargs} tests/contrib/httpx",
            pkgs={
                "pytest-asyncio": "==0.21.1",
                "pytest-randomly": latest,
                "httpx": [
                    "~=0.17.0",
                    "~=0.23.0",
                    latest,
                ],
            },
        ),
        Venv(
            name="urllib3",
            command="pytest {cmdargs} tests/contrib/urllib3",
            pkgs={
                "pytest-randomly": latest,
            },
            venvs=[
                Venv(
                    # Support added for Python 3.8 in 1.25.0
                    pys="3.8",
                    pkgs={"urllib3": ["==1.25.0", latest]},
                ),
                Venv(
                    # Support added for Python 3.9 in 1.25.8
                    pys="3.9",
                    pkgs={"urllib3": ["==1.25.8", latest]},
                ),
                Venv(
                    # Support added for Python 3.10 in 1.26.6
                    pys="3.10",
                    pkgs={"urllib3": ["==1.26.6", latest]},
                ),
                Venv(
                    # Support added for Python 3.11 in 1.26.8
                    pys="3.11",
                    pkgs={"urllib3": ["==1.26.8", latest]},
                ),
                Venv(
                    # Support added for Python 3.12 in 2.0.0
                    pys=select_pys(min_version="3.12"),
                    pkgs={"urllib3": ["==2.0.0", latest]},
                ),
            ],
        ),
        Venv(
            name="cassandra",
            pys="3.8",  # see https://github.com/r4fek/django-cassandra-engine/issues/104
            pkgs={"cassandra-driver": ["~=3.24.0", latest], "pytest-randomly": latest},
            command="pytest {cmdargs} tests/contrib/cassandra",
        ),
        Venv(
            name="algoliasearch",
            command="pytest {cmdargs} tests/contrib/algoliasearch",
            pkgs={"urllib3": "~=1.26.15", "pytest-randomly": latest},
            venvs=[
                Venv(
                    pys="3.8",
                    pkgs={"algoliasearch": ["~=2.5", "~=2.6"]},
                ),
                Venv(
                    # algoliasearch added support for Python 3.9, 3.10, 3.11 in 3.0
                    pys=select_pys(min_version="3.9"),
                    pkgs={"algoliasearch": "~=2.6"},
                ),
            ],
        ),
        Venv(
            name="aiopg",
            command="pytest {cmdargs} tests/contrib/aiopg",
            pys=select_pys(min_version="3.8", max_version="3.9"),
            pkgs={
                "sqlalchemy": latest,
                "aiopg": "~=0.16.0",
                "pytest-randomly": latest,
            },
            venvs=[
                Venv(
                    pys=select_pys(min_version="3.8"),
                    pkgs={
                        "aiopg": ["~=1.0", "~=1.4.0"],
                    },
                ),
            ],
        ),
        Venv(
            name="aiohttp",
            command="pytest {cmdargs} tests/contrib/aiohttp",
            pkgs={
                "pytest-aiohttp": [latest],
                "pytest-randomly": latest,
                "aiohttp": [
                    "~=3.7",
                    latest,
                ],
                "yarl": "~=1.0",
            },
            venvs=[
                Venv(
                    pys=select_pys(min_version="3.8"),
                    pkgs={
                        "pytest-asyncio": ["==0.23.7"],
                    },
                ),
            ],
        ),
        Venv(
            name="aiohttp_jinja2",
            command="pytest {cmdargs} tests/contrib/aiohttp_jinja2",
            pkgs={
                "pytest-aiohttp": [latest],
                "pytest-randomly": latest,
                "aiohttp": [
                    "~=3.7",
                    latest,
                ],
                "aiohttp_jinja2": [
                    "~=1.5.0",
                    latest,
                ],
                "jinja2": latest,
            },
            venvs=[
                Venv(
                    pys=select_pys(min_version="3.8"),
                    pkgs={
                        "pytest-asyncio": ["==0.23.7"],
                    },
                ),
            ],
        ),
        Venv(
            name="jinja2",
            pkgs={
                "pytest-randomly": latest,
            },
            venvs=[
                Venv(
                    pys=select_pys(max_version="3.9"),
                    pkgs={
                        "jinja2": "~=2.10.0",
                        # https://github.com/pallets/markupsafe/issues/282
                        # DEV: Breaking change made in 2.1.0 release
                        "markupsafe": "<2.0",
                    },
                ),
                Venv(
                    pys=select_pys(min_version="3.8"),
                    pkgs={
                        "jinja2": ["~=3.0.0", latest],
                    },
                ),
            ],
            command="pytest {cmdargs} tests/contrib/jinja2",
        ),
        Venv(
            name="rediscluster",
            command="pytest {cmdargs} tests/contrib/rediscluster",
            pkgs={"pytest-randomly": latest},
            venvs=[
                Venv(pys=select_pys(max_version="3.11"), pkgs={"redis-py-cluster": [">=2.0,<2.1", latest]}),
            ],
        ),
        Venv(
            name="redis",
            pkgs={
                "pytest-randomly": latest,
            },
            venvs=[
                Venv(
                    command="pytest {cmdargs} tests/contrib/redis",
                    pkgs={
                        "redis": [
                            "~=4.1",
                            "~=4.3",
                            "==5.0.1",
                        ],
                    },
                    venvs=[
                        Venv(
                            pys=select_pys(min_version="3.8", max_version="3.10"),
                            pkgs={
                                "pytest-asyncio": "==0.23.7",
                            },
                        ),
                    ],
                ),
                Venv(
                    # redis added support for Python 3.11 in 4.3
                    pys="3.11",
                    command="pytest {cmdargs} tests/contrib/redis",
                    pkgs={
                        "redis": ["~=4.3", "==5.0.1"],
                        "pytest-asyncio": "==0.23.7",
                    },
                ),
                Venv(
                    pys=select_pys(min_version="3.12"),
                    command="pytest {cmdargs} tests/contrib/redis",
                    pkgs={
                        "redis": latest,
                        "pytest-asyncio": "==0.23.7",
                    },
                ),
            ],
        ),
        Venv(
            name="aredis",
            pys=select_pys(min_version="3.8", max_version="3.9"),
            command="pytest {cmdargs} tests/contrib/aredis",
            pkgs={
                "pytest-asyncio": "==0.21.1",
                "aredis": latest,
                "pytest-randomly": latest,
            },
        ),
        Venv(
            name="avro",
            pys=select_pys(min_version="3.8"),
            command="pytest {cmdargs} tests/contrib/avro",
            pkgs={
                "avro": latest,
                "pytest-randomly": latest,
            },
        ),
        Venv(
            name="protobuf",
            command="pytest {cmdargs} tests/contrib/protobuf",
            pys=select_pys(min_version="3.8"),
            pkgs={
                "protobuf": latest,
                "pytest-randomly": latest,
            },
        ),
        Venv(
            name="sanic",
            command="pytest {cmdargs} tests/contrib/sanic",
            pkgs={
                "pytest-asyncio": "==0.21.1",
                "pytest-randomly": latest,
                "requests": latest,
                "websockets": "<11.0",
            },
            venvs=[
                Venv(
                    # sanic added support for Python 3.9 in 20.12
                    pys=select_pys(min_version="3.8", max_version="3.9"),
                    pkgs={
                        "sanic": "~=20.12",
                        "pytest-sanic": "~=1.6.2",
                    },
                ),
                Venv(
                    pys=select_pys(min_version="3.8", max_version="3.9"),
                    pkgs={
                        "sanic": [
                            "~=21.3",
                            "~=21.12",
                        ],
                        "sanic-testing": "~=0.8.3",
                    },
                ),
                Venv(
                    # sanic added support for Python 3.10 in 21.12.0
                    pys="3.10",
                    pkgs={
                        "sanic": "~=21.12.0",
                        "sanic-testing": "~=0.8.3",
                    },
                ),
                Venv(
                    pys=select_pys(min_version="3.8", max_version="3.10"),
                    pkgs={
                        "sanic": ["~=22.3", "~=22.12"],
                        "sanic-testing": "~=22.3.0",
                    },
                ),
                Venv(
                    # sanic added support for Python 3.11 in 22.12.0
                    pys="3.11",
                    pkgs={
                        "sanic": ["~=22.12.0", latest],
                        "sanic-testing": "~=22.3.0",
                    },
                ),
                Venv(
                    pys="3.12",
                    pkgs={
                        "sanic": [latest],
                        "sanic-testing": "~=22.3.0",
                    },
                ),
            ],
        ),
        Venv(
            name="snowflake",
            command="pytest {cmdargs} tests/contrib/snowflake",
            pkgs={
                "responses": "~=0.16.0",
                "cryptography": "<39",
                "pytest-randomly": latest,
            },
            venvs=[
                Venv(
                    pys="3.8",
                    pkgs={"snowflake-connector-python": ["~=2.3.0", "~=2.9.0", latest]},
                ),
                Venv(
                    # snowflake-connector-python added support for Python 3.9 in 2.4.0
                    pys="3.9",
                    pkgs={"snowflake-connector-python": ["~=2.4.0", "~=2.9.0", latest]},
                ),
                Venv(
                    # snowflake-connector-python added support for Python 3.10 in 2.7.2
                    pys="3.10",
                    pkgs={"snowflake-connector-python": ["~=2.7.2", "~=2.9.0", latest]},
                ),
                Venv(
                    # snowflake-connector-python added support for Python 3.11 in 3.0
                    pys=select_pys(min_version="3.11"),
                    pkgs={"snowflake-connector-python": [latest]},
                ),
            ],
        ),
        Venv(
            pys=["3"],
            name="reno",
            pkgs={
                "reno": latest,
            },
            command="reno {cmdargs}",
        ),
        Venv(
            name="asyncpg",
            command="pytest {cmdargs} tests/contrib/asyncpg",
            pkgs={
                "pytest-asyncio": "~=0.21.1",
                "pytest-randomly": latest,
            },
            venvs=[
                # our test_asyncpg.py uses `yield` in an async function and is not compatible with Python 3.5
                Venv(
                    pys="3.8",
                    pkgs={"asyncpg": ["~=0.23", latest]},
                ),
                Venv(
                    # asyncpg added support for Python 3.9 in 0.22
                    pys="3.9",
                    pkgs={"asyncpg": ["~=0.23.0", latest]},
                ),
                Venv(
                    # asyncpg added support for Python 3.10 in 0.24
                    pys="3.10",
                    pkgs={"asyncpg": ["~=0.24.0", latest]},
                ),
                Venv(
                    # asyncpg added support for Python 3.11 in 0.27
                    pys="3.11",
                    pkgs={"asyncpg": ["~=0.27", latest]},
                ),
                Venv(
                    pys=select_pys(min_version="3.12"),
                    pkgs={"asyncpg": [latest]},
                ),
            ],
        ),
        Venv(
            name="futures",
            command="pytest {cmdargs} tests/contrib/futures",
            pkgs={
                "gevent": latest,
                "pytest-randomly": latest,
            },
            pys=select_pys(),
        ),
        Venv(
            name="sqlite3",
            command="pytest {cmdargs} tests/contrib/sqlite3",
            pkgs={
                "pytest-randomly": latest,
            },
            venvs=[
                # sqlite3 is tied to the Python version and is not installable via pip
                # To test a range of versions without updating Python, we use Linux only pysqlite3-binary package
                # Remove pysqlite3-binary on Python 3.9+ locally on non-linux machines
                Venv(pys=select_pys(min_version="3.9", max_version="3.12"), pkgs={"pysqlite3-binary": [latest]}),
                Venv(pys=select_pys(max_version="3.8"), pkgs={"importlib-metadata": latest}),
            ],
        ),
        Venv(
            name="dbapi",
            command="pytest {cmdargs} tests/contrib/dbapi",
            pkgs={
                "pytest-randomly": latest,
            },
            pys=select_pys(),
            env={
                "DD_CIVISIBILITY_ITR_ENABLED": "0",
                "DD_IAST_REQUEST_SAMPLING": "100",  # Override default 30% to analyze all IAST requests
            },
        ),
        Venv(
            name="dbapi_async",
            command="pytest {cmdargs} tests/contrib/dbapi_async",
            env={
                "DD_CIVISIBILITY_ITR_ENABLED": "0",
                "DD_IAST_REQUEST_SAMPLING": "100",  # Override default 30% to analyze all IAST requests
            },
            pkgs={
                "pytest-asyncio": "==0.21.1",
                "pytest-randomly": latest,
            },
            venvs=[
                Venv(pys=select_pys(min_version="3.8", max_version="3.10")),
                Venv(pys=select_pys(min_version="3.11"), pkgs={"attrs": latest}),
            ],
        ),
        Venv(
            name="dogpile_cache",
            command="pytest {cmdargs} tests/contrib/dogpile_cache",
            pkgs={
                "pytest-randomly": latest,
            },
            venvs=[
                Venv(
                    pys=select_pys(min_version="3.8", max_version="3.10"),
                    pkgs={
                        "dogpile.cache": [
                            "~=0.9",
                            "~=1.0",
                            latest,
                        ],
                    },
                ),
                Venv(
                    pys=select_pys(min_version="3.11"),
                    pkgs={
                        "dogpile.cache": [
                            "~=0.9",
                            "~=1.0",
                            "~=1.1",
                            latest,
                        ],
                    },
                ),
            ],
        ),
        Venv(
            name="consul",
            pys=select_pys(max_version="3.12"),
            command="pytest {cmdargs} tests/contrib/consul",
            pkgs={
                "python-consul": [
                    ">=1.1,<1.2",
                    latest,
                ],
                "pytest-randomly": latest,
            },
        ),
        Venv(
            name="opentelemetry",
            command="pytest {cmdargs} tests/opentelemetry",
            pys=select_pys(min_version="3.8"),
            # DD_TRACE_OTEL_ENABLED must be set to true before ddtrace is imported
            # and ddtrace (ddtrace.config specifically) must be imported before opentelemetry.
            # If this order is violated otel and datadog spans will not be interoperable.
            env={"DD_TRACE_OTEL_ENABLED": "true"},
            pkgs={
                "pytest-randomly": latest,
                "pytest-asyncio": "==0.21.1",
                # Ensure we test against version of opentelemetry-api that broke compatibility with ddtrace
                "opentelemetry-api": ["~=1.0.0", "~=1.15.0", "~=1.26.0", latest],
                "opentelemetry-instrumentation-flask": latest,
                "markupsafe": "==2.0.1",
                "flask": latest,
                "gevent": latest,
                "requests": "==2.28.1",  # specific version expected by tests
            },
        ),
        Venv(
            name="asyncio",
            command="pytest {cmdargs} tests/contrib/asyncio",
            pys=select_pys(),
            pkgs={
                "pytest-randomly": latest,
                "pytest-asyncio": "==0.21.1",
            },
        ),
        Venv(
            name="openai",
            command="pytest {cmdargs} tests/contrib/openai",
            pkgs={
                "vcrpy": "==4.2.1",
                "urllib3": "~=1.26",
                "pytest-asyncio": "==0.21.1",
                "pytest-randomly": latest,
            },
            venvs=[
                Venv(
                    pys=select_pys(min_version="3.8", max_version="3.11"),
                    pkgs={
                        "openai[embeddings,datalib]": ["==1.0.0", "==1.30.1"],
                        "pillow": "==9.5.0",
                        "httpx": "==0.27.2",
                    },
                ),
                Venv(
                    pys=select_pys(min_version="3.8"),
                    pkgs={
                        "openai": latest,
                        "tiktoken": latest,
                        "pillow": latest,
                    },
                    env={"TIKTOKEN_AVAILABLE": "True"},
                ),
            ],
        ),
        Venv(
            name="opentracer",
            pkgs={"opentracing": latest, "pytest-randomly": latest},
            venvs=[
                Venv(
                    pys=select_pys(),
                    command="pytest {cmdargs} tests/opentracer/core",
                ),
                Venv(
                    pys=select_pys(min_version="3.8"),
                    command="pytest {cmdargs} tests/opentracer/test_tracer_asyncio.py",
                    pkgs={"pytest-asyncio": "==0.21.1"},
                ),
                Venv(
                    pys=select_pys(min_version="3.8", max_version="3.11"),
                    command="pytest {cmdargs} tests/opentracer/test_tracer_tornado.py",
                    # TODO: update opentracing tests to be compatible with Tornado v6.
                    # https://github.com/opentracing/opentracing-python/issues/136
                    pkgs={
                        "tornado": ["~=4.5.0", "~=5.1.0"],
                    },
                ),
                Venv(
                    command="pytest {cmdargs} tests/opentracer/test_tracer_gevent.py",
                    venvs=[
                        Venv(
                            pys="3.8",
                            pkgs={
                                "gevent": latest,
                                "greenlet": latest,
                            },
                        ),
                        Venv(
                            pys="3.9",
                            pkgs={"gevent": latest, "greenlet": latest},
                        ),
                        Venv(
                            pys="3.10",
                            pkgs={"gevent": latest},
                        ),
                        Venv(
                            pys="3.11",
                            pkgs={"gevent": latest},
                        ),
                        Venv(
                            pys="3.12",
                            pkgs={"gevent": "~=23.9.0"},
                        ),
                    ],
                ),
            ],
        ),
        Venv(
            name="pyodbc",
            command="pytest {cmdargs} tests/contrib/pyodbc",
            pkgs={"pytest-randomly": latest},
            venvs=[
                Venv(
                    pys=select_pys(max_version="3.8"),
                    pkgs={"pyodbc": ["~=4.0.31", latest]},
                ),
                Venv(
                    # pyodbc added support for Python 3.9/3.10 in 4.0.34
                    pys=select_pys(min_version="3.9", max_version="3.10"),
                    pkgs={"pyodbc": ["~=4.0.34", latest]},
                ),
                Venv(
                    # pyodbc added support for Python 3.11 in 4.0.35
                    pys=select_pys(min_version="3.11"),
                    pkgs={"pyodbc": [latest]},
                ),
            ],
        ),
        Venv(
            name="pylibmc",
            command="pytest {cmdargs} tests/contrib/pylibmc",
            pkgs={"pytest-randomly": latest},
            venvs=[
                Venv(
                    # pylibmc added support for Python 3.8/3.9/3.10 in 1.6.2
                    pys=select_pys(min_version="3.8", max_version="3.10"),
                    pkgs={
                        "pylibmc": ["~=1.6.2", latest],
                    },
                ),
                Venv(
                    pys=select_pys(min_version="3.11"),
                    pkgs={
                        "pylibmc": latest,
                    },
                ),
            ],
        ),
        Venv(
            name="kombu",
            command="pytest {cmdargs} tests/contrib/kombu",
            pkgs={"pytest-randomly": latest},
            venvs=[
                Venv(
                    pys=select_pys(min_version="3.8", max_version="3.9"),
                    pkgs={
                        "kombu": [">=4.6,<4.7", ">=5.0,<5.1", latest],
                    },
                ),
                Venv(
                    # kombu added support for Python 3.10 in 5.2.1
                    pys=select_pys(min_version="3.10", max_version="3.11"),
                    pkgs={
                        "kombu": [">=5.2,<5.3", latest],
                    },
                ),
                Venv(pys=select_pys(min_version="3.12"), pkgs={"kombu": latest}),
            ],
        ),
        Venv(
            name="tornado",
            command="python -m pytest {cmdargs} tests/contrib/tornado",
            pkgs={"pytest-randomly": latest},
            venvs=[
                Venv(
                    # tornado added support for Python 3.8/3.9 in 6.1
                    pys=select_pys(min_version="3.8", max_version="3.9"),
                    pkgs={"tornado": ["~=6.1", "~=6.2"]},
                ),
                Venv(
                    # tornado added support for Python 3.10 in 6.2
                    pys=select_pys(min_version="3.10", max_version="3.12"),
                    pkgs={"tornado": ["==6.2", "==6.3.1"]},
                ),
                Venv(
                    # tornado fixed a bug affecting 3.13 in 6.4.1
                    pys=select_pys(min_version="3.13"),
                    pkgs={"tornado": "==6.4.1"},
                ),
            ],
        ),
        Venv(
            name="mysqldb",
            command="pytest {cmdargs} tests/contrib/mysqldb",
            pkgs={"pytest-randomly": latest},
            venvs=[
                Venv(
                    pys=select_pys(min_version="3.8", max_version="3.9"),
                    pkgs={"mysqlclient": ["~=2.0", "~=2.1", latest]},
                ),
                Venv(
                    # mysqlclient added support for Python 3.9/3.10 in 2.1
                    pys=select_pys(min_version="3.9", max_version="3.12"),
                    pkgs={"mysqlclient": ["~=2.1", latest]},
                ),
                Venv(
                    pys=select_pys(min_version="3.13"),
                    pkgs={"mysqlclient": "==2.2.6"},
                ),
            ],
        ),
        Venv(
            name="langchain",
            command="pytest -v {cmdargs} tests/contrib/langchain",
            pkgs={
                "pytest-asyncio": "==0.23.7",
                "tiktoken": latest,
                "huggingface-hub": latest,
                "ai21": latest,
                "exceptiongroup": latest,
                "psutil": latest,
                "pytest-randomly": "==3.10.1",
                "numexpr": "==2.8.5",
                "greenlet": "==3.0.3",
            },
            venvs=[
                Venv(
                    pkgs={
                        "vcrpy": "==5.1.0",
                        "langchain": "==0.1.20",
                        "langchain-community": "==0.0.38",
                        "langchain-core": "==0.1.52",
                        "langchain-openai": "==0.1.6",
                        "langchain-anthropic": "==0.1.11",
                        "langchain-pinecone": "==0.1.0",
                        "langchain-aws": "==0.1.3",
                        "langchain-cohere": "==0.1.4",
                        "openai": "==1.30.3",
                        "pinecone-client": latest,
                        "botocore": "==1.34.51",
                        "boto3": "==1.34.51",
                        "cohere": "==5.4.0",
                        "anthropic": "==0.26.0",
                        "faiss-cpu": "==1.8.0",
                    },
                    pys=select_pys(min_version="3.9", max_version="3.11"),
                ),
                Venv(
                    pkgs={
                        "vcrpy": "==5.1.0",
                        "langchain": "==0.2.0",
                        "langchain-core": "==0.2.0",
                        "langchain-openai": latest,
                        "langchain-pinecone": latest,
                        "langchain-anthropic": latest,
                        "langchain-aws": latest,
                        "langchain-cohere": latest,
                        "openai": latest,
                        "pinecone-client": latest,
                        "botocore": "==1.34.51",
                        "boto3": "==1.34.51",
                        "cohere": latest,
                        "anthropic": "==0.26.0",
                    },
                    pys=select_pys(min_version="3.9", max_version="3.12"),
                ),
                Venv(
                    pkgs={
                        "vcrpy": "==5.1.0",
                        "langchain": latest,
                        "langchain-community": latest,
                        "langchain-core": latest,
                        "langchain-openai": latest,
                        "langchain-pinecone": latest,
                        "langchain-anthropic": latest,
                        "langchain-aws": latest,
                        "langchain-cohere": latest,
                        "openai": latest,
                        "pinecone-client": latest,
                        "botocore": latest,
                        "cohere": latest,
                    },
                    pys=select_pys(min_version="3.9", max_version="3.12"),
                ),
            ],
        ),
        Venv(
            name="langgraph",
            command="pytest {cmdargs} tests/contrib/langgraph",
            pys=select_pys(min_version="3.9"),
            pkgs={
                "pytest-asyncio": latest,
                "langgraph": "~=0.2.60",
            },
        ),
        Venv(
            name="anthropic",
            command="pytest {cmdargs} tests/contrib/anthropic",
            pys=select_pys(min_version="3.8", max_version="3.12"),
            pkgs={
                "pytest-asyncio": latest,
                "vcrpy": latest,
                "anthropic": [latest, "~=0.28"],
            },
        ),
        Venv(
            name="google_generativeai",
            command="pytest {cmdargs} tests/contrib/google_generativeai",
            pys=select_pys(min_version="3.9", max_version="3.12"),
            pkgs={
                "pytest-asyncio": latest,
                "google-generativeai": [latest],
                "pillow": latest,
                "google-ai-generativelanguage": [latest],
                "vertexai": [latest],
            },
        ),
        Venv(
            name="vertexai",
            command="pytest {cmdargs} tests/contrib/vertexai",
            pys=select_pys(min_version="3.9", max_version="3.12"),
            pkgs={
                "pytest-asyncio": latest,
                "vertexai": [latest],
                "google-ai-generativelanguage": [latest],
            },
        ),
        Venv(
            name="logbook",
            pys=select_pys(),
            command="pytest {cmdargs} tests/contrib/logbook",
            pkgs={
                "logbook": ["~=1.0.0", latest],
                "pytest-randomly": latest,
            },
        ),
        Venv(
            name="loguru",
            pys=select_pys(),
            command="pytest {cmdargs} tests/contrib/loguru",
            pkgs={
                "loguru": ["~=0.4.0", latest],
                "pytest-randomly": latest,
            },
        ),
        Venv(
            name="molten",
            command="pytest {cmdargs} tests/contrib/molten",
            pys=select_pys(),
            pkgs={
                "cattrs": ["<23.1.1"],
                "molten": [">=1.0,<1.1", latest],
                "pytest-randomly": latest,
            },
        ),
        Venv(
            name="gunicorn",
            command="pytest {cmdargs} tests/contrib/gunicorn",
            pkgs={
                "requests": latest,
                "gevent": latest,
                "gunicorn": ["==20.0.4", latest],
                "pytest-randomly": latest,
            },
            pys=select_pys(),
        ),
        Venv(
            name="kafka",
            env={
                "_DD_TRACE_STATS_WRITER_INTERVAL": "1000000000",
                "DD_DATA_STREAMS_ENABLED": "true",
            },
            pkgs={
                "pytest-randomly": latest,
            },
            venvs=[
                Venv(
                    command="pytest {cmdargs} -vv tests/contrib/kafka",
                    venvs=[
                        Venv(
                            pys=select_pys(min_version="3.8", max_version="3.10"),
                            pkgs={"confluent-kafka": ["~=1.9.2", latest]},
                        ),
                        # confluent-kafka added support for Python 3.11 in 2.0.2
                        Venv(pys=select_pys(min_version="3.11"), pkgs={"confluent-kafka": latest}),
                    ],
                ),
            ],
        ),
        Venv(
            name="aws_lambda",
            command="pytest --no-ddtrace {cmdargs} tests/contrib/aws_lambda",
            pys=select_pys(min_version="3.8", max_version="3.13"),
            pkgs={
                "boto3": latest,
                "datadog-lambda": [">=6.105.0", latest],
                "pytest-asyncio": "==0.21.1",
                "pytest-randomly": latest,
                "envier": "==0.5.2",
            },
        ),
        Venv(
            name="azure_functions",
            command="pytest {cmdargs} tests/contrib/azure_functions",
            pys=select_pys(min_version="3.8", max_version="3.11"),
            pkgs={
                "azure.functions": latest,
                "requests": latest,
            },
        ),
        Venv(
            name="sourcecode",
            command="pytest {cmdargs} tests/sourcecode",
            pys=select_pys(),
            pkgs={
                "setuptools": latest,
                "pytest-randomly": latest,
            },
        ),
        Venv(
            name="ci_visibility",
            command="pytest --no-ddtrace {cmdargs} tests/ci_visibility",
            pkgs={
                "msgpack": latest,
                "coverage": latest,
                "pytest-randomly": latest,
                "gevent": latest,
            },
            env={
                "DD_AGENT_PORT": "9126",
            },
            venvs=[
                # Python 3.8
                Venv(
                    pys=["3.8"],
                    pkgs={"greenlet": "==3.1.0"},
<<<<<<< HEAD
                    # Avoid a segfault with zope.interface on Python 3.8
=======
                    # Prevent segfaults from zope.interface c optimizations
>>>>>>> b4711ea4
                    env={"PURE_PYTHON": "1"},
                ),
                # Python 3.9-3.12
                Venv(
                    pys=select_pys(min_version="3.9", max_version="3.12"),
                ),
            ],
        ),
        Venv(
            name="subprocess",
            command="pytest {cmdargs} tests/contrib/subprocess",
            pkgs={
                "pytest-randomly": latest,
            },
            pys=select_pys(),
        ),
        Venv(
            name="llmobs",
            command="pytest {cmdargs} tests/llmobs",
            pkgs={
                "vcrpy": latest,
                "pytest-asyncio": "==0.21.1",
                "ragas": "==0.1.21",
                "langchain": latest,
            },
            pys=select_pys(min_version="3.8"),
        ),
        Venv(
            name="valkey",
            command="pytest {cmdargs} tests/contrib/valkey",
            pkgs={
                "valkey": latest,
                "pytest-randomly": latest,
                "pytest-asyncio": "==0.23.7",
            },
            pys=select_pys(min_version="3.8"),
        ),
        Venv(
            name="profile",
            # NB riot commands that use this Venv must include --pass-env to work properly
            command="python -m tests.profiling.run pytest -v --no-cov --capture=no --benchmark-disable {cmdargs} tests/profiling",  # noqa: E501
            env={
                "DD_PROFILING_ENABLE_ASSERTS": "1",
                "DD_PROFILING_STACK_V2_ENABLED": "0",
                "DD_PROFILING__FORCE_LEGACY_EXPORTER": "1",
                "CPUCOUNT": "12",
            },
            pkgs={
                "gunicorn": latest,
                #
                # pytest-benchmark depends on cpuinfo which dropped support for Python<=3.6 in 9.0
                # See https://github.com/workhorsy/py-cpuinfo/issues/177
                "pytest-benchmark": latest,
                "py-cpuinfo": "~=8.0.0",
                "pytest-asyncio": "==0.21.1",
                "pytest-randomly": latest,
            },
            venvs=[
                # Python 3.8 + 3.9
                Venv(
                    pys=["3.8", "3.9"],
                    pkgs={"uwsgi": latest},
                    venvs=[
                        Venv(
                            pkgs={
                                "protobuf": ["==3.19.0", latest],
                            },
                        ),
                        # Gevent
                        Venv(
                            env={
                                "DD_PROFILE_TEST_GEVENT": "1",
                            },
                            pkgs={
                                "gunicorn[gevent]": latest,
                                "gevent": latest,
                            },
                        ),
                    ],
                ),
                # Python 3.10
                Venv(
                    pys="3.10",
                    pkgs={"uwsgi": latest},
                    venvs=[
                        Venv(
                            pkgs={
                                "protobuf": ["==3.19.0", latest],
                            },
                        ),
                        # Gevent
                        Venv(
                            env={
                                "DD_PROFILE_TEST_GEVENT": "1",
                            },
                            pkgs={
                                "gunicorn[gevent]": latest,
                            },
                            venvs=[
                                Venv(
                                    pkgs={
                                        "gevent": latest,
                                        "greenlet": latest,
                                    }
                                ),
                                Venv(
                                    pkgs={"gevent": latest},
                                ),
                            ],
                        ),
                    ],
                ),
                # Python 3.11
                Venv(
                    pys="3.11",
                    pkgs={"uwsgi": latest},
                    venvs=[
                        Venv(
                            pkgs={
                                "protobuf": ["==4.22.0", latest],
                            },
                        ),
                        # Gevent
                        Venv(
                            env={
                                "DD_PROFILE_TEST_GEVENT": "1",
                            },
                            pkgs={"gunicorn[gevent]": latest, "gevent": latest},
                        ),
                    ],
                ),
                # Python 3.12
                Venv(
                    pys="3.12",
                    pkgs={"uwsgi": latest},
                    venvs=[
                        Venv(
                            pkgs={
                                "protobuf": ["==4.22.0", latest],
                            },
                        ),
                        # Gevent
                        Venv(
                            env={
                                "DD_PROFILE_TEST_GEVENT": "1",
                            },
                            pkgs={"gunicorn[gevent]": latest, "gevent": latest},
                        ),
                    ],
                ),
            ],
        ),
        Venv(
            name="profile-v2",
            # NB riot commands that use this Venv must include --pass-env to work properly
            command="python -m tests.profiling.run pytest -v --no-cov --capture=no --benchmark-disable {cmdargs} tests/profiling_v2",  # noqa: E501
            env={
                "DD_PROFILING_ENABLE_ASSERTS": "1",
                "DD_PROFILING_EXPORT_LIBDD_ENABLED": "1",
                "CPUCOUNT": "12",
            },
            pkgs={
                "gunicorn": latest,
                "lz4": latest,
                "pytest-cpp": latest,
                #
                # pytest-benchmark depends on cpuinfo which dropped support for Python<=3.6 in 9.0
                # See https://github.com/workhorsy/py-cpuinfo/issues/177
                "pytest-benchmark": latest,
                "py-cpuinfo": "~=8.0.0",
                "pytest-asyncio": "==0.21.1",
                "pytest-randomly": latest,
            },
            venvs=[
                # Python 3.8 + 3.9
                Venv(
                    pys=["3.8", "3.9"],
                    pkgs={"uwsgi": latest},
                    venvs=[
                        Venv(
                            pkgs={
                                "protobuf": ["==3.19.0", latest],
                            },
                        ),
                        # Gevent
                        Venv(
                            env={
                                "DD_PROFILE_TEST_GEVENT": "1",
                            },
                            pkgs={
                                "gunicorn[gevent]": latest,
                                "gevent": latest,
                            },
                        ),
                    ],
                ),
                # Python 3.10
                Venv(
                    pys="3.10",
                    pkgs={"uwsgi": latest},
                    venvs=[
                        Venv(
                            pkgs={
                                "protobuf": ["==3.19.0", latest],
                            },
                        ),
                        # Gevent
                        Venv(
                            env={
                                "DD_PROFILE_TEST_GEVENT": "1",
                            },
                            pkgs={
                                "gunicorn[gevent]": latest,
                            },
                            venvs=[
                                Venv(
                                    pkgs={
                                        "gevent": latest,
                                        "greenlet": latest,
                                    }
                                ),
                                Venv(
                                    pkgs={"gevent": latest},
                                ),
                            ],
                        ),
                    ],
                ),
                # Python 3.11
                Venv(
                    pys="3.11",
                    pkgs={"uwsgi": latest},
                    venvs=[
                        Venv(
                            pkgs={
                                "protobuf": ["==4.22.0", latest],
                            },
                        ),
                        # Gevent
                        Venv(
                            env={
                                "DD_PROFILE_TEST_GEVENT": "1",
                            },
                            pkgs={"gunicorn[gevent]": latest, "gevent": latest},
                        ),
                    ],
                ),
                # Python 3.12
                Venv(
                    pys="3.12",
                    pkgs={"uwsgi": latest},
                    venvs=[
                        Venv(
                            pkgs={
                                "protobuf": ["==4.22.0", latest],
                            },
                        ),
                        # Gevent
                        Venv(
                            env={
                                "DD_PROFILE_TEST_GEVENT": "1",
                            },
                            pkgs={"gunicorn[gevent]": latest, "gevent": latest},
                        ),
                    ],
                ),
            ],
        ),
    ],
)<|MERGE_RESOLUTION|>--- conflicted
+++ resolved
@@ -2755,11 +2755,7 @@
                 Venv(
                     pys=["3.8"],
                     pkgs={"greenlet": "==3.1.0"},
-<<<<<<< HEAD
-                    # Avoid a segfault with zope.interface on Python 3.8
-=======
                     # Prevent segfaults from zope.interface c optimizations
->>>>>>> b4711ea4
                     env={"PURE_PYTHON": "1"},
                 ),
                 # Python 3.9-3.12
