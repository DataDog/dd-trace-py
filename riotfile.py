# type: ignore
import logging
from typing import List  # noqa
from typing import Tuple  # noqa

from riot import Venv


logger = logging.getLogger(__name__)
latest = ""


SUPPORTED_PYTHON_VERSIONS: List[Tuple[int, int]] = [
    (3, 8),
    (3, 9),
    (3, 10),
    (3, 11),
    (3, 12),
    (3, 13),
]  # type: List[Tuple[int, int]]


def version_to_str(version: Tuple[int, int]) -> str:
    """Convert a Python version tuple to a string

    >>> version_to_str((3, 8))
    '3.8'
    >>> version_to_str((3, 9))
    '3.9'
    >>> version_to_str((3, 10))
    '3.10'
    >>> version_to_str((3, 11))
    '3.11'
    >>> version_to_str((3, 12))
    '3.12'
    >>> version_to_str((3, ))
    '3'
    """
    return ".".join(str(p) for p in version)


def str_to_version(version: str) -> Tuple[int, int]:
    """Convert a Python version string to a tuple

    >>> str_to_version("3.8")
    (3, 8)
    >>> str_to_version("3.9")
    (3, 9)
    >>> str_to_version("3.10")
    (3, 10)
    >>> str_to_version("3.11")
    (3, 11)
    >>> str_to_version("3.12")
    (3, 12)
    >>> str_to_version("3")
    (3,)
    """
    return tuple(int(p) for p in version.split("."))


MIN_PYTHON_VERSION = version_to_str(min(SUPPORTED_PYTHON_VERSIONS))
MAX_PYTHON_VERSION = version_to_str(max(SUPPORTED_PYTHON_VERSIONS))


def select_pys(min_version: str = MIN_PYTHON_VERSION, max_version: str = MAX_PYTHON_VERSION) -> List[str]:
    """Helper to select python versions from the list of versions we support

    >>> select_pys()
    ['3.8', '3.9', '3.10', '3.11', '3.12', '3.13']
    >>> select_pys(min_version='3')
    ['3.8', '3.9', '3.10', '3.11', '3.12', '3.13']
    >>> select_pys(max_version='3')
    []
    >>> select_pys(min_version='3.8', max_version='3.9')
    ['3.8', '3.9']
    """
    min_version = str_to_version(min_version)
    max_version = str_to_version(max_version)

    return [version_to_str(version) for version in SUPPORTED_PYTHON_VERSIONS if min_version <= version <= max_version]


venv = Venv(
    pkgs={
        "mock": latest,
        "pytest": latest,
        "pytest-mock": latest,
        "coverage": latest,
        "pytest-cov": latest,
        "opentracing": latest,
        "hypothesis": "<6.45.1",
    },
    env={
        "_DD_CIVISIBILITY_USE_CI_CONTEXT_PROVIDER": "1",
        "DD_TESTING_RAISE": "1",
        "DD_REMOTE_CONFIGURATION_ENABLED": "false",
        "DD_INJECTION_ENABLED": "1",
        "DD_INJECT_FORCE": "1",
        "DD_PATCH_MODULES": "unittest:false",
        "CMAKE_BUILD_PARALLEL_LEVEL": "12",
        "CARGO_BUILD_JOBS": "12",
    },
    venvs=[
        Venv(
            pys=["3"],
            name="meta-testing",
            command="pytest {cmdargs} tests/meta",
        ),
        Venv(
            name="circleci-gen-config",
            command="python scripts/gen_circleci_config.py {cmdargs}",
            pys=["3"],
            pkgs={
                "ruamel.yaml": latest,
                "lxml": latest,
            },
        ),
        Venv(
            name="gitlab-gen-config",
            command="python scripts/gen_gitlab_config.py {cmdargs}",
            pys=["3"],
            pkgs={
                "ruamel.yaml": latest,
                "lxml": latest,
            },
        ),
        Venv(
            name="appsec",
            pys=select_pys(),
            command="pytest {cmdargs} tests/appsec/appsec/",
            pkgs={
                "requests": latest,
                "docker": latest,
            },
            env={
                "DD_CIVISIBILITY_ITR_ENABLED": "0",
            },
        ),
        Venv(
<<<<<<< HEAD
            name="appsec_iast_tdd_propagation",
            pys=select_pys(min_version="3.11"),
            command="pytest tests/appsec/iast_tdd_propagation/",
            pkgs={
                "coverage": latest,
                "pycryptodome": latest,
                "flask": "~=3.0",
                "sqlalchemy": "~=2.0.23",
                "pony": latest,
                "aiosqlite": latest,
                "tortoise-orm": latest,
                "peewee": latest,
                "requests": latest,
                "cattrs": "<23.1.1",
                "protobuf": ">=3",
                "typing_extensions": latest,
                "xmltodict": ">=0.12",
                "opentracing": ">=2.0.0",
                "bytecode": latest,
            },
            env={
                "DD_CIVISIBILITY_ITR_ENABLED": "0",
                "DD_IAST_REQUEST_SAMPLING": "100",  # Override default 30% to analyze all IAST requests
                "DD_IAST_DEDUPLICATION_ENABLED": "false",
            },
        ),
        Venv(
=======
>>>>>>> 0924eae9
            name="appsec_integrations_pygoat",
            pys=select_pys(min_version="3.10"),
            command="pytest {cmdargs} tests/appsec/integrations/pygoat_tests/",
            pkgs={
                "requests": latest,
                "bytecode": latest,
                "protobuf": ">=3",
                "typing_extensions": latest,
                "xmltodict": ">=0.12",
            },
            env={
                "DD_CIVISIBILITY_ITR_ENABLED": "0",
                "DD_IAST_REQUEST_SAMPLING": "100",  # Override default 30% to analyze all IAST requests
            },
        ),
        Venv(
            name="profile-diff",
            command="python scripts/diff.py {cmdargs}",
            pys="3",
            pkgs={
                "austin-python": "~=1.0",
                "rich": latest,
            },
        ),
        Venv(
            name="tracer",
            command="pytest -v {cmdargs} tests/tracer/",
            pkgs={
                "msgpack": latest,
                "coverage": latest,
                "attrs": latest,
                "structlog": latest,
                "httpretty": latest,
                "wheel": latest,
                "fastapi": latest,
                "httpx": latest,
                "pytest-randomly": latest,
                "setuptools": latest,
                "boto3": latest,
            },
            env={
                "DD_CIVISIBILITY_LOG_LEVEL": "none",
                "DD_INSTRUMENTATION_TELEMETRY_ENABLED": "0",
            },
            venvs=[
                Venv(pys=select_pys()),
                # This test variant ensures tracer tests are compatible with both 64bit trace ids.
                # 128bit trace ids are tested by the default case above.
                Venv(
                    name="tracer-128-bit-traceid-disabled",
                    pys=MAX_PYTHON_VERSION,
                    env={
                        "DD_TRACE_128_BIT_TRACEID_GENERATION_ENABLED": "false",
                    },
                ),
                Venv(
                    name="tracer-python-optimize",
                    env={"PYTHONOPTIMIZE": "1"},
                    # Test with the latest version of Python only
                    pys=MAX_PYTHON_VERSION,
                ),
                Venv(
                    name="tracer-legacy-attrs",
                    pkgs={"cattrs": "<23.2.0", "attrs": "==22.1.0"},
                    # Test with the min version of Python only, attrs 20.1.0 is not compatible with Python 3.12
                    pys=MIN_PYTHON_VERSION,
                ),
            ],
        ),
        Venv(
            name="telemetry",
            command="pytest {cmdargs} tests/telemetry/",
            pys=select_pys(),
            pkgs={
                "requests": latest,
                "gunicorn": latest,
                "flask": "<=2.2.3",
                "httpretty": "<1.1",
                "werkzeug": "<2.0",
                "pytest-randomly": latest,
                "markupsafe": "<2.0",
            },
        ),
        Venv(
            name="integration",
            # Enabling coverage for integration tests breaks certain tests in CI
            # Also, running two separate pytest sessions, the ``civisibility`` one with --no-ddtrace
            command="pytest --no-ddtrace --no-cov --ignore-glob='*civisibility*' {cmdargs} tests/integration/",
            pkgs={"msgpack": [latest], "coverage": latest, "pytest-randomly": latest},
            pys=select_pys(),
            venvs=[
                Venv(
                    name="integration-latest",
                    env={
                        "AGENT_VERSION": "latest",
                    },
                ),
                Venv(
                    name="integration-snapshot",
                    env={
                        "DD_TRACE_AGENT_URL": "http://localhost:9126",
                        "AGENT_VERSION": "testagent",
                    },
                ),
            ],
        ),
        Venv(
            name="integration-civisibility",
            # Enabling coverage for integration tests breaks certain tests in CI
            # Also, running two separate pytest sessions, the ``civisibility`` one with --no-ddtrace
            command="pytest --no-cov --no-ddtrace {cmdargs} tests/integration/test_integration_civisibility.py",
            pkgs={"msgpack": [latest], "coverage": latest, "pytest-randomly": latest},
            pys=select_pys(),
            venvs=[
                Venv(
                    name="integration-latest-civisibility",
                    env={
                        "AGENT_VERSION": "latest",
                    },
                ),
                Venv(
                    name="integration-snapshot-civisibility",
                    env={
                        "DD_TRACE_AGENT_URL": "http://localhost:9126",
                        "AGENT_VERSION": "testagent",
                    },
                ),
            ],
        ),
        Venv(
            name="datastreams",
            command="pytest --no-cov {cmdargs} tests/datastreams/",
            pkgs={
                "msgpack": [latest],
                "pytest-randomly": latest,
            },
            pys=select_pys(max_version="3.12"),
            venvs=[
                Venv(
                    name="datastreams-latest",
                    env={
                        "AGENT_VERSION": "latest",
                    },
                ),
            ],
        ),
        Venv(
            name="internal",
            env={
                "DD_TRACE_AGENT_URL": "http://ddagent:8126",
                "DD_INSTRUMENTATION_TELEMETRY_ENABLED": "0",
            },
            command="pytest -v {cmdargs} tests/internal/",
            pkgs={
                "httpretty": latest,
                "gevent": latest,
                "pytest-randomly": latest,
                "python-json-logger": "==2.0.7",
                "pyfakefs": latest,
            },
            venvs=[
                Venv(
                    pys=select_pys(min_version="3.8", max_version="3.11"),
                    pkgs={
                        "pytest-asyncio": "~=0.23.7",
                    },
                ),
                Venv(
                    pys=select_pys(min_version="3.12"),
                    pkgs={
                        "pytest-asyncio": "~=0.23.7",
                        "setuptools": latest,
                    },
                ),
            ],
        ),
        Venv(
            name="gevent",
            command="pytest {cmdargs} tests/contrib/gevent",
            pkgs={
                "elasticsearch": latest,
                "pynamodb": "<6.0",
                "pytest-randomly": latest,
            },
            venvs=[
                Venv(
                    pkgs={
                        "aiobotocore": "<=2.3.1",
                        "aiohttp": latest,
                        "botocore": latest,
                        "requests": latest,
                        "opensearch-py": latest,
                    },
                    venvs=[
                        Venv(
                            pys="3.8",
                            pkgs={
                                "gevent": "~=20.12.0",
                                # greenlet v1.0.0 adds support for contextvars
                                "greenlet": "~=1.0.0",
                            },
                        ),
                        Venv(
                            pys="3.9",
                            pkgs={
                                # https://github.com/gevent/gevent/issues/2076
                                "gevent": ["~=21.1.0", "<21.8.0"],
                                "greenlet": "~=1.0",
                            },
                        ),
                        Venv(
                            # gevent added support for Python 3.10 in 21.8.0
                            pys="3.10",
                            pkgs={
                                "gevent": ["~=21.12.0", latest],
                            },
                        ),
                        Venv(
                            pys="3.11",
                            pkgs={
                                "gevent": ["~=22.10.0", latest],
                            },
                        ),
                        Venv(
                            pys=select_pys(min_version="3.12"),
                            pkgs={
                                "gevent": [latest],
                            },
                        ),
                    ],
                ),
            ],
        ),
        Venv(
            name="runtime",
            command="pytest {cmdargs} tests/runtime/",
            venvs=[
                Venv(
                    pys=select_pys(),
                    pkgs={
                        "msgpack": latest,
                        "pytest-randomly": latest,
                    },
                )
            ],
        ),
        Venv(
            name="smoke_test",
            command="python tests/smoke_test.py {cmdargs}",
            venvs=[
                Venv(
                    pys=select_pys(),
                )
            ],
        ),
        Venv(
            name="ddtracerun",
            command="pytest {cmdargs} --no-cov tests/commands/test_runner.py",
            venvs=[
                Venv(
                    pys=select_pys(),
                    pkgs={
                        "redis": latest,
                        "gevent": latest,
                        "pytest-randomly": latest,
                    },
                ),
            ],
        ),
        Venv(
            name="debugger",
            command="pytest {cmdargs} tests/debugging/",
            pkgs={
                "msgpack": latest,
                "httpretty": latest,
                "typing-extensions": latest,
                "pytest-asyncio": latest,
            },
            pys=select_pys(),
        ),
        Venv(
            name="vendor",
            command="pytest {cmdargs} tests/vendor/",
            pys=select_pys(),
            pkgs={
                "msgpack": ["~=1.0.0", latest],
                "pytest-randomly": latest,
            },
        ),
        Venv(
            name="vertica",
            command="pytest {cmdargs} tests/contrib/vertica/",
            pys=select_pys(max_version="3.9"),
            pkgs={
                "vertica-python": [">=0.6.0,<0.7.0", ">=0.7.0,<0.8.0"],
                "pytest-randomly": latest,
            },
            # venvs=[
            # FIXME: tests fail on vertica 1.x
            # Venv(
            #     # vertica-python added support for Python 3.9/3.10 in 1.0
            #     pys=select_pys(min_version="3.8", max_version="3.10"),
            #     pkgs={"vertica-python": ["~=1.0", latest]},
            # ),
            # Venv(
            #     # vertica-python added support for Python 3.11 in 1.2
            #     pys="3.11",
            #     pkgs={"vertica-python": ["~=1.2", latest]},
            # ),
            # ],
        ),
        Venv(
            name="wait",
            command="python tests/wait-for-services.py {cmdargs}",
            # Default Python 3 (3.10) collections package breaks with kombu/vertica, so specify Python 3.9 instead.
            pys="3.9",
            create=True,
            skip_dev_install=True,
            pkgs={
                "cassandra-driver": latest,
                "psycopg2-binary": latest,
                "mysql-connector-python": "!=8.0.18",
                "vertica-python": ">=0.6.0,<0.7.0",
                "kombu": ">=4.2.0,<4.3.0",
                "pytest-randomly": latest,
                "requests": latest,
            },
        ),
        Venv(
            name="httplib",
            command="pytest {cmdargs} tests/contrib/httplib",
            pkgs={
                "pytest-randomly": latest,
            },
            pys=select_pys(),
        ),
        Venv(
            name="test_logging",
            command="pytest {cmdargs} tests/contrib/logging",
            pkgs={
                "pytest-randomly": latest,
            },
            pys=select_pys(),
        ),
        Venv(
            name="falcon",
            command="pytest {cmdargs} tests/contrib/falcon",
            pkgs={
                "pytest-randomly": latest,
            },
            venvs=[
                Venv(
                    pys=select_pys(min_version="3.8", max_version="3.12"),
                    pkgs={
                        "falcon": [
                            "~=3.0.0",
                            "~=3.0",  # latest 3.x
                            latest,
                        ],
                    },
                ),
                Venv(
                    pys=select_pys(min_version="3.13"),
                    pkgs={
                        "falcon": [
                            "~=4.0",  # latest 4.x
                            latest,
                        ],
                    },
                ),
            ],
        ),
        Venv(
            name="bottle",
            pkgs={
                "WebTest": latest,
                "pytest-randomly": latest,
            },
            venvs=[
                Venv(
                    command="pytest {cmdargs} --ignore='tests/contrib/bottle/test_autopatch.py' tests/contrib/bottle/",
                    venvs=[
                        Venv(
                            pys=select_pys(max_version="3.9"),
                            pkgs={"bottle": [">=0.12,<0.13", latest]},
                        ),
                    ],
                ),
                Venv(
                    command="python tests/ddtrace_run.py pytest {cmdargs} tests/contrib/bottle/test_autopatch.py",
                    env={"DD_SERVICE": "bottle-app"},
                    venvs=[
                        Venv(
                            pys=select_pys(max_version="3.9"),
                            pkgs={"bottle": [">=0.12,<0.13", latest]},
                        ),
                    ],
                ),
            ],
        ),
        Venv(
            name="celery",
            command="pytest {cmdargs} tests/contrib/celery",
            pkgs={
                "more_itertools": "<8.11.0",
                "pytest-randomly": latest,
            },
            venvs=[
                # Celery 4.3 wants Kombu >= 4.4 and Redis >= 3.2
                # Split into <3.8 and >=3.8 to pin importlib_metadata dependency for kombu
                #     # celery added support for Python 3.9 in 4.x
                #     pys=select_pys(min_version="3.8", max_version="3.9"),
                #     pkgs={
                #         "pytest": "~=4.0",
                #         "celery": [
                #             "latest",  # most recent 4.x
                #         ],
                #         "redis": "~=3.5",
                #         "kombu": "~=4.4",
                #     },
                # ),
                # Celery 5.x wants Python 3.6+
                # Split into <3.8 and >=3.8 to pin importlib_metadata dependency for kombu
                Venv(
                    pys=select_pys(min_version="3.8", max_version="3.9"),
                    env={
                        # https://docs.celeryproject.org/en/v5.0.5/userguide/testing.html#enabling
                        "PYTEST_PLUGINS": "celery.contrib.pytest",
                    },
                    pkgs={
                        "celery": [
                            "~=5.2",
                            latest,
                        ],
                        "redis": "~=3.5",
                    },
                ),
                Venv(
                    pys=select_pys(min_version="3.10"),
                    env={
                        # https://docs.celeryproject.org/en/v5.0.5/userguide/testing.html#enabling
                        "PYTEST_PLUGINS": "celery.contrib.pytest",
                    },
                    pkgs={
                        "celery[redis]": [
                            latest,
                        ],
                    },
                ),
            ],
        ),
        Venv(
            name="cherrypy",
            command="python -m pytest {cmdargs} tests/contrib/cherrypy",
            pkgs={
                "pytest-randomly": latest,
            },
            venvs=[
                Venv(
                    pys=select_pys(max_version="3.10"),
                    pkgs={
                        "cherrypy": [
                            ">=17,<18",
                        ],
                        "more_itertools": "<8.11.0",
                        "typing-extensions": latest,
                    },
                ),
                Venv(
                    # cherrypy added support for Python 3.11 in 18.7
                    pys=select_pys(min_version="3.8"),
                    pkgs={
                        "cherrypy": [">=18.0,<19", latest],
                        "more_itertools": "<8.11.0",
                    },
                ),
            ],
        ),
        Venv(
            name="pymongo",
            command="pytest {cmdargs} tests/contrib/pymongo",
            pkgs={
                "mongoengine": latest,
                "pytest-randomly": latest,
            },
            venvs=[
                # ddtrace patches different methods for the following pymongo version:
                # pymmongo<3.9, 3.9<=pymongo<3.12, 3.12<=pymongo<4.5, pymongo>=4.5
                # To get full test coverage we must test all these version ranges
                Venv(
                    pys=select_pys(min_version="3.8", max_version="3.9"),
                    pkgs={"pymongo": ["~=3.8.0", "~=3.9.0", "~=3.11", "~=4.0", latest]},
                ),
                Venv(
                    # pymongo added support for Python 3.10 in 3.12.1
                    # pymongo added support for Python 3.11 in 3.12.3
                    pys=select_pys(min_version="3.10"),
                    pkgs={"pymongo": ["~=3.12.3", "~=4.0", latest]},
                ),
            ],
        ),
        Venv(
            name="dd_trace_api",
            command="pytest {cmdargs} tests/contrib/dd_trace_api",
            pkgs={"git+https://github.com/DataDog/dd-trace-api-py": latest, "requests": latest},
            pys=select_pys(min_version="3.8"),
        ),
        # Django  Python version support
        # 2.2     3.5, 3.6, 3.7, 3.8  3.9
        # 3.2     3.6, 3.7, 3.8, 3.9, 3.10
        # 4.0     3.8, 3.9, 3.10
        # 4.1     3.8, 3.9, 3.10, 3.11
        # 4.2     3.8, 3.9, 3.10, 3.11
        # 5.0     3.10, 3.11, 3.12
        # Source: https://docs.djangoproject.com/en/dev/faq/install/#what-python-version-can-i-use-with-django
        Venv(
            name="django",
            command="pytest {cmdargs} tests/contrib/django",
            pkgs={
                "django-redis": ">=4.5,<4.6",
                "django-pylibmc": ">=0.6,<0.7",
                "daphne": [latest],
                "requests": [latest],
                "redis": ">=2.10,<2.11",
                "psycopg2-binary": [">=2.8.6"],  # We need <2.9.0 for Python 2.7, and >2.9.0 for 3.9+
                "pytest-django[testing]": "==3.10.0",
                "pylibmc": latest,
                "python-memcached": latest,
                "pytest-randomly": latest,
                "django-q": latest,
                "spyne": latest,
                "zeep": latest,
                "bcrypt": "==4.2.1",
            },
            env={
                "DD_CIVISIBILITY_ITR_ENABLED": "0",
                "DD_IAST_REQUEST_SAMPLING": "100",  # Override default 30% to analyze all IAST requests
            },
            venvs=[
                Venv(
                    # django dropped support for Python 3.8/3.9 in 5.0
                    pys=select_pys(min_version="3.8", max_version="3.9"),
                    pkgs={
                        "django": ["~=4.0"],
                        "channels": latest,
                    },
                ),
                Venv(
                    # django started supporting psycopg3 in 4.2 for versions >3.1.8
                    pys=select_pys(min_version="3.8", max_version="3.13"),
                    pkgs={
                        "django": ["~=4.2"],
                        "psycopg": latest,
                        "channels": latest,
                    },
                ),
            ],
        ),
        Venv(
            name="django_hosts",
            command="pytest {cmdargs} tests/contrib/django_hosts",
            pkgs={
                "pytest-django[testing]": [
                    "==3.10.0",
                ],
                "pytest-randomly": latest,
                "setuptools": latest,
            },
            venvs=[
                Venv(
                    pys=select_pys(min_version="3.8"),
                    pkgs={
                        "django_hosts": "~=4.0",
                        "django": "~=3.2",
                    },
                ),
                Venv(
                    pys=select_pys(min_version="3.8"),
                    pkgs={
                        "django_hosts": ["~=5.0", latest],
                        "django": "~=4.0",
                    },
                ),
            ],
        ),
        Venv(
            name="djangorestframework",
            command="pytest {cmdargs} tests/contrib/djangorestframework",
            pkgs={
                "pytest-django[testing]": "==3.10.0",
                "pytest-randomly": latest,
            },
            venvs=[
                Venv(
                    # djangorestframework dropped support for Django 2.x in 3.14
                    pys=select_pys(min_version="3.8", max_version="3.9"),
                    pkgs={
                        "django": ">=2.2,<2.3",
                        "djangorestframework": ["==3.12.4", "==3.13.1"],
                    },
                ),
                Venv(
                    pys=select_pys(min_version="3.8"),
                    pkgs={
                        "django": "~=3.2",
                        "djangorestframework": ">=3.11,<3.12",
                    },
                ),
                Venv(
                    pys=select_pys(min_version="3.8"),
                    pkgs={
                        "django": ["~=4.0"],
                        "djangorestframework": ["~=3.13", latest],
                    },
                ),
            ],
        ),
        Venv(
            name="django_celery",
            command="pytest {cmdargs} tests/contrib/django_celery",
            pkgs={
                # The test app was built with Django 2. We don't need to test
                # other versions as the main purpose of these tests is to ensure
                # an error-free interaction between Django and Celery. We find
                # that we currently have no reasons for expanding this matrix.
                "celery": latest,
                "gevent": latest,
                "requests": latest,
                "typing-extensions": latest,
                "pytest-randomly": latest,
            },
            venvs=[
                Venv(
                    pys=select_pys(min_version="3.8", max_version="3.11"),
                    pkgs={
                        "sqlalchemy": "~=1.2.18",
                        "django": "==2.2.1",
                    },
                ),
                Venv(
                    pys="3.12",
                    pkgs={
                        "sqlalchemy": latest,
                        "django": latest,
                    },
                ),
            ],
        ),
        Venv(
            name="dramatiq",
            command="pytest {cmdargs} tests/contrib/dramatiq",
            venvs=[
                Venv(
                    pys=select_pys(),
                    pkgs={"dramatiq": latest, "pytest": latest, "redis": latest},
                ),
            ],
        ),
        Venv(
            name="elasticsearch",
            command="pytest {cmdargs} tests/contrib/elasticsearch/test_elasticsearch.py",
            pkgs={
                "pytest-randomly": latest,
            },
            venvs=[
                Venv(
                    pys=select_pys(),
                    pkgs={
                        "elasticsearch": [
                            "~=7.13.0",  # latest to support unofficial Elasticsearch servers, released Jul 2021
                            "~=7.17",
                            "==8.0.1",  # 8.0.0 has a bug that interferes with tests
                            latest,
                        ]
                    },
                ),
                Venv(pys=select_pys(), pkgs={"elasticsearch1": ["~=1.10.0"]}),
                Venv(pys=select_pys(), pkgs={"elasticsearch2": ["~=2.5.0"]}),
                Venv(pys=select_pys(), pkgs={"elasticsearch5": ["~=5.5.0"]}),
                Venv(pys=select_pys(), pkgs={"elasticsearch6": ["~=6.8.0"]}),
                Venv(pys=select_pys(), pkgs={"elasticsearch7": ["~=7.13.0", latest]}),
                Venv(pys=select_pys(), pkgs={"elasticsearch8": ["~=8.0.1", latest]}),
            ],
        ),
        Venv(
            name="elasticsearch-multi",
            command="pytest {cmdargs} tests/contrib/elasticsearch/test_elasticsearch_multi.py",
            venvs=[
                Venv(
                    pys=select_pys(),
                    pkgs={
                        "elasticsearch": latest,
                        "elasticsearch7": latest,
                        "pytest-randomly": latest,
                    },
                ),
            ],
        ),
        Venv(
            name="elasticsearch-async",
            command="pytest {cmdargs} tests/contrib/elasticsearch/test_async.py",
            env={"AIOHTTP_NO_EXTENSIONS": "1"},  # needed until aiohttp is updated to support python 3.12
            venvs=[
                Venv(
                    pys=select_pys(),
                    pkgs={
                        "elasticsearch[async]": latest,
                        "elasticsearch7[async]": latest,
                        "opensearch-py[async]": latest,
                        "pytest-randomly": latest,
                    },
                ),
            ],
        ),
        Venv(
            name="elasticsearch-opensearch",
            # avoid running tests in ElasticsearchPatchTest, only run tests with OpenSearchPatchTest configurations
            command="pytest {cmdargs} tests/contrib/elasticsearch/test_opensearch.py -k 'not ElasticsearchPatchTest'",
            pys=select_pys(),
            pkgs={
                "opensearch-py[requests]": ["~=1.1.0", "~=2.0.0", latest],
                "pytest-randomly": latest,
            },
        ),
        Venv(
            name="flask",
            command="pytest {cmdargs} tests/contrib/flask",
            pkgs={
                "blinker": latest,
                "requests": latest,
                "werkzeug": "~=2.0",
                "urllib3": "~=1.0",
                "pytest-randomly": latest,
                "importlib_metadata": latest,
                "flask-openapi3": latest,
            },
            venvs=[
                # Flask 1.x.x
                Venv(
                    pys=select_pys(max_version="3.9"),
                    pkgs={
                        "flask": "~=1.0",
                        # https://github.com/pallets/itsdangerous/issues/290
                        # DEV: Breaking change made in 2.1.0 release
                        "itsdangerous": "<2.1.0",
                        # https://github.com/pallets/markupsafe/issues/282
                        # DEV: Breaking change made in 2.1.0 release
                        "markupsafe": "<2.0",
                        # DEV: Flask 1.0.x is missing a maximum version for werkzeug dependency
                        "werkzeug": "<2.0",
                    },
                ),
                Venv(
                    pys=select_pys(max_version="3.9"),
                    command="python tests/ddtrace_run.py pytest {cmdargs} tests/contrib/flask_autopatch",
                    env={
                        "DD_SERVICE": "test.flask.service",
                        "DD_PATCH_MODULES": "jinja2:false",
                    },
                    pkgs={
                        "flask": "~=1.0",
                        # https://github.com/pallets/itsdangerous/issues/290
                        # DEV: Breaking change made in 2.0 release
                        "itsdangerous": "<2.0",
                        # https://github.com/pallets/markupsafe/issues/282
                        # DEV: Breaking change made in 2.1.0 release
                        "markupsafe": "<2.0",
                        # DEV: Flask 1.0.x is missing a maximum version for werkzeug dependency
                        "werkzeug": "<2.0",
                    },
                ),
                Venv(
                    pys=select_pys(min_version="3.8"),
                    pkgs={
                        "flask": [
                            "~=2.0",
                            "~=3.0.0",
                            latest,
                        ],
                        # Flask 3.x.x requires Werkzeug >= 3.0.0
                        "werkzeug": ">=3.0",
                    },
                ),
                Venv(
                    pys=select_pys(min_version="3.8"),
                    command="python tests/ddtrace_run.py pytest {cmdargs} tests/contrib/flask_autopatch",
                    env={
                        "DD_SERVICE": "test.flask.service",
                        "DD_PATCH_MODULES": "jinja2:false",
                    },
                    pkgs={
                        "flask": [
                            "~=3.0.0",
                            latest,
                        ],
                        # Flask 3.x.x requires Werkzeug >= 3.0.0
                        "werkzeug": ">=3.0",
                    },
                ),
            ],
        ),
        Venv(
            name="flask_cache",
            command="pytest {cmdargs} tests/contrib/flask_cache",
            pkgs={
                "python-memcached": latest,
                "redis": "~=2.0",
                "blinker": latest,
                "pytest-randomly": latest,
            },
            venvs=[
                Venv(
                    pkgs={
                        "flask": "~=0.12.0",
                        "Werkzeug": ["<1.0"],
                        "Flask-Cache": "~=0.13.1",
                        "werkzeug": "<1.0",
                        "pytest": "~=4.0",
                        "pytest-mock": "==2.0.0",
                        "pytest-cov": "~=3.0",
                        "Jinja2": "~=2.10.0",
                        "more_itertools": "<8.11.0",
                        # https://github.com/pallets/itsdangerous/issues/290
                        # DEV: Breaking change made in 2.0 release
                        "itsdangerous": "<2.0",
                        # https://github.com/pallets/markupsafe/issues/282
                        # DEV: Breaking change made in 2.1.0 release
                        "markupsafe": "<2.0",
                    },
                    venvs=[
                        Venv(pys=select_pys(min_version="3.8", max_version="3.9"), pkgs={"exceptiongroup": latest}),
                    ],
                ),
                Venv(
                    pkgs={
                        "flask": "~=1.1.0",
                        "flask-caching": ["~=1.10.0", latest],
                        # https://github.com/pallets/itsdangerous/issues/290
                        # DEV: Breaking change made in 2.0 release
                        "itsdangerous": "<2.0",
                        # https://github.com/pallets/markupsafe/issues/282
                        # DEV: Breaking change made in 2.1.0 release
                        "markupsafe": "<2.0",
                    },
                    venvs=[
                        Venv(
                            pys=select_pys(min_version="3.8", max_version="3.11"),
                        ),
                        Venv(pys=select_pys(min_version="3.12"), pkgs={"redis": latest}),
                    ],
                ),
                Venv(
                    pkgs={
                        "flask": [latest],
                        "flask-caching": ["~=1.10.0", latest],
                    },
                    venvs=[
                        Venv(
                            pys=select_pys(min_version="3.8", max_version="3.11"),
                        ),
                        Venv(pys=select_pys(min_version="3.12"), pkgs={"redis": latest}),
                    ],
                ),
            ],
        ),
        Venv(
            name="mako",
            command="pytest {cmdargs} tests/contrib/mako",
            pys=select_pys(),
            pkgs={
                "mako": ["~=1.1.0", latest],
                "pytest-randomly": latest,
            },
        ),
        Venv(
            name="mysql",
            command="pytest {cmdargs} tests/contrib/mysql",
            pkgs={
                "pytest-randomly": latest,
            },
            venvs=[
                Venv(
                    pys=select_pys(min_version="3.8", max_version="3.9"),
                    pkgs={"mysql-connector-python": ["==8.0.5", latest]},
                ),
                Venv(
                    # mysql-connector-python added support for Python 3.10 in 8.0.28
                    pys="3.10",
                    pkgs={"mysql-connector-python": ["~=8.0.28", latest]},
                ),
                Venv(
                    # mysql-connector-python added support for Python 3.11 in 8.0.31
                    pys="3.11",
                    pkgs={"mysql-connector-python": ["~=8.0.31", latest]},
                ),
                Venv(
                    pys=select_pys(min_version="3.12"),
                    pkgs={"mysql-connector-python": latest},
                ),
            ],
        ),
        Venv(
            name="psycopg2",
            command="pytest {cmdargs} tests/contrib/psycopg2",
            pkgs={
                "pytest-randomly": latest,
            },
            venvs=[
                Venv(
                    pys="3.8",
                    pkgs={"psycopg2-binary": "~=2.8.0"},
                ),
                Venv(
                    pys=select_pys(min_version="3.8", max_version="3.12"),
                    # psycopg2-binary added support for Python 3.9/3.10 in 2.9.1
                    # psycopg2-binary added support for Python 3.11 in 2.9.2
                    pkgs={"psycopg2-binary": ["~=2.9.2", latest]},
                ),
            ],
        ),
        Venv(
            name="psycopg",
            command="pytest {cmdargs} tests/contrib/psycopg",
            pkgs={
                "pytest-randomly": latest,
            },
            venvs=[
                Venv(
                    pkgs={"psycopg": [latest]},
                    venvs=[
                        Venv(
                            pys=select_pys(min_version="3.8", max_version="3.11"),
                            pkgs={
                                "pytest-asyncio": "==0.21.1",
                            },
                        ),
                        Venv(
                            pys=select_pys(min_version="3.12", max_version="3.12"),
                            pkgs={
                                "pytest-asyncio": "==0.23.7",
                            },
                        ),
                    ],
                ),
            ],
        ),
        Venv(
            name="pymemcache",
            pys=select_pys(),
            pkgs={
                "pytest-randomly": latest,
                "pymemcache": [
                    "~=3.4.2",
                    "~=3.5",
                    latest,
                ],
            },
            venvs=[
                Venv(command="pytest {cmdargs} --ignore=tests/contrib/pymemcache/autopatch tests/contrib/pymemcache"),
                Venv(command="python tests/ddtrace_run.py pytest {cmdargs} tests/contrib/pymemcache/autopatch/"),
            ],
        ),
        Venv(
            name="pynamodb",
            command="pytest {cmdargs} tests/contrib/pynamodb",
            # TODO: Py312 requires changes to test code
            venvs=[
                Venv(
                    pys=select_pys(min_version="3.8", max_version="3.11"),
                    pkgs={
                        "pynamodb": ["~=5.0", "~=5.3", "<6.0"],
                        "moto": ">=1.0,<2.0",
                        "cfn-lint": "~=0.53.1",
                        "Jinja2": "~=2.10.0",
                        "pytest-randomly": latest,
                    },
                ),
            ],
        ),
        Venv(
            name="starlette",
            command="pytest {cmdargs} tests/contrib/starlette",
            pkgs={
                "httpx": latest,
                "pytest-asyncio": "==0.21.1",
                "greenlet": "==3.0.3",
                "requests": latest,
                "aiofiles": latest,
                "sqlalchemy": "<2.0",
                "aiosqlite": latest,
                "databases": latest,
                "pytest-randomly": latest,
                "anyio": "<4.0",
            },
            venvs=[
                # starlette added new TestClient after v0.20
                # starlette added new root_path/path definitions after v0.33
                Venv(
                    # starlette added support for Python 3.9 in 0.14
                    pys=select_pys(min_version="3.8", max_version="3.9"),
                    pkgs={"starlette": ["~=0.14.0", "~=0.20.0", "~=0.33.0", latest]},
                ),
                Venv(
                    # starlette added support for Python 3.10 in 0.15
                    pys="3.10",
                    pkgs={"starlette": ["~=0.15.0", "~=0.20.0", "~=0.33.0", latest]},
                ),
                Venv(
                    # starlette added support for Python 3.11 in 0.21
                    pys="3.11",
                    pkgs={"starlette": ["~=0.21.0", "~=0.33.0", latest]},
                ),
                Venv(
                    pys="3.12",
                    pkgs={"starlette": latest},
                ),
            ],
        ),
        Venv(
            name="structlog",
            pys=select_pys(),
            command="pytest {cmdargs} tests/contrib/structlog",
            pkgs={
                "structlog": ["~=20.2.0", latest],
                "pytest-randomly": latest,
            },
        ),
        Venv(
            name="sqlalchemy",
            command="pytest {cmdargs} tests/contrib/sqlalchemy",
            pkgs={
                "pytest-randomly": latest,
                "psycopg2-binary": latest,
                "mysql-connector-python": latest,
                "sqlalchemy": latest,
            },
            venvs=[
                Venv(
                    pys=select_pys(min_version="3.8", max_version="3.12"),
                    pkgs={
                        "greenlet": "==3.0.3",
                        "sqlalchemy": ["~=1.3.0", latest],
                    },
                ),
                Venv(
                    pys=select_pys(min_version="3.12"),
                    pkgs={
                        "greenlet": "==3.1.0",
                    },
                ),
            ],
        ),
        Venv(
            name="requests",
            command="pytest {cmdargs} tests/contrib/requests",
            pkgs={
                "pytest-randomly": latest,
                "urllib3": "~=1.0",
                "requests-mock": ">=1.4",
            },
            venvs=[
                Venv(
                    # requests added support for Python 3.8 in 2.23
                    pys="3.8",
                    pkgs={
                        "requests": [
                            "~=2.22.0",
                            latest,
                        ],
                    },
                ),
                Venv(
                    # requests added support for Python 3.9 in 2.25
                    pys="3.9",
                    pkgs={
                        "requests": [
                            "~=2.25.0",
                            latest,
                        ],
                    },
                ),
                Venv(
                    # requests added support for Python 3.10 in 2.27
                    pys="3.10",
                    pkgs={
                        "requests": [
                            "~=2.27",
                            latest,
                        ],
                    },
                ),
                Venv(
                    # requests added support for Python 3.11 in 2.28
                    pys="3.11",
                    pkgs={
                        "requests": [
                            "~=2.28.0",
                            latest,
                        ],
                    },
                ),
                Venv(
                    pys=select_pys(min_version="3.12"),
                    pkgs={
                        "requests": [
                            latest,
                        ],
                    },
                ),
            ],
        ),
        Venv(
            name="wsgi",
            command="pytest {cmdargs} tests/contrib/wsgi",
            venvs=[
                Venv(
                    pys=select_pys(),
                    pkgs={
                        "WebTest": latest,
                        "pytest-randomly": latest,
                    },
                ),
            ],
        ),
        Venv(
            name="botocore",
            command="pytest {cmdargs} tests/contrib/botocore",
            pkgs={
                "moto[all]": "<5.0",
                "pytest-randomly": latest,
                "vcrpy": "==6.0.1",
            },
            venvs=[
                Venv(
                    pys=select_pys(min_version="3.8"),
                    pkgs={"botocore": "==1.34.49", "boto3": "==1.34.49"},
                ),
            ],
        ),
        Venv(
            name="mongoengine",
            command="pytest {cmdargs} tests/contrib/mongoengine",
            pkgs={
                # pymongo v4.9.0 introduced breaking changes that are not yet supported by mongoengine
                "pymongo": "<4.9.0",
                "pytest-randomly": latest,
            },
            venvs=[
                Venv(
                    pys="3.8",
                    pkgs={"mongoengine": ["~=0.23", latest]},
                ),
                Venv(
                    # mongoengine added support for Python 3.9/3.10 in 0.24
                    pys=select_pys(min_version="3.9"),
                    pkgs={"mongoengine": ["~=0.24", latest]},
                ),
            ],
        ),
        Venv(
            name="asgi",
            pkgs={
                "pytest-asyncio": "==0.21.1",
                "httpx": latest,
                "asgiref": ["~=3.0.0", "~=3.0", latest],
                "pytest-randomly": latest,
            },
            pys=select_pys(min_version="3.8"),
            command="pytest {cmdargs} tests/contrib/asgi",
        ),
        Venv(
            name="mariadb",
            command="pytest {cmdargs} tests/contrib/mariadb",
            pkgs={
                "pytest-randomly": latest,
            },
            venvs=[
                Venv(
                    pys=select_pys(min_version="3.8", max_version="3.10"),
                    pkgs={
                        "mariadb": [
                            "~=1.0.0",
                            "~=1.0",
                            latest,
                        ],
                    },
                ),
                Venv(pys=select_pys(min_version="3.11"), pkgs={"mariadb": ["~=1.1.2", latest]}),
            ],
        ),
        Venv(
            name="pymysql",
            command="pytest {cmdargs} tests/contrib/pymysql",
            pkgs={
                "pytest-randomly": latest,
            },
            venvs=[
                Venv(
                    # pymysql added support for Python 3.8/3.9 in 0.10
                    pys=select_pys(min_version="3.8", max_version="3.9"),
                    pkgs={"pymysql": "~=0.10"},
                ),
                Venv(
                    pys=select_pys(min_version="3.8", max_version="3.12"),
                    pkgs={
                        "pymysql": [
                            "~=1.0",
                            latest,
                        ],
                    },
                ),
            ],
        ),
        Venv(
            name="pyramid",
            command="pytest {cmdargs} tests/contrib/pyramid",
            pkgs={
                "requests": [latest],
                "webtest": [latest],
                "tests/contrib/pyramid/pserve_app": [latest],
                "pytest-randomly": latest,
            },
            venvs=[
                Venv(
                    pys=select_pys(min_version="3.8", max_version="3.9"),
                    pkgs={
                        "pyramid": [
                            "~=1.10",
                            "~=2.0",
                            latest,
                        ],
                    },
                ),
                Venv(
                    # pyramid added support for Python 3.10/3.11 in 2.1
                    # FIXME[python-3.12]: blocked on venusian release https://github.com/Pylons/venusian/issues/85
                    pys=select_pys(min_version="3.10"),
                    pkgs={
                        "pyramid": [latest],
                    },
                ),
            ],
        ),
        Venv(
            name="aiobotocore",
            command="pytest {cmdargs} --no-cov tests/contrib/aiobotocore",
            pkgs={
                "pytest-asyncio": "==0.21.1",
                "async_generator": ["~=1.10"],
                "pytest-randomly": latest,
            },
            venvs=[
                Venv(
                    pys=select_pys(min_version="3.8", max_version="3.11"),
                    pkgs={
                        "aiobotocore": ["~=1.4.2", "~=2.0.0", latest],
                    },
                ),
                Venv(
                    pys=select_pys(min_version="3.12"),
                    pkgs={"aiobotocore": latest},
                ),
            ],
        ),
        Venv(
            name="fastapi",
            command="pytest {cmdargs} tests/contrib/fastapi",
            pkgs={
                "httpx": "<=0.27.2",
                "pytest-asyncio": "==0.21.1",
                "python-multipart": latest,
                "pytest-randomly": latest,
                "requests": latest,
                "aiofiles": latest,
            },
            venvs=[
                Venv(
                    pys=select_pys(min_version="3.8", max_version="3.10"),
                    pkgs={"fastapi": ["~=0.64.0", "~=0.90.0", latest]},
                ),
                Venv(
                    # fastapi added support for Python 3.11 in 0.86.0
                    pys=select_pys(min_version="3.11"),
                    pkgs={"fastapi": ["~=0.86.0", latest], "anyio": ">=3.4.0,<4.0"},
                ),
            ],
        ),
        Venv(
            name="aiomysql",
            command="pytest {cmdargs} tests/contrib/aiomysql",
            venvs=[
                Venv(
                    pys=select_pys(min_version="3.8", max_version="3.12"),
                    pkgs={
                        "pytest-randomly": latest,
                        "pytest-asyncio": "==0.21.1",
                        "aiomysql": ["~=0.1.0", latest],
                    },
                ),
                Venv(
                    pys=select_pys(min_version="3.13"),
                    pkgs={
                        "pytest-randomly": latest,
                        "pytest-asyncio": latest,
                        "aiomysql": ["~=0.1.0", latest],
                    },
                ),
            ],
        ),
        Venv(
            name="pytest",
            command="pytest --no-ddtrace --no-cov {cmdargs} tests/contrib/pytest/",
            pkgs={
                "pytest-randomly": latest,
            },
            env={
                "DD_AGENT_PORT": "9126",
            },
            venvs=[
                Venv(
                    pys=select_pys(min_version="3.8", max_version="3.9"),
                    pkgs={
                        "pytest": [
                            ">=6.0,<7.0",
                            latest,
                        ],
                        "msgpack": latest,
                        "more_itertools": "<8.11.0",
                        "pytest-mock": "==2.0.0",
                        "httpx": latest,
                    },
                    venvs=[
                        Venv(
                            pkgs={
                                "pytest": ["~=6.0"],
                                "pytest-cov": "==2.9.0",
                            },
                        ),
                        Venv(
                            pkgs={
                                "pytest": ["~=7.0", latest],
                                "pytest-cov": "==2.12.0",
                            },
                            venvs=[
                                Venv(
                                    env={
                                        "_DD_PYTEST_USE_LEGACY_PLUGIN": "true",
                                    },
                                ),
                                Venv(
                                    env={
                                        "_DD_PYTEST_USE_LEGACY_PLUGIN": "false",
                                    },
                                ),
                            ],
                        ),
                    ],
                ),
                Venv(
                    pys=select_pys(min_version="3.10", max_version="3.12"),
                    pkgs={
                        "pytest": [
                            "~=6.0",
                            "~=7.0",
                            latest,
                        ],
                        "msgpack": latest,
                        "asynctest": "==0.13.0",
                        "more_itertools": "<8.11.0",
                        "httpx": latest,
                    },
                    venvs=[
                        Venv(
                            env={
                                "DD_PYTEST_LEGACY_PLUGIN": "true",
                            },
                        ),
                        Venv(
                            env={
                                "_DD_PYTEST_USE_LEGACY_PLUGIN": "false",
                            },
                        ),
                    ],
                ),
            ],
        ),
        Venv(
            name="unittest",
            command="pytest --no-ddtrace {cmdargs} tests/contrib/unittest/",
            pkgs={
                "msgpack": latest,
                "pytest-randomly": latest,
            },
            env={
                "DD_PATCH_MODULES": "unittest:true",
                "DD_AGENT_PORT": "9126",
                # gitlab sets the service name to the repo name while locally the default service name is used
                # setting DD_SERVICE ensures the output of the snapshot tests is consistent.
                "DD_UNITTEST_SERVICE": "dd-trace-py",
            },
            pys=select_pys(),
        ),
        Venv(
            name="asynctest",
            command="pytest --no-ddtrace {cmdargs} tests/contrib/asynctest/",
            pkgs={
                "pytest-randomly": latest,
            },
            venvs=[
                Venv(
                    pys=select_pys(min_version="3.8", max_version="3.9"),
                    pkgs={
                        "pytest": [
                            ">=6.0,<7.0",
                        ],
                        "asynctest": "==0.13.0",
                    },
                ),
            ],
        ),
        Venv(
            name="pytest-bdd",
            command="pytest --no-ddtrace {cmdargs} tests/contrib/pytest_bdd/",
            pkgs={
                "msgpack": latest,
                "more_itertools": "<8.11.0",
                "pytest-randomly": latest,
                "pytest-bdd": [
                    ">=4.0,<5.0",
                    # FIXME: add support for v6.1
                    ">=6.0,<6.1",
                ],
            },
            venvs=[
                Venv(
                    pys=select_pys(min_version="3.8", max_version="3.9"),
                    pkgs={
                        "pytest-bdd": [
                            ">=4.0,<5.0",
                            # FIXME: add support for v6.1
                            ">=6.0,<6.1",
                        ]
                    },
                    venvs=[
                        Venv(
                            env={
                                "_DD_PYTEST_USE_LEGACY_PLUGIN": "true",
                            },
                        ),
                        Venv(
                            env={
                                "_DD_PYTEST_USE_LEGACY_PLUGIN": "false",
                            },
                        ),
                    ],
                ),
                Venv(
                    pys=select_pys(min_version="3.10", max_version="3.12"),
                    pkgs={
                        "pytest-bdd": [
                            # FIXME: add support for v6.1
                            ">=6.0,<6.1",
                        ]
                    },
                    venvs=[
                        Venv(
                            env={
                                "_DD_PYTEST_USE_LEGACY_PLUGIN": "true",
                            },
                        ),
                        Venv(
                            env={
                                "_DD_PYTEST_USE_LEGACY_PLUGIN": "false",
                            },
                        ),
                    ],
                ),
            ],
        ),
        Venv(
            name="pytest-benchmark",
            pys=select_pys(min_version="3.8", max_version="3.12"),
            command="pytest {cmdargs} --no-ddtrace --no-cov tests/contrib/pytest_benchmark/",
            pkgs={
                "msgpack": latest,
                "pytest-randomly": latest,
            },
            venvs=[
                Venv(
                    pkgs={
                        "pytest-benchmark": [
                            ">=3.1.0,<=4.0.0",
                        ]
                    },
                    env={
                        "_DD_PYTEST_USE_LEGACY_PLUGIN": "true",
                    },
                ),
                Venv(
                    pkgs={
                        "pytest-benchmark": [
                            ">=3.1.0,<=4.0.0",
                        ]
                    },
                    env={
                        "_DD_PYTEST_USE_LEGACY_PLUGIN": "false",
                    },
                ),
            ],
        ),
        Venv(
            name="grpc",
            command="python -m pytest -v {cmdargs} tests/contrib/grpc",
            pkgs={
                "googleapis-common-protos": latest,
                "pytest-randomly": latest,
            },
            venvs=[
                # Versions between 1.14 and 1.20 have known threading issues
                # See https://github.com/grpc/grpc/issues/18994
                Venv(
                    pys=select_pys(min_version="3.8", max_version="3.9"),
                    pkgs={"grpcio": ["~=1.34.0", latest]},
                ),
                Venv(
                    # grpcio added support for Python 3.10 in 1.41
                    # but the version contains some bugs resolved by https://github.com/grpc/grpc/pull/27635.
                    pys="3.10",
                    pkgs={"grpcio": ["~=1.42.0", latest]},
                ),
                Venv(
                    # grpcio added support for Python 3.11 in 1.49
                    pys="3.11",
                    pkgs={"grpcio": ["~=1.49.0", latest]},
                ),
                Venv(
                    # grpcio added support for Python 3.12 in 1.59
                    pys="3.12",
                    pkgs={
                        "grpcio": ["~=1.59.0", latest],
                        "pytest-asyncio": "==0.23.7",
                    },
                ),
                Venv(
                    # grpcio added support for Python 3.13 in 1.66.2
                    pys=select_pys(min_version="3.13"),
                    pkgs={
                        "grpcio": ["~=1.66.2", latest],
                    },
                ),
            ],
        ),
        Venv(
            name="grpc_aio",
            command="python -m pytest {cmdargs} tests/contrib/grpc_aio",
            pkgs={
                "googleapis-common-protos": latest,
                "pytest-randomly": latest,
            },
            # grpc.aio support is broken and disabled by default
            env={"_DD_TRACE_GRPC_AIO_ENABLED": "true"},
            venvs=[
                Venv(
                    pys=select_pys(min_version="3.8", max_version="3.9"),
                    pkgs={
                        "grpcio": ["~=1.34.0", "~=1.59.0"],
                        "pytest-asyncio": "==0.23.7",
                    },
                ),
                Venv(
                    # grpcio added support for Python 3.10 in 1.41
                    # but the version contains some bugs resolved by https://github.com/grpc/grpc/pull/27635.
                    pys="3.10",
                    pkgs={
                        "grpcio": ["~=1.42.0", "~=1.59.0"],
                        "pytest-asyncio": "==0.23.7",
                    },
                ),
                Venv(
                    # grpcio added support for Python 3.11 in 1.49
                    pys="3.11",
                    pkgs={
                        "grpcio": ["~=1.49.0", "~=1.59.0"],
                        "pytest-asyncio": "==0.23.7",
                    },
                ),
            ],
        ),
        Venv(
            name="graphene",
            command="pytest {cmdargs} tests/contrib/graphene",
            pys=select_pys(min_version="3.8"),
            pkgs={
                "graphene": ["~=3.0.0", latest],
                "pytest-asyncio": "==0.21.1",
                "graphql-relay": latest,
                "pytest-randomly": latest,
            },
        ),
        Venv(
            name="graphql",
            command="pytest {cmdargs} tests/contrib/graphql",
            pys=select_pys(min_version="3.8"),
            pkgs={
                "pytest-asyncio": "==0.21.1",
                "graphql-core": ["~=3.2.0", latest],
                "pytest-randomly": latest,
            },
        ),
        Venv(
            name="rq",
            command="pytest {cmdargs} tests/contrib/rq",
            pkgs={
                "pytest-asyncio": "==0.21.1",
                "pytest-randomly": latest,
            },
            venvs=[
                Venv(
                    pys="3.8",
                    pkgs={
                        "rq": [
                            "~=1.8.0",
                            "~=1.10.0",
                            latest,
                        ],
                        # https://github.com/rq/rq/issues/1469 rq [1.0,1.8] is incompatible with click 8.0+
                        "click": "==7.1.2",
                    },
                ),
                Venv(
                    # rq added support for Python 3.9 in 1.8.1
                    pys="3.9",
                    pkgs={
                        "rq": [
                            "~=1.8.1",
                            "~=1.10.0",
                            latest,
                        ],
                        # https://github.com/rq/rq/issues/1469 rq [1.0,1.8] is incompatible with click 8.0+
                        "click": "==7.1.2",
                    },
                ),
                Venv(
                    # rq added support for Python 3.10/3.11 in 1.13
                    pys=select_pys(min_version="3.10"),
                    pkgs={"rq": latest},
                ),
            ],
        ),
        Venv(
            name="httpx",
            pys=select_pys(min_version="3.8"),
            command="pytest {cmdargs} tests/contrib/httpx",
            pkgs={
                "pytest-asyncio": "==0.21.1",
                "pytest-randomly": latest,
                "httpx": [
                    "~=0.17.0",
                    "~=0.23.0",
                    latest,
                ],
            },
        ),
        Venv(
            name="urllib3",
            command="pytest {cmdargs} tests/contrib/urllib3",
            pkgs={
                "pytest-randomly": latest,
            },
            venvs=[
                Venv(
                    # Support added for Python 3.8 in 1.25.0
                    pys="3.8",
                    pkgs={"urllib3": ["==1.25.0", latest]},
                ),
                Venv(
                    # Support added for Python 3.9 in 1.25.8
                    pys="3.9",
                    pkgs={"urllib3": ["==1.25.8", latest]},
                ),
                Venv(
                    # Support added for Python 3.10 in 1.26.6
                    pys="3.10",
                    pkgs={"urllib3": ["==1.26.6", latest]},
                ),
                Venv(
                    # Support added for Python 3.11 in 1.26.8
                    pys="3.11",
                    pkgs={"urllib3": ["==1.26.8", latest]},
                ),
                Venv(
                    # Support added for Python 3.12 in 2.0.0
                    pys=select_pys(min_version="3.12"),
                    pkgs={"urllib3": ["==2.0.0", latest]},
                ),
            ],
        ),
        Venv(
            name="cassandra",
            pys="3.8",  # see https://github.com/r4fek/django-cassandra-engine/issues/104
            pkgs={"cassandra-driver": ["~=3.24.0", latest], "pytest-randomly": latest},
            command="pytest {cmdargs} tests/contrib/cassandra",
        ),
        Venv(
            name="algoliasearch",
            command="pytest {cmdargs} tests/contrib/algoliasearch",
            pkgs={"urllib3": "~=1.26.15", "pytest-randomly": latest},
            venvs=[
                Venv(
                    pys="3.8",
                    pkgs={"algoliasearch": ["~=2.5", "~=2.6"]},
                ),
                Venv(
                    # algoliasearch added support for Python 3.9, 3.10, 3.11 in 3.0
                    pys=select_pys(min_version="3.9"),
                    pkgs={"algoliasearch": "~=2.6"},
                ),
            ],
        ),
        Venv(
            name="aiopg",
            command="pytest {cmdargs} tests/contrib/aiopg",
            pys=select_pys(min_version="3.8", max_version="3.9"),
            pkgs={
                "sqlalchemy": latest,
                "aiopg": "~=0.16.0",
                "pytest-randomly": latest,
            },
            venvs=[
                Venv(
                    pys=select_pys(min_version="3.8"),
                    pkgs={
                        "aiopg": ["~=1.0", "~=1.4.0"],
                    },
                ),
            ],
        ),
        Venv(
            name="aiohttp",
            command="pytest {cmdargs} tests/contrib/aiohttp",
            pkgs={
                "pytest-aiohttp": [latest],
                "pytest-randomly": latest,
                "aiohttp": [
                    "~=3.7",
                    latest,
                ],
                "yarl": "~=1.0",
            },
            venvs=[
                Venv(
                    pys=select_pys(min_version="3.8"),
                    pkgs={
                        "pytest-asyncio": ["==0.23.7"],
                    },
                ),
            ],
        ),
        Venv(
            name="aiohttp_jinja2",
            command="pytest {cmdargs} tests/contrib/aiohttp_jinja2",
            pkgs={
                "pytest-aiohttp": [latest],
                "pytest-randomly": latest,
                "aiohttp": [
                    "~=3.7",
                    latest,
                ],
                "aiohttp_jinja2": [
                    "~=1.5.0",
                    latest,
                ],
                "jinja2": latest,
            },
            venvs=[
                Venv(
                    pys=select_pys(min_version="3.8"),
                    pkgs={
                        "pytest-asyncio": ["==0.23.7"],
                    },
                ),
            ],
        ),
        Venv(
            name="jinja2",
            pkgs={
                "pytest-randomly": latest,
            },
            venvs=[
                Venv(
                    pys=select_pys(max_version="3.9"),
                    pkgs={
                        "jinja2": "~=2.10.0",
                        # https://github.com/pallets/markupsafe/issues/282
                        # DEV: Breaking change made in 2.1.0 release
                        "markupsafe": "<2.0",
                    },
                ),
                Venv(
                    pys=select_pys(min_version="3.8"),
                    pkgs={
                        "jinja2": ["~=3.0.0", latest],
                    },
                ),
            ],
            command="pytest {cmdargs} tests/contrib/jinja2",
        ),
        Venv(
            name="rediscluster",
            command="pytest {cmdargs} tests/contrib/rediscluster",
            pkgs={"pytest-randomly": latest},
            venvs=[
                Venv(pys=select_pys(max_version="3.11"), pkgs={"redis-py-cluster": [">=2.0,<2.1", latest]}),
            ],
        ),
        Venv(
            name="redis",
            pkgs={
                "pytest-randomly": latest,
            },
            venvs=[
                Venv(
                    command="pytest {cmdargs} tests/contrib/redis",
                    pkgs={
                        "redis": [
                            "~=4.1",
                            "~=4.3",
                            "==5.0.1",
                        ],
                    },
                    venvs=[
                        Venv(
                            pys=select_pys(min_version="3.8", max_version="3.10"),
                            pkgs={
                                "pytest-asyncio": "==0.23.7",
                            },
                        ),
                    ],
                ),
                Venv(
                    # redis added support for Python 3.11 in 4.3
                    pys="3.11",
                    command="pytest {cmdargs} tests/contrib/redis",
                    pkgs={
                        "redis": ["~=4.3", "==5.0.1"],
                        "pytest-asyncio": "==0.23.7",
                    },
                ),
                Venv(
                    pys=select_pys(min_version="3.12"),
                    command="pytest {cmdargs} tests/contrib/redis",
                    pkgs={
                        "redis": latest,
                        "pytest-asyncio": "==0.23.7",
                    },
                ),
            ],
        ),
        Venv(
            name="aredis",
            pys=select_pys(min_version="3.8", max_version="3.9"),
            command="pytest {cmdargs} tests/contrib/aredis",
            pkgs={
                "pytest-asyncio": "==0.21.1",
                "aredis": latest,
                "pytest-randomly": latest,
            },
        ),
        Venv(
            name="avro",
            pys=select_pys(min_version="3.8"),
            command="pytest {cmdargs} tests/contrib/avro",
            pkgs={
                "avro": latest,
                "pytest-randomly": latest,
            },
        ),
        Venv(
            name="protobuf",
            command="pytest {cmdargs} tests/contrib/protobuf",
            pys=select_pys(min_version="3.8"),
            pkgs={
                "protobuf": latest,
                "pytest-randomly": latest,
            },
        ),
        Venv(
            name="yaaredis",
            command="pytest {cmdargs} tests/contrib/yaaredis",
            pkgs={
                "pytest-asyncio": "==0.21.1",
                "pytest-randomly": latest,
            },
            venvs=[
                Venv(
                    pys=select_pys(min_version="3.8", max_version="3.9"),
                    pkgs={"yaaredis": ["~=2.0.0", latest]},
                ),
                Venv(
                    # yaaredis added support for Python 3.10 in 3.0
                    pys="3.10",
                    pkgs={"yaaredis": latest},
                ),
            ],
        ),
        Venv(
            name="sanic",
            command="pytest {cmdargs} tests/contrib/sanic",
            pkgs={
                "pytest-asyncio": "==0.21.1",
                "pytest-randomly": latest,
                "requests": latest,
                "websockets": "<11.0",
            },
            venvs=[
                Venv(
                    # sanic added support for Python 3.9 in 20.12
                    pys=select_pys(min_version="3.8", max_version="3.9"),
                    pkgs={
                        "sanic": "~=20.12",
                        "pytest-sanic": "~=1.6.2",
                    },
                ),
                Venv(
                    pys=select_pys(min_version="3.8", max_version="3.9"),
                    pkgs={
                        "sanic": [
                            "~=21.3",
                            "~=21.12",
                        ],
                        "sanic-testing": "~=0.8.3",
                    },
                ),
                Venv(
                    # sanic added support for Python 3.10 in 21.12.0
                    pys="3.10",
                    pkgs={
                        "sanic": "~=21.12.0",
                        "sanic-testing": "~=0.8.3",
                    },
                ),
                Venv(
                    pys=select_pys(min_version="3.8", max_version="3.10"),
                    pkgs={
                        "sanic": ["~=22.3", "~=22.12"],
                        "sanic-testing": "~=22.3.0",
                    },
                ),
                Venv(
                    # sanic added support for Python 3.11 in 22.12.0
                    pys="3.11",
                    pkgs={
                        "sanic": ["~=22.12.0", latest],
                        "sanic-testing": "~=22.3.0",
                    },
                ),
                Venv(
                    pys="3.12",
                    pkgs={
                        "sanic": [latest],
                        "sanic-testing": "~=22.3.0",
                    },
                ),
            ],
        ),
        Venv(
            name="snowflake",
            command="pytest {cmdargs} tests/contrib/snowflake",
            pkgs={
                "responses": "~=0.16.0",
                "cryptography": "<39",
                "pytest-randomly": latest,
            },
            venvs=[
                Venv(
                    pys="3.8",
                    pkgs={"snowflake-connector-python": ["~=2.3.0", "~=2.9.0", latest]},
                ),
                Venv(
                    # snowflake-connector-python added support for Python 3.9 in 2.4.0
                    pys="3.9",
                    pkgs={"snowflake-connector-python": ["~=2.4.0", "~=2.9.0", latest]},
                ),
                Venv(
                    # snowflake-connector-python added support for Python 3.10 in 2.7.2
                    pys="3.10",
                    pkgs={"snowflake-connector-python": ["~=2.7.2", "~=2.9.0", latest]},
                ),
                Venv(
                    # snowflake-connector-python added support for Python 3.11 in 3.0
                    pys=select_pys(min_version="3.11"),
                    pkgs={"snowflake-connector-python": [latest]},
                ),
            ],
        ),
        Venv(
            pys=["3"],
            name="reno",
            pkgs={
                "reno": latest,
            },
            command="reno {cmdargs}",
        ),
        Venv(
            name="asyncpg",
            command="pytest {cmdargs} tests/contrib/asyncpg",
            pkgs={
                "pytest-asyncio": "~=0.21.1",
                "pytest-randomly": latest,
            },
            venvs=[
                # our test_asyncpg.py uses `yield` in an async function and is not compatible with Python 3.5
                Venv(
                    pys="3.8",
                    pkgs={"asyncpg": ["~=0.23", latest]},
                ),
                Venv(
                    # asyncpg added support for Python 3.9 in 0.22
                    pys="3.9",
                    pkgs={"asyncpg": ["~=0.23.0", latest]},
                ),
                Venv(
                    # asyncpg added support for Python 3.10 in 0.24
                    pys="3.10",
                    pkgs={"asyncpg": ["~=0.24.0", latest]},
                ),
                Venv(
                    # asyncpg added support for Python 3.11 in 0.27
                    pys="3.11",
                    pkgs={"asyncpg": ["~=0.27", latest]},
                ),
                Venv(
                    pys=select_pys(min_version="3.12"),
                    pkgs={"asyncpg": [latest]},
                ),
            ],
        ),
        Venv(
            name="futures",
            command="pytest {cmdargs} tests/contrib/futures",
            pkgs={
                "gevent": latest,
                "pytest-randomly": latest,
            },
            pys=select_pys(),
        ),
        Venv(
            name="sqlite3",
            command="pytest {cmdargs} tests/contrib/sqlite3",
            pkgs={
                "pytest-randomly": latest,
            },
            venvs=[
                # sqlite3 is tied to the Python version and is not installable via pip
                # To test a range of versions without updating Python, we use Linux only pysqlite3-binary package
                # Remove pysqlite3-binary on Python 3.9+ locally on non-linux machines
                Venv(pys=select_pys(min_version="3.9", max_version="3.12"), pkgs={"pysqlite3-binary": [latest]}),
                Venv(pys=select_pys(max_version="3.8"), pkgs={"importlib-metadata": latest}),
            ],
        ),
        Venv(
            name="dbapi",
            command="pytest {cmdargs} tests/contrib/dbapi",
            pkgs={
                "pytest-randomly": latest,
            },
            pys=select_pys(),
            env={
                "DD_CIVISIBILITY_ITR_ENABLED": "0",
                "DD_IAST_REQUEST_SAMPLING": "100",  # Override default 30% to analyze all IAST requests
            },
        ),
        Venv(
            name="dbapi_async",
            command="pytest {cmdargs} tests/contrib/dbapi_async",
            env={
                "DD_CIVISIBILITY_ITR_ENABLED": "0",
                "DD_IAST_REQUEST_SAMPLING": "100",  # Override default 30% to analyze all IAST requests
            },
            pkgs={
                "pytest-asyncio": "==0.21.1",
                "pytest-randomly": latest,
            },
            venvs=[
                Venv(pys=select_pys(min_version="3.8", max_version="3.10")),
                Venv(pys=select_pys(min_version="3.11"), pkgs={"attrs": latest}),
            ],
        ),
        Venv(
            name="dogpile_cache",
            command="pytest {cmdargs} tests/contrib/dogpile_cache",
            pkgs={
                "pytest-randomly": latest,
            },
            venvs=[
                Venv(
                    pys=select_pys(min_version="3.8", max_version="3.10"),
                    pkgs={
                        "dogpile.cache": [
                            "~=0.9",
                            "~=1.0",
                            latest,
                        ],
                    },
                ),
                Venv(
                    pys=select_pys(min_version="3.11"),
                    pkgs={
                        "dogpile.cache": [
                            "~=0.9",
                            "~=1.0",
                            "~=1.1",
                            latest,
                        ],
                    },
                ),
            ],
        ),
        Venv(
            name="consul",
            pys=select_pys(max_version="3.12"),
            command="pytest {cmdargs} tests/contrib/consul",
            pkgs={
                "python-consul": [
                    ">=1.1,<1.2",
                    latest,
                ],
                "pytest-randomly": latest,
            },
        ),
        Venv(
            name="opentelemetry",
            command="pytest {cmdargs} tests/opentelemetry",
            pys=select_pys(min_version="3.8"),
            # DD_TRACE_OTEL_ENABLED must be set to true before ddtrace is imported
            # and ddtrace (ddtrace.config specifically) must be imported before opentelemetry.
            # If this order is violated otel and datadog spans will not be interoperable.
            env={"DD_TRACE_OTEL_ENABLED": "true"},
            pkgs={
                "pytest-randomly": latest,
                "pytest-asyncio": "==0.21.1",
                # Ensure we test against version of opentelemetry-api that broke compatibility with ddtrace
                "opentelemetry-api": ["~=1.0.0", "~=1.15.0", "~=1.26.0", latest],
                "opentelemetry-instrumentation-flask": latest,
                "markupsafe": "==2.0.1",
                "flask": latest,
                "gevent": latest,
                "requests": "==2.28.1",  # specific version expected by tests
            },
        ),
        Venv(
            name="asyncio",
            command="pytest {cmdargs} tests/contrib/asyncio",
            pys=select_pys(),
            pkgs={
                "pytest-randomly": latest,
                "pytest-asyncio": "==0.21.1",
            },
        ),
        Venv(
            name="openai",
            command="pytest {cmdargs} tests/contrib/openai",
            pkgs={
                "vcrpy": "==4.2.1",
                "urllib3": "~=1.26",
                "pytest-asyncio": "==0.21.1",
                "pytest-randomly": latest,
            },
            venvs=[
                Venv(
                    pys=select_pys(min_version="3.8", max_version="3.11"),
                    pkgs={
                        "openai[embeddings,datalib]": ["==1.0.0", "==1.30.1"],
                        "pillow": "==9.5.0",
                        "httpx": "==0.27.2",
                    },
                ),
                Venv(
                    pys=select_pys(min_version="3.8"),
                    pkgs={
                        "openai": latest,
                        "tiktoken": latest,
                        "pillow": latest,
                    },
                    env={"TIKTOKEN_AVAILABLE": "True"},
                ),
            ],
        ),
        Venv(
            name="opentracer",
            pkgs={"opentracing": latest, "pytest-randomly": latest},
            venvs=[
                Venv(
                    pys=select_pys(),
                    command="pytest {cmdargs} tests/opentracer/core",
                ),
                Venv(
                    pys=select_pys(min_version="3.8"),
                    command="pytest {cmdargs} tests/opentracer/test_tracer_asyncio.py",
                    pkgs={"pytest-asyncio": "==0.21.1"},
                ),
                Venv(
                    pys=select_pys(min_version="3.8", max_version="3.11"),
                    command="pytest {cmdargs} tests/opentracer/test_tracer_tornado.py",
                    # TODO: update opentracing tests to be compatible with Tornado v6.
                    # https://github.com/opentracing/opentracing-python/issues/136
                    pkgs={
                        "tornado": ["~=4.5.0", "~=5.1.0"],
                    },
                ),
                Venv(
                    command="pytest {cmdargs} tests/opentracer/test_tracer_gevent.py",
                    venvs=[
                        Venv(
                            pys="3.8",
                            pkgs={
                                "gevent": latest,
                                "greenlet": latest,
                            },
                        ),
                        Venv(
                            pys="3.9",
                            pkgs={"gevent": latest, "greenlet": latest},
                        ),
                        Venv(
                            pys="3.10",
                            pkgs={"gevent": latest},
                        ),
                        Venv(
                            pys="3.11",
                            pkgs={"gevent": latest},
                        ),
                        Venv(
                            pys="3.12",
                            pkgs={"gevent": "~=23.9.0"},
                        ),
                    ],
                ),
            ],
        ),
        Venv(
            name="pyodbc",
            command="pytest {cmdargs} tests/contrib/pyodbc",
            pkgs={"pytest-randomly": latest},
            venvs=[
                Venv(
                    pys=select_pys(max_version="3.8"),
                    pkgs={"pyodbc": ["~=4.0.31", latest]},
                ),
                Venv(
                    # pyodbc added support for Python 3.9/3.10 in 4.0.34
                    pys=select_pys(min_version="3.9", max_version="3.10"),
                    pkgs={"pyodbc": ["~=4.0.34", latest]},
                ),
                Venv(
                    # pyodbc added support for Python 3.11 in 4.0.35
                    pys=select_pys(min_version="3.11"),
                    pkgs={"pyodbc": [latest]},
                ),
            ],
        ),
        Venv(
            name="pylibmc",
            command="pytest {cmdargs} tests/contrib/pylibmc",
            pkgs={"pytest-randomly": latest},
            venvs=[
                Venv(
                    # pylibmc added support for Python 3.8/3.9/3.10 in 1.6.2
                    pys=select_pys(min_version="3.8", max_version="3.10"),
                    pkgs={
                        "pylibmc": ["~=1.6.2", latest],
                    },
                ),
                Venv(
                    pys=select_pys(min_version="3.11"),
                    pkgs={
                        "pylibmc": latest,
                    },
                ),
            ],
        ),
        Venv(
            name="kombu",
            command="pytest {cmdargs} tests/contrib/kombu",
            pkgs={"pytest-randomly": latest},
            venvs=[
                Venv(
                    pys=select_pys(min_version="3.8", max_version="3.9"),
                    pkgs={
                        "kombu": [">=4.6,<4.7", ">=5.0,<5.1", latest],
                    },
                ),
                Venv(
                    # kombu added support for Python 3.10 in 5.2.1
                    pys=select_pys(min_version="3.10", max_version="3.11"),
                    pkgs={
                        "kombu": [">=5.2,<5.3", latest],
                    },
                ),
                Venv(pys=select_pys(min_version="3.12"), pkgs={"kombu": latest}),
            ],
        ),
        Venv(
            name="tornado",
            command="python -m pytest {cmdargs} tests/contrib/tornado",
            pkgs={"pytest-randomly": latest},
            venvs=[
                Venv(
                    # tornado added support for Python 3.8/3.9 in 6.1
                    pys=select_pys(min_version="3.8", max_version="3.9"),
                    pkgs={"tornado": ["~=6.1", "~=6.2"]},
                ),
                Venv(
                    # tornado added support for Python 3.10 in 6.2
                    pys=select_pys(min_version="3.10", max_version="3.12"),
                    pkgs={"tornado": ["==6.2", "==6.3.1"]},
                ),
                Venv(
                    # tornado fixed a bug affecting 3.13 in 6.4.1
                    pys=select_pys(min_version="3.13"),
                    pkgs={"tornado": "==6.4.1"},
                ),
            ],
        ),
        Venv(
            name="mysqldb",
            command="pytest {cmdargs} tests/contrib/mysqldb",
            pkgs={"pytest-randomly": latest},
            venvs=[
                Venv(
                    pys=select_pys(min_version="3.8", max_version="3.9"),
                    pkgs={"mysqlclient": ["~=2.0", "~=2.1", latest]},
                ),
                Venv(
                    # mysqlclient added support for Python 3.9/3.10 in 2.1
                    pys=select_pys(min_version="3.9", max_version="3.12"),
                    pkgs={"mysqlclient": ["~=2.1", latest]},
                ),
                Venv(
                    pys=select_pys(min_version="3.13"),
                    pkgs={"mysqlclient": "==2.2.6"},
                ),
            ],
        ),
        Venv(
            name="langchain",
            command="pytest -v {cmdargs} tests/contrib/langchain",
            pkgs={
                "vcrpy": "==7.0.0",
                "pytest-asyncio": "==0.23.7",
                "tiktoken": latest,
                "huggingface-hub": latest,
                "ai21": latest,
                "exceptiongroup": latest,
                "psutil": latest,
                "pytest-randomly": "==3.10.1",
                "numexpr": "==2.8.5",
                "greenlet": "==3.0.3",
                "respx": latest,
            },
            venvs=[
                Venv(
                    pkgs={
                        "langchain": "==0.1.20",
                        "langchain-community": "==0.0.38",
                        "langchain-core": "==0.1.52",
                        "langchain-openai": "==0.1.6",
                        "langchain-anthropic": "==0.1.11",
                        "langchain-pinecone": "==0.1.0",
                        "langchain-aws": "==0.1.3",
                        "langchain-cohere": "==0.1.4",
                        "openai": "==1.30.3",
                        "pinecone-client": latest,
                        "botocore": "==1.34.51",
                        "boto3": "==1.34.51",
                        "cohere": "==5.4.0",
                        "anthropic": "==0.26.0",
                        "faiss-cpu": "==1.8.0",
                    },
                    pys=select_pys(min_version="3.9", max_version="3.11"),
                ),
                Venv(
                    pkgs={
                        "langchain": "==0.2.0",
                        "langchain-core": "==0.2.0",
                        "langchain-openai": latest,
                        "langchain-pinecone": latest,
                        "langchain-anthropic": latest,
                        "langchain-aws": latest,
                        "langchain-cohere": latest,
                        "openai": latest,
                        "pinecone-client": latest,
                        "botocore": "==1.34.51",
                        "boto3": "==1.34.51",
                        "cohere": latest,
                        "anthropic": "==0.26.0",
                    },
                    pys=select_pys(min_version="3.9", max_version="3.12"),
                ),
                Venv(
                    pkgs={
                        "langchain": latest,
                        "langchain-community": latest,
                        "langchain-core": latest,
                        "langchain-openai": latest,
                        "langchain-pinecone": latest,
                        "langchain-anthropic": latest,
                        "langchain-aws": latest,
                        "langchain-cohere": latest,
                        "openai": latest,
                        "pinecone-client": latest,
                        "botocore": latest,
                        "cohere": latest,
                    },
                    pys=select_pys(min_version="3.9", max_version="3.12"),
                ),
            ],
        ),
        Venv(
            name="langgraph",
            command="pytest {cmdargs} tests/contrib/langgraph",
            pys=select_pys(min_version="3.9"),
            pkgs={
                "pytest-asyncio": latest,
                "langgraph": "~=0.2.60",
            },
        ),
        Venv(
            name="anthropic",
            command="pytest {cmdargs} tests/contrib/anthropic",
            pys=select_pys(min_version="3.8", max_version="3.12"),
            pkgs={
                "pytest-asyncio": latest,
                "vcrpy": latest,
                "anthropic": [latest, "~=0.28"],
            },
        ),
        Venv(
            name="google_generativeai",
            command="pytest {cmdargs} tests/contrib/google_generativeai",
            pys=select_pys(min_version="3.9", max_version="3.12"),
            pkgs={
                "pytest-asyncio": latest,
                "google-generativeai": [latest],
                "pillow": latest,
                "google-ai-generativelanguage": [latest],
                "vertexai": [latest],
            },
        ),
        Venv(
            name="vertexai",
            command="pytest {cmdargs} tests/contrib/vertexai",
            pys=select_pys(min_version="3.9", max_version="3.12"),
            pkgs={
                "pytest-asyncio": latest,
                "vertexai": [latest],
                "google-ai-generativelanguage": [latest],
            },
        ),
        Venv(
            name="logbook",
            pys=select_pys(),
            command="pytest {cmdargs} tests/contrib/logbook",
            pkgs={
                "logbook": ["~=1.0.0", latest],
                "pytest-randomly": latest,
            },
        ),
        Venv(
            name="loguru",
            pys=select_pys(),
            command="pytest {cmdargs} tests/contrib/loguru",
            pkgs={
                "loguru": ["~=0.4.0", latest],
                "pytest-randomly": latest,
            },
        ),
        Venv(
            name="molten",
            command="pytest {cmdargs} tests/contrib/molten",
            pys=select_pys(),
            pkgs={
                "cattrs": ["<23.1.1"],
                "molten": [">=1.0,<1.1", latest],
                "pytest-randomly": latest,
            },
        ),
        Venv(
            name="gunicorn",
            command="pytest {cmdargs} tests/contrib/gunicorn",
            pkgs={
                "requests": latest,
                "gevent": latest,
                "gunicorn": ["==20.0.4", latest],
                "pytest-randomly": latest,
            },
            pys=select_pys(),
        ),
        Venv(
            name="kafka",
            env={
                "_DD_TRACE_STATS_WRITER_INTERVAL": "1000000000",
                "DD_DATA_STREAMS_ENABLED": "true",
            },
            pkgs={
                "pytest-randomly": latest,
            },
            venvs=[
                Venv(
                    command="pytest {cmdargs} -vv tests/contrib/kafka",
                    venvs=[
                        Venv(
                            pys=select_pys(min_version="3.8", max_version="3.10"),
                            pkgs={"confluent-kafka": ["~=1.9.2", latest]},
                        ),
                        # confluent-kafka added support for Python 3.11 in 2.0.2
                        Venv(pys=select_pys(min_version="3.11"), pkgs={"confluent-kafka": latest}),
                    ],
                ),
            ],
        ),
        Venv(
            name="aws_lambda",
            command="pytest --no-ddtrace {cmdargs} tests/contrib/aws_lambda",
            pys=select_pys(min_version="3.8", max_version="3.13"),
            pkgs={
                "boto3": latest,
                "datadog-lambda": [">=6.105.0", latest],
                "pytest-asyncio": "==0.21.1",
                "pytest-randomly": latest,
            },
        ),
        Venv(
            name="azure_functions",
            command="pytest {cmdargs} tests/contrib/azure_functions",
            pys=select_pys(min_version="3.8", max_version="3.11"),
            pkgs={
                "azure.functions": latest,
                "requests": latest,
            },
        ),
        Venv(
            name="sourcecode",
            command="pytest {cmdargs} tests/sourcecode",
            pys=select_pys(),
            pkgs={
                "setuptools": latest,
                "pytest-randomly": latest,
            },
        ),
        Venv(
            name="ci_visibility",
            command="pytest --no-ddtrace {cmdargs} tests/ci_visibility",
            pkgs={
                "msgpack": latest,
                "coverage": latest,
                "pytest-randomly": latest,
                "gevent": latest,
            },
            env={
                "DD_AGENT_PORT": "9126",
            },
            venvs=[
                # Python 3.8
                Venv(
                    pys=["3.8"],
                    pkgs={"greenlet": "==3.1.0"},
                    # Prevent segfaults from zope.interface c optimizations
                    env={"PURE_PYTHON": "1"},
                ),
                # Python 3.9-3.12
                Venv(
                    pys=select_pys(min_version="3.9", max_version="3.12"),
                ),
            ],
        ),
        Venv(
            name="subprocess",
            command="pytest {cmdargs} tests/contrib/subprocess",
            pkgs={
                "pytest-randomly": latest,
            },
            pys=select_pys(),
        ),
        Venv(
            name="llmobs",
            command="pytest {cmdargs} tests/llmobs",
            pkgs={
                "vcrpy": latest,
                "pytest-asyncio": "==0.21.1",
                "ragas": "==0.1.21",
                "langchain": latest,
            },
            pys=select_pys(min_version="3.8"),
        ),
        Venv(
            name="valkey",
            command="pytest {cmdargs} tests/contrib/valkey",
            pkgs={
                "valkey": latest,
                "pytest-randomly": latest,
                "pytest-asyncio": "==0.23.7",
            },
            pys=select_pys(min_version="3.8"),
        ),
        Venv(
            name="profile",
            # NB riot commands that use this Venv must include --pass-env to work properly
            command="python -m tests.profiling.run pytest -v --no-cov --capture=no --benchmark-disable {cmdargs} tests/profiling",  # noqa: E501
            env={
                "DD_PROFILING_ENABLE_ASSERTS": "1",
                "DD_PROFILING_STACK_V2_ENABLED": "0",
                "DD_PROFILING__FORCE_LEGACY_EXPORTER": "1",
                "CPUCOUNT": "12",
            },
            pkgs={
                "gunicorn": latest,
                #
                # pytest-benchmark depends on cpuinfo which dropped support for Python<=3.6 in 9.0
                # See https://github.com/workhorsy/py-cpuinfo/issues/177
                "pytest-benchmark": latest,
                "py-cpuinfo": "~=8.0.0",
                "pytest-asyncio": "==0.21.1",
                "pytest-randomly": latest,
            },
            venvs=[
                # Python 3.8 + 3.9
                Venv(
                    pys=["3.8", "3.9"],
                    pkgs={"uwsgi": latest},
                    venvs=[
                        Venv(
                            pkgs={
                                "protobuf": ["==3.19.0", latest],
                            },
                        ),
                        # Gevent
                        Venv(
                            env={
                                "DD_PROFILE_TEST_GEVENT": "1",
                            },
                            pkgs={
                                "gunicorn[gevent]": latest,
                                "gevent": latest,
                            },
                        ),
                    ],
                ),
                # Python 3.10
                Venv(
                    pys="3.10",
                    pkgs={"uwsgi": latest},
                    venvs=[
                        Venv(
                            pkgs={
                                "protobuf": ["==3.19.0", latest],
                            },
                        ),
                        # Gevent
                        Venv(
                            env={
                                "DD_PROFILE_TEST_GEVENT": "1",
                            },
                            pkgs={
                                "gunicorn[gevent]": latest,
                            },
                            venvs=[
                                Venv(
                                    pkgs={
                                        "gevent": latest,
                                        "greenlet": latest,
                                    }
                                ),
                                Venv(
                                    pkgs={"gevent": latest},
                                ),
                            ],
                        ),
                    ],
                ),
                # Python >= 3.11
                Venv(
                    pys=select_pys("3.11", "3.13"),
                    pkgs={"uwsgi": latest},
                    venvs=[
                        Venv(
                            pkgs={
                                "protobuf": ["==4.22.0", latest],
                            },
                        ),
                        # Gevent
                        Venv(
                            env={
                                "DD_PROFILE_TEST_GEVENT": "1",
                            },
                            pkgs={"gunicorn[gevent]": latest, "gevent": latest},
                        ),
                    ],
                ),
            ],
        ),
        Venv(
            name="profile-v2",
            # NB riot commands that use this Venv must include --pass-env to work properly
            command="python -m tests.profiling.run pytest -v --no-cov --capture=no --benchmark-disable {cmdargs} tests/profiling_v2",  # noqa: E501
            env={
                "DD_PROFILING_ENABLE_ASSERTS": "1",
                "DD_PROFILING_EXPORT_LIBDD_ENABLED": "1",
                "CPUCOUNT": "12",
            },
            pkgs={
                "gunicorn": latest,
                "lz4": latest,
                "pytest-cpp": latest,
                #
                # pytest-benchmark depends on cpuinfo which dropped support for Python<=3.6 in 9.0
                # See https://github.com/workhorsy/py-cpuinfo/issues/177
                "pytest-benchmark": latest,
                "py-cpuinfo": "~=8.0.0",
                "pytest-asyncio": "==0.21.1",
                "pytest-randomly": latest,
            },
            venvs=[
                # Python 3.8 + 3.9
                Venv(
                    pys=["3.8", "3.9"],
                    pkgs={"uwsgi": latest},
                    venvs=[
                        Venv(
                            pkgs={
                                "protobuf": ["==3.19.0", latest],
                            },
                        ),
                        # Gevent
                        Venv(
                            env={
                                "DD_PROFILE_TEST_GEVENT": "1",
                            },
                            pkgs={
                                "gunicorn[gevent]": latest,
                                "gevent": latest,
                            },
                        ),
                    ],
                ),
                # Python 3.10
                Venv(
                    pys="3.10",
                    pkgs={"uwsgi": latest},
                    venvs=[
                        Venv(
                            pkgs={
                                "protobuf": ["==3.19.0", latest],
                            },
                        ),
                        # Gevent
                        Venv(
                            env={
                                "DD_PROFILE_TEST_GEVENT": "1",
                            },
                            pkgs={
                                "gunicorn[gevent]": latest,
                            },
                            venvs=[
                                Venv(
                                    pkgs={
                                        "gevent": latest,
                                        "greenlet": latest,
                                    }
                                ),
                                Venv(
                                    pkgs={"gevent": latest},
                                ),
                            ],
                        ),
                    ],
                ),
                # Python 3.11
                Venv(
                    pys="3.11",
                    pkgs={"uwsgi": latest},
                    venvs=[
                        Venv(
                            pkgs={
                                "protobuf": ["==4.22.0", latest],
                            },
                        ),
                        # Gevent
                        Venv(
                            env={
                                "DD_PROFILE_TEST_GEVENT": "1",
                            },
                            pkgs={"gunicorn[gevent]": latest, "gevent": latest},
                        ),
                    ],
                ),
                # Python 3.12
                Venv(
                    pys="3.12",
                    pkgs={"uwsgi": latest},
                    venvs=[
                        Venv(
                            pkgs={
                                "protobuf": ["==4.22.0", latest],
                            },
                        ),
                        # Gevent
                        Venv(
                            env={
                                "DD_PROFILE_TEST_GEVENT": "1",
                            },
                            pkgs={"gunicorn[gevent]": latest, "gevent": latest},
                        ),
                    ],
                ),
            ],
        ),
    ],
)<|MERGE_RESOLUTION|>--- conflicted
+++ resolved
@@ -137,36 +137,6 @@
             },
         ),
         Venv(
-<<<<<<< HEAD
-            name="appsec_iast_tdd_propagation",
-            pys=select_pys(min_version="3.11"),
-            command="pytest tests/appsec/iast_tdd_propagation/",
-            pkgs={
-                "coverage": latest,
-                "pycryptodome": latest,
-                "flask": "~=3.0",
-                "sqlalchemy": "~=2.0.23",
-                "pony": latest,
-                "aiosqlite": latest,
-                "tortoise-orm": latest,
-                "peewee": latest,
-                "requests": latest,
-                "cattrs": "<23.1.1",
-                "protobuf": ">=3",
-                "typing_extensions": latest,
-                "xmltodict": ">=0.12",
-                "opentracing": ">=2.0.0",
-                "bytecode": latest,
-            },
-            env={
-                "DD_CIVISIBILITY_ITR_ENABLED": "0",
-                "DD_IAST_REQUEST_SAMPLING": "100",  # Override default 30% to analyze all IAST requests
-                "DD_IAST_DEDUPLICATION_ENABLED": "false",
-            },
-        ),
-        Venv(
-=======
->>>>>>> 0924eae9
             name="appsec_integrations_pygoat",
             pys=select_pys(min_version="3.10"),
             command="pytest {cmdargs} tests/appsec/integrations/pygoat_tests/",
