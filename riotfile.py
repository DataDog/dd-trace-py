--- conflicted
+++ resolved
@@ -182,7 +182,6 @@
             pys=select_pys(),
         ),
         Venv(
-<<<<<<< HEAD
             name="falcon",
             command="pytest {cmdargs} --ignore tests/contrib/falcon/test_autopatch.py tests/contrib/falcon",
             venvs=[
@@ -253,7 +252,10 @@
                         ]
                     },
                     env={"DD_SERVICE": "my-falcon"},
-=======
+                ),
+            ],
+        ),
+        Venv(
             name="celery",
             command="pytest {cmdargs} tests/contrib/celery",
             venvs=[
@@ -329,7 +331,6 @@
                         ],
                         "redis": "~=3.5",
                     },
->>>>>>> bda8d5f6
                 ),
             ],
         ),
