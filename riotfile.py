# type: ignore
import logging
from typing import List  # noqa
from typing import Tuple  # noqa

from riot import Venv


logger = logging.getLogger(__name__)
latest = ""


SUPPORTED_PYTHON_VERSIONS: List[Tuple[int, int]] = [
    (3, 8),
    (3, 9),
    (3, 10),
    (3, 11),
    (3, 12),
    (3, 13),
]  # type: List[Tuple[int, int]]


def version_to_str(version: Tuple[int, int]) -> str:
    """Convert a Python version tuple to a string

    >>> version_to_str((3, 8))
    '3.8'
    >>> version_to_str((3, 9))
    '3.9'
    >>> version_to_str((3, 10))
    '3.10'
    >>> version_to_str((3, 11))
    '3.11'
    >>> version_to_str((3, 12))
    '3.12'
    >>> version_to_str((3, ))
    '3'
    """
    return ".".join(str(p) for p in version)


def str_to_version(version: str) -> Tuple[int, int]:
    """Convert a Python version string to a tuple

    >>> str_to_version("3.8")
    (3, 8)
    >>> str_to_version("3.9")
    (3, 9)
    >>> str_to_version("3.10")
    (3, 10)
    >>> str_to_version("3.11")
    (3, 11)
    >>> str_to_version("3.12")
    (3, 12)
    >>> str_to_version("3")
    (3,)
    """
    return tuple(int(p) for p in version.split("."))


MIN_PYTHON_VERSION = version_to_str(min(SUPPORTED_PYTHON_VERSIONS))
MAX_PYTHON_VERSION = version_to_str(max(SUPPORTED_PYTHON_VERSIONS))


def select_pys(min_version: str = MIN_PYTHON_VERSION, max_version: str = MAX_PYTHON_VERSION) -> List[str]:
    """Helper to select python versions from the list of versions we support

    >>> select_pys()
    ['3.8', '3.9', '3.10', '3.11', '3.12', '3.13']
    >>> select_pys(min_version='3')
    ['3.8', '3.9', '3.10', '3.11', '3.12', '3.13']
    >>> select_pys(max_version='3')
    []
    >>> select_pys(min_version='3.8', max_version='3.9')
    ['3.8', '3.9']
    """
    min_version = str_to_version(min_version)
    max_version = str_to_version(max_version)

    return [version_to_str(version) for version in SUPPORTED_PYTHON_VERSIONS if min_version <= version <= max_version]


<<<<<<< HEAD
# Flask version matrix for appsec_threats_flask
FLASK_THREATS_VENVS = [
    Venv(
        pys=["3.8", "3.9"],
        pkgs={
            "flask": "~=1.1",
            "MarkupSafe": "~=1.1",
        },
    ),
    Venv(
        pys=["3.8", "3.9"],
        pkgs={
            "flask": "==2.1.3",
            "Werkzeug": "<3.0",
        },
    ),
    Venv(
        pys=["3.8", "3.10", "3.13"],
        pkgs={
            "flask": "~=2.3",
        },
    ),
    Venv(
        pys=["3.8", "3.11", "3.13"],
        pkgs={
            "flask": "~=3.0",
=======
# Common venv configurations for appsec threats testing
_appsec_threats_iast_variants = [
    Venv(
        env={
            "DD_IAST_ENABLED": "false",
        },
    ),
    Venv(
        env={
            "DD_IAST_ENABLED": "true",
            "DD_IAST_REQUEST_SAMPLING": "100",
>>>>>>> 573a5304
        },
    ),
]


venv = Venv(
    pkgs={
        "mock": latest,
        "pytest": latest,
        "pytest-mock": latest,
        "coverage": latest,
        "pytest-cov": latest,
        "opentracing": latest,
        "hypothesis": "<6.45.1",
    },
    env={
        "_DD_CIVISIBILITY_USE_CI_CONTEXT_PROVIDER": "1",
        "DD_TESTING_RAISE": "1",
        "DD_REMOTE_CONFIGURATION_ENABLED": "false",
        "DD_INJECTION_ENABLED": "1",
        "DD_INJECT_FORCE": "1",
        "DD_PATCH_MODULES": "unittest:false",
        "CMAKE_BUILD_PARALLEL_LEVEL": "12",
        "CARGO_BUILD_JOBS": "12",
    },
    venvs=[
        Venv(
            name="meta-testing",
            pys=["3.10"],
            command="pytest {cmdargs} --no-ddtrace tests/meta",
            env={
                "DD_CIVISIBILITY_FLAKY_RETRY_ENABLED": "0",
            },
        ),
        Venv(
            name="slotscheck",
            command="python -m slotscheck -v ddtrace/",
            pys=["3.10"],
            pkgs={"slotscheck": "==0.17.0"},
        ),
        Venv(
            name="gitlab-gen-config",
            command="python scripts/gen_gitlab_config.py {cmdargs}",
            pys=["3"],
            pkgs={
                "ruamel.yaml": latest,
                "lxml": latest,
            },
        ),
        Venv(
            name="appsec",
            pys=select_pys(),
            command="pytest {cmdargs} tests/appsec/appsec/",
            pkgs={
                "requests": latest,
                "docker": latest,
            },
            env={
                "DD_CIVISIBILITY_ITR_ENABLED": "0",
            },
        ),
        Venv(
            name="appsec_iast_packages",
            # FIXME: GrpcIO is hanging with 3.13 on CI + hatch for some reason
            pys=["3.8", "3.9", "3.10", "3.11", "3.12"],
            command="pytest {cmdargs} tests/appsec/iast_packages/",
            pkgs={
                "requests": latest,
                "astunparse": latest,
                "flask": latest,
                "virtualenv-clone": latest,
            },
            env={
                "_DD_IAST_PATCH_MODULES": "benchmarks.,tests.appsec",
                "DD_IAST_DEDUPLICATE_ENABLED": "false",
                "DD_IAST_REQUEST_SAMPLING": "100",
            },
        ),
        Venv(
            name="iast_tdd_propagation",
            pys=select_pys(min_version="3.9"),
            command="pytest {cmdargs} tests/appsec/iast_tdd_propagation/",
            pkgs={
                "requests": latest,
                "flask": latest,
                "pycryptodome": latest,
                "sqlalchemy": "~=2.0.23",
                "pony": latest,
                "aiosqlite": latest,
                "tortoise-orm": latest,
                "peewee": latest,
            },
            env={
                "_DD_IAST_PATCH_MODULES": "benchmarks.,tests.appsec",
                "DD_IAST_REQUEST_SAMPLING": "100",
                "DD_IAST_VULNERABILITIES_PER_REQUEST": "100000",
                "DD_IAST_DEDUPLICATE_ENABLED": "false",
            },
        ),
        Venv(
            name="appsec_integrations_django",
            command="pytest -vvv {cmdargs} tests/appsec/integrations/django_tests/",
            pkgs={
                "requests": latest,
                "pylibmc": latest,
                "bcrypt": "==4.2.1",
                "pytest-django[testing]": "==3.10.0",
            },
            env={
                "DD_TRACE_AGENT_URL": "http://testagent:9126",
                "_DD_IAST_PATCH_MODULES": "benchmarks.,tests.appsec.",
                "DD_IAST_REQUEST_SAMPLING": "100",
                "DD_IAST_DEDUPLICATION_ENABLED": "false",
            },
            venvs=[
                Venv(
                    pys=["3.8", "3.9"],
                    pkgs={"django": "~=2.2"},
                ),
                Venv(
                    pys=["3.8", "3.9", "3.10", "3.11", "3.12", "3.13"],
                    pkgs={"django": "~=3.2"},
                ),
                Venv(
                    pys=["3.8", "3.9", "3.10", "3.11", "3.12", "3.13"],
                    pkgs={"django": "==4.0.10"},
                ),
                Venv(
                    pys=["3.8", "3.9", "3.10", "3.11", "3.12", "3.13"],
                    pkgs={"django": "~=4.2"},
                ),
                Venv(
                    pys=["3.10", "3.13"],
                    pkgs={"django": "~=5.1"},
                ),
            ],
        ),
        Venv(
            name="appsec_integrations_fastapi",
            command="pytest {cmdargs} tests/appsec/integrations/fastapi_tests/",
            pkgs={
                "requests": latest,
                "python-multipart": latest,
                "jinja2": latest,
                "httpx": "<0.28.0",
                "uvicorn": "==0.33.0",
            },
            env={
                "DD_TRACE_AGENT_URL": "http://testagent:9126",
                "AGENT_VERSION": "testagent",
                "_DD_IAST_PATCH_MODULES": "benchmarks.,tests.appsec.",
                "DD_IAST_REQUEST_SAMPLING": "100",
                "DD_IAST_VULNERABILITIES_PER_REQUEST": "100000",
                "DD_IAST_DEDUPLICATION_ENABLED": "false",
            },
            venvs=[
                Venv(
                    pys=["3.8"],
                    pkgs={"fastapi": "==0.86.0", "anyio": "==3.7.1"},
                ),
                Venv(
                    pys=["3.8"],
                    pkgs={"fastapi": "==0.94.1"},
                ),
                Venv(
                    pys=["3.8"],
                    pkgs={"fastapi": "~=0.114.2"},
                ),
                Venv(
                    pys=["3.10"],
                    pkgs={"fastapi": "==0.86.0", "anyio": "==3.7.1"},
                ),
                Venv(
                    pys=["3.10"],
                    pkgs={"fastapi": "==0.94.1"},
                ),
                Venv(
                    pys=["3.10"],
                    pkgs={"fastapi": "~=0.114.2"},
                ),
                Venv(
                    pys=["3.13"],
                    pkgs={"fastapi": "==0.86.0", "anyio": "==3.7.1"},
                ),
                Venv(
                    pys=["3.13"],
                    pkgs={"fastapi": "==0.94.1"},
                ),
                Venv(
                    pys=["3.13"],
                    pkgs={"fastapi": "~=0.114.2"},
                ),
            ],
        ),
        Venv(
            name="profile-diff",
            command="python scripts/diff.py {cmdargs}",
            pys="3",
            pkgs={
                "austin-python": "~=1.0",
                "rich": latest,
            },
        ),
        Venv(
            name="appsec_iast_default",
            command="pytest {cmdargs} tests/appsec/iast/",
            pys=select_pys(),
            pkgs={
                "requests": latest,
                "urllib3": latest,
                "pycryptodome": latest,
                "cryptography": latest,
                "astunparse": latest,
                "simplejson": latest,
                "grpcio": latest,
                "pytest-asyncio": latest,
            },
            env={
                "_DD_IAST_PATCH_MODULES": "benchmarks.,tests.appsec.",
                "DD_IAST_REQUEST_SAMPLING": "100",
                "DD_IAST_DEDUPLICATION_ENABLED": "false",
            },
        ),
        Venv(
            name="tracer",
            command="pytest -v {cmdargs} tests/tracer/",
            pkgs={
                "msgpack": latest,
                "coverage": latest,
                "attrs": latest,
                "structlog": latest,
                "httpretty": latest,
                "wheel": latest,
                "fastapi": latest,
                "httpx": latest,
                "pytest-randomly": latest,
                "setuptools": latest,
                "boto3": latest,
            },
            env={
                "DD_CIVISIBILITY_LOG_LEVEL": "none",
                "DD_INSTRUMENTATION_TELEMETRY_ENABLED": "0",
            },
            venvs=[
                Venv(pys=select_pys()),
                # This test variant ensures tracer tests are compatible with both 64bit trace ids.
                # 128bit trace ids are tested by the default case above.
                Venv(
                    name="tracer-128-bit-traceid-disabled",
                    pys=MAX_PYTHON_VERSION,
                    env={
                        "DD_TRACE_128_BIT_TRACEID_GENERATION_ENABLED": "false",
                    },
                ),
                Venv(
                    name="tracer-python-optimize",
                    env={"PYTHONOPTIMIZE": "1"},
                    # Test with the latest version of Python only
                    pys=MAX_PYTHON_VERSION,
                ),
                Venv(
                    name="tracer-legacy-attrs",
                    pkgs={"cattrs": "<23.2.0", "attrs": "==22.1.0"},
                    # Test with the min version of Python only, attrs 20.1.0 is not compatible with Python 3.12
                    pys=MIN_PYTHON_VERSION,
                ),
            ],
        ),
        Venv(
            name="telemetry",
            command="pytest {cmdargs} tests/telemetry/",
            pys=select_pys(),
            pkgs={
                "requests": latest,
                "gunicorn": latest,
                "flask": "<=2.2.3",
                "httpretty": "<1.1",
                "werkzeug": "<2.0",
                "pytest-randomly": latest,
                "markupsafe": "<2.0",
            },
        ),
        Venv(
            name="integration",
            # Enabling coverage for integration tests breaks certain tests in CI
            # Also, running two separate pytest sessions, the ``civisibility`` one with --no-ddtrace
            command="pytest -vv --no-ddtrace --no-cov --ignore-glob='*civisibility*' {cmdargs} tests/integration/",
            pkgs={"msgpack": [latest], "coverage": latest, "pytest-randomly": latest},
            pys=select_pys(),
            venvs=[
                Venv(
                    name="integration-latest",
                    env={
                        "AGENT_VERSION": "latest",
                    },
                ),
                Venv(
                    name="integration-snapshot",
                    env={
                        "DD_TRACE_AGENT_URL": "http://localhost:9126",
                        "AGENT_VERSION": "testagent",
                    },
                ),
            ],
        ),
        Venv(
            name="integration-civisibility",
            # Enabling coverage for integration tests breaks certain tests in CI
            # Also, running two separate pytest sessions, the ``civisibility`` one with --no-ddtrace
            command="pytest --no-cov --no-ddtrace {cmdargs} tests/integration/test_integration_civisibility.py",
            pkgs={"msgpack": [latest], "coverage": latest, "pytest-randomly": latest},
            pys=select_pys(),
            venvs=[
                Venv(
                    name="integration-latest-civisibility",
                    env={
                        "AGENT_VERSION": "latest",
                    },
                ),
                Venv(
                    name="integration-snapshot-civisibility",
                    env={
                        "DD_TRACE_AGENT_URL": "http://localhost:9126",
                        "AGENT_VERSION": "testagent",
                    },
                ),
            ],
        ),
        Venv(
            name="datastreams",
            command="pytest --no-cov {cmdargs} tests/datastreams/",
            pkgs={
                "msgpack": [latest],
                "pytest-randomly": latest,
            },
            pys=select_pys(max_version="3.12"),
            venvs=[
                Venv(
                    name="datastreams-latest",
                    env={
                        "AGENT_VERSION": "latest",
                    },
                ),
            ],
        ),
        # Internal coverage (dd_coverage to distinguish from regular coverage)
        # has version-specific code so tests are run across all supported versions
        Venv(
            name="dd_coverage",
            command="pytest --no-cov {cmdargs} tests/coverage -s",
            pys=select_pys(max_version="3.12"),
        ),
        Venv(
            name="internal",
            env={
                "DD_TRACE_AGENT_URL": "http://ddagent:8126",
                "DD_INSTRUMENTATION_TELEMETRY_ENABLED": "0",
            },
            command="pytest -v {cmdargs} tests/internal/",
            pkgs={
                "httpretty": latest,
                "gevent": latest,
                "pytest-randomly": latest,
                "python-json-logger": "==2.0.7",
                "pyfakefs": latest,
                "pytest-benchmark": latest,
            },
            venvs=[
                Venv(
                    pys=select_pys(min_version="3.8", max_version="3.11"),
                    pkgs={
                        "pytest-asyncio": "~=0.23.7",
                    },
                ),
                Venv(
                    pys=select_pys(min_version="3.12"),
                    pkgs={
                        "pytest-asyncio": "~=0.23.7",
                        "setuptools": latest,
                    },
                ),
            ],
        ),
        Venv(
            name="lib_injection",
            command="pytest {cmdargs} tests/lib_injection/test_guardrails.py",
            venvs=[
                Venv(
                    pys=select_pys(),
                    pkgs={
                        "PyYAML": latest,
                        "pytest-randomly": latest,
                    },
                ),
            ],
        ),
        Venv(
            name="gevent",
            command="pytest {cmdargs} tests/contrib/gevent",
            pkgs={
                "elasticsearch": latest,
                "pynamodb": "<6.0",
                "pytest-randomly": latest,
            },
            venvs=[
                Venv(
                    pkgs={
                        "aiobotocore": "<=2.3.1",
                        "aiohttp": latest,
                        "botocore": latest,
                        "requests": latest,
                        "opensearch-py": latest,
                    },
                    venvs=[
                        Venv(
                            pys="3.8",
                            pkgs={
                                "gevent": "~=20.12.0",
                                # greenlet v1.0.0 adds support for contextvars
                                "greenlet": "~=1.0.0",
                            },
                        ),
                        Venv(
                            pys="3.9",
                            pkgs={
                                # https://github.com/gevent/gevent/issues/2076
                                "gevent": ["~=21.1.0", "<21.8.0"],
                                "greenlet": "~=1.0",
                            },
                        ),
                        Venv(
                            # gevent added support for Python 3.10 in 21.8.0
                            pys="3.10",
                            pkgs={
                                "gevent": ["~=21.12.0", latest],
                            },
                        ),
                        Venv(
                            pys="3.11",
                            pkgs={
                                "gevent": ["~=22.10.0", latest],
                            },
                        ),
                        Venv(
                            pys=select_pys(min_version="3.12"),
                            pkgs={
                                "gevent": [latest],
                            },
                        ),
                    ],
                ),
            ],
        ),
        Venv(
            name="runtime",
            command="pytest {cmdargs} tests/runtime/",
            venvs=[
                Venv(
                    pys=select_pys(),
                    pkgs={
                        "msgpack": latest,
                        "pytest-randomly": latest,
                    },
                )
            ],
        ),
        Venv(
            name="smoke_test",
            command="python tests/smoke_test.py {cmdargs}",
            venvs=[
                Venv(
                    pys=select_pys(),
                )
            ],
        ),
        Venv(
            name="ddtracerun",
            command="pytest {cmdargs} --no-cov tests/commands/test_runner.py",
            venvs=[
                Venv(
                    pys=select_pys(),
                    pkgs={
                        "redis": latest,
                        "gevent": latest,
                        "pytest-randomly": latest,
                    },
                ),
            ],
        ),
        Venv(
            name="debugger",
            command="pytest {cmdargs} tests/debugging/",
            pkgs={
                "msgpack": latest,
                "httpretty": latest,
                "typing-extensions": latest,
                "pytest-asyncio": latest,
            },
            pys=select_pys(),
        ),
        Venv(
            name="errortracker",
            command="pytest {cmdargs} tests/errortracking/",
            pkgs={
                "flask": latest,
            },
            pys=select_pys(min_version="3.10"),
        ),
        Venv(
            name="vendor",
            command="pytest {cmdargs} tests/vendor/",
            pys=select_pys(),
            pkgs={
                "msgpack": ["~=1.0.0", latest],
                "pytest-randomly": latest,
            },
        ),
        Venv(
            name="vertica",
            command="pytest {cmdargs} tests/contrib/vertica/",
            pys=select_pys(max_version="3.9"),
            pkgs={
                "vertica-python": [">=0.6.0,<0.7.0", ">=0.7.0,<0.8.0"],
                "pytest-randomly": latest,
            },
            # venvs=[
            # FIXME: tests fail on vertica 1.x
            # Venv(
            #     # vertica-python added support for Python 3.9/3.10 in 1.0
            #     pys=select_pys(min_version="3.8", max_version="3.10"),
            #     pkgs={"vertica-python": ["~=1.0", latest]},
            # ),
            # Venv(
            #     # vertica-python added support for Python 3.11 in 1.2
            #     pys="3.11",
            #     pkgs={"vertica-python": ["~=1.2", latest]},
            # ),
            # ],
        ),
        Venv(
            name="wait",
            command="python tests/wait-for-services.py {cmdargs}",
            # Default Python 3 (3.10) collections package breaks with kombu/vertica, so specify Python 3.9 instead.
            pys="3.9",
            create=True,
            skip_dev_install=True,
            pkgs={
                "cassandra-driver": latest,
                "psycopg2-binary": latest,
                "mysql-connector-python": "!=8.0.18",
                "vertica-python": ">=0.6.0,<0.7.0",
                "kombu": ">=4.2.0,<4.3.0",
                "pytest-randomly": latest,
                "requests": latest,
            },
            env={
                "DD_TRACE_AGENT_URL": "http://testagent:9126",
                "AGENT_VERSION": "testagent",
            },
        ),
        Venv(
            name="httplib",
            command="pytest {cmdargs} tests/contrib/httplib",
            pkgs={
                "pytest-randomly": latest,
            },
            pys=select_pys(),
        ),
        Venv(
            name="logging",
            command="pytest {cmdargs} tests/contrib/logging",
            pkgs={
                "pytest-randomly": latest,
            },
            pys=select_pys(),
        ),
        Venv(
            name="falcon",
            command="pytest {cmdargs} tests/contrib/falcon",
            pkgs={
                "pytest-randomly": latest,
            },
            venvs=[
                Venv(
                    pys=select_pys(min_version="3.8", max_version="3.12"),
                    pkgs={
                        "falcon": [
                            "~=3.0.0",
                            "~=3.0",  # latest 3.x
                            latest,
                        ],
                    },
                ),
                Venv(
                    pys=select_pys(min_version="3.13"),
                    pkgs={
                        "falcon": [
                            "~=4.0",  # latest 4.x
                            latest,
                        ],
                    },
                ),
            ],
        ),
        Venv(
            name="bottle",
            pkgs={
                "WebTest": latest,
                "pytest-randomly": latest,
            },
            venvs=[
                Venv(
                    command="pytest {cmdargs} --ignore='tests/contrib/bottle/test_autopatch.py' tests/contrib/bottle/",
                    venvs=[
                        Venv(
                            pys=select_pys(max_version="3.9"),
                            pkgs={"bottle": [">=0.12,<0.13", latest]},
                        ),
                    ],
                ),
                Venv(
                    command="python tests/ddtrace_run.py pytest {cmdargs} tests/contrib/bottle/test_autopatch.py",
                    env={"DD_SERVICE": "bottle-app"},
                    venvs=[
                        Venv(
                            pys=select_pys(max_version="3.9"),
                            pkgs={"bottle": [">=0.12,<0.13", latest]},
                        ),
                    ],
                ),
            ],
        ),
        Venv(
            name="celery",
            command="pytest {cmdargs} tests/contrib/celery",
            pkgs={
                "more_itertools": "<8.11.0",
                "pytest-randomly": latest,
            },
            venvs=[
                # Celery 4.3 wants Kombu >= 4.4 and Redis >= 3.2
                # Split into <3.8 and >=3.8 to pin importlib_metadata dependency for kombu
                #     # celery added support for Python 3.9 in 4.x
                #     pys=select_pys(min_version="3.8", max_version="3.9"),
                #     pkgs={
                #         "pytest": "~=4.0",
                #         "celery": [
                #             "latest",  # most recent 4.x
                #         ],
                #         "redis": "~=3.5",
                #         "kombu": "~=4.4",
                #     },
                # ),
                # Celery 5.x wants Python 3.6+
                # Split into <3.8 and >=3.8 to pin importlib_metadata dependency for kombu
                Venv(
                    pys=select_pys(min_version="3.8", max_version="3.9"),
                    env={
                        # https://docs.celeryproject.org/en/v5.0.5/userguide/testing.html#enabling
                        "PYTEST_PLUGINS": "celery.contrib.pytest",
                    },
                    pkgs={
                        "celery": [
                            "~=5.2",
                            latest,
                        ],
                        "redis": "~=3.5",
                    },
                ),
                Venv(
                    pys=select_pys(min_version="3.10"),
                    env={
                        # https://docs.celeryproject.org/en/v5.0.5/userguide/testing.html#enabling
                        "PYTEST_PLUGINS": "celery.contrib.pytest",
                    },
                    pkgs={
                        "celery[redis]": [
                            latest,
                        ],
                    },
                ),
            ],
        ),
        Venv(
            name="cherrypy",
            command="python -m pytest {cmdargs} tests/contrib/cherrypy",
            pkgs={
                "pytest-randomly": latest,
            },
            venvs=[
                Venv(
                    pys=select_pys(max_version="3.10"),
                    pkgs={
                        "cherrypy": [
                            "~=17.0.0",
                            ">=17,<18",
                        ],
                        "more_itertools": "<8.11.0",
                        "typing-extensions": latest,
                    },
                ),
                Venv(
                    # cherrypy added support for Python 3.11 in 18.7
                    pys=select_pys(min_version="3.8"),
                    pkgs={
                        "cherrypy": [">=18.0,<19", latest],
                        "more_itertools": "<8.11.0",
                    },
                ),
            ],
        ),
        Venv(
            name="pymongo",
            command="pytest {cmdargs} tests/contrib/pymongo",
            pkgs={
                "mongoengine": latest,
                "pytest-randomly": latest,
            },
            venvs=[
                # ddtrace patches different methods for the following pymongo version:
                # pymmongo<3.9, 3.9<=pymongo<3.12, 3.12<=pymongo<4.5, pymongo>=4.5
                # To get full test coverage we must test all these version ranges
                Venv(
                    pys=select_pys(min_version="3.8", max_version="3.9"),
                    pkgs={"pymongo": ["~=3.8.0", "~=3.9.0", "~=3.11", "~=4.0", latest]},
                ),
                Venv(
                    # pymongo added support for Python 3.10 in 3.12.1
                    # pymongo added support for Python 3.11 in 3.12.3
                    pys=select_pys(min_version="3.10"),
                    pkgs={"pymongo": ["~=3.12.3", "~=4.0", latest]},
                ),
            ],
        ),
        Venv(
            name="ddtrace_api",
            command="pytest {cmdargs} tests/contrib/ddtrace_api",
            pkgs={"ddtrace-api": "==0.0.1", "requests": latest},
            pys=select_pys(min_version="3.8"),
        ),
        # Django  Python version support
        # 2.2     3.5, 3.6, 3.7, 3.8  3.9
        # 3.2     3.6, 3.7, 3.8, 3.9, 3.10
        # 4.0     3.8, 3.9, 3.10
        # 4.1     3.8, 3.9, 3.10, 3.11
        # 4.2     3.8, 3.9, 3.10, 3.11
        # 5.0     3.10, 3.11, 3.12
        # Source: https://docs.djangoproject.com/en/dev/faq/install/#what-python-version-can-i-use-with-django
        Venv(
            name="django",
            command="pytest {cmdargs} tests/contrib/django",
            pkgs={
                "django-redis": ">=4.5,<4.6",
                "django-pylibmc": ">=0.6,<0.7",
                "daphne": [latest],
                "requests": [latest],
                "redis": ">=2.10,<2.11",
                "psycopg2-binary": [">=2.8.6"],  # We need <2.9.0 for Python 2.7, and >2.9.0 for 3.9+
                "pytest-django[testing]": "==3.10.0",
                "pylibmc": latest,
                "python-memcached": latest,
                "pytest-randomly": latest,
                "django-q": latest,
                "spyne": latest,
                "zeep": latest,
                "bcrypt": "==4.2.1",
            },
            env={
                "DD_CIVISIBILITY_ITR_ENABLED": "0",
                "DD_IAST_REQUEST_SAMPLING": "100",  # Override default 30% to analyze all IAST requests
            },
            venvs=[
                Venv(
                    # django dropped support for Python 3.8/3.9 in 5.0
                    # limit tests to only the main django test files to avoid import errors due to some tests
                    # targeting newer django versions
                    pys=select_pys(min_version="3.8", max_version="3.9"),
                    command="pytest {cmdargs} --ignore=tests/contrib/django/test_django_snapshots.py \
                        --ignore=tests/contrib/django/test_django_wsgi.py tests/contrib/django",
                    pkgs={
                        "django": ["~=2.2.0", "~=3.0.0", "~=4.0"],
                        "channels": latest,
                    },
                ),
                Venv(
                    # django started supporting psycopg3 in 4.2 for versions >3.1.8
                    pys=select_pys(min_version="3.8", max_version="3.13"),
                    pkgs={
                        "django": ["~=4.2"],
                        "psycopg": latest,
                        "channels": latest,
                    },
                ),
            ],
        ),
        Venv(
            name="django:django_hosts",
            command="pytest {cmdargs} tests/contrib/django_hosts",
            pkgs={
                "pytest-django[testing]": [
                    "==3.10.0",
                ],
                "pytest-randomly": latest,
                "setuptools": latest,
            },
            venvs=[
                Venv(
                    pys=select_pys(min_version="3.8"),
                    pkgs={
                        "django_hosts": "~=4.0",
                        "django": "~=3.2",
                    },
                ),
                Venv(
                    pys=select_pys(min_version="3.8"),
                    pkgs={
                        "django_hosts": ["~=5.0", latest],
                        "django": "~=4.0",
                    },
                ),
            ],
        ),
        Venv(
            name="django:djangorestframework",
            command="pytest -n 8 {cmdargs} tests/contrib/djangorestframework",
            pkgs={
                "pytest-django[testing]": "==3.10.0",
                "pytest-randomly": latest,
                "pytest-xdist": latest,
            },
            venvs=[
                Venv(
                    # djangorestframework dropped support for Django 2.x in 3.14
                    pys=select_pys(min_version="3.8", max_version="3.9"),
                    pkgs={
                        "django": ">=2.2,<2.3",
                        "djangorestframework": ["==3.12.4", "==3.13.1"],
                    },
                ),
                Venv(
                    pys=select_pys(min_version="3.8"),
                    pkgs={
                        "django": "~=3.2",
                        "djangorestframework": ">=3.11,<3.12",
                    },
                ),
                Venv(
                    pys=select_pys(min_version="3.8"),
                    pkgs={
                        "django": ["~=4.0"],
                        "djangorestframework": ["~=3.13", latest],
                    },
                ),
            ],
        ),
        Venv(
            name="django:celery",
            command="pytest {cmdargs} tests/contrib/django_celery",
            pkgs={
                # The test app was built with Django 2. We don't need to test
                # other versions as the main purpose of these tests is to ensure
                # an error-free interaction between Django and Celery. We find
                # that we currently have no reasons for expanding this matrix.
                "celery": latest,
                "gevent": latest,
                "requests": latest,
                "typing-extensions": latest,
                "pytest-randomly": latest,
            },
            venvs=[
                Venv(
                    pys=select_pys(min_version="3.8", max_version="3.11"),
                    pkgs={
                        "sqlalchemy": "~=1.2.18",
                        "django": "~=2.2.0",
                    },
                ),
                Venv(
                    pys="3.12",
                    pkgs={
                        "sqlalchemy": latest,
                        "django": latest,
                    },
                ),
            ],
        ),
        Venv(
            name="dramatiq",
            command="pytest {cmdargs} tests/contrib/dramatiq",
            venvs=[
                Venv(
                    pys=select_pys(min_version="3.8", max_version="3.9"),
                    pkgs={"dramatiq": "~=1.10.0", "pytest": latest, "redis": latest, "pika": latest},
                ),
                Venv(
                    pys=select_pys(),
                    pkgs={"dramatiq": latest, "pytest": latest, "redis": latest},
                ),
            ],
        ),
        Venv(
            name="elasticsearch",
            command="pytest {cmdargs} tests/contrib/elasticsearch/test_elasticsearch.py",
            pkgs={
                "pytest-randomly": latest,
            },
            venvs=[
                Venv(
                    pys=select_pys(),
                    pkgs={
                        "elasticsearch": [
                            "~=7.13.0",  # latest to support unofficial Elasticsearch servers, released Jul 2021
                            "~=7.17",
                            "==8.0.1",  # 8.0.0 has a bug that interferes with tests
                            latest,
                        ]
                    },
                ),
                Venv(pys=select_pys(), pkgs={"elasticsearch1": ["~=1.10.0"]}),
                Venv(pys=select_pys(), pkgs={"elasticsearch2": ["~=2.5.0"]}),
                Venv(pys=select_pys(), pkgs={"elasticsearch5": ["~=5.5.0"]}),
                Venv(pys=select_pys(), pkgs={"elasticsearch6": ["~=6.8.0"]}),
                Venv(pys=select_pys(), pkgs={"elasticsearch7": ["~=7.13.0", latest]}),
                Venv(pys=select_pys(), pkgs={"elasticsearch8": ["~=8.0.1", latest]}),
            ],
        ),
        Venv(
            name="elasticsearch:multi",
            command="pytest {cmdargs} tests/contrib/elasticsearch/test_elasticsearch_multi.py",
            venvs=[
                Venv(
                    pys=select_pys(),
                    pkgs={
                        "elasticsearch": latest,
                        "elasticsearch7": latest,
                        "pytest-randomly": latest,
                    },
                ),
            ],
        ),
        Venv(
            name="elasticsearch:async",
            command="pytest {cmdargs} tests/contrib/elasticsearch/test_async.py",
            env={"AIOHTTP_NO_EXTENSIONS": "1"},  # needed until aiohttp is updated to support python 3.12
            venvs=[
                Venv(
                    pys=select_pys(),
                    pkgs={
                        "elasticsearch[async]": latest,
                        "elasticsearch7[async]": latest,
                        "opensearch-py[async]": latest,
                        "pytest-randomly": latest,
                    },
                ),
            ],
        ),
        Venv(
            name="elasticsearch:opensearch",
            # avoid running tests in ElasticsearchPatchTest, only run tests with OpenSearchPatchTest configurations
            command="pytest {cmdargs} tests/contrib/elasticsearch/test_opensearch.py -k 'not ElasticsearchPatchTest'",
            pys=select_pys(),
            pkgs={
                "opensearch-py[requests]": ["~=1.1.0", "~=2.0.0", latest],
                "pytest-randomly": latest,
            },
        ),
        Venv(
            name="flask",
            command="pytest {cmdargs} tests/contrib/flask",
            pkgs={
                "blinker": latest,
                "requests": latest,
                "werkzeug": "~=2.0",
                "urllib3": "~=1.0",
                "pytest-randomly": latest,
                "importlib_metadata": latest,
                "flask-openapi3": latest,
            },
            venvs=[
                # Flask 1.x.x
                Venv(
                    pys=select_pys(max_version="3.9"),
                    pkgs={
                        "flask": "~=1.0",
                        # https://github.com/pallets/itsdangerous/issues/290
                        # DEV: Breaking change made in 2.1.0 release
                        "itsdangerous": "<2.1.0",
                        # https://github.com/pallets/markupsafe/issues/282
                        # DEV: Breaking change made in 2.1.0 release
                        "markupsafe": "<2.0",
                        # DEV: Flask 1.0.x is missing a maximum version for werkzeug dependency
                        "werkzeug": "<2.0",
                    },
                ),
                Venv(
                    pys=select_pys(max_version="3.9"),
                    command="python tests/ddtrace_run.py pytest {cmdargs} tests/contrib/flask_autopatch",
                    env={
                        "DD_SERVICE": "test.flask.service",
                        "DD_PATCH_MODULES": "jinja2:false",
                    },
                    pkgs={
                        "flask": "~=1.0",
                        # https://github.com/pallets/itsdangerous/issues/290
                        # DEV: Breaking change made in 2.0 release
                        "itsdangerous": "<2.0",
                        # https://github.com/pallets/markupsafe/issues/282
                        # DEV: Breaking change made in 2.1.0 release
                        "markupsafe": "<2.0",
                        # DEV: Flask 1.0.x is missing a maximum version for werkzeug dependency
                        "werkzeug": "<2.0",
                    },
                ),
                Venv(
                    pys=select_pys(min_version="3.8"),
                    pkgs={
                        "flask": [
                            "~=2.0",
                            "~=3.0.0",
                            latest,
                        ],
                        # Flask 3.x.x requires Werkzeug >= 3.0.0
                        "werkzeug": ">=3.0",
                    },
                ),
                Venv(
                    pys=select_pys(min_version="3.8"),
                    command="python tests/ddtrace_run.py pytest {cmdargs} tests/contrib/flask_autopatch",
                    env={
                        "DD_SERVICE": "test.flask.service",
                        "DD_PATCH_MODULES": "jinja2:false",
                    },
                    pkgs={
                        "flask": [
                            "~=3.0.0",
                            latest,
                        ],
                        # Flask 3.x.x requires Werkzeug >= 3.0.0
                        "werkzeug": ">=3.0",
                    },
                ),
            ],
        ),
        Venv(
            name="flask_cache",
            command="pytest {cmdargs} tests/contrib/flask_cache",
            pkgs={
                "python-memcached": latest,
                "redis": "~=2.0",
                "blinker": latest,
                "pytest-randomly": latest,
            },
            venvs=[
                Venv(
                    pkgs={
                        "flask": "~=0.12.0",
                        "Werkzeug": ["<1.0"],
                        "Flask-Cache": "~=0.13.1",
                        "werkzeug": "<1.0",
                        "pytest": "~=6.0",
                        "pytest-mock": "==2.0.0",
                        "pytest-cov": "~=3.0",
                        "Jinja2": "~=2.10.0",
                        "more_itertools": "<8.11.0",
                        # https://github.com/pallets/itsdangerous/issues/290
                        # DEV: Breaking change made in 2.0 release
                        "itsdangerous": "<2.0",
                        # https://github.com/pallets/markupsafe/issues/282
                        # DEV: Breaking change made in 2.1.0 release
                        "markupsafe": "<2.0",
                    },
                    venvs=[
                        Venv(pys=select_pys(min_version="3.8", max_version="3.9"), pkgs={"exceptiongroup": latest}),
                    ],
                ),
                Venv(
                    pkgs={
                        "flask": "~=1.1.0",
                        "flask-caching": ["~=1.10.0", latest],
                        # https://github.com/pallets/itsdangerous/issues/290
                        # DEV: Breaking change made in 2.0 release
                        "itsdangerous": "<2.0",
                        # https://github.com/pallets/markupsafe/issues/282
                        # DEV: Breaking change made in 2.1.0 release
                        "markupsafe": "<2.0",
                    },
                    venvs=[
                        Venv(
                            pys=select_pys(min_version="3.8", max_version="3.11"),
                        ),
                        Venv(pys=select_pys(min_version="3.12"), pkgs={"redis": latest}),
                    ],
                ),
                Venv(
                    pkgs={
                        "flask": [latest],
                        "flask-caching": ["~=1.10.0", latest],
                    },
                    venvs=[
                        Venv(
                            pys=select_pys(min_version="3.8", max_version="3.11"),
                        ),
                        Venv(pys=select_pys(min_version="3.12"), pkgs={"redis": latest}),
                    ],
                ),
            ],
        ),
        Venv(
            name="mako",
            command="pytest {cmdargs} tests/contrib/mako",
            pys=select_pys(),
            pkgs={
                "mako": ["~=1.0.0", latest],
                "pytest-randomly": latest,
            },
        ),
        Venv(
            name="mysql",
            command="pytest {cmdargs} tests/contrib/mysql",
            pkgs={
                "pytest-randomly": latest,
            },
            venvs=[
                Venv(
                    pys=select_pys(min_version="3.8", max_version="3.9"),
                    pkgs={"mysql-connector-python": ["==8.0.5", latest]},
                ),
                Venv(
                    # mysql-connector-python added support for Python 3.10 in 8.0.28
                    pys="3.10",
                    pkgs={"mysql-connector-python": ["~=8.0.28", latest]},
                ),
                Venv(
                    # mysql-connector-python added support for Python 3.11 in 8.0.31
                    pys="3.11",
                    pkgs={"mysql-connector-python": ["~=8.0.31", latest]},
                ),
                Venv(
                    pys=select_pys(min_version="3.12"),
                    pkgs={"mysql-connector-python": latest},
                ),
            ],
        ),
        Venv(
            name="psycopg:psycopg2",
            command="pytest {cmdargs} tests/contrib/psycopg2",
            pkgs={
                "pytest-randomly": latest,
            },
            venvs=[
                Venv(
                    pys="3.8",
                    pkgs={"psycopg2-binary": "~=2.8.0"},
                ),
                Venv(
                    pys=select_pys(min_version="3.8", max_version="3.12"),
                    # psycopg2-binary added support for Python 3.9/3.10 in 2.9.1
                    # psycopg2-binary added support for Python 3.11 in 2.9.2
                    pkgs={"psycopg2-binary": ["~=2.9.2", latest]},
                ),
            ],
        ),
        Venv(
            name="psycopg",
            command="pytest {cmdargs} tests/contrib/psycopg",
            pkgs={
                "pytest-randomly": latest,
            },
            venvs=[
                Venv(
                    venvs=[
                        Venv(
                            pys=select_pys(min_version="3.8", max_version="3.9"),
                            pkgs={
                                "psycopg": "~=3.0.0",
                                "pytest-asyncio": "==0.21.1",
                            },
                        ),
                        Venv(
                            pys=select_pys(min_version="3.8", max_version="3.11"),
                            pkgs={
                                "psycopg": latest,
                                "pytest-asyncio": "==0.21.1",
                            },
                        ),
                        Venv(
                            pys=select_pys(min_version="3.12", max_version="3.12"),
                            pkgs={
                                "psycopg": latest,
                                "pytest-asyncio": "==0.23.7",
                            },
                        ),
                    ],
                ),
            ],
        ),
        Venv(
            name="appsec_iast_memcheck",
            command="pytest --memray --stacks=35 {cmdargs} tests/appsec/iast_memcheck/",
            pys=select_pys(),
            pkgs={
                "requests": latest,
                "urllib3": latest,
                "pycryptodome": latest,
                "cryptography": latest,
                "pytest-memray": latest,
                "psycopg2-binary": "~=2.9.9",
                "pytest-randomly": latest,
            },
            env={
                "_DD_IAST_PATCH_MODULES": "benchmarks.,tests.appsec.",
                "DD_IAST_REQUEST_SAMPLING": "100",
                "DD_IAST_DEDUPLICATION_ENABLED": "false",
            },
        ),
        Venv(
            name="pymemcache",
            pys=select_pys(),
            pkgs={
                "pytest-randomly": latest,
                "pymemcache": [
                    "~=3.4.2",
                    "~=3.5",
                    latest,
                ],
            },
            venvs=[
                Venv(command="pytest {cmdargs} --ignore=tests/contrib/pymemcache/autopatch tests/contrib/pymemcache"),
                Venv(command="python tests/ddtrace_run.py pytest {cmdargs} tests/contrib/pymemcache/autopatch/"),
            ],
        ),
        Venv(
            name="pynamodb",
            command="pytest -n 8 {cmdargs} tests/contrib/pynamodb",
            # TODO: Py312 requires changes to test code
            venvs=[
                Venv(
                    pys=select_pys(min_version="3.8", max_version="3.8"),
                    pkgs={
                        "pynamodb": ["~=5.0.0"],
                        "botocore": ["<=1.25.0"],
                        "moto": ">=1.0,<2.0",
                        "cfn-lint": "~=0.53.1",
                        "Jinja2": "~=2.10.0",
                        "pytest-randomly": latest,
                        "pytest-xdist": latest,
                    },
                ),
                Venv(
                    pys=select_pys(min_version="3.8", max_version="3.11"),
                    pkgs={
                        "pynamodb": ["~=5.3", "<6.0"],
                        "moto": ">=1.0,<2.0",
                        "cfn-lint": "~=0.53.1",
                        "Jinja2": "~=2.10.0",
                        "pytest-randomly": latest,
                        "pytest-xdist": latest,
                    },
                ),
            ],
        ),
        Venv(
            name="starlette",
            command="pytest {cmdargs} tests/contrib/starlette",
            pkgs={
                "httpx": latest,
                "pytest-asyncio": "==0.21.1",
                "greenlet": "==3.0.3",
                "requests": latest,
                "aiofiles": latest,
                "sqlalchemy": "<2.0",
                "aiosqlite": latest,
                "databases": latest,
                "pytest-randomly": latest,
                "anyio": "<4.0",
            },
            venvs=[
                # starlette added new TestClient after v0.20
                # starlette added new root_path/path definitions after v0.33
                Venv(
                    # starlette added support for Python 3.9 in 0.14
                    pys=select_pys(min_version="3.8", max_version="3.9"),
                    pkgs={"starlette": ["~=0.14.0", "~=0.20.0", "~=0.33.0", latest]},
                ),
                Venv(
                    # starlette added support for Python 3.10 in 0.15
                    pys="3.10",
                    pkgs={"starlette": ["~=0.15.0", "~=0.20.0", "~=0.33.0", latest]},
                ),
                Venv(
                    # starlette added support for Python 3.11 in 0.21
                    pys="3.11",
                    pkgs={"starlette": ["~=0.21.0", "~=0.33.0", latest]},
                ),
                Venv(
                    pys="3.12",
                    pkgs={"starlette": latest},
                ),
            ],
        ),
        Venv(
            name="structlog",
            pys=select_pys(),
            command="pytest {cmdargs} tests/contrib/structlog",
            pkgs={
                "structlog": ["~=20.2.0", latest],
                "pytest-randomly": latest,
            },
        ),
        Venv(
            name="sqlalchemy",
            command="pytest {cmdargs} tests/contrib/sqlalchemy",
            pkgs={
                "pytest-randomly": latest,
                "psycopg2-binary": latest,
                "mysql-connector-python": latest,
                "sqlalchemy": latest,
            },
            venvs=[
                Venv(
                    pys=select_pys(min_version="3.8", max_version="3.12"),
                    pkgs={
                        "greenlet": "==3.0.3",
                        "sqlalchemy": ["~=1.3.0", latest],
                    },
                ),
                Venv(
                    pys=select_pys(min_version="3.12"),
                    pkgs={
                        "greenlet": "==3.1.0",
                    },
                ),
            ],
        ),
        Venv(
            name="requests",
            command="pytest {cmdargs} tests/contrib/requests",
            pkgs={
                "pytest-randomly": latest,
                "urllib3": "~=1.0",
                "requests-mock": ">=1.4",
            },
            venvs=[
                Venv(
                    # requests added support for Python 3.8 in 2.23
                    pys="3.8",
                    pkgs={
                        "requests": [
                            "~=2.20.0",
                            latest,
                        ],
                    },
                ),
                Venv(
                    # requests added support for Python 3.9 in 2.25
                    pys="3.9",
                    pkgs={
                        "requests": [
                            "~=2.25.0",
                            latest,
                        ],
                    },
                ),
                Venv(
                    # requests added support for Python 3.10 in 2.27
                    pys="3.10",
                    pkgs={
                        "requests": [
                            "~=2.27",
                            latest,
                        ],
                    },
                ),
                Venv(
                    # requests added support for Python 3.11 in 2.28
                    pys="3.11",
                    pkgs={
                        "requests": [
                            "~=2.28.0",
                            latest,
                        ],
                    },
                ),
                Venv(
                    pys=select_pys(min_version="3.12"),
                    pkgs={
                        "requests": [
                            latest,
                        ],
                    },
                ),
            ],
        ),
        Venv(
            name="wsgi",
            command="pytest {cmdargs} tests/contrib/wsgi",
            venvs=[
                Venv(
                    pys=select_pys(),
                    pkgs={
                        "WebTest": latest,
                        "pytest-randomly": latest,
                    },
                ),
            ],
        ),
        Venv(
            name="botocore",
            command="pytest {cmdargs} tests/contrib/botocore",
            pkgs={
                "moto[all]": "<5.0",
                "pytest-randomly": latest,
                "vcrpy": "==6.0.1",
            },
            venvs=[
                Venv(
                    pys=select_pys(min_version="3.8"),
                    pkgs={"botocore": "==1.34.49", "boto3": "==1.34.49"},
                ),
                Venv(
                    pys=select_pys(min_version="3.9"),
                    pkgs={"vcrpy": "==7.0.0", "botocore": "==1.38.26", "boto3": "==1.38.26"},
                ),
            ],
        ),
        Venv(
            name="mongoengine",
            command="pytest {cmdargs} tests/contrib/mongoengine",
            pkgs={
                # pymongo v4.9.0 introduced breaking changes that are not yet supported by mongoengine
                "pymongo": "<4.9.0",
                "pytest-randomly": latest,
            },
            venvs=[
                Venv(
                    pys="3.8",
                    pkgs={"mongoengine": ["~=0.23.0", latest]},
                ),
                Venv(
                    # mongoengine added support for Python 3.9/3.10 in 0.24
                    pys=select_pys(min_version="3.9"),
                    pkgs={"mongoengine": ["~=0.24.0", "~=0.24", latest]},
                ),
            ],
        ),
        Venv(
            name="asgi",
            pkgs={
                "pytest-asyncio": "==0.21.1",
                "httpx": latest,
                "asgiref": ["~=3.0.0", "~=3.0", latest],
                "pytest-randomly": latest,
            },
            pys=select_pys(min_version="3.8"),
            command="pytest {cmdargs} tests/contrib/asgi",
        ),
        Venv(
            name="mariadb",
            command="pytest {cmdargs} tests/contrib/mariadb",
            pkgs={
                "pytest-randomly": latest,
            },
            venvs=[
                Venv(
                    pys=select_pys(min_version="3.8", max_version="3.10"),
                    pkgs={
                        "mariadb": [
                            "~=1.0.0",
                            "~=1.0",
                            latest,
                        ],
                    },
                ),
                Venv(pys=select_pys(min_version="3.11"), pkgs={"mariadb": ["~=1.1.2", latest]}),
            ],
        ),
        Venv(
            name="pymysql",
            command="pytest {cmdargs} tests/contrib/pymysql",
            pkgs={
                "pytest-randomly": latest,
            },
            venvs=[
                Venv(
                    # pymysql added support for Python 3.8/3.9 in 0.10
                    pys=select_pys(min_version="3.8", max_version="3.9"),
                    pkgs={"pymysql": "~=0.10"},
                ),
                Venv(
                    pys=select_pys(min_version="3.8", max_version="3.12"),
                    pkgs={
                        "pymysql": [
                            "~=1.0",
                            latest,
                        ],
                    },
                ),
            ],
        ),
        Venv(
            name="pyramid",
            command="pytest {cmdargs} tests/contrib/pyramid",
            pkgs={
                "requests": [latest],
                "webtest": [latest],
                "tests/contrib/pyramid/pserve_app": [latest],
                "pytest-randomly": latest,
            },
            venvs=[
                Venv(
                    pys=select_pys(min_version="3.8", max_version="3.9"),
                    pkgs={
                        "pyramid": [
                            "~=1.10",
                            "~=2.0",
                            latest,
                        ],
                    },
                ),
                Venv(
                    # pyramid added support for Python 3.10/3.11 in 2.1
                    # FIXME[python-3.12]: blocked on venusian release https://github.com/Pylons/venusian/issues/85
                    pys=select_pys(min_version="3.10"),
                    pkgs={
                        "pyramid": [latest],
                    },
                ),
            ],
        ),
        Venv(
            name="aiobotocore",
            command="pytest {cmdargs} --no-cov tests/contrib/aiobotocore",
            pkgs={
                "pytest-asyncio": "==0.21.1",
                "async_generator": ["~=1.10"],
                "pytest-randomly": latest,
            },
            venvs=[
                Venv(
                    pys=select_pys(min_version="3.8", max_version="3.11"),
                    pkgs={
                        "aiobotocore": ["~=1.0.0", "~=1.4.2", "~=2.0.0", latest],
                    },
                ),
                Venv(
                    pys=select_pys(min_version="3.12"),
                    pkgs={"aiobotocore": latest},
                ),
            ],
        ),
        Venv(
            name="fastapi",
            command="pytest {cmdargs} tests/contrib/fastapi",
            pkgs={
                "httpx": "<=0.27.2",
                "pytest-asyncio": "==0.21.1",
                "python-multipart": latest,
                "pytest-randomly": latest,
                "requests": latest,
                "aiofiles": latest,
            },
            venvs=[
                Venv(
                    pys=select_pys(min_version="3.8", max_version="3.10"),
                    pkgs={"fastapi": ["~=0.64.0", "~=0.90.0", latest]},
                ),
                Venv(
                    # fastapi added support for Python 3.11 in 0.86.0
                    pys=select_pys(min_version="3.11"),
                    pkgs={"fastapi": ["~=0.86.0", latest], "anyio": ">=3.4.0,<4.0"},
                ),
            ],
        ),
        Venv(
            name="aiomysql",
            command="pytest {cmdargs} tests/contrib/aiomysql",
            venvs=[
                Venv(
                    pys=select_pys(min_version="3.8", max_version="3.12"),
                    pkgs={
                        "pytest-randomly": latest,
                        "pytest-asyncio": "==0.21.1",
                        "aiomysql": ["~=0.1.0", latest],
                    },
                ),
                Venv(
                    pys=select_pys(min_version="3.13"),
                    pkgs={
                        "pytest-randomly": latest,
                        "pytest-asyncio": latest,
                        "aiomysql": ["~=0.1.0", latest],
                    },
                ),
            ],
        ),
        Venv(
            name="pytest",
            command="pytest --no-ddtrace --no-cov {cmdargs} tests/contrib/pytest/",
            pkgs={
                "pytest-randomly": latest,
                "pytest-xdist": latest,
            },
            env={
                "DD_AGENT_PORT": "9126",
            },
            venvs=[
                Venv(
                    pys=select_pys(min_version="3.8", max_version="3.9"),
                    pkgs={
                        "pytest": [
                            ">=6.0,<7.0",
                            latest,
                        ],
                        "msgpack": latest,
                        "more_itertools": "<8.11.0",
                        "pytest-mock": "==2.0.0",
                        "httpx": latest,
                    },
                    venvs=[
                        Venv(
                            pkgs={
                                "pytest": ["~=6.0"],
                                "pytest-cov": "==2.9.0",
                            },
                        ),
                        Venv(
                            pkgs={
                                "pytest": ["~=7.0", latest],
                                "pytest-cov": "==2.12.0",
                            },
                            venvs=[
                                Venv(
                                    env={
                                        "_DD_PYTEST_USE_LEGACY_PLUGIN": "true",
                                    },
                                ),
                                Venv(
                                    env={
                                        "_DD_PYTEST_USE_LEGACY_PLUGIN": "false",
                                    },
                                ),
                            ],
                        ),
                    ],
                ),
                Venv(
                    pys=select_pys(min_version="3.10", max_version="3.12"),
                    pkgs={
                        "pytest": [
                            "~=6.0",
                            "~=7.0",
                            latest,
                        ],
                        "msgpack": latest,
                        "asynctest": "==0.13.0",
                        "more_itertools": "<8.11.0",
                        "httpx": latest,
                    },
                    venvs=[
                        Venv(
                            env={
                                "DD_PYTEST_LEGACY_PLUGIN": "true",
                            },
                        ),
                        Venv(
                            env={
                                "_DD_PYTEST_USE_LEGACY_PLUGIN": "false",
                            },
                        ),
                    ],
                ),
            ],
        ),
        Venv(
            name="unittest",
            command="pytest --no-ddtrace {cmdargs} tests/contrib/unittest/",
            pkgs={
                "msgpack": latest,
                "pytest-randomly": latest,
            },
            env={
                "DD_PATCH_MODULES": "unittest:true",
                "DD_AGENT_PORT": "9126",
                # gitlab sets the service name to the repo name while locally the default service name is used
                # setting DD_SERVICE ensures the output of the snapshot tests is consistent.
                "DD_UNITTEST_SERVICE": "dd-trace-py",
            },
            pys=select_pys(),
        ),
        Venv(
            name="asynctest",
            command="pytest --no-ddtrace {cmdargs} tests/contrib/asynctest/",
            pkgs={
                "pytest-randomly": latest,
            },
            venvs=[
                Venv(
                    pys=select_pys(min_version="3.8", max_version="3.9"),
                    pkgs={
                        "pytest": [
                            ">=6.0,<7.0",
                        ],
                        "asynctest": "==0.13.0",
                    },
                ),
            ],
        ),
        Venv(
            name="pytest_bdd",
            command="pytest --no-ddtrace {cmdargs} tests/contrib/pytest_bdd/",
            pkgs={
                "msgpack": latest,
                "more_itertools": "<8.11.0",
                "pytest": "==7.4.4",
                "pytest-randomly": latest,
                "pytest-bdd": [
                    ">=4.0,<5.0",
                    # FIXME: add support for v6.1
                    ">=6.0,<6.1",
                ],
            },
            venvs=[
                Venv(
                    pys=select_pys(min_version="3.8", max_version="3.9"),
                    pkgs={
                        "pytest-bdd": [
                            ">=4.0,<5.0",
                            # FIXME: add support for v6.1
                            ">=6.0,<6.1",
                        ]
                    },
                    venvs=[
                        Venv(
                            env={
                                "_DD_PYTEST_USE_LEGACY_PLUGIN": "true",
                            },
                        ),
                        Venv(
                            env={
                                "_DD_PYTEST_USE_LEGACY_PLUGIN": "false",
                            },
                        ),
                    ],
                ),
                Venv(
                    pys=select_pys(min_version="3.10", max_version="3.12"),
                    pkgs={
                        "pytest-bdd": [
                            # FIXME: add support for v6.1
                            ">=6.0,<6.1",
                        ]
                    },
                    venvs=[
                        Venv(
                            env={
                                "_DD_PYTEST_USE_LEGACY_PLUGIN": "true",
                            },
                        ),
                        Venv(
                            env={
                                "_DD_PYTEST_USE_LEGACY_PLUGIN": "false",
                            },
                        ),
                    ],
                ),
            ],
        ),
        Venv(
            name="pytest_benchmark",
            pys=select_pys(min_version="3.8", max_version="3.12"),
            command="pytest {cmdargs} --no-ddtrace --no-cov tests/contrib/pytest_benchmark/",
            pkgs={
                "msgpack": latest,
                "pytest-randomly": latest,
            },
            venvs=[
                Venv(
                    pkgs={
                        "pytest-benchmark": [
                            ">=3.1.0,<=4.0.0",
                        ]
                    },
                    env={
                        "_DD_PYTEST_USE_LEGACY_PLUGIN": "true",
                    },
                ),
                Venv(
                    pkgs={
                        "pytest-benchmark": [
                            ">=3.1.0,<=4.0.0",
                        ]
                    },
                    env={
                        "_DD_PYTEST_USE_LEGACY_PLUGIN": "false",
                    },
                ),
            ],
        ),
        Venv(
            name="pytest:flaky",
            pys=select_pys(min_version="3.8", max_version="3.12"),
            command="pytest {cmdargs} --no-ddtrace --no-cov -p no:flaky tests/contrib/pytest_flaky/",
            pkgs={
                "flaky": latest,
                "pytest-randomly": latest,
            },
        ),
        Venv(
            name="grpc",
            command="python -m pytest -v {cmdargs} tests/contrib/grpc",
            pkgs={
                "googleapis-common-protos": latest,
                "pytest-randomly": latest,
            },
            venvs=[
                # Versions between 1.14 and 1.20 have known threading issues
                # See https://github.com/grpc/grpc/issues/18994
                Venv(
                    pys=select_pys(min_version="3.8", max_version="3.9"),
                    pkgs={"grpcio": ["~=1.34.0", latest]},
                ),
                Venv(
                    # grpcio added support for Python 3.10 in 1.41
                    # but the version contains some bugs resolved by https://github.com/grpc/grpc/pull/27635.
                    pys="3.10",
                    pkgs={"grpcio": ["~=1.42.0", latest]},
                ),
                Venv(
                    # grpcio added support for Python 3.11 in 1.49
                    pys="3.11",
                    pkgs={"grpcio": ["~=1.49.0", latest]},
                ),
                Venv(
                    # grpcio added support for Python 3.12 in 1.59
                    pys="3.12",
                    pkgs={
                        "grpcio": ["~=1.59.0", latest],
                        "pytest-asyncio": "==0.23.7",
                    },
                ),
                Venv(
                    # grpcio added support for Python 3.13 in 1.66.2
                    pys=select_pys(min_version="3.13"),
                    pkgs={
                        "grpcio": ["~=1.66.2", latest],
                    },
                ),
            ],
        ),
        Venv(
            name="grpc:grpc_aio",
            command="python -m pytest {cmdargs} tests/contrib/grpc_aio",
            pkgs={
                "googleapis-common-protos": latest,
                "pytest-randomly": latest,
            },
            # grpc.aio support is broken and disabled by default
            env={"_DD_TRACE_GRPC_AIO_ENABLED": "true"},
            venvs=[
                Venv(
                    pys=select_pys(min_version="3.8", max_version="3.9"),
                    pkgs={
                        "grpcio": ["~=1.34.0", "~=1.59.0"],
                        "pytest-asyncio": "==0.23.7",
                    },
                ),
                Venv(
                    # grpcio added support for Python 3.10 in 1.41
                    # but the version contains some bugs resolved by https://github.com/grpc/grpc/pull/27635.
                    pys="3.10",
                    pkgs={
                        "grpcio": ["~=1.42.0", "~=1.59.0"],
                        "pytest-asyncio": "==0.23.7",
                    },
                ),
                Venv(
                    # grpcio added support for Python 3.11 in 1.49
                    pys="3.11",
                    pkgs={
                        "grpcio": ["~=1.49.0", "~=1.59.0"],
                        "pytest-asyncio": "==0.23.7",
                    },
                ),
            ],
        ),
        Venv(
            name="graphql:graphene",
            command="pytest {cmdargs} tests/contrib/graphene",
            pys=select_pys(min_version="3.8"),
            pkgs={
                "graphene": ["~=3.0.0", latest],
                "pytest-asyncio": "==0.21.1",
                "graphql-relay": latest,
                "pytest-randomly": latest,
            },
        ),
        Venv(
            name="graphql",
            command="pytest {cmdargs} tests/contrib/graphql",
            pys=select_pys(min_version="3.8"),
            pkgs={
                "pytest-asyncio": "==0.21.1",
                "graphql-core": ["~=3.2.0", latest],
                "pytest-randomly": latest,
            },
        ),
        Venv(
            name="rq",
            command="pytest {cmdargs} tests/contrib/rq",
            pkgs={
                "pytest-asyncio": "==0.21.1",
                "pytest-randomly": latest,
            },
            venvs=[
                Venv(
                    pys="3.8",
                    pkgs={
                        "rq": [
                            "~=1.8.0",
                            "~=1.10.0",
                            latest,
                        ],
                        # https://github.com/rq/rq/issues/1469 rq [1.0,1.8] is incompatible with click 8.0+
                        "click": "==7.1.2",
                    },
                ),
                Venv(
                    # rq added support for Python 3.9 in 1.8.1
                    pys="3.9",
                    pkgs={
                        "rq": [
                            "~=1.8.1",
                            "~=1.10.0",
                            latest,
                        ],
                        # https://github.com/rq/rq/issues/1469 rq [1.0,1.8] is incompatible with click 8.0+
                        "click": "==7.1.2",
                    },
                ),
                Venv(
                    # rq added support for Python 3.10/3.11 in 1.13
                    pys=select_pys(min_version="3.10"),
                    pkgs={"rq": latest},
                ),
            ],
        ),
        Venv(
            name="httpx",
            pys=select_pys(min_version="3.8"),
            command="pytest {cmdargs} tests/contrib/httpx",
            pkgs={
                "pytest-asyncio": "==0.21.1",
                "pytest-randomly": latest,
                "httpx": [
                    "~=0.17.0",
                    "~=0.23.0",
                    latest,
                ],
            },
        ),
        Venv(
            name="urllib3",
            command="pytest {cmdargs} tests/contrib/urllib3",
            pkgs={
                "pytest-randomly": latest,
            },
            venvs=[
                Venv(
                    # Support added for Python 3.8 in 1.25.0
                    pys="3.8",
                    pkgs={"urllib3": ["==1.25.0", latest]},
                ),
                Venv(
                    # Support added for Python 3.9 in 1.25.8
                    pys="3.9",
                    pkgs={"urllib3": ["==1.25.8", latest]},
                ),
                Venv(
                    # Support added for Python 3.10 in 1.26.6
                    pys="3.10",
                    pkgs={"urllib3": ["==1.26.6", latest]},
                ),
                Venv(
                    # Support added for Python 3.11 in 1.26.8
                    pys="3.11",
                    pkgs={"urllib3": ["==1.26.8", latest]},
                ),
                Venv(
                    # Support added for Python 3.12 in 2.0.0
                    pys=select_pys(min_version="3.12"),
                    pkgs={"urllib3": ["==2.0.0", latest]},
                ),
            ],
        ),
        Venv(
            name="cassandra",
            pys="3.8",  # see https://github.com/r4fek/django-cassandra-engine/issues/104
            pkgs={"cassandra-driver": ["~=3.24.0", latest], "pytest-randomly": latest},
            command="pytest {cmdargs} tests/contrib/cassandra",
        ),
        Venv(
            name="algoliasearch",
            command="pytest {cmdargs} tests/contrib/algoliasearch",
            pkgs={"urllib3": "~=1.26.15", "pytest-randomly": latest},
            venvs=[
                Venv(
                    pys="3.8",
                    pkgs={"algoliasearch": ["~=2.5.0", "~=2.6"]},
                ),
                Venv(
                    # algoliasearch added support for Python 3.9, 3.10, 3.11 in 3.0
                    pys=select_pys(min_version="3.9"),
                    pkgs={"algoliasearch": "~=2.6"},
                ),
            ],
        ),
        Venv(
            name="aiopg",
            command="pytest {cmdargs} tests/contrib/aiopg",
            pkgs={
                "sqlalchemy": latest,
                "pytest-randomly": latest,
            },
            venvs=[
                Venv(
                    pys=select_pys(min_version="3.8", max_version="3.9"),
                    pkgs={
                        "aiopg": ["~=0.16.0"],
                    },
                ),
                Venv(
                    pys=select_pys(min_version="3.8"),
                    pkgs={
                        "aiopg": ["~=1.0", "~=1.4.0"],
                    },
                ),
            ],
        ),
        Venv(
            name="aiohttp",
            command="pytest {cmdargs} tests/contrib/aiohttp",
            pkgs={
                "pytest-aiohttp": ["==1.0.5"],
                "pytest-randomly": latest,
                "aiohttp": [
                    "~=3.7",
                    latest,
                ],
                "yarl": "~=1.0",
            },
            venvs=[
                Venv(
                    # only test a subset of files for older aiohttp versions
                    command="pytest {cmdargs} tests/contrib/aiohttp/test_aiohttp_client.py \
                    tests/contrib/aiohttp/test_aiohttp_patch.py",
                    pys=select_pys(min_version="3.8", max_version="3.9"),
                    pkgs={
                        "pytest-aiohttp": ["<=1.0.5"],
                        "aiohttp": ["~=3.7.0"],
                        "pytest-asyncio": ["<=0.23.7"],
                    },
                ),
                Venv(
                    pys=select_pys(min_version="3.8"),
                    pkgs={
                        "pytest-asyncio": ["==0.23.7"],
                    },
                ),
            ],
        ),
        Venv(
            name="aiohttp_jinja2",
            command="pytest {cmdargs} tests/contrib/aiohttp_jinja2",
            pkgs={
                "pytest-aiohttp": [latest],
                "pytest-randomly": latest,
                "aiohttp": [
                    "~=3.7",
                    latest,
                ],
                "aiohttp_jinja2": [
                    "~=1.5.0",
                    latest,
                ],
                "jinja2": latest,
            },
            venvs=[
                Venv(
                    pys=select_pys(min_version="3.8"),
                    pkgs={
                        "pytest-asyncio": ["==0.23.7"],
                    },
                ),
            ],
        ),
        Venv(
            name="jinja2",
            pkgs={
                "pytest-randomly": latest,
            },
            venvs=[
                Venv(
                    pys=select_pys(max_version="3.9"),
                    pkgs={
                        "jinja2": "~=2.10.0",
                        # https://github.com/pallets/markupsafe/issues/282
                        # DEV: Breaking change made in 2.1.0 release
                        "markupsafe": "<2.0",
                    },
                ),
                Venv(
                    pys=select_pys(min_version="3.8"),
                    pkgs={
                        "jinja2": ["~=3.0.0", latest],
                    },
                ),
            ],
            command="pytest {cmdargs} tests/contrib/jinja2",
        ),
        Venv(
            name="rediscluster",
            command="pytest {cmdargs} tests/contrib/rediscluster",
            pkgs={"pytest-randomly": latest},
            venvs=[
                Venv(pys=select_pys(max_version="3.11"), pkgs={"redis-py-cluster": [">=2.0,<2.1", latest]}),
            ],
        ),
        Venv(
            name="redis",
            pkgs={
                "pytest-randomly": latest,
            },
            venvs=[
                Venv(
                    command="pytest {cmdargs} tests/contrib/redis",
                    pkgs={
                        "redis": [
                            "~=4.1",
                            "~=4.3",
                            "==5.0.1",
                        ],
                    },
                    venvs=[
                        Venv(
                            pys=select_pys(min_version="3.8", max_version="3.10"),
                            pkgs={
                                "pytest-asyncio": "==0.23.7",
                            },
                        ),
                    ],
                ),
                Venv(
                    # redis added support for Python 3.11 in 4.3
                    pys="3.11",
                    command="pytest {cmdargs} tests/contrib/redis",
                    pkgs={
                        "redis": ["~=4.3", "==5.0.1"],
                        "pytest-asyncio": "==0.23.7",
                    },
                ),
                Venv(
                    pys=select_pys(min_version="3.12"),
                    command="pytest {cmdargs} tests/contrib/redis",
                    pkgs={
                        "redis": latest,
                        "pytest-asyncio": "==0.23.7",
                    },
                ),
            ],
        ),
        Venv(
            name="aredis",
            pys=select_pys(min_version="3.8", max_version="3.9"),
            command="pytest {cmdargs} tests/contrib/aredis",
            pkgs={
                "pytest-asyncio": "==0.21.1",
                "aredis": latest,
                "pytest-randomly": latest,
            },
        ),
        Venv(
            name="avro",
            pys=select_pys(min_version="3.8"),
            command="pytest {cmdargs} tests/contrib/avro",
            pkgs={
                "avro": latest,
                "pytest-randomly": latest,
            },
        ),
        Venv(
            name="protobuf",
            command="pytest {cmdargs} tests/contrib/protobuf",
            pys=select_pys(min_version="3.8"),
            pkgs={
                "protobuf": latest,
                "pytest-randomly": latest,
            },
        ),
        Venv(
            name="yaaredis",
            command="pytest {cmdargs} tests/contrib/yaaredis",
            pkgs={
                "pytest-asyncio": "==0.21.1",
                "pytest-randomly": latest,
            },
            venvs=[
                Venv(
                    pys=select_pys(min_version="3.8", max_version="3.9"),
                    pkgs={"yaaredis": ["~=2.0.0", latest]},
                ),
                Venv(
                    # yaaredis added support for Python 3.10 in 3.0
                    pys="3.10",
                    pkgs={"yaaredis": latest},
                ),
            ],
        ),
        Venv(
            name="sanic",
            command="pytest {cmdargs} tests/contrib/sanic",
            pkgs={
                "pytest-asyncio": "==0.21.1",
                "pytest-randomly": latest,
                "requests": latest,
                "websockets": "<11.0",
            },
            venvs=[
                Venv(
                    # sanic added support for Python 3.9 in 20.12
                    pys=select_pys(min_version="3.8", max_version="3.9"),
                    pkgs={
                        "sanic": "~=20.12",
                        "pytest-sanic": "~=1.6.2",
                    },
                ),
                Venv(
                    pys=select_pys(min_version="3.8", max_version="3.9"),
                    pkgs={
                        "sanic": [
                            "~=21.3",
                            "~=21.12",
                        ],
                        "sanic-testing": "~=0.8.3",
                    },
                ),
                Venv(
                    # sanic added support for Python 3.10 in 21.12.0
                    pys="3.10",
                    pkgs={
                        "sanic": "~=21.12.0",
                        "sanic-testing": "~=0.8.3",
                    },
                ),
                Venv(
                    pys=select_pys(min_version="3.8", max_version="3.10"),
                    pkgs={
                        "sanic": ["~=22.3", "~=22.12"],
                        "sanic-testing": "~=22.3.0",
                    },
                ),
                Venv(
                    # sanic added support for Python 3.11 in 22.12.0
                    pys="3.11",
                    pkgs={
                        "sanic": ["~=22.12.0", latest],
                        "sanic-testing": "~=22.3.0",
                    },
                ),
                Venv(
                    pys="3.12",
                    pkgs={
                        "sanic": [latest],
                        "sanic-testing": "~=22.3.0",
                    },
                ),
            ],
        ),
        Venv(
            name="snowflake",
            command="pytest {cmdargs} tests/contrib/snowflake",
            pkgs={
                "responses": "~=0.16.0",
                "cryptography": "<39",
                "pytest-randomly": latest,
            },
            venvs=[
                Venv(
                    pys="3.8",
                    pkgs={"snowflake-connector-python": ["~=2.3.0", "~=2.9.0", latest]},
                ),
                Venv(
                    # snowflake-connector-python added support for Python 3.9 in 2.4.0
                    pys="3.9",
                    pkgs={"snowflake-connector-python": ["~=2.4.0", "~=2.9.0", latest]},
                ),
                Venv(
                    # snowflake-connector-python added support for Python 3.10 in 2.7.2
                    pys="3.10",
                    pkgs={"snowflake-connector-python": ["~=2.7.2", "~=2.9.0", latest]},
                ),
                Venv(
                    # snowflake-connector-python added support for Python 3.11 in 3.0
                    pys=select_pys(min_version="3.11"),
                    pkgs={"snowflake-connector-python": [latest]},
                ),
            ],
        ),
        Venv(
            pys=["3"],
            name="reno",
            pkgs={
                "reno": latest,
            },
            command="reno {cmdargs}",
        ),
        Venv(
            name="asyncpg",
            command="pytest {cmdargs} tests/contrib/asyncpg",
            pkgs={
                "pytest-asyncio": "~=0.21.1",
                "pytest-randomly": latest,
            },
            venvs=[
                # our test_asyncpg.py uses `yield` in an async function and is not compatible with Python 3.5
                Venv(
                    pys="3.8",
                    pkgs={"asyncpg": ["~=0.22.0", latest]},
                ),
                Venv(
                    # asyncpg added support for Python 3.9 in 0.22
                    pys="3.9",
                    pkgs={"asyncpg": ["~=0.23.0", latest]},
                ),
                Venv(
                    # asyncpg added support for Python 3.10 in 0.24
                    pys="3.10",
                    pkgs={"asyncpg": ["~=0.24.0", latest]},
                ),
                Venv(
                    # asyncpg added support for Python 3.11 in 0.27
                    pys="3.11",
                    pkgs={"asyncpg": ["~=0.27", latest]},
                ),
                Venv(
                    pys=select_pys(min_version="3.12"),
                    pkgs={"asyncpg": [latest]},
                ),
            ],
        ),
        Venv(
            name="futures",
            command="pytest {cmdargs} tests/contrib/futures",
            pkgs={
                "gevent": latest,
                "pytest-randomly": latest,
            },
            pys=select_pys(),
        ),
        Venv(
            name="sqlite3",
            command="pytest {cmdargs} tests/contrib/sqlite3",
            pkgs={
                "pytest-randomly": latest,
            },
            venvs=[
                # sqlite3 is tied to the Python version and is not installable via pip
                # To test a range of versions without updating Python, we use Linux only pysqlite3-binary package
                # Remove pysqlite3-binary on Python 3.9+ locally on non-linux machines
                Venv(pys=select_pys(min_version="3.9", max_version="3.12"), pkgs={"pysqlite3-binary": [latest]}),
                Venv(pys=select_pys(max_version="3.8"), pkgs={"importlib-metadata": latest}),
            ],
        ),
        Venv(
            name="dbapi",
            command="pytest {cmdargs} tests/contrib/dbapi",
            pkgs={
                "pytest-randomly": latest,
            },
            pys=select_pys(),
            env={
                "DD_CIVISIBILITY_ITR_ENABLED": "0",
                "DD_IAST_REQUEST_SAMPLING": "100",  # Override default 30% to analyze all IAST requests
            },
        ),
        Venv(
            name="dbapi_async",
            command="pytest {cmdargs} tests/contrib/dbapi_async",
            env={
                "DD_CIVISIBILITY_ITR_ENABLED": "0",
                "DD_IAST_REQUEST_SAMPLING": "100",  # Override default 30% to analyze all IAST requests
            },
            pkgs={
                "pytest-asyncio": "==0.21.1",
                "pytest-randomly": latest,
            },
            venvs=[
                Venv(pys=select_pys(min_version="3.8", max_version="3.10")),
                Venv(pys=select_pys(min_version="3.11"), pkgs={"attrs": latest}),
            ],
        ),
        Venv(
            name="dogpile_cache",
            command="pytest {cmdargs} tests/contrib/dogpile_cache",
            pkgs={
                "pytest-randomly": latest,
            },
            venvs=[
                Venv(
                    pys=select_pys(min_version="3.8", max_version="3.10"),
                    pkgs={
                        "dogpile.cache": [
                            "~=0.6.0",
                            "~=0.9",
                            "~=1.0",
                            latest,
                        ],
                    },
                ),
                Venv(
                    pys=select_pys(min_version="3.11"),
                    pkgs={
                        "dogpile.cache": [
                            "~=0.9",
                            "~=1.0",
                            "~=1.1",
                            latest,
                        ],
                    },
                ),
            ],
        ),
        Venv(
            name="consul",
            pys=select_pys(max_version="3.12"),
            command="pytest {cmdargs} tests/contrib/consul",
            pkgs={
                "python-consul": [
                    ">=1.1,<1.2",
                    latest,
                ],
                "pytest-randomly": latest,
            },
        ),
        Venv(
            name="opentelemetry",
            command="pytest {cmdargs} tests/opentelemetry",
            pys=select_pys(min_version="3.8"),
            # DD_TRACE_OTEL_ENABLED must be set to true before ddtrace is imported
            # and ddtrace (ddtrace.config specifically) must be imported before opentelemetry.
            # If this order is violated otel and datadog spans will not be interoperable.
            env={"DD_TRACE_OTEL_ENABLED": "true"},
            pkgs={
                "pytest-randomly": latest,
                "pytest-asyncio": "==0.21.1",
                # Ensure we test against version of opentelemetry-api that broke compatibility with ddtrace
                "opentelemetry-api": ["~=1.0.0", "~=1.15.0", "~=1.26.0", latest],
                "opentelemetry-instrumentation-flask": latest,
                "markupsafe": "==2.0.1",
                "flask": latest,
                "gevent": latest,
                "requests": "==2.28.1",  # specific version expected by tests
            },
        ),
        Venv(
            name="asyncio",
            command="pytest {cmdargs} tests/contrib/asyncio",
            pys=select_pys(),
            pkgs={
                "pytest-randomly": latest,
                "pytest-asyncio": "==0.21.1",
            },
        ),
        Venv(
            name="openai",
            command="pytest {cmdargs} tests/contrib/openai",
            pkgs={
                "vcrpy": latest,
                "urllib3": "~=1.26",
                "pytest-asyncio": "==0.21.1",
                "pytest-randomly": latest,
            },
            venvs=[
                Venv(
                    pys=select_pys(min_version="3.8", max_version="3.11"),
                    pkgs={
                        "openai[embeddings,datalib]": ["==1.0.0", "==1.30.1"],
                        "pillow": "==9.5.0",
                        "httpx": "==0.27.2",
                    },
                ),
                Venv(
                    pys=select_pys(min_version="3.8"),
                    pkgs={
                        "openai": [latest, "~=1.76.2"],
                        "tiktoken": latest,
                        "pillow": latest,
                    },
                    env={"TIKTOKEN_AVAILABLE": "True"},
                ),
            ],
        ),
        Venv(
            name="opentracer",
            pkgs={"opentracing": latest, "pytest-randomly": latest},
            venvs=[
                Venv(
                    pys=select_pys(),
                    command="pytest {cmdargs} tests/opentracer/core",
                ),
                Venv(
                    pys=select_pys(min_version="3.8"),
                    command="pytest {cmdargs} tests/opentracer/test_tracer_asyncio.py",
                    pkgs={"pytest-asyncio": "==0.21.1"},
                ),
                Venv(
                    pys=select_pys(min_version="3.8", max_version="3.11"),
                    command="pytest {cmdargs} tests/opentracer/test_tracer_tornado.py",
                    # TODO: update opentracing tests to be compatible with Tornado v6.
                    # https://github.com/opentracing/opentracing-python/issues/136
                    pkgs={
                        "tornado": ["~=4.5.0", "~=5.1.0"],
                    },
                ),
                Venv(
                    command="pytest {cmdargs} tests/opentracer/test_tracer_gevent.py",
                    venvs=[
                        Venv(
                            pys="3.8",
                            pkgs={
                                "gevent": latest,
                                "greenlet": latest,
                            },
                        ),
                        Venv(
                            pys="3.9",
                            pkgs={"gevent": latest, "greenlet": latest},
                        ),
                        Venv(
                            pys="3.10",
                            pkgs={"gevent": latest},
                        ),
                        Venv(
                            pys="3.11",
                            pkgs={"gevent": latest},
                        ),
                        Venv(
                            pys="3.12",
                            pkgs={"gevent": "~=23.9.0"},
                        ),
                    ],
                ),
            ],
        ),
        Venv(
            name="pyodbc",
            command="pytest {cmdargs} tests/contrib/pyodbc",
            pkgs={"pytest-randomly": latest},
            venvs=[
                Venv(
                    pys=select_pys(max_version="3.8"),
                    pkgs={"pyodbc": ["~=4.0.31", latest]},
                ),
                Venv(
                    # pyodbc added support for Python 3.9/3.10 in 4.0.34
                    pys=select_pys(min_version="3.9", max_version="3.10"),
                    pkgs={"pyodbc": ["~=4.0.34", latest]},
                ),
                Venv(
                    # pyodbc added support for Python 3.11 in 4.0.35
                    pys=select_pys(min_version="3.11"),
                    pkgs={"pyodbc": [latest]},
                ),
            ],
        ),
        Venv(
            name="pylibmc",
            command="pytest {cmdargs} tests/contrib/pylibmc",
            pkgs={"pytest-randomly": latest},
            venvs=[
                Venv(
                    # pylibmc added support for Python 3.8/3.9/3.10 in 1.6.2
                    pys=select_pys(min_version="3.8", max_version="3.10"),
                    pkgs={
                        "pylibmc": ["~=1.6.2", latest],
                    },
                ),
                Venv(
                    pys=select_pys(min_version="3.11"),
                    pkgs={
                        "pylibmc": latest,
                    },
                ),
            ],
        ),
        Venv(
            name="kombu",
            command="pytest {cmdargs} tests/contrib/kombu",
            pkgs={"pytest-randomly": latest},
            venvs=[
                Venv(
                    pys=select_pys(min_version="3.8", max_version="3.9"),
                    pkgs={
                        "kombu": [">=4.6,<4.7", ">=5.0,<5.1", latest],
                    },
                ),
                Venv(
                    # kombu added support for Python 3.10 in 5.2.1
                    pys=select_pys(min_version="3.10", max_version="3.11"),
                    pkgs={
                        "kombu": [">=5.2,<5.3", latest],
                    },
                ),
                Venv(pys=select_pys(min_version="3.12"), pkgs={"kombu": latest}),
            ],
        ),
        Venv(
            name="tornado",
            command="python -m pytest {cmdargs} tests/contrib/tornado",
            pkgs={"pytest-randomly": latest},
            venvs=[
                Venv(
                    # tornado added support for Python 3.8/3.9 in 6.1
                    pys=select_pys(min_version="3.8", max_version="3.9"),
                    # tornado 6.0.x and pytest 8.x have a compatibility bug
                    pkgs={"tornado": ["~=6.0.0", "~=6.2"], "pytest": "<=8"},
                ),
                Venv(
                    # tornado added support for Python 3.10 in 6.2
                    pys=select_pys(min_version="3.10", max_version="3.12"),
                    pkgs={"tornado": ["==6.2", "==6.3.1"]},
                ),
                Venv(
                    # tornado fixed a bug affecting 3.13 in 6.4.1
                    pys=select_pys(min_version="3.13"),
                    pkgs={"tornado": "==6.4.1"},
                ),
            ],
        ),
        Venv(
            name="mysqldb",
            command="pytest {cmdargs} tests/contrib/mysqldb",
            pkgs={"pytest-randomly": latest},
            venvs=[
                Venv(
                    pys=select_pys(min_version="3.8", max_version="3.9"),
                    pkgs={"mysqlclient": ["~=2.0", "~=2.1", latest]},
                ),
                Venv(
                    # mysqlclient added support for Python 3.9/3.10 in 2.1
                    pys=select_pys(min_version="3.9", max_version="3.12"),
                    pkgs={"mysqlclient": ["~=2.1", latest]},
                ),
                Venv(
                    pys=select_pys(min_version="3.13"),
                    pkgs={"mysqlclient": "==2.2.6"},
                ),
            ],
        ),
        Venv(
            name="openai_agents",
            command="pytest {cmdargs} tests/contrib/openai_agents",
            pys=select_pys(min_version="3.9", max_version="3.13"),
            pkgs={
                "vcrpy": latest,
                "pytest-asyncio": latest,
                "openai": latest,
                "openai-agents": ["~=0.0.0", latest],
            },
        ),
        Venv(
            name="langchain",
            command="pytest -v {cmdargs} tests/contrib/langchain",
            pkgs={
                "vcrpy": "==7.0.0",
                "pytest-asyncio": "==0.23.7",
                "tiktoken": latest,
                "huggingface-hub": latest,
                "ai21": latest,
                "exceptiongroup": latest,
                "psutil": latest,
                "pytest-randomly": "==3.10.1",
                "numexpr": "==2.8.5",
                "greenlet": "==3.0.3",
                "respx": latest,
            },
            venvs=[
                Venv(
                    pkgs={
                        "langchain": "==0.1.20",
                        "langchain-community": "==0.0.38",
                        "langchain-core": "==0.1.52",
                        "langchain-openai": "==0.1.6",
                        "langchain-anthropic": "==0.1.11",
                        "langchain-pinecone": "==0.1.0",
                        "langchain-aws": "==0.1.3",
                        "langchain-cohere": "==0.1.4",
                        "openai": "==1.30.3",
                        "pinecone-client": latest,
                        "botocore": "==1.34.51",
                        "boto3": "==1.34.51",
                        "cohere": "==5.4.0",
                        "anthropic": "==0.26.0",
                        "faiss-cpu": "==1.8.0",
                    },
                    pys=select_pys(min_version="3.9", max_version="3.11"),
                ),
                Venv(
                    pkgs={
                        "langchain": "==0.2.0",
                        "langchain-core": "==0.2.0",
                        "langchain-openai": latest,
                        "langchain-pinecone": latest,
                        "langchain-anthropic": latest,
                        "langchain-aws": latest,
                        "langchain-cohere": latest,
                        "openai": latest,
                        "pinecone-client": latest,
                        "botocore": "==1.34.51",
                        "boto3": "==1.34.51",
                        "cohere": latest,
                        "anthropic": "==0.26.0",
                    },
                    pys=select_pys(min_version="3.9", max_version="3.12"),
                ),
                Venv(
                    pkgs={
                        "langchain": latest,
                        "langchain-community": latest,
                        "langchain-core": latest,
                        "langchain-openai": latest,
                        "langchain-pinecone": latest,
                        "langchain-anthropic": latest,
                        "langchain-aws": latest,
                        "langchain-cohere": latest,
                        "openai": latest,
                        "pinecone-client": latest,
                        "botocore": latest,
                        "cohere": latest,
                    },
                    pys=select_pys(min_version="3.9", max_version="3.12"),
                ),
            ],
        ),
        Venv(
            name="langgraph",
            command="pytest {cmdargs} tests/contrib/langgraph",
            pys=select_pys(min_version="3.9"),
            pkgs={"pytest-asyncio": latest, "langgraph": ["==0.2.23", "==0.3.21", "==0.3.22", latest]},
        ),
        Venv(
            name="litellm",
            command="pytest {cmdargs} tests/contrib/litellm",
            pys=select_pys(min_version="3.9"),
            pkgs={
                "litellm": "==1.65.4",
                "vcrpy": latest,
                "pytest-asyncio": latest,
                "botocore": latest,
                "boto3": latest,
                "openai": "==1.68.2",
            },
        ),
        Venv(
            name="anthropic",
            command="pytest {cmdargs} tests/contrib/anthropic",
            pys=select_pys(min_version="3.8", max_version="3.12"),
            pkgs={
                "pytest-asyncio": latest,
                "vcrpy": latest,
            },
            venvs=[
                Venv(
                    pys=select_pys(min_version="3.8", max_version="3.12"),
                    pkgs={"anthropic": "~=0.28.0", "httpx": "~=0.27.0"},
                ),
                Venv(
                    pys=select_pys(min_version="3.8", max_version="3.12"),
                    pkgs={"anthropic": latest, "httpx": latest},
                ),
            ],
        ),
        Venv(
            name="google_generativeai",
            command="pytest {cmdargs} tests/contrib/google_generativeai",
            pys=select_pys(min_version="3.9", max_version="3.12"),
            pkgs={
                "pytest-asyncio": latest,
                "google-generativeai": ["~=0.7.0", latest],
                "pillow": latest,
                "google-ai-generativelanguage": [latest],
                "vertexai": [latest],
            },
        ),
        Venv(
            name="vertexai",
            command="pytest {cmdargs} tests/contrib/vertexai",
            pys=select_pys(min_version="3.9", max_version="3.12"),
            pkgs={
                "pytest-asyncio": latest,
                "vertexai": [latest],
                "google-ai-generativelanguage": [latest],
            },
        ),
        Venv(
            name="google_genai",
            command="pytest {cmdargs} tests/contrib/google_genai",
            pys=select_pys(min_version="3.9", max_version="3.13"),
            pkgs={
                "pytest-asyncio": latest,
                "google-genai": latest,
            },
        ),
        Venv(
            name="crewai",
            command="pytest {cmdargs} tests/contrib/crewai",
            pys=select_pys(min_version="3.10", max_version="3.12"),
            pkgs={
                "pytest-asyncio": latest,
                "openai": latest,
                "crewai": ["~=0.102.0", "~=0.121.0"],
                "vcrpy": "==7.0.0",
            },
        ),
        Venv(
            name="pydantic_ai",
            command="pytest {cmdargs} tests/contrib/pydantic_ai",
            pys=select_pys(min_version="3.9"),
            pkgs={
                "pytest-asyncio": latest,
                "pydantic-ai": ["==0.3.0", latest],
                "vcrpy": "==7.0.0",
            },
        ),
        Venv(
            name="logbook",
            pys=select_pys(),
            command="pytest {cmdargs} tests/contrib/logbook",
            pkgs={
                "logbook": ["~=1.0.0", latest],
                "pytest-randomly": latest,
            },
        ),
        Venv(
            name="loguru",
            pys=select_pys(),
            command="pytest {cmdargs} tests/contrib/loguru",
            pkgs={
                "loguru": ["~=0.4.0", latest],
                "pytest-randomly": latest,
            },
        ),
        Venv(
            name="molten",
            command="pytest -n 8 {cmdargs} tests/contrib/molten",
            pys=select_pys(),
            pkgs={
                "cattrs": ["<23.1.1"],
                "molten": [">=1.0,<1.1", latest],
                "pytest-randomly": latest,
                "pytest-xdist": latest,
            },
        ),
        Venv(
            name="gunicorn",
            command="pytest {cmdargs} tests/contrib/gunicorn",
            pkgs={
                "requests": latest,
                "gevent": latest,
                "gunicorn": ["==20.0.4", latest],
                "pytest-randomly": latest,
            },
            pys=select_pys(),
        ),
        Venv(
            name="kafka",
            env={
                "_DD_TRACE_STATS_WRITER_INTERVAL": "1000000000",
                "DD_DATA_STREAMS_ENABLED": "true",
            },
            pkgs={
                "pytest-randomly": latest,
            },
            venvs=[
                Venv(
                    command="pytest {cmdargs} -vv tests/contrib/kafka",
                    venvs=[
                        Venv(
                            pys=select_pys(min_version="3.8", max_version="3.10"),
                            pkgs={"confluent-kafka": ["~=1.9.2", latest]},
                        ),
                        # confluent-kafka added support for Python 3.11 in 2.0.2
                        Venv(pys=select_pys(min_version="3.11"), pkgs={"confluent-kafka": latest}),
                    ],
                ),
            ],
        ),
        Venv(
            name="aws_lambda",
            command="pytest --no-ddtrace {cmdargs} tests/contrib/aws_lambda",
            pys=select_pys(min_version="3.8", max_version="3.13"),
            pkgs={
                "boto3": latest,
                "datadog-lambda": [">=6.105.0", latest],
                "pytest-asyncio": "==0.21.1",
                "pytest-randomly": latest,
            },
        ),
        Venv(
            name="azure_functions",
            command="pytest {cmdargs} tests/contrib/azure_functions",
            pys=select_pys(min_version="3.8", max_version="3.11"),
            pkgs={
                "azure.functions": ["~=1.10.1", latest],
                "azure.servicebus": latest,
                "requests": latest,
            },
        ),
        Venv(
            name="azure_servicebus",
            command="pytest {cmdargs} tests/contrib/azure_servicebus",
            pys=select_pys(min_version="3.8", max_version="3.13"),
            pkgs={
                "azure.servicebus": ["~=7.14.0", latest],
                "pytest-asyncio": "==0.24.0",
            },
        ),
        Venv(
            name="sourcecode",
            command="pytest {cmdargs} tests/sourcecode",
            pys=select_pys(),
            pkgs={
                "setuptools": latest,
                "pytest-randomly": latest,
            },
        ),
        Venv(
            name="ci_visibility",
            command="pytest --no-ddtrace {cmdargs} tests/ci_visibility",
            pkgs={
                "msgpack": latest,
                "coverage": latest,
                "pytest-randomly": latest,
                "gevent": latest,
            },
            env={
                "DD_AGENT_PORT": "9126",
            },
            venvs=[
                # Python 3.8
                Venv(
                    pys=["3.8"],
                    pkgs={"greenlet": "==3.1.0"},
                    # Prevent segfaults from zope.interface c optimizations
                    env={"PURE_PYTHON": "1"},
                ),
                # Python 3.9-3.12
                Venv(
                    pys=select_pys(min_version="3.9", max_version="3.12"),
                ),
            ],
        ),
        Venv(
            name="subprocess",
            command="pytest {cmdargs} --no-cov tests/contrib/subprocess",
            pkgs={
                "pytest-randomly": latest,
            },
            pys=select_pys(),
        ),
        Venv(
            name="integration_registry",
            command="pytest {cmdargs} tests/contrib/integration_registry",
            pkgs={
                "riot": "==0.20.1",
                "pytest-randomly": latest,
                "pytest-asyncio": "==0.23.7",
                "PyYAML": latest,
                "jsonschema": latest,
            },
            # we only need to run this on one version of Python
            pys=["3.13"],
        ),
        Venv(
            name="llmobs",
            command="pytest {cmdargs} tests/llmobs",
            pkgs={
                "vcrpy": latest,
                "pytest-asyncio": "==0.21.1",
                "ragas": "==0.1.21",
                "langchain": latest,
            },
            pys=select_pys(min_version="3.8"),
        ),
        Venv(
            name="valkey",
            command="pytest {cmdargs} tests/contrib/valkey",
            pkgs={
                "valkey": latest,
                "pytest-randomly": latest,
                "pytest-asyncio": "==0.23.7",
            },
            pys=select_pys(min_version="3.8"),
        ),
        Venv(
            name="profile",
            # NB riot commands that use this Venv must include --pass-env to work properly
            command="python -m tests.profiling.run pytest -v --no-cov --capture=no --benchmark-disable {cmdargs} tests/profiling",  # noqa: E501
            env={
                "DD_PROFILING_ENABLE_ASSERTS": "1",
                "DD_PROFILING_STACK_V2_ENABLED": "0",
                "CPUCOUNT": "12",
            },
            pkgs={
                "gunicorn": latest,
                "lz4": latest,
                #
                # pytest-benchmark depends on cpuinfo which dropped support for Python<=3.6 in 9.0
                # See https://github.com/workhorsy/py-cpuinfo/issues/177
                "pytest-benchmark": latest,
                "py-cpuinfo": "~=8.0.0",
                "pytest-asyncio": "==0.21.1",
                "pytest-randomly": latest,
            },
            venvs=[
                # Python 3.8 + 3.9
                Venv(
                    pys=["3.8", "3.9"],
                    pkgs={"uwsgi": latest},
                    venvs=[
                        Venv(
                            pkgs={
                                "protobuf": [">3", latest],
                            },
                        ),
                        # Gevent
                        Venv(
                            env={
                                "DD_PROFILE_TEST_GEVENT": "1",
                            },
                            pkgs={
                                "gunicorn[gevent]": latest,
                                "gevent": latest,
                            },
                        ),
                    ],
                ),
                # Python 3.10
                Venv(
                    pys="3.10",
                    pkgs={"uwsgi": latest},
                    venvs=[
                        Venv(
                            pkgs={
                                "protobuf": [">3", latest],
                            },
                        ),
                        # Gevent
                        Venv(
                            env={
                                "DD_PROFILE_TEST_GEVENT": "1",
                            },
                            pkgs={
                                "gunicorn[gevent]": latest,
                            },
                            venvs=[
                                Venv(
                                    pkgs={
                                        "gevent": latest,
                                        "greenlet": latest,
                                    }
                                ),
                                Venv(
                                    pkgs={"gevent": latest},
                                ),
                            ],
                        ),
                    ],
                ),
                # Python >= 3.11
                Venv(
                    pys=select_pys("3.11", "3.13"),
                    pkgs={"uwsgi": latest},
                    venvs=[
                        Venv(
                            pkgs={
                                "protobuf": ["==4.22.0", latest],
                            },
                        ),
                        # Gevent
                        Venv(
                            env={
                                "DD_PROFILE_TEST_GEVENT": "1",
                            },
                            pkgs={"gunicorn[gevent]": latest, "gevent": latest},
                        ),
                    ],
                ),
            ],
        ),
        Venv(
            name="profile-v2",
            # NB riot commands that use this Venv must include --pass-env to work properly
            command="python -m tests.profiling.run pytest -v --no-cov --capture=no --benchmark-disable {cmdargs} tests/profiling_v2",  # noqa: E501
            env={
                "DD_PROFILING_ENABLE_ASSERTS": "1",
                "CPUCOUNT": "12",
            },
            pkgs={
                "gunicorn": latest,
                "jsonschema": latest,
                "lz4": latest,
                "pytest-cpp": latest,
                #
                # pytest-benchmark depends on cpuinfo which dropped support for Python<=3.6 in 9.0
                # See https://github.com/workhorsy/py-cpuinfo/issues/177
                "pytest-benchmark": latest,
                "py-cpuinfo": "~=8.0.0",
                "pytest-asyncio": "==0.21.1",
                "pytest-randomly": latest,
            },
            venvs=[
                # Python 3.8 + 3.9
                Venv(
                    pys=["3.8", "3.9"],
                    pkgs={"uwsgi": latest},
                    venvs=[
                        Venv(
                            pkgs={
                                "protobuf": ["==3.19.0", latest],
                            },
                        ),
                        # Gevent
                        Venv(
                            env={
                                "DD_PROFILE_TEST_GEVENT": "1",
                            },
                            pkgs={
                                "gunicorn[gevent]": latest,
                                "gevent": latest,
                            },
                        ),
                    ],
                ),
                # Python 3.10
                Venv(
                    pys="3.10",
                    pkgs={"uwsgi": latest},
                    venvs=[
                        Venv(
                            pkgs={
                                "protobuf": ["==3.19.0", latest],
                            },
                        ),
                        # Gevent
                        Venv(
                            env={
                                "DD_PROFILE_TEST_GEVENT": "1",
                            },
                            pkgs={
                                "gunicorn[gevent]": latest,
                            },
                            venvs=[
                                Venv(
                                    pkgs={
                                        "gevent": latest,
                                        "greenlet": latest,
                                    }
                                ),
                                Venv(
                                    pkgs={"gevent": latest},
                                ),
                            ],
                        ),
                    ],
                ),
                # Python >= 3.11
                Venv(
                    pys=select_pys("3.11", "3.13"),
                    pkgs={"uwsgi": latest},
                    venvs=[
                        Venv(
                            pkgs={
                                "protobuf": ["==4.22.0", latest],
                            },
                        ),
                        # Gevent
                        Venv(
                            env={
                                "DD_PROFILE_TEST_GEVENT": "1",
                            },
                            pkgs={"gunicorn[gevent]": latest, "gevent": latest},
                        ),
                    ],
                ),
            ],
        ),
        Venv(
            name="selenium",
            pys=["3.10", "3.12"],
            pkgs={
                "selenium": "~=4.0",
                "webdriver-manager": latest,
            },
            command="pytest --no-cov {cmdargs} -c /dev/null --no-ddtrace tests/contrib/selenium",
            env={
                "DD_AGENT_TRACER_URL": "9126",
            },
            venvs=[
                Venv(
                    venvs=[
                        Venv(
                            name="selenium-pytest-legacy-plugin-true",
                            env={
                                "_TESTED_PYTEST_LEGACY_PLUGIN": "true",
                            },
                        ),
                        Venv(
                            name="selenium-pytest-legacy-plugin-false",
                            env={
                                "_TESTED_PYTEST_LEGACY_PLUGIN": "false",
                            },
                        ),
                    ],
                ),
            ],
        ),
        Venv(
            name="freezegun",
            command="pytest tests/contrib/freezegun {cmdargs}",
            pkgs={
                "pytest-randomly": latest,
            },
            venvs=[
                Venv(
                    pys=["3.10", "3.12"],
                    pkgs={
                        "freezegun": ["~=1.3.0", "~=1.5.0"],
                    },
                ),
            ],
        ),
        Venv(
            name="appsec_integrations_flask",
            command="pytest -vvv {cmdargs} tests/appsec/integrations/flask_tests/",
            pkgs={
                "pytest": latest,
                "pytest-cov": latest,
                "requests": latest,
                "hypothesis": latest,
                "gunicorn": latest,
                "psycopg2-binary": "~=2.9.9",
                "pytest-randomly": latest,
            },
            env={
                "DD_TRACE_AGENT_URL": "http://testagent:9126",
                "_DD_IAST_PATCH_MODULES": "benchmarks.,tests.appsec.",
                "DD_IAST_REQUEST_SAMPLING": "100",
                "DD_IAST_VULNERABILITIES_PER_REQUEST": "100000",
                "DD_IAST_DEDUPLICATION_ENABLED": "false",
            },
            venvs=[
                Venv(
                    pys=["3.8", "3.9"],
                    pkgs={
                        "flask": "~=1.1",
                        "MarkupSafe": "~=1.1",
                        "itsdangerous": "==2.0.1",
                        "Werkzeug": "==2.0.3",
                    },
                ),
                Venv(
                    pys=["3.8", "3.9", "3.10", "3.11"],
                    pkgs={
                        "flask": "~=2.2",
                    },
                ),
                Venv(
                    pys=["3.8", "3.9", "3.10", "3.11", "3.12", "3.13"],
                    pkgs={
                        "flask": "~=2.2",
                    },
                ),
                Venv(
                    pys=["3.8", "3.9", "3.10", "3.11", "3.12", "3.13"],
                    pkgs={
                        "flask": "~=3.0",
                    },
                ),
                Venv(
                    # werkzeug 3.1 drops support for py3.8
                    pys=["3.11", "3.12", "3.13"],
                    pkgs={
                        "flask": "~=3.1",
                        "Werkzeug": "~=3.1",
                    },
                ),
            ],
        ),
        Venv(
            name="appsec_integrations_langchain",
            command="pytest -vvv {cmdargs} tests/appsec/integrations/langchain_tests/",
            pkgs={
                "pytest": latest,
                "pytest-asyncio": latest,
                "pytest-cov": latest,
                "hypothesis": latest,
                "pytest-randomly": latest,
            },
            env={
                "DD_TRACE_AGENT_URL": "http://testagent:9126",
                "AGENT_VERSION": "testagent",
                "_DD_IAST_PATCH_MODULES": "benchmarks.,tests.appsec.",
                "DD_IAST_REQUEST_SAMPLING": "100",
                "DD_IAST_DEDUPLICATION_ENABLED": "false",
            },
            venvs=[
                Venv(
                    pys=["3.9", "3.10", "3.11", "3.12", "3.13"],
                    pkgs={
                        "langchain": "~=0.1",
                        "langchain-experimental": "~=0.1",
                    },
                ),
                Venv(
                    pys=["3.9", "3.10", "3.11", "3.12", "3.13"],
                    pkgs={
                        "langchain": "~=0.2",
                        "langchain-community": "~=0.2",
                        "langchain-experimental": "~=0.2",
                    },
                ),
                Venv(
                    pys=["3.9", "3.10", "3.11", "3.12", "3.13"],
                    pkgs={
                        "langchain": "~=0.3",
                        "langchain-community": "~=0.3",
                        "langchain-experimental": "~=0.3",
                    },
                ),
            ],
        ),
        Venv(
<<<<<<< HEAD
            command="pytest {cmdargs} tests/appsec/contrib_appsec/test_flask.py",
            pys=["3.8", "3.9", "3.10", "3.11", "3.13"],
            pkgs={
                "pytest": latest,
                "pytest-cov": latest,
                "requests": latest,
                "hypothesis": latest,
=======
            name="appsec_threats_django",
            command="pytest {cmdargs} tests/appsec/contrib_appsec/test_django.py",
            pkgs={
                "requests": latest,
>>>>>>> 573a5304
            },
            env={
                "DD_TRACE_AGENT_URL": "http://testagent:9126",
                "AGENT_VERSION": "testagent",
                "DD_REMOTE_CONFIGURATION_ENABLED": "true",
            },
            venvs=[
                Venv(
<<<<<<< HEAD
                    name="appsec_threats_flask_no_iast",
                    env={"DD_IAST_ENABLED": "false"},
                    venvs=FLASK_THREATS_VENVS,
                ),
                Venv(
                    name="appsec_threats_flask_iast",
                    env={
                        "DD_IAST_ENABLED": "true",
                        "DD_IAST_REQUEST_SAMPLING": "100",
                    },
                    venvs=FLASK_THREATS_VENVS,
=======
                    pys=["3.8", "3.9"],
                    pkgs={
                        "django": "~=2.2",
                    },
                    venvs=_appsec_threats_iast_variants,
                ),
                Venv(
                    pys=["3.8", "3.9", "3.10"],
                    pkgs={
                        "django": "~=3.2",
                    },
                    venvs=_appsec_threats_iast_variants,
                ),
                Venv(
                    pys=["3.8", "3.10"],
                    pkgs={
                        "django": "==4.0.10",
                    },
                    venvs=_appsec_threats_iast_variants,
                ),
                Venv(
                    pys=["3.8", "3.11", "3.13"],
                    pkgs={
                        "django": "~=4.2",
                    },
                    venvs=_appsec_threats_iast_variants,
                ),
                Venv(
                    pys=["3.10", "3.13"],
                    pkgs={
                        "django": "~=5.1",
                    },
                    venvs=_appsec_threats_iast_variants,
>>>>>>> 573a5304
                ),
            ],
        ),
    ],
)<|MERGE_RESOLUTION|>--- conflicted
+++ resolved
@@ -80,7 +80,6 @@
     return [version_to_str(version) for version in SUPPORTED_PYTHON_VERSIONS if min_version <= version <= max_version]
 
 
-<<<<<<< HEAD
 # Flask version matrix for appsec_threats_flask
 FLASK_THREATS_VENVS = [
     Venv(
@@ -107,7 +106,11 @@
         pys=["3.8", "3.11", "3.13"],
         pkgs={
             "flask": "~=3.0",
-=======
+        },
+    ),
+]
+
+
 # Common venv configurations for appsec threats testing
 _appsec_threats_iast_variants = [
     Venv(
@@ -119,7 +122,6 @@
         env={
             "DD_IAST_ENABLED": "true",
             "DD_IAST_REQUEST_SAMPLING": "100",
->>>>>>> 573a5304
         },
     ),
 ]
@@ -3462,7 +3464,55 @@
             ],
         ),
         Venv(
-<<<<<<< HEAD
+            name="appsec_threats_django",
+            command="pytest {cmdargs} tests/appsec/contrib_appsec/test_django.py",
+            pkgs={
+                "requests": latest,
+            },
+            env={
+                "DD_TRACE_AGENT_URL": "http://testagent:9126",
+                "AGENT_VERSION": "testagent",
+                "DD_REMOTE_CONFIGURATION_ENABLED": "true",
+            },
+            venvs=[
+                Venv(
+                    pys=["3.8", "3.9"],
+                    pkgs={
+                        "django": "~=2.2",
+                    },
+                    venvs=_appsec_threats_iast_variants,
+                ),
+                Venv(
+                    pys=["3.8", "3.9", "3.10"],
+                    pkgs={
+                        "django": "~=3.2",
+                    },
+                    venvs=_appsec_threats_iast_variants,
+                ),
+                Venv(
+                    pys=["3.8", "3.10"],
+                    pkgs={
+                        "django": "==4.0.10",
+                    },
+                    venvs=_appsec_threats_iast_variants,
+                ),
+                Venv(
+                    pys=["3.8", "3.11", "3.13"],
+                    pkgs={
+                        "django": "~=4.2",
+                    },
+                    venvs=_appsec_threats_iast_variants,
+                ),
+                Venv(
+                    pys=["3.10", "3.13"],
+                    pkgs={
+                        "django": "~=5.1",
+                    },
+                    venvs=_appsec_threats_iast_variants,
+                ),
+            ],
+        ),
+        Venv(
             command="pytest {cmdargs} tests/appsec/contrib_appsec/test_flask.py",
             pys=["3.8", "3.9", "3.10", "3.11", "3.13"],
             pkgs={
@@ -3470,12 +3520,6 @@
                 "pytest-cov": latest,
                 "requests": latest,
                 "hypothesis": latest,
-=======
-            name="appsec_threats_django",
-            command="pytest {cmdargs} tests/appsec/contrib_appsec/test_django.py",
-            pkgs={
-                "requests": latest,
->>>>>>> 573a5304
             },
             env={
                 "DD_TRACE_AGENT_URL": "http://testagent:9126",
@@ -3484,7 +3528,6 @@
             },
             venvs=[
                 Venv(
-<<<<<<< HEAD
                     name="appsec_threats_flask_no_iast",
                     env={"DD_IAST_ENABLED": "false"},
                     venvs=FLASK_THREATS_VENVS,
@@ -3496,41 +3539,6 @@
                         "DD_IAST_REQUEST_SAMPLING": "100",
                     },
                     venvs=FLASK_THREATS_VENVS,
-=======
-                    pys=["3.8", "3.9"],
-                    pkgs={
-                        "django": "~=2.2",
-                    },
-                    venvs=_appsec_threats_iast_variants,
-                ),
-                Venv(
-                    pys=["3.8", "3.9", "3.10"],
-                    pkgs={
-                        "django": "~=3.2",
-                    },
-                    venvs=_appsec_threats_iast_variants,
-                ),
-                Venv(
-                    pys=["3.8", "3.10"],
-                    pkgs={
-                        "django": "==4.0.10",
-                    },
-                    venvs=_appsec_threats_iast_variants,
-                ),
-                Venv(
-                    pys=["3.8", "3.11", "3.13"],
-                    pkgs={
-                        "django": "~=4.2",
-                    },
-                    venvs=_appsec_threats_iast_variants,
-                ),
-                Venv(
-                    pys=["3.10", "3.13"],
-                    pkgs={
-                        "django": "~=5.1",
-                    },
-                    venvs=_appsec_threats_iast_variants,
->>>>>>> 573a5304
                 ),
             ],
         ),
