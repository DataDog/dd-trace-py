from riot import Venv, latest

SUPPORTED_PYTHON_VERSIONS = [2.7, 3.5, 3.6, 3.7, 3.8, 3.9]


def select_pys(min_version=min(SUPPORTED_PYTHON_VERSIONS), max_version=max(SUPPORTED_PYTHON_VERSIONS)):
    """Helper to select python versions from the list of versions we support"""
    return [version for version in SUPPORTED_PYTHON_VERSIONS if min_version <= version <= max_version]


venv = Venv(
    pkgs={"mock": latest, "pytest": latest, "coverage": latest, "pytest-cov": latest, "opentracing": latest},
    venvs=[
        Venv(
            pys="3",
            pkgs={"black": "==20.8b1"},
            venvs=[
                Venv(
                    name="fmt",
                    command="black .",
                ),
                Venv(
                    name="black",
                    command="black {cmdargs}",
                ),
            ],
        ),
        Venv(
            pys=3,
            name="flake8",
            command="flake8 {cmdargs} ddtrace/ tests/",
            pkgs={
                "flake8": ">=3.8,<3.9",
                "flake8-blind-except": latest,
                "flake8-builtins": latest,
                "flake8-docstrings": latest,
                "flake8-logging-format": latest,
                "flake8-rst-docstrings": latest,
                "pygments": latest,
            },
        ),
        Venv(
            name="benchmarks",
            pys=select_pys(),
            pkgs={"pytest-benchmark": latest, "msgpack": latest},
            command="pytest --no-cov {cmdargs} tests/benchmarks",
        ),
        Venv(name="tracer", command="pytest {cmdargs} tests/tracer/", venvs=[Venv(pys=select_pys(), pkgs={"msgpack": latest})]),
        Venv(
            name="cherrypy",
            command="pytest {cmdargs} tests/contrib/cherrypy",
            venvs=[
                Venv(
                    pys=select_pys(),
                    pkgs={
                        "cherrypy": [">=11,<12", ">=12,<13", ">=13,<14", ">=14,<15", ">=15,<16", ">=16,<17", ">=17,<18"],
                    },
                ),
                Venv(
                    pys=select_pys(min_version=3.5),
                    pkgs={
                        "cherrypy": [">=18.0,<19", latest],
                    },
                ),
            ],
        ),
        Venv(
            name="pymongo",
            command="pytest {cmdargs} tests/contrib/pymongo",
            venvs=[
                Venv(
                    pys=select_pys(max_version=3.7),
                    pkgs={
                        "pymongo": [
                            ">=3.0,<3.1",
                            ">=3.1,<3.2",
                            ">=3.2,<3.3",
                            ">=3.3,<3.4",
                            ">=3.4,<3.5",
                            ">=3.5,<3.6",
                            ">=3.6,<3.7",
                            ">=3.7,<3.8",
                            ">=3.8,<3.9",
                            ">=3.9,<3.10",
                            ">=3.10,<3.11",
                            latest,
                        ],
                        "mongoengine": latest,
                    },
                ),
                Venv(
                    pys=select_pys(min_version=3.8),
                    pkgs={
                        "pymongo": [
                            ">=3.0,<3.1",
                            ">=3.1,<3.2",
                            ">=3.2,<3.3",
                            ">=3.3,<3.4",
                            ">=3.5,<3.6",
                            ">=3.6,<3.7",
                            ">=3.7,<3.8",
                            ">=3.8,<3.9",
                            ">=3.9,<3.10",
                            ">=3.10,<3.11",
                            latest,
                        ],
                        "mongoengine": latest,
                    },
                ),
            ],
        ),
        # Django  Python version support
        # 1.11    2.7, 3.4, 3.5, 3.6, 3.7 (added in 1.11.17)
        # 2.0     3.4, 3.5, 3.6, 3.7
        # 2.1     3.5, 3.6, 3.7
        # 2.2     3.5, 3.6, 3.7, 3.8 (added in 2.2.8)
        # 3.0     3.6, 3.7, 3.8
        # 3.1     3.6, 3.7, 3.8
        # Source: https://docs.djangoproject.com/en/dev/faq/install/#what-python-version-can-i-use-with-django
        Venv(
            name="django",
<<<<<<< HEAD
            command="pytest tests/contrib/django",
            pkgs={
                "WebTest": latest,
            },
=======
            command="pytest {cmdargs} tests/contrib/django",
>>>>>>> f82f0324
            venvs=[
                Venv(
                    pys=select_pys(max_version=3.6),
                    pkgs={
                        "django": [">=1.8,<1.9", ">=1.11,<1.12"],
                        "django-pylibmc": ">=0.6,<0.7",
                        "django-redis": ">=4.5,<4.6",
                        "pylibmc": latest,
                        "pytest-django": "==3.10.0",
                        "python-memcached": latest,
                        "redis": ">=2.10,<2.11",
                    },
                ),
                Venv(
                    pys=[3.5],
                    pkgs={
                        "django": [">=2.0,<2.1", ">=2.1,<2.2", ">=2.2,<2.3"],
                        "django-pylibmc": ">=0.6,<0.7",
                        "django-redis": ">=4.5,<4.6",
                        "pylibmc": latest,
                        "pytest-django": "==3.10.0",
                        "python-memcached": latest,
                        "redis": ">=2.10,<2.11",
                    },
                ),
                Venv(
                    pys=select_pys(min_version=3.6),
                    pkgs={
                        "django": [">=2.0,<2.1", ">=2.1,<2.2", ">=2.2,<2.3", ">=3.0,<3.1", latest],
                        "django-pylibmc": ">=0.6,<0.7",
                        "django-redis": ">=4.5,<4.6",
                        "pylibmc": latest,
                        "pytest-django": "==3.10.0",
                        "python-memcached": latest,
                        "redis": ">=2.10,<2.11",
                    },
                ),
                Venv(
                    pys=select_pys(max_version=3.6),
                    env={"TEST_DATADOG_DJANGO_MIGRATION": "1"},
                    pkgs={
                        "pytest-django": "==3.10.0",
                        "django": [">=1.8,<1.9", ">=1.11,<1.12"],
                    },
                ),
                Venv(
                    pys=[3.5],
                    env={"TEST_DATADOG_DJANGO_MIGRATION": "1"},
                    pkgs={
                        "pytest-django": "==3.10.0",
                        "django": [">=2.0,<2.1", ">=2.1,<2.2", ">=2.2,<2.3"],
                    },
                ),
                Venv(
                    pys=select_pys(min_version=3.6),
                    env={"TEST_DATADOG_DJANGO_MIGRATION": "1"},
                    pkgs={
                        "pytest-django": "==3.10.0",
                        "django": [">=2.0,<2.1", ">=2.1,<2.2", ">=2.2,<2.3", ">=3.0,<3.1", latest],
                    },
                ),
            ],
        ),
        Venv(
            name="djangorestframework",
            command="pytest {cmdargs} tests/contrib/djangorestframework",
            venvs=[
                Venv(
                    pys=select_pys(max_version=3.6),
                    pkgs={
                        "django": "==1.11",
                        "djangorestframework": [">=3.4,<3.5", ">=3.7,<3.8"],
                        "pytest-django": "==3.10.0",
                    },
                ),
                Venv(
                    pys=select_pys(min_version=3.5),
                    pkgs={
                        "django": ">=2.2,<2.3",
                        "djangorestframework": [">=3.8,<3.9", ">=3.9,<3.10", latest],
                        "pytest-django": "==3.10.0",
                    },
                ),
                Venv(
                    pys=select_pys(min_version=3.6),
                    pkgs={
                        "django": ">=3.0,<3.1",
                        "djangorestframework": ">=3.10,<3.11",
                        "pytest-django": "==3.10.0",
                    },
                ),
                Venv(
                    pys=select_pys(min_version=3.6),
                    pkgs={
                        "django": latest,
                        "djangorestframework": ">=3.11,<3.12",
                        "pytest-django": "==3.10.0",
                    },
                ),
            ],
        ),
        Venv(
            name="elasticsearch",
            command="pytest {cmdargs} tests/contrib/elasticsearch",
            venvs=[
                Venv(
                    pys=select_pys(max_version=3.8),
                    pkgs={
                        "elasticsearch": [
                            "~=1.6.0",
                            "~=1.7.0",
                            "~=1.8.0",
                            "~=1.9.0",
                            "~=2.3.0",
                            "~=2.4.0",
                            "~=5.1.0",
                            "~=5.2.0",
                            "~=5.3.0",
                            "~=5.4.0",
                            "~=6.3.0",
                            "~=6.4.0",
                            "~=6.8.0",
                            "~=7.0.0",
                            "~=7.1.0",
                            "~=7.5.0",
                        ]
                    },
                ),
                Venv(
                    pys=select_pys(),
                    pkgs={
                        "elasticsearch": [
                            "~=7.6.0",
                            "~=7.8.0",
                            "~=7.10.0",
                            latest,
                        ]
                    },
                ),
                Venv(pys=select_pys(), pkgs={"elasticsearch1": ["~=1.10.0"]}),
                Venv(pys=select_pys(), pkgs={"elasticsearch2": ["~=2.5.0"]}),
                Venv(pys=select_pys(), pkgs={"elasticsearch5": ["~=5.5.0"]}),
                Venv(pys=select_pys(), pkgs={"elasticsearch6": ["~=6.4.0", "~=6.8.0", latest]}),
                Venv(pys=select_pys(), pkgs={"elasticsearch7": ["~=7.6.0", "~=7.8.0", "~=7.10.0", latest]}),
            ],
        ),
        Venv(
            name="psycopg",
            command="pytest {cmdargs} tests/contrib/psycopg",
            venvs = [
                Venv(
                    pys=select_pys(min_version=2.7, max_version=3.6),
                    pkgs={
                        "psycopg2": ["~=2.4.0", "~=2.5.0", "~=2.6.0", "~=2.7.0", "~=2.8.0", latest]
                    },
                ),
                Venv(
                    pys=[3.7],
                    pkgs={
                        "psycopg2": ["~=2.7.0", "~=2.8.0", latest]
                    },
                ),
                Venv(
                    pys=select_pys(min_version=3.8, max_version=3.9),
                    pkgs={
                        "psycopg2": ["~=2.8.0", latest]
                    },
                ),
            ],
        ),
        Venv(
            name="pynamodb",
            command="pytest {cmdargs} tests/contrib/pynamodb",
            venvs=[
                Venv(
                    pys=select_pys(),
                    pkgs={
                        "pynamodb": [">=4.0,<4.1", ">=4.1,<4.2", ">=4.2,<4.3", ">=4.3,<4.4", latest],
                        "moto": ">=1.0,<2.0",
                    },
                ),
            ],
        ),
        Venv(
            name="starlette",
            command="pytest {cmdargs} tests/contrib/starlette",
            venvs=[
                Venv(
                    pys=select_pys(min_version=3.6),
                    pkgs={
                        "starlette": [">=0.13,<0.14", ">=0.14,<0.15", latest],
                        "httpx": latest,
                        "pytest-asyncio": latest,
                        "requests": latest,
                        "aiofiles": latest,
                        "sqlalchemy": latest,
                        "aiosqlite": latest,
                        "databases": latest,
                    },
                ),
            ],
        ),
        Venv(
            name="sqlalchemy",
            command="pytest {cmdargs} tests/contrib/sqlalchemy",
            venvs = [
                Venv(
                    pys=select_pys(),
                    pkgs={
                        "sqlalchemy": ["~=1.0.0", "~=1.1.0", "~=1.2.0", "~=1.3.0", latest],
                        "psycopg2": ["~=2.8.0"],
                        "mysql-connector-python": latest,
                    },
                ),
            ],
        ),
        Venv(
            name="requests",
            command="pytest {cmdargs} tests/contrib/requests",
            venvs=[
                Venv(
                    pys=select_pys(),
                    pkgs={
                        "requests-mock": ">=1.4",
                        "requests": [
                            ">=2.8,<2.9",
                            ">=2.10,<2.11",
                            ">=2.12,<2.13",
                            ">=2.14,<2.15",
                            ">=2.16,<2.17",
                            ">=2.18,<2.19",
                            ">=2.20,<2.21",
                            latest,
                        ],
                    },
                ),
            ],
        ),
        Venv(
            name="wsgi",
            command="pytest {cmdargs} tests/contrib/wsgi",
            venvs=[
                Venv(
                    pys=select_pys(),
                    pkgs={
                        "WebTest": latest,
                    },
                ),
            ],
        ),
        Venv(
            name="boto",
            command="pytest {cmdargs} tests/contrib/boto",
            venvs=[Venv(pys=select_pys(max_version=3.6), pkgs={"boto": latest, "moto": ["<1.0"]})],
        ),
        Venv(
            name="botocore",
            command="pytest {cmdargs} tests/contrib/botocore",
            venvs=[Venv(pys=select_pys(), pkgs={"botocore": latest, "moto": [">=1.0,<2.0"]})],
        ),
        Venv(
            name="mongoengine",
            command="pytest {cmdargs} tests/contrib/mongoengine",
            pkgs={
                "pymongo": latest,
            },
            venvs=[
                Venv(
                    pys=select_pys(),
                    pkgs={
                        # 0.20 dropped support for Python 2.7
                        "mongoengine": [">=0.15,<0.16", ">=0.16,<0.17", ">=0.17,<0.18", ">=0.18,<0.19"]
                    },
                ),
                Venv(
                    pys=select_pys(min_version=3.6),
                    pkgs={"mongoengine": [">=0.20,<0.21", ">=0.21,<0.22", ">=0.22,<0.23", latest]},
                ),
            ],
        ),
        Venv(
            name="asgi",
            pkgs={
                "pytest-asyncio": latest,
                "httpx": latest,
                "asgiref": ["~=3.0.0", "~=3.0"],
            },
            pys=select_pys(min_version=3.6),
            command="pytest {cmdargs} tests/contrib/asgi",
        ),
        Venv(
            name="fastapi",
            command="pytest {cmdargs} tests/contrib/fastapi",
            venvs=[
                Venv(
                    pys=select_pys(min_version=3.6),
                    pkgs={
                        "fastapi": [">=0.51,<0.52", ">=0.55,<0.56", ">=0.60,<0.61", latest],
                        "httpx": latest,
                        "pytest-asyncio": latest,
                        "requests": latest,
                        "aiofiles": latest,
                    },
                ),
            ],
        ),
        Venv(
            name="grpc",
            command="pytest {cmdargs} tests/contrib/grpc",
            pkgs={
                "googleapis-common-protos": latest,
            },
            venvs=[
                Venv(
                    pys=select_pys(max_version=3.6),
                    pkgs={
                        "grpcio": ["~=1.12.0", "~=1.14.0", "~=1.18.0", "~=1.20.0", "~=1.21.0", "~=1.22.0"],
                    },
                ),
                Venv(
                    pys=["3.7"],
                    pkgs={
                        "grpcio": [
                            "~=1.14.0",
                            "~=1.18.0",
                            "~=1.20.0",
                            "~=1.21.0",
                            "~=1.22.0",
                            "~=1.24.0",
                            "~=1.26.0",
                            "~=1.28.0",
                            latest,
                        ],
                    },
                ),
                Venv(
                    pys=select_pys(min_version=3.8),
                    pkgs={
                        "grpcio": ["~=1.24.0", "~=1.26.0", "~=1.28.0", latest],
                    },
                ),
            ],
        ),
    ],
)<|MERGE_RESOLUTION|>--- conflicted
+++ resolved
@@ -119,14 +119,10 @@
         # Source: https://docs.djangoproject.com/en/dev/faq/install/#what-python-version-can-i-use-with-django
         Venv(
             name="django",
-<<<<<<< HEAD
-            command="pytest tests/contrib/django",
+            command="pytest {cmdargs} tests/contrib/django",
             pkgs={
                 "WebTest": latest,
             },
-=======
-            command="pytest {cmdargs} tests/contrib/django",
->>>>>>> f82f0324
             venvs=[
                 Venv(
                     pys=select_pys(max_version=3.6),
