# type: ignore
import logging
from typing import List  # noqa
from typing import Tuple  # noqa

from riot import Venv


logger = logging.getLogger(__name__)
latest = ""


SUPPORTED_PYTHON_VERSIONS: List[Tuple[int, int]] = [
    (3, 8),
    (3, 9),
    (3, 10),
    (3, 11),
    (3, 12),
    (3, 13),
]  # type: List[Tuple[int, int]]


def version_to_str(version: Tuple[int, int]) -> str:
    """Convert a Python version tuple to a string

    >>> version_to_str((3, 8))
    '3.8'
    >>> version_to_str((3, 9))
    '3.9'
    >>> version_to_str((3, 10))
    '3.10'
    >>> version_to_str((3, 11))
    '3.11'
    >>> version_to_str((3, 12))
    '3.12'
    >>> version_to_str((3, ))
    '3'
    """
    return ".".join(str(p) for p in version)


def str_to_version(version: str) -> Tuple[int, int]:
    """Convert a Python version string to a tuple

    >>> str_to_version("3.8")
    (3, 8)
    >>> str_to_version("3.9")
    (3, 9)
    >>> str_to_version("3.10")
    (3, 10)
    >>> str_to_version("3.11")
    (3, 11)
    >>> str_to_version("3.12")
    (3, 12)
    >>> str_to_version("3")
    (3,)
    """
    return tuple(int(p) for p in version.split("."))


MIN_PYTHON_VERSION = version_to_str(min(SUPPORTED_PYTHON_VERSIONS))
MAX_PYTHON_VERSION = version_to_str(max(SUPPORTED_PYTHON_VERSIONS))


def select_pys(min_version: str = MIN_PYTHON_VERSION, max_version: str = MAX_PYTHON_VERSION) -> List[str]:
    """Helper to select python versions from the list of versions we support

    >>> select_pys()
    ['3.8', '3.9', '3.10', '3.11', '3.12', '3.13']
    >>> select_pys(min_version='3')
    ['3.8', '3.9', '3.10', '3.11', '3.12', '3.13']
    >>> select_pys(max_version='3')
    []
    >>> select_pys(min_version='3.8', max_version='3.9')
    ['3.8', '3.9']
    """
    min_version = str_to_version(min_version)
    max_version = str_to_version(max_version)

    return [version_to_str(version) for version in SUPPORTED_PYTHON_VERSIONS if min_version <= version <= max_version]


# Common venv configurations for appsec threats testing
_appsec_threats_iast_variants = [
    Venv(
        env={
            "DD_IAST_ENABLED": "false",
        },
    ),
    Venv(
        env={
            "DD_IAST_ENABLED": "true",
            "DD_IAST_REQUEST_SAMPLING": "100",
            "DD_IAST_DEDUPLICATION_ENABLED": "false",
        },
    ),
]


venv = Venv(
    pkgs={
        "mock": latest,
        "pytest": latest,
        "pytest-mock": latest,
        "coverage": latest,
        "pytest-cov": latest,
        "opentracing": latest,
        "hypothesis": "<6.45.1",
    },
    env={
        "_DD_CIVISIBILITY_USE_CI_CONTEXT_PROVIDER": "1",
        "DD_TESTING_RAISE": "1",
        "DD_REMOTE_CONFIGURATION_ENABLED": "false",
        "DD_INJECTION_ENABLED": "1",
        "DD_INJECT_FORCE": "1",
        "DD_PATCH_MODULES": "unittest:false",
        "CMAKE_BUILD_PARALLEL_LEVEL": "12",
        "CARGO_BUILD_JOBS": "12",
    },
    venvs=[
        Venv(
            name="meta-testing",
            pys=["3.10"],
            command="pytest {cmdargs} --no-ddtrace tests/meta",
            env={
                "DD_CIVISIBILITY_FLAKY_RETRY_ENABLED": "0",
            },
        ),
        Venv(
            name="slotscheck",
            command="python -m slotscheck -v ddtrace/",
            pys=["3.10"],
            pkgs={"slotscheck": "==0.17.0"},
        ),
        Venv(
            name="gitlab-gen-config",
            command="python scripts/gen_gitlab_config.py {cmdargs}",
            pys=["3"],
            pkgs={
                "ruamel.yaml": latest,
                "lxml": latest,
            },
        ),
        Venv(
            name="appsec",
            pys=select_pys(),
            command="pytest {cmdargs} tests/appsec/appsec/",
            pkgs={
                "requests": latest,
                "docker": latest,
            },
            env={
                "DD_CIVISIBILITY_ITR_ENABLED": "0",
            },
        ),
        Venv(
            name="appsec_iast_packages",
            # FIXME: GrpcIO is hanging with 3.13 on CI + hatch for some reason
            pys=["3.8", "3.9", "3.10", "3.11", "3.12"],
            command="pytest {cmdargs} tests/appsec/iast_packages/",
            pkgs={
                "requests": latest,
                "astunparse": latest,
                "flask": latest,
                "virtualenv-clone": latest,
            },
            env={
                "_DD_IAST_PATCH_MODULES": "benchmarks.,tests.appsec",
                "DD_IAST_DEDUPLICATE_ENABLED": "false",
                "DD_IAST_REQUEST_SAMPLING": "100",
            },
        ),
        Venv(
            name="iast_tdd_propagation",
            pys=select_pys(min_version="3.9"),
            command="pytest {cmdargs} tests/appsec/iast_tdd_propagation/",
            pkgs={
                "requests": latest,
                "flask": latest,
                "pycryptodome": latest,
                "sqlalchemy": "~=2.0.23",
                "pony": latest,
                "aiosqlite": latest,
                "tortoise-orm": latest,
                "peewee": latest,
            },
            env={
                "_DD_IAST_PATCH_MODULES": "benchmarks.,tests.appsec",
                "DD_IAST_REQUEST_SAMPLING": "100",
                "DD_IAST_VULNERABILITIES_PER_REQUEST": "100000",
                "DD_IAST_DEDUPLICATE_ENABLED": "false",
            },
        ),
        Venv(
            name="appsec_integrations_django",
            command="pytest -vvv {cmdargs} tests/appsec/integrations/django_tests/",
            pkgs={
                "requests": latest,
                "pylibmc": latest,
                "bcrypt": "==4.2.1",
                "pytest-django[testing]": "==3.10.0",
            },
            env={
                "DD_TRACE_AGENT_URL": "http://testagent:9126",
                "_DD_IAST_PATCH_MODULES": "benchmarks.,tests.appsec.",
                "DD_IAST_REQUEST_SAMPLING": "100",
                "DD_IAST_DEDUPLICATION_ENABLED": "false",
            },
            venvs=[
                Venv(
                    pys=["3.8", "3.9"],
                    pkgs={"django": "~=2.2"},
                ),
                Venv(
                    pys=["3.8", "3.9", "3.10", "3.11", "3.12", "3.13"],
                    pkgs={"django": "~=3.2"},
                ),
                Venv(
                    pys=["3.8", "3.9", "3.10", "3.11", "3.12", "3.13"],
                    pkgs={"django": "==4.0.10"},
                ),
                Venv(
                    pys=["3.8", "3.9", "3.10", "3.11", "3.12", "3.13"],
                    pkgs={"django": "~=4.2"},
                ),
                Venv(
                    pys=["3.10", "3.13"],
                    pkgs={"django": "~=5.1"},
                ),
            ],
        ),
        Venv(
            name="appsec_integrations_fastapi",
            command="pytest {cmdargs} tests/appsec/integrations/fastapi_tests/",
            pkgs={
                "requests": latest,
                "python-multipart": latest,
                "jinja2": latest,
                "httpx": "<0.28.0",
                "uvicorn": "==0.33.0",
            },
            env={
                "DD_TRACE_AGENT_URL": "http://testagent:9126",
                "AGENT_VERSION": "testagent",
                "_DD_IAST_PATCH_MODULES": "benchmarks.,tests.appsec.",
                "DD_IAST_REQUEST_SAMPLING": "100",
                "DD_IAST_VULNERABILITIES_PER_REQUEST": "100000",
                "DD_IAST_DEDUPLICATION_ENABLED": "false",
            },
            venvs=[
                Venv(
                    pys=["3.8"],
                    pkgs={"fastapi": "==0.86.0", "anyio": "==3.7.1"},
                ),
                Venv(
                    pys=["3.8"],
                    pkgs={"fastapi": "==0.94.1"},
                ),
                Venv(
                    pys=["3.8"],
                    pkgs={"fastapi": "~=0.114.2"},
                ),
                Venv(
                    pys=["3.10"],
                    pkgs={"fastapi": "==0.86.0", "anyio": "==3.7.1"},
                ),
                Venv(
                    pys=["3.10"],
                    pkgs={"fastapi": "==0.94.1"},
                ),
                Venv(
                    pys=["3.10"],
                    pkgs={"fastapi": "~=0.114.2"},
                ),
                Venv(
                    pys=["3.13"],
                    pkgs={"fastapi": "==0.86.0", "anyio": "==3.7.1"},
                ),
                Venv(
                    pys=["3.13"],
                    pkgs={"fastapi": "==0.94.1"},
                ),
                Venv(
                    pys=["3.13"],
                    pkgs={"fastapi": "~=0.114.2"},
                ),
            ],
        ),
        Venv(
            name="profile-diff",
            command="python scripts/diff.py {cmdargs}",
            pys="3",
            pkgs={
                "austin-python": "~=1.0",
                "rich": latest,
            },
        ),
        Venv(
            name="appsec_iast_default",
            command="pytest {cmdargs} tests/appsec/iast/",
            pys=select_pys(),
            pkgs={
                "requests": latest,
                "urllib3": latest,
                "pycryptodome": latest,
                "cryptography": latest,
                "astunparse": latest,
                "simplejson": latest,
                "grpcio": latest,
                "pytest-asyncio": latest,
            },
            env={
                "_DD_IAST_PATCH_MODULES": "benchmarks.,tests.appsec.",
                "DD_IAST_REQUEST_SAMPLING": "100",
                "DD_IAST_DEDUPLICATION_ENABLED": "false",
            },
        ),
        Venv(
            name="tracer",
            command="pytest -v {cmdargs} tests/tracer/",
            pkgs={
                "msgpack": latest,
                "coverage": latest,
                "attrs": latest,
                "structlog": latest,
                "httpretty": latest,
                "wheel": latest,
                "fastapi": latest,
                "httpx": latest,
                "pytest-randomly": latest,
                "setuptools": latest,
                "boto3": latest,
            },
            env={
                "DD_CIVISIBILITY_LOG_LEVEL": "none",
                "DD_INSTRUMENTATION_TELEMETRY_ENABLED": "0",
            },
            venvs=[
                Venv(pys=select_pys()),
                # This test variant ensures tracer tests are compatible with both 64bit trace ids.
                # 128bit trace ids are tested by the default case above.
                Venv(
                    name="tracer-128-bit-traceid-disabled",
                    pys=MAX_PYTHON_VERSION,
                    env={
                        "DD_TRACE_128_BIT_TRACEID_GENERATION_ENABLED": "false",
                    },
                ),
                Venv(
                    name="tracer-python-optimize",
                    env={"PYTHONOPTIMIZE": "1"},
                    # Test with the latest version of Python only
                    pys=MAX_PYTHON_VERSION,
                ),
                Venv(
                    name="tracer-legacy-attrs",
                    pkgs={"cattrs": "<23.2.0", "attrs": "==22.1.0"},
                    # Test with the min version of Python only, attrs 20.1.0 is not compatible with Python 3.12
                    pys=MIN_PYTHON_VERSION,
                ),
            ],
        ),
        Venv(
            name="telemetry",
            command="pytest {cmdargs} tests/telemetry/",
            pys=select_pys(),
            pkgs={
                "requests": latest,
                "gunicorn": latest,
                "flask": "<=2.2.3",
                "httpretty": "<1.1",
                "werkzeug": "<2.0",
                "pytest-randomly": latest,
                "markupsafe": "<2.0",
            },
        ),
        Venv(
            name="integration",
            # Enabling coverage for integration tests breaks certain tests in CI
            # Also, running two separate pytest sessions, the ``civisibility`` one with --no-ddtrace
            command="pytest -vv --no-ddtrace --no-cov --ignore-glob='*civisibility*' {cmdargs} tests/integration/",
            pkgs={"msgpack": [latest], "coverage": latest, "pytest-randomly": latest},
            pys=select_pys(),
            venvs=[
                Venv(
                    name="integration-latest",
                    env={
                        "AGENT_VERSION": "latest",
                    },
                ),
                Venv(
                    name="integration-snapshot",
                    env={
                        "DD_TRACE_AGENT_URL": "http://localhost:9126",
                        "AGENT_VERSION": "testagent",
                    },
                ),
            ],
        ),
        Venv(
            name="integration-civisibility",
            # Enabling coverage for integration tests breaks certain tests in CI
            # Also, running two separate pytest sessions, the ``civisibility`` one with --no-ddtrace
            command="pytest --no-cov --no-ddtrace {cmdargs} tests/integration/test_integration_civisibility.py",
            pkgs={"msgpack": [latest], "coverage": latest, "pytest-randomly": latest},
            pys=select_pys(),
            venvs=[
                Venv(
                    name="integration-latest-civisibility",
                    env={
                        "AGENT_VERSION": "latest",
                    },
                ),
                Venv(
                    name="integration-snapshot-civisibility",
                    env={
                        "DD_TRACE_AGENT_URL": "http://localhost:9126",
                        "AGENT_VERSION": "testagent",
                    },
                ),
            ],
        ),
        Venv(
            name="datastreams",
            command="pytest --no-cov {cmdargs} tests/datastreams/",
            pkgs={
                "msgpack": [latest],
                "pytest-randomly": latest,
            },
            pys=select_pys(max_version="3.12"),
            venvs=[
                Venv(
                    name="datastreams-latest",
                    env={
                        "AGENT_VERSION": "latest",
                    },
                ),
            ],
        ),
        # Internal coverage (dd_coverage to distinguish from regular coverage)
        # has version-specific code so tests are run across all supported versions
        Venv(
            name="dd_coverage",
            command="pytest --no-cov {cmdargs} tests/coverage -s",
            pys=select_pys(max_version="3.12"),
        ),
        Venv(
            name="internal",
            env={
                "DD_INSTRUMENTATION_TELEMETRY_ENABLED": "0",
            },
            command="pytest -v {cmdargs} tests/internal/",
            pkgs={
                "httpretty": latest,
                "gevent": latest,
                "pytest-randomly": latest,
                "python-json-logger": "==2.0.7",
                "pyfakefs": latest,
                "pytest-benchmark": latest,
            },
            venvs=[
                Venv(
                    pys=select_pys(min_version="3.8", max_version="3.11"),
                    pkgs={
                        "pytest-asyncio": "~=0.23.7",
                    },
                ),
                Venv(
                    pys=select_pys(min_version="3.12"),
                    pkgs={
                        "pytest-asyncio": "~=0.23.7",
                        "setuptools": latest,
                    },
                ),
            ],
        ),
        Venv(
            name="lib_injection",
            command="pytest {cmdargs} tests/lib_injection/test_guardrails.py",
            venvs=[
                Venv(
                    pys=select_pys(),
                    pkgs={
                        "PyYAML": latest,
                        "pytest-randomly": latest,
                    },
                ),
            ],
        ),
        Venv(
            name="gevent",
            command="pytest {cmdargs} tests/contrib/gevent",
            pkgs={
                "elasticsearch": latest,
                "pynamodb": "<6.0",
                "pytest-randomly": latest,
            },
            venvs=[
                Venv(
                    pkgs={
                        "aiobotocore": "<=2.3.1",
                        "aiohttp": latest,
                        "botocore": latest,
                        "requests": latest,
                        "opensearch-py": latest,
                    },
                    venvs=[
                        Venv(
                            pys="3.8",
                            pkgs={
                                "gevent": "~=20.12.0",
                                # greenlet v1.0.0 adds support for contextvars
                                "greenlet": "~=1.0.0",
                            },
                        ),
                        Venv(
                            pys="3.9",
                            pkgs={
                                # https://github.com/gevent/gevent/issues/2076
                                "gevent": ["~=21.1.0", "<21.8.0"],
                                "greenlet": "~=1.0",
                            },
                        ),
                        Venv(
                            # gevent added support for Python 3.10 in 21.8.0
                            pys="3.10",
                            pkgs={
                                "gevent": ["~=21.12.0", latest],
                            },
                        ),
                        Venv(
                            pys="3.11",
                            pkgs={
                                "gevent": ["~=22.10.0", latest],
                            },
                        ),
                        Venv(
                            pys=select_pys(min_version="3.12"),
                            pkgs={
                                "gevent": [latest],
                            },
                        ),
                    ],
                ),
            ],
        ),
        Venv(
            name="runtime",
            command="pytest {cmdargs} tests/runtime/",
            venvs=[
                Venv(
                    pys=select_pys(),
                    pkgs={
                        "msgpack": latest,
                        "pytest-randomly": latest,
                    },
                )
            ],
        ),
        Venv(
            name="smoke_test",
            command="python tests/smoke_test.py {cmdargs}",
            venvs=[
                Venv(
                    pys=select_pys(),
                )
            ],
        ),
        Venv(
            name="ddtracerun",
            command="pytest {cmdargs} --no-cov tests/commands/test_runner.py",
            venvs=[
                Venv(
                    pys=select_pys(),
                    pkgs={
                        "redis": latest,
                        "gevent": latest,
                        "pytest-randomly": latest,
                    },
                ),
            ],
        ),
        Venv(
            name="debugger",
            command="pytest {cmdargs} tests/debugging/",
            pkgs={
                "msgpack": latest,
                "httpretty": latest,
                "typing-extensions": latest,
                "pytest-asyncio": latest,
            },
            pys=select_pys(),
        ),
        Venv(
            name="errortracker",
            command="pytest {cmdargs} tests/errortracking/",
            pkgs={
                "flask": latest,
            },
            pys=select_pys(min_version="3.10"),
        ),
        Venv(
            name="vendor",
            command="pytest {cmdargs} tests/vendor/",
            pys=select_pys(),
            pkgs={
                "msgpack": ["~=1.0.0", latest],
                "pytest-randomly": latest,
            },
        ),
        Venv(
            name="vertica",
            command="pytest {cmdargs} tests/contrib/vertica/",
            pys=select_pys(max_version="3.9"),
            pkgs={
                "vertica-python": [">=0.6.0,<0.7.0", ">=0.7.0,<0.8.0"],
                "pytest-randomly": latest,
            },
            # venvs=[
            # FIXME: tests fail on vertica 1.x
            # Venv(
            #     # vertica-python added support for Python 3.9/3.10 in 1.0
            #     pys=select_pys(min_version="3.8", max_version="3.10"),
            #     pkgs={"vertica-python": ["~=1.0", latest]},
            # ),
            # Venv(
            #     # vertica-python added support for Python 3.11 in 1.2
            #     pys="3.11",
            #     pkgs={"vertica-python": ["~=1.2", latest]},
            # ),
            # ],
        ),
        Venv(
            name="wait",
            command="python tests/wait-for-services.py {cmdargs}",
            # Default Python 3 (3.10) collections package breaks with kombu/vertica, so specify Python 3.9 instead.
            pys="3.9",
            create=True,
            skip_dev_install=True,
            pkgs={
                "cassandra-driver": latest,
                "psycopg2-binary": latest,
                "mysql-connector-python": "!=8.0.18",
                "vertica-python": ">=0.6.0,<0.7.0",
                "kombu": ">=4.2.0,<4.3.0",
                "pytest-randomly": latest,
                "requests": latest,
            },
            env={
                "DD_TRACE_AGENT_URL": "http://testagent:9126",
                "AGENT_VERSION": "testagent",
            },
        ),
        Venv(
            name="httplib",
            command="pytest {cmdargs} tests/contrib/httplib",
            pkgs={
                "pytest-randomly": latest,
            },
            pys=select_pys(),
        ),
        Venv(
            name="logging",
            command="pytest {cmdargs} tests/contrib/logging",
            pkgs={
                "pytest-randomly": latest,
            },
            pys=select_pys(),
        ),
        Venv(
            name="falcon",
            command="pytest {cmdargs} tests/contrib/falcon",
            pkgs={
                "pytest-randomly": latest,
            },
            venvs=[
                Venv(
                    pys=select_pys(min_version="3.8", max_version="3.12"),
                    pkgs={
                        "falcon": [
                            "~=3.0.0",
                            "~=3.0",  # latest 3.x
                            latest,
                        ],
                    },
                ),
                Venv(
                    pys=select_pys(min_version="3.13"),
                    pkgs={
                        "falcon": [
                            "~=4.0",  # latest 4.x
                            latest,
                        ],
                    },
                ),
            ],
        ),
        Venv(
            name="bottle",
            pkgs={
                "WebTest": latest,
                "pytest-randomly": latest,
            },
            venvs=[
                Venv(
                    command="pytest {cmdargs} --ignore='tests/contrib/bottle/test_autopatch.py' tests/contrib/bottle/",
                    venvs=[
                        Venv(
                            pys=select_pys(max_version="3.9"),
                            pkgs={"bottle": [">=0.12,<0.13", latest]},
                        ),
                    ],
                ),
                Venv(
                    command="python tests/ddtrace_run.py pytest {cmdargs} tests/contrib/bottle/test_autopatch.py",
                    env={"DD_SERVICE": "bottle-app"},
                    venvs=[
                        Venv(
                            pys=select_pys(max_version="3.9"),
                            pkgs={"bottle": [">=0.12,<0.13", latest]},
                        ),
                    ],
                ),
            ],
        ),
        Venv(
            name="celery",
            command="pytest {cmdargs} tests/contrib/celery",
            pkgs={
                "more_itertools": "<8.11.0",
                "pytest-randomly": latest,
            },
            venvs=[
                # Celery 4.3 wants Kombu >= 4.4 and Redis >= 3.2
                # Split into <3.8 and >=3.8 to pin importlib_metadata dependency for kombu
                #     # celery added support for Python 3.9 in 4.x
                #     pys=select_pys(min_version="3.8", max_version="3.9"),
                #     pkgs={
                #         "pytest": "~=4.0",
                #         "celery": [
                #             "latest",  # most recent 4.x
                #         ],
                #         "redis": "~=3.5",
                #         "kombu": "~=4.4",
                #     },
                # ),
                # Celery 5.x wants Python 3.6+
                # Split into <3.8 and >=3.8 to pin importlib_metadata dependency for kombu
                Venv(
                    pys=select_pys(min_version="3.8", max_version="3.9"),
                    env={
                        # https://docs.celeryproject.org/en/v5.0.5/userguide/testing.html#enabling
                        "PYTEST_PLUGINS": "celery.contrib.pytest",
                    },
                    pkgs={
                        "celery": [
                            "~=5.2",
                            latest,
                        ],
                        "redis": "~=3.5",
                    },
                ),
                Venv(
                    pys=select_pys(min_version="3.10"),
                    env={
                        # https://docs.celeryproject.org/en/v5.0.5/userguide/testing.html#enabling
                        "PYTEST_PLUGINS": "celery.contrib.pytest",
                    },
                    pkgs={
                        "celery[redis]": [
                            latest,
                        ],
                    },
                ),
            ],
        ),
        Venv(
            name="cherrypy",
            command="python -m pytest {cmdargs} tests/contrib/cherrypy",
            pkgs={
                "pytest-randomly": latest,
            },
            venvs=[
                Venv(
                    pys=select_pys(max_version="3.10"),
                    pkgs={
                        "cherrypy": [
                            "~=17.0.0",
                            ">=17,<18",
                        ],
                        "more_itertools": "<8.11.0",
                        "typing-extensions": latest,
                    },
                ),
                Venv(
                    # cherrypy added support for Python 3.11 in 18.7
                    pys=select_pys(min_version="3.8"),
                    pkgs={
                        "cherrypy": [">=18.0,<19", latest],
                        "more_itertools": "<8.11.0",
                    },
                ),
            ],
        ),
        Venv(
            name="pymongo",
            command="pytest {cmdargs} tests/contrib/pymongo",
            pkgs={
                "mongoengine": latest,
                "pytest-randomly": latest,
            },
            venvs=[
                # ddtrace patches different methods for the following pymongo version:
                # pymmongo<3.9, 3.9<=pymongo<3.12, 3.12<=pymongo<4.5, pymongo>=4.5
                # To get full test coverage we must test all these version ranges
                Venv(
                    pys=select_pys(min_version="3.8", max_version="3.9"),
                    pkgs={"pymongo": ["~=3.8.0", "~=3.9.0", "~=3.11", "~=4.0", latest]},
                ),
                Venv(
                    # pymongo added support for Python 3.10 in 3.12.1
                    # pymongo added support for Python 3.11 in 3.12.3
                    pys=select_pys(min_version="3.10"),
                    pkgs={"pymongo": ["~=3.12.3", "~=4.0", latest]},
                ),
            ],
        ),
        Venv(
            name="ddtrace_api",
            command="pytest {cmdargs} tests/contrib/ddtrace_api",
            pkgs={"ddtrace-api": "==0.0.1", "requests": latest},
            pys=select_pys(min_version="3.8"),
        ),
        # Django  Python version support
        # 2.2     3.5, 3.6, 3.7, 3.8  3.9
        # 3.2     3.6, 3.7, 3.8, 3.9, 3.10
        # 4.0     3.8, 3.9, 3.10
        # 4.1     3.8, 3.9, 3.10, 3.11
        # 4.2     3.8, 3.9, 3.10, 3.11
        # 5.0     3.10, 3.11, 3.12
        # Source: https://docs.djangoproject.com/en/dev/faq/install/#what-python-version-can-i-use-with-django
        Venv(
            name="django",
            command="pytest {cmdargs} tests/contrib/django",
            pkgs={
                "django-redis": ">=4.5,<4.6",
                "django-pylibmc": ">=0.6,<0.7",
                "daphne": [latest],
                "requests": [latest],
                "redis": ">=2.10,<2.11",
                "psycopg2-binary": [">=2.8.6"],  # We need <2.9.0 for Python 2.7, and >2.9.0 for 3.9+
                "pytest-django[testing]": "==3.10.0",
                "pylibmc": latest,
                "python-memcached": latest,
                "pytest-randomly": latest,
                "django-q": latest,
                "spyne": latest,
                "zeep": latest,
                "bcrypt": "==4.2.1",
            },
            env={
                "DD_CIVISIBILITY_ITR_ENABLED": "0",
                "DD_IAST_REQUEST_SAMPLING": "100",  # Override default 30% to analyze all IAST requests
            },
            venvs=[
                Venv(
                    # django dropped support for Python 3.8/3.9 in 5.0
                    # limit tests to only the main django test files to avoid import errors due to some tests
                    # targeting newer django versions
                    pys=select_pys(min_version="3.8", max_version="3.9"),
                    command="pytest {cmdargs} --ignore=tests/contrib/django/test_django_snapshots.py \
                        --ignore=tests/contrib/django/test_django_wsgi.py tests/contrib/django",
                    pkgs={
                        "django": ["~=2.2.0", "~=3.0.0", "~=4.0"],
                        "channels": latest,
                    },
                ),
                Venv(
                    # django started supporting psycopg3 in 4.2 for versions >3.1.8
                    pys=select_pys(min_version="3.8", max_version="3.13"),
                    pkgs={
                        "django": ["~=4.2"],
                        "psycopg": latest,
                        "channels": latest,
                    },
                ),
            ],
        ),
        Venv(
            name="django:django_hosts",
            command="pytest {cmdargs} tests/contrib/django_hosts",
            pkgs={
                "pytest-django[testing]": [
                    "==3.10.0",
                ],
                "pytest-randomly": latest,
                "setuptools": latest,
            },
            venvs=[
                Venv(
                    pys=select_pys(min_version="3.8"),
                    pkgs={
                        "django_hosts": "~=4.0",
                        "django": "~=3.2",
                    },
                ),
                Venv(
                    pys=select_pys(min_version="3.8"),
                    pkgs={
                        "django_hosts": ["~=5.0", latest],
                        "django": "~=4.0",
                    },
                ),
            ],
        ),
        Venv(
            name="django:djangorestframework",
            command="pytest -n 8 {cmdargs} tests/contrib/djangorestframework",
            pkgs={
                "pytest-django[testing]": "==3.10.0",
                "pytest-randomly": latest,
                "pytest-xdist": latest,
            },
            venvs=[
                Venv(
                    # djangorestframework dropped support for Django 2.x in 3.14
                    pys=select_pys(min_version="3.8", max_version="3.9"),
                    pkgs={
                        "django": ">=2.2,<2.3",
                        "djangorestframework": ["==3.12.4", "==3.13.1"],
                    },
                ),
                Venv(
                    pys=select_pys(min_version="3.8"),
                    pkgs={
                        "django": "~=3.2",
                        "djangorestframework": ">=3.11,<3.12",
                    },
                ),
                Venv(
                    pys=select_pys(min_version="3.8"),
                    pkgs={
                        "django": ["~=4.0"],
                        "djangorestframework": ["~=3.13", latest],
                    },
                ),
            ],
        ),
        Venv(
            name="django:celery",
            command="pytest {cmdargs} tests/contrib/django_celery",
            pkgs={
                # The test app was built with Django 2. We don't need to test
                # other versions as the main purpose of these tests is to ensure
                # an error-free interaction between Django and Celery. We find
                # that we currently have no reasons for expanding this matrix.
                "celery": latest,
                "gevent": latest,
                "requests": latest,
                "typing-extensions": latest,
                "pytest-randomly": latest,
            },
            venvs=[
                Venv(
                    pys=select_pys(min_version="3.8", max_version="3.11"),
                    pkgs={
                        "sqlalchemy": "~=1.2.18",
                        "django": "~=2.2.0",
                    },
                ),
                Venv(
                    pys="3.12",
                    pkgs={
                        "sqlalchemy": latest,
                        "django": latest,
                    },
                ),
            ],
        ),
        Venv(
            name="dramatiq",
            command="pytest {cmdargs} tests/contrib/dramatiq",
            venvs=[
                Venv(
                    pys=select_pys(min_version="3.8", max_version="3.9"),
                    pkgs={"dramatiq": "~=1.10.0", "pytest": latest, "redis": latest, "pika": latest},
                ),
                Venv(
                    pys=select_pys(),
                    pkgs={"dramatiq": latest, "pytest": latest, "redis": latest},
                ),
            ],
        ),
        Venv(
            name="elasticsearch",
            command="pytest {cmdargs} tests/contrib/elasticsearch/test_elasticsearch.py",
            pkgs={
                "pytest-randomly": latest,
            },
            venvs=[
                Venv(
                    pys=select_pys(),
                    pkgs={
                        "elasticsearch": [
                            "~=7.13.0",  # latest to support unofficial Elasticsearch servers, released Jul 2021
                            "~=7.17",
                            "==8.0.1",  # 8.0.0 has a bug that interferes with tests
                            latest,
                        ]
                    },
                ),
                Venv(pys=select_pys(), pkgs={"elasticsearch1": ["~=1.10.0"]}),
                Venv(pys=select_pys(), pkgs={"elasticsearch2": ["~=2.5.0"]}),
                Venv(pys=select_pys(), pkgs={"elasticsearch5": ["~=5.5.0"]}),
                Venv(pys=select_pys(), pkgs={"elasticsearch6": ["~=6.8.0"]}),
                Venv(pys=select_pys(), pkgs={"elasticsearch7": ["~=7.13.0", latest]}),
                Venv(pys=select_pys(), pkgs={"elasticsearch8": ["~=8.0.1", latest]}),
            ],
        ),
        Venv(
            name="elasticsearch:multi",
            command="pytest {cmdargs} tests/contrib/elasticsearch/test_elasticsearch_multi.py",
            venvs=[
                Venv(
                    pys=select_pys(),
                    pkgs={
                        "elasticsearch": latest,
                        "elasticsearch7": latest,
                        "pytest-randomly": latest,
                    },
                ),
            ],
        ),
        Venv(
            name="elasticsearch:async",
            command="pytest {cmdargs} tests/contrib/elasticsearch/test_async.py",
            env={"AIOHTTP_NO_EXTENSIONS": "1"},  # needed until aiohttp is updated to support python 3.12
            venvs=[
                Venv(
                    pys=select_pys(),
                    pkgs={
                        "elasticsearch[async]": latest,
                        "elasticsearch7[async]": latest,
                        "opensearch-py[async]": latest,
                        "pytest-randomly": latest,
                    },
                ),
            ],
        ),
        Venv(
            name="elasticsearch:opensearch",
            # avoid running tests in ElasticsearchPatchTest, only run tests with OpenSearchPatchTest configurations
            command="pytest {cmdargs} tests/contrib/elasticsearch/test_opensearch.py -k 'not ElasticsearchPatchTest'",
            pys=select_pys(),
            pkgs={
                "opensearch-py[requests]": ["~=1.1.0", "~=2.0.0", latest],
                "pytest-randomly": latest,
            },
        ),
        Venv(
            name="flask",
            command="pytest {cmdargs} tests/contrib/flask",
            pkgs={
                "blinker": latest,
                "requests": latest,
                "werkzeug": "~=2.0",
                "urllib3": "~=1.0",
                "pytest-randomly": latest,
                "importlib_metadata": latest,
                "flask-openapi3": latest,
            },
            venvs=[
                # Flask 1.x.x
                Venv(
                    pys=select_pys(max_version="3.9"),
                    pkgs={
                        "flask": "~=1.0",
                        # https://github.com/pallets/itsdangerous/issues/290
                        # DEV: Breaking change made in 2.1.0 release
                        "itsdangerous": "<2.1.0",
                        # https://github.com/pallets/markupsafe/issues/282
                        # DEV: Breaking change made in 2.1.0 release
                        "markupsafe": "<2.0",
                        # DEV: Flask 1.0.x is missing a maximum version for werkzeug dependency
                        "werkzeug": "<2.0",
                    },
                ),
                Venv(
                    pys=select_pys(max_version="3.9"),
                    command="python tests/ddtrace_run.py pytest {cmdargs} tests/contrib/flask_autopatch",
                    env={
                        "DD_SERVICE": "test.flask.service",
                        "DD_PATCH_MODULES": "jinja2:false",
                    },
                    pkgs={
                        "flask": "~=1.0",
                        # https://github.com/pallets/itsdangerous/issues/290
                        # DEV: Breaking change made in 2.0 release
                        "itsdangerous": "<2.0",
                        # https://github.com/pallets/markupsafe/issues/282
                        # DEV: Breaking change made in 2.1.0 release
                        "markupsafe": "<2.0",
                        # DEV: Flask 1.0.x is missing a maximum version for werkzeug dependency
                        "werkzeug": "<2.0",
                    },
                ),
                Venv(
                    pys=select_pys(min_version="3.8"),
                    pkgs={
                        "flask": [
                            "~=2.0",
                            "~=3.0.0",
                            latest,
                        ],
                        # Flask 3.x.x requires Werkzeug >= 3.0.0
                        "werkzeug": ">=3.0",
                    },
                ),
                Venv(
                    pys=select_pys(min_version="3.8"),
                    command="python tests/ddtrace_run.py pytest {cmdargs} tests/contrib/flask_autopatch",
                    env={
                        "DD_SERVICE": "test.flask.service",
                        "DD_PATCH_MODULES": "jinja2:false",
                    },
                    pkgs={
                        "flask": [
                            "~=3.0.0",
                            latest,
                        ],
                        # Flask 3.x.x requires Werkzeug >= 3.0.0
                        "werkzeug": ">=3.0",
                    },
                ),
            ],
        ),
        Venv(
            name="flask_cache",
            command="pytest {cmdargs} tests/contrib/flask_cache",
            pkgs={
                "python-memcached": latest,
                "redis": "~=2.0",
                "blinker": latest,
                "pytest-randomly": latest,
            },
            venvs=[
                Venv(
                    pkgs={
                        "flask": "~=0.12.0",
                        "Werkzeug": ["<1.0"],
                        "Flask-Cache": "~=0.13.1",
                        "werkzeug": "<1.0",
                        "pytest": "~=6.0",
                        "pytest-mock": "==2.0.0",
                        "pytest-cov": "~=3.0",
                        "Jinja2": "~=2.10.0",
                        "more_itertools": "<8.11.0",
                        # https://github.com/pallets/itsdangerous/issues/290
                        # DEV: Breaking change made in 2.0 release
                        "itsdangerous": "<2.0",
                        # https://github.com/pallets/markupsafe/issues/282
                        # DEV: Breaking change made in 2.1.0 release
                        "markupsafe": "<2.0",
                    },
                    venvs=[
                        Venv(pys=select_pys(min_version="3.8", max_version="3.9"), pkgs={"exceptiongroup": latest}),
                    ],
                ),
                Venv(
                    pkgs={
                        "flask": "~=1.1.0",
                        "flask-caching": ["~=1.10.0", latest],
                        # https://github.com/pallets/itsdangerous/issues/290
                        # DEV: Breaking change made in 2.0 release
                        "itsdangerous": "<2.0",
                        # https://github.com/pallets/markupsafe/issues/282
                        # DEV: Breaking change made in 2.1.0 release
                        "markupsafe": "<2.0",
                    },
                    venvs=[
                        Venv(
                            pys=select_pys(min_version="3.8", max_version="3.11"),
                        ),
                        Venv(pys=select_pys(min_version="3.12"), pkgs={"redis": latest}),
                    ],
                ),
                Venv(
                    pkgs={
                        "flask": [latest],
                        "flask-caching": ["~=1.10.0", latest],
                    },
                    venvs=[
                        Venv(
                            pys=select_pys(min_version="3.8", max_version="3.11"),
                        ),
                        Venv(pys=select_pys(min_version="3.12"), pkgs={"redis": latest}),
                    ],
                ),
            ],
        ),
        Venv(
            name="mako",
            command="pytest {cmdargs} tests/contrib/mako",
            pys=select_pys(),
            pkgs={
                "mako": ["~=1.0.0", latest],
                "pytest-randomly": latest,
            },
        ),
        Venv(
            name="mysql",
            command="pytest {cmdargs} tests/contrib/mysql",
            pkgs={
                "pytest-randomly": latest,
            },
            venvs=[
                Venv(
                    pys=select_pys(min_version="3.8", max_version="3.9"),
                    pkgs={"mysql-connector-python": ["==8.0.5", latest]},
                ),
                Venv(
                    # mysql-connector-python added support for Python 3.10 in 8.0.28
                    pys="3.10",
                    pkgs={"mysql-connector-python": ["~=8.0.28", latest]},
                ),
                Venv(
                    # mysql-connector-python added support for Python 3.11 in 8.0.31
                    pys="3.11",
                    pkgs={"mysql-connector-python": ["~=8.0.31", latest]},
                ),
                Venv(
                    pys=select_pys(min_version="3.12"),
                    pkgs={"mysql-connector-python": latest},
                ),
            ],
        ),
        Venv(
            name="psycopg:psycopg2",
            command="pytest {cmdargs} tests/contrib/psycopg2",
            pkgs={
                "pytest-randomly": latest,
            },
            venvs=[
                Venv(
                    pys="3.8",
                    pkgs={"psycopg2-binary": "~=2.8.0"},
                ),
                Venv(
                    pys=select_pys(min_version="3.8", max_version="3.12"),
                    # psycopg2-binary added support for Python 3.9/3.10 in 2.9.1
                    # psycopg2-binary added support for Python 3.11 in 2.9.2
                    pkgs={"psycopg2-binary": ["~=2.9.2", latest]},
                ),
            ],
        ),
        Venv(
            name="psycopg",
            command="pytest {cmdargs} tests/contrib/psycopg",
            pkgs={
                "pytest-randomly": latest,
            },
            venvs=[
                Venv(
                    venvs=[
                        Venv(
                            pys=select_pys(min_version="3.8", max_version="3.9"),
                            pkgs={
                                "psycopg": "~=3.0.0",
                                "pytest-asyncio": "==0.21.1",
                            },
                        ),
                        Venv(
                            pys=select_pys(min_version="3.8", max_version="3.11"),
                            pkgs={
                                "psycopg": latest,
                                "pytest-asyncio": "==0.21.1",
                            },
                        ),
                        Venv(
                            pys=select_pys(min_version="3.12", max_version="3.12"),
                            pkgs={
                                "psycopg": latest,
                                "pytest-asyncio": "==0.23.7",
                            },
                        ),
                    ],
                ),
            ],
        ),
        Venv(
            name="appsec_iast_memcheck",
            command="pytest --memray --stacks=35 {cmdargs} tests/appsec/iast_memcheck/",
            pys=select_pys(),
            pkgs={
                "requests": latest,
                "urllib3": latest,
                "pycryptodome": latest,
                "cryptography": latest,
                "pytest-memray": latest,
                "psycopg2-binary": "~=2.9.9",
                "pytest-randomly": latest,
            },
            env={
                "_DD_IAST_PATCH_MODULES": "benchmarks.,tests.appsec.",
                "DD_IAST_REQUEST_SAMPLING": "100",
                "DD_IAST_DEDUPLICATION_ENABLED": "false",
            },
        ),
        Venv(
            name="pymemcache",
            pys=select_pys(),
            pkgs={
                "pytest-randomly": latest,
                "pymemcache": [
                    "~=3.4.2",
                    "~=3.5",
                    latest,
                ],
            },
            venvs=[
                Venv(command="pytest {cmdargs} --ignore=tests/contrib/pymemcache/autopatch tests/contrib/pymemcache"),
                Venv(command="python tests/ddtrace_run.py pytest {cmdargs} tests/contrib/pymemcache/autopatch/"),
            ],
        ),
        Venv(
            name="appsec_integrations_pygoat",
            pys=["3.10", "3.11", "3.12"],
            pkgs={
                "requests": latest,
                "pyyaml": "==6.0.1",
            },
            env={
                "DD_CIVISIBILITY_ITR_ENABLED": "false",
                "DD_IAST_REQUEST_SAMPLING": "100",
                "DD_IAST_ENABLED": "true",
                "_DD_IAST_DEBUG": "false",
                "DD_IAST_VULNERABILITIES_PER_REQUEST": "100",
                "DD_REMOTE_CONFIGURATION_ENABLED": "true",
                "DD_IAST_DEDUPLICATION_ENABLED": "false",
                "DD_TRACE_AGENT_URL": "http://0.0.0.0:9126",
                "DD_FAST_BUILD": "1",
                "PYDONTWRITEBYTECODE": "1",
                "PYTHONUNBUFFERED": "1",
            },
            command="bash tests/appsec/integrations/pygoat_tests/run_pygoat.sh tests/appsec/integrations/pygoat_tests/",
        ),
        Venv(
            name="pynamodb",
            command="pytest -n 8 {cmdargs} tests/contrib/pynamodb",
            # TODO: Py312 requires changes to test code
            venvs=[
                Venv(
                    pys=select_pys(min_version="3.8", max_version="3.8"),
                    pkgs={
                        "pynamodb": ["~=5.0.0"],
                        "botocore": ["<=1.25.0"],
                        "moto": ">=1.0,<2.0",
                        "cfn-lint": "~=0.53.1",
                        "Jinja2": "~=2.10.0",
                        "pytest-randomly": latest,
                        "pytest-xdist": latest,
                    },
                ),
                Venv(
                    pys=select_pys(min_version="3.8", max_version="3.11"),
                    pkgs={
                        "pynamodb": ["~=5.3", "<6.0"],
                        "moto": ">=1.0,<2.0",
                        "cfn-lint": "~=0.53.1",
                        "Jinja2": "~=2.10.0",
                        "pytest-randomly": latest,
                        "pytest-xdist": latest,
                    },
                ),
            ],
        ),
        Venv(
            name="starlette",
            command="pytest {cmdargs} tests/contrib/starlette",
            pkgs={
                "httpx": latest,
                "pytest-asyncio": "==0.21.1",
                "greenlet": "==3.0.3",
                "requests": latest,
                "aiofiles": latest,
                "sqlalchemy": "<2.0",
                "aiosqlite": latest,
                "databases": latest,
                "pytest-randomly": latest,
                "anyio": "<4.0",
            },
            venvs=[
                # starlette added new TestClient after v0.20
                # starlette added new root_path/path definitions after v0.33
                Venv(
                    # starlette added support for Python 3.9 in 0.14
                    pys=select_pys(min_version="3.8", max_version="3.9"),
                    pkgs={"starlette": ["~=0.14.0", "~=0.20.0", "~=0.33.0", latest]},
                ),
                Venv(
                    # starlette added support for Python 3.10 in 0.15
                    pys="3.10",
                    pkgs={"starlette": ["~=0.15.0", "~=0.20.0", "~=0.33.0", latest]},
                ),
                Venv(
                    # starlette added support for Python 3.11 in 0.21
                    pys="3.11",
                    pkgs={"starlette": ["~=0.21.0", "~=0.33.0", latest]},
                ),
                Venv(
                    pys="3.12",
                    pkgs={"starlette": latest},
                ),
            ],
        ),
        Venv(
            name="structlog",
            pys=select_pys(),
            command="pytest {cmdargs} tests/contrib/structlog",
            pkgs={
                "structlog": ["~=20.2.0", latest],
                "pytest-randomly": latest,
            },
        ),
        Venv(
            name="sqlalchemy",
            command="pytest {cmdargs} tests/contrib/sqlalchemy",
            pkgs={
                "pytest-randomly": latest,
                "psycopg2-binary": latest,
                "mysql-connector-python": latest,
                "sqlalchemy": latest,
            },
            venvs=[
                Venv(
                    pys=select_pys(min_version="3.8", max_version="3.12"),
                    pkgs={
                        "greenlet": "==3.0.3",
                        "sqlalchemy": ["~=1.3.0", latest],
                    },
                ),
                Venv(
                    pys=select_pys(min_version="3.12"),
                    pkgs={
                        "greenlet": "==3.1.0",
                    },
                ),
            ],
        ),
        Venv(
            name="requests",
            command="pytest {cmdargs} tests/contrib/requests",
            pkgs={
                "pytest-randomly": latest,
                "urllib3": "~=1.0",
                "requests-mock": ">=1.4",
            },
            venvs=[
                Venv(
                    # requests added support for Python 3.8 in 2.23
                    pys="3.8",
                    pkgs={
                        "requests": [
                            "~=2.20.0",
                            latest,
                        ],
                    },
                ),
                Venv(
                    # requests added support for Python 3.9 in 2.25
                    pys="3.9",
                    pkgs={
                        "requests": [
                            "~=2.25.0",
                            latest,
                        ],
                    },
                ),
                Venv(
                    # requests added support for Python 3.10 in 2.27
                    pys="3.10",
                    pkgs={
                        "requests": [
                            "~=2.27",
                            latest,
                        ],
                    },
                ),
                Venv(
                    # requests added support for Python 3.11 in 2.28
                    pys="3.11",
                    pkgs={
                        "requests": [
                            "~=2.28.0",
                            latest,
                        ],
                    },
                ),
                Venv(
                    pys=select_pys(min_version="3.12"),
                    pkgs={
                        "requests": [
                            latest,
                        ],
                    },
                ),
            ],
        ),
        Venv(
            name="wsgi",
            command="pytest {cmdargs} tests/contrib/wsgi",
            venvs=[
                Venv(
                    pys=select_pys(),
                    pkgs={
                        "WebTest": latest,
                        "pytest-randomly": latest,
                    },
                ),
            ],
        ),
        Venv(
            name="botocore",
            command="pytest {cmdargs} tests/contrib/botocore",
            pkgs={
                "moto[all]": "<5.0",
                "pytest-randomly": latest,
                "vcrpy": "==6.0.1",
            },
            venvs=[
                Venv(
                    pys=select_pys(min_version="3.8"),
                    pkgs={"botocore": "==1.34.49", "boto3": "==1.34.49"},
                ),
                Venv(
                    pys=select_pys(min_version="3.9"),
                    pkgs={"vcrpy": "==7.0.0", "botocore": "==1.38.26", "boto3": "==1.38.26"},
                ),
            ],
        ),
        Venv(
            name="mongoengine",
            command="pytest {cmdargs} tests/contrib/mongoengine",
            pkgs={
                # pymongo v4.9.0 introduced breaking changes that are not yet supported by mongoengine
                "pymongo": "<4.9.0",
                "pytest-randomly": latest,
            },
            venvs=[
                Venv(
                    pys="3.8",
                    pkgs={"mongoengine": ["~=0.23.0", latest]},
                ),
                Venv(
                    # mongoengine added support for Python 3.9/3.10 in 0.24
                    pys=select_pys(min_version="3.9"),
                    pkgs={"mongoengine": ["~=0.24.0", "~=0.24", latest]},
                ),
            ],
        ),
        Venv(
            name="asgi",
            pkgs={
                "pytest-asyncio": "==0.21.1",
                "httpx": latest,
                "asgiref": ["~=3.0.0", "~=3.0", latest],
                "pytest-randomly": latest,
            },
            pys=select_pys(min_version="3.8"),
            command="pytest {cmdargs} tests/contrib/asgi",
        ),
        Venv(
            name="mariadb",
            command="pytest {cmdargs} tests/contrib/mariadb",
            pkgs={
                "pytest-randomly": latest,
            },
            venvs=[
                Venv(
                    pys=select_pys(min_version="3.8", max_version="3.10"),
                    pkgs={
                        "mariadb": [
                            "~=1.0.0",
                            "~=1.0",
                            latest,
                        ],
                    },
                ),
                Venv(pys=select_pys(min_version="3.11"), pkgs={"mariadb": ["~=1.1.2", latest]}),
            ],
        ),
        Venv(
            name="pymysql",
            command="pytest {cmdargs} tests/contrib/pymysql",
            pkgs={
                "pytest-randomly": latest,
            },
            venvs=[
                Venv(
                    # pymysql added support for Python 3.8/3.9 in 0.10
                    pys=select_pys(min_version="3.8", max_version="3.9"),
                    pkgs={"pymysql": "~=0.10"},
                ),
                Venv(
                    pys=select_pys(min_version="3.8", max_version="3.12"),
                    pkgs={
                        "pymysql": [
                            "~=1.0",
                            latest,
                        ],
                    },
                ),
            ],
        ),
        Venv(
            name="pyramid",
            command="pytest {cmdargs} tests/contrib/pyramid",
            pkgs={
                "requests": [latest],
                "webtest": [latest],
                "tests/contrib/pyramid/pserve_app": [latest],
                "pytest-randomly": latest,
            },
            venvs=[
                Venv(
                    pys=select_pys(min_version="3.8", max_version="3.9"),
                    pkgs={
                        "pyramid": [
                            "~=1.10",
                            "~=2.0",
                            latest,
                        ],
                    },
                ),
                Venv(
                    # pyramid added support for Python 3.10/3.11 in 2.1
                    # FIXME[python-3.12]: blocked on venusian release https://github.com/Pylons/venusian/issues/85
                    pys=select_pys(min_version="3.10"),
                    pkgs={
                        "pyramid": [latest],
                    },
                ),
            ],
        ),
        Venv(
            name="aiobotocore",
            command="pytest {cmdargs} --no-cov tests/contrib/aiobotocore",
            pkgs={
                "pytest-asyncio": "==0.21.1",
                "async_generator": ["~=1.10"],
                "pytest-randomly": latest,
            },
            venvs=[
                Venv(
                    pys=select_pys(min_version="3.8", max_version="3.11"),
                    pkgs={
                        "aiobotocore": ["~=1.0.0", "~=1.4.2", "~=2.0.0", latest],
                    },
                ),
                Venv(
                    pys=select_pys(min_version="3.12"),
                    pkgs={"aiobotocore": latest},
                ),
            ],
        ),
        Venv(
            name="fastapi",
            command="pytest {cmdargs} tests/contrib/fastapi",
            pkgs={
                "httpx": "<=0.27.2",
                "pytest-asyncio": "==0.21.1",
                "python-multipart": latest,
                "pytest-randomly": latest,
                "requests": latest,
                "aiofiles": latest,
            },
            venvs=[
                Venv(
                    pys=select_pys(min_version="3.8", max_version="3.10"),
                    pkgs={"fastapi": ["~=0.64.0", "~=0.90.0", latest]},
                ),
                Venv(
                    # fastapi added support for Python 3.11 in 0.86.0
                    pys=select_pys(min_version="3.11"),
                    pkgs={"fastapi": ["~=0.86.0", latest], "anyio": ">=3.4.0,<4.0"},
                ),
            ],
        ),
        Venv(
            name="aiomysql",
            command="pytest {cmdargs} tests/contrib/aiomysql",
            venvs=[
                Venv(
                    pys=select_pys(min_version="3.8", max_version="3.12"),
                    pkgs={
                        "pytest-randomly": latest,
                        "pytest-asyncio": "==0.21.1",
                        "aiomysql": ["~=0.1.0", latest],
                    },
                ),
                Venv(
                    pys=select_pys(min_version="3.13"),
                    pkgs={
                        "pytest-randomly": latest,
                        "pytest-asyncio": latest,
                        "aiomysql": ["~=0.1.0", latest],
                    },
                ),
            ],
        ),
        Venv(
            name="pytest",
            command="pytest --no-ddtrace --no-cov {cmdargs} tests/contrib/pytest/",
            pkgs={
                "pytest-randomly": latest,
                "pytest-xdist": latest,
            },
            env={
                "DD_AGENT_PORT": "9126",
            },
            venvs=[
                Venv(
                    pys=select_pys(min_version="3.8", max_version="3.9"),
                    pkgs={
                        "pytest": [
                            ">=6.0,<7.0",
                            latest,
                        ],
                        "msgpack": latest,
                        "more_itertools": "<8.11.0",
                        "pytest-mock": "==2.0.0",
                        "httpx": latest,
                    },
                    venvs=[
                        Venv(
                            pkgs={
                                "pytest": ["~=6.0"],
                                "pytest-cov": "==2.9.0",
                            },
                        ),
                        Venv(
                            pkgs={
                                "pytest": ["~=7.0", latest],
                                "pytest-cov": "==2.12.0",
                            },
                            venvs=[
                                Venv(
                                    env={
                                        "_DD_PYTEST_USE_LEGACY_PLUGIN": "true",
                                    },
                                ),
                                Venv(
                                    env={
                                        "_DD_PYTEST_USE_LEGACY_PLUGIN": "false",
                                    },
                                ),
                            ],
                        ),
                    ],
                ),
                Venv(
                    pys=select_pys(min_version="3.10", max_version="3.12"),
                    pkgs={
                        "pytest": [
                            "~=6.0",
                            "~=7.0",
                            latest,
                        ],
                        "msgpack": latest,
                        "asynctest": "==0.13.0",
                        "more_itertools": "<8.11.0",
                        "httpx": latest,
                    },
                    venvs=[
                        Venv(
                            env={
                                "DD_PYTEST_LEGACY_PLUGIN": "true",
                            },
                        ),
                        Venv(
                            env={
                                "_DD_PYTEST_USE_LEGACY_PLUGIN": "false",
                            },
                        ),
                    ],
                ),
            ],
        ),
        Venv(
            name="unittest",
            command="pytest --no-ddtrace {cmdargs} tests/contrib/unittest/",
            pkgs={
                "msgpack": latest,
                "pytest-randomly": latest,
            },
            env={
                "DD_PATCH_MODULES": "unittest:true",
                "DD_AGENT_PORT": "9126",
                # gitlab sets the service name to the repo name while locally the default service name is used
                # setting DD_SERVICE ensures the output of the snapshot tests is consistent.
                "DD_UNITTEST_SERVICE": "dd-trace-py",
            },
            pys=select_pys(),
        ),
        Venv(
            name="asynctest",
            command="pytest --no-ddtrace {cmdargs} tests/contrib/asynctest/",
            pkgs={
                "pytest-randomly": latest,
            },
            venvs=[
                Venv(
                    pys=select_pys(min_version="3.8", max_version="3.9"),
                    pkgs={
                        "pytest": [
                            ">=6.0,<7.0",
                        ],
                        "asynctest": "==0.13.0",
                    },
                ),
            ],
        ),
        Venv(
            name="pytest_bdd",
            command="pytest --no-ddtrace {cmdargs} tests/contrib/pytest_bdd/",
            pkgs={
                "msgpack": latest,
                "more_itertools": "<8.11.0",
                "pytest": "==7.4.4",
                "pytest-randomly": latest,
                "pytest-bdd": [
                    ">=4.0,<5.0",
                    # FIXME: add support for v6.1
                    ">=6.0,<6.1",
                ],
            },
            venvs=[
                Venv(
                    pys=select_pys(min_version="3.8", max_version="3.9"),
                    pkgs={
                        "pytest-bdd": [
                            ">=4.0,<5.0",
                            # FIXME: add support for v6.1
                            ">=6.0,<6.1",
                        ]
                    },
                    venvs=[
                        Venv(
                            env={
                                "_DD_PYTEST_USE_LEGACY_PLUGIN": "true",
                            },
                        ),
                        Venv(
                            env={
                                "_DD_PYTEST_USE_LEGACY_PLUGIN": "false",
                            },
                        ),
                    ],
                ),
                Venv(
                    pys=select_pys(min_version="3.10", max_version="3.12"),
                    pkgs={
                        "pytest-bdd": [
                            # FIXME: add support for v6.1
                            ">=6.0,<6.1",
                        ]
                    },
                    venvs=[
                        Venv(
                            env={
                                "_DD_PYTEST_USE_LEGACY_PLUGIN": "true",
                            },
                        ),
                        Venv(
                            env={
                                "_DD_PYTEST_USE_LEGACY_PLUGIN": "false",
                            },
                        ),
                    ],
                ),
            ],
        ),
        Venv(
            name="pytest_benchmark",
            pys=select_pys(min_version="3.8", max_version="3.12"),
            command="pytest {cmdargs} --no-ddtrace --no-cov tests/contrib/pytest_benchmark/",
            pkgs={
                "msgpack": latest,
                "pytest-randomly": latest,
            },
            venvs=[
                Venv(
                    pkgs={
                        "pytest-benchmark": [
                            ">=3.1.0,<=4.0.0",
                        ]
                    },
                    env={
                        "_DD_PYTEST_USE_LEGACY_PLUGIN": "true",
                    },
                ),
                Venv(
                    pkgs={
                        "pytest-benchmark": [
                            ">=3.1.0,<=4.0.0",
                        ]
                    },
                    env={
                        "_DD_PYTEST_USE_LEGACY_PLUGIN": "false",
                    },
                ),
            ],
        ),
        Venv(
            name="pytest:flaky",
            pys=select_pys(min_version="3.8", max_version="3.12"),
            command="pytest {cmdargs} --no-ddtrace --no-cov -p no:flaky tests/contrib/pytest_flaky/",
            pkgs={
                "flaky": latest,
                "pytest-randomly": latest,
            },
        ),
        Venv(
            name="grpc",
            command="python -m pytest -v {cmdargs} tests/contrib/grpc",
            pkgs={
                "googleapis-common-protos": latest,
                "pytest-randomly": latest,
            },
            venvs=[
                # Versions between 1.14 and 1.20 have known threading issues
                # See https://github.com/grpc/grpc/issues/18994
                Venv(
                    pys=select_pys(min_version="3.8", max_version="3.9"),
                    pkgs={"grpcio": ["~=1.34.0", latest]},
                ),
                Venv(
                    # grpcio added support for Python 3.10 in 1.41
                    # but the version contains some bugs resolved by https://github.com/grpc/grpc/pull/27635.
                    pys="3.10",
                    pkgs={"grpcio": ["~=1.42.0", latest]},
                ),
                Venv(
                    # grpcio added support for Python 3.11 in 1.49
                    pys="3.11",
                    pkgs={"grpcio": ["~=1.49.0", latest]},
                ),
                Venv(
                    # grpcio added support for Python 3.12 in 1.59
                    pys="3.12",
                    pkgs={
                        "grpcio": ["~=1.59.0", latest],
                        "pytest-asyncio": "==0.23.7",
                    },
                ),
                Venv(
                    # grpcio added support for Python 3.13 in 1.66.2
                    pys=select_pys(min_version="3.13"),
                    pkgs={
                        "grpcio": ["~=1.66.2", latest],
                    },
                ),
            ],
        ),
        Venv(
            name="grpc:grpc_aio",
            command="python -m pytest {cmdargs} tests/contrib/grpc_aio",
            pkgs={
                "googleapis-common-protos": latest,
                "pytest-randomly": latest,
            },
            # grpc.aio support is broken and disabled by default
            env={"_DD_TRACE_GRPC_AIO_ENABLED": "true"},
            venvs=[
                Venv(
                    pys=select_pys(min_version="3.8", max_version="3.9"),
                    pkgs={
                        "grpcio": ["~=1.34.0", "~=1.59.0"],
                        "pytest-asyncio": "==0.23.7",
                    },
                ),
                Venv(
                    # grpcio added support for Python 3.10 in 1.41
                    # but the version contains some bugs resolved by https://github.com/grpc/grpc/pull/27635.
                    pys="3.10",
                    pkgs={
                        "grpcio": ["~=1.42.0", "~=1.59.0"],
                        "pytest-asyncio": "==0.23.7",
                    },
                ),
                Venv(
                    # grpcio added support for Python 3.11 in 1.49
                    pys="3.11",
                    pkgs={
                        "grpcio": ["~=1.49.0", "~=1.59.0"],
                        "pytest-asyncio": "==0.23.7",
                    },
                ),
            ],
        ),
        Venv(
            name="graphql:graphene",
            command="pytest {cmdargs} tests/contrib/graphene",
            pys=select_pys(min_version="3.8"),
            pkgs={
                "graphene": ["~=3.0.0", latest],
                "pytest-asyncio": "==0.21.1",
                "graphql-relay": latest,
                "pytest-randomly": latest,
            },
        ),
        Venv(
            name="graphql",
            command="pytest {cmdargs} tests/contrib/graphql",
            pys=select_pys(min_version="3.8"),
            pkgs={
                "pytest-asyncio": "==0.21.1",
                "graphql-core": ["~=3.2.0", latest],
                "pytest-randomly": latest,
            },
        ),
        Venv(
            name="rq",
            command="pytest {cmdargs} tests/contrib/rq",
            pkgs={
                "pytest-asyncio": "==0.21.1",
                "pytest-randomly": latest,
            },
            venvs=[
                Venv(
                    pys="3.8",
                    pkgs={
                        "rq": [
                            "~=1.8.0",
                            "~=1.10.0",
                            latest,
                        ],
                        # https://github.com/rq/rq/issues/1469 rq [1.0,1.8] is incompatible with click 8.0+
                        "click": "==7.1.2",
                    },
                ),
                Venv(
                    # rq added support for Python 3.9 in 1.8.1
                    pys="3.9",
                    pkgs={
                        "rq": [
                            "~=1.8.1",
                            "~=1.10.0",
                            latest,
                        ],
                        # https://github.com/rq/rq/issues/1469 rq [1.0,1.8] is incompatible with click 8.0+
                        "click": "==7.1.2",
                    },
                ),
                Venv(
                    # rq added support for Python 3.10/3.11 in 1.13
                    pys=select_pys(min_version="3.10"),
                    pkgs={"rq": latest},
                ),
            ],
        ),
        Venv(
            name="httpx",
            pys=select_pys(min_version="3.8"),
            command="pytest {cmdargs} tests/contrib/httpx",
            pkgs={
                "pytest-asyncio": "==0.21.1",
                "pytest-randomly": latest,
                "httpx": [
                    "~=0.17.0",
                    "~=0.23.0",
                    latest,
                ],
            },
        ),
        Venv(
            name="urllib3",
            command="pytest {cmdargs} tests/contrib/urllib3",
            pkgs={
                "pytest-randomly": latest,
            },
            venvs=[
                Venv(
                    # Support added for Python 3.8 in 1.25.0
                    pys="3.8",
                    pkgs={"urllib3": ["==1.25.0", latest]},
                ),
                Venv(
                    # Support added for Python 3.9 in 1.25.8
                    pys="3.9",
                    pkgs={"urllib3": ["==1.25.8", latest]},
                ),
                Venv(
                    # Support added for Python 3.10 in 1.26.6
                    pys="3.10",
                    pkgs={"urllib3": ["==1.26.6", latest]},
                ),
                Venv(
                    # Support added for Python 3.11 in 1.26.8
                    pys="3.11",
                    pkgs={"urllib3": ["==1.26.8", latest]},
                ),
                Venv(
                    # Support added for Python 3.12 in 2.0.0
                    pys=select_pys(min_version="3.12"),
                    pkgs={"urllib3": ["==2.0.0", latest]},
                ),
            ],
        ),
        Venv(
            name="cassandra",
            pys="3.8",  # see https://github.com/r4fek/django-cassandra-engine/issues/104
            pkgs={"cassandra-driver": ["~=3.24.0", latest], "pytest-randomly": latest},
            command="pytest {cmdargs} tests/contrib/cassandra",
        ),
        Venv(
            name="algoliasearch",
            command="pytest {cmdargs} tests/contrib/algoliasearch",
            pkgs={"urllib3": "~=1.26.15", "pytest-randomly": latest},
            venvs=[
                Venv(
                    pys="3.8",
                    pkgs={"algoliasearch": ["~=2.5.0", "~=2.6"]},
                ),
                Venv(
                    # algoliasearch added support for Python 3.9, 3.10, 3.11 in 3.0
                    pys=select_pys(min_version="3.9"),
                    pkgs={"algoliasearch": "~=2.6"},
                ),
            ],
        ),
        Venv(
            name="aiopg",
            command="pytest {cmdargs} tests/contrib/aiopg",
            pkgs={
                "sqlalchemy": latest,
                "pytest-randomly": latest,
            },
            venvs=[
                Venv(
                    pys=select_pys(min_version="3.8", max_version="3.9"),
                    pkgs={
                        "aiopg": ["~=0.16.0"],
                    },
                ),
                Venv(
                    pys=select_pys(min_version="3.8"),
                    pkgs={
                        "aiopg": ["~=1.0", "~=1.4.0"],
                    },
                ),
            ],
        ),
        Venv(
            name="aiohttp",
            command="pytest {cmdargs} tests/contrib/aiohttp",
            pkgs={
                "pytest-aiohttp": ["==1.0.5"],
                "pytest-randomly": latest,
                "aiohttp": [
                    "~=3.7",
                    latest,
                ],
                "yarl": "~=1.0",
            },
            venvs=[
                Venv(
                    # only test a subset of files for older aiohttp versions
                    command="pytest {cmdargs} tests/contrib/aiohttp/test_aiohttp_client.py \
                    tests/contrib/aiohttp/test_aiohttp_patch.py",
                    pys=select_pys(min_version="3.8", max_version="3.9"),
                    pkgs={
                        "pytest-aiohttp": ["<=1.0.5"],
                        "aiohttp": ["~=3.7.0"],
                        "pytest-asyncio": ["<=0.23.7"],
                    },
                ),
                Venv(
                    pys=select_pys(min_version="3.8"),
                    pkgs={
                        "pytest-asyncio": ["==0.23.7"],
                    },
                ),
            ],
        ),
        Venv(
            name="aiohttp_jinja2",
            command="pytest {cmdargs} tests/contrib/aiohttp_jinja2",
            pkgs={
                "pytest-aiohttp": [latest],
                "pytest-randomly": latest,
                "aiohttp": [
                    "~=3.7",
                    latest,
                ],
                "aiohttp_jinja2": [
                    "~=1.5.0",
                    latest,
                ],
                "jinja2": latest,
            },
            venvs=[
                Venv(
                    pys=select_pys(min_version="3.8"),
                    pkgs={
                        "pytest-asyncio": ["==0.23.7"],
                    },
                ),
            ],
        ),
        Venv(
            name="jinja2",
            pkgs={
                "pytest-randomly": latest,
            },
            venvs=[
                Venv(
                    pys=select_pys(max_version="3.9"),
                    pkgs={
                        "jinja2": "~=2.10.0",
                        # https://github.com/pallets/markupsafe/issues/282
                        # DEV: Breaking change made in 2.1.0 release
                        "markupsafe": "<2.0",
                    },
                ),
                Venv(
                    pys=select_pys(min_version="3.8"),
                    pkgs={
                        "jinja2": ["~=3.0.0", latest],
                    },
                ),
            ],
            command="pytest {cmdargs} tests/contrib/jinja2",
        ),
        Venv(
            name="rediscluster",
            command="pytest {cmdargs} tests/contrib/rediscluster",
            pkgs={"pytest-randomly": latest},
            venvs=[
                Venv(pys=select_pys(max_version="3.11"), pkgs={"redis-py-cluster": [">=2.0,<2.1", latest]}),
            ],
        ),
        Venv(
            name="redis",
            pkgs={
                "pytest-randomly": latest,
            },
            venvs=[
                Venv(
                    command="pytest {cmdargs} tests/contrib/redis",
                    pkgs={
                        "redis": [
                            "~=4.1",
                            "~=4.3",
                            "==5.0.1",
                        ],
                    },
                    venvs=[
                        Venv(
                            pys=select_pys(min_version="3.8", max_version="3.10"),
                            pkgs={
                                "pytest-asyncio": "==0.23.7",
                            },
                        ),
                    ],
                ),
                Venv(
                    # redis added support for Python 3.11 in 4.3
                    pys="3.11",
                    command="pytest {cmdargs} tests/contrib/redis",
                    pkgs={
                        "redis": ["~=4.3", "==5.0.1"],
                        "pytest-asyncio": "==0.23.7",
                    },
                ),
                Venv(
                    pys=select_pys(min_version="3.12"),
                    command="pytest {cmdargs} tests/contrib/redis",
                    pkgs={
                        "redis": latest,
                        "pytest-asyncio": "==0.23.7",
                    },
                ),
            ],
        ),
        Venv(
            name="aredis",
            pys=select_pys(min_version="3.8", max_version="3.9"),
            command="pytest {cmdargs} tests/contrib/aredis",
            pkgs={
                "pytest-asyncio": "==0.21.1",
                "aredis": latest,
                "pytest-randomly": latest,
            },
        ),
        Venv(
            name="avro",
            pys=select_pys(min_version="3.8"),
            command="pytest {cmdargs} tests/contrib/avro",
            pkgs={
                "avro": latest,
                "pytest-randomly": latest,
            },
        ),
        Venv(
            name="protobuf",
            command="pytest {cmdargs} tests/contrib/protobuf",
            pys=select_pys(min_version="3.8"),
            pkgs={
                "protobuf": latest,
                "pytest-randomly": latest,
            },
        ),
        Venv(
            name="yaaredis",
            command="pytest {cmdargs} tests/contrib/yaaredis",
            pkgs={
                "pytest-asyncio": "==0.21.1",
                "pytest-randomly": latest,
            },
            venvs=[
                Venv(
                    pys=select_pys(min_version="3.8", max_version="3.9"),
                    pkgs={"yaaredis": ["~=2.0.0", latest]},
                ),
                Venv(
                    # yaaredis added support for Python 3.10 in 3.0
                    pys="3.10",
                    pkgs={"yaaredis": latest},
                ),
            ],
        ),
        Venv(
            name="sanic",
            command="pytest {cmdargs} tests/contrib/sanic",
            pkgs={
                "pytest-asyncio": "==0.21.1",
                "pytest-randomly": latest,
                "requests": latest,
                "websockets": "<11.0",
            },
            venvs=[
                Venv(
                    # sanic added support for Python 3.9 in 20.12
                    pys=select_pys(min_version="3.8", max_version="3.9"),
                    pkgs={
                        "sanic": "~=20.12",
                        "pytest-sanic": "~=1.6.2",
                    },
                ),
                Venv(
                    pys=select_pys(min_version="3.8", max_version="3.9"),
                    pkgs={
                        "sanic": [
                            "~=21.3",
                            "~=21.12",
                        ],
                        "sanic-testing": "~=0.8.3",
                    },
                ),
                Venv(
                    # sanic added support for Python 3.10 in 21.12.0
                    pys="3.10",
                    pkgs={
                        "sanic": "~=21.12.0",
                        "sanic-testing": "~=0.8.3",
                    },
                ),
                Venv(
                    pys=select_pys(min_version="3.8", max_version="3.10"),
                    pkgs={
                        "sanic": ["~=22.3", "~=22.12"],
                        "sanic-testing": "~=22.3.0",
                    },
                ),
                Venv(
                    # sanic added support for Python 3.11 in 22.12.0
                    pys="3.11",
                    pkgs={
                        "sanic": ["~=22.12.0", latest],
                        "sanic-testing": "~=22.3.0",
                    },
                ),
                Venv(
                    pys="3.12",
                    pkgs={
                        "sanic": [latest],
                        "sanic-testing": "~=22.3.0",
                    },
                ),
            ],
        ),
        Venv(
            name="snowflake",
            command="pytest {cmdargs} tests/contrib/snowflake",
            pkgs={
                "responses": "~=0.16.0",
                "cryptography": "<39",
                "pytest-randomly": latest,
            },
            venvs=[
                Venv(
                    pys="3.8",
                    pkgs={"snowflake-connector-python": ["~=2.3.0", "~=2.9.0", latest]},
                ),
                Venv(
                    # snowflake-connector-python added support for Python 3.9 in 2.4.0
                    pys="3.9",
                    pkgs={"snowflake-connector-python": ["~=2.4.0", "~=2.9.0", latest]},
                ),
                Venv(
                    # snowflake-connector-python added support for Python 3.10 in 2.7.2
                    pys="3.10",
                    pkgs={"snowflake-connector-python": ["~=2.7.2", "~=2.9.0", latest]},
                ),
                Venv(
                    # snowflake-connector-python added support for Python 3.11 in 3.0
                    pys=select_pys(min_version="3.11"),
                    pkgs={"snowflake-connector-python": [latest]},
                ),
            ],
        ),
        Venv(
            pys=["3"],
            name="reno",
            pkgs={
                "reno": latest,
            },
            command="reno {cmdargs}",
        ),
        Venv(
            name="asyncpg",
            command="pytest {cmdargs} tests/contrib/asyncpg",
            pkgs={
                "pytest-asyncio": "~=0.21.1",
                "pytest-randomly": latest,
            },
            venvs=[
                # our test_asyncpg.py uses `yield` in an async function and is not compatible with Python 3.5
                Venv(
                    pys="3.8",
                    pkgs={"asyncpg": ["~=0.22.0", latest]},
                ),
                Venv(
                    # asyncpg added support for Python 3.9 in 0.22
                    pys="3.9",
                    pkgs={"asyncpg": ["~=0.23.0", latest]},
                ),
                Venv(
                    # asyncpg added support for Python 3.10 in 0.24
                    pys="3.10",
                    pkgs={"asyncpg": ["~=0.24.0", latest]},
                ),
                Venv(
                    # asyncpg added support for Python 3.11 in 0.27
                    pys="3.11",
                    pkgs={"asyncpg": ["~=0.27", latest]},
                ),
                Venv(
                    pys=select_pys(min_version="3.12"),
                    pkgs={"asyncpg": [latest]},
                ),
            ],
        ),
        Venv(
            name="futures",
            command="pytest {cmdargs} tests/contrib/futures",
            pkgs={
                "gevent": latest,
                "pytest-randomly": latest,
            },
            pys=select_pys(),
        ),
        Venv(
            name="sqlite3",
            command="pytest {cmdargs} tests/contrib/sqlite3",
            pkgs={
                "pytest-randomly": latest,
            },
            venvs=[
                # sqlite3 is tied to the Python version and is not installable via pip
                # To test a range of versions without updating Python, we use Linux only pysqlite3-binary package
                # Remove pysqlite3-binary on Python 3.9+ locally on non-linux machines
                Venv(pys=select_pys(min_version="3.9", max_version="3.12"), pkgs={"pysqlite3-binary": [latest]}),
                Venv(pys=select_pys(max_version="3.8"), pkgs={"importlib-metadata": latest}),
            ],
        ),
        Venv(
            name="dbapi",
            command="pytest {cmdargs} tests/contrib/dbapi",
            pkgs={
                "pytest-randomly": latest,
            },
            pys=select_pys(),
            env={
                "DD_CIVISIBILITY_ITR_ENABLED": "0",
                "DD_IAST_REQUEST_SAMPLING": "100",  # Override default 30% to analyze all IAST requests
            },
        ),
        Venv(
            name="dbapi_async",
            command="pytest {cmdargs} tests/contrib/dbapi_async",
            env={
                "DD_CIVISIBILITY_ITR_ENABLED": "0",
                "DD_IAST_REQUEST_SAMPLING": "100",  # Override default 30% to analyze all IAST requests
            },
            pkgs={
                "pytest-asyncio": "==0.21.1",
                "pytest-randomly": latest,
            },
            venvs=[
                Venv(pys=select_pys(min_version="3.8", max_version="3.10")),
                Venv(pys=select_pys(min_version="3.11"), pkgs={"attrs": latest}),
            ],
        ),
        Venv(
            name="dogpile_cache",
            command="pytest {cmdargs} tests/contrib/dogpile_cache",
            pkgs={
                "pytest-randomly": latest,
            },
            venvs=[
                Venv(
                    pys=select_pys(min_version="3.8", max_version="3.10"),
                    pkgs={
                        "dogpile.cache": [
                            "~=0.6.0",
                            "~=0.9",
                            "~=1.0",
                            latest,
                        ],
                    },
                ),
                Venv(
                    pys=select_pys(min_version="3.11"),
                    pkgs={
                        "dogpile.cache": [
                            "~=0.9",
                            "~=1.0",
                            "~=1.1",
                            latest,
                        ],
                    },
                ),
            ],
        ),
        Venv(
            name="consul",
            pys=select_pys(max_version="3.12"),
            command="pytest {cmdargs} tests/contrib/consul",
            pkgs={
                "python-consul": [
                    ">=1.1,<1.2",
                    latest,
                ],
                "pytest-randomly": latest,
            },
        ),
        Venv(
            name="opentelemetry",
            command="pytest {cmdargs} tests/opentelemetry",
            # DD_TRACE_OTEL_ENABLED must be set to true before ddtrace is imported
            # and ddtrace (ddtrace.config specifically) must be imported before opentelemetry.
            # If this order is violated otel and datadog spans will not be interoperable.
            env={"DD_TRACE_OTEL_ENABLED": "true"},
            pkgs={
                "pytest-randomly": latest,
                "pytest-asyncio": "==0.21.1",
                "opentelemetry-instrumentation-flask": latest,
                "markupsafe": "==2.0.1",
                "mock": latest,
                "flask": latest,
                "gevent": latest,  # gevent>22.12 is not compatible with py3.8
                "requests": "==2.28.1",  # specific version expected by tests
            },
            venvs=[
                Venv(
                    pys="3.8",
                    # Ensure we test against versions of opentelemetry-api that broke compatibility with ddtrace
                    # gevent>24.2.1 is not compatible with py3.8 so we pin it to the last compatible version
                    pkgs={"gevent": "<=24.2.1", "opentelemetry-api": ["~=1.0.0", "~=1.15.0", "~=1.26.0", latest]},
                ),
                Venv(
                    # Ensure we test against versions of opentelemetry-api that broke compatibility with ddtrace
                    pys=select_pys(min_version="3.9"),
                    pkgs={"opentelemetry-api": ["~=1.0.0", "~=1.15.0", "~=1.26.0", latest]},
                ),
                Venv(
                    pys="3.8",
                    # Ensure we test against versions of opentelemetry-api that broke compatibility with ddtrace
                    # gevent>24.2.1 is not compatible with py3.8 so we pin it to the last compatible version
                    pkgs={"gevent": "<=24.2.1", "opentelemetry-exporter-otlp": ["~=1.15.0", latest]},
                    env={"SDK_EXPORTER_INSTALLED": "1"},
                ),
                Venv(
                    pys=select_pys(min_version="3.9"),
<<<<<<< HEAD
                    # v1.12.0 introduced support for metrics
                    # v1.15.0 introduced support for logs
                    pkgs={"opentelemetry-exporter-otlp": ["~=1.11.0", "~=1.12.0", "~=1.15.0", latest]},
=======
                    pkgs={"opentelemetry-exporter-otlp": ["~=1.15.0", latest]},
>>>>>>> 1ff7f5f6
                    env={"SDK_EXPORTER_INSTALLED": "1"},
                ),
            ],
        ),
        Venv(
            name="asyncio",
            command="pytest {cmdargs} tests/contrib/asyncio",
            pys=select_pys(),
            pkgs={
                "pytest-randomly": latest,
                "pytest-asyncio": "==0.21.1",
            },
        ),
        Venv(
            name="openai",
            command="pytest {cmdargs} tests/contrib/openai",
            pkgs={
                "vcrpy": latest,
                "urllib3": "~=1.26",
                "pytest-asyncio": "==0.21.1",
                "pytest-randomly": latest,
            },
            venvs=[
                Venv(
                    pys=select_pys(min_version="3.8", max_version="3.11"),
                    pkgs={
                        "openai[embeddings,datalib]": ["==1.0.0", "==1.30.1"],
                        "pillow": "==9.5.0",
                        "httpx": "==0.27.2",
                    },
                ),
                Venv(
                    pys=select_pys(min_version="3.8"),
                    pkgs={
                        "openai": [latest, "~=1.76.2"],
                        "tiktoken": latest,
                        "pillow": latest,
                    },
                    env={"TIKTOKEN_AVAILABLE": "True"},
                ),
            ],
        ),
        Venv(
            name="opentracer",
            pkgs={"opentracing": latest, "pytest-randomly": latest},
            venvs=[
                Venv(
                    pys=select_pys(),
                    command="pytest {cmdargs} tests/opentracer/core",
                ),
                Venv(
                    pys=select_pys(min_version="3.8"),
                    command="pytest {cmdargs} tests/opentracer/test_tracer_asyncio.py",
                    pkgs={"pytest-asyncio": "==0.21.1"},
                ),
                Venv(
                    pys=select_pys(min_version="3.8", max_version="3.11"),
                    command="pytest {cmdargs} tests/opentracer/test_tracer_tornado.py",
                    # TODO: update opentracing tests to be compatible with Tornado v6.
                    # https://github.com/opentracing/opentracing-python/issues/136
                    pkgs={
                        "tornado": ["~=4.5.0", "~=5.1.0"],
                    },
                ),
                Venv(
                    command="pytest {cmdargs} tests/opentracer/test_tracer_gevent.py",
                    venvs=[
                        Venv(
                            pys="3.8",
                            pkgs={
                                "gevent": latest,
                                "greenlet": latest,
                            },
                        ),
                        Venv(
                            pys="3.9",
                            pkgs={"gevent": latest, "greenlet": latest},
                        ),
                        Venv(
                            pys="3.10",
                            pkgs={"gevent": latest},
                        ),
                        Venv(
                            pys="3.11",
                            pkgs={"gevent": latest},
                        ),
                        Venv(
                            pys="3.12",
                            pkgs={"gevent": "~=23.9.0"},
                        ),
                    ],
                ),
            ],
        ),
        Venv(
            name="pyodbc",
            command="pytest {cmdargs} tests/contrib/pyodbc",
            pkgs={"pytest-randomly": latest},
            venvs=[
                Venv(
                    pys=select_pys(max_version="3.8"),
                    pkgs={"pyodbc": ["~=4.0.31", latest]},
                ),
                Venv(
                    # pyodbc added support for Python 3.9/3.10 in 4.0.34
                    pys=select_pys(min_version="3.9", max_version="3.10"),
                    pkgs={"pyodbc": ["~=4.0.34", latest]},
                ),
                Venv(
                    # pyodbc added support for Python 3.11 in 4.0.35
                    pys=select_pys(min_version="3.11"),
                    pkgs={"pyodbc": [latest]},
                ),
            ],
        ),
        Venv(
            name="pylibmc",
            command="pytest {cmdargs} tests/contrib/pylibmc",
            pkgs={"pytest-randomly": latest},
            venvs=[
                Venv(
                    # pylibmc added support for Python 3.8/3.9/3.10 in 1.6.2
                    pys=select_pys(min_version="3.8", max_version="3.10"),
                    pkgs={
                        "pylibmc": ["~=1.6.2", latest],
                    },
                ),
                Venv(
                    pys=select_pys(min_version="3.11"),
                    pkgs={
                        "pylibmc": latest,
                    },
                ),
            ],
        ),
        Venv(
            name="kombu",
            command="pytest {cmdargs} tests/contrib/kombu",
            pkgs={"pytest-randomly": latest},
            venvs=[
                Venv(
                    pys=select_pys(min_version="3.8", max_version="3.9"),
                    pkgs={
                        "kombu": [">=4.6,<4.7", ">=5.0,<5.1", latest],
                    },
                ),
                Venv(
                    # kombu added support for Python 3.10 in 5.2.1
                    pys=select_pys(min_version="3.10", max_version="3.11"),
                    pkgs={
                        "kombu": [">=5.2,<5.3", latest],
                    },
                ),
                Venv(pys=select_pys(min_version="3.12"), pkgs={"kombu": latest}),
            ],
        ),
        Venv(
            name="tornado",
            command="python -m pytest {cmdargs} tests/contrib/tornado",
            pkgs={"pytest-randomly": latest},
            venvs=[
                Venv(
                    # tornado added support for Python 3.8/3.9 in 6.1
                    pys=select_pys(min_version="3.8", max_version="3.9"),
                    # tornado 6.0.x and pytest 8.x have a compatibility bug
                    pkgs={"tornado": ["~=6.0.0", "~=6.2"], "pytest": "<=8"},
                ),
                Venv(
                    # tornado added support for Python 3.10 in 6.2
                    pys=select_pys(min_version="3.10", max_version="3.12"),
                    pkgs={"tornado": ["==6.2", "==6.3.1"]},
                ),
                Venv(
                    # tornado fixed a bug affecting 3.13 in 6.4.1
                    pys=select_pys(min_version="3.13"),
                    pkgs={"tornado": "==6.4.1"},
                ),
            ],
        ),
        Venv(
            name="mysqldb",
            command="pytest {cmdargs} tests/contrib/mysqldb",
            pkgs={"pytest-randomly": latest},
            venvs=[
                Venv(
                    pys=select_pys(min_version="3.8", max_version="3.9"),
                    pkgs={"mysqlclient": ["~=2.0", "~=2.1", latest]},
                ),
                Venv(
                    # mysqlclient added support for Python 3.9/3.10 in 2.1
                    pys=select_pys(min_version="3.9", max_version="3.12"),
                    pkgs={"mysqlclient": ["~=2.1", latest]},
                ),
                Venv(
                    pys=select_pys(min_version="3.13"),
                    pkgs={"mysqlclient": "==2.2.6"},
                ),
            ],
        ),
        Venv(
            name="openai_agents",
            command="pytest {cmdargs} tests/contrib/openai_agents",
            pys=select_pys(min_version="3.9", max_version="3.13"),
            pkgs={
                "vcrpy": latest,
                "pytest-asyncio": latest,
                "openai": latest,
                "openai-agents": ["~=0.0.0", latest],
            },
        ),
        Venv(
            name="langchain",
            command="pytest -v {cmdargs} tests/contrib/langchain",
            pkgs={
                "vcrpy": "==7.0.0",
                "pytest-asyncio": "==0.23.7",
                "tiktoken": latest,
                "huggingface-hub": latest,
                "ai21": latest,
                "exceptiongroup": latest,
                "psutil": latest,
                "pytest-randomly": "==3.10.1",
                "numexpr": "==2.8.5",
                "greenlet": "==3.0.3",
                "respx": latest,
            },
            venvs=[
                Venv(
                    pkgs={
                        "langchain": "==0.1.20",
                        "langchain-community": "==0.0.38",
                        "langchain-core": "==0.1.52",
                        "langchain-openai": "==0.1.6",
                        "langchain-anthropic": "==0.1.11",
                        "langchain-pinecone": "==0.1.0",
                        "langchain-aws": "==0.1.3",
                        "langchain-cohere": "==0.1.4",
                        "openai": "==1.30.3",
                        "pinecone-client": latest,
                        "botocore": "==1.34.51",
                        "boto3": "==1.34.51",
                        "cohere": "==5.4.0",
                        "anthropic": "==0.26.0",
                        "faiss-cpu": "==1.8.0",
                    },
                    pys=select_pys(min_version="3.9", max_version="3.11"),
                ),
                Venv(
                    pkgs={
                        "langchain": "==0.2.0",
                        "langchain-core": "==0.2.0",
                        "langchain-openai": latest,
                        "langchain-pinecone": latest,
                        "langchain-anthropic": latest,
                        "langchain-aws": latest,
                        "langchain-cohere": latest,
                        "openai": latest,
                        "pinecone-client": latest,
                        "botocore": "==1.34.51",
                        "boto3": "==1.34.51",
                        "cohere": latest,
                        "anthropic": "==0.26.0",
                    },
                    pys=select_pys(min_version="3.9", max_version="3.12"),
                ),
                Venv(
                    pkgs={
                        "langchain": latest,
                        "langchain-community": latest,
                        "langchain-core": latest,
                        "langchain-openai": latest,
                        "langchain-pinecone": latest,
                        "langchain-anthropic": latest,
                        "langchain-aws": latest,
                        "langchain-cohere": latest,
                        "openai": latest,
                        "pinecone-client": latest,
                        "botocore": latest,
                        "cohere": latest,
                    },
                    pys=select_pys(min_version="3.9", max_version="3.12"),
                ),
            ],
        ),
        Venv(
            name="langgraph",
            command="pytest {cmdargs} tests/contrib/langgraph",
            pys=select_pys(min_version="3.9"),
            pkgs={"pytest-asyncio": latest, "langgraph": ["==0.2.23", "==0.3.21", "==0.3.22", latest]},
        ),
        Venv(
            name="litellm",
            command="pytest {cmdargs} tests/contrib/litellm",
            pys=select_pys(min_version="3.9"),
            pkgs={
                "litellm": "==1.65.4",
                "vcrpy": latest,
                "pytest-asyncio": latest,
                "botocore": latest,
                "boto3": latest,
                "openai": "==1.68.2",
            },
        ),
        Venv(
            name="anthropic",
            command="pytest {cmdargs} tests/contrib/anthropic",
            pys=select_pys(min_version="3.8", max_version="3.12"),
            pkgs={
                "pytest-asyncio": latest,
                "vcrpy": latest,
            },
            venvs=[
                Venv(
                    pys=select_pys(min_version="3.8", max_version="3.12"),
                    pkgs={"anthropic": "~=0.28.0", "httpx": "~=0.27.0"},
                ),
                Venv(
                    pys=select_pys(min_version="3.8", max_version="3.12"),
                    pkgs={"anthropic": latest, "httpx": latest},
                ),
            ],
        ),
        Venv(
            name="google_generativeai",
            command="pytest {cmdargs} tests/contrib/google_generativeai",
            pys=select_pys(min_version="3.9", max_version="3.12"),
            pkgs={
                "pytest-asyncio": latest,
                "google-generativeai": ["~=0.7.0", latest],
                "pillow": latest,
                "google-ai-generativelanguage": [latest],
                "vertexai": [latest],
            },
        ),
        Venv(
            name="vertexai",
            command="pytest {cmdargs} tests/contrib/vertexai",
            pys=select_pys(min_version="3.9", max_version="3.12"),
            pkgs={
                "pytest-asyncio": latest,
                "vertexai": [latest],
                "google-ai-generativelanguage": [latest],
            },
        ),
        Venv(
            name="google_genai",
            command="pytest {cmdargs} tests/contrib/google_genai",
            pys=select_pys(min_version="3.9", max_version="3.13"),
            pkgs={
                "pytest-asyncio": latest,
                "google-genai": latest,
            },
        ),
        Venv(
            name="crewai",
            command="pytest {cmdargs} tests/contrib/crewai",
            pys=select_pys(min_version="3.10", max_version="3.12"),
            pkgs={
                "pytest-asyncio": latest,
                "openai": latest,
                "crewai": ["~=0.102.0", "~=0.121.0"],
                "vcrpy": "==7.0.0",
            },
        ),
        Venv(
            name="pydantic_ai",
            command="pytest {cmdargs} tests/contrib/pydantic_ai",
            pys=select_pys(min_version="3.9"),
            pkgs={
                "pytest-asyncio": latest,
                "pydantic-ai": ["==0.3.0", latest],
                "vcrpy": "==7.0.0",
            },
        ),
        Venv(
            name="logbook",
            pys=select_pys(),
            command="pytest {cmdargs} tests/contrib/logbook",
            pkgs={
                "logbook": ["~=1.0.0", latest],
                "pytest-randomly": latest,
            },
        ),
        Venv(
            name="loguru",
            pys=select_pys(),
            command="pytest {cmdargs} tests/contrib/loguru",
            pkgs={
                "loguru": ["~=0.4.0", latest],
                "pytest-randomly": latest,
            },
        ),
        Venv(
            name="molten",
            command="pytest -n 8 {cmdargs} tests/contrib/molten",
            pys=select_pys(),
            pkgs={
                "cattrs": ["<23.1.1"],
                "molten": [">=1.0,<1.1", latest],
                "pytest-randomly": latest,
                "pytest-xdist": latest,
            },
        ),
        Venv(
            name="gunicorn",
            command="pytest {cmdargs} tests/contrib/gunicorn",
            pkgs={
                "requests": latest,
                "gevent": latest,
                "gunicorn": ["==20.0.4", latest],
                "pytest-randomly": latest,
            },
            pys=select_pys(),
        ),
        Venv(
            name="kafka",
            env={
                "_DD_TRACE_STATS_WRITER_INTERVAL": "1000000000",
                "DD_DATA_STREAMS_ENABLED": "true",
            },
            pkgs={
                "pytest-randomly": latest,
            },
            venvs=[
                Venv(
                    command="pytest {cmdargs} -vv tests/contrib/kafka",
                    venvs=[
                        Venv(
                            pys=select_pys(min_version="3.8", max_version="3.10"),
                            pkgs={"confluent-kafka": ["~=1.9.2", latest]},
                        ),
                        # confluent-kafka added support for Python 3.11 in 2.0.2
                        Venv(pys=select_pys(min_version="3.11"), pkgs={"confluent-kafka": latest}),
                    ],
                ),
            ],
        ),
        Venv(
            name="aws_lambda",
            command="pytest --no-ddtrace {cmdargs} tests/contrib/aws_lambda",
            pys=select_pys(min_version="3.8", max_version="3.13"),
            pkgs={
                "boto3": latest,
                "datadog-lambda": [">=6.105.0", latest],
                "pytest-asyncio": "==0.21.1",
                "pytest-randomly": latest,
            },
        ),
        Venv(
            name="azure_functions",
            command="pytest {cmdargs} tests/contrib/azure_functions",
            pys=select_pys(min_version="3.8", max_version="3.11"),
            pkgs={
                "azure.functions": ["~=1.10.1", latest],
                "azure.servicebus": latest,
                "requests": latest,
            },
        ),
        Venv(
            name="azure_servicebus",
            command="pytest {cmdargs} tests/contrib/azure_servicebus",
            pys=select_pys(min_version="3.8", max_version="3.13"),
            pkgs={
                "azure.servicebus": ["~=7.14.0", latest],
                "pytest-asyncio": "==0.24.0",
            },
        ),
        Venv(
            name="sourcecode",
            command="pytest {cmdargs} tests/sourcecode",
            pys=select_pys(),
            pkgs={
                "setuptools": latest,
                "pytest-randomly": latest,
            },
        ),
        Venv(
            name="ci_visibility",
            command="pytest --no-ddtrace {cmdargs} tests/ci_visibility",
            pkgs={
                "msgpack": latest,
                "coverage": latest,
                "pytest-randomly": latest,
                "gevent": latest,
            },
            env={
                "DD_AGENT_PORT": "9126",
            },
            venvs=[
                # Python 3.8
                Venv(
                    pys=["3.8"],
                    pkgs={"greenlet": "==3.1.0"},
                    # Prevent segfaults from zope.interface c optimizations
                    env={"PURE_PYTHON": "1"},
                ),
                # Python 3.9-3.12
                Venv(
                    pys=select_pys(min_version="3.9", max_version="3.12"),
                ),
            ],
        ),
        Venv(
            name="subprocess",
            command="pytest {cmdargs} --no-cov tests/contrib/subprocess",
            pkgs={
                "pytest-randomly": latest,
            },
            pys=select_pys(),
        ),
        Venv(
            name="integration_registry",
            command="pytest {cmdargs} tests/contrib/integration_registry",
            pkgs={
                "riot": "==0.20.1",
                "pytest-randomly": latest,
                "pytest-asyncio": "==0.23.7",
                "PyYAML": latest,
                "jsonschema": latest,
            },
            # we only need to run this on one version of Python
            pys=["3.13"],
        ),
        Venv(
            name="llmobs",
            command="pytest {cmdargs} tests/llmobs",
            pkgs={
                "vcrpy": latest,
                "pytest-asyncio": "==0.21.1",
                "ragas": "==0.1.21",
                "langchain": latest,
            },
            pys=select_pys(min_version="3.8"),
        ),
        Venv(
            name="valkey",
            command="pytest {cmdargs} tests/contrib/valkey",
            pkgs={
                "valkey": latest,
                "pytest-randomly": latest,
                "pytest-asyncio": "==0.23.7",
            },
            pys=select_pys(min_version="3.8"),
        ),
        Venv(
            name="profile",
            # NB riot commands that use this Venv must include --pass-env to work properly
            command="python -m tests.profiling.run pytest -v --no-cov --capture=no --benchmark-disable {cmdargs} tests/profiling",  # noqa: E501
            env={
                "DD_PROFILING_ENABLE_ASSERTS": "1",
                "DD_PROFILING_STACK_V2_ENABLED": "0",
                "CPUCOUNT": "12",
            },
            pkgs={
                "gunicorn": latest,
                "lz4": latest,
                #
                # pytest-benchmark depends on cpuinfo which dropped support for Python<=3.6 in 9.0
                # See https://github.com/workhorsy/py-cpuinfo/issues/177
                "pytest-benchmark": latest,
                "py-cpuinfo": "~=8.0.0",
                "pytest-asyncio": "==0.21.1",
                "pytest-randomly": latest,
            },
            venvs=[
                # Python 3.8 + 3.9
                Venv(
                    pys=["3.8", "3.9"],
                    pkgs={"uwsgi": latest},
                    venvs=[
                        Venv(
                            pkgs={
                                "protobuf": [">3", latest],
                            },
                        ),
                        # Gevent
                        Venv(
                            env={
                                "DD_PROFILE_TEST_GEVENT": "1",
                            },
                            pkgs={
                                "gunicorn[gevent]": latest,
                                "gevent": latest,
                            },
                        ),
                    ],
                ),
                # Python 3.10
                Venv(
                    pys="3.10",
                    pkgs={"uwsgi": latest},
                    venvs=[
                        Venv(
                            pkgs={
                                "protobuf": [">3", latest],
                            },
                        ),
                        # Gevent
                        Venv(
                            env={
                                "DD_PROFILE_TEST_GEVENT": "1",
                            },
                            pkgs={
                                "gunicorn[gevent]": latest,
                            },
                            venvs=[
                                Venv(
                                    pkgs={
                                        "gevent": latest,
                                        "greenlet": latest,
                                    }
                                ),
                                Venv(
                                    pkgs={"gevent": latest},
                                ),
                            ],
                        ),
                    ],
                ),
                # Python >= 3.11
                Venv(
                    pys=select_pys("3.11", "3.13"),
                    pkgs={"uwsgi": latest},
                    venvs=[
                        Venv(
                            pkgs={
                                "protobuf": ["==4.22.0", latest],
                            },
                        ),
                        # Gevent
                        Venv(
                            env={
                                "DD_PROFILE_TEST_GEVENT": "1",
                            },
                            pkgs={"gunicorn[gevent]": latest, "gevent": latest},
                        ),
                    ],
                ),
            ],
        ),
        Venv(
            name="profile-v2",
            # NB riot commands that use this Venv must include --pass-env to work properly
            command="python -m tests.profiling.run pytest -v --no-cov --capture=no --benchmark-disable {cmdargs} tests/profiling_v2",  # noqa: E501
            env={
                "DD_PROFILING_ENABLE_ASSERTS": "1",
                "CPUCOUNT": "12",
            },
            pkgs={
                "gunicorn": latest,
                "jsonschema": latest,
                "lz4": latest,
                "pytest-cpp": latest,
                #
                # pytest-benchmark depends on cpuinfo which dropped support for Python<=3.6 in 9.0
                # See https://github.com/workhorsy/py-cpuinfo/issues/177
                "pytest-benchmark": latest,
                "py-cpuinfo": "~=8.0.0",
                "pytest-asyncio": "==0.21.1",
                "pytest-randomly": latest,
            },
            venvs=[
                # Python 3.8 + 3.9
                Venv(
                    pys=["3.8", "3.9"],
                    pkgs={"uwsgi": latest},
                    venvs=[
                        Venv(
                            pkgs={
                                "protobuf": ["==3.19.0", latest],
                            },
                        ),
                        # Gevent
                        Venv(
                            env={
                                "DD_PROFILE_TEST_GEVENT": "1",
                            },
                            pkgs={
                                "gunicorn[gevent]": latest,
                                "gevent": latest,
                            },
                        ),
                    ],
                ),
                # Python 3.10
                Venv(
                    pys="3.10",
                    pkgs={"uwsgi": latest},
                    venvs=[
                        Venv(
                            pkgs={
                                "protobuf": ["==3.19.0", latest],
                            },
                        ),
                        # Gevent
                        Venv(
                            env={
                                "DD_PROFILE_TEST_GEVENT": "1",
                            },
                            pkgs={
                                "gunicorn[gevent]": latest,
                            },
                            venvs=[
                                Venv(
                                    pkgs={
                                        "gevent": latest,
                                        "greenlet": latest,
                                    }
                                ),
                                Venv(
                                    pkgs={"gevent": latest},
                                ),
                            ],
                        ),
                    ],
                ),
                # Python >= 3.11
                Venv(
                    pys=select_pys("3.11", "3.13"),
                    pkgs={"uwsgi": latest},
                    venvs=[
                        Venv(
                            pkgs={
                                "protobuf": ["==4.22.0", latest],
                            },
                        ),
                        # Gevent
                        Venv(
                            env={
                                "DD_PROFILE_TEST_GEVENT": "1",
                            },
                            pkgs={"gunicorn[gevent]": latest, "gevent": latest},
                        ),
                    ],
                ),
            ],
        ),
        Venv(
            name="selenium",
            pys=["3.10", "3.12"],
            pkgs={
                "selenium": "~=4.0",
                "webdriver-manager": latest,
            },
            command="pytest --no-cov {cmdargs} -c /dev/null --no-ddtrace tests/contrib/selenium",
            env={
                "DD_AGENT_TRACER_URL": "9126",
            },
            venvs=[
                Venv(
                    venvs=[
                        Venv(
                            name="selenium-pytest-legacy-plugin-true",
                            env={
                                "_TESTED_PYTEST_LEGACY_PLUGIN": "true",
                            },
                        ),
                        Venv(
                            name="selenium-pytest-legacy-plugin-false",
                            env={
                                "_TESTED_PYTEST_LEGACY_PLUGIN": "false",
                            },
                        ),
                    ],
                ),
            ],
        ),
        Venv(
            name="freezegun",
            command="pytest tests/contrib/freezegun {cmdargs}",
            pkgs={
                "pytest-randomly": latest,
            },
            venvs=[
                Venv(
                    pys=["3.10", "3.12"],
                    pkgs={
                        "freezegun": ["~=1.3.0", "~=1.5.0"],
                    },
                ),
            ],
        ),
        Venv(
            name="appsec_integrations_flask",
            command="pytest -vvv {cmdargs} tests/appsec/integrations/flask_tests/",
            pkgs={
                "pytest": latest,
                "pytest-cov": latest,
                "requests": latest,
                "hypothesis": latest,
                "gunicorn": latest,
                "psycopg2-binary": "~=2.9.9",
                "pytest-randomly": latest,
            },
            env={
                "DD_TRACE_AGENT_URL": "http://testagent:9126",
                "_DD_IAST_PATCH_MODULES": "benchmarks.,tests.appsec.",
                "DD_IAST_REQUEST_SAMPLING": "100",
                "DD_IAST_VULNERABILITIES_PER_REQUEST": "100000",
                "DD_IAST_DEDUPLICATION_ENABLED": "false",
            },
            venvs=[
                Venv(
                    pys=["3.8", "3.9"],
                    pkgs={
                        "flask": "~=1.1",
                        "MarkupSafe": "~=1.1",
                        "itsdangerous": "==2.0.1",
                        "Werkzeug": "==2.0.3",
                    },
                ),
                Venv(
                    pys=["3.8", "3.9", "3.10", "3.11"],
                    pkgs={
                        "flask": "~=2.2",
                    },
                ),
                Venv(
                    pys=["3.8", "3.9", "3.10", "3.11", "3.12", "3.13"],
                    pkgs={
                        "flask": "~=2.2",
                    },
                ),
                Venv(
                    pys=["3.8", "3.9", "3.10", "3.11", "3.12", "3.13"],
                    pkgs={
                        "flask": "~=3.0",
                    },
                ),
                Venv(
                    # werkzeug 3.1 drops support for py3.8
                    pys=["3.11", "3.12", "3.13"],
                    pkgs={
                        "flask": "~=3.1",
                        "Werkzeug": "~=3.1",
                    },
                ),
            ],
        ),
        Venv(
            name="appsec_integrations_langchain",
            command="pytest -vvv {cmdargs} tests/appsec/integrations/langchain_tests/",
            pkgs={
                "pytest": latest,
                "pytest-asyncio": latest,
                "pytest-cov": latest,
                "hypothesis": latest,
                "pytest-randomly": latest,
            },
            env={
                "DD_TRACE_AGENT_URL": "http://testagent:9126",
                "AGENT_VERSION": "testagent",
                "_DD_IAST_PATCH_MODULES": "benchmarks.,tests.appsec.",
                "DD_IAST_REQUEST_SAMPLING": "100",
                "DD_IAST_DEDUPLICATION_ENABLED": "false",
            },
            venvs=[
                Venv(
                    pys=["3.9", "3.10", "3.11", "3.12", "3.13"],
                    pkgs={
                        "langchain": "~=0.1",
                        "langchain-experimental": "~=0.1",
                    },
                ),
                Venv(
                    pys=["3.9", "3.10", "3.11", "3.12", "3.13"],
                    pkgs={
                        "langchain": "~=0.2",
                        "langchain-community": "~=0.2",
                        "langchain-experimental": "~=0.2",
                    },
                ),
                Venv(
                    pys=["3.9", "3.10", "3.11", "3.12", "3.13"],
                    pkgs={
                        "langchain": "~=0.3",
                        "langchain-community": "~=0.3",
                        "langchain-experimental": "~=0.3",
                    },
                ),
            ],
        ),
        Venv(
            name="appsec_threats_django",
            command="pytest tests/appsec/contrib_appsec/test_django.py {cmdargs}",
            pkgs={
                "requests": latest,
            },
            env={
                "DD_TRACE_AGENT_URL": "http://testagent:9126",
                "AGENT_VERSION": "testagent",
                "DD_REMOTE_CONFIGURATION_ENABLED": "true",
            },
            venvs=[
                Venv(
                    pys=["3.8", "3.9"],
                    pkgs={
                        "django": "~=2.2",
                    },
                    venvs=_appsec_threats_iast_variants,
                ),
                Venv(
                    pys=["3.8", "3.9", "3.10"],
                    pkgs={
                        "django": "~=3.2",
                    },
                    venvs=_appsec_threats_iast_variants,
                ),
                Venv(
                    pys=["3.8", "3.10"],
                    pkgs={
                        "django": "==4.0.10",
                    },
                    venvs=_appsec_threats_iast_variants,
                ),
                Venv(
                    pys=["3.8", "3.11", "3.13"],
                    pkgs={
                        "django": "~=4.2",
                    },
                    venvs=_appsec_threats_iast_variants,
                ),
                Venv(
                    pys=["3.10", "3.13"],
                    pkgs={
                        "django": "~=5.1",
                    },
                    venvs=_appsec_threats_iast_variants,
                ),
            ],
        ),
        Venv(
            name="appsec_threats_flask",
            command="pytest tests/appsec/contrib_appsec/test_flask.py {cmdargs}",
            pys=["3.8", "3.9", "3.10", "3.11", "3.13"],
            pkgs={
                "pytest": latest,
                "pytest-cov": latest,
                "requests": latest,
                "hypothesis": latest,
            },
            env={
                "DD_TRACE_AGENT_URL": "http://testagent:9126",
                "AGENT_VERSION": "testagent",
                "DD_REMOTE_CONFIGURATION_ENABLED": "true",
            },
            venvs=[
                Venv(
                    pys=["3.8", "3.9"],
                    pkgs={
                        "flask": "~=1.1",
                        "MarkupSafe": "~=1.1",
                    },
                    venvs=_appsec_threats_iast_variants,
                ),
                Venv(
                    pys=["3.8", "3.9"],
                    pkgs={
                        "flask": "==2.1.3",
                        "Werkzeug": "<3.0",
                    },
                    venvs=_appsec_threats_iast_variants,
                ),
                Venv(
                    pys=["3.8", "3.10", "3.13"],
                    pkgs={
                        "flask": "~=2.3",
                    },
                    venvs=_appsec_threats_iast_variants,
                ),
                Venv(
                    pys=["3.8", "3.11", "3.13"],
                    pkgs={
                        "flask": "~=3.0",
                    },
                    venvs=_appsec_threats_iast_variants,
                ),
            ],
        ),
    ],
)<|MERGE_RESOLUTION|>--- conflicted
+++ resolved
@@ -2594,13 +2594,9 @@
                 ),
                 Venv(
                     pys=select_pys(min_version="3.9"),
-<<<<<<< HEAD
                     # v1.12.0 introduced support for metrics
                     # v1.15.0 introduced support for logs
                     pkgs={"opentelemetry-exporter-otlp": ["~=1.11.0", "~=1.12.0", "~=1.15.0", latest]},
-=======
-                    pkgs={"opentelemetry-exporter-otlp": ["~=1.15.0", latest]},
->>>>>>> 1ff7f5f6
                     env={"SDK_EXPORTER_INSTALLED": "1"},
                 ),
             ],
