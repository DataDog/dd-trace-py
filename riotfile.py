from riot import Venv, latest

SUPPORTED_PYTHON_VERSIONS = [2.7, 3.5, 3.6, 3.7, 3.8, 3.9]


def select_pys(min_version=min(SUPPORTED_PYTHON_VERSIONS), max_version=max(SUPPORTED_PYTHON_VERSIONS)):
    """Helper to select python versions from the list of versions we support"""
    return [version for version in SUPPORTED_PYTHON_VERSIONS if min_version <= version <= max_version]


venv = Venv(
    pkgs={"mock": latest, "pytest": latest, "coverage": latest, "pytest-cov": latest, "opentracing": latest},
    venvs=[
        Venv(
            pys="3",
            pkgs={"black": "==20.8b1"},
            venvs=[
                Venv(
                    name="fmt",
                    command="black .",
                ),
                Venv(
                    name="black",
                    command="black {cmdargs}",
                ),
            ],
        ),
        Venv(
            pys=3,
            name="flake8",
            command="flake8 {cmdargs} ddtrace/ tests/",
            pkgs={
                "flake8": ">=3.8,<3.9",
                "flake8-blind-except": latest,
                "flake8-builtins": latest,
                "flake8-docstrings": latest,
                "flake8-logging-format": latest,
                "flake8-rst-docstrings": latest,
                "pygments": latest,
            },
        ),
        Venv(
            name="benchmarks",
            pys=select_pys(),
            pkgs={"pytest-benchmark": latest, "msgpack": latest},
            command="pytest --no-cov {cmdargs} tests/benchmarks",
        ),
<<<<<<< HEAD
        Venv(name="tracer", command="pytest {cmdargs} tests/tracer/", venvs=[Venv(pys=select_pys(), pkgs={"msgpack": latest})]),
=======
        Venv(
            name="cherrypy",
            command="pytest {cmdargs} tests/contrib/cherrypy",
            venvs=[
                Venv(
                    pys=select_pys(),
                    pkgs={
                        "cherrypy": [">=11,<12", ">=12,<13", ">=13,<14", ">=14,<15", ">=15,<16", ">=16,<17", ">=17,<18"],
                    },
                ),
                Venv(
                    pys=select_pys(min_version=3.5),
                    pkgs={
                        "cherrypy": [">=18.0,<19", latest],
                    },
                ),
            ],
        ),
        Venv(name="tracer", command="pytest tests/tracer/", venvs=[Venv(pys=select_pys(), pkgs={"msgpack": latest})]),
>>>>>>> ced74a41
        Venv(
            name="pymongo",
            command="pytest {cmdargs} tests/contrib/pymongo",
            venvs=[
                Venv(
                    pys=select_pys(max_version=3.7),
                    pkgs={
                        "pymongo": [
                            ">=3.0,<3.1",
                            ">=3.1,<3.2",
                            ">=3.2,<3.3",
                            ">=3.3,<3.4",
                            ">=3.4,<3.5",
                            ">=3.5,<3.6",
                            ">=3.6,<3.7",
                            ">=3.7,<3.8",
                            ">=3.8,<3.9",
                            ">=3.9,<3.10",
                            ">=3.10,<3.11",
                            latest,
                        ],
                        "mongoengine": latest,
                    },
                ),
                Venv(
                    pys=select_pys(min_version=3.8),
                    pkgs={
                        "pymongo": [
                            ">=3.0,<3.1",
                            ">=3.1,<3.2",
                            ">=3.2,<3.3",
                            ">=3.3,<3.4",
                            ">=3.5,<3.6",
                            ">=3.6,<3.7",
                            ">=3.7,<3.8",
                            ">=3.8,<3.9",
                            ">=3.9,<3.10",
                            ">=3.10,<3.11",
                            latest,
                        ],
                        "mongoengine": latest,
                    },
                ),
            ],
        ),
        # Django  Python version support
        # 1.11    2.7, 3.4, 3.5, 3.6, 3.7 (added in 1.11.17)
        # 2.0     3.4, 3.5, 3.6, 3.7
        # 2.1     3.5, 3.6, 3.7
        # 2.2     3.5, 3.6, 3.7, 3.8 (added in 2.2.8)
        # 3.0     3.6, 3.7, 3.8
        # 3.1     3.6, 3.7, 3.8
        # Source: https://docs.djangoproject.com/en/dev/faq/install/#what-python-version-can-i-use-with-django
        Venv(
            name="django",
            command="pytest {cmdargs} tests/contrib/django",
            venvs=[
                Venv(
                    pys=select_pys(max_version=3.6),
                    pkgs={
                        "django": [">=1.8,<1.9", ">=1.11,<1.12"],
                        "django-pylibmc": ">=0.6,<0.7",
                        "django-redis": ">=4.5,<4.6",
                        "pylibmc": latest,
                        "pytest-django": "==3.10.0",
                        "python-memcached": latest,
                        "redis": ">=2.10,<2.11",
                    },
                ),
                Venv(
                    pys=[3.5],
                    pkgs={
                        "django": [">=2.0,<2.1", ">=2.1,<2.2", ">=2.2,<2.3"],
                        "django-pylibmc": ">=0.6,<0.7",
                        "django-redis": ">=4.5,<4.6",
                        "pylibmc": latest,
                        "pytest-django": "==3.10.0",
                        "python-memcached": latest,
                        "redis": ">=2.10,<2.11",
                    },
                ),
                Venv(
                    pys=select_pys(min_version=3.6),
                    pkgs={
                        "django": [">=2.0,<2.1", ">=2.1,<2.2", ">=2.2,<2.3", ">=3.0,<3.1", latest],
                        "django-pylibmc": ">=0.6,<0.7",
                        "django-redis": ">=4.5,<4.6",
                        "pylibmc": latest,
                        "pytest-django": "==3.10.0",
                        "python-memcached": latest,
                        "redis": ">=2.10,<2.11",
                    },
                ),
                Venv(
                    pys=select_pys(max_version=3.6),
                    env={"TEST_DATADOG_DJANGO_MIGRATION": "1"},
                    pkgs={
                        "pytest-django": "==3.10.0",
                        "django": [">=1.8,<1.9", ">=1.11,<1.12"],
                    },
                ),
                Venv(
                    pys=[3.5],
                    env={"TEST_DATADOG_DJANGO_MIGRATION": "1"},
                    pkgs={
                        "pytest-django": "==3.10.0",
                        "django": [">=2.0,<2.1", ">=2.1,<2.2", ">=2.2,<2.3"],
                    },
                ),
                Venv(
                    pys=select_pys(min_version=3.6),
                    env={"TEST_DATADOG_DJANGO_MIGRATION": "1"},
                    pkgs={
                        "pytest-django": "==3.10.0",
                        "django": [">=2.0,<2.1", ">=2.1,<2.2", ">=2.2,<2.3", ">=3.0,<3.1", latest],
                    },
                ),
            ],
        ),
        Venv(
            name="djangorestframework",
            command="pytest {cmdargs} tests/contrib/djangorestframework",
            venvs=[
                Venv(
                    pys=select_pys(max_version=3.6),
                    pkgs={
                        "django": "==1.11",
                        "djangorestframework": [">=3.4,<3.5", ">=3.7,<3.8"],
                        "pytest-django": "==3.10.0",
                    },
                ),
                Venv(
                    pys=select_pys(min_version=3.5),
                    pkgs={
                        "django": ">=2.2,<2.3",
                        "djangorestframework": [">=3.8,<3.9", ">=3.9,<3.10", latest],
                        "pytest-django": "==3.10.0",
                    },
                ),
                Venv(
                    pys=select_pys(min_version=3.6),
                    pkgs={
                        "django": ">=3.0,<3.1",
                        "djangorestframework": ">=3.10,<3.11",
                        "pytest-django": "==3.10.0",
                    },
                ),
                Venv(
                    pys=select_pys(min_version=3.6),
                    pkgs={
                        "django": latest,
                        "djangorestframework": ">=3.11,<3.12",
                        "pytest-django": "==3.10.0",
                    },
                ),
            ],
        ),
        Venv(
            name="elasticsearch",
            command="pytest {cmdargs} tests/contrib/elasticsearch",
            venvs=[
                Venv(
                    pys=select_pys(max_version=3.8),
                    pkgs={
                        "elasticsearch": [
                            "~=1.6.0",
                            "~=1.7.0",
                            "~=1.8.0",
                            "~=1.9.0",
                            "~=2.3.0",
                            "~=2.4.0",
                            "~=5.1.0",
                            "~=5.2.0",
                            "~=5.3.0",
                            "~=5.4.0",
                            "~=6.3.0",
                            "~=6.4.0",
                            "~=6.8.0",
                            "~=7.0.0",
                            "~=7.1.0",
                            "~=7.5.0",
                        ]
                    },
                ),
                Venv(
                    pys=select_pys(),
                    pkgs={
                        "elasticsearch": [
                            "~=7.6.0",
                            "~=7.8.0",
                            "~=7.10.0",
                            latest,
                        ]
                    },
                ),
                Venv(pys=select_pys(), pkgs={"elasticsearch1": ["~=1.10.0"]}),
                Venv(pys=select_pys(), pkgs={"elasticsearch2": ["~=2.5.0"]}),
                Venv(pys=select_pys(), pkgs={"elasticsearch5": ["~=5.5.0"]}),
                Venv(pys=select_pys(), pkgs={"elasticsearch6": ["~=6.4.0", "~=6.8.0", latest]}),
                Venv(pys=select_pys(), pkgs={"elasticsearch7": ["~=7.6.0", "~=7.8.0", "~=7.10.0", latest]}),
            ],
        ),
        Venv(
            name="psycopg",
            command="pytest {cmdargs} tests/contrib/psycopg",
            venvs = [
                Venv(
                    pys=select_pys(min_version=2.7, max_version=3.6),
                    pkgs={
                        "psycopg2": ["~=2.4.0", "~=2.5.0", "~=2.6.0", "~=2.7.0", "~=2.8.0", latest]
                    },
                ),
                Venv(
                    pys=[3.7],
                    pkgs={
                        "psycopg2": ["~=2.7.0", "~=2.8.0", latest]
                    },
                ),
                Venv(
                    pys=select_pys(min_version=3.8, max_version=3.9),
                    pkgs={
                        "psycopg2": ["~=2.8.0", latest]
                    },
                ),
            ],
        ),
        Venv(
            name="pynamodb",
            command="pytest {cmdargs} tests/contrib/pynamodb",
            venvs=[
                Venv(
                    pys=select_pys(),
                    pkgs={
                        "pynamodb": [">=4.0,<4.1", ">=4.1,<4.2", ">=4.2,<4.3", ">=4.3,<4.4", latest],
                        "moto": ">=1.0,<2.0",
                    },
                ),
            ],
        ),
        Venv(
            name="starlette",
            command="pytest {cmdargs} tests/contrib/starlette",
            venvs=[
                Venv(
                    pys=select_pys(min_version=3.6),
                    pkgs={
                        "starlette": [">=0.13,<0.14", ">=0.14,<0.15", latest],
                        "httpx": latest,
                        "pytest-asyncio": latest,
                        "requests": latest,
                        "aiofiles": latest,
                        "sqlalchemy": latest,
                        "aiosqlite": latest,
                        "databases": latest,
                    },
                ),
            ],
        ),
        Venv(
            name="sqlalchemy",
            command="pytest {cmdargs} tests/contrib/sqlalchemy",
            venvs = [
                Venv(
                    pys=select_pys(),
                    pkgs={
                        "sqlalchemy": ["~=1.0.0", "~=1.1.0", "~=1.2.0", "~=1.3.0", latest],
                        "psycopg2": ["~=2.8.0"],
                        "mysql-connector-python": latest,
                    },
                ),
            ],
        ),
        Venv(
            name="requests",
            command="pytest {cmdargs} tests/contrib/requests",
            venvs=[
                Venv(
                    pys=select_pys(),
                    pkgs={
                        "requests-mock": ">=1.4",
                        "requests": [
                            ">=2.8,<2.9",
                            ">=2.10,<2.11",
                            ">=2.12,<2.13",
                            ">=2.14,<2.15",
                            ">=2.16,<2.17",
                            ">=2.18,<2.19",
                            ">=2.20,<2.21",
                            latest,
                        ],
                    },
                ),
            ],
        ),
        Venv(
            name="wsgi",
            command="pytest {cmdargs} tests/contrib/wsgi",
            venvs=[
                Venv(
                    pys=select_pys(),
                    pkgs={
                        "WebTest": latest,
                    },
                ),
            ],
        ),
        Venv(
            name="boto",
            command="pytest {cmdargs} tests/contrib/boto",
            venvs=[Venv(pys=select_pys(max_version=3.6), pkgs={"boto": latest, "moto": ["<1.0"]})],
        ),
        Venv(
            name="botocore",
            command="pytest {cmdargs} tests/contrib/botocore",
            venvs=[Venv(pys=select_pys(), pkgs={"botocore": latest, "moto": [">=1.0,<2.0"]})],
        ),
        Venv(
            name="mongoengine",
            command="pytest {cmdargs} tests/contrib/mongoengine",
            pkgs={
                "pymongo": latest,
            },
            venvs=[
                Venv(
                    pys=select_pys(),
                    pkgs={
                        # 0.20 dropped support for Python 2.7
                        "mongoengine": [">=0.15,<0.16", ">=0.16,<0.17", ">=0.17,<0.18", ">=0.18,<0.19"]
                    },
                ),
                Venv(
                    pys=select_pys(min_version=3.6),
                    pkgs={"mongoengine": [">=0.20,<0.21", ">=0.21,<0.22", ">=0.22,<0.23", latest]},
                ),
            ],
        ),
        Venv(
            name="asgi",
            pkgs={
                "pytest-asyncio": latest,
                "httpx": latest,
                "asgiref": ["~=3.0.0", "~=3.0"],
            },
            pys=select_pys(min_version=3.6),
            command="pytest {cmdargs} tests/contrib/asgi",
        ),
        Venv(
            name="fastapi",
            command="pytest {cmdargs} tests/contrib/fastapi",
            venvs=[
                Venv(
                    pys=select_pys(min_version=3.6),
                    pkgs={
                        "fastapi": [">=0.51,<0.52", ">=0.55,<0.56", ">=0.60,<0.61", latest],
                        "httpx": latest,
                        "pytest-asyncio": latest,
                        "requests": latest,
                        "aiofiles": latest,
                    },
                ),
            ],
        ),
        Venv(
            name="grpc",
            command="pytest {cmdargs} tests/contrib/grpc",
            pkgs={
                "googleapis-common-protos": latest,
            },
            venvs=[
                Venv(
                    pys=select_pys(max_version=3.6),
                    pkgs={
                        "grpcio": ["~=1.12.0", "~=1.14.0", "~=1.18.0", "~=1.20.0", "~=1.21.0", "~=1.22.0"],
                    },
                ),
                Venv(
                    pys=["3.7"],
                    pkgs={
                        "grpcio": [
                            "~=1.14.0",
                            "~=1.18.0",
                            "~=1.20.0",
                            "~=1.21.0",
                            "~=1.22.0",
                            "~=1.24.0",
                            "~=1.26.0",
                            "~=1.28.0",
                            latest,
                        ],
                    },
                ),
                Venv(
                    pys=select_pys(min_version=3.8),
                    pkgs={
                        "grpcio": ["~=1.24.0", "~=1.26.0", "~=1.28.0", latest],
                    },
                ),
            ],
        ),
    ],
)<|MERGE_RESOLUTION|>--- conflicted
+++ resolved
@@ -45,9 +45,7 @@
             pkgs={"pytest-benchmark": latest, "msgpack": latest},
             command="pytest --no-cov {cmdargs} tests/benchmarks",
         ),
-<<<<<<< HEAD
         Venv(name="tracer", command="pytest {cmdargs} tests/tracer/", venvs=[Venv(pys=select_pys(), pkgs={"msgpack": latest})]),
-=======
         Venv(
             name="cherrypy",
             command="pytest {cmdargs} tests/contrib/cherrypy",
@@ -67,7 +65,6 @@
             ],
         ),
         Venv(name="tracer", command="pytest tests/tracer/", venvs=[Venv(pys=select_pys(), pkgs={"msgpack": latest})]),
->>>>>>> ced74a41
         Venv(
             name="pymongo",
             command="pytest {cmdargs} tests/contrib/pymongo",
