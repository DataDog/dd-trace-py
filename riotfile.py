--- conflicted
+++ resolved
@@ -182,8 +182,6 @@
             pys=select_pys(),
         ),
         Venv(
-<<<<<<< HEAD
-=======
             name="falcon",
             command="pytest {cmdargs} --ignore tests/contrib/falcon/test_autopatch.py tests/contrib/falcon",
             venvs=[
@@ -258,7 +256,6 @@
             ],
         ),
         Venv(
->>>>>>> a67d4612
             name="celery",
             command="pytest {cmdargs} tests/contrib/celery",
             venvs=[
