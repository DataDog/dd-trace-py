--- conflicted
+++ resolved
@@ -2944,12 +2944,8 @@
                 ),
                 # Python 3.12
                 Venv(
-<<<<<<< HEAD
                     pys="3.12",
-=======
-                    pys=select_pys(min_version="3.12"),
                     pkgs={"uwsgi": latest},
->>>>>>> 105018fe
                     venvs=[
                         Venv(
                             pkgs={
@@ -3095,12 +3091,8 @@
                 ),
                 # Python 3.12
                 Venv(
-<<<<<<< HEAD
                     pys="3.12",
-=======
-                    pys=select_pys(min_version="3.12"),
                     pkgs={"uwsgi": latest},
->>>>>>> 105018fe
                     venvs=[
                         Venv(
                             pkgs={
