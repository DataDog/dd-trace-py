--- conflicted
+++ resolved
@@ -3031,7 +3031,6 @@
             ],
         ),
         Venv(
-<<<<<<< HEAD
             name="selenium",
             pys=["3.10", "3.12"],
             pkgs={
@@ -3059,7 +3058,10 @@
                             },
                         ),
                     ],
-=======
+                ),
+            ],
+        ),
+        Venv(
             name="freezegun",
             command="pytest tests/contrib/freezegun {cmdargs}",
             pkgs={
@@ -3071,7 +3073,6 @@
                     pkgs={
                         "freezegun": ["~=1.3.0", "~=1.5.0"],
                     },
->>>>>>> 995e706d
                 ),
             ],
         ),
