# type: ignore
import logging
from typing import List  # noqa
from typing import Tuple  # noqa

from riot import Venv


logger = logging.getLogger(__name__)
latest = ""


SUPPORTED_PYTHON_VERSIONS: List[Tuple[int, int]] = [
    (3, 8),
    (3, 9),
    (3, 10),
    (3, 11),
    (3, 12),
    (3, 13),
]  # type: List[Tuple[int, int]]


def version_to_str(version: Tuple[int, int]) -> str:
    """Convert a Python version tuple to a string

    >>> version_to_str((3, 8))
    '3.8'
    >>> version_to_str((3, 9))
    '3.9'
    >>> version_to_str((3, 10))
    '3.10'
    >>> version_to_str((3, 11))
    '3.11'
    >>> version_to_str((3, 12))
    '3.12'
    >>> version_to_str((3, ))
    '3'
    """
    return ".".join(str(p) for p in version)


def str_to_version(version: str) -> Tuple[int, int]:
    """Convert a Python version string to a tuple

    >>> str_to_version("3.8")
    (3, 8)
    >>> str_to_version("3.9")
    (3, 9)
    >>> str_to_version("3.10")
    (3, 10)
    >>> str_to_version("3.11")
    (3, 11)
    >>> str_to_version("3.12")
    (3, 12)
    >>> str_to_version("3")
    (3,)
    """
    return tuple(int(p) for p in version.split("."))


MIN_PYTHON_VERSION = version_to_str(min(SUPPORTED_PYTHON_VERSIONS))
MAX_PYTHON_VERSION = version_to_str(max(SUPPORTED_PYTHON_VERSIONS))


def select_pys(min_version: str = MIN_PYTHON_VERSION, max_version: str = MAX_PYTHON_VERSION) -> List[str]:
    """Helper to select python versions from the list of versions we support

    >>> select_pys()
    ['3.8', '3.9', '3.10', '3.11', '3.12', '3.13']
    >>> select_pys(min_version='3')
    ['3.8', '3.9', '3.10', '3.11', '3.12', '3.13']
    >>> select_pys(max_version='3')
    []
    >>> select_pys(min_version='3.8', max_version='3.9')
    ['3.8', '3.9']
    """
    min_version = str_to_version(min_version)
    max_version = str_to_version(max_version)

    return [version_to_str(version) for version in SUPPORTED_PYTHON_VERSIONS if min_version <= version <= max_version]


venv = Venv(
    pkgs={
        "mock": latest,
        "pytest": latest,
        "pytest-mock": latest,
        "coverage": latest,
        "pytest-cov": latest,
        "opentracing": latest,
        "hypothesis": "<6.45.1",
    },
    env={
        "_DD_CIVISIBILITY_USE_CI_CONTEXT_PROVIDER": "1",
        "DD_TESTING_RAISE": "1",
        "DD_REMOTE_CONFIGURATION_ENABLED": "false",
        "DD_INJECTION_ENABLED": "1",
        "DD_INJECT_FORCE": "1",
        "DD_PATCH_MODULES": "unittest:false",
        "CMAKE_BUILD_PARALLEL_LEVEL": "12",
<<<<<<< HEAD
        "CARGO_BUILD_JOBS": "12",
        "DD_PYTEST_USE_NEW_PLUGIN_BETA": "true",
=======
>>>>>>> 0c7fc1bb
    },
    venvs=[
        Venv(
            pys=["3"],
            name="meta-testing",
            command="pytest {cmdargs} tests/meta",
        ),
        Venv(
            name="circleci-gen-config",
            command="python scripts/gen_circleci_config.py {cmdargs}",
            pys=["3"],
            pkgs={
                "ruamel.yaml": latest,
                "lxml": latest,
            },
        ),
        Venv(
            name="gitlab-gen-config",
            command="python scripts/gen_gitlab_config.py {cmdargs}",
            pys=["3"],
            pkgs={
                "ruamel.yaml": latest,
                "lxml": latest,
            },
        ),
        Venv(
            name="appsec",
            pys=select_pys(),
            command="pytest {cmdargs} tests/appsec/appsec/",
            pkgs={
                "requests": latest,
                "docker": latest,
            },
            env={
                "DD_CIVISIBILITY_ITR_ENABLED": "0",
            },
        ),
        Venv(
            name="appsec_iast",
            pys=select_pys(max_version="3.12"),
            command="pytest -v {cmdargs} tests/appsec/iast/",
            pkgs={
                "requests": latest,
                "urllib3": latest,
                "pycryptodome": latest,
                "cryptography": latest,
                "astunparse": latest,
                "simplejson": latest,
                "SQLAlchemy": "==2.0.22",
                "psycopg2-binary": "~=2.9.9",
                "pymysql": latest,
                "mysqlclient": "==2.1.1",
                "googleapis-common-protos": latest,
                "grpcio": latest,
            },
            env={
                "DD_CIVISIBILITY_ITR_ENABLED": "0",
                "DD_IAST_REQUEST_SAMPLING": "100",  # Override default 30% to analyze all IAST requests
                "DD_IAST_DEDUPLICATION_ENABLED": "false",
            },
        ),
        Venv(
            name="appsec_iast_memcheck",
            pys=select_pys(min_version="3.9", max_version="3.12"),
            command="pytest {cmdargs} --memray --stacks=35 tests/appsec/iast_memcheck/",
            pkgs={
                "requests": latest,
                "pycryptodome": latest,
                "cryptography": latest,
                "SQLAlchemy": "==2.0.22",
                "psycopg2-binary": "~=2.9.9",
                # Should be "pytest-memray": latest, but we need to pin to a specific commit in a fork
                # while this PR gets merged: https://github.com/bloomberg/pytest-memray/pull/103
                "pytest-memray": "~=1.7.0",
            },
            env={
                "DD_CIVISIBILITY_ITR_ENABLED": "0",
                "DD_IAST_REQUEST_SAMPLING": "100",  # Override default 30% to analyze all IAST requests
                "DD_IAST_DEDUPLICATION_ENABLED": "false",
            },
        ),
        Venv(
            name="appsec_iast_packages",
            pys=select_pys(min_version="3.8"),
            command="pytest {cmdargs} tests/appsec/iast_packages/",
            pkgs={
                "requests": latest,
                "astunparse": latest,
                "flask": "~=3.0",
                "virtualenv-clone": latest,
            },
            env={
                "DD_CIVISIBILITY_ITR_ENABLED": "0",
                "DD_IAST_REQUEST_SAMPLING": "100",  # Override default 30% to analyze all IAST requests
                "DD_IAST_DEDUPLICATION_ENABLED": "false",
            },
        ),
        Venv(
            name="appsec_iast_tdd_propagation",
            pys=select_pys(min_version="3.11"),
            command="pytest tests/appsec/iast_tdd_propagation/",
            pkgs={
                "coverage": latest,
                "pycryptodome": latest,
                "flask": "~=3.0",
                "sqlalchemy": "~=2.0.23",
                "pony": latest,
                "aiosqlite": latest,
                "tortoise-orm": latest,
                "peewee": latest,
                "requests": latest,
                "envier": "==0.5.2",
                "cattrs": "<23.1.1",
                "protobuf": ">=3",
                "typing_extensions": latest,
                "xmltodict": ">=0.12",
                "opentracing": ">=2.0.0",
                "bytecode": latest,
            },
            env={
                "DD_CIVISIBILITY_ITR_ENABLED": "0",
                "DD_IAST_REQUEST_SAMPLING": "100",  # Override default 30% to analyze all IAST requests
                "DD_IAST_DEDUPLICATION_ENABLED": "false",
            },
        ),
        Venv(
            name="appsec_integrations_pygoat",
            pys=select_pys(min_version="3.10"),
            command="pytest {cmdargs} tests/appsec/integrations/pygoat_tests/",
            pkgs={
                "requests": latest,
            },
            env={
                "DD_CIVISIBILITY_ITR_ENABLED": "0",
                "DD_IAST_REQUEST_SAMPLING": "100",  # Override default 30% to analyze all IAST requests
            },
        ),
        Venv(
            name="profile-diff",
            command="python scripts/diff.py {cmdargs}",
            pys="3",
            pkgs={
                "austin-python": "~=1.0",
                "rich": latest,
            },
        ),
        Venv(
            name="tracer",
            command="pytest -v {cmdargs} tests/tracer/",
            pkgs={
                "msgpack": latest,
                "coverage": latest,
                "attrs": latest,
                "structlog": latest,
                "httpretty": latest,
                "wheel": latest,
                "fastapi": latest,
                "httpx": latest,
                "pytest-randomly": latest,
                "setuptools": latest,
                "boto3": latest,
            },
            env={
                "DD_CIVISIBILITY_LOG_LEVEL": "none",
                "DD_INSTRUMENTATION_TELEMETRY_ENABLED": "0",
            },
            venvs=[
                Venv(pys=select_pys()),
                # This test variant ensures tracer tests are compatible with both 64bit trace ids.
                # 128bit trace ids are tested by the default case above.
                Venv(
                    name="tracer-128-bit-traceid-disabled",
                    pys=MAX_PYTHON_VERSION,
                    env={
                        "DD_TRACE_128_BIT_TRACEID_GENERATION_ENABLED": "false",
                    },
                ),
                Venv(
                    name="tracer-python-optimize",
                    env={"PYTHONOPTIMIZE": "1"},
                    # Test with the latest version of Python only
                    pys=MAX_PYTHON_VERSION,
                ),
                Venv(
                    name="tracer-legacy-attrs",
                    pkgs={"cattrs": "<23.2.0", "attrs": "==22.1.0"},
                    # Test with the min version of Python only, attrs 20.1.0 is not compatible with Python 3.12
                    pys=MIN_PYTHON_VERSION,
                ),
            ],
        ),
        Venv(
            name="telemetry",
            command="pytest {cmdargs} tests/telemetry/",
            pys=select_pys(),
            pkgs={
                "requests": latest,
                "gunicorn": latest,
                "flask": "<=2.2.3",
                "httpretty": "<1.1",
                "werkzeug": "<2.0",
                "pytest-randomly": latest,
                "markupsafe": "<2.0",
            },
        ),
        Venv(
            name="integration",
            # Enabling coverage for integration tests breaks certain tests in CI
            # Also, running two separate pytest sessions, the ``civisibility`` one with --no-ddtrace
            command="pytest --no-ddtrace --no-cov --ignore-glob='*civisibility*' {cmdargs} tests/integration/",
            pkgs={"msgpack": [latest], "coverage": latest, "pytest-randomly": latest},
            pys=select_pys(),
            venvs=[
                Venv(
                    name="integration-latest",
                    env={
                        "AGENT_VERSION": "latest",
                    },
                ),
                Venv(
                    name="integration-snapshot",
                    env={
                        "DD_TRACE_AGENT_URL": "http://localhost:9126",
                        "AGENT_VERSION": "testagent",
                    },
                ),
            ],
        ),
        Venv(
            name="integration-civisibility",
            # Enabling coverage for integration tests breaks certain tests in CI
            # Also, running two separate pytest sessions, the ``civisibility`` one with --no-ddtrace
            command="pytest --no-cov --no-ddtrace {cmdargs} tests/integration/test_integration_civisibility.py",
            pkgs={"msgpack": [latest], "coverage": latest, "pytest-randomly": latest},
            pys=select_pys(),
            venvs=[
                Venv(
                    name="integration-latest-civisibility",
                    env={
                        "AGENT_VERSION": "latest",
                    },
                ),
                Venv(
                    name="integration-snapshot-civisibility",
                    env={
                        "DD_TRACE_AGENT_URL": "http://localhost:9126",
                        "AGENT_VERSION": "testagent",
                    },
                ),
            ],
        ),
        Venv(
            name="datastreams",
            command="pytest --no-cov {cmdargs} tests/datastreams/",
            pkgs={
                "msgpack": [latest],
                "pytest-randomly": latest,
            },
            pys=select_pys(max_version="3.12"),
            venvs=[
                Venv(
                    name="datastreams-latest",
                    env={
                        "AGENT_VERSION": "latest",
                    },
                ),
            ],
        ),
        Venv(
            name="internal",
            env={
                "DD_TRACE_AGENT_URL": "http://ddagent:8126",
                "DD_INSTRUMENTATION_TELEMETRY_ENABLED": "0",
            },
            command="pytest -v {cmdargs} tests/internal/",
            pkgs={
                "httpretty": latest,
                "gevent": latest,
                "pytest-randomly": latest,
                "python-json-logger": "==2.0.7",
                "pyfakefs": latest,
            },
            venvs=[
                Venv(
                    pys=select_pys(min_version="3.8", max_version="3.11"),
                    pkgs={
                        "pytest-asyncio": "~=0.23.7",
                    },
                ),
                Venv(
                    pys=select_pys(min_version="3.12"),
                    pkgs={
                        "pytest-asyncio": "~=0.23.7",
                        "setuptools": latest,
                    },
                ),
            ],
        ),
        Venv(
            name="gevent",
            command="pytest {cmdargs} tests/contrib/gevent",
            pkgs={
                "elasticsearch": latest,
                "pynamodb": "<6.0",
                "pytest-randomly": latest,
            },
            venvs=[
                Venv(
                    pkgs={
                        "aiobotocore": "<=2.3.1",
                        "aiohttp": latest,
                        "botocore": latest,
                        "requests": latest,
                        "opensearch-py": latest,
                    },
                    venvs=[
                        Venv(
                            pys="3.8",
                            pkgs={
                                "gevent": "~=20.12.0",
                                # greenlet v1.0.0 adds support for contextvars
                                "greenlet": "~=1.0.0",
                            },
                        ),
                        Venv(
                            pys="3.9",
                            pkgs={
                                # https://github.com/gevent/gevent/issues/2076
                                "gevent": ["~=21.1.0", "<21.8.0"],
                                "greenlet": "~=1.0",
                            },
                        ),
                        Venv(
                            # gevent added support for Python 3.10 in 21.8.0
                            pys="3.10",
                            pkgs={
                                "gevent": ["~=21.12.0", latest],
                            },
                        ),
                        Venv(
                            pys="3.11",
                            pkgs={
                                "gevent": ["~=22.10.0", latest],
                            },
                        ),
                        Venv(
                            pys=select_pys(min_version="3.12"),
                            pkgs={
                                "gevent": [latest],
                            },
                        ),
                    ],
                ),
            ],
        ),
        Venv(
            name="runtime",
            command="pytest {cmdargs} tests/runtime/",
            venvs=[
                Venv(
                    pys=select_pys(),
                    pkgs={
                        "msgpack": latest,
                        "pytest-randomly": latest,
                    },
                )
            ],
        ),
        Venv(
            name="ddtracerun",
            command="pytest {cmdargs} --no-cov tests/commands/test_runner.py",
            venvs=[
                Venv(
                    pys=select_pys(),
                    pkgs={
                        "redis": latest,
                        "gevent": latest,
                        "pytest-randomly": latest,
                    },
                ),
            ],
        ),
        Venv(
            name="debugger",
            command="pytest {cmdargs} tests/debugging/",
            pkgs={
                "msgpack": latest,
                "httpretty": latest,
                "typing-extensions": latest,
                "pytest-asyncio": latest,
            },
            pys=select_pys(),
        ),
        Venv(
            name="vendor",
            command="pytest {cmdargs} tests/vendor/",
            pys=select_pys(),
            pkgs={
                "msgpack": ["~=1.0.0", latest],
                "pytest-randomly": latest,
            },
        ),
        Venv(
            name="vertica",
            command="pytest {cmdargs} tests/contrib/vertica/",
            pys=select_pys(max_version="3.9"),
            pkgs={
                "vertica-python": [">=0.6.0,<0.7.0", ">=0.7.0,<0.8.0"],
                "pytest-randomly": latest,
            },
            # venvs=[
            # FIXME: tests fail on vertica 1.x
            # Venv(
            #     # vertica-python added support for Python 3.9/3.10 in 1.0
            #     pys=select_pys(min_version="3.8", max_version="3.10"),
            #     pkgs={"vertica-python": ["~=1.0", latest]},
            # ),
            # Venv(
            #     # vertica-python added support for Python 3.11 in 1.2
            #     pys="3.11",
            #     pkgs={"vertica-python": ["~=1.2", latest]},
            # ),
            # ],
        ),
        Venv(
            name="wait",
            command="python tests/wait-for-services.py {cmdargs}",
            # Default Python 3 (3.10) collections package breaks with kombu/vertica, so specify Python 3.9 instead.
            pys="3.9",
            create=True,
            skip_dev_install=True,
            pkgs={
                "cassandra-driver": latest,
                "psycopg2-binary": latest,
                "mysql-connector-python": "!=8.0.18",
                "vertica-python": ">=0.6.0,<0.7.0",
                "kombu": ">=4.2.0,<4.3.0",
                "pytest-randomly": latest,
                "requests": latest,
            },
        ),
        Venv(
            name="httplib",
            command="pytest {cmdargs} tests/contrib/httplib",
            pkgs={
                "pytest-randomly": latest,
            },
            pys=select_pys(),
        ),
        Venv(
            name="test_logging",
            command="pytest {cmdargs} tests/contrib/logging",
            pkgs={
                "pytest-randomly": latest,
            },
            pys=select_pys(),
        ),
        Venv(
            name="falcon",
            command="pytest {cmdargs} tests/contrib/falcon",
            pkgs={
                "pytest-randomly": latest,
            },
            venvs=[
                Venv(
                    pys=select_pys(min_version="3.8", max_version="3.12"),
                    pkgs={
                        "falcon": [
                            "~=3.0.0",
                            "~=3.0",  # latest 3.x
                            latest,
                        ],
                    },
                ),
                Venv(
                    pys=select_pys(min_version="3.13"),
                    pkgs={
                        "falcon": [
                            "~=4.0",  # latest 4.x
                            latest,
                        ],
                    },
                ),
            ],
        ),
        Venv(
            name="bottle",
            pkgs={
                "WebTest": latest,
                "pytest-randomly": latest,
            },
            venvs=[
                Venv(
                    command="pytest {cmdargs} --ignore='tests/contrib/bottle/test_autopatch.py' tests/contrib/bottle/",
                    venvs=[
                        Venv(
                            pys=select_pys(max_version="3.9"),
                            pkgs={"bottle": [">=0.12,<0.13", latest]},
                        ),
                    ],
                ),
                Venv(
                    command="python tests/ddtrace_run.py pytest {cmdargs} tests/contrib/bottle/test_autopatch.py",
                    env={"DD_SERVICE": "bottle-app"},
                    venvs=[
                        Venv(
                            pys=select_pys(max_version="3.9"),
                            pkgs={"bottle": [">=0.12,<0.13", latest]},
                        ),
                    ],
                ),
            ],
        ),
        Venv(
            name="celery",
            command="pytest {cmdargs} tests/contrib/celery",
            pkgs={
                "more_itertools": "<8.11.0",
                "pytest-randomly": latest,
            },
            venvs=[
                # Celery 4.3 wants Kombu >= 4.4 and Redis >= 3.2
                # Split into <3.8 and >=3.8 to pin importlib_metadata dependency for kombu
                #     # celery added support for Python 3.9 in 4.x
                #     pys=select_pys(min_version="3.8", max_version="3.9"),
                #     pkgs={
                #         "pytest": "~=4.0",
                #         "celery": [
                #             "latest",  # most recent 4.x
                #         ],
                #         "redis": "~=3.5",
                #         "kombu": "~=4.4",
                #     },
                # ),
                # Celery 5.x wants Python 3.6+
                # Split into <3.8 and >=3.8 to pin importlib_metadata dependency for kombu
                Venv(
                    pys=select_pys(min_version="3.8", max_version="3.9"),
                    env={
                        # https://docs.celeryproject.org/en/v5.0.5/userguide/testing.html#enabling
                        "PYTEST_PLUGINS": "celery.contrib.pytest",
                    },
                    pkgs={
                        "celery": [
                            "~=5.2",
                            latest,
                        ],
                        "redis": "~=3.5",
                    },
                ),
                Venv(
                    pys=select_pys(min_version="3.10"),
                    env={
                        # https://docs.celeryproject.org/en/v5.0.5/userguide/testing.html#enabling
                        "PYTEST_PLUGINS": "celery.contrib.pytest",
                    },
                    pkgs={
                        "celery[redis]": [
                            latest,
                        ],
                    },
                ),
            ],
        ),
        Venv(
            name="cherrypy",
            command="python -m pytest {cmdargs} tests/contrib/cherrypy",
            pkgs={
                "pytest-randomly": latest,
            },
            venvs=[
                Venv(
                    pys=select_pys(max_version="3.10"),
                    pkgs={
                        "cherrypy": [
                            ">=17,<18",
                        ],
                        "more_itertools": "<8.11.0",
                        "typing-extensions": latest,
                    },
                ),
                Venv(
                    # cherrypy added support for Python 3.11 in 18.7
                    pys=select_pys(min_version="3.8"),
                    pkgs={
                        "cherrypy": [">=18.0,<19", latest],
                        "more_itertools": "<8.11.0",
                    },
                ),
            ],
        ),
        Venv(
            name="pymongo",
            command="pytest {cmdargs} tests/contrib/pymongo",
            pkgs={
                "mongoengine": latest,
                "pytest-randomly": latest,
            },
            venvs=[
                # ddtrace patches different methods for the following pymongo version:
                # pymmongo<3.9, 3.9<=pymongo<3.12, 3.12<=pymongo<4.5, pymongo>=4.5
                # To get full test coverage we must test all these version ranges
                Venv(
                    pys=select_pys(min_version="3.8", max_version="3.9"),
                    pkgs={"pymongo": ["~=3.8.0", "~=3.9.0", "~=3.11", "~=4.0", latest]},
                ),
                Venv(
                    # pymongo added support for Python 3.10 in 3.12.1
                    # pymongo added support for Python 3.11 in 3.12.3
                    pys=select_pys(min_version="3.10"),
                    pkgs={"pymongo": ["~=3.12.3", "~=4.0", latest]},
                ),
            ],
        ),
        # Django  Python version support
        # 2.2     3.5, 3.6, 3.7, 3.8  3.9
        # 3.2     3.6, 3.7, 3.8, 3.9, 3.10
        # 4.0     3.8, 3.9, 3.10
        # 4.1     3.8, 3.9, 3.10, 3.11
        # 4.2     3.8, 3.9, 3.10, 3.11
        # 5.0     3.10, 3.11, 3.12
        # Source: https://docs.djangoproject.com/en/dev/faq/install/#what-python-version-can-i-use-with-django
        Venv(
            name="django",
            command="pytest {cmdargs} tests/contrib/django",
            pkgs={
                "django-redis": ">=4.5,<4.6",
                "django-pylibmc": ">=0.6,<0.7",
                "daphne": [latest],
                "requests": [latest],
                "redis": ">=2.10,<2.11",
                "psycopg2-binary": [">=2.8.6"],  # We need <2.9.0 for Python 2.7, and >2.9.0 for 3.9+
                "pytest-django[testing]": "==3.10.0",
                "pylibmc": latest,
                "python-memcached": latest,
                "pytest-randomly": latest,
                "django-q": latest,
                "spyne": latest,
                "zeep": latest,
                "bcrypt": "==4.2.1",
            },
            env={
                "DD_CIVISIBILITY_ITR_ENABLED": "0",
                "DD_IAST_REQUEST_SAMPLING": "100",  # Override default 30% to analyze all IAST requests
            },
            venvs=[
                Venv(
                    # django dropped support for Python 3.8/3.9 in 5.0
                    pys=select_pys(min_version="3.8", max_version="3.9"),
                    pkgs={
                        "django": ["~=4.0"],
                        "channels": latest,
                    },
                ),
                Venv(
                    # django started supporting psycopg3 in 4.2 for versions >3.1.8
                    pys=select_pys(min_version="3.8", max_version="3.13"),
                    pkgs={
                        "django": ["~=4.2"],
                        "psycopg": latest,
                        "channels": latest,
                    },
                ),
            ],
        ),
        Venv(
            name="django_hosts",
            command="pytest {cmdargs} tests/contrib/django_hosts",
            pkgs={
                "pytest-django[testing]": [
                    "==3.10.0",
                ],
                "pytest-randomly": latest,
                "setuptools": latest,
            },
            venvs=[
                Venv(
                    pys=select_pys(min_version="3.8"),
                    pkgs={
                        "django_hosts": "~=4.0",
                        "django": "~=3.2",
                    },
                ),
                Venv(
                    pys=select_pys(min_version="3.8"),
                    pkgs={
                        "django_hosts": ["~=5.0", latest],
                        "django": "~=4.0",
                    },
                ),
            ],
        ),
        Venv(
            name="djangorestframework",
            command="pytest {cmdargs} tests/contrib/djangorestframework",
            pkgs={
                "pytest-django[testing]": "==3.10.0",
                "pytest-randomly": latest,
            },
            venvs=[
                Venv(
                    # djangorestframework dropped support for Django 2.x in 3.14
                    pys=select_pys(min_version="3.8", max_version="3.9"),
                    pkgs={
                        "django": ">=2.2,<2.3",
                        "djangorestframework": ["==3.12.4", "==3.13.1"],
                    },
                ),
                Venv(
                    pys=select_pys(min_version="3.8"),
                    pkgs={
                        "django": "~=3.2",
                        "djangorestframework": ">=3.11,<3.12",
                    },
                ),
                Venv(
                    pys=select_pys(min_version="3.8"),
                    pkgs={
                        "django": ["~=4.0"],
                        "djangorestframework": ["~=3.13", latest],
                    },
                ),
            ],
        ),
        Venv(
            name="django_celery",
            command="pytest {cmdargs} tests/contrib/django_celery",
            pkgs={
                # The test app was built with Django 2. We don't need to test
                # other versions as the main purpose of these tests is to ensure
                # an error-free interaction between Django and Celery. We find
                # that we currently have no reasons for expanding this matrix.
                "celery": latest,
                "gevent": latest,
                "requests": latest,
                "typing-extensions": latest,
                "pytest-randomly": latest,
            },
            venvs=[
                Venv(
                    pys=select_pys(min_version="3.8", max_version="3.11"),
                    pkgs={
                        "sqlalchemy": "~=1.2.18",
                        "django": "==2.2.1",
                    },
                ),
                Venv(
                    pys="3.12",
                    pkgs={
                        "sqlalchemy": latest,
                        "django": latest,
                    },
                ),
            ],
        ),
        Venv(
            name="dramatiq",
            command="pytest {cmdargs} tests/contrib/dramatiq",
            venvs=[
                Venv(
                    pys=select_pys(),
                    pkgs={"dramatiq": latest, "pytest": latest, "redis": latest},
                ),
            ],
        ),
        Venv(
            name="elasticsearch",
            command="pytest {cmdargs} tests/contrib/elasticsearch/test_elasticsearch.py",
            pkgs={
                "pytest-randomly": latest,
            },
            venvs=[
                Venv(
                    pys=select_pys(),
                    pkgs={
                        "elasticsearch": [
                            "~=7.13.0",  # latest to support unofficial Elasticsearch servers, released Jul 2021
                            "~=7.17",
                            "==8.0.1",  # 8.0.0 has a bug that interferes with tests
                            latest,
                        ]
                    },
                ),
                Venv(pys=select_pys(), pkgs={"elasticsearch1": ["~=1.10.0"]}),
                Venv(pys=select_pys(), pkgs={"elasticsearch2": ["~=2.5.0"]}),
                Venv(pys=select_pys(), pkgs={"elasticsearch5": ["~=5.5.0"]}),
                Venv(pys=select_pys(), pkgs={"elasticsearch6": ["~=6.8.0"]}),
                Venv(pys=select_pys(), pkgs={"elasticsearch7": ["~=7.13.0", latest]}),
                Venv(pys=select_pys(), pkgs={"elasticsearch8": ["~=8.0.1", latest]}),
            ],
        ),
        Venv(
            name="elasticsearch-multi",
            command="pytest {cmdargs} tests/contrib/elasticsearch/test_elasticsearch_multi.py",
            venvs=[
                Venv(
                    pys=select_pys(),
                    pkgs={
                        "elasticsearch": latest,
                        "elasticsearch7": latest,
                        "pytest-randomly": latest,
                    },
                ),
            ],
        ),
        Venv(
            name="elasticsearch-async",
            command="pytest {cmdargs} tests/contrib/elasticsearch/test_async.py",
            env={"AIOHTTP_NO_EXTENSIONS": "1"},  # needed until aiohttp is updated to support python 3.12
            venvs=[
                Venv(
                    pys=select_pys(),
                    pkgs={
                        "elasticsearch[async]": latest,
                        "elasticsearch7[async]": latest,
                        "opensearch-py[async]": latest,
                        "pytest-randomly": latest,
                    },
                ),
            ],
        ),
        Venv(
            name="elasticsearch-opensearch",
            # avoid running tests in ElasticsearchPatchTest, only run tests with OpenSearchPatchTest configurations
            command="pytest {cmdargs} tests/contrib/elasticsearch/test_opensearch.py -k 'not ElasticsearchPatchTest'",
            pys=select_pys(),
            pkgs={
                "opensearch-py[requests]": ["~=1.1.0", "~=2.0.0", latest],
                "pytest-randomly": latest,
            },
        ),
        Venv(
            name="flask",
            command="pytest {cmdargs} tests/contrib/flask",
            pkgs={
                "blinker": latest,
                "requests": latest,
                "werkzeug": "~=2.0",
                "urllib3": "~=1.0",
                "pytest-randomly": latest,
                "importlib_metadata": latest,
                "flask-openapi3": latest,
            },
            venvs=[
                # Flask 1.x.x
                Venv(
                    pys=select_pys(max_version="3.9"),
                    pkgs={
                        "flask": "~=1.0",
                        # https://github.com/pallets/itsdangerous/issues/290
                        # DEV: Breaking change made in 2.1.0 release
                        "itsdangerous": "<2.1.0",
                        # https://github.com/pallets/markupsafe/issues/282
                        # DEV: Breaking change made in 2.1.0 release
                        "markupsafe": "<2.0",
                        # DEV: Flask 1.0.x is missing a maximum version for werkzeug dependency
                        "werkzeug": "<2.0",
                    },
                ),
                Venv(
                    pys=select_pys(max_version="3.9"),
                    command="python tests/ddtrace_run.py pytest {cmdargs} tests/contrib/flask_autopatch",
                    env={
                        "DD_SERVICE": "test.flask.service",
                        "DD_PATCH_MODULES": "jinja2:false",
                    },
                    pkgs={
                        "flask": "~=1.0",
                        # https://github.com/pallets/itsdangerous/issues/290
                        # DEV: Breaking change made in 2.0 release
                        "itsdangerous": "<2.0",
                        # https://github.com/pallets/markupsafe/issues/282
                        # DEV: Breaking change made in 2.1.0 release
                        "markupsafe": "<2.0",
                        # DEV: Flask 1.0.x is missing a maximum version for werkzeug dependency
                        "werkzeug": "<2.0",
                    },
                ),
                Venv(
                    pys=select_pys(min_version="3.8"),
                    pkgs={
                        "flask": [
                            "~=2.0",
                            "~=3.0.0",
                            latest,
                        ],
                        # Flask 3.x.x requires Werkzeug >= 3.0.0
                        "werkzeug": ">=3.0",
                    },
                ),
                Venv(
                    pys=select_pys(min_version="3.8"),
                    command="python tests/ddtrace_run.py pytest {cmdargs} tests/contrib/flask_autopatch",
                    env={
                        "DD_SERVICE": "test.flask.service",
                        "DD_PATCH_MODULES": "jinja2:false",
                    },
                    pkgs={
                        "flask": [
                            "~=3.0.0",
                            latest,
                        ],
                        # Flask 3.x.x requires Werkzeug >= 3.0.0
                        "werkzeug": ">=3.0",
                    },
                ),
            ],
        ),
        Venv(
            name="flask_cache",
            command="pytest {cmdargs} tests/contrib/flask_cache",
            pkgs={
                "python-memcached": latest,
                "redis": "~=2.0",
                "blinker": latest,
                "pytest-randomly": latest,
            },
            venvs=[
                Venv(
                    pkgs={
                        "flask": "~=0.12.0",
                        "Werkzeug": ["<1.0"],
                        "Flask-Cache": "~=0.13.1",
                        "werkzeug": "<1.0",
                        "pytest": "~=4.0",
                        "pytest-mock": "==2.0.0",
                        "pytest-cov": "~=3.0",
                        "Jinja2": "~=2.10.0",
                        "more_itertools": "<8.11.0",
                        # https://github.com/pallets/itsdangerous/issues/290
                        # DEV: Breaking change made in 2.0 release
                        "itsdangerous": "<2.0",
                        # https://github.com/pallets/markupsafe/issues/282
                        # DEV: Breaking change made in 2.1.0 release
                        "markupsafe": "<2.0",
                    },
                    venvs=[
                        Venv(pys=select_pys(min_version="3.8", max_version="3.9"), pkgs={"exceptiongroup": latest}),
                    ],
                ),
                Venv(
                    pkgs={
                        "flask": "~=1.1.0",
                        "flask-caching": ["~=1.10.0", latest],
                        # https://github.com/pallets/itsdangerous/issues/290
                        # DEV: Breaking change made in 2.0 release
                        "itsdangerous": "<2.0",
                        # https://github.com/pallets/markupsafe/issues/282
                        # DEV: Breaking change made in 2.1.0 release
                        "markupsafe": "<2.0",
                    },
                    venvs=[
                        Venv(
                            pys=select_pys(min_version="3.8", max_version="3.11"),
                        ),
                        Venv(pys=select_pys(min_version="3.12"), pkgs={"redis": latest}),
                    ],
                ),
                Venv(
                    pkgs={
                        "flask": [latest],
                        "flask-caching": ["~=1.10.0", latest],
                    },
                    venvs=[
                        Venv(
                            pys=select_pys(min_version="3.8", max_version="3.11"),
                        ),
                        Venv(pys=select_pys(min_version="3.12"), pkgs={"redis": latest}),
                    ],
                ),
            ],
        ),
        Venv(
            name="mako",
            command="pytest {cmdargs} tests/contrib/mako",
            pys=select_pys(),
            pkgs={
                "mako": ["~=1.1.0", latest],
                "pytest-randomly": latest,
            },
        ),
        Venv(
            name="mysql",
            command="pytest {cmdargs} tests/contrib/mysql",
            pkgs={
                "pytest-randomly": latest,
            },
            venvs=[
                Venv(
                    pys=select_pys(min_version="3.8", max_version="3.9"),
                    pkgs={"mysql-connector-python": ["==8.0.5", latest]},
                ),
                Venv(
                    # mysql-connector-python added support for Python 3.10 in 8.0.28
                    pys="3.10",
                    pkgs={"mysql-connector-python": ["~=8.0.28", latest]},
                ),
                Venv(
                    # mysql-connector-python added support for Python 3.11 in 8.0.31
                    pys="3.11",
                    pkgs={"mysql-connector-python": ["~=8.0.31", latest]},
                ),
                Venv(
                    pys=select_pys(min_version="3.12"),
                    pkgs={"mysql-connector-python": latest},
                ),
            ],
        ),
        Venv(
            name="psycopg2",
            command="pytest {cmdargs} tests/contrib/psycopg2",
            pkgs={
                "pytest-randomly": latest,
            },
            venvs=[
                Venv(
                    pys="3.8",
                    pkgs={"psycopg2-binary": "~=2.8.0"},
                ),
                Venv(
                    pys=select_pys(min_version="3.8", max_version="3.12"),
                    # psycopg2-binary added support for Python 3.9/3.10 in 2.9.1
                    # psycopg2-binary added support for Python 3.11 in 2.9.2
                    pkgs={"psycopg2-binary": ["~=2.9.2", latest]},
                ),
            ],
        ),
        Venv(
            name="psycopg",
            command="pytest {cmdargs} tests/contrib/psycopg",
            pkgs={
                "pytest-randomly": latest,
            },
            venvs=[
                Venv(
                    pkgs={"psycopg": [latest]},
                    venvs=[
                        Venv(
                            pys=select_pys(min_version="3.8", max_version="3.11"),
                            pkgs={
                                "pytest-asyncio": "==0.21.1",
                            },
                        ),
                        Venv(
                            pys=select_pys(min_version="3.12", max_version="3.12"),
                            pkgs={
                                "pytest-asyncio": "==0.23.7",
                            },
                        ),
                    ],
                ),
            ],
        ),
        Venv(
            name="pymemcache",
            pys=select_pys(),
            pkgs={
                "pytest-randomly": latest,
                "pymemcache": [
                    "~=3.4.2",
                    "~=3.5",
                    latest,
                ],
            },
            venvs=[
                Venv(command="pytest {cmdargs} --ignore=tests/contrib/pymemcache/autopatch tests/contrib/pymemcache"),
                Venv(command="python tests/ddtrace_run.py pytest {cmdargs} tests/contrib/pymemcache/autopatch/"),
            ],
        ),
        Venv(
            name="pynamodb",
            command="pytest {cmdargs} tests/contrib/pynamodb",
            # TODO: Py312 requires changes to test code
            venvs=[
                Venv(
                    pys=select_pys(min_version="3.8", max_version="3.11"),
                    pkgs={
                        "pynamodb": ["~=5.0", "~=5.3", "<6.0"],
                        "moto": ">=1.0,<2.0",
                        "cfn-lint": "~=0.53.1",
                        "Jinja2": "~=2.10.0",
                        "pytest-randomly": latest,
                    },
                ),
            ],
        ),
        Venv(
            name="starlette",
            command="pytest {cmdargs} tests/contrib/starlette",
            pkgs={
                "httpx": latest,
                "pytest-asyncio": "==0.21.1",
                "greenlet": "==3.0.3",
                "requests": latest,
                "aiofiles": latest,
                "sqlalchemy": "<2.0",
                "aiosqlite": latest,
                "databases": latest,
                "pytest-randomly": latest,
                "anyio": "<4.0",
            },
            venvs=[
                # starlette added new TestClient after v0.20
                # starlette added new root_path/path definitions after v0.33
                Venv(
                    # starlette added support for Python 3.9 in 0.14
                    pys=select_pys(min_version="3.8", max_version="3.9"),
                    pkgs={"starlette": ["~=0.14.0", "~=0.20.0", "~=0.33.0", latest]},
                ),
                Venv(
                    # starlette added support for Python 3.10 in 0.15
                    pys="3.10",
                    pkgs={"starlette": ["~=0.15.0", "~=0.20.0", "~=0.33.0", latest]},
                ),
                Venv(
                    # starlette added support for Python 3.11 in 0.21
                    pys="3.11",
                    pkgs={"starlette": ["~=0.21.0", "~=0.33.0", latest]},
                ),
                Venv(
                    pys="3.12",
                    pkgs={"starlette": latest},
                ),
            ],
        ),
        Venv(
            name="structlog",
            pys=select_pys(),
            command="pytest {cmdargs} tests/contrib/structlog",
            pkgs={
                "structlog": ["~=20.2.0", latest],
                "pytest-randomly": latest,
            },
        ),
        Venv(
            name="sqlalchemy",
            command="pytest {cmdargs} tests/contrib/sqlalchemy",
            pkgs={
                "pytest-randomly": latest,
                "psycopg2-binary": latest,
                "mysql-connector-python": latest,
                "sqlalchemy": latest,
            },
            venvs=[
                Venv(
                    pys=select_pys(min_version="3.8", max_version="3.12"),
                    pkgs={
                        "greenlet": "==3.0.3",
                        "sqlalchemy": ["~=1.3.0", latest],
                    },
                ),
                Venv(
                    pys=select_pys(min_version="3.12"),
                    pkgs={
                        "greenlet": "==3.1.0",
                    },
                ),
            ],
        ),
        Venv(
            name="requests",
            command="pytest {cmdargs} tests/contrib/requests",
            pkgs={
                "pytest-randomly": latest,
                "urllib3": "~=1.0",
                "requests-mock": ">=1.4",
            },
            venvs=[
                Venv(
                    # requests added support for Python 3.8 in 2.23
                    pys="3.8",
                    pkgs={
                        "requests": [
                            "~=2.22.0",
                            latest,
                        ],
                    },
                ),
                Venv(
                    # requests added support for Python 3.9 in 2.25
                    pys="3.9",
                    pkgs={
                        "requests": [
                            "~=2.25.0",
                            latest,
                        ],
                    },
                ),
                Venv(
                    # requests added support for Python 3.10 in 2.27
                    pys="3.10",
                    pkgs={
                        "requests": [
                            "~=2.27",
                            latest,
                        ],
                    },
                ),
                Venv(
                    # requests added support for Python 3.11 in 2.28
                    pys="3.11",
                    pkgs={
                        "requests": [
                            "~=2.28.0",
                            latest,
                        ],
                    },
                ),
                Venv(
                    pys=select_pys(min_version="3.12"),
                    pkgs={
                        "requests": [
                            latest,
                        ],
                    },
                ),
            ],
        ),
        Venv(
            name="wsgi",
            command="pytest {cmdargs} tests/contrib/wsgi",
            venvs=[
                Venv(
                    pys=select_pys(),
                    pkgs={
                        "WebTest": latest,
                        "pytest-randomly": latest,
                    },
                ),
            ],
        ),
        Venv(
            name="botocore",
            command="pytest {cmdargs} tests/contrib/botocore",
            pkgs={
                "moto[all]": "<5.0",
                "pytest-randomly": latest,
                "vcrpy": "==6.0.1",
            },
            venvs=[
                Venv(
                    pys=select_pys(min_version="3.8"),
                    pkgs={"botocore": "==1.34.49", "boto3": "==1.34.49"},
                ),
            ],
        ),
        Venv(
            name="mongoengine",
            command="pytest {cmdargs} tests/contrib/mongoengine",
            pkgs={
                # pymongo v4.9.0 introduced breaking changes that are not yet supported by mongoengine
                "pymongo": "<4.9.0",
                "pytest-randomly": latest,
            },
            venvs=[
                Venv(
                    pys="3.8",
                    pkgs={"mongoengine": ["~=0.23", latest]},
                ),
                Venv(
                    # mongoengine added support for Python 3.9/3.10 in 0.24
                    pys=select_pys(min_version="3.9"),
                    pkgs={"mongoengine": ["~=0.24", latest]},
                ),
            ],
        ),
        Venv(
            name="asgi",
            pkgs={
                "pytest-asyncio": "==0.21.1",
                "httpx": latest,
                "asgiref": ["~=3.0.0", "~=3.0", latest],
                "pytest-randomly": latest,
            },
            pys=select_pys(min_version="3.8"),
            command="pytest {cmdargs} tests/contrib/asgi",
        ),
        Venv(
            name="mariadb",
            command="pytest {cmdargs} tests/contrib/mariadb",
            pkgs={
                "pytest-randomly": latest,
            },
            venvs=[
                Venv(
                    pys=select_pys(min_version="3.8", max_version="3.10"),
                    pkgs={
                        "mariadb": [
                            "~=1.0.0",
                            "~=1.0",
                            latest,
                        ],
                    },
                ),
                Venv(pys=select_pys(min_version="3.11"), pkgs={"mariadb": ["~=1.1.2", latest]}),
            ],
        ),
        Venv(
            name="pymysql",
            command="pytest {cmdargs} tests/contrib/pymysql",
            pkgs={
                "pytest-randomly": latest,
            },
            venvs=[
                Venv(
                    # pymysql added support for Python 3.8/3.9 in 0.10
                    pys=select_pys(min_version="3.8", max_version="3.9"),
                    pkgs={"pymysql": "~=0.10"},
                ),
                Venv(
                    pys=select_pys(min_version="3.8", max_version="3.12"),
                    pkgs={
                        "pymysql": [
                            "~=1.0",
                            latest,
                        ],
                    },
                ),
            ],
        ),
        Venv(
            name="pyramid",
            command="pytest {cmdargs} tests/contrib/pyramid",
            pkgs={
                "requests": [latest],
                "webtest": [latest],
                "tests/contrib/pyramid/pserve_app": [latest],
                "pytest-randomly": latest,
            },
            venvs=[
                Venv(
                    pys=select_pys(min_version="3.8", max_version="3.9"),
                    pkgs={
                        "pyramid": [
                            "~=1.10",
                            "~=2.0",
                            latest,
                        ],
                    },
                ),
                Venv(
                    # pyramid added support for Python 3.10/3.11 in 2.1
                    # FIXME[python-3.12]: blocked on venusian release https://github.com/Pylons/venusian/issues/85
                    pys=select_pys(min_version="3.10"),
                    pkgs={
                        "pyramid": [latest],
                    },
                ),
            ],
        ),
        Venv(
            name="aiobotocore",
            command="pytest {cmdargs} --no-cov tests/contrib/aiobotocore",
            pkgs={
                "pytest-asyncio": "==0.21.1",
                "async_generator": ["~=1.10"],
                "pytest-randomly": latest,
            },
            venvs=[
                Venv(
                    pys=select_pys(min_version="3.8", max_version="3.11"),
                    pkgs={
                        "aiobotocore": ["~=1.4.2", "~=2.0.0", latest],
                    },
                ),
                Venv(
                    pys=select_pys(min_version="3.12"),
                    pkgs={"aiobotocore": latest},
                ),
            ],
        ),
        Venv(
            name="fastapi",
            command="pytest {cmdargs} tests/contrib/fastapi",
            pkgs={
                "httpx": "<=0.27.2",
                "pytest-asyncio": "==0.21.1",
                "python-multipart": latest,
                "pytest-randomly": latest,
                "requests": latest,
                "aiofiles": latest,
            },
            venvs=[
                Venv(
                    pys=select_pys(min_version="3.8", max_version="3.10"),
                    pkgs={"fastapi": ["~=0.64.0", "~=0.90.0", latest]},
                ),
                Venv(
                    # fastapi added support for Python 3.11 in 0.86.0
                    pys=select_pys(min_version="3.11"),
                    pkgs={"fastapi": ["~=0.86.0", latest], "anyio": ">=3.4.0,<4.0"},
                ),
            ],
        ),
        Venv(
            name="aiomysql",
            command="pytest {cmdargs} tests/contrib/aiomysql",
            venvs=[
                Venv(
                    pys=select_pys(min_version="3.8", max_version="3.12"),
                    pkgs={
                        "pytest-randomly": latest,
                        "pytest-asyncio": "==0.21.1",
                        "aiomysql": ["~=0.1.0", latest],
                    },
                ),
                Venv(
                    pys=select_pys(min_version="3.13"),
                    pkgs={
                        "pytest-randomly": latest,
                        "pytest-asyncio": latest,
                        "aiomysql": ["~=0.1.0", latest],
                    },
                ),
            ],
        ),
        Venv(
            name="pytest",
            command="pytest --no-ddtrace --no-cov {cmdargs} tests/contrib/pytest/",
            pkgs={
                "pytest-randomly": latest,
            },
            env={
                "DD_AGENT_PORT": "9126",
            },
            venvs=[
                Venv(
                    pys=select_pys(min_version="3.8", max_version="3.9"),
                    pkgs={
                        "pytest": [
                            ">=6.0,<7.0",
                            latest,
                        ],
                        "msgpack": latest,
                        "more_itertools": "<8.11.0",
                        "pytest-mock": "==2.0.0",
                        "httpx": latest,
                    },
                    venvs=[
                        Venv(
                            pkgs={
                                "pytest": ["~=6.0"],
                                "pytest-cov": "==2.9.0",
                            },
                        ),
                        Venv(
                            pkgs={
                                "pytest": ["~=7.0", latest],
                                "pytest-cov": "==2.12.0",
                            },
                            venvs=[
                                Venv(
                                    env={
                                        "_DD_PYTEST_USE_LEGACY_PLUGIN": "true",
                                    },
                                ),
                                Venv(
                                    env={
                                        "_DD_PYTEST_USE_LEGACY_PLUGIN": "false",
                                    },
                                ),
                            ],
                        ),
                    ],
                ),
                Venv(
                    pys=select_pys(min_version="3.10", max_version="3.12"),
                    pkgs={
                        "pytest": [
                            "~=6.0",
                            "~=7.0",
                            latest,
                        ],
                        "msgpack": latest,
                        "asynctest": "==0.13.0",
                        "more_itertools": "<8.11.0",
                        "httpx": latest,
                    },
                    venvs=[
                        Venv(
                            env={
                                "DD_PYTEST_LEGACY_PLUGIN": "true",
                            },
                        ),
                        Venv(
                            env={
                                "_DD_PYTEST_USE_LEGACY_PLUGIN": "false",
                            },
                        ),
                    ],
                ),
            ],
        ),
        Venv(
            name="unittest",
            command="pytest --no-ddtrace {cmdargs} tests/contrib/unittest/",
            pkgs={
                "msgpack": latest,
                "pytest-randomly": latest,
            },
            env={
                "DD_PATCH_MODULES": "unittest:true",
                "DD_AGENT_PORT": "9126",
                # gitlab sets the service name to the repo name while locally the default service name is used
                # setting DD_SERVICE ensures the output of the snapshot tests is consistent.
                "DD_UNITTEST_SERVICE": "dd-trace-py",
            },
            pys=select_pys(),
        ),
        Venv(
            name="asynctest",
            command="pytest --no-ddtrace {cmdargs} tests/contrib/asynctest/",
            pkgs={
                "pytest-randomly": latest,
            },
            venvs=[
                Venv(
                    pys=select_pys(min_version="3.8", max_version="3.9"),
                    pkgs={
                        "pytest": [
                            ">=6.0,<7.0",
                        ],
                        "asynctest": "==0.13.0",
                    },
                ),
            ],
        ),
        Venv(
            name="pytest-bdd",
            command="pytest --no-ddtrace {cmdargs} tests/contrib/pytest_bdd/",
            pkgs={
                "msgpack": latest,
                "more_itertools": "<8.11.0",
                "pytest-randomly": latest,
                "pytest-bdd": [
                    ">=4.0,<5.0",
                    # FIXME: add support for v6.1
                    ">=6.0,<6.1",
                ],
            },
            venvs=[
                Venv(
                    pys=select_pys(min_version="3.8", max_version="3.9"),
                    pkgs={
                        "pytest-bdd": [
                            ">=4.0,<5.0",
                            # FIXME: add support for v6.1
                            ">=6.0,<6.1",
                        ]
                    },
                    venvs=[
                        Venv(
                            env={
                                "_DD_PYTEST_USE_LEGACY_PLUGIN": "true",
                            },
                        ),
                        Venv(
                            env={
                                "_DD_PYTEST_USE_LEGACY_PLUGIN": "false",
                            },
                        ),
                    ],
                ),
                Venv(
                    pys=select_pys(min_version="3.10", max_version="3.12"),
                    pkgs={
                        "pytest-bdd": [
                            # FIXME: add support for v6.1
                            ">=6.0,<6.1",
                        ]
                    },
                    venvs=[
                        Venv(
                            env={
                                "_DD_PYTEST_USE_LEGACY_PLUGIN": "true",
                            },
                        ),
                        Venv(
                            env={
                                "_DD_PYTEST_USE_LEGACY_PLUGIN": "false",
                            },
                        ),
                    ],
                ),
            ],
        ),
        Venv(
            name="pytest-benchmark",
            pys=select_pys(min_version="3.8", max_version="3.12"),
            command="pytest {cmdargs} --no-ddtrace --no-cov tests/contrib/pytest_benchmark/",
            pkgs={
                "msgpack": latest,
                "pytest-randomly": latest,
            },
            venvs=[
                Venv(
                    pkgs={
                        "pytest-benchmark": [
                            ">=3.1.0,<=4.0.0",
                        ]
                    },
                    env={
                        "_DD_PYTEST_USE_LEGACY_PLUGIN": "true",
                    },
                ),
                Venv(
                    pkgs={
                        "pytest-benchmark": [
                            ">=3.1.0,<=4.0.0",
                        ]
                    },
                    env={
                        "_DD_PYTEST_USE_LEGACY_PLUGIN": "false",
                    },
                ),
            ],
        ),
        Venv(
            name="grpc",
            command="python -m pytest -v {cmdargs} tests/contrib/grpc",
            pkgs={
                "googleapis-common-protos": latest,
                "pytest-randomly": latest,
            },
            venvs=[
                # Versions between 1.14 and 1.20 have known threading issues
                # See https://github.com/grpc/grpc/issues/18994
                Venv(
                    pys=select_pys(min_version="3.8", max_version="3.9"),
                    pkgs={"grpcio": ["~=1.34.0", latest]},
                ),
                Venv(
                    # grpcio added support for Python 3.10 in 1.41
                    # but the version contains some bugs resolved by https://github.com/grpc/grpc/pull/27635.
                    pys="3.10",
                    pkgs={"grpcio": ["~=1.42.0", latest]},
                ),
                Venv(
                    # grpcio added support for Python 3.11 in 1.49
                    pys="3.11",
                    pkgs={"grpcio": ["~=1.49.0", latest]},
                ),
                Venv(
                    # grpcio added support for Python 3.12 in 1.59
                    pys="3.12",
                    pkgs={
                        "grpcio": ["~=1.59.0", latest],
                        "pytest-asyncio": "==0.23.7",
                    },
                ),
                Venv(
                    # grpcio added support for Python 3.13 in 1.66.2
                    pys=select_pys(min_version="3.13"),
                    pkgs={
                        "grpcio": ["~=1.66.2", latest],
                    },
                ),
            ],
        ),
        Venv(
            name="grpc_aio",
            command="python -m pytest {cmdargs} tests/contrib/grpc_aio",
            pkgs={
                "googleapis-common-protos": latest,
                "pytest-randomly": latest,
            },
            # grpc.aio support is broken and disabled by default
            env={"_DD_TRACE_GRPC_AIO_ENABLED": "true"},
            venvs=[
                Venv(
                    pys=select_pys(min_version="3.8", max_version="3.9"),
                    pkgs={
                        "grpcio": ["~=1.34.0", "~=1.59.0"],
                        "pytest-asyncio": "==0.23.7",
                    },
                ),
                Venv(
                    # grpcio added support for Python 3.10 in 1.41
                    # but the version contains some bugs resolved by https://github.com/grpc/grpc/pull/27635.
                    pys="3.10",
                    pkgs={
                        "grpcio": ["~=1.42.0", "~=1.59.0"],
                        "pytest-asyncio": "==0.23.7",
                    },
                ),
                Venv(
                    # grpcio added support for Python 3.11 in 1.49
                    pys="3.11",
                    pkgs={
                        "grpcio": ["~=1.49.0", "~=1.59.0"],
                        "pytest-asyncio": "==0.23.7",
                    },
                ),
            ],
        ),
        Venv(
            name="graphene",
            command="pytest {cmdargs} tests/contrib/graphene",
            pys=select_pys(min_version="3.8"),
            pkgs={
                "graphene": ["~=3.0.0", latest],
                "pytest-asyncio": "==0.21.1",
                "graphql-relay": latest,
                "pytest-randomly": latest,
            },
        ),
        Venv(
            name="graphql",
            command="pytest {cmdargs} tests/contrib/graphql",
            pys=select_pys(min_version="3.8"),
            pkgs={
                "pytest-asyncio": "==0.21.1",
                "graphql-core": ["~=3.2.0", latest],
                "pytest-randomly": latest,
            },
        ),
        Venv(
            name="rq",
            command="pytest {cmdargs} tests/contrib/rq",
            pkgs={
                "pytest-asyncio": "==0.21.1",
                "pytest-randomly": latest,
            },
            venvs=[
                Venv(
                    pys="3.8",
                    pkgs={
                        "rq": [
                            "~=1.8.0",
                            "~=1.10.0",
                            latest,
                        ],
                        # https://github.com/rq/rq/issues/1469 rq [1.0,1.8] is incompatible with click 8.0+
                        "click": "==7.1.2",
                    },
                ),
                Venv(
                    # rq added support for Python 3.9 in 1.8.1
                    pys="3.9",
                    pkgs={
                        "rq": [
                            "~=1.8.1",
                            "~=1.10.0",
                            latest,
                        ],
                        # https://github.com/rq/rq/issues/1469 rq [1.0,1.8] is incompatible with click 8.0+
                        "click": "==7.1.2",
                    },
                ),
                Venv(
                    # rq added support for Python 3.10/3.11 in 1.13
                    pys=select_pys(min_version="3.10"),
                    pkgs={"rq": latest},
                ),
            ],
        ),
        Venv(
            name="httpx",
            pys=select_pys(min_version="3.8"),
            command="pytest {cmdargs} tests/contrib/httpx",
            pkgs={
                "pytest-asyncio": "==0.21.1",
                "pytest-randomly": latest,
                "httpx": [
                    "~=0.17.0",
                    "~=0.23.0",
                    latest,
                ],
            },
        ),
        Venv(
            name="urllib3",
            command="pytest {cmdargs} tests/contrib/urllib3",
            pkgs={
                "pytest-randomly": latest,
            },
            venvs=[
                Venv(
                    # Support added for Python 3.8 in 1.25.0
                    pys="3.8",
                    pkgs={"urllib3": ["==1.25.0", latest]},
                ),
                Venv(
                    # Support added for Python 3.9 in 1.25.8
                    pys="3.9",
                    pkgs={"urllib3": ["==1.25.8", latest]},
                ),
                Venv(
                    # Support added for Python 3.10 in 1.26.6
                    pys="3.10",
                    pkgs={"urllib3": ["==1.26.6", latest]},
                ),
                Venv(
                    # Support added for Python 3.11 in 1.26.8
                    pys="3.11",
                    pkgs={"urllib3": ["==1.26.8", latest]},
                ),
                Venv(
                    # Support added for Python 3.12 in 2.0.0
                    pys=select_pys(min_version="3.12"),
                    pkgs={"urllib3": ["==2.0.0", latest]},
                ),
            ],
        ),
        Venv(
            name="cassandra",
            pys="3.8",  # see https://github.com/r4fek/django-cassandra-engine/issues/104
            pkgs={"cassandra-driver": ["~=3.24.0", latest], "pytest-randomly": latest},
            command="pytest {cmdargs} tests/contrib/cassandra",
        ),
        Venv(
            name="algoliasearch",
            command="pytest {cmdargs} tests/contrib/algoliasearch",
            pkgs={"urllib3": "~=1.26.15", "pytest-randomly": latest},
            venvs=[
                Venv(
                    pys="3.8",
                    pkgs={"algoliasearch": ["~=2.5", "~=2.6"]},
                ),
                Venv(
                    # algoliasearch added support for Python 3.9, 3.10, 3.11 in 3.0
                    pys=select_pys(min_version="3.9"),
                    pkgs={"algoliasearch": "~=2.6"},
                ),
            ],
        ),
        Venv(
            name="aiopg",
            command="pytest {cmdargs} tests/contrib/aiopg",
            pys=select_pys(min_version="3.8", max_version="3.9"),
            pkgs={
                "sqlalchemy": latest,
                "aiopg": "~=0.16.0",
                "pytest-randomly": latest,
            },
            venvs=[
                Venv(
                    pys=select_pys(min_version="3.8"),
                    pkgs={
                        "aiopg": ["~=1.0", "~=1.4.0"],
                    },
                ),
            ],
        ),
        Venv(
            name="aiohttp",
            command="pytest {cmdargs} tests/contrib/aiohttp",
            pkgs={
                "pytest-aiohttp": [latest],
                "pytest-randomly": latest,
                "aiohttp": [
                    "~=3.7",
                    latest,
                ],
                "yarl": "~=1.0",
            },
            venvs=[
                Venv(
                    pys=select_pys(min_version="3.8"),
                    pkgs={
                        "pytest-asyncio": ["==0.23.7"],
                    },
                ),
            ],
        ),
        Venv(
            name="aiohttp_jinja2",
            command="pytest {cmdargs} tests/contrib/aiohttp_jinja2",
            pkgs={
                "pytest-aiohttp": [latest],
                "pytest-randomly": latest,
                "aiohttp": [
                    "~=3.7",
                    latest,
                ],
                "aiohttp_jinja2": [
                    "~=1.5.0",
                    latest,
                ],
                "jinja2": latest,
            },
            venvs=[
                Venv(
                    pys=select_pys(min_version="3.8"),
                    pkgs={
                        "pytest-asyncio": ["==0.23.7"],
                    },
                ),
            ],
        ),
        Venv(
            name="jinja2",
            pkgs={
                "pytest-randomly": latest,
            },
            venvs=[
                Venv(
                    pys=select_pys(max_version="3.9"),
                    pkgs={
                        "jinja2": "~=2.10.0",
                        # https://github.com/pallets/markupsafe/issues/282
                        # DEV: Breaking change made in 2.1.0 release
                        "markupsafe": "<2.0",
                    },
                ),
                Venv(
                    pys=select_pys(min_version="3.8"),
                    pkgs={
                        "jinja2": ["~=3.0.0", latest],
                    },
                ),
            ],
            command="pytest {cmdargs} tests/contrib/jinja2",
        ),
        Venv(
            name="rediscluster",
            command="pytest {cmdargs} tests/contrib/rediscluster",
            pkgs={"pytest-randomly": latest},
            venvs=[
                Venv(pys=select_pys(max_version="3.11"), pkgs={"redis-py-cluster": [">=2.0,<2.1", latest]}),
            ],
        ),
        Venv(
            name="redis",
            pkgs={
                "pytest-randomly": latest,
            },
            venvs=[
                Venv(
                    command="pytest {cmdargs} tests/contrib/redis",
                    pkgs={
                        "redis": [
                            "~=4.1",
                            "~=4.3",
                            "==5.0.1",
                        ],
                    },
                    venvs=[
                        Venv(
                            pys=select_pys(min_version="3.8", max_version="3.10"),
                            pkgs={
                                "pytest-asyncio": "==0.23.7",
                            },
                        ),
                    ],
                ),
                Venv(
                    # redis added support for Python 3.11 in 4.3
                    pys="3.11",
                    command="pytest {cmdargs} tests/contrib/redis",
                    pkgs={
                        "redis": ["~=4.3", "==5.0.1"],
                        "pytest-asyncio": "==0.23.7",
                    },
                ),
                Venv(
                    pys=select_pys(min_version="3.12"),
                    command="pytest {cmdargs} tests/contrib/redis",
                    pkgs={
                        "redis": latest,
                        "pytest-asyncio": "==0.23.7",
                    },
                ),
            ],
        ),
        Venv(
            name="aredis",
            pys=select_pys(min_version="3.8", max_version="3.9"),
            command="pytest {cmdargs} tests/contrib/aredis",
            pkgs={
                "pytest-asyncio": "==0.21.1",
                "aredis": latest,
                "pytest-randomly": latest,
            },
        ),
        Venv(
            name="avro",
            pys=select_pys(min_version="3.8"),
            command="pytest {cmdargs} tests/contrib/avro",
            pkgs={
                "avro": latest,
                "pytest-randomly": latest,
            },
        ),
        Venv(
            name="protobuf",
            command="pytest {cmdargs} tests/contrib/protobuf",
            pys=select_pys(min_version="3.8"),
            pkgs={
                "protobuf": latest,
                "pytest-randomly": latest,
            },
        ),
        Venv(
            name="sanic",
            command="pytest {cmdargs} tests/contrib/sanic",
            pkgs={
                "pytest-asyncio": "==0.21.1",
                "pytest-randomly": latest,
                "requests": latest,
                "websockets": "<11.0",
            },
            venvs=[
                Venv(
                    # sanic added support for Python 3.9 in 20.12
                    pys=select_pys(min_version="3.8", max_version="3.9"),
                    pkgs={
                        "sanic": "~=20.12",
                        "pytest-sanic": "~=1.6.2",
                    },
                ),
                Venv(
                    pys=select_pys(min_version="3.8", max_version="3.9"),
                    pkgs={
                        "sanic": [
                            "~=21.3",
                            "~=21.12",
                        ],
                        "sanic-testing": "~=0.8.3",
                    },
                ),
                Venv(
                    # sanic added support for Python 3.10 in 21.12.0
                    pys="3.10",
                    pkgs={
                        "sanic": "~=21.12.0",
                        "sanic-testing": "~=0.8.3",
                    },
                ),
                Venv(
                    pys=select_pys(min_version="3.8", max_version="3.10"),
                    pkgs={
                        "sanic": ["~=22.3", "~=22.12"],
                        "sanic-testing": "~=22.3.0",
                    },
                ),
                Venv(
                    # sanic added support for Python 3.11 in 22.12.0
                    pys="3.11",
                    pkgs={
                        "sanic": ["~=22.12.0", latest],
                        "sanic-testing": "~=22.3.0",
                    },
                ),
                Venv(
                    pys="3.12",
                    pkgs={
                        "sanic": [latest],
                        "sanic-testing": "~=22.3.0",
                    },
                ),
            ],
        ),
        Venv(
            name="snowflake",
            command="pytest {cmdargs} tests/contrib/snowflake",
            pkgs={
                "responses": "~=0.16.0",
                "cryptography": "<39",
                "pytest-randomly": latest,
            },
            venvs=[
                Venv(
                    pys="3.8",
                    pkgs={"snowflake-connector-python": ["~=2.3.0", "~=2.9.0", latest]},
                ),
                Venv(
                    # snowflake-connector-python added support for Python 3.9 in 2.4.0
                    pys="3.9",
                    pkgs={"snowflake-connector-python": ["~=2.4.0", "~=2.9.0", latest]},
                ),
                Venv(
                    # snowflake-connector-python added support for Python 3.10 in 2.7.2
                    pys="3.10",
                    pkgs={"snowflake-connector-python": ["~=2.7.2", "~=2.9.0", latest]},
                ),
                Venv(
                    # snowflake-connector-python added support for Python 3.11 in 3.0
                    pys=select_pys(min_version="3.11"),
                    pkgs={"snowflake-connector-python": [latest]},
                ),
            ],
        ),
        Venv(
            pys=["3"],
            name="reno",
            pkgs={
                "reno": latest,
            },
            command="reno {cmdargs}",
        ),
        Venv(
            name="asyncpg",
            command="pytest {cmdargs} tests/contrib/asyncpg",
            pkgs={
                "pytest-asyncio": "~=0.21.1",
                "pytest-randomly": latest,
            },
            venvs=[
                # our test_asyncpg.py uses `yield` in an async function and is not compatible with Python 3.5
                Venv(
                    pys="3.8",
                    pkgs={"asyncpg": ["~=0.23", latest]},
                ),
                Venv(
                    # asyncpg added support for Python 3.9 in 0.22
                    pys="3.9",
                    pkgs={"asyncpg": ["~=0.23.0", latest]},
                ),
                Venv(
                    # asyncpg added support for Python 3.10 in 0.24
                    pys="3.10",
                    pkgs={"asyncpg": ["~=0.24.0", latest]},
                ),
                Venv(
                    # asyncpg added support for Python 3.11 in 0.27
                    pys="3.11",
                    pkgs={"asyncpg": ["~=0.27", latest]},
                ),
                Venv(
                    pys=select_pys(min_version="3.12"),
                    pkgs={"asyncpg": [latest]},
                ),
            ],
        ),
        Venv(
            name="futures",
            command="pytest {cmdargs} tests/contrib/futures",
            pkgs={
                "gevent": latest,
                "pytest-randomly": latest,
            },
            pys=select_pys(),
        ),
        Venv(
            name="sqlite3",
            command="pytest {cmdargs} tests/contrib/sqlite3",
            pkgs={
                "pytest-randomly": latest,
            },
            venvs=[
                # sqlite3 is tied to the Python version and is not installable via pip
                # To test a range of versions without updating Python, we use Linux only pysqlite3-binary package
                # Remove pysqlite3-binary on Python 3.9+ locally on non-linux machines
                Venv(pys=select_pys(min_version="3.9", max_version="3.12"), pkgs={"pysqlite3-binary": [latest]}),
                Venv(pys=select_pys(max_version="3.8"), pkgs={"importlib-metadata": latest}),
            ],
        ),
        Venv(
            name="dbapi",
            command="pytest {cmdargs} tests/contrib/dbapi",
            pkgs={
                "pytest-randomly": latest,
            },
            pys=select_pys(),
            env={
                "DD_CIVISIBILITY_ITR_ENABLED": "0",
                "DD_IAST_REQUEST_SAMPLING": "100",  # Override default 30% to analyze all IAST requests
            },
        ),
        Venv(
            name="dbapi_async",
            command="pytest {cmdargs} tests/contrib/dbapi_async",
            env={
                "DD_CIVISIBILITY_ITR_ENABLED": "0",
                "DD_IAST_REQUEST_SAMPLING": "100",  # Override default 30% to analyze all IAST requests
            },
            pkgs={
                "pytest-asyncio": "==0.21.1",
                "pytest-randomly": latest,
            },
            venvs=[
                Venv(pys=select_pys(min_version="3.8", max_version="3.10")),
                Venv(pys=select_pys(min_version="3.11"), pkgs={"attrs": latest}),
            ],
        ),
        Venv(
            name="dogpile_cache",
            command="pytest {cmdargs} tests/contrib/dogpile_cache",
            pkgs={
                "pytest-randomly": latest,
            },
            venvs=[
                Venv(
                    pys=select_pys(min_version="3.8", max_version="3.10"),
                    pkgs={
                        "dogpile.cache": [
                            "~=0.9",
                            "~=1.0",
                            latest,
                        ],
                    },
                ),
                Venv(
                    pys=select_pys(min_version="3.11"),
                    pkgs={
                        "dogpile.cache": [
                            "~=0.9",
                            "~=1.0",
                            "~=1.1",
                            latest,
                        ],
                    },
                ),
            ],
        ),
        Venv(
            name="consul",
            pys=select_pys(max_version="3.12"),
            command="pytest {cmdargs} tests/contrib/consul",
            pkgs={
                "python-consul": [
                    ">=1.1,<1.2",
                    latest,
                ],
                "pytest-randomly": latest,
            },
        ),
        Venv(
            name="opentelemetry",
            command="pytest {cmdargs} tests/opentelemetry",
            pys=select_pys(min_version="3.8"),
            # DD_TRACE_OTEL_ENABLED must be set to true before ddtrace is imported
            # and ddtrace (ddtrace.config specifically) must be imported before opentelemetry.
            # If this order is violated otel and datadog spans will not be interoperable.
            env={"DD_TRACE_OTEL_ENABLED": "true"},
            pkgs={
                "pytest-randomly": latest,
                "pytest-asyncio": "==0.21.1",
                # Ensure we test against version of opentelemetry-api that broke compatibility with ddtrace
                "opentelemetry-api": ["~=1.0.0", "~=1.15.0", "~=1.26.0", latest],
                "opentelemetry-instrumentation-flask": latest,
                "markupsafe": "==2.0.1",
                "flask": latest,
                "gevent": latest,
                "requests": "==2.28.1",  # specific version expected by tests
            },
        ),
        Venv(
            name="asyncio",
            command="pytest {cmdargs} tests/contrib/asyncio",
            pys=select_pys(),
            pkgs={
                "pytest-randomly": latest,
                "pytest-asyncio": "==0.21.1",
            },
        ),
        Venv(
            name="openai",
            command="pytest {cmdargs} tests/contrib/openai",
            pkgs={
                "vcrpy": "==4.2.1",
                "urllib3": "~=1.26",
                "pytest-asyncio": "==0.21.1",
                "pytest-randomly": latest,
            },
            venvs=[
                Venv(
                    pys=select_pys(min_version="3.8", max_version="3.11"),
                    pkgs={
                        "openai[embeddings,datalib]": ["==1.0.0", "==1.30.1"],
                        "pillow": "==9.5.0",
                        "httpx": "==0.27.2",
                    },
                ),
                Venv(
                    pys=select_pys(min_version="3.8"),
                    pkgs={
                        "openai": latest,
                        "tiktoken": latest,
                        "pillow": latest,
                    },
                    env={"TIKTOKEN_AVAILABLE": "True"},
                ),
            ],
        ),
        Venv(
            name="opentracer",
            pkgs={"opentracing": latest, "pytest-randomly": latest},
            venvs=[
                Venv(
                    pys=select_pys(),
                    command="pytest {cmdargs} tests/opentracer/core",
                ),
                Venv(
                    pys=select_pys(min_version="3.8"),
                    command="pytest {cmdargs} tests/opentracer/test_tracer_asyncio.py",
                    pkgs={"pytest-asyncio": "==0.21.1"},
                ),
                Venv(
                    pys=select_pys(min_version="3.8", max_version="3.11"),
                    command="pytest {cmdargs} tests/opentracer/test_tracer_tornado.py",
                    # TODO: update opentracing tests to be compatible with Tornado v6.
                    # https://github.com/opentracing/opentracing-python/issues/136
                    pkgs={
                        "tornado": ["~=4.5.0", "~=5.1.0"],
                    },
                ),
                Venv(
                    command="pytest {cmdargs} tests/opentracer/test_tracer_gevent.py",
                    venvs=[
                        Venv(
                            pys="3.8",
                            pkgs={
                                "gevent": latest,
                                "greenlet": latest,
                            },
                        ),
                        Venv(
                            pys="3.9",
                            pkgs={"gevent": latest, "greenlet": latest},
                        ),
                        Venv(
                            pys="3.10",
                            pkgs={"gevent": latest},
                        ),
                        Venv(
                            pys="3.11",
                            pkgs={"gevent": latest},
                        ),
                        Venv(
                            pys="3.12",
                            pkgs={"gevent": "~=23.9.0"},
                        ),
                    ],
                ),
            ],
        ),
        Venv(
            name="pyodbc",
            command="pytest {cmdargs} tests/contrib/pyodbc",
            pkgs={"pytest-randomly": latest},
            venvs=[
                Venv(
                    pys=select_pys(max_version="3.8"),
                    pkgs={"pyodbc": ["~=4.0.31", latest]},
                ),
                Venv(
                    # pyodbc added support for Python 3.9/3.10 in 4.0.34
                    pys=select_pys(min_version="3.9", max_version="3.10"),
                    pkgs={"pyodbc": ["~=4.0.34", latest]},
                ),
                Venv(
                    # pyodbc added support for Python 3.11 in 4.0.35
                    pys=select_pys(min_version="3.11"),
                    pkgs={"pyodbc": [latest]},
                ),
            ],
        ),
        Venv(
            name="pylibmc",
            command="pytest {cmdargs} tests/contrib/pylibmc",
            pkgs={"pytest-randomly": latest},
            venvs=[
                Venv(
                    # pylibmc added support for Python 3.8/3.9/3.10 in 1.6.2
                    pys=select_pys(min_version="3.8", max_version="3.10"),
                    pkgs={
                        "pylibmc": ["~=1.6.2", latest],
                    },
                ),
                Venv(
                    pys=select_pys(min_version="3.11"),
                    pkgs={
                        "pylibmc": latest,
                    },
                ),
            ],
        ),
        Venv(
            name="kombu",
            command="pytest {cmdargs} tests/contrib/kombu",
            pkgs={"pytest-randomly": latest},
            venvs=[
                Venv(
                    pys=select_pys(min_version="3.8", max_version="3.9"),
                    pkgs={
                        "kombu": [">=4.6,<4.7", ">=5.0,<5.1", latest],
                    },
                ),
                Venv(
                    # kombu added support for Python 3.10 in 5.2.1
                    pys=select_pys(min_version="3.10", max_version="3.11"),
                    pkgs={
                        "kombu": [">=5.2,<5.3", latest],
                    },
                ),
                Venv(pys=select_pys(min_version="3.12"), pkgs={"kombu": latest}),
            ],
        ),
        Venv(
            name="tornado",
            command="python -m pytest {cmdargs} tests/contrib/tornado",
            pkgs={"pytest-randomly": latest},
            venvs=[
                Venv(
                    # tornado added support for Python 3.8/3.9 in 6.1
                    pys=select_pys(min_version="3.8", max_version="3.9"),
                    pkgs={"tornado": ["~=6.1", "~=6.2"]},
                ),
                Venv(
                    # tornado added support for Python 3.10 in 6.2
                    pys=select_pys(min_version="3.10", max_version="3.12"),
                    pkgs={"tornado": ["==6.2", "==6.3.1"]},
                ),
                Venv(
                    # tornado fixed a bug affecting 3.13 in 6.4.1
                    pys=select_pys(min_version="3.13"),
                    pkgs={"tornado": "==6.4.1"},
                ),
            ],
        ),
        Venv(
            name="mysqldb",
            command="pytest {cmdargs} tests/contrib/mysqldb",
            pkgs={"pytest-randomly": latest},
            venvs=[
                Venv(
                    pys=select_pys(min_version="3.8", max_version="3.9"),
                    pkgs={"mysqlclient": ["~=2.0", "~=2.1", latest]},
                ),
                Venv(
                    # mysqlclient added support for Python 3.9/3.10 in 2.1
                    pys=select_pys(min_version="3.9", max_version="3.12"),
                    pkgs={"mysqlclient": ["~=2.1", latest]},
                ),
                Venv(
                    pys=select_pys(min_version="3.13"),
                    pkgs={"mysqlclient": "==2.2.6"},
                ),
            ],
        ),
        Venv(
            name="langchain",
            command="pytest -v {cmdargs} tests/contrib/langchain",
            pkgs={
                "pytest-asyncio": "==0.23.7",
                "tiktoken": latest,
                "huggingface-hub": latest,
                "ai21": latest,
                "exceptiongroup": latest,
                "psutil": latest,
                "pytest-randomly": "==3.10.1",
                "numexpr": "==2.8.5",
                "greenlet": "==3.0.3",
            },
            venvs=[
                Venv(
                    pkgs={
                        "vcrpy": "==5.1.0",
                        "langchain": "==0.1.20",
                        "langchain-community": "==0.0.38",
                        "langchain-core": "==0.1.52",
                        "langchain-openai": "==0.1.6",
                        "langchain-anthropic": "==0.1.11",
                        "langchain-pinecone": "==0.1.0",
                        "langchain-aws": "==0.1.3",
                        "langchain-cohere": "==0.1.4",
                        "openai": "==1.30.3",
                        "pinecone-client": latest,
                        "botocore": "==1.34.51",
                        "boto3": "==1.34.51",
                        "cohere": "==5.4.0",
                        "anthropic": "==0.26.0",
                        "faiss-cpu": "==1.8.0",
                    },
                    pys=select_pys(min_version="3.9", max_version="3.11"),
                ),
                Venv(
                    pkgs={
                        "vcrpy": "==5.1.0",
                        "langchain": "==0.2.0",
                        "langchain-core": "==0.2.0",
                        "langchain-openai": latest,
                        "langchain-pinecone": latest,
                        "langchain-anthropic": latest,
                        "langchain-aws": latest,
                        "langchain-cohere": latest,
                        "openai": latest,
                        "pinecone-client": latest,
                        "botocore": "==1.34.51",
                        "boto3": "==1.34.51",
                        "cohere": latest,
                        "anthropic": "==0.26.0",
                    },
                    pys=select_pys(min_version="3.9", max_version="3.12"),
                ),
                Venv(
                    pkgs={
                        "vcrpy": "==5.1.0",
                        "langchain": latest,
                        "langchain-community": latest,
                        "langchain-core": latest,
                        "langchain-openai": latest,
                        "langchain-pinecone": latest,
                        "langchain-anthropic": latest,
                        "langchain-aws": latest,
                        "langchain-cohere": latest,
                        "openai": latest,
                        "pinecone-client": latest,
                        "botocore": latest,
                        "cohere": latest,
                    },
                    pys=select_pys(min_version="3.9", max_version="3.12"),
                ),
            ],
        ),
        Venv(
            name="langgraph",
            command="pytest {cmdargs} tests/contrib/langgraph",
            pys=select_pys(min_version="3.9"),
            pkgs={
                "pytest-asyncio": latest,
                "langgraph": "~=0.2.60",
            },
        ),
        Venv(
            name="anthropic",
            command="pytest {cmdargs} tests/contrib/anthropic",
            pys=select_pys(min_version="3.8", max_version="3.12"),
            pkgs={
                "pytest-asyncio": latest,
                "vcrpy": latest,
                "anthropic": [latest, "~=0.28"],
            },
        ),
        Venv(
            name="google_generativeai",
            command="pytest {cmdargs} tests/contrib/google_generativeai",
            pys=select_pys(min_version="3.9", max_version="3.12"),
            pkgs={
                "pytest-asyncio": latest,
                "google-generativeai": [latest],
                "pillow": latest,
                "google-ai-generativelanguage": [latest],
                "vertexai": [latest],
            },
        ),
        Venv(
            name="vertexai",
            command="pytest {cmdargs} tests/contrib/vertexai",
            pys=select_pys(min_version="3.9", max_version="3.12"),
            pkgs={
                "pytest-asyncio": latest,
                "vertexai": [latest],
                "google-ai-generativelanguage": [latest],
            },
        ),
        Venv(
            name="logbook",
            pys=select_pys(),
            command="pytest {cmdargs} tests/contrib/logbook",
            pkgs={
                "logbook": ["~=1.0.0", latest],
                "pytest-randomly": latest,
            },
        ),
        Venv(
            name="loguru",
            pys=select_pys(),
            command="pytest {cmdargs} tests/contrib/loguru",
            pkgs={
                "loguru": ["~=0.4.0", latest],
                "pytest-randomly": latest,
            },
        ),
        Venv(
            name="molten",
            command="pytest {cmdargs} tests/contrib/molten",
            pys=select_pys(),
            pkgs={
                "cattrs": ["<23.1.1"],
                "molten": [">=1.0,<1.1", latest],
                "pytest-randomly": latest,
            },
        ),
        Venv(
            name="gunicorn",
            command="pytest {cmdargs} tests/contrib/gunicorn",
            pkgs={
                "requests": latest,
                "gevent": latest,
                "gunicorn": ["==20.0.4", latest],
                "pytest-randomly": latest,
            },
            pys=select_pys(),
        ),
        Venv(
            name="kafka",
            env={
                "_DD_TRACE_STATS_WRITER_INTERVAL": "1000000000",
                "DD_DATA_STREAMS_ENABLED": "true",
            },
            pkgs={
                "pytest-randomly": latest,
            },
            venvs=[
                Venv(
                    command="pytest {cmdargs} -vv tests/contrib/kafka",
                    venvs=[
                        Venv(
                            pys=select_pys(min_version="3.8", max_version="3.10"),
                            pkgs={"confluent-kafka": ["~=1.9.2", latest]},
                        ),
                        # confluent-kafka added support for Python 3.11 in 2.0.2
                        Venv(pys=select_pys(min_version="3.11"), pkgs={"confluent-kafka": latest}),
                    ],
                ),
            ],
        ),
        Venv(
            name="aws_lambda",
            command="pytest --no-ddtrace {cmdargs} tests/contrib/aws_lambda",
            pys=select_pys(min_version="3.8", max_version="3.13"),
            pkgs={
                "boto3": latest,
                "datadog-lambda": [">=6.105.0", latest],
                "pytest-asyncio": "==0.21.1",
                "pytest-randomly": latest,
                "envier": "==0.5.2",
            },
        ),
        Venv(
            name="azure_functions",
            command="pytest {cmdargs} tests/contrib/azure_functions",
            pys=select_pys(min_version="3.8", max_version="3.11"),
            pkgs={
                "azure.functions": latest,
                "requests": latest,
            },
        ),
        Venv(
            name="sourcecode",
            command="pytest {cmdargs} tests/sourcecode",
            pys=select_pys(),
            pkgs={
                "setuptools": latest,
                "pytest-randomly": latest,
            },
        ),
        Venv(
            name="ci_visibility",
            command="pytest --no-ddtrace {cmdargs} tests/ci_visibility",
            pkgs={
                "msgpack": latest,
                "coverage": latest,
                "pytest-randomly": latest,
                "gevent": latest,
            },
            env={
                "DD_AGENT_PORT": "9126",
            },
            venvs=[
                # Python 3.8
                Venv(
                    pys=["3.8"],
                    pkgs={"greenlet": "==3.1.0"},
                    # Prevent segfaults from zope.interface c optimizations
                    env={"PURE_PYTHON": "1"},
                ),
                # Python 3.9-3.12
                Venv(
                    pys=select_pys(min_version="3.9", max_version="3.12"),
                ),
            ],
        ),
        Venv(
            name="subprocess",
            command="pytest {cmdargs} tests/contrib/subprocess",
            pkgs={
                "pytest-randomly": latest,
            },
            pys=select_pys(),
        ),
        Venv(
            name="llmobs",
            command="pytest {cmdargs} tests/llmobs",
            pkgs={
                "vcrpy": latest,
                "pytest-asyncio": "==0.21.1",
                "ragas": "==0.1.21",
                "langchain": latest,
            },
            pys=select_pys(min_version="3.8"),
        ),
        Venv(
            name="valkey",
            command="pytest {cmdargs} tests/contrib/valkey",
            pkgs={
                "valkey": latest,
                "pytest-randomly": latest,
                "pytest-asyncio": "==0.23.7",
            },
            pys=select_pys(min_version="3.8"),
        ),
        Venv(
            name="profile",
            # NB riot commands that use this Venv must include --pass-env to work properly
            command="python -m tests.profiling.run pytest -v --no-cov --capture=no --benchmark-disable {cmdargs} tests/profiling",  # noqa: E501
            env={
                "DD_PROFILING_ENABLE_ASSERTS": "1",
                "DD_PROFILING_STACK_V2_ENABLED": "0",
                "DD_PROFILING__FORCE_LEGACY_EXPORTER": "1",
                "CPUCOUNT": "12",
            },
            pkgs={
                "gunicorn": latest,
                #
                # pytest-benchmark depends on cpuinfo which dropped support for Python<=3.6 in 9.0
                # See https://github.com/workhorsy/py-cpuinfo/issues/177
                "pytest-benchmark": latest,
                "py-cpuinfo": "~=8.0.0",
                "pytest-asyncio": "==0.21.1",
                "pytest-randomly": latest,
            },
            venvs=[
                # Python 3.8 + 3.9
                Venv(
                    pys=["3.8", "3.9"],
                    pkgs={"uwsgi": latest},
                    venvs=[
                        Venv(
                            pkgs={
                                "protobuf": ["==3.19.0", latest],
                            },
                        ),
                        # Gevent
                        Venv(
                            env={
                                "DD_PROFILE_TEST_GEVENT": "1",
                            },
                            pkgs={
                                "gunicorn[gevent]": latest,
                                "gevent": latest,
                            },
                        ),
                    ],
                ),
                # Python 3.10
                Venv(
                    pys="3.10",
                    pkgs={"uwsgi": latest},
                    venvs=[
                        Venv(
                            pkgs={
                                "protobuf": ["==3.19.0", latest],
                            },
                        ),
                        # Gevent
                        Venv(
                            env={
                                "DD_PROFILE_TEST_GEVENT": "1",
                            },
                            pkgs={
                                "gunicorn[gevent]": latest,
                            },
                            venvs=[
                                Venv(
                                    pkgs={
                                        "gevent": latest,
                                        "greenlet": latest,
                                    }
                                ),
                                Venv(
                                    pkgs={"gevent": latest},
                                ),
                            ],
                        ),
                    ],
                ),
                # Python >= 3.11
                Venv(
                    pys=select_pys("3.11", "3.13"),
                    pkgs={"uwsgi": latest},
                    venvs=[
                        Venv(
                            pkgs={
                                "protobuf": ["==4.22.0", latest],
                            },
                        ),
                        # Gevent
                        Venv(
                            env={
                                "DD_PROFILE_TEST_GEVENT": "1",
                            },
                            pkgs={"gunicorn[gevent]": latest, "gevent": latest},
                        ),
                    ],
                ),
            ],
        ),
        Venv(
            name="profile-v2",
            # NB riot commands that use this Venv must include --pass-env to work properly
            command="python -m tests.profiling.run pytest -v --no-cov --capture=no --benchmark-disable {cmdargs} tests/profiling_v2",  # noqa: E501
            env={
                "DD_PROFILING_ENABLE_ASSERTS": "1",
                "DD_PROFILING_EXPORT_LIBDD_ENABLED": "1",
                "CPUCOUNT": "12",
            },
            pkgs={
                "gunicorn": latest,
                "lz4": latest,
                "pytest-cpp": latest,
                #
                # pytest-benchmark depends on cpuinfo which dropped support for Python<=3.6 in 9.0
                # See https://github.com/workhorsy/py-cpuinfo/issues/177
                "pytest-benchmark": latest,
                "py-cpuinfo": "~=8.0.0",
                "pytest-asyncio": "==0.21.1",
                "pytest-randomly": latest,
            },
            venvs=[
                # Python 3.8 + 3.9
                Venv(
                    pys=["3.8", "3.9"],
                    pkgs={"uwsgi": latest},
                    venvs=[
                        Venv(
                            pkgs={
                                "protobuf": ["==3.19.0", latest],
                            },
                        ),
                        # Gevent
                        Venv(
                            env={
                                "DD_PROFILE_TEST_GEVENT": "1",
                            },
                            pkgs={
                                "gunicorn[gevent]": latest,
                                "gevent": latest,
                            },
                        ),
                    ],
                ),
                # Python 3.10
                Venv(
                    pys="3.10",
                    pkgs={"uwsgi": latest},
                    venvs=[
                        Venv(
                            pkgs={
                                "protobuf": ["==3.19.0", latest],
                            },
                        ),
                        # Gevent
                        Venv(
                            env={
                                "DD_PROFILE_TEST_GEVENT": "1",
                            },
                            pkgs={
                                "gunicorn[gevent]": latest,
                            },
                            venvs=[
                                Venv(
                                    pkgs={
                                        "gevent": latest,
                                        "greenlet": latest,
                                    }
                                ),
                                Venv(
                                    pkgs={"gevent": latest},
                                ),
                            ],
                        ),
                    ],
                ),
                # Python 3.11
                Venv(
                    pys="3.11",
                    pkgs={"uwsgi": latest},
                    venvs=[
                        Venv(
                            pkgs={
                                "protobuf": ["==4.22.0", latest],
                            },
                        ),
                        # Gevent
                        Venv(
                            env={
                                "DD_PROFILE_TEST_GEVENT": "1",
                            },
                            pkgs={"gunicorn[gevent]": latest, "gevent": latest},
                        ),
                    ],
                ),
                # Python 3.12
                Venv(
                    pys="3.12",
                    pkgs={"uwsgi": latest},
                    venvs=[
                        Venv(
                            pkgs={
                                "protobuf": ["==4.22.0", latest],
                            },
                        ),
                        # Gevent
                        Venv(
                            env={
                                "DD_PROFILE_TEST_GEVENT": "1",
                            },
                            pkgs={"gunicorn[gevent]": latest, "gevent": latest},
                        ),
                    ],
                ),
            ],
        ),
    ],
)<|MERGE_RESOLUTION|>--- conflicted
+++ resolved
@@ -98,11 +98,7 @@
         "DD_INJECT_FORCE": "1",
         "DD_PATCH_MODULES": "unittest:false",
         "CMAKE_BUILD_PARALLEL_LEVEL": "12",
-<<<<<<< HEAD
         "CARGO_BUILD_JOBS": "12",
-        "DD_PYTEST_USE_NEW_PLUGIN_BETA": "true",
-=======
->>>>>>> 0c7fc1bb
     },
     venvs=[
         Venv(
