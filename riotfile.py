from riot import Venv, latest

venv = Venv(
    pkgs={
        "mock": latest,
        "pytest": latest,
        "coverage": latest,
        "pytest-cov": latest,
        "opentracing": latest,
    },
    venvs=[
        Venv(
            name="black",
            command="black --check .",
            venvs=[
                Venv(
                    pys=3.8,
                    pkgs={
                        "black": "==20.8b1",
                    },
                ),
            ],
        ),
        Venv(
            name="flake8",
            command="flake8 ddtrace/ tests/",
            venvs=[
                Venv(
                    pys=3.8,
                    pkgs={
                        "flake8": ">=3.8,<3.9",
                        "flake8-blind-except": latest,
                        "flake8-builtins": latest,
                        "flake8-docstrings": latest,
                        "flake8-logging-format": latest,
                        "flake8-rst-docstrings": latest,
                        "pygments": latest,
                    },
                ),
            ],
        ),
        Venv(
            name="tracer",
            command="pytest tests/tracer/",
            venvs=[
                Venv(
                    pys=[
                        2.7,
                        3.5,
                        3.6,
                        3.7,
                        3.8,
                        3.9,
                    ],
                    pkgs={"msgpack": latest},
                ),
            ],
        ),
        Venv(
            name="pymongo",
            command="pytest tests/contrib/pymongo",
            venvs=[
                Venv(
                    pys=[
                        2.7,
                        3.5,
                        3.6,
                        3.7,
                    ],
                    pkgs={
                        "pymongo": [
                            ">=3.0,<3.1",
                            ">=3.1,<3.2",
                            ">=3.2,<3.3",
                            ">=3.3,<3.4",
                            ">=3.4,<3.5",
                            ">=3.5,<3.6",
                            ">=3.6,<3.7",
                            ">=3.7,<3.8",
                            ">=3.8,<3.9",
                            ">=3.9,<3.10",
                            ">=3.10,<3.11",
                            latest,
                        ],
                        "mongoengine": latest,
                    },
                ),
                Venv(
                    pys=[
                        3.8,
                        3.9,
                    ],
                    pkgs={
                        "pymongo": [
                            ">=3.0,<3.1",
                            ">=3.1,<3.2",
                            ">=3.2,<3.3",
                            ">=3.3,<3.4",
                            ">=3.5,<3.6",
                            ">=3.6,<3.7",
                            ">=3.7,<3.8",
                            ">=3.8,<3.9",
                            ">=3.9,<3.10",
                            ">=3.10,<3.11",
                            latest,
                        ],
                        "mongoengine": latest,
                    },
                ),
            ],
        ),
        # Django  Python version support
        # 1.11    2.7, 3.4, 3.5, 3.6, 3.7 (added in 1.11.17)
        # 2.0     3.4, 3.5, 3.6, 3.7
        # 2.1     3.5, 3.6, 3.7
        # 2.2     3.5, 3.6, 3.7, 3.8 (added in 2.2.8)
        # 3.0     3.6, 3.7, 3.8
        # 3.1     3.6, 3.7, 3.8
        # Source: https://docs.djangoproject.com/en/dev/faq/install/#what-python-version-can-i-use-with-django
        Venv(
            name="django",
            command="pytest tests/contrib/django",
            venvs=[
                Venv(
                    pys=[2.7, 3.5, 3.6],
                    pkgs={
                        "django": [">=1.8,<1.9", ">=1.11,<1.12"],
                        "django-pylibmc": ">=0.6,<0.7",
                        "django-redis": ">=4.5,<4.6",
                        "pylibmc": latest,
                        "pytest-django": "==3.10.0",
                        "python-memcached": latest,
                        "redis": ">=2.10,<2.11",
                    },
                ),
                Venv(
                    pys=[3.5],
                    pkgs={
                        "django": [">=2.0,<2.1", ">=2.1,<2.2", ">=2.2,<2.3"],
                        "django-pylibmc": ">=0.6,<0.7",
                        "django-redis": ">=4.5,<4.6",
                        "pylibmc": latest,
                        "pytest-django": "==3.10.0",
                        "python-memcached": latest,
                        "redis": ">=2.10,<2.11",
                    },
                ),
                Venv(
                    pys=[3.6, 3.7, 3.8],
                    pkgs={
                        "django": [">=2.0,<2.1", ">=2.1,<2.2", ">=2.2,<2.3", ">=3.0,<3.1", latest],
                        "django-pylibmc": ">=0.6,<0.7",
                        "django-redis": ">=4.5,<4.6",
                        "pylibmc": latest,
                        "pytest-django": "==3.10.0",
                        "python-memcached": latest,
                        "redis": ">=2.10,<2.11",
                    },
                ),
                Venv(
                    pys=[2.7, 3.5, 3.6],
                    env={"TEST_DATADOG_DJANGO_MIGRATION": "1"},
                    pkgs={
                        "pytest-django": "==3.10.0",
                        "django": [">=1.8,<1.9", ">=1.11,<1.12"],
                    },
                ),
                Venv(
                    pys=[3.5],
                    env={"TEST_DATADOG_DJANGO_MIGRATION": "1"},
                    pkgs={
                        "pytest-django": "==3.10.0",
                        "django": [">=2.0,<2.1", ">=2.1,<2.2", ">=2.2,<2.3"],
                    },
                ),
                Venv(
                    pys=[3.6, 3.7, 3.8],
                    env={"TEST_DATADOG_DJANGO_MIGRATION": "1"},
                    pkgs={
                        "pytest-django": "==3.10.0",
                        "django": [">=2.0,<2.1", ">=2.1,<2.2", ">=2.2,<2.3", ">=3.0,<3.1", latest],
                    },
                ),
            ],
        ),
        Venv(
            name="djangorestframework",
            command="pytest tests/contrib/djangorestframework",
            venvs=[
                Venv(
                    pys=[2.7, 3.5, 3.6],
                    pkgs={
                        "django": "==1.11",
                        "djangorestframework": [">=3.4,<3.5", ">=3.7,<3.8"],
                        "pytest-django": "==3.10.0",
                    },
                ),
                Venv(
                    pys=[3.5, 3.6, 3.7],
                    pkgs={
                        "django": ">=2.2,<2.3",
                        "djangorestframework": [">=3.8,<3.9", ">=3.9,<3.10", latest],
                        "pytest-django": "==3.10.0",
                    },
                ),
                Venv(
                    pys=[3.6, 3.7, 3.8],
                    pkgs={
                        "django": ">=3.0,<3.1",
                        "djangorestframework": ">=3.10,<3.11",
                        "pytest-django": "==3.10.0",
                    },
                ),
                Venv(
                    pys=[3.6, 3.7, 3.8],
                    pkgs={
                        "django": latest,
                        "djangorestframework": ">=3.11,<3.12",
                        "pytest-django": "==3.10.0",
                    },
                ),
            ],
        ),
        Venv(
            name="pynamodb",
            command="pytest tests/contrib/pynamodb",
            venvs=[
                Venv(
                    pys=[2.7, 3.5, 3.6, 3.7, 3.8, 3.9],
                    pkgs={
                        "pynamodb": [">=4.0,<4.1", ">=4.1,<4.2", ">=4.2,<4.3", ">=4.3,<4.4", latest],
                        "moto": ">=1.0,<2.0",
                    },
                ),
            ],
        ),
        Venv(
            name="starlette",
            command="pytest tests/contrib/starlette",
            venvs=[
                Venv(
                    pys=[3.6, 3.7, 3.8, 3.9],
                    pkgs={
                        "starlette": [">=0.13,<0.14", ">=0.14,<0.15", latest],
                        "httpx": latest,
                        "pytest-asyncio": latest,
                        "requests": latest,
                        "aiofiles": latest,
                        "sqlalchemy": latest,
                        "aiosqlite": latest,
                        "databases": latest,
                    },
                ),
            ],
        ),
        Venv(
            name="requests",
            command="pytest tests/contrib/requests",
            venvs=[
                Venv(
                    pys=[
                        2.7,
                        3.5,
                        3.6,
                        3.7,
                        3.8,
                        3.9,
                    ],
                    pkgs={
                        "requests-mock": ">=1.4",
                        "requests": [
                            ">=2.8,<2.9",
                            ">=2.10,<2.11",
                            ">=2.12,<2.13",
                            ">=2.14,<2.15",
                            ">=2.16,<2.17",
                            ">=2.18,<2.19",
                            ">=2.20,<2.21",
                            latest,
                        ],
<<<<<<< HEAD
                    },
                ),
            ],
        ),
    ],
)
=======
                    ),
                ],
            ),
        ],
    ),
    Suite(
        name="boto",
        command="pytest tests/contrib/boto",
        cases=[
            Case(
                pys=[2.7, 3.5, 3.6],
                pkgs=[
                    ("boto", [""]),
                    ("moto", ["<1.0"]),
                ],
            ),
        ],
    ),
    Suite(
        name="botocore",
        command="pytest tests/contrib/botocore",
        cases=[
            Case(
                pys=[2.7, 3.5, 3.6, 3.7, 3.8, 3.9],
                pkgs=[
                    ("botocore", [""]),
                    ("moto", [">=1.0,<2"]),
                ],
            ),
        ],
    ),
]
>>>>>>> 49935d12
<|MERGE_RESOLUTION|>--- conflicted
+++ resolved
@@ -278,44 +278,35 @@
                             ">=2.20,<2.21",
                             latest,
                         ],
-<<<<<<< HEAD
+                    },
+                ),
+            ],
+        ),
+        Venv(
+            name="boto",
+            command="pytest tests/contrib/boto",
+            venvs=[
+                Venv(
+                    pys=[2.7, 3.5, 3.6],
+                    pkgs={
+                        "boto": latest,
+                        "moto": ["<1.0"],
+                    },
+                ),
+            ],
+        ),
+        Venv(
+            name="botocore",
+            command="pytest tests/contrib/botocore",
+            venvs=[
+                Venv(
+                    pys=[2.7, 3.5, 3.6, 3.7, 3.8, 3.9],
+                    pkgs={
+                        "botocore": latest,
+                        "moto": [">=1.0,<2.0"],
                     },
                 ),
             ],
         ),
     ],
-)
-=======
-                    ),
-                ],
-            ),
-        ],
-    ),
-    Suite(
-        name="boto",
-        command="pytest tests/contrib/boto",
-        cases=[
-            Case(
-                pys=[2.7, 3.5, 3.6],
-                pkgs=[
-                    ("boto", [""]),
-                    ("moto", ["<1.0"]),
-                ],
-            ),
-        ],
-    ),
-    Suite(
-        name="botocore",
-        command="pytest tests/contrib/botocore",
-        cases=[
-            Case(
-                pys=[2.7, 3.5, 3.6, 3.7, 3.8, 3.9],
-                pkgs=[
-                    ("botocore", [""]),
-                    ("moto", [">=1.0,<2"]),
-                ],
-            ),
-        ],
-    ),
-]
->>>>>>> 49935d12
+)