# type: ignore
import logging
from typing import List  # noqa
from typing import Tuple  # noqa

from riot import Venv


logger = logging.getLogger(__name__)
latest = ""


SUPPORTED_PYTHON_VERSIONS = [
    (3, 7),
    (3, 8),
    (3, 9),
    (3, 10),
    (3, 11),
    (3, 12),
]  # type: List[Tuple[int, int]]


def version_to_str(version):
    # type: (Tuple[int, int]) -> str
    """Convert a Python version tuple to a string

    >>> version_to_str((3, 7))
    '3.7'
    >>> version_to_str((3, 8))
    '3.8'
    >>> version_to_str((3, 9))
    '3.9'
    >>> version_to_str((3, 10))
    '3.10'
    >>> version_to_str((3, 11))
    '3.11'
    >>> version_to_str((3, 12))
    '3.12'
    >>> version_to_str((3, ))
    '3'
    """
    return ".".join(str(p) for p in version)


def str_to_version(version):
    # type: (str) -> Tuple[int, int]
    """Convert a Python version string to a tuple

    >>> str_to_version("3.7")
    (3, 7)
    >>> str_to_version("3.8")
    (3, 8)
    >>> str_to_version("3.9")
    (3, 9)
    >>> str_to_version("3.10")
    (3, 10)
    >>> str_to_version("3.11")
    (3, 11)
    >>> str_to_version("3.12")
    (3, 12)
    >>> str_to_version("3")
    (3,)
    """
    return tuple(int(p) for p in version.split("."))


MIN_PYTHON_VERSION = version_to_str(min(SUPPORTED_PYTHON_VERSIONS))
MAX_PYTHON_VERSION = version_to_str(max(SUPPORTED_PYTHON_VERSIONS))


def select_pys(min_version=MIN_PYTHON_VERSION, max_version=MAX_PYTHON_VERSION):
    # type: (str, str) -> List[str]
    """Helper to select python versions from the list of versions we support

    >>> select_pys()
    ['3.7', '3.8', '3.9', '3.10', '3.11', '3.12']
    >>> select_pys(min_version='3')
    ['3.7', '3.8', '3.9', '3.10', '3.11', '3.12']
    >>> select_pys(max_version='3')
    []
    >>> select_pys(min_version='3.7', max_version='3.9')
    ['3.7', '3.8', '3.9']
    """
    min_version = str_to_version(min_version)
    max_version = str_to_version(max_version)

    return [version_to_str(version) for version in SUPPORTED_PYTHON_VERSIONS if min_version <= version <= max_version]


venv = Venv(
    pkgs={
        "mock": latest,
        "pytest": latest,
        "pytest-mock": latest,
        "coverage": latest,
        "pytest-cov": latest,
        "opentracing": latest,
        "hypothesis": "<6.45.1",
    },
    env={
        "_DD_CIVISIBILITY_USE_CI_CONTEXT_PROVIDER": "1",
        "DD_TESTING_RAISE": "1",
        "DD_REMOTE_CONFIGURATION_ENABLED": "false",
        "DD_CIVISIBILITY_AGENTLESS_ENABLED": "1",
        "DD_CIVISIBILITY_CODE_COVERAGE_ENABLED": "1",
        "DD_CIVISIBILITY_ITR_ENABLED": "1",
        "DD_PATCH_MODULES": "unittest:false",
        "CMAKE_BUILD_PARALLEL_LEVEL": "12",
    },
    venvs=[
        Venv(
            pys=["3"],
            name="meta-testing",
            command="pytest {cmdargs} tests/meta",
        ),
        Venv(
            name="circleci-gen-config",
            command="python scripts/gen_circleci_config.py {cmdargs}",
            pys=["3"],
            pkgs={
                "ruamel.yaml": latest,
            },
        ),
        Venv(
            name="appsec",
            pys=select_pys(),
            command="pytest {cmdargs} tests/appsec/appsec/",
            pkgs={
                "requests": latest,
                "docker": latest,
            },
        ),
        Venv(
            name="appsec_iast",
            pys=select_pys(),
            command="pytest -v {cmdargs} tests/appsec/iast/",
            pkgs={
                "requests": latest,
                "urllib3": latest,
                "pycryptodome": latest,
                "cryptography": latest,
                "astunparse": latest,
                "simplejson": latest,
                "SQLAlchemy": "==2.0.22",
                "psycopg2-binary": "~=2.9.9",
                "googleapis-common-protos": latest,
                "grpcio": latest,
            },
            env={
                "DD_CIVISIBILITY_ITR_ENABLED": "0",
                "DD_IAST_REQUEST_SAMPLING": "100",  # Override default 30% to analyze all IAST requests
                "_DD_APPSEC_DEDUPLICATION_ENABLED": "false",
            },
        ),
        Venv(
            name="appsec_iast_memcheck",
            pys=select_pys(min_version="3.8"),
            command="pytest {cmdargs} --memray --stacks=35 tests/appsec/iast_memcheck/",
            pkgs={
                "requests": latest,
                "pycryptodome": latest,
                "cryptography": latest,
                "SQLAlchemy": "==2.0.22",
                "psycopg2-binary": "~=2.9.9",
                # Should be "pytest-memray": latest, but we need to pin to a specific commit in a fork
                # while this PR gets merged: https://github.com/bloomberg/pytest-memray/pull/103
                "git+https://github.com/gnufede/pytest-memray.git@24a3c0735db99eedf57fb36c573680f9bab7cd73": "",
            },
            env={
                "DD_CIVISIBILITY_ITR_ENABLED": "0",
                "DD_IAST_REQUEST_SAMPLING": "100",  # Override default 30% to analyze all IAST requests
                "_DD_APPSEC_DEDUPLICATION_ENABLED": "false",
            },
        ),
        Venv(
            name="appsec_iast_packages",
            pys=select_pys(min_version="3.8"),
            command="pytest {cmdargs} tests/appsec/iast_packages/",
            pkgs={
                "requests": latest,
                "astunparse": latest,
                "flask": "~=3.0",
                "virtualenv-clone": latest,
            },
            env={
                "DD_CIVISIBILITY_ITR_ENABLED": "0",
                "DD_IAST_REQUEST_SAMPLING": "100",  # Override default 30% to analyze all IAST requests
                "_DD_APPSEC_DEDUPLICATION_ENABLED": "false",
            },
        ),
        Venv(
            name="appsec_iast_tdd_propagation",
            pys=select_pys(min_version="3.11"),
            command="pytest tests/appsec/iast_tdd_propagation/",
            pkgs={
                "coverage": latest,
                "pycryptodome": latest,
                "flask": "~=3.0",
                "sqlalchemy": "~=2.0.23",
                "pony": latest,
                "aiosqlite": latest,
                "tortoise-orm": latest,
                "peewee": latest,
                "requests": latest,
                "envier": "==0.5.2",
                "cattrs": "<23.1.1",
                "protobuf": ">=3",
                "typing_extensions": latest,
                "xmltodict": ">=0.12",
                "opentelemetry-api": ">=1",
                "opentracing": ">=2.0.0",
                "bytecode": latest,
            },
            env={
                "DD_CIVISIBILITY_ITR_ENABLED": "0",
                "DD_IAST_REQUEST_SAMPLING": "100",  # Override default 30% to analyze all IAST requests
                "_DD_APPSEC_DEDUPLICATION_ENABLED": "false",
            },
        ),
        Venv(
            name="appsec_integrations",
            command="pytest {cmdargs} tests/appsec/integrations/",
            pkgs={
                "requests": latest,
                "gunicorn": latest,
                "psycopg2-binary": "~=2.9.9",
            },
            env={
                "DD_CIVISIBILITY_ITR_ENABLED": "0",
                "DD_IAST_REQUEST_SAMPLING": "100",  # Override default 30% to analyze all IAST requests
            },
            venvs=[
                # Flask 1.x.x
                Venv(
                    pys=select_pys(min_version="3.7", max_version="3.9"),
                    pkgs={
                        "flask": "~=1.0",
                        # https://github.com/pallets/itsdangerous/issues/290
                        # DEV: Breaking change made in 2.1.0 release
                        "itsdangerous": "<2.1.0",
                        # https://github.com/pallets/markupsafe/issues/282
                        # DEV: Breaking change made in 2.1.0 release
                        "markupsafe": "<2.0",
                        # DEV: Flask 1.0.x is missing a maximum version for werkzeug dependency
                        "werkzeug": "<2.0",
                    },
                ),
                # Flask 2.x.x
                Venv(
                    pys=select_pys(min_version="3.7", max_version="3.11"),
                    pkgs={
                        "flask": "~=2.2",
                    },
                ),
                # Flask 3.x.x
                Venv(
                    pys=select_pys(min_version="3.8"),
                    pkgs={
                        "flask": "~=3.0",
                        "langchain": "==0.0.354",
                        "langchain_experimental": "==0.0.47",
                    },
                ),
            ],
        ),
        Venv(
            name="profile-diff",
            command="python scripts/diff.py {cmdargs}",
            pys="3",
            pkgs={
                "austin-python": "~=1.0",
                "rich": latest,
            },
        ),
        Venv(
            name="tracer",
            command="pytest -v {cmdargs} tests/tracer/",
            pkgs={
                "msgpack": latest,
                "coverage": latest,
                "attrs": latest,
                "structlog": latest,
                "httpretty": latest,
                "wheel": latest,
                "fastapi": latest,
                "httpx": latest,
                "pytest-randomly": latest,
            },
            env={
                "DD_CIVISIBILITY_LOG_LEVEL": "none",
            },
            venvs=[
                Venv(pys=select_pys()),
                # This test variant ensures tracer tests are compatible with both 64bit and 128bit trace ids.
                Venv(
                    name="tracer-128-bit-traceid-enabled",
                    pys=MAX_PYTHON_VERSION,
                    env={
                        "DD_TRACE_128_BIT_TRACEID_GENERATION_ENABLED": "true",
                    },
                ),
                Venv(
                    name="tracer-128-bit-traceid-disabled",
                    pys=MAX_PYTHON_VERSION,
                    env={
                        "DD_TRACE_128_BIT_TRACEID_GENERATION_ENABLED": "false",
                    },
                ),
                Venv(
                    name="tracer-python-optimize",
                    env={"PYTHONOPTIMIZE": "1"},
                    # Test with the latest version of Python only
                    pys=MAX_PYTHON_VERSION,
                ),
                Venv(
                    name="tracer-legacy-attrs",
                    pkgs={"cattrs": "<23.2.0", "attrs": "==22.1.0"},
                    # Test with the min version of Python only, attrs 20.1.0 is not compatible with Python 3.12
                    pys=MIN_PYTHON_VERSION,
                ),
            ],
        ),
        Venv(
            name="telemetry",
            command="pytest {cmdargs} tests/telemetry/",
            pys=select_pys(),
            pkgs={
                "requests": latest,
                "gunicorn": latest,
                "flask": "<=2.2.3",
                "httpretty": "<1.1",
                "werkzeug": "<2.0",
                # FIXME: ddtrace does not support the latest versions of opentelemetry-api
                "opentelemetry-api": "<1.25.0",
                "pytest-randomly": latest,
                "markupsafe": "<2.0",
            },
        ),
        Venv(
            name="integration",
            # Enabling coverage for integration tests breaks certain tests in CI
            # Also, running two separate pytest sessions, the ``civisibility`` one with --no-ddtrace
            command="pytest --no-ddtrace --no-cov --ignore-glob='*civisibility*' {cmdargs} tests/integration/",
            pkgs={"msgpack": [latest], "coverage": latest, "pytest-randomly": latest},
            pys=select_pys(),
            venvs=[
                Venv(
                    name="integration-latest",
                    env={
                        "AGENT_VERSION": "latest",
                    },
                ),
                Venv(
                    name="integration-snapshot",
                    env={
                        "DD_TRACE_AGENT_URL": "http://localhost:9126",
                        "AGENT_VERSION": "testagent",
                    },
                ),
            ],
        ),
        Venv(
            name="integration-civisibility",
            # Enabling coverage for integration tests breaks certain tests in CI
            # Also, running two separate pytest sessions, the ``civisibility`` one with --no-ddtrace
            command="pytest --no-cov --no-ddtrace {cmdargs} tests/integration/test_integration_civisibility.py",
            pkgs={"msgpack": [latest], "coverage": latest, "pytest-randomly": latest},
            pys=select_pys(),
            venvs=[
                Venv(
                    name="integration-latest-civisibility",
                    env={
                        "AGENT_VERSION": "latest",
                    },
                ),
                Venv(
                    name="integration-snapshot-civisibility",
                    env={
                        "DD_TRACE_AGENT_URL": "http://localhost:9126",
                        "AGENT_VERSION": "testagent",
                    },
                ),
            ],
        ),
        Venv(
            name="datastreams",
            command="pytest --no-cov {cmdargs} tests/datastreams/",
            pkgs={
                "msgpack": [latest],
                "pytest-randomly": latest,
            },
            pys=select_pys(),
            venvs=[
                Venv(
                    name="datastreams-latest",
                    env={
                        "AGENT_VERSION": "latest",
                    },
                ),
            ],
        ),
        Venv(
            name="internal",
            env={
                "DD_TRACE_AGENT_URL": "http://localhost:8126",
            },
            command="pytest -v {cmdargs} tests/internal/",
            pkgs={
                "httpretty": latest,
                "gevent": latest,
                "pytest-randomly": latest,
                "python-json-logger": "==2.0.7",
                "pyfakefs": latest,
            },
            venvs=[
                Venv(
                    pys="3.7",
                    pkgs={
                        "pytest-asyncio": "~=0.21.1",
                    },
                ),
                Venv(
                    pys=select_pys(min_version="3.8"),
                    pkgs={
                        "pytest-asyncio": "~=0.23.7",
                    },
                ),
            ],
        ),
        Venv(
            name="gevent",
            command="pytest {cmdargs} tests/contrib/gevent",
            pkgs={
                "elasticsearch": latest,
                "pynamodb": "<6.0",
                "pytest-randomly": latest,
            },
            venvs=[
                Venv(
                    pkgs={
                        "aiobotocore": "<=2.3.1",
                        "aiohttp": latest,
                        "botocore": latest,
                        "requests": latest,
                        "opensearch-py": latest,
                    },
                    venvs=[
                        Venv(
                            pys=select_pys(min_version="3.7", max_version="3.8"),
                            pkgs={
                                "gevent": "~=20.12.0",
                                # greenlet v1.0.0 adds support for contextvars
                                "greenlet": "~=1.0.0",
                            },
                        ),
                        Venv(
                            pys="3.9",
                            pkgs={
                                "gevent": ["~=21.1.0", latest],
                                "greenlet": "~=1.0",
                            },
                        ),
                        Venv(
                            # gevent added support for Python 3.10 in 21.8.0
                            pys="3.10",
                            pkgs={
                                "gevent": ["~=21.12.0", latest],
                            },
                        ),
                        Venv(
                            pys="3.11",
                            pkgs={
                                "gevent": ["~=22.10.0", latest],
                            },
                        ),
                        Venv(
                            pys=select_pys(min_version="3.12"),
                            pkgs={
                                "gevent": [latest],
                            },
                        ),
                    ],
                ),
            ],
        ),
        Venv(
            name="runtime",
            command="pytest {cmdargs} tests/runtime/",
            venvs=[
                Venv(
                    pys=select_pys(),
                    pkgs={
                        "msgpack": latest,
                        "pytest-randomly": latest,
                    },
                )
            ],
        ),
        Venv(
            name="ddtracerun",
            command="pytest {cmdargs} --no-cov tests/commands/test_runner.py",
            venvs=[
                Venv(
                    pys=select_pys(),
                    pkgs={
                        "redis": latest,
                        "gevent": latest,
                        "pytest-randomly": latest,
                    },
                ),
            ],
        ),
        Venv(
            name="debugger",
            command="pytest {cmdargs} tests/debugging/",
            pkgs={
                "msgpack": latest,
                "httpretty": latest,
                "typing-extensions": latest,
                "pytest-asyncio": latest,
            },
            pys=select_pys(),
        ),
        Venv(
            name="vendor",
            command="pytest {cmdargs} tests/vendor/",
            pys=select_pys(),
            pkgs={
                "msgpack": ["~=1.0.0", latest],
                "pytest-randomly": latest,
            },
        ),
        Venv(
            name="vertica",
            command="pytest {cmdargs} tests/contrib/vertica/",
            pys=select_pys(max_version="3.9"),
            pkgs={
                "vertica-python": [">=0.6.0,<0.7.0", ">=0.7.0,<0.8.0"],
                "pytest-randomly": latest,
            },
            # venvs=[
            # FIXME: tests fail on vertica 1.x
            # Venv(
            #     # vertica-python added support for Python 3.9/3.10 in 1.0
            #     pys=select_pys(min_version="3.7", max_version="3.10"),
            #     pkgs={"vertica-python": ["~=1.0", latest]},
            # ),
            # Venv(
            #     # vertica-python added support for Python 3.11 in 1.2
            #     pys="3.11",
            #     pkgs={"vertica-python": ["~=1.2", latest]},
            # ),
            # ],
        ),
        Venv(
            name="wait",
            command="python tests/wait-for-services.py {cmdargs}",
            # Default Python 3 (3.10) collections package breaks with kombu/vertica, so specify Python 3.9 instead.
            pys="3.9",
            create=True,
            skip_dev_install=True,
            pkgs={
                "cassandra-driver": latest,
                "psycopg2-binary": latest,
                "mysql-connector-python": "!=8.0.18",
                "vertica-python": ">=0.6.0,<0.7.0",
                "kombu": ">=4.2.0,<4.3.0",
                "pytest-randomly": latest,
            },
        ),
        Venv(
            name="httplib",
            command="pytest {cmdargs} tests/contrib/httplib",
            pkgs={
                "pytest-randomly": latest,
            },
            pys=select_pys(),
        ),
        Venv(
            name="test_logging",
            command="pytest {cmdargs} tests/contrib/logging",
            pkgs={
                "pytest-randomly": latest,
            },
            pys=select_pys(),
        ),
        Venv(
            name="falcon",
            command="pytest {cmdargs} tests/contrib/falcon",
            pys=select_pys(min_version="3.7"),
            pkgs={
                "falcon": [
                    "~=3.0.0",
                    "~=3.0",  # latest 3.x
                    latest,
                ],
                "pytest-randomly": latest,
            },
        ),
        Venv(
            name="bottle",
            pkgs={
                "WebTest": latest,
                "pytest-randomly": latest,
            },
            venvs=[
                Venv(
                    command="pytest {cmdargs} --ignore='tests/contrib/bottle/test_autopatch.py' tests/contrib/bottle/",
                    venvs=[
                        Venv(
                            pys=select_pys(max_version="3.9"),
                            pkgs={"bottle": [">=0.12,<0.13", latest]},
                        ),
                    ],
                ),
                Venv(
                    command="python tests/ddtrace_run.py pytest {cmdargs} tests/contrib/bottle/test_autopatch.py",
                    env={"DD_SERVICE": "bottle-app"},
                    venvs=[
                        Venv(
                            pys=select_pys(max_version="3.9"),
                            pkgs={"bottle": [">=0.12,<0.13", latest]},
                        ),
                    ],
                ),
            ],
        ),
        Venv(
            name="celery",
            command="pytest {cmdargs} tests/contrib/celery",
            pkgs={
                "more_itertools": "<8.11.0",
                "pytest-randomly": latest,
            },
            venvs=[
                # Celery 4.3 wants Kombu >= 4.4 and Redis >= 3.2
                # Split into <3.8 and >=3.8 to pin importlib_metadata dependency for kombu
                Venv(
                    # celery dropped support for Python 2.7/3.5 in 5.0
                    pkgs={
                        "pytest": "~=4.0",
                        "celery": [
                            latest,  # most recent 4.x
                        ],
                        "redis": "~=3.5",
                        "kombu": "~=4.4",
                        "importlib_metadata": "<5.0",  # kombu using deprecated shims removed in importlib_metadata 5.0
                        "pytest-cov": "~=3.0",
                        "pytest-mock": "==2.0.0",
                    },
                    venvs=[
                        # exceptiongroup latest specified to avoid riot bug: https://github.com/DataDog/riot/issues/211
                        Venv(pys="3.7", pkgs={"exceptiongroup": latest}),
                    ],
                ),
                # Venv(
                #     # celery added support for Python 3.9 in 4.x
                #     pys=select_pys(min_version="3.8", max_version="3.9"),
                #     pkgs={
                #         "pytest": "~=4.0",
                #         "celery": [
                #             "latest",  # most recent 4.x
                #         ],
                #         "redis": "~=3.5",
                #         "kombu": "~=4.4",
                #     },
                # ),
                # Celery 5.x wants Python 3.6+
                # Split into <3.8 and >=3.8 to pin importlib_metadata dependency for kombu
                Venv(
                    pys="3.7",
                    env={
                        # https://docs.celeryproject.org/en/v5.0.5/userguide/testing.html#enabling
                        "PYTEST_PLUGINS": "celery.contrib.pytest",
                    },
                    pkgs={
                        "celery": [
                            "~=5.1.0",
                            latest,
                        ],
                        "redis": "~=3.5",
                        "importlib_metadata": "<5.0",  # kombu using deprecated shims removed in importlib_metadata 5.0
                    },
                ),
                Venv(
                    pys=select_pys(min_version="3.8", max_version="3.9"),
                    env={
                        # https://docs.celeryproject.org/en/v5.0.5/userguide/testing.html#enabling
                        "PYTEST_PLUGINS": "celery.contrib.pytest",
                    },
                    pkgs={
                        "celery": [
                            "~=5.2",
                            latest,
                        ],
                        "redis": "~=3.5",
                    },
                ),
                Venv(
                    pys=select_pys(min_version="3.10"),
                    env={
                        # https://docs.celeryproject.org/en/v5.0.5/userguide/testing.html#enabling
                        "PYTEST_PLUGINS": "celery.contrib.pytest",
                    },
                    pkgs={
                        "celery": [
                            latest,
                        ],
                        "redis": "~=3.5",
                    },
                ),
            ],
        ),
        Venv(
            name="cherrypy",
            command="python -m pytest {cmdargs} tests/contrib/cherrypy",
            pkgs={
                "pytest-randomly": latest,
            },
            venvs=[
                Venv(
                    pys=select_pys(max_version="3.10"),
                    pkgs={
                        "cherrypy": [
                            ">=17,<18",
                        ],
                        "more_itertools": "<8.11.0",
                        "typing-extensions": latest,
                    },
                ),
                Venv(
                    # cherrypy added support for Python 3.11 in 18.7
                    pys=select_pys(min_version="3.7"),
                    pkgs={
                        "cherrypy": [">=18.0,<19", latest],
                        "more_itertools": "<8.11.0",
                    },
                ),
            ],
        ),
        Venv(
            name="pymongo",
            command="pytest {cmdargs} tests/contrib/pymongo",
            pkgs={
                "mongoengine": latest,
                "pytest-randomly": latest,
            },
            venvs=[
                Venv(
                    pys=select_pys(min_version="3.7", max_version="3.9"), pkgs={"pymongo": ["~=3.11", "~=4.0", latest]}
                ),
                Venv(
                    # pymongo added support for Python 3.10 in 3.12.1
                    # pymongo added support for Python 3.11 in 3.12.3
                    pys=select_pys(min_version="3.10"),
                    pkgs={"pymongo": ["~=3.12.3", "~=4.0", latest]},
                ),
            ],
        ),
        # Django  Python version support
        # 2.2     3.5, 3.6, 3.7, 3.8  3.9
        # 3.2     3.6, 3.7, 3.8, 3.9, 3.10
        # 4.0     3.8, 3.9, 3.10
        # 4.1     3.8, 3.9, 3.10, 3.11
        # 4.2     3.8, 3.9, 3.10, 3.11
        # 5.0     3.10, 3.11, 3.12
        # Source: https://docs.djangoproject.com/en/dev/faq/install/#what-python-version-can-i-use-with-django
        Venv(
            name="django",
            command="pytest {cmdargs} tests/contrib/django",
            pkgs={
                "django-redis": ">=4.5,<4.6",
                "django-pylibmc": ">=0.6,<0.7",
                "daphne": [latest],
                "requests": [latest],
                "redis": ">=2.10,<2.11",
                "psycopg2-binary": [">=2.8.6"],  # We need <2.9.0 for Python 2.7, and >2.9.0 for 3.9+
                "pytest-django[testing]": "==3.10.0",
                "pylibmc": latest,
                "python-memcached": latest,
                "pytest-randomly": latest,
                "django-q": latest,
            },
            env={
                "DD_CIVISIBILITY_ITR_ENABLED": "0",
                "DD_IAST_REQUEST_SAMPLING": "100",  # Override default 30% to analyze all IAST requests
            },
            venvs=[
                Venv(
                    # django dropped support for Python 3.6/3.7 in 4.0
                    pys=select_pys(max_version="3.7"),
                    pkgs={
                        "django": "~=3.2",
                        "channels": ["~=3.0", latest],
                    },
                ),
                Venv(
                    # django dropped support for Python 3.8/3.9 in 5.0
                    pys=select_pys(min_version="3.8", max_version="3.9"),
                    pkgs={
                        "django": ["~=4.0"],
                        "channels": latest,
                    },
                ),
                Venv(
                    # django started supporting psycopg3 in 4.2 for versions >3.1.8
                    pys=select_pys(min_version="3.8"),
                    pkgs={
                        "django": ["~=4.2"],
                        "psycopg": latest,
                        "channels": latest,
                    },
                ),
            ],
        ),
        Venv(
            name="django_hosts",
            command="pytest {cmdargs} tests/contrib/django_hosts",
            pkgs={
                "pytest-django[testing]": [
                    "==3.10.0",
                ],
                "pytest-randomly": latest,
            },
            venvs=[
                Venv(
                    pys=select_pys(min_version="3.7"),
                    pkgs={
                        "django_hosts": "~=4.0",
                        "django": "~=3.2",
                    },
                ),
                Venv(
                    pys=select_pys(min_version="3.8"),
                    pkgs={
                        "django_hosts": ["~=5.0", latest],
                        "django": "~=4.0",
                    },
                ),
            ],
        ),
        Venv(
            name="djangorestframework",
            command="pytest {cmdargs} tests/contrib/djangorestframework",
            pkgs={
                "pytest-django[testing]": "==3.10.0",
                "pytest-randomly": latest,
            },
            venvs=[
                Venv(
                    # djangorestframework dropped support for Django 2.x in 3.14
                    pys=select_pys(min_version="3.7", max_version="3.9"),
                    pkgs={
                        "django": ">=2.2,<2.3",
                        "djangorestframework": ["==3.12.4", "==3.13.1"],
                    },
                ),
                Venv(
                    pys=select_pys(min_version="3.7"),
                    pkgs={
                        "django": "~=3.2",
                        "djangorestframework": ">=3.11,<3.12",
                    },
                ),
                Venv(
                    pys=select_pys(min_version="3.8"),
                    pkgs={
                        "django": "~=4.0",
                        "djangorestframework": ["~=3.13", latest],
                    },
                ),
            ],
        ),
        Venv(
            name="django_celery",
            command="pytest {cmdargs} tests/contrib/django_celery",
            pkgs={
                # The test app was built with Django 2. We don't need to test
                # other versions as the main purpose of these tests is to ensure
                # an error-free interaction between Django and Celery. We find
                # that we currently have no reasons for expanding this matrix.
                "celery": latest,
                "gevent": latest,
                "requests": latest,
                "typing-extensions": latest,
                "pytest-randomly": latest,
            },
            venvs=[
                Venv(
                    pys=select_pys(min_version="3.8", max_version="3.11"),
                    pkgs={
                        "sqlalchemy": "~=1.2.18",
                        "django": "==2.2.1",
                    },
                ),
                Venv(
                    pys=select_pys(min_version="3.12"),
                    pkgs={
                        "sqlalchemy": latest,
                        "django": latest,
                    },
                ),
            ],
        ),
        Venv(
            name="dramatiq",
            command="pytest {cmdargs} tests/contrib/dramatiq",
            venvs=[
                Venv(
                    pys=select_pys(),
                    pkgs={"dramatiq": latest, "pytest": latest, "redis": latest},
                ),
            ],
        ),
        Venv(
            name="elasticsearch",
            command="pytest {cmdargs} tests/contrib/elasticsearch/test_elasticsearch.py",
            pkgs={
                "pytest-randomly": latest,
            },
            venvs=[
                Venv(
                    pys=select_pys(),
                    pkgs={
                        "elasticsearch": [
                            "~=7.13.0",  # latest to support unofficial Elasticsearch servers, released Jul 2021
                            "~=7.17",
                            "==8.0.1",  # 8.0.0 has a bug that interferes with tests
                            latest,
                        ]
                    },
                ),
                Venv(pys=select_pys(), pkgs={"elasticsearch1": ["~=1.10.0"]}),
                Venv(pys=select_pys(), pkgs={"elasticsearch2": ["~=2.5.0"]}),
                Venv(pys=select_pys(), pkgs={"elasticsearch5": ["~=5.5.0"]}),
                Venv(pys=select_pys(), pkgs={"elasticsearch6": ["~=6.8.0"]}),
                Venv(pys=select_pys(), pkgs={"elasticsearch7": ["~=7.13.0", latest]}),
                Venv(pys=select_pys(), pkgs={"elasticsearch8": ["~=8.0.1", latest]}),
            ],
        ),
        Venv(
            name="elasticsearch-multi",
            command="pytest {cmdargs} tests/contrib/elasticsearch/test_elasticsearch_multi.py",
            venvs=[
                Venv(
                    pys=select_pys(),
                    pkgs={
                        "elasticsearch": latest,
                        "elasticsearch7": latest,
                        "pytest-randomly": latest,
                    },
                ),
            ],
        ),
        Venv(
            name="elasticsearch-async",
            command="pytest {cmdargs} tests/contrib/elasticsearch/test_async.py",
            env={"AIOHTTP_NO_EXTENSIONS": "1"},  # needed until aiohttp is updated to support python 3.12
            venvs=[
                Venv(
                    pys=select_pys(),
                    pkgs={
                        "elasticsearch[async]": latest,
                        "elasticsearch7[async]": latest,
                        "opensearch-py[async]": latest,
                        "pytest-randomly": latest,
                    },
                ),
            ],
        ),
        Venv(
            name="elasticsearch-opensearch",
            # avoid running tests in ElasticsearchPatchTest, only run tests with OpenSearchPatchTest configurations
            command="pytest {cmdargs} tests/contrib/elasticsearch/test_opensearch.py -k 'not ElasticsearchPatchTest'",
            pys=select_pys(),
            pkgs={
                "opensearch-py[requests]": ["~=1.1.0", "~=2.0.0", latest],
                "pytest-randomly": latest,
            },
        ),
        Venv(
            name="flask",
            command="pytest {cmdargs} tests/contrib/flask",
            pkgs={
                "blinker": latest,
                "requests": latest,
                "werkzeug": "~=2.0",
                "urllib3": "~=1.0",
                "pytest-randomly": latest,
                "importlib_metadata": latest,
                "flask-openapi3": latest,
            },
            venvs=[
                # Flask 1.x.x
                Venv(
                    pys=select_pys(max_version="3.9"),
                    pkgs={
                        "flask": "~=1.0",
                        # https://github.com/pallets/itsdangerous/issues/290
                        # DEV: Breaking change made in 2.1.0 release
                        "itsdangerous": "<2.1.0",
                        # https://github.com/pallets/markupsafe/issues/282
                        # DEV: Breaking change made in 2.1.0 release
                        "markupsafe": "<2.0",
                        # DEV: Flask 1.0.x is missing a maximum version for werkzeug dependency
                        "werkzeug": "<2.0",
                    },
                ),
                Venv(
                    pys=select_pys(max_version="3.9"),
                    command="python tests/ddtrace_run.py pytest {cmdargs} tests/contrib/flask_autopatch",
                    env={
                        "DD_SERVICE": "test.flask.service",
                        "DD_PATCH_MODULES": "jinja2:false",
                    },
                    pkgs={
                        "flask": "~=1.0",
                        # https://github.com/pallets/itsdangerous/issues/290
                        # DEV: Breaking change made in 2.0 release
                        "itsdangerous": "<2.0",
                        # https://github.com/pallets/markupsafe/issues/282
                        # DEV: Breaking change made in 2.1.0 release
                        "markupsafe": "<2.0",
                        # DEV: Flask 1.0.x is missing a maximum version for werkzeug dependency
                        "werkzeug": "<2.0",
                    },
                ),
                # Flask 2.x.x
                Venv(
                    pys=select_pys(min_version="3.7"),
                    pkgs={"flask": "~=2.0"},
                ),
                Venv(
                    pys=select_pys(max_version="3.7"),
                    command="python tests/ddtrace_run.py pytest {cmdargs} tests/contrib/flask_autopatch",
                    env={
                        "DD_SERVICE": "test.flask.service",
                        "DD_PATCH_MODULES": "jinja2:false",
                    },
                    pkgs={"flask": "~=2.0"},
                ),
                # Flask 3.x.x
                Venv(
                    # Flask 3.x.x dropped support for Python 3.7
                    pys=select_pys(min_version="3.8"),
                    pkgs={
                        "flask": [
                            "~=3.0.0",
                            latest,
                        ],
                        # Flask 3.x.x requires Werkzeug >= 3.0.0
                        "werkzeug": ">=3.0",
                    },
                ),
                Venv(
                    pys=select_pys(min_version="3.8"),
                    command="python tests/ddtrace_run.py pytest {cmdargs} tests/contrib/flask_autopatch",
                    env={
                        "DD_SERVICE": "test.flask.service",
                        "DD_PATCH_MODULES": "jinja2:false",
                    },
                    pkgs={
                        "flask": [
                            "~=3.0.0",
                            latest,
                        ],
                        # Flask 3.x.x requires Werkzeug >= 3.0.0
                        "werkzeug": ">=3.0",
                    },
                ),
            ],
        ),
        Venv(
            name="flask_cache",
            command="pytest {cmdargs} tests/contrib/flask_cache",
            pkgs={
                "python-memcached": latest,
                "redis": "~=2.0",
                "blinker": latest,
                "pytest-randomly": latest,
            },
            venvs=[
                Venv(
                    pkgs={
                        "flask": "~=0.12.0",
                        "Werkzeug": ["<1.0"],
                        "Flask-Cache": "~=0.13.1",
                        "werkzeug": "<1.0",
                        "pytest": "~=4.0",
                        "pytest-mock": "==2.0.0",
                        "pytest-cov": "~=3.0",
                        "Jinja2": "~=2.11.0",
                        "more_itertools": "<8.11.0",
                        # https://github.com/pallets/itsdangerous/issues/290
                        # DEV: Breaking change made in 2.0 release
                        "itsdangerous": "<2.0",
                        # https://github.com/pallets/markupsafe/issues/282
                        # DEV: Breaking change made in 2.1.0 release
                        "markupsafe": "<2.0",
                    },
                    venvs=[
                        Venv(pys=select_pys(max_version="3.7")),
                        Venv(pys=select_pys(min_version="3.8", max_version="3.9"), pkgs={"exceptiongroup": latest}),
                    ],
                ),
                Venv(
                    pkgs={
                        "flask": "~=1.1.0",
                        "flask-caching": ["~=1.10.0", latest],
                        # https://github.com/pallets/itsdangerous/issues/290
                        # DEV: Breaking change made in 2.0 release
                        "itsdangerous": "<2.0",
                        # https://github.com/pallets/markupsafe/issues/282
                        # DEV: Breaking change made in 2.1.0 release
                        "markupsafe": "<2.0",
                    },
                    venvs=[
                        Venv(
                            pys=select_pys(min_version="3.7", max_version="3.11"),
                        ),
                        Venv(pys=select_pys(min_version="3.12"), pkgs={"redis": latest}),
                    ],
                ),
                Venv(
                    pkgs={
                        "flask": [latest],
                        "flask-caching": ["~=1.10.0", latest],
                    },
                    venvs=[
                        Venv(
                            pys=select_pys(min_version="3.7", max_version="3.11"),
                        ),
                        Venv(pys=select_pys(min_version="3.12"), pkgs={"redis": latest}),
                    ],
                ),
            ],
        ),
        Venv(
            name="mako",
            command="pytest {cmdargs} tests/contrib/mako",
            pys=select_pys(),
            pkgs={
                "mako": ["~=1.1.0", latest],
                "pytest-randomly": latest,
            },
        ),
        Venv(
            name="mysql",
            command="pytest {cmdargs} tests/contrib/mysql",
            pkgs={
                "pytest-randomly": latest,
            },
            venvs=[
                Venv(
                    pys=select_pys(min_version="3.7", max_version="3.9"),
                    pkgs={"mysql-connector-python": ["==8.0.5", latest]},
                ),
                Venv(
                    # mysql-connector-python added support for Python 3.10 in 8.0.28
                    pys="3.10",
                    pkgs={"mysql-connector-python": ["~=8.0.28", latest]},
                ),
                Venv(
                    # mysql-connector-python added support for Python 3.11 in 8.0.31
                    pys="3.11",
                    pkgs={"mysql-connector-python": ["~=8.0.31", latest]},
                ),
                Venv(
                    pys=select_pys(min_version="3.12"),
                    pkgs={"mysql-connector-python": latest},
                ),
            ],
        ),
        Venv(
            name="psycopg2",
            command="pytest {cmdargs} tests/contrib/psycopg2",
            pkgs={
                "pytest-randomly": latest,
            },
            venvs=[
                Venv(
                    pys=select_pys(min_version="3.7", max_version="3.8"),
                    pkgs={"psycopg2-binary": "~=2.8.0"},
                ),
                Venv(
                    pys=select_pys(min_version="3.7"),
                    # psycopg2-binary added support for Python 3.9/3.10 in 2.9.1
                    # psycopg2-binary added support for Python 3.11 in 2.9.2
                    pkgs={"psycopg2-binary": ["~=2.9.2", latest]},
                ),
            ],
        ),
        Venv(
            name="psycopg",
            command="pytest {cmdargs} tests/contrib/psycopg",
            pkgs={
                "pytest-randomly": latest,
            },
            venvs=[
                Venv(
                    pkgs={"psycopg": [latest]},
                    venvs=[
                        Venv(
                            pys=select_pys(min_version="3.7", max_version="3.11"),
                            pkgs={
                                "pytest-asyncio": "==0.21.1",
                            },
                        ),
                        Venv(
                            pys=select_pys(min_version="3.12"),
                            pkgs={
                                "pytest-asyncio": "==0.23.7",
                            },
                        ),
                    ],
                ),
            ],
        ),
        Venv(
            name="pymemcache",
            pys=select_pys(),
            pkgs={
                "pytest-randomly": latest,
                "pymemcache": [
                    "~=3.4.2",
                    "~=3.5",
                    latest,
                ],
            },
            venvs=[
                Venv(command="pytest {cmdargs} --ignore=tests/contrib/pymemcache/autopatch tests/contrib/pymemcache"),
                Venv(command="python tests/ddtrace_run.py pytest {cmdargs} tests/contrib/pymemcache/autopatch/"),
            ],
        ),
        Venv(
            name="pynamodb",
            command="pytest {cmdargs} tests/contrib/pynamodb",
            # TODO: Py312 requires changes to test code
            venvs=[
                Venv(
                    pys=select_pys(min_version="3.7", max_version="3.11"),
                    pkgs={
                        "pynamodb": ["~=5.0", "~=5.3", "<6.0"],
                        "moto": ">=1.0,<2.0",
                        "cfn-lint": "~=0.53.1",
                        "Jinja2": "~=2.11.0",
                        "pytest-randomly": latest,
                    },
                ),
            ],
        ),
        Venv(
            name="starlette",
            command="pytest {cmdargs} tests/contrib/starlette",
            pkgs={
                "httpx": latest,
                "pytest-asyncio": "==0.21.1",
                "greenlet": "==3.0.3",
                "requests": latest,
                "aiofiles": latest,
                "sqlalchemy": "<2.0",
                "aiosqlite": latest,
                "databases": latest,
                "pytest-randomly": latest,
                "anyio": "<4.0",
            },
            venvs=[
                # starlette added new TestClient after v0.20
                # starlette added new root_path/path definitions after v0.33
                Venv(
                    pys="3.7",
                    pkgs={"starlette": ["~=0.14.0", "~=0.20.0", latest]},
                ),
                Venv(
                    # starlette added support for Python 3.9 in 0.14
                    pys=select_pys(min_version="3.8", max_version="3.9"),
                    pkgs={"starlette": ["~=0.14.0", "~=0.20.0", "~=0.33.0", latest]},
                ),
                Venv(
                    # starlette added support for Python 3.10 in 0.15
                    pys="3.10",
                    pkgs={"starlette": ["~=0.15.0", "~=0.20.0", "~=0.33.0", latest]},
                ),
                Venv(
                    # starlette added support for Python 3.11 in 0.21
                    pys="3.11",
                    pkgs={"starlette": ["~=0.21.0", "~=0.33.0", latest]},
                ),
                Venv(
                    pys=select_pys(min_version="3.12"),
                    pkgs={"starlette": latest},
                ),
            ],
        ),
        Venv(
            name="structlog",
            pys=select_pys(),
            command="pytest {cmdargs} tests/contrib/structlog",
            pkgs={
                "structlog": ["~=20.2.0", latest],
                "pytest-randomly": latest,
            },
        ),
        Venv(
            name="sqlalchemy",
            command="pytest {cmdargs} tests/contrib/sqlalchemy",
            pkgs={
                "pytest-randomly": latest,
                "greenlet": "==3.0.3",
            },
            venvs=[
                Venv(
                    pys=select_pys(min_version="3.7"),
                    pkgs={
                        "sqlalchemy": ["~=1.3.0", latest],
                        "psycopg2-binary": latest,
                        "mysql-connector-python": latest,
                    },
                ),
            ],
        ),
        Venv(
            name="requests",
            command="pytest {cmdargs} tests/contrib/requests",
            pkgs={
                "pytest-randomly": latest,
                "urllib3": "~=1.0",
                "requests-mock": ">=1.4",
            },
            venvs=[
                # requests added support for Python 3.7 in 2.20
                Venv(
                    pys="3.7",
                    pkgs={
                        "requests": [
                            "~=2.20.0",
                            latest,
                        ],
                    },
                ),
                Venv(
                    # requests added support for Python 3.8 in 2.23
                    pys="3.8",
                    pkgs={
                        "requests": [
                            "~=2.23.0",
                            latest,
                        ],
                    },
                ),
                Venv(
                    # requests added support for Python 3.9 in 2.25
                    pys="3.9",
                    pkgs={
                        "requests": [
                            "~=2.25.0",
                            latest,
                        ],
                    },
                ),
                Venv(
                    # requests added support for Python 3.10 in 2.27
                    pys="3.10",
                    pkgs={
                        "requests": [
                            "~=2.27",
                            latest,
                        ],
                    },
                ),
                Venv(
                    # requests added support for Python 3.11 in 2.28
                    pys="3.11",
                    pkgs={
                        "requests": [
                            "~=2.28.0",
                            latest,
                        ],
                    },
                ),
                Venv(
                    pys=select_pys(min_version="3.12"),
                    pkgs={
                        "requests": [
                            latest,
                        ],
                    },
                ),
            ],
        ),
        Venv(
            name="wsgi",
            command="pytest {cmdargs} tests/contrib/wsgi",
            venvs=[
                Venv(
                    pys=select_pys(),
                    pkgs={
                        "WebTest": latest,
                        "pytest-randomly": latest,
                    },
                ),
            ],
        ),
        Venv(
            name="botocore",
            command="pytest {cmdargs} tests/contrib/botocore",
            pkgs={
                "moto[all]": "<5.0",
                "pytest-randomly": latest,
                "vcrpy": "==6.0.1",
            },
            venvs=[
                Venv(
                    pys=select_pys(min_version="3.8"),
                    pkgs={"botocore": "==1.34.49", "boto3": "==1.34.49"},
                ),
            ],
        ),
        Venv(
            name="mongoengine",
            command="pytest {cmdargs} tests/contrib/mongoengine",
            pkgs={
                "pymongo": latest,
                "pytest-randomly": latest,
            },
            venvs=[
                Venv(
                    pys=select_pys(min_version="3.7", max_version="3.8"),
                    pkgs={"mongoengine": ["~=0.23", latest]},
                ),
                Venv(
                    # mongoengine added support for Python 3.9/3.10 in 0.24
                    pys=select_pys(min_version="3.9"),
                    pkgs={"mongoengine": ["~=0.24", latest]},
                ),
            ],
        ),
        Venv(
            name="asgi",
            pkgs={
                "pytest-asyncio": "==0.21.1",
                "httpx": latest,
                "asgiref": ["~=3.0.0", "~=3.0", latest],
                "pytest-randomly": latest,
            },
            pys=select_pys(min_version="3.7"),
            command="pytest {cmdargs} tests/contrib/asgi",
        ),
        Venv(
            name="mariadb",
            command="pytest {cmdargs} tests/contrib/mariadb",
            pkgs={
                "pytest-randomly": latest,
            },
            venvs=[
                Venv(
                    pys=select_pys(min_version="3.7", max_version="3.10"),
                    pkgs={
                        "mariadb": [
                            "~=1.0.0",
                            "~=1.0",
                            latest,
                        ],
                    },
                ),
                Venv(pys=select_pys(min_version="3.11"), pkgs={"mariadb": ["~=1.1.2", latest]}),
            ],
        ),
        Venv(
            name="pymysql",
            command="pytest {cmdargs} tests/contrib/pymysql",
            pkgs={
                "pytest-randomly": latest,
            },
            venvs=[
                Venv(
                    # pymysql added support for Python 3.8/3.9 in 0.10
                    pys=select_pys(min_version="3.8", max_version="3.9"),
                    pkgs={"pymysql": "~=0.10"},
                ),
                Venv(
                    pys=select_pys(min_version="3.7"),
                    pkgs={
                        "pymysql": [
                            "~=1.0",
                            latest,
                        ],
                    },
                ),
            ],
        ),
        Venv(
            name="pyramid",
            command="pytest {cmdargs} tests/contrib/pyramid",
            pkgs={
                "requests": [latest],
                "webtest": [latest],
                "tests/contrib/pyramid/pserve_app": [latest],
                "pytest-randomly": latest,
            },
            venvs=[
                Venv(
                    pys=select_pys(min_version="3.7", max_version="3.9"),
                    pkgs={
                        "pyramid": [
                            "~=1.10",
                            "~=2.0",
                            latest,
                        ],
                    },
                ),
                Venv(
                    # pyramid added support for Python 3.10/3.11 in 2.1
                    # FIXME[python-3.12]: blocked on venusian release https://github.com/Pylons/venusian/issues/85
                    pys=select_pys(min_version="3.10"),
                    pkgs={
                        "pyramid": [latest],
                    },
                ),
            ],
        ),
        Venv(
            name="aiobotocore",
            command="pytest {cmdargs} tests/contrib/aiobotocore",
            pkgs={
                "pytest-asyncio": "==0.21.1",
                "async_generator": ["~=1.10"],
                "pytest-randomly": latest,
            },
            venvs=[
                Venv(
                    pys=select_pys(min_version="3.7", max_version="3.11"),
                    pkgs={
                        "aiobotocore": ["~=1.4.2", "~=2.0.0", latest],
                    },
                ),
                Venv(
                    pys=select_pys(min_version="3.12"),
                    pkgs={"aiobotocore": latest},
                ),
            ],
        ),
        Venv(
            name="fastapi",
            command="pytest {cmdargs} tests/contrib/fastapi",
            pkgs={
                "httpx": latest,
                "pytest-asyncio": "==0.21.1",
                "pytest-randomly": latest,
                "requests": latest,
                "aiofiles": latest,
            },
            venvs=[
                Venv(
                    pys=select_pys(min_version="3.7", max_version="3.10"),
                    pkgs={"fastapi": ["~=0.64.0", "~=0.90.0", latest]},
                ),
                Venv(
                    # fastapi added support for Python 3.11 in 0.86.0
                    pys=select_pys(min_version="3.11"),
                    pkgs={"fastapi": ["~=0.86.0", latest], "anyio": ">=3.4.0,<4.0"},
                ),
            ],
        ),
        Venv(
            name="aiomysql",
            pys=select_pys(min_version="3.7"),
            command="pytest {cmdargs} tests/contrib/aiomysql",
            pkgs={
                "pytest-randomly": latest,
                "pytest-asyncio": "==0.21.1",
                "aiomysql": ["~=0.1.0", latest],
            },
        ),
        Venv(
            name="pytest",
            command="pytest --no-ddtrace --no-cov {cmdargs} tests/contrib/pytest/",
            pkgs={
                "pytest-randomly": latest,
            },
            env={
                "DD_AGENT_PORT": "9126",
            },
            venvs=[
                Venv(
                    pys=select_pys(min_version="3.7", max_version="3.9"),
                    pkgs={
                        "pytest": [
                            ">=6.0,<7.0",
                            latest,
                        ],
                        "msgpack": latest,
                        "more_itertools": "<8.11.0",
                        "pytest-mock": "==2.0.0",
                        "httpx": latest,
                    },
                    venvs=[
                        Venv(
                            pkgs={
                                "pytest": ["~=6.0"],
                                "pytest-cov": "==2.9.0",
                            },
                        ),
                        Venv(
                            pkgs={
                                "pytest": ["~=7.0", latest],
                                "pytest-cov": "==2.12.0",
                            },
                        ),
                    ],
                ),
                Venv(
                    pys=select_pys(min_version="3.10"),
                    pkgs={
                        "pytest": [
                            "~=6.0",
                            "~=7.0",
                            latest,
                        ],
                        "msgpack": latest,
                        "asynctest": "==0.13.0",
                        "more_itertools": "<8.11.0",
                        "httpx": latest,
                    },
                ),
            ],
        ),
        Venv(
            name="unittest",
            command="pytest --no-ddtrace {cmdargs} tests/contrib/unittest/",
            pkgs={
                "msgpack": latest,
                "pytest-randomly": latest,
            },
            env={
                "DD_PATCH_MODULES": "unittest:true",
                "DD_AGENT_PORT": "9126",
            },
            pys=select_pys(),
        ),
        Venv(
            name="asynctest",
            command="pytest --no-ddtrace {cmdargs} tests/contrib/asynctest/",
            pkgs={
                "pytest-randomly": latest,
            },
            venvs=[
                Venv(
                    pys=select_pys(min_version="3.7", max_version="3.9"),
                    pkgs={
                        "pytest": [
                            ">=6.0,<7.0",
                        ],
                        "asynctest": "==0.13.0",
                    },
                ),
            ],
        ),
        Venv(
            name="pytest-bdd",
            command="pytest --no-ddtrace {cmdargs} tests/contrib/pytest_bdd/",
            pkgs={
                "msgpack": latest,
                "more_itertools": "<8.11.0",
                "pytest-randomly": latest,
            },
            venvs=[
                Venv(
                    pys=select_pys(min_version="3.7", max_version="3.9"),
                    pkgs={
                        "pytest-bdd": [
                            ">=4.0,<5.0",
                            # FIXME: add support for v6.1
                            ">=6.0,<6.1",
                        ]
                    },
                ),
                Venv(
                    pys=select_pys(min_version="3.10"),
                    pkgs={
                        "pytest-bdd": [
                            ">=4.0,<5.0",
                            # FIXME: add support for v6.1
                            ">=6.0,<6.1",
                        ]
                    },
                ),
            ],
        ),
        Venv(
            name="pytest-benchmark",
            command="pytest {cmdargs} --no-cov tests/contrib/pytest_benchmark/",
            pkgs={
                "msgpack": latest,
                "pytest-randomly": latest,
            },
            venvs=[
                Venv(
                    venvs=[
                        Venv(
                            pys=select_pys(min_version="3.7", max_version="3.10"),
                            pkgs={
                                "pytest-benchmark": [
                                    ">=3.1.0,<=4.0.0",
                                ]
                            },
                        )
                    ],
                ),
            ],
        ),
        Venv(
            name="grpc",
            command="python -m pytest -v {cmdargs} tests/contrib/grpc",
            pkgs={
                "googleapis-common-protos": latest,
                "pytest-randomly": latest,
            },
            venvs=[
                # Versions between 1.14 and 1.20 have known threading issues
                # See https://github.com/grpc/grpc/issues/18994
                Venv(
                    pys=select_pys(min_version="3.7", max_version="3.9"),
                    pkgs={"grpcio": ["~=1.34.0", latest]},
                ),
                Venv(
                    # grpcio added support for Python 3.10 in 1.41
                    # but the version contains some bugs resolved by https://github.com/grpc/grpc/pull/27635.
                    pys="3.10",
                    pkgs={"grpcio": ["~=1.42.0", latest]},
                ),
                Venv(
                    # grpcio added support for Python 3.11 in 1.49
                    pys="3.11",
                    pkgs={"grpcio": ["~=1.49.0", latest]},
                ),
                Venv(
                    # grpcio added support for Python 3.12 in 1.59
                    pys=select_pys(min_version="3.12"),
                    pkgs={
                        "grpcio": ["~=1.59.0", latest],
                        "pytest-asyncio": "==0.23.7",
                    },
                ),
            ],
        ),
        Venv(
            name="grpc_aio",
            command="python -m pytest {cmdargs} tests/contrib/grpc_aio",
            pkgs={
                "googleapis-common-protos": latest,
                "pytest-randomly": latest,
            },
            # grpc.aio support is broken and disabled by default
            env={"_DD_TRACE_GRPC_AIO_ENABLED": "true"},
            venvs=[
                Venv(
                    pys="3.7",
                    pkgs={
                        "grpcio": ["~=1.34.0", "~=1.59.0"],
                        "pytest-asyncio": "==0.21.1",
                    },
                ),
                Venv(
                    pys=select_pys(min_version="3.8", max_version="3.9"),
                    pkgs={
                        "grpcio": ["~=1.34.0", "~=1.59.0"],
                        "pytest-asyncio": "==0.23.7",
                    },
                ),
                Venv(
                    # grpcio added support for Python 3.10 in 1.41
                    # but the version contains some bugs resolved by https://github.com/grpc/grpc/pull/27635.
                    pys="3.10",
                    pkgs={
                        "grpcio": ["~=1.42.0", "~=1.59.0"],
                        "pytest-asyncio": "==0.23.7",
                    },
                ),
                Venv(
                    # grpcio added support for Python 3.11 in 1.49
                    pys="3.11",
                    pkgs={
                        "grpcio": ["~=1.49.0", "~=1.59.0"],
                        "pytest-asyncio": "==0.23.7",
                    },
                ),
            ],
        ),
        Venv(
            name="graphene",
            command="pytest {cmdargs} tests/contrib/graphene",
            pys=select_pys(min_version="3.7"),
            pkgs={
                "graphene": ["~=3.0.0", latest],
                "pytest-asyncio": "==0.21.1",
                "graphql-relay": latest,
                "pytest-randomly": latest,
            },
        ),
        Venv(
            name="graphql",
            command="pytest {cmdargs} tests/contrib/graphql",
            pys=select_pys(min_version="3.7"),
            pkgs={
                "pytest-asyncio": "==0.21.1",
                "graphql-core": ["~=3.2.0", latest],
                "pytest-randomly": latest,
            },
        ),
        Venv(
            name="rq",
            command="pytest {cmdargs} tests/contrib/rq",
            pkgs={
                "pytest-asyncio": "==0.21.1",
                "pytest-randomly": latest,
            },
            venvs=[
                Venv(
                    pys=select_pys(min_version="3.7", max_version="3.8"),
                    pkgs={
                        "rq": [
                            "~=1.8.0",
                            "~=1.10.0",
                            latest,
                        ],
                        # https://github.com/rq/rq/issues/1469 rq [1.0,1.8] is incompatible with click 8.0+
                        "click": "==7.1.2",
                    },
                ),
                Venv(
                    # rq added support for Python 3.9 in 1.8.1
                    pys="3.9",
                    pkgs={
                        "rq": [
                            "~=1.8.1",
                            "~=1.10.0",
                            latest,
                        ],
                        # https://github.com/rq/rq/issues/1469 rq [1.0,1.8] is incompatible with click 8.0+
                        "click": "==7.1.2",
                    },
                ),
                Venv(
                    # rq added support for Python 3.10/3.11 in 1.13
                    pys=select_pys(min_version="3.10"),
                    pkgs={"rq": latest},
                ),
            ],
        ),
        Venv(
            name="httpx",
            pys=select_pys(min_version="3.7"),
            command="pytest {cmdargs} tests/contrib/httpx",
            pkgs={
                "pytest-asyncio": "==0.21.1",
                "pytest-randomly": latest,
                "httpx": [
                    "~=0.17.0",
                    "~=0.23.0",
                    latest,
                ],
            },
        ),
        Venv(
            name="urllib3",
            command="pytest {cmdargs} tests/contrib/urllib3",
            pkgs={
                "pytest-randomly": latest,
            },
            venvs=[
                Venv(
                    # Support added for Python 3.7 in 1.25.0
                    # Support removed for Python 3.7 after 1.26.0
                    pys="3.7",
                    pkgs={"urllib3": ["==1.25.0", "~=1.26.0"]},
                ),
                Venv(
                    # Support added for Python 3.8 in 1.25.0
                    pys="3.8",
                    pkgs={"urllib3": ["==1.25.0", latest]},
                ),
                Venv(
                    # Support added for Python 3.9 in 1.25.8
                    pys="3.9",
                    pkgs={"urllib3": ["==1.25.8", latest]},
                ),
                Venv(
                    # Support added for Python 3.10 in 1.26.6
                    pys="3.10",
                    pkgs={"urllib3": ["==1.26.6", latest]},
                ),
                Venv(
                    # Support added for Python 3.11 in 1.26.8
                    pys="3.11",
                    pkgs={"urllib3": ["==1.26.8", latest]},
                ),
                Venv(
                    # Support added for Python 3.12 in 2.0.0
                    pys=select_pys(min_version="3.12"),
                    pkgs={"urllib3": ["==2.0.0", latest]},
                ),
            ],
        ),
        Venv(
            # cassandra-driver does not officially support 3.9, 3.10
            # releases 3.7 and 3.8 are broken on Python >= 3.7
            # (see https://github.com/r4fek/django-cassandra-engine/issues/104)
            name="cassandra",
            pys=select_pys(max_version="3.8"),
            pkgs={"cassandra-driver": ["~=3.24.0", latest], "pytest-randomly": latest},
            command="pytest {cmdargs} tests/contrib/cassandra",
        ),
        Venv(
            name="algoliasearch",
            command="pytest {cmdargs} tests/contrib/algoliasearch",
            pkgs={"urllib3": "~=1.26.15", "pytest-randomly": latest},
            venvs=[
                Venv(
                    pys=select_pys(min_version="3.7", max_version="3.8"),
                    pkgs={"algoliasearch": ["~=2.5", "~=2.6"]},
                ),
                Venv(
                    # algoliasearch added support for Python 3.9, 3.10, 3.11 in 3.0
                    pys=select_pys(min_version="3.9"),
                    pkgs={"algoliasearch": "~=2.6"},
                ),
            ],
        ),
        Venv(
            name="aiopg",
            command="pytest {cmdargs} tests/contrib/aiopg",
            pys=select_pys(min_version="3.7", max_version="3.9"),
            pkgs={
                "sqlalchemy": latest,
                "aiopg": "~=0.16.0",
                "pytest-randomly": latest,
            },
            venvs=[
                Venv(
                    pys=select_pys(min_version="3.7"),
                    pkgs={
                        "aiopg": ["~=1.0", "~=1.4.0"],
                    },
                ),
            ],
        ),
        Venv(
            name="aiohttp",
            command="pytest {cmdargs} tests/contrib/aiohttp",
            pkgs={
                "pytest-aiohttp": [latest],
                "pytest-randomly": latest,
                "aiohttp": [
                    "~=3.7",
                    latest,
                ],
                "yarl": "~=1.0",
            },
            venvs=[
                Venv(
                    pys=select_pys(min_version="3.7", max_version="3.7"),
                    pkgs={
                        "pytest-asyncio": ["==0.21.1"],
                    },
                ),
                Venv(
                    pys=select_pys(min_version="3.8"),
                    pkgs={
                        "pytest-asyncio": ["==0.23.7"],
                    },
                ),
            ],
        ),
        Venv(
            name="aiohttp_jinja2",
            command="pytest {cmdargs} tests/contrib/aiohttp_jinja2",
            pkgs={
                "pytest-aiohttp": [latest],
                "pytest-randomly": latest,
                "aiohttp": [
                    "~=3.7",
                    latest,
                ],
                "aiohttp_jinja2": [
                    "~=1.5.0",
                    latest,
                ],
                "jinja2": latest,
            },
            venvs=[
                Venv(
                    pys=select_pys(min_version="3.7", max_version="3.7"),
                    pkgs={
                        "pytest-asyncio": ["==0.21.1"],
                    },
                ),
                Venv(
                    pys=select_pys(min_version="3.8"),
                    pkgs={
                        "pytest-asyncio": ["==0.23.7"],
                    },
                ),
            ],
        ),
        Venv(
            name="jinja2",
            pkgs={
                "pytest-randomly": latest,
            },
            venvs=[
                Venv(
                    pys=select_pys(max_version="3.9"),
                    pkgs={
                        "jinja2": "~=2.11.0",
                        # https://github.com/pallets/markupsafe/issues/282
                        # DEV: Breaking change made in 2.1.0 release
                        "markupsafe": "<2.0",
                    },
                ),
                Venv(
                    pys=select_pys(min_version="3.7"),
                    pkgs={
                        "jinja2": ["~=3.0.0", latest],
                    },
                ),
            ],
            command="pytest {cmdargs} tests/contrib/jinja2",
        ),
        Venv(
            name="rediscluster",
            command="pytest {cmdargs} tests/contrib/rediscluster",
            pkgs={"pytest-randomly": latest},
            venvs=[
                Venv(pys=select_pys(max_version="3.11"), pkgs={"redis-py-cluster": [">=2.0,<2.1", latest]}),
            ],
        ),
        Venv(
            name="redis",
            pkgs={
                "pytest-randomly": latest,
            },
            venvs=[
                Venv(
                    command="pytest {cmdargs} tests/contrib/redis",
                    pkgs={
                        "redis": [
                            "~=4.1",
                            "~=4.3",
                            "==5.0.1",
                        ],
                    },
                    venvs=[
                        Venv(
                            pys="3.7",
                            pkgs={
                                "pytest-asyncio": "==0.21.1",
                            },
                        ),
                        Venv(
                            pys=select_pys(min_version="3.8", max_version="3.10"),
                            pkgs={
                                "pytest-asyncio": "==0.23.7",
                            },
                        ),
                    ],
                ),
                Venv(
                    # redis added support for Python 3.11 in 4.3
                    pys="3.11",
                    command="pytest {cmdargs} tests/contrib/redis",
                    pkgs={
                        "redis": ["~=4.3", "==5.0.1"],
                        "pytest-asyncio": "==0.23.7",
                    },
                ),
                Venv(
                    pys=select_pys(min_version="3.12"),
                    command="pytest {cmdargs} tests/contrib/redis",
                    pkgs={
                        "redis": latest,
                        "pytest-asyncio": "==0.23.7",
                    },
                ),
            ],
        ),
        Venv(
            name="aredis",
            pys=select_pys(min_version="3.7", max_version="3.9"),
            command="pytest {cmdargs} tests/contrib/aredis",
            pkgs={
                "pytest-asyncio": "==0.21.1",
                "aredis": latest,
                "pytest-randomly": latest,
            },
        ),
        Venv(
            name="yaaredis",
            command="pytest {cmdargs} tests/contrib/yaaredis",
            pkgs={
                "pytest-asyncio": "==0.21.1",
                "pytest-randomly": latest,
            },
            venvs=[
                Venv(
                    pys=select_pys(min_version="3.7", max_version="3.9"),
                    pkgs={"yaaredis": ["~=2.0.0", latest]},
                ),
                Venv(
                    # yaaredis added support for Python 3.10 in 3.0
                    pys="3.10",
                    pkgs={"yaaredis": latest},
                ),
            ],
        ),
        Venv(
            name="sanic",
            command="pytest {cmdargs} tests/contrib/sanic",
            pkgs={
                "pytest-asyncio": "==0.21.1",
                "pytest-randomly": latest,
                "requests": latest,
                "websockets": "<11.0",
            },
            venvs=[
                Venv(
                    # sanic added support for Python 3.9 in 20.12
                    pys=select_pys(min_version="3.7", max_version="3.9"),
                    pkgs={
                        "sanic": "~=20.12",
                        "pytest-sanic": "~=1.6.2",
                    },
                ),
                Venv(
                    pys=select_pys(min_version="3.7", max_version="3.9"),
                    pkgs={
                        "sanic": [
                            "~=21.3",
                            "~=21.12",
                        ],
                        "sanic-testing": "~=0.8.3",
                    },
                ),
                Venv(
                    # sanic added support for Python 3.10 in 21.12.0
                    pys="3.10",
                    pkgs={
                        "sanic": "~=21.12.0",
                        "sanic-testing": "~=0.8.3",
                    },
                ),
                Venv(
                    pys=select_pys(min_version="3.7", max_version="3.10"),
                    pkgs={
                        "sanic": ["~=22.3", "~=22.12"],
                        "sanic-testing": "~=22.3.0",
                    },
                ),
                Venv(
                    # sanic added support for Python 3.11 in 22.12.0
                    pys="3.11",
                    pkgs={
                        "sanic": ["~=22.12.0", latest],
                        "sanic-testing": "~=22.3.0",
                    },
                ),
                Venv(
                    pys=select_pys(min_version="3.12"),
                    pkgs={
                        "sanic": [latest],
                        "sanic-testing": "~=22.3.0",
                    },
                ),
            ],
        ),
        Venv(
            name="snowflake",
            command="pytest {cmdargs} tests/contrib/snowflake",
            pkgs={
                "responses": "~=0.16.0",
                "cryptography": "<39",
                "pytest-randomly": latest,
            },
            venvs=[
                Venv(
                    pys=select_pys(min_version="3.7", max_version="3.8"),
                    pkgs={"snowflake-connector-python": ["~=2.3.0", "~=2.9.0", latest]},
                ),
                Venv(
                    # snowflake-connector-python added support for Python 3.9 in 2.4.0
                    pys="3.9",
                    pkgs={"snowflake-connector-python": ["~=2.4.0", "~=2.9.0", latest]},
                ),
                Venv(
                    # snowflake-connector-python added support for Python 3.10 in 2.7.2
                    pys="3.10",
                    pkgs={"snowflake-connector-python": ["~=2.7.2", "~=2.9.0", latest]},
                ),
                Venv(
                    # snowflake-connector-python added support for Python 3.11 in 3.0
                    pys=select_pys(min_version="3.11"),
                    pkgs={"snowflake-connector-python": [latest]},
                ),
            ],
        ),
        Venv(
            pys=["3"],
            name="reno",
            pkgs={
                "reno": latest,
            },
            command="reno {cmdargs}",
        ),
        Venv(
            name="asyncpg",
            command="pytest {cmdargs} tests/contrib/asyncpg",
            pkgs={
                "pytest-asyncio": "~=0.21.1",
                "pytest-randomly": latest,
            },
            venvs=[
                # our test_asyncpg.py uses `yield` in an async function and is not compatible with Python 3.5
                Venv(
                    pys=select_pys(min_version="3.7", max_version="3.8"),
                    pkgs={"asyncpg": ["~=0.23", latest]},
                ),
                Venv(
                    # asyncpg added support for Python 3.9 in 0.22
                    pys="3.9",
                    pkgs={"asyncpg": ["~=0.23.0", latest]},
                ),
                Venv(
                    # asyncpg added support for Python 3.10 in 0.24
                    pys="3.10",
                    pkgs={"asyncpg": ["~=0.24.0", latest]},
                ),
                Venv(
                    # asyncpg added support for Python 3.11 in 0.27
                    pys="3.11",
                    pkgs={"asyncpg": ["~=0.27", latest]},
                ),
                Venv(
                    pys=select_pys(min_version="3.12"),
                    pkgs={"asyncpg": [latest]},
                ),
            ],
        ),
        Venv(
            name="asyncio",
            command="pytest {cmdargs} tests/contrib/asyncio",
            pys=select_pys(),
            pkgs={
                "pytest-randomly": latest,
                "pytest-asyncio": "==0.21.1",
            },
        ),
        Venv(
            name="futures",
            command="pytest {cmdargs} tests/contrib/futures",
            pkgs={
                "gevent": latest,
                "pytest-randomly": latest,
            },
            pys=select_pys(),
        ),
        Venv(
            name="sqlite3",
            command="pytest {cmdargs} tests/contrib/sqlite3",
            pkgs={
                "pytest-randomly": latest,
            },
            venvs=[
                # sqlite3 is tied to the Python version and is not installable via pip
                # To test a range of versions without updating Python, we use Linux only pysqlite3-binary package
                # Remove pysqlite3-binary on Python 3.9+ locally on non-linux machines
                Venv(pys=select_pys(min_version="3.9"), pkgs={"pysqlite3-binary": [latest]}),
                Venv(pys=select_pys(max_version="3.8"), pkgs={"importlib-metadata": latest}),
            ],
        ),
        Venv(
            name="dbapi",
            command="pytest {cmdargs} tests/contrib/dbapi",
            pkgs={
                "pytest-randomly": latest,
            },
            pys=select_pys(),
            env={
                "DD_CIVISIBILITY_ITR_ENABLED": "0",
                "DD_IAST_REQUEST_SAMPLING": "100",  # Override default 30% to analyze all IAST requests
            },
        ),
        Venv(
            name="dbapi_async",
            command="pytest {cmdargs} tests/contrib/dbapi_async",
            env={
                "DD_CIVISIBILITY_ITR_ENABLED": "0",
                "DD_IAST_REQUEST_SAMPLING": "100",  # Override default 30% to analyze all IAST requests
            },
            pkgs={
                "pytest-asyncio": "==0.21.1",
                "pytest-randomly": latest,
            },
            venvs=[
                Venv(pys=["3.7"]),
                Venv(pys=select_pys(min_version="3.8", max_version="3.10")),
                Venv(pys=select_pys(min_version="3.11"), pkgs={"attrs": latest}),
            ],
        ),
        Venv(
            name="dogpile_cache",
            command="pytest {cmdargs} tests/contrib/dogpile_cache",
            pkgs={
                "pytest-randomly": latest,
            },
            venvs=[
                Venv(
                    pys=select_pys(min_version="3.7", max_version="3.10"),
                    pkgs={
                        "dogpile.cache": [
                            "~=0.9",
                            "~=1.0",
                            latest,
                        ],
                    },
                ),
                Venv(
                    pys=select_pys(min_version="3.11"),
                    pkgs={
                        "dogpile.cache": [
                            "~=0.9",
                            "~=1.0",
                            "~=1.1",
                            latest,
                        ],
                    },
                ),
            ],
        ),
        Venv(
            name="consul",
            pys=select_pys(),
            command="pytest {cmdargs} tests/contrib/consul",
            pkgs={
                "python-consul": [
                    ">=1.1,<1.2",
                    latest,
                ],
                "pytest-randomly": latest,
            },
        ),
        Venv(
            name="opentelemetry",
            command="pytest {cmdargs} tests/opentelemetry",
            # FIXME: this test suite breaks on 3.7
            pys=select_pys(min_version="3.8"),
            pkgs={
                "pytest-randomly": latest,
                "pytest-asyncio": "==0.21.1",
                "opentelemetry-api": ["~=1.0.0", "~=1.3.0", "~=1.4.0", "~=1.8.0", "~=1.11.0", "~=1.15.0", latest],
                "opentelemetry-instrumentation-flask": "<=0.37b0",
                # opentelemetry-instrumentation-flask does not support the latest version of markupsafe
                "markupsafe": "==2.0.1",
                "flask": latest,
                "gevent": latest,
                "requests": "==2.28.1",  # specific version expected by tests
            },
        ),
        Venv(
            name="openai",
            command="pytest {cmdargs} tests/contrib/openai",
            pkgs={
                "vcrpy": "==4.2.1",
                "urllib3": "~=1.26",
                "pytest-asyncio": "==0.21.1",
                "pytest-randomly": latest,
            },
            venvs=[
                Venv(
                    # openai[embeddings] broken install with sklearn was never fixed on 0.26
                    # https://github.com/openai/openai-python/issues/210
                    pys="3.7",
                    env={"SKLEARN_ALLOW_DEPRECATED_SKLEARN_PACKAGE_INSTALL": "True"},
                    pkgs={
                        "openai": "==0.26.5",
                        "scikit-learn": "==1.0.2",
                        "pillow": "==9.5.0",
                    },
                ),
                Venv(
                    pys=select_pys(min_version="3.7", max_version="3.11"),
                    pkgs={
                        "openai[embeddings,datalib]": ["==1.1.1", "==1.30.1"],
                        "pillow": "==9.5.0",
                    },
                ),
                Venv(
                    pys=select_pys(min_version="3.8", max_version="3.11"),
                    pkgs={
                        "openai[datalib]": ["==1.30.1"],
                        "tiktoken": latest,
                        "pillow": "==10.1.0",
                    },
                    env={"TIKTOKEN_AVAILABLE": "True"},
                ),
            ],
        ),
        Venv(
            name="opentracer",
            pkgs={"opentracing": latest, "pytest-randomly": latest},
            venvs=[
                Venv(
                    pys=select_pys(),
                    command="pytest {cmdargs} tests/opentracer/core",
                ),
                Venv(
                    pys=select_pys(min_version="3.7"),
                    command="pytest {cmdargs} tests/opentracer/test_tracer_asyncio.py",
                    pkgs={"pytest-asyncio": "==0.21.1"},
                ),
                Venv(
                    pys=select_pys(min_version="3.7", max_version="3.11"),
                    command="pytest {cmdargs} tests/opentracer/test_tracer_tornado.py",
                    # TODO: update opentracing tests to be compatible with Tornado v6.
                    # https://github.com/opentracing/opentracing-python/issues/136
                    pkgs={
                        "tornado": ["~=4.5.0", "~=5.1.0"],
                    },
                ),
                Venv(
                    command="pytest {cmdargs} tests/opentracer/test_tracer_gevent.py",
                    venvs=[
                        Venv(
                            pys=select_pys(min_version="3.7", max_version="3.8"),
                            pkgs={
                                "gevent": ["~=20.12.0"],
                                # greenlet>0.4.17 wheels are incompatible with gevent and python>3.7
                                # This issue was fixed in gevent v20.9:
                                # https://github.com/gevent/gevent/issues/1678#issuecomment-697995192
                                "greenlet": "~=1.0.0",
                            },
                        ),
                        Venv(
                            pys="3.9",
                            pkgs={"gevent": "~=21.1.0", "greenlet": "~=1.0"},
                        ),
                        Venv(
                            pys="3.10",
                            pkgs={"gevent": "~=21.8.0"},
                        ),
                        Venv(
                            pys="3.11",
                            pkgs={"gevent": "~=22.8.0"},
                        ),
                        Venv(
                            pys=select_pys(min_version="3.12"),
                            pkgs={"gevent": "~=23.9.0"},
                        ),
                    ],
                ),
            ],
        ),
        Venv(
            name="pyodbc",
            command="pytest {cmdargs} tests/contrib/pyodbc",
            pkgs={"pytest-randomly": latest},
            venvs=[
                Venv(
                    pys=select_pys(max_version="3.8"),
                    pkgs={"pyodbc": ["~=4.0.31", latest]},
                ),
                Venv(
                    # pyodbc added support for Python 3.9/3.10 in 4.0.34
                    pys=select_pys(min_version="3.9", max_version="3.10"),
                    pkgs={"pyodbc": ["~=4.0.34", latest]},
                ),
                Venv(
                    # pyodbc added support for Python 3.11 in 4.0.35
                    pys=select_pys(min_version="3.11"),
                    pkgs={"pyodbc": [latest]},
                ),
            ],
        ),
        Venv(
            name="pylibmc",
            command="pytest {cmdargs} tests/contrib/pylibmc",
            pkgs={"pytest-randomly": latest},
            venvs=[
                Venv(
                    # pylibmc added support for Python 3.8/3.9/3.10 in 1.6.2
                    pys=select_pys(min_version="3.7", max_version="3.10"),
                    pkgs={
                        "pylibmc": ["~=1.6.2", latest],
                    },
                ),
                Venv(
                    pys=select_pys(min_version="3.11"),
                    pkgs={
                        "pylibmc": latest,
                    },
                ),
            ],
        ),
        Venv(
            name="kombu",
            command="pytest {cmdargs} tests/contrib/kombu",
            pkgs={"pytest-randomly": latest},
            venvs=[
                # Kombu>=4.2 only supports Python 3.7+
                Venv(
                    pys="3.7",
                    pkgs={
                        "kombu": [">=4.6,<4.7", ">=5.0,<5.1", latest],
                        # kombu using deprecated shims removed in importlib-metadata 5.0 pre-Python 3.8
                        "importlib_metadata": "<5.0",
                    },
                ),
                Venv(
                    pys=select_pys(min_version="3.8", max_version="3.9"),
                    pkgs={
                        "kombu": [">=4.6,<4.7", ">=5.0,<5.1", latest],
                    },
                ),
                Venv(
                    # kombu added support for Python 3.10 in 5.2.1
                    pys=select_pys(min_version="3.10", max_version="3.11"),
                    pkgs={
                        "kombu": [">=5.2,<5.3", latest],
                    },
                ),
                Venv(pys=select_pys(min_version="3.12"), pkgs={"kombu": latest}),
            ],
        ),
        Venv(
            name="tornado",
            command="python -m pytest {cmdargs} tests/contrib/tornado",
            pkgs={"pytest-randomly": latest},
            venvs=[
                Venv(
                    # tornado added support for Python 3.8/3.9 in 6.1
                    pys=select_pys(min_version="3.7", max_version="3.9"),
                    pkgs={"tornado": ["~=6.1", "~=6.2"]},
                ),
                Venv(
                    # tornado added support for Python 3.10 in 6.2
                    pys=select_pys(min_version="3.10"),
                    pkgs={"tornado": ["==6.2", "==6.3.1"]},
                ),
            ],
        ),
        Venv(
            name="mysqldb",
            command="pytest {cmdargs} tests/contrib/mysqldb",
            pkgs={"pytest-randomly": latest},
            venvs=[
                Venv(
                    pys=select_pys(min_version="3.7", max_version="3.9"),
                    pkgs={"mysqlclient": ["~=2.0", "~=2.1", latest]},
                ),
                Venv(
                    # mysqlclient added support for Python 3.9/3.10 in 2.1
                    pys=select_pys(min_version="3.9"),
                    pkgs={"mysqlclient": ["~=2.1", latest]},
                ),
            ],
        ),
        Venv(
            name="langchain",
<<<<<<< HEAD
            command="pytest -v {cmdargs} tests/contrib/langchain",
            # FIXME[python-3.12]: blocked on aiohttp release https://github.com/aio-libs/aiohttp/issues/7229
            pys=select_pys(min_version="3.9", max_version="3.11"),
            pkgs={
                "vcrpy": "==5.1.0",
                "pytest-asyncio": "==0.21.1",
=======
            command="pytest {cmdargs} tests/contrib/langchain",
            pkgs={
                "vcrpy": latest,
>>>>>>> 584e00b3
                "tiktoken": latest,
                "huggingface-hub": latest,
                "ai21": latest,
                "exceptiongroup": latest,
                "psutil": latest,
                "pytest-randomly": "==3.10.1",
                "numexpr": "==2.8.5",
                "greenlet": "==3.0.3",
                "pytest-asyncio": "==0.23.7",
            },
            venvs=[
                Venv(
                    pkgs={
                        "langchain": "==0.0.192",
                        "langchain-community": "==0.0.14",
                        "openai": "==0.27.8",
                        "pinecone-client": "==2.2.4",
                        "cohere": "==4.57",
                    },
                    pys=select_pys(min_version="3.9", max_version="3.11"),
                ),
                Venv(
                    pkgs={
                        "langchain": "==0.1.20",
                        "langchain-community": "==0.0.38",
                        "langchain-core": "==0.1.52",
                        "langchain-openai": "==0.1.6",
                        "langchain-anthropic": "==0.1.11",
                        "langchain-pinecone": "==0.1.0",
                        "langchain-aws": "==0.1.3",
                        "langchain-cohere": "==0.1.4",
                        "openai": "==1.30.3",
                        "pinecone-client": latest,
                        "botocore": "==1.34.51",
                        "boto3": "==1.34.51",
                        "cohere": "==5.4.0",
                        "faiss-cpu": "==1.8.0",
                    },
                    pys=select_pys(min_version="3.9", max_version="3.11"),
                ),
                Venv(
                    pkgs={
                        "langchain": "==0.2.0",
                        "langchain-core": "==0.2.0",
                        "langchain-openai": latest,
                        "langchain-pinecone": latest,
                        "langchain-anthropic": latest,
                        "langchain-aws": latest,
                        "langchain-cohere": latest,
                        "openai": latest,
                        "pinecone-client": latest,
                        "botocore": "==1.34.51",
                        "boto3": "==1.34.51",
                        "cohere": latest,
                        "anthropic": latest,
                    },
                    pys=select_pys(min_version="3.9"),
                ),
                Venv(
                    pkgs={
                        "langchain": latest,
                        "langchain-community": latest,
                        "langchain-core": latest,
                        "langchain-openai": latest,
                        "langchain-pinecone": latest,
                        "langchain-anthropic": latest,
                        "langchain-aws": latest,
                        "langchain-cohere": latest,
                        "openai": latest,
                        "pinecone-client": latest,
                        "botocore": latest,
                        "cohere": latest,
                    },
                    pys=select_pys(min_version="3.9"),
                ),
            ],
        ),
        Venv(
            name="anthropic",
            command="pytest {cmdargs} tests/contrib/anthropic",
            pys=select_pys(min_version="3.8"),
            pkgs={
                "pytest-asyncio": latest,
                "vcrpy": latest,
                "anthropic": [latest, "~=0.28"],
            },
        ),
        Venv(
            name="logbook",
            pys=select_pys(),
            command="pytest {cmdargs} tests/contrib/logbook",
            pkgs={
                "logbook": ["~=1.0.0", latest],
                "pytest-randomly": latest,
            },
        ),
        Venv(
            name="loguru",
            pys=select_pys(),
            command="pytest {cmdargs} tests/contrib/loguru",
            pkgs={
                "loguru": ["~=0.4.0", latest],
                "pytest-randomly": latest,
            },
        ),
        Venv(
            name="molten",
            command="pytest {cmdargs} tests/contrib/molten",
            pys=select_pys(),
            pkgs={
                "cattrs": ["<23.1.1"],
                "molten": [">=1.0,<1.1", latest],
                "pytest-randomly": latest,
            },
        ),
        Venv(
            name="gunicorn",
            command="pytest {cmdargs} tests/contrib/gunicorn",
            pkgs={
                "requests": latest,
                "gevent": latest,
                "gunicorn": ["==20.0.4", latest],
                "pytest-randomly": latest,
            },
            pys=select_pys(),
        ),
        Venv(
            name="kafka",
            env={
                "_DD_TRACE_STATS_WRITER_INTERVAL": "1000000000",
                "DD_DATA_STREAMS_ENABLED": "true",
            },
            pkgs={
                "pytest-randomly": latest,
            },
            venvs=[
                Venv(
                    command="pytest {cmdargs} tests/contrib/kafka",
                    venvs=[
                        Venv(
                            pys=select_pys(min_version="3.7", max_version="3.10"),
                            pkgs={"confluent-kafka": ["~=1.9.2", latest]},
                        ),
                        # confluent-kafka added support for Python 3.11 in 2.0.2
                        Venv(pys=select_pys(min_version="3.11"), pkgs={"confluent-kafka": latest}),
                    ],
                ),
            ],
        ),
        Venv(
            name="aws_lambda",
            command="pytest --no-ddtrace {cmdargs} tests/contrib/aws_lambda",
            pys=select_pys(min_version="3.7", max_version="3.9"),
            pkgs={
                "boto3": latest,
                "datadog-lambda": [">=4.66.0", latest],
                "pytest-asyncio": "==0.21.1",
                "pytest-randomly": latest,
                "envier": "==0.5.2",
            },
        ),
        Venv(
            name="sourcecode",
            command="pytest {cmdargs} tests/sourcecode",
            pys=select_pys(),
            pkgs={
                "setuptools": ["<=67.6.0"],
                "pytest-randomly": latest,
            },
        ),
        Venv(
            name="ci_visibility",
            command="pytest --no-ddtrace {cmdargs} tests/ci_visibility tests/coverage",
            pys=select_pys(),
            pkgs={
                "msgpack": latest,
                "coverage": latest,
                "pytest-randomly": latest,
                "gevent": latest,
            },
        ),
        Venv(
            name="subprocess",
            command="pytest {cmdargs} tests/contrib/subprocess",
            pkgs={
                "pytest-randomly": latest,
            },
            pys=select_pys(),
        ),
        Venv(
            name="llmobs",
            command="pytest {cmdargs} tests/llmobs",
            pkgs={"vcrpy": latest, "pytest-asyncio": "==0.21.1"},
            pys=select_pys(min_version="3.7"),
        ),
        Venv(
            name="profile",
            # NB riot commands that use this Venv must include --pass-env to work properly
            command="python -m tests.profiling.run pytest -v --no-cov --capture=no --benchmark-disable {cmdargs} tests/profiling",  # noqa: E501
            env={
                "DD_PROFILING_ENABLE_ASSERTS": "1",
            },
            pkgs={
                "gunicorn": latest,
                #
                # pytest-benchmark depends on cpuinfo which dropped support for Python<=3.6 in 9.0
                # See https://github.com/workhorsy/py-cpuinfo/issues/177
                "pytest-benchmark": latest,
                "py-cpuinfo": "~=8.0.0",
                "pytest-asyncio": "==0.21.1",
                "pytest-randomly": latest,
            },
            venvs=[
                Venv(
                    name="profile-wrapt-disabled",
                    pys=select_pys(),
                    env={
                        "WRAPT_DISABLE_EXTENSIONS": "1",
                    },
                ),
                # Python 3.7
                Venv(
                    pys="3.7",
                    pkgs={"uwsgi": latest},
                    venvs=[
                        Venv(
                            pkgs={
                                "protobuf": ["==3.8.0", latest],
                            },
                        ),
                        # Gevent
                        Venv(
                            env={
                                "DD_PROFILE_TEST_GEVENT": "1",
                            },
                            pkgs={
                                "gunicorn[gevent]": latest,
                                "gevent": latest,
                            },
                        ),
                    ],
                ),
                # Python 3.8 + 3.9
                Venv(
                    pys=["3.8", "3.9"],
                    pkgs={"uwsgi": latest},
                    venvs=[
                        Venv(
                            pkgs={
                                "protobuf": ["==3.19.0", latest],
                            },
                        ),
                        # Gevent
                        Venv(
                            env={
                                "DD_PROFILE_TEST_GEVENT": "1",
                            },
                            pkgs={
                                "gunicorn[gevent]": latest,
                                "gevent": latest,
                            },
                        ),
                    ],
                ),
                # Python 3.10
                Venv(
                    pys="3.10",
                    pkgs={"uwsgi": latest},
                    venvs=[
                        Venv(
                            pkgs={
                                "protobuf": ["==3.19.0", latest],
                            },
                        ),
                        # Gevent
                        Venv(
                            env={
                                "DD_PROFILE_TEST_GEVENT": "1",
                            },
                            pkgs={
                                "gunicorn[gevent]": latest,
                            },
                            venvs=[
                                Venv(
                                    pkgs={
                                        "gevent": "==21.8.0",
                                        "greenlet": "==1.1.0",
                                    }
                                ),
                                Venv(
                                    pkgs={"gevent": latest},
                                ),
                            ],
                        ),
                    ],
                ),
                # Python 3.11
                Venv(
                    pys="3.11",
                    pkgs={"uwsgi": latest},
                    venvs=[
                        Venv(
                            pkgs={
                                "protobuf": ["==4.22.0", latest],
                            },
                        ),
                        # Gevent
                        Venv(
                            env={
                                "DD_PROFILE_TEST_GEVENT": "1",
                            },
                            pkgs={
                                "gunicorn[gevent]": latest,
                            },
                            venvs=[
                                Venv(
                                    pkgs={"gevent": ["==22.10.2", latest]},
                                ),
                            ],
                        ),
                    ],
                ),
                # Python 3.12
                Venv(
                    pys=select_pys(min_version="3.12"),
                    venvs=[
                        Venv(
                            pkgs={
                                "protobuf": ["==4.22.0", latest],
                            },
                        ),
                        # Gevent
                        Venv(
                            env={
                                "DD_PROFILE_TEST_GEVENT": "1",
                            },
                            pkgs={
                                "gunicorn[gevent]": latest,
                            },
                            venvs=[
                                Venv(
                                    pkgs={"gevent": ["==23.9.0"]},
                                ),
                            ],
                        ),
                    ],
                ),
            ],
        ),
    ],
)<|MERGE_RESOLUTION|>--- conflicted
+++ resolved
@@ -2565,18 +2565,11 @@
         ),
         Venv(
             name="langchain",
-<<<<<<< HEAD
             command="pytest -v {cmdargs} tests/contrib/langchain",
             # FIXME[python-3.12]: blocked on aiohttp release https://github.com/aio-libs/aiohttp/issues/7229
-            pys=select_pys(min_version="3.9", max_version="3.11"),
             pkgs={
                 "vcrpy": "==5.1.0",
                 "pytest-asyncio": "==0.21.1",
-=======
-            command="pytest {cmdargs} tests/contrib/langchain",
-            pkgs={
-                "vcrpy": latest,
->>>>>>> 584e00b3
                 "tiktoken": latest,
                 "huggingface-hub": latest,
                 "ai21": latest,
@@ -2585,7 +2578,6 @@
                 "pytest-randomly": "==3.10.1",
                 "numexpr": "==2.8.5",
                 "greenlet": "==3.0.3",
-                "pytest-asyncio": "==0.23.7",
             },
             venvs=[
                 Venv(
