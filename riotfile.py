# type: ignore
from typing import List
from typing import Tuple

from riot import Venv
from riot import latest


SUPPORTED_PYTHON_VERSIONS = [(2, 7), (3, 5), (3, 6), (3, 7), (3, 8), (3, 9), (3, 10)]  # type: List[Tuple[int, int]]


def version_to_str(version):
    # type: (Tuple[int, int]) -> str
    """Convert a Python version tuple to a string

    >>> version_to_str((2, 7))
    '2.7'
    >>> version_to_str((3, 5))
    '3.5'
    >>> version_to_str((3, 1))
    '3.1'
    >>> version_to_str((3, 10))
    '3.10'
    >>> version_to_str((3, 11))
    '3.11'
    >>> version_to_str((3, ))
    '3'
    """
    return ".".join(str(p) for p in version)


def str_to_version(version):
    # type: (str) -> Tuple[int, int]
    """Convert a Python version string to a tuple

    >>> str_to_version("2.7")
    (2, 7)
    >>> str_to_version("3.5")
    (3, 5)
    >>> str_to_version("3.1")
    (3, 1)
    >>> str_to_version("3.10")
    (3, 10)
    >>> str_to_version("3.11")
    (3, 11)
    >>> str_to_version("3")
    (3,)
    """
    return tuple(int(p) for p in version.split("."))


MIN_PYTHON_VERSION = version_to_str(min(SUPPORTED_PYTHON_VERSIONS))
MAX_PYTHON_VERSION = version_to_str(max(SUPPORTED_PYTHON_VERSIONS))


def select_pys(min_version=MIN_PYTHON_VERSION, max_version=MAX_PYTHON_VERSION):
    # type: (str, str) -> List[str]
    """Helper to select python versions from the list of versions we support

    >>> select_pys()
    ['2.7', '3.5', '3.6', '3.7', '3.8', '3.9', '3.10']
    >>> select_pys(min_version='3')
    ['3.5', '3.6', '3.7', '3.8', '3.9', '3.10']
    >>> select_pys(max_version='3')
    ['2.7']
    >>> select_pys(min_version='3.5', max_version='3.8')
    ['3.5', '3.6', '3.7', '3.8']
    """
    min_version = str_to_version(min_version)
    max_version = str_to_version(max_version)

    return [version_to_str(version) for version in SUPPORTED_PYTHON_VERSIONS if min_version <= version <= max_version]


venv = Venv(
    pkgs={
        "mock": latest,
        "pytest": "<7.0.0",
        "pytest-mock": latest,
        "coverage": latest,
        "pytest-cov": latest,
        "opentracing": latest,
        "hypothesis": "<6.45.1",
    },
    env={
        "DD_TESTING_RAISE": "1",
    },
    venvs=[
        Venv(
            pys=["3"],
            pkgs={
                "black": "==21.4b2",
                "isort": [latest],
                # See https://github.com/psf/black/issues/2964 for incompatibility with click==8.1.0
                "click": "<8.1.0",
            },
            venvs=[
                Venv(
                    name="fmt",
                    command="isort . && black .",
                ),
                Venv(
                    name="black",
                    command="black {cmdargs}",
                ),
                Venv(
                    name="isort",
                    command="isort {cmdargs}",
                ),
            ],
        ),
        Venv(
            pys=["3"],
            pkgs={
                "flake8": ">=3.8,<3.9",
                "flake8-blind-except": latest,
                "flake8-builtins": latest,
                "flake8-docstrings": latest,
                "flake8-logging-format": latest,
                "flake8-rst-docstrings": latest,
                "flake8-isort": latest,
                "pygments": latest,
            },
            venvs=[
                Venv(
                    name="flake8",
                    command="flake8 {cmdargs}",
                ),
            ],
        ),
        Venv(
            pys=["3"],
            name="mypy",
            command="mypy {cmdargs}",
            create=True,
            pkgs={
                "mypy": latest,
                "types-attrs": latest,
                "types-docutils": latest,
                "types-protobuf": latest,
                "types-PyYAML": latest,
                "types-setuptools": latest,
                "types-six": latest,
            },
        ),
        Venv(
            pys=["3"],
            pkgs={"codespell": "==2.1.0"},
            venvs=[
                Venv(
                    name="codespell",
                    command="codespell ddtrace/ tests/",
                ),
                Venv(
                    name="hook-codespell",
                    command="codespell {cmdargs}",
                ),
            ],
        ),
        Venv(
            pys=["3"],
            pkgs={"slotscheck": latest},
            venvs=[
                Venv(
                    name="slotscheck",
                    command="python -m slotscheck -v {cmdargs}",
                ),
            ],
        ),
        Venv(
            pys=["3"],
            pkgs={"ddapm-test-agent": ">=1.2.0"},
            venvs=[
                Venv(
                    name="snapshot-fmt",
                    command="ddapm-test-agent-fmt {cmdargs} tests/snapshots/",
                ),
            ],
        ),
        Venv(
            pys=["3"],
            name="riot-helpers",
            # DEV: pytest really doesn't want to execute only `riotfile.py`, call doctest directly
            command="python -m doctest {cmdargs} riotfile.py",
            pkgs={"riot": latest},
        ),
        Venv(
            pys=["3"],
            name="scripts",
            command="python -m doctest {cmdargs} scripts/get-target-milestone.py",
        ),
        Venv(
            name="docs",
            pys=["3"],
            pkgs={
                "cython": latest,
                "reno[sphinx]": latest,
                "sphinx": "~=4.3.2",
                "sphinxcontrib-spelling": latest,
                "PyEnchant": latest,
            },
            command="scripts/build-docs",
        ),
        Venv(
            name="appsec",
            pys=select_pys(),
            command="pytest {cmdargs} tests/appsec",
        ),
        Venv(
            pys=select_pys(),
            pkgs={"pytest-benchmark": latest, "msgpack": latest},
            venvs=[
                Venv(
                    name="benchmarks",
                    command="pytest --no-cov --benchmark-warmup=on {cmdargs} tests/benchmarks",
                ),
                Venv(
                    name="benchmarks-nogc",
                    command="pytest --no-cov --benchmark-warmup=on --benchmark-disable-gc {cmdargs} tests/benchmarks",
                ),
            ],
        ),
        Venv(
            name="profile-diff",
            command="python scripts/diff.py {cmdargs}",
            pys="3",
            pkgs={
                "austin-python": "~=1.0",
                "rich": latest,
            },
        ),
        Venv(
            name="tracer",
            command="pytest {cmdargs} tests/tracer/",
            venvs=[
                Venv(
                    pys=select_pys(),
                    pkgs={
                        "msgpack": latest,
                        "attrs": ["==19.2.0", latest],
                        "packaging": ["==17.1", latest],
                        "structlog": latest,
                        # httpretty v1.0 drops python 2.7 support
                        "httpretty": "==0.9.7",
                    },
                )
            ],
        ),
        Venv(
            name="integration",
            pys=select_pys(),
            command="pytest --no-cov {cmdargs} tests/integration/",
            pkgs={"msgpack": [latest]},
            venvs=[
                Venv(
                    name="integration-v5",
                    env={
                        "AGENT_VERSION": "v5",
                    },
                ),
                Venv(
                    name="integration-latest",
                    env={
                        "AGENT_VERSION": "latest",
                    },
                ),
                Venv(
                    name="integration-snapshot",
                    env={
                        "DD_TRACE_AGENT_URL": "http://localhost:9126",
                        "AGENT_VERSION": "testagent",
                    },
                ),
            ],
        ),
        Venv(
            name="internal",
            command="pytest {cmdargs} tests/internal/",
<<<<<<< HEAD
            venvs=[
                Venv(pys="2.7"),
                Venv(
                    pys=select_pys(min_version="3.5"),
                    pkgs={"pytest-asyncio": latest},
                ),
            ],
=======
            venvs=[Venv(pys=select_pys())],
            pkgs={"httpretty": "==0.9.7"},
>>>>>>> c2b7977f
        ),
        Venv(
            name="runtime",
            command="pytest {cmdargs} tests/runtime/",
            venvs=[Venv(pys=select_pys(), pkgs={"msgpack": latest})],
        ),
        Venv(
            name="ddtracerun",
            command="pytest {cmdargs} --no-cov tests/commands/test_runner.py",
            pys=select_pys(),
            pkgs={
                "redis": latest,
                "gevent": latest,
            },
        ),
        Venv(
            name="vendor",
            command="pytest {cmdargs} tests/vendor/",
            pys=select_pys(),
            pkgs={
                "msgpack": ["~=1.0.0", latest],
            },
        ),
        Venv(
            name="test_logging",
            command="pytest {cmdargs} tests/contrib/logging",
            pys=select_pys(),
        ),
        Venv(
            name="falcon",
            command="pytest {cmdargs} tests/contrib/falcon",
            venvs=[
                # Falcon 1.x
                # Python 2.7+
                Venv(
                    pys=select_pys(max_version="3.9"),
                    pkgs={
                        "falcon": [
                            "~=1.4.1",
                            "~=1.4",  # latest 1.x
                        ]
                    },
                ),
                # Falcon 2.x
                # Python 3.5+
                Venv(
                    pys=select_pys(min_version="3.5"),
                    pkgs={
                        "falcon": [
                            "~=2.0.0",
                            "~=2.0",  # latest 2.x
                        ]
                    },
                ),
                # Falcon 3.x
                # Python 3.5+
                Venv(
                    pys=select_pys(min_version="3.5"),
                    pkgs={
                        "falcon": [
                            "~=3.0.0",
                            "~=3.0",  # latest 3.x
                            latest,
                        ]
                    },
                ),
            ],
        ),
        Venv(
            name="celery",
            command="pytest {cmdargs} tests/contrib/celery",
            pkgs={"more_itertools": "<8.11.0"},
            venvs=[
                # Non-4.x celery should be able to use the older redis lib, since it locks to an older kombu
                Venv(
                    # Use <=3.5 to avoid setuptools >=58 which removed `use_2to3` which is needed by celery<4
                    # https://github.com/pypa/setuptools/issues/2086
                    pys=select_pys(max_version="3.5"),
                    pkgs={
                        "pytest": "~=3.10",
                        "celery": "~=3.0",  # most recent 3.x.x release
                        "redis": "~=2.10.6",
                    },
                ),
                # 4.x celery bumps kombu to 4.4+, which requires redis 3.2 or later, this tests against
                # older redis with an older kombu, and newer kombu/newer redis.
                # https://github.com/celery/kombu/blob/3e60e6503a77b9b1a987cf7954659929abac9bac/Changelog#L35
                Venv(
                    pys=select_pys(max_version="3.6"),
                    pkgs={
                        "pytest": "~=3.10",
                        "celery": [
                            "~=4.0.2",
                            "~=4.1.1",
                        ],
                        "redis": "~=2.10.6",
                        "kombu": "~=4.3.0",
                    },
                ),
                # Celery 4.2 is now limited to Kombu 4.3
                # https://github.com/celery/celery/commit/1571d414461f01ae55be63a03e2adaa94dbcb15d
                Venv(
                    pys=select_pys(max_version="3.6"),
                    pkgs={
                        "pytest": "~=3.10",
                        "celery": "~=4.2.2",
                        "redis": "~=2.10.6",
                        "kombu": "~=4.3.0",
                    },
                ),
                # Celery 4.3 wants Kombu >= 4.4 and Redis >= 3.2
                Venv(
                    pys=select_pys(max_version="3.9"),
                    pkgs={
                        "pytest": "~=3.10",
                        "celery": [
                            "~=4.3.1",
                            "~=4.4.7",
                            "~=4.4",  # most recent 4.x
                        ],
                        "redis": "~=3.5",
                        "kombu": "~=4.4",
                    },
                ),
                # Celery 5.x wants Python 3.6+
                Venv(
                    pys=select_pys(min_version="3.6"),
                    env={
                        # https://docs.celeryproject.org/en/v5.0.5/userguide/testing.html#enabling
                        "PYTEST_PLUGINS": "celery.contrib.pytest",
                    },
                    pkgs={
                        "celery": [
                            "~=5.0.5",
                            "~=5.0",  # most recent 5.x
                            latest,
                        ],
                        "redis": "~=3.5",
                    },
                ),
            ],
        ),
        Venv(
            name="cherrypy",
            command="python -m pytest {cmdargs} tests/contrib/cherrypy",
            venvs=[
                Venv(
                    pys=select_pys(),
                    pkgs={
                        "cherrypy": [
                            ">=11,<12",
                            ">=12,<13",
                            ">=13,<14",
                            ">=14,<15",
                            ">=15,<16",
                            ">=16,<17",
                            ">=17,<18",
                        ],
                        "more_itertools": "<8.11.0",
                    },
                ),
                Venv(
                    pys=select_pys(min_version="3.5"),
                    pkgs={
                        "cherrypy": [">=18.0,<19", latest],
                        "more_itertools": "<8.11.0",
                    },
                ),
            ],
        ),
        Venv(
            name="pymongo",
            command="pytest {cmdargs} tests/contrib/pymongo",
            pkgs={
                "mongoengine": latest,
            },
            venvs=[
                Venv(
                    # Use <=3.5 to avoid setuptools >=58 which dropped `use_2to3` which is needed by pymongo>=3.4
                    # https://github.com/pypa/setuptools/issues/2086
                    pys=select_pys(max_version="3.5"),
                    pkgs={
                        "pymongo": [
                            ">=3.0,<3.1",
                            ">=3.1,<3.2",
                            ">=3.2,<3.3",
                            ">=3.3,<3.4",
                        ],
                    },
                ),
                Venv(
                    # pymongo 3.4 is incompatible with Python>=3.8
                    # AttributeError: module 'platform' has no attribute 'linux_distribution'
                    pys=select_pys(max_version="3.7"),
                    pkgs={
                        "pymongo": ">=3.4,<3.5",
                    },
                ),
                Venv(
                    pys=select_pys(min_version="3.6", max_version="3.9"),
                    pkgs={
                        "pymongo": [
                            ">=3.5,<3.6",
                            ">=3.6,<3.7",
                            ">=3.7,<3.8",
                            ">=3.8,<3.9",
                            ">=3.9,<3.10",
                        ],
                    },
                ),
                Venv(
                    pys=select_pys(min_version="3.6"),
                    pkgs={
                        "pymongo": [
                            ">=3.10,<3.11",
                            ">=3.12,<3.13",
                            ">=4.0,<4.1",
                            latest,
                        ],
                    },
                ),
            ],
        ),
        # Django  Python version support
        # 1.11    2.7, 3.4, 3.5, 3.6, 3.7 (added in 1.11.17)
        # 2.0     3.4, 3.5, 3.6, 3.7
        # 2.1     3.5, 3.6, 3.7
        # 2.2     3.5, 3.6, 3.7, 3.8 (added in 2.2.8)
        # 3.0     3.6, 3.7, 3.8
        # 3.1     3.6, 3.7, 3.8
        # 4.0     3.8, 3.9, 3.10
        # Source: https://docs.djangoproject.com/en/dev/faq/install/#what-python-version-can-i-use-with-django
        Venv(
            name="django",
            command="pytest {cmdargs} tests/contrib/django",
            pkgs={
                "django-redis": ">=4.5,<4.6",
                "django-pylibmc": ">=0.6,<0.7",
                "daphne": [latest],
                "requests": [latest],
                "redis": ">=2.10,<2.11",
                "psycopg2-binary": [">=2.8.6"],  # We need <2.9.0 for Python 2.7, and >2.9.0 for 3.9+
                "pytest-django": "==3.10.0",
                "pylibmc": latest,
                "python-memcached": latest,
            },
            venvs=[
                Venv(
                    pys=select_pys(max_version="3.6"),
                    pkgs={
                        "django": [">=1.8,<1.9", ">=1.11,<1.12"],
                    },
                ),
                Venv(
                    pys=["3.5"],
                    pkgs={
                        "django": [">=2.0,<2.1", ">=2.1,<2.2", ">=2.2,<2.3"],
                    },
                ),
                Venv(
                    pys=select_pys(min_version="3.6", max_version="3.9"),
                    pkgs={"django": [">=2.0,<2.1"]},
                ),
                Venv(
                    pys=select_pys(min_version="3.6"),
                    pkgs={
                        "django": [
                            ">=2.1,<2.2",
                            ">=2.2,<2.3",
                        ],
                    },
                ),
                Venv(
                    pys=select_pys(min_version="3.6"),
                    pkgs={
                        "django": [
                            "~=3.0",
                            "~=3.0.0",
                            "~=3.1.0",
                            "~=3.2.0",
                        ],
                        "channels": ["~=3.0", latest],
                    },
                ),
                Venv(
                    pys=select_pys(min_version="3.8"),
                    pkgs={
                        "django": [
                            "~=4.0.0",
                            latest,
                        ],
                        "channels": ["~=3.0", latest],
                    },
                ),
            ],
        ),
        Venv(
            name="django_hosts",
            command="pytest {cmdargs} tests/contrib/django_hosts",
            pkgs={
                "pytest-django": [
                    "==3.10.0",
                ],
            },
            venvs=[
                Venv(
                    pys=["3.5"],
                    pkgs={
                        "django_hosts": ["~=4.0"],
                        "django": ["~=2.2"],
                    },
                ),
                Venv(
                    pys=select_pys(min_version="3.6"),
                    pkgs={
                        "django_hosts": ["~=4.0"],
                        "django": [
                            "~=2.2",
                            "~=3.2",
                        ],
                    },
                ),
                Venv(
                    pys=select_pys(min_version="3.8"),
                    pkgs={
                        "django_hosts": ["~=5.0", latest],
                        "django": "~=4.0",
                    },
                ),
            ],
        ),
        Venv(
            name="djangorestframework",
            command="pytest {cmdargs} tests/contrib/djangorestframework",
            venvs=[
                Venv(
                    pys=select_pys(max_version="3.6"),
                    pkgs={
                        "django": "==1.11",
                        "djangorestframework": [">=3.4,<3.5", ">=3.7,<3.8"],
                        "pytest-django": "==3.10.0",
                    },
                ),
                Venv(
                    pys=select_pys(min_version="3.5", max_version="3.9"),
                    pkgs={
                        "django": ">=2.2,<2.3",
                        "djangorestframework": [">=3.8,<3.9", ">=3.9,<3.10", latest],
                        "pytest-django": "==3.10.0",
                    },
                ),
                Venv(
                    pys=select_pys(min_version="3.6"),
                    pkgs={
                        "django": ">=3.0,<3.1",
                        "djangorestframework": ">=3.10,<3.11",
                        "pytest-django": "==3.10.0",
                    },
                ),
                Venv(
                    pys=select_pys(min_version="3.6"),
                    pkgs={
                        "django": "~=3.2",
                        "djangorestframework": ">=3.11,<3.12",
                        "pytest-django": "==3.10.0",
                    },
                ),
                Venv(
                    pys=select_pys(min_version="3.8"),
                    pkgs={
                        "django": "~=4.0",
                        "djangorestframework": ["~=3.13", latest],
                        "pytest-django": "==3.10.0",
                    },
                ),
            ],
        ),
        Venv(
            name="elasticsearch",
            command="pytest {cmdargs} tests/contrib/elasticsearch/test_elasticsearch.py",
            venvs=[
                Venv(
                    pys=select_pys(max_version="3.8"),
                    pkgs={
                        "elasticsearch": [
                            "~=1.6.0",
                            "~=1.7.0",
                            "~=1.8.0",
                            "~=1.9.0",
                            "~=2.3.0",
                            "~=2.4.0",
                            "~=5.1.0",
                            "~=5.2.0",
                            "~=5.3.0",
                            "~=5.4.0",
                            "~=6.3.0",
                            "~=6.4.0",
                            "~=6.8.0",
                            "~=7.0.0",
                            "~=7.1.0",
                            "~=7.5.0",
                        ]
                    },
                ),
                Venv(
                    pys=select_pys(),
                    pkgs={
                        "elasticsearch": [
                            "~=7.6.0",
                            "~=7.8.0",
                            "~=7.10.0",
                            # FIXME: Elasticsearch introduced a breaking change in 7.14
                            # which makes it incompatible with previous major versions.
                            # latest,
                        ]
                    },
                ),
                Venv(pys=select_pys(), pkgs={"elasticsearch1": ["~=1.10.0"]}),
                Venv(pys=select_pys(), pkgs={"elasticsearch2": ["~=2.5.0"]}),
                Venv(pys=select_pys(), pkgs={"elasticsearch5": ["~=5.5.0"]}),
                Venv(pys=select_pys(), pkgs={"elasticsearch6": ["~=6.4.0", "~=6.8.0", latest]}),
                Venv(pys=select_pys(), pkgs={"elasticsearch7": ["~=7.6.0", "~=7.8.0", "~=7.10.0"]}),
            ],
        ),
        Venv(
            name="elasticsearch-multi",
            command="pytest {cmdargs} tests/contrib/elasticsearch/test_elasticsearch_multi.py",
            venvs=[
                Venv(
                    pys=select_pys(),
                    pkgs={
                        "elasticsearch": ["~=1.6.0"],
                        "elasticsearch2": [latest],
                        "elasticsearch5": [latest],
                        "elasticsearch6": [latest],
                        "elasticsearch7": ["<7.14.0"],
                    },
                ),
            ],
        ),
        Venv(
            name="flask",
            # TODO: Re-enable coverage for Flask tests
            command="pytest --no-cov {cmdargs} tests/contrib/flask",
            pkgs={"blinker": latest},
            venvs=[
                # Flask == 0.12.0
                Venv(
                    pys=select_pys(max_version="3.9"),
                    pkgs={
                        "flask": ["~=0.12.0"],
                        "pytest": "~=3.0",
                        "more_itertools": "<8.11.0",
                        # https://github.com/pallets/itsdangerous/issues/290
                        # DEV: Breaking change made in 2.0 release
                        "itsdangerous": "<2.0",
                        # https://github.com/pallets/markupsafe/issues/282
                        # DEV: Breaking change made in 2.1.0 release
                        "markupsafe": "<2.0",
                    },
                ),
                Venv(
                    pys=select_pys(max_version="3.9"),
                    # TODO: Re-enable coverage for Flask tests
                    command="python tests/ddtrace_run.py pytest --no-cov {cmdargs} tests/contrib/flask_autopatch",
                    env={
                        "DD_SERVICE": "test.flask.service",
                        "DD_PATCH_MODULES": "jinja2:false",
                    },
                    pkgs={
                        "flask": ["~=0.12.0"],
                        "pytest": "~=3.0",
                        "more_itertools": "<8.11.0",
                        # https://github.com/pallets/itsdangerous/issues/290
                        # DEV: Breaking change made in 2.0 release
                        "itsdangerous": "<2.0",
                        # https://github.com/pallets/markupsafe/issues/282
                        # DEV: Breaking change made in 2.1.0 release
                        "markupsafe": "<2.0",
                    },
                ),
                # Flask 1.x.x
                Venv(
                    pys=select_pys(),
                    pkgs={
                        "flask": [
                            "~=1.0.0",
                            "~=1.1.0",
                            "~=1.0",  # latest 1.x
                        ],
                        # https://github.com/pallets/itsdangerous/issues/290
                        # DEV: Breaking change made in 2.1.0 release
                        "itsdangerous": "<2.1.0",
                        # https://github.com/pallets/markupsafe/issues/282
                        # DEV: Breaking change made in 2.1.0 release
                        "markupsafe": "<2.0",
                        # DEV: Flask 1.0.x is missing a maximum version for werkzeug dependency
                        "werkzeug": "<2.0",
                    },
                ),
                Venv(
                    pys=select_pys(),
                    # TODO: Re-enable coverage for Flask tests
                    command="python tests/ddtrace_run.py pytest --no-cov {cmdargs} tests/contrib/flask_autopatch",
                    env={
                        "DD_SERVICE": "test.flask.service",
                        "DD_PATCH_MODULES": "jinja2:false",
                    },
                    pkgs={
                        "flask": [
                            "~=1.0.0",
                            "~=1.1.0",
                            "~=1.0",  # latest 1.x
                        ],
                        # https://github.com/pallets/itsdangerous/issues/290
                        # DEV: Breaking change made in 2.0 release
                        "itsdangerous": "<2.0",
                        # https://github.com/pallets/markupsafe/issues/282
                        # DEV: Breaking change made in 2.1.0 release
                        "markupsafe": "<2.0",
                        # DEV: Flask 1.0.x is missing a maximum version for werkzeug dependency
                        "werkzeug": "<2.0",
                    },
                ),
                # Flask >= 2.0.0
                Venv(
                    pys=select_pys(min_version="3.6"),
                    pkgs={
                        "flask": [
                            "~=2.0.0",
                            "~=2.0",  # latest 2.x
                            latest,
                        ],
                    },
                ),
                Venv(
                    pys=select_pys(min_version="3.6"),
                    # TODO: Re-enable coverage for Flask tests
                    command="python tests/ddtrace_run.py pytest --no-cov {cmdargs} tests/contrib/flask_autopatch",
                    env={
                        "DD_SERVICE": "test.flask.service",
                        "DD_PATCH_MODULES": "jinja2:false",
                    },
                    pkgs={
                        "flask": [
                            "~=2.0.0",
                            "~=2.0",  # latest 2.x
                            latest,
                        ],
                    },
                ),
            ],
        ),
        Venv(
            name="flask_cache",
            # TODO: Re-enable coverage for Flask tests
            command="pytest --no-cov {cmdargs} tests/contrib/flask_cache",
            pkgs={
                "python-memcached": latest,
                "redis": "~=2.0",
                "blinker": latest,
            },
            venvs=[
                Venv(
                    pys=select_pys(max_version="2.7"),
                    pkgs={
                        "flask": ["~=0.10.0", "~=0.11.0"],
                        "Werkzeug": ["<1.0"],
                        "Flask-Cache": ["~=0.12.0"],
                        "werkzeug": "<1.0",
                        "pytest": "~=3.0",
                        "more_itertools": "<8.11.0",
                        # https://github.com/pallets/itsdangerous/issues/290
                        # DEV: Breaking change made in 2.0 release
                        "itsdangerous": "<2.0",
                        # https://github.com/pallets/markupsafe/issues/282
                        # DEV: Breaking change made in 2.1.0 release
                        "markupsafe": "<2.0",
                    },
                ),
                Venv(
                    pys=select_pys(max_version="3.9"),
                    pkgs={
                        "flask": ["~=0.10.0", "~=0.11.0", "~=0.12.0"],
                        "Werkzeug": ["<1.0"],
                        "Flask-Cache": ["~=0.13.0", latest],
                        "werkzeug": "<1.0",
                        "pytest": "~=3.0",
                        "more_itertools": "<8.11.0",
                        # https://github.com/pallets/itsdangerous/issues/290
                        # DEV: Breaking change made in 2.0 release
                        "itsdangerous": "<2.0",
                        # https://github.com/pallets/markupsafe/issues/282
                        # DEV: Breaking change made in 2.1.0 release
                        "markupsafe": "<2.0",
                    },
                ),
                Venv(
                    pys=select_pys(min_version="3"),
                    pkgs={
                        "flask": ["~=1.0.0", "~=1.1.0", latest],
                        "flask-caching": ["~=1.10.0", latest],
                        # https://github.com/pallets/itsdangerous/issues/290
                        # DEV: Breaking change made in 2.0 release
                        "itsdangerous": "<2.0",
                        # https://github.com/pallets/markupsafe/issues/282
                        # DEV: Breaking change made in 2.1.0 release
                        "markupsafe": "<2.0",
                    },
                ),
                Venv(
                    pys=select_pys(min_version="3"),
                    pkgs={
                        "flask": [latest],
                        "flask-caching": ["~=1.10.0", latest],
                    },
                ),
            ],
        ),
        Venv(
            name="mako",
            command="pytest {cmdargs} tests/contrib/mako",
            pys=select_pys(),
            pkgs={"mako": ["<1.0.0", "~=1.0.0", "~=1.1.0", latest]},
        ),
        Venv(
            name="mysql",
            command="pytest {cmdargs} tests/contrib/mysql",
            venvs=[
                Venv(
                    pys=select_pys(max_version="3.5"),
                    pkgs={"mysql-connector-python": ["==8.0.5", "<8.0.24"]},
                ),
                Venv(
                    pys=select_pys(min_version="3.6", max_version="3.9"),
                    pkgs={"mysql-connector-python": ["==8.0.5", ">=8.0", latest]},
                ),
                Venv(
                    pys=select_pys(min_version="3.10"),
                    pkgs={"mysql-connector-python": [">=8.0", latest]},
                ),
            ],
        ),
        Venv(
            name="psycopg",
            command="pytest {cmdargs} tests/contrib/psycopg",
            venvs=[
                Venv(
                    pys=["2.7"],
                    # DEV: Use `psycopg2-binary` so we don't need PostgreSQL dev headers
                    pkgs={"psycopg2-binary": ["~=2.7.0", "~=2.8.0"]},
                ),
                Venv(
                    pys=select_pys(min_version="3.6"),
                    # 2.7.x should also work, but it is from 2019
                    # DEV: Use `psycopg2-binary` so we don't need PostgreSQL dev headers
                    pkgs={"psycopg2-binary": ["~=2.8.0", "~=2.9.0", latest]},
                ),
            ],
        ),
        Venv(
            name="pymemcache",
            pys=select_pys(),
            pkgs={
                "pymemcache": [
                    "~=1.4",  # Most recent 1.x release
                    "~=2.0",  # Most recent 2.x release
                    "~=3.0.1",
                    "~=3.1.1",
                    "~=3.2.0",
                    "~=3.3.0",
                    "~=3.4.2",
                    latest,
                ]
            },
            venvs=[
                Venv(command="pytest {cmdargs} --ignore=tests/contrib/pymemcache/autopatch tests/contrib/pymemcache"),
                Venv(command="python tests/ddtrace_run.py pytest {cmdargs} tests/contrib/pymemcache/autopatch/"),
            ],
        ),
        Venv(
            name="pynamodb",
            command="pytest {cmdargs} tests/contrib/pynamodb",
            pkgs={
                "pynamodb": [">=4.0,<4.1", ">=4.1,<4.2", ">=4.2,<4.3", ">=4.3,<4.4", latest],
            },
            venvs=[
                Venv(pys=select_pys(min_version="3.5"), pkgs={"moto": ">=1.0,<2.0"}),
                Venv(
                    pys=["2.7"],
                    pkgs={
                        "moto": ">=1.0,<2.0",
                        "rsa": "<4.7.1",
                    },
                ),
            ],
        ),
        Venv(
            name="starlette",
            command="pytest {cmdargs} tests/contrib/starlette",
            venvs=[
                Venv(
                    pys=select_pys(min_version="3.6"),
                    pkgs={
                        "starlette": [">=0.13,<0.14", ">=0.14,<0.15", latest],
                        "httpx": latest,
                        "pytest-asyncio": latest,
                        "requests": latest,
                        "aiofiles": latest,
                        # Pinned until https://github.com/encode/databases/issues/298 is resolved.
                        "sqlalchemy": "~=1.3.0",
                        "aiosqlite": latest,
                        "databases": latest,
                    },
                ),
            ],
        ),
        Venv(
            name="sqlalchemy",
            command="pytest {cmdargs} tests/contrib/sqlalchemy",
            venvs=[
                Venv(
                    venvs=[
                        Venv(
                            pys=select_pys(max_version="3.9"),
                            pkgs={
                                "sqlalchemy": ["~=1.0.0", "~=1.1.0", "~=1.2.0", "~=1.3.0", latest],
                                # 2.8.x is the last one support Python 2.7
                                "psycopg2-binary": ["~=2.8.0"],
                                "mysql-connector-python": ["<8.0.24"],
                            },
                        ),
                        Venv(
                            pys=select_pys(min_version="3.6", max_version="3.9"),
                            pkgs={
                                "sqlalchemy": ["~=1.0.0", "~=1.1.0", "~=1.2.0", "~=1.3.0", latest],
                                "psycopg2-binary": latest,
                                "mysql-connector-python": latest,
                            },
                        ),
                        Venv(
                            pys=select_pys(min_version="3.10"),
                            pkgs={
                                "sqlalchemy": ["~=1.2.0", "~=1.3.0", latest],
                                "psycopg2-binary": latest,
                                "mysql-connector-python": latest,
                            },
                        ),
                    ],
                ),
            ],
        ),
        Venv(
            name="requests",
            command="pytest {cmdargs} tests/contrib/requests",
            venvs=[
                Venv(
                    pys=select_pys(max_version="3.9"),
                    pkgs={
                        "requests-mock": ">=1.4",
                        "requests": [
                            ">=2.8,<2.9",
                            ">=2.10,<2.11",
                            ">=2.12,<2.13",
                            ">=2.14,<2.15",
                            ">=2.16,<2.17",
                            ">=2.18,<2.19",
                            ">=2.20,<2.21",
                            latest,
                        ],
                    },
                ),
                Venv(
                    pys=select_pys(min_version="3.10"),
                    pkgs={
                        "requests-mock": ">=1.4",
                        "requests": [
                            ">=2.20,<2.21",
                            latest,
                        ],
                    },
                ),
            ],
        ),
        Venv(
            name="wsgi",
            command="pytest {cmdargs} tests/contrib/wsgi",
            venvs=[
                Venv(
                    pys=select_pys(),
                    pkgs={
                        "WebTest": latest,
                    },
                ),
            ],
        ),
        Venv(
            name="boto",
            command="pytest {cmdargs} tests/contrib/boto",
            venvs=[Venv(pys=select_pys(max_version="3.6"), pkgs={"boto": latest, "moto": "<1.0.0"})],
        ),
        Venv(
            name="botocore",
            command="pytest {cmdargs} tests/contrib/botocore",
            pkgs={"botocore": latest},
            venvs=[
                Venv(pys=select_pys(min_version="3.5"), pkgs={"moto[all]": latest}),
                Venv(pys=["2.7"], pkgs={"moto": ["~=1.0"], "rsa": ["<4.7.1"]}),
            ],
        ),
        Venv(
            name="mongoengine",
            command="pytest {cmdargs} tests/contrib/mongoengine",
            pkgs={
                "pymongo": latest,
            },
            venvs=[
                Venv(
                    # Use <=3.5 to avoid setuptools >=58 which dropped `use_2to3` which is needed by mongoengine<0.20
                    # https://github.com/pypa/setuptools/issues/2086
                    pys=select_pys(max_version="3.5"),
                    pkgs={
                        # 0.20 dropped support for Python 2.7
                        "mongoengine": [">=0.15,<0.16", ">=0.16,<0.17", ">=0.17,<0.18", ">=0.18,<0.19"],
                    },
                ),
                Venv(
                    pys=select_pys(min_version="3.6"),
                    pkgs={"mongoengine": [">=0.20,<0.21", ">=0.21,<0.22", ">=0.22,<0.23", latest]},
                ),
            ],
        ),
        Venv(
            name="asgi",
            pkgs={
                "pytest-asyncio": latest,
                "httpx": latest,
                "asgiref": ["~=3.0.0", "~=3.0"],
            },
            pys=select_pys(min_version="3.6"),
            command="pytest {cmdargs} tests/contrib/asgi",
        ),
        Venv(
            name="mariadb",
            command="pytest {cmdargs} tests/contrib/mariadb",
            venvs=[
                Venv(
                    pys=select_pys(min_version="3.6"),
                    pkgs={
                        "mariadb": [
                            "~=1.0.0",
                            "~=1.0",
                            latest,
                        ],
                    },
                ),
            ],
        ),
        Venv(
            name="pyramid",
            venvs=[
                Venv(
                    command="pytest {cmdargs} tests/contrib/pyramid/test_pyramid.py",
                    pys=select_pys(),
                    pkgs={
                        "requests": [latest],
                        "webtest": [latest],
                        "tests/contrib/pyramid/pserve_app": [latest],
                        "pyramid": [
                            "~=1.7",
                            "~=1.8",
                            "~=1.9",
                            "~=1.10",
                            latest,
                        ],
                    },
                ),
            ],
        ),
        Venv(
            # aiobotocore: aiobotocore>=1.0 not yet supported
            name="aiobotocore",
            command="pytest {cmdargs} tests/contrib/aiobotocore",
            venvs=[
                Venv(
                    pys=select_pys(min_version="3.5", max_version="3.6"),
                    pkgs={
                        "aiobotocore": ["~=0.2", "~=0.3", "~=0.4"],
                    },
                ),
                # aiobotocore 0.2 and 0.4 do not work because they use async as a reserved keyword
                Venv(
                    pys=select_pys(min_version="3.5", max_version="3.8"),
                    pkgs={
                        "aiobotocore": ["~=0.5", "~=0.7", "~=0.8", "~=0.9"],
                    },
                ),
                Venv(
                    pys=select_pys(min_version="3.5"),
                    pkgs={
                        "aiobotocore": ["~=0.10", "~=0.11"],
                    },
                ),
                # aiobotocore dropped Python 3.5 support in 0.12
                Venv(
                    pys=select_pys(min_version="3.6"),
                    pkgs={
                        "aiobotocore": "~=0.12",
                    },
                ),
            ],
        ),
        Venv(
            name="fastapi",
            command="pytest {cmdargs} tests/contrib/fastapi",
            venvs=[
                Venv(
                    pys=select_pys(min_version="3.6"),
                    pkgs={
                        "fastapi": [">=0.51,<0.52", ">=0.55,<0.56", ">=0.60,<0.61", latest],
                        "httpx": latest,
                        "pytest-asyncio": latest,
                        "requests": latest,
                        "aiofiles": latest,
                    },
                ),
            ],
        ),
        Venv(
            name="aiomysql",
            pys=select_pys(min_version="3.7"),
            command="pytest {cmdargs} tests/contrib/aiomysql",
            pkgs={
                "pytest-asyncio": latest,
                "aiomysql": ["~=0.1.0", latest],
            },
        ),
        Venv(
            name="pytest",
            command="pytest {cmdargs} tests/contrib/pytest",
            venvs=[
                Venv(
                    pys=["2.7"],
                    # pytest==4.6 is last to support python 2.7
                    pkgs={"pytest": ">=4.0,<4.6", "msgpack": latest},
                ),
                Venv(
                    pys=select_pys(min_version="3.5", max_version="3.9"),
                    pkgs={
                        "pytest": [
                            ">=3.0,<4.0",
                            ">=4.0,<5.0",
                            ">=5.0,<6.0",
                            ">=6.0,<7.0",
                            latest,
                        ],
                        "msgpack": latest,
                        "more_itertools": "<8.11.0",
                    },
                ),
                Venv(
                    pys=select_pys(min_version="3.10"),
                    pkgs={
                        "pytest": [
                            ">=6.0,<7.0",
                            latest,
                        ],
                        "msgpack": latest,
                        "more_itertools": "<8.11.0",
                    },
                ),
            ],
        ),
        Venv(
            name="grpc",
            command="python -m pytest {cmdargs} tests/contrib/grpc",
            pkgs={
                "googleapis-common-protos": latest,
            },
            venvs=[
                # Versions between 1.14 and 1.20 have known threading issues
                # See https://github.com/grpc/grpc/issues/18994
                Venv(
                    pys=select_pys(max_version="3.6"),
                    pkgs={
                        "grpcio": [
                            "~=1.12.0",
                            "~=1.20.0",
                            "~=1.21.0",
                            "~=1.22.0",
                        ],
                    },
                ),
                Venv(
                    pys=["3.7"],
                    pkgs={
                        "grpcio": [
                            "~=1.20.0",
                            "~=1.21.0",
                            "~=1.22.0",
                            "~=1.24.0",
                            "~=1.26.0",
                            "~=1.28.0",
                            latest,
                        ],
                    },
                ),
                Venv(
                    pys=select_pys(min_version="3.8", max_version="3.9"),
                    pkgs={
                        "grpcio": ["~=1.24.0", "~=1.26.0", "~=1.28.0", latest],
                    },
                ),
                Venv(
                    pys=select_pys(min_version="3.10"),
                    pkgs={
                        "grpcio": ["~=1.42.0", latest],
                    },
                ),
            ],
        ),
        Venv(
            name="grpc_aio",
            command="python -m pytest {cmdargs} tests/contrib/grpc_aio",
            pkgs={
                "pytest-asyncio": latest,
            },
            venvs=[
                Venv(
                    pys=select_pys(min_version="3.6", max_version="3.6"),
                    pkgs={
                        "grpcio": ["~=1.32.0", latest],
                    },
                ),
                Venv(
                    pys=select_pys(min_version="3.7", max_version="3.8"),
                    pkgs={
                        "grpcio": ["~=1.32.0", latest],
                    },
                ),
                Venv(
                    pys=select_pys(min_version="3.9", max_version="3.9"),
                    pkgs={
                        # 3.9 wheels are not provided in 1.32
                        "grpcio": ["~=1.33.0", latest],
                    },
                ),
                Venv(
                    pys=select_pys(min_version="3.10"),
                    pkgs={
                        # 3.10 wheels were started to be provided in 1.41
                        # but the version contains some bugs resolved by https://github.com/grpc/grpc/pull/27635.
                        "grpcio": ["~=1.42.0", latest],
                    },
                ),
            ],
        ),
        Venv(
            name="rq",
            command="pytest tests/contrib/rq",
            venvs=[
                Venv(
                    pys=select_pys(max_version="2.7"),
                    pkgs={
                        "rq": [
                            "~=1.0.0",
                            "~=1.1.0",
                            "~=1.2.0",
                            "~=1.3.0",
                        ],
                    },
                ),
                Venv(
                    pys=select_pys(min_version="3.5"),
                    pkgs={
                        "rq": [
                            "~=1.0.0",
                            "~=1.1.0",
                            "~=1.2.0",
                            "~=1.3.0",
                            "~=1.4.0",
                            "~=1.5.0",
                            "~=1.6.0",
                            "~=1.7.0",
                            "~=1.8.0",
                            "~=1.9.0",
                            "~=1.10.0",
                            latest,
                        ],
                        # https://github.com/rq/rq/issues/1469 rq [1.0,1.8] is incompatible with click 8.0+
                        "click": "==7.1.2",
                    },
                ),
            ],
        ),
        Venv(
            name="httpx",
            pys=select_pys(min_version="3.6"),
            command="pytest {cmdargs} tests/contrib/httpx",
            pkgs={
                "pytest-asyncio": latest,
                "httpx": [
                    "~=0.14.0",
                    "~=0.15.0",
                    "~=0.16.0",
                    "~=0.17.0",
                    "~=0.18.0",
                    "<1.0.0",
                    latest,
                ],
            },
        ),
        Venv(
            name="urllib3",
            command="pytest {cmdargs} tests/contrib/urllib3",
            venvs=[
                Venv(
                    pys=select_pys(max_version="3.9"),
                    pkgs={"urllib3": ["~=1.22.0", ">=1.23,<1.27", latest]},
                ),
                Venv(
                    pys=select_pys(min_version="3.10"),
                    pkgs={"urllib3": [">=1.23,<1.27", latest]},
                ),
            ],
        ),
        Venv(
            name="cassandra",
            venvs=[
                # Python 3.9 requires a more recent release.
                Venv(
                    pys=select_pys(min_version="3.9"),
                    pkgs={"cassandra-driver": latest},
                ),
                # releases 3.7 and 3.8 are broken on Python >= 3.7
                # (see https://github.com/r4fek/django-cassandra-engine/issues/104)
                Venv(
                    pys=["3.7", "3.8"],
                    pkgs={"cassandra-driver": ["~=3.6.0", "~=3.15.0", latest]},
                ),
                Venv(
                    pys=select_pys(max_version="3.6"),
                    pkgs={"cassandra-driver": [("~=3.%d.0" % m) for m in range(6, 9)] + ["~=3.15.0", latest]},
                ),
            ],
            command="pytest {cmdargs} tests/contrib/cassandra",
        ),
        Venv(
            name="aiopg",
            venvs=[
                Venv(
                    pys=["3.5", "3.6"],
                    pkgs={
                        "aiopg": ["~=0.12.0", "~=0.15.0"],
                    },
                ),
                Venv(
                    pys=select_pys(min_version="3.7", max_version="3.9"),
                    pkgs={
                        "aiopg": ["~=0.15.0", "~=0.16.0"],  # TODO: add latest
                    },
                ),
            ],
            pkgs={
                "sqlalchemy": latest,
            },
            command="pytest {cmdargs} tests/contrib/aiopg",
        ),
        Venv(
            name="aiohttp",
            command="pytest {cmdargs} tests/contrib/aiohttp",
            pkgs={
                "pytest-aiohttp": [latest],
            },
            venvs=[
                Venv(
                    pys=select_pys(min_version="3.5", max_version="3.6"),
                    pkgs={
                        "aiohttp": ["~=2.0", "~=2.1", "~=2.2", "~=2.3"],
                        "async-timeout": ["<4.0.0"],
                        "yarl": "~=0.18.0",
                    },
                ),
                Venv(
                    # pytest-asyncio is incompatible with aiohttp 3.0+ in Python 3.6
                    pys="3.6",
                    pkgs={
                        "aiohttp": [
                            "~=3.0",
                            "~=3.2",
                            "~=3.4",
                            "~=3.6",
                            "~=3.8",
                            latest,
                        ],
                        "yarl": "~=1.0",
                    },
                ),
                Venv(
                    pys=select_pys(min_version="3.7"),
                    pkgs={
                        "pytest-asyncio": [latest],
                        "aiohttp": [
                            "~=3.0",
                            "~=3.2",
                            "~=3.4",
                            "~=3.6",
                            "~=3.8",
                            latest,
                        ],
                        "yarl": "~=1.0",
                    },
                ),
            ],
        ),
        Venv(
            name="aiohttp_jinja2",
            command="pytest {cmdargs} tests/contrib/aiohttp_jinja2",
            pkgs={
                "pytest-aiohttp": [latest],
            },
            venvs=[
                Venv(
                    pys="3.6",
                    pkgs={
                        "aiohttp": [
                            "~=3.4",
                            "~=3.6",
                            latest,
                        ],
                        "aiohttp_jinja2": [
                            "~=1.3.0",
                            "~=1.4.0",
                            latest,
                        ],
                    },
                ),
                Venv(
                    pys=select_pys(min_version="3.7"),
                    pkgs={
                        "pytest-asyncio": [latest],
                        "aiohttp": [
                            "~=3.4",
                            "~=3.6",
                            "~=3.8",
                            latest,
                        ],
                    },
                    venvs=[
                        Venv(
                            pkgs={
                                "aiohttp_jinja2": [
                                    "~=1.3.0",
                                    "~=1.4.0",
                                    latest,
                                ],
                                # Jinja2 makes breaking changes in 3.0.
                                "jinja2": "<3.0",
                                # MarkupSafe makes breaking changes in 2.1.
                                "MarkupSafe": "<2.1",
                            }
                        ),
                        Venv(
                            pkgs={
                                "aiohttp_jinja2": [
                                    "~=1.5.0",
                                    latest,
                                ],
                                "jinja2": latest,
                            }
                        ),
                    ],
                ),
            ],
        ),
        Venv(
            name="jinja2",
            venvs=[
                Venv(
                    pys=select_pys(max_version="3.9"),
                    pkgs={
                        "jinja2": [("~=2.%d.0" % m) for m in range(9, 12)],
                        # https://github.com/pallets/markupsafe/issues/282
                        # DEV: Breaking change made in 2.1.0 release
                        "markupsafe": "<2.0",
                    },
                ),
                Venv(
                    pys=select_pys(min_version="3.6"),
                    pkgs={
                        "jinja2": ["~=3.0.0", latest],
                    },
                ),
            ],
            command="pytest {cmdargs} tests/contrib/jinja2",
        ),
        Venv(
            name="rediscluster",
            pys=select_pys(),
            command="pytest {cmdargs} tests/contrib/rediscluster",
            pkgs={
                "redis-py-cluster": [">=1.3,<1.4", ">=2.0,<2.1", ">=2.1,<2.2", latest],
            },
        ),
        Venv(
            name="redis",
            pys=select_pys(),
            command="pytest {cmdargs} tests/contrib/redis",
            pkgs={
                "redis": [
                    ">=2.10,<2.11",
                    ">=3.0,<3.1",
                    ">=3.1,<3.2",
                    ">=3.2,<3.3",
                    ">=3.3,<3.4",
                    ">=3.4,<3.5",
                    ">=3.5,<3.6",
                    latest,
                ]
            },
        ),
        Venv(
            name="aredis",
            pys=select_pys(min_version="3.6", max_version="3.9"),
            command="pytest {cmdargs} tests/contrib/aredis",
            pkgs={
                "pytest-asyncio": latest,
                "aredis": [
                    "~=1.1.0",
                    latest,
                ],
            },
        ),
        Venv(
            name="yaaredis",
            pys=select_pys(min_version="3.6", max_version="3.9"),
            command="pytest {cmdargs} tests/contrib/yaaredis",
            pkgs={
                "pytest-asyncio": latest,
                "yaaredis": [
                    "~=2.0.0",
                    latest,
                ],
            },
        ),
        Venv(
            name="sanic",
            command="pytest {cmdargs} tests/contrib/sanic",
            pkgs={
                "pytest-asyncio": latest,
                "requests": latest,
            },
            venvs=[
                Venv(
                    pys=select_pys(min_version="3.7", max_version="3.9"),
                    pkgs={
                        "sanic": ["~=19.12", "~=20.12"],
                        "pytest-sanic": ["~=1.6.2"],
                    },
                ),
                Venv(
                    pys=select_pys(min_version="3.7"),
                    pkgs={
                        "sanic": ["~=21.3.0"],
                        "pytest-sanic": latest,
                        "httpx": ["~=0.15.4"],
                    },
                ),
                Venv(
                    pys=select_pys(min_version="3.7"),
                    pkgs={
                        "sanic": [
                            "~=21.6.0",
                        ],
                        "pytest-sanic": latest,
                    },
                ),
                Venv(
                    pys=select_pys(min_version="3.7"),
                    pkgs={
                        "sanic": [
                            "~=21.9.0",
                            "~=21.12.0",
                            latest,
                        ],
                        "sanic-testing": latest,
                    },
                ),
            ],
        ),
        Venv(
            name="snowflake",
            command="pytest {cmdargs} tests/contrib/snowflake",
            pkgs={
                "responses": "~=0.16.0",
            },
            venvs=[
                Venv(
                    # 2.2.0 dropped 2.7 support
                    pys=select_pys(max_version="3.9"),
                    pkgs={
                        "snowflake-connector-python": [
                            "~=2.0.0",
                            "~=2.1.0",
                        ],
                    },
                ),
                Venv(
                    # 2.3.7 dropped 3.5 support
                    pys=select_pys(min_version="3.5", max_version="3.9"),
                    pkgs={
                        "snowflake-connector-python": [
                            "~=2.2.0",
                        ],
                    },
                ),
                Venv(
                    # 2.3.x needs pyarrow >=0.17,<0.18 which does not install on Python 3.9
                    pys=select_pys(min_version="3.6", max_version="3.8"),
                    pkgs={
                        "snowflake-connector-python": [
                            "~=2.3.0",
                        ],
                    },
                ),
                Venv(
                    pys=select_pys(min_version="3.6", max_version="3.9"),
                    pkgs={
                        "snowflake-connector-python": [
                            "~=2.4.0",
                            "~=2.5.0",
                            "~=2.6.0",
                            latest,
                        ],
                    },
                ),
            ],
        ),
        Venv(
            pys=["3"],
            name="reno",
            pkgs={
                "reno": latest,
            },
            command="reno {cmdargs}",
        ),
        Venv(
            name="aioredis",
            pys=select_pys(min_version="3.6"),
            command="pytest {cmdargs} tests/contrib/aioredis",
            pkgs={
                "pytest-asyncio": latest,
                "aioredis": [
                    "~=1.3.0",
                    latest,
                ],
            },
        ),
        Venv(
            name="asyncpg",
            command="pytest {cmdargs} tests/contrib/asyncpg",
            pkgs={
                "pytest-asyncio": latest,
            },
            venvs=[
                Venv(
                    pys=select_pys(min_version="3.6", max_version="3.8"),
                    pkgs={
                        "asyncpg": [
                            "~=0.18.0",
                            "~=0.20.0",
                            "~=0.22.0",
                            "~=0.24.0",
                            latest,
                        ],
                    },
                ),
                Venv(
                    pys=["3.9"],
                    pkgs={
                        "asyncpg": [
                            "~=0.20.0",
                            "~=0.22.0",
                            "~=0.24.0",
                            latest,
                        ],
                    },
                ),
                Venv(
                    pys=select_pys(min_version="3.10"),
                    pkgs={
                        "asyncpg": [
                            "~=0.24.0",
                            latest,
                        ],
                    },
                ),
            ],
        ),
    ],
)<|MERGE_RESOLUTION|>--- conflicted
+++ resolved
@@ -276,7 +276,6 @@
         Venv(
             name="internal",
             command="pytest {cmdargs} tests/internal/",
-<<<<<<< HEAD
             venvs=[
                 Venv(pys="2.7"),
                 Venv(
@@ -284,10 +283,7 @@
                     pkgs={"pytest-asyncio": latest},
                 ),
             ],
-=======
-            venvs=[Venv(pys=select_pys())],
             pkgs={"httpretty": "==0.9.7"},
->>>>>>> c2b7977f
         ),
         Venv(
             name="runtime",
