--- conflicted
+++ resolved
@@ -117,12 +117,8 @@
   stage: release
   rules: null
   only:
-<<<<<<< HEAD
     # TODO: Support publishing rc releases
     - /^v[0-9]+\.[0-9]+\.[0-9]+$/
-=======
-    - /^v[0-9]+\.[0-9]+\.[0-9]+(rc[0-9]+)?$/
->>>>>>> e1a7019e
   needs:
     - job: release_pypi_prod
     - job: create-multiarch-lib-injection-image
