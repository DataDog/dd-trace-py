--- conflicted
+++ resolved
@@ -13,19 +13,6 @@
   REPO_LANG: python # "python" is used everywhere rather than "py"
   # CI_DEBUG_SERVICES: "true"
 
-<<<<<<< HEAD
-.testrunner:
-  image: $TESTRUNNER_IMAGE
-  # DEV: we have a larger pool of amd64 runners, prefer that over arm64
-  tags: [ "arch:amd64" ]
-  timeout: 20m
-  before_script:
-    - ulimit -c unlimited
-    - pyenv global 3.12 3.7 3.8 3.9 3.10 3.11 3.13-dev
-    - export _CI_DD_AGENT_URL=http://${HOST_IP}:8126/
-
-=======
->>>>>>> 5feb28bf
 include:
   - remote: https://gitlab-templates.ddbuild.io/libdatadog/include/one-pipeline.yml
   - local: ".gitlab/services.yml" # Include early so others can use the definitions
