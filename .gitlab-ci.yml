--- conflicted
+++ resolved
@@ -11,19 +11,13 @@
 variables:
   REPO_LANG: python # "python" is used everywhere rather than "py"
   TESTRUNNER_IMAGE: ghcr.io/datadog/dd-trace-py/testrunner@sha256:4c8afd048321e702f3605b4ae4d206fcd00e74bac708089cfe7f9c24383dc53b
-<<<<<<< HEAD
-=======
   CI_DEBUG_SERVICES: "true"
->>>>>>> a909be0a
 
 .testrunner:
   image: $TESTRUNNER_IMAGE
   # DEV: we have a larger pool of amd64 runners, prefer that over arm64
   tags: [ "arch:amd64" ]
-<<<<<<< HEAD
-=======
   timeout: 20m
->>>>>>> a909be0a
   before_script:
     - pyenv global 3.12 3.7 3.8 3.9 3.10 3.11 3.13-dev
 
