--- conflicted
+++ resolved
@@ -23,11 +23,7 @@
 
 include:
   - remote: https://gitlab-templates.ddbuild.io/libdatadog/include/one-pipeline.yml
-<<<<<<< HEAD
-  - local: ".gitlab/services.yml"
-=======
   - local: ".gitlab/services.yml" # Include early so others can use the definitions
->>>>>>> b5240cd9
   - local: ".gitlab/benchmarks.yml"
   - local: ".gitlab/package.yml"
   - local: ".gitlab/tests.yml"
