stages:
  - package
  - tests
  - shared-pipeline
  - dogfood
  - benchmarks
  - macrobenchmarks
  - dogfood
  - release

variables:
  REPO_LANG: python # "python" is used everywhere rather than "py"
  TESTRUNNER_IMAGE: ghcr.io/datadog/dd-trace-py/testrunner:81fa854aa9fb16ffc4a089d2d0bd82936c7ea3e9
<<<<<<< HEAD
    # CI_DEBUG_SERVICES: "true"
=======
  CI_DEBUG_SERVICES: "true"
>>>>>>> 12655eeb

.testrunner:
  image: $TESTRUNNER_IMAGE
  tags: [ "arch:arm64" ]
  before_script:
    - pyenv global 3.12 3.7 3.8 3.9 3.10 3.11 3.13-dev

include:
  - remote: https://gitlab-templates.ddbuild.io/libdatadog/include/one-pipeline.yml
  - local: ".gitlab/benchmarks.yml"
  - local: ".gitlab/package.yml"
  - local: ".gitlab/tests.yml"
  - local: ".gitlab/macrobenchmarks.yml"
  - local: ".gitlab/dogfood.yml"
  - local: ".gitlab/release.yml"

package-oci:
  needs: [ download_dependency_wheels, download_ddtrace_artifacts ]

onboarding_tests_installer:
  parallel:
    matrix:
      - ONBOARDING_FILTER_WEBLOG: [test-app-python,test-app-python-container,test-app-python-alpine-libgcc]


onboarding_tests_k8s_injection:
  parallel:
    matrix:
      - WEBLOG_VARIANT: [dd-lib-python-init-test-django, dd-lib-python-init-test-django-gunicorn, dd-lib-python-init-test-django-uvicorn, dd-lib-python-init-test-protobuf-old]

deploy_to_di_backend:manual:
  stage: shared-pipeline
  rules:
    - when: manual
      allow_failure: true
  trigger:
    project: DataDog/debugger-demos
    branch: main
  variables:
    UPSTREAM_PROJECT_ID: $CI_PROJECT_ID
    UPSTREAM_PROJECT_NAME: $CI_PROJECT_NAME
    UPSTREAM_COMMIT_SHORT_SHA: $CI_COMMIT_SHORT_SHA
    UPSTREAM_PIPELINE_ID: $CI_PIPELINE_ID
    UPSTREAM_COMMIT_AUTHOR: $CI_COMMIT_AUTHOR
    UPSTREAM_TAG: $CI_COMMIT_TAG
    UPSTREAM_PACKAGE_JOB: build<|MERGE_RESOLUTION|>--- conflicted
+++ resolved
@@ -11,11 +11,7 @@
 variables:
   REPO_LANG: python # "python" is used everywhere rather than "py"
   TESTRUNNER_IMAGE: ghcr.io/datadog/dd-trace-py/testrunner:81fa854aa9fb16ffc4a089d2d0bd82936c7ea3e9
-<<<<<<< HEAD
-    # CI_DEBUG_SERVICES: "true"
-=======
-  CI_DEBUG_SERVICES: "true"
->>>>>>> 12655eeb
+  # CI_DEBUG_SERVICES: "true"
 
 .testrunner:
   image: $TESTRUNNER_IMAGE
