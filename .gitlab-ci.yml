--- conflicted
+++ resolved
@@ -54,11 +54,7 @@
         # Use dd-octo-sts to get GitHub token
         export GH_TOKEN=$(dd-octo-sts token --scope DataDog/dd-trace-py --policy gitlab.github-access.read)
       fi
-<<<<<<< HEAD
-    - ./scripts/gen_gitlab_config.py --verbose
-=======
     - scripts/gen_gitlab_config.py --verbose
->>>>>>> a14402e8
   needs: []
   artifacts:
     paths:
