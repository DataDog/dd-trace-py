stages:
  - package
  - shared-pipeline
  - dogfood
  - benchmarks
  - benchmarks-pr-comment
  - macrobenchmarks
  - dogfood

include:
  - remote: https://gitlab-templates.ddbuild.io/libdatadog/include/one-pipeline.yml
  - local: ".gitlab/benchmarks.yml"
<<<<<<< HEAD
  - local: ".gitlab/build.yml"
=======
  - local: ".gitlab/package.yml"
>>>>>>> cea70f54
  - local: ".gitlab/macrobenchmarks.yml"
  - local: ".gitlab/dogfood.yml"

variables:
  REPO_LANG: python # "python" is used everywhere rather than "py"

package-oci:
  needs: [ build_ddtrace_linux ]

# no installer tests for python
onboarding_tests_installer:
  rules:
    - when: never

onboarding_tests_k8s_injection:
  parallel:
    matrix:
      - WEBLOG_VARIANT: [dd-lib-python-init-test-django, dd-lib-python-init-test-django-gunicorn, dd-lib-python-init-test-django-uvicorn, dd-lib-python-init-test-protobuf-old]

deploy_to_di_backend:manual:
  stage: shared-pipeline
  rules:
    - when: manual
      allow_failure: true
  trigger:
    project: DataDog/debugger-demos
    branch: main
  variables:
    UPSTREAM_PROJECT_ID: $CI_PROJECT_ID
    UPSTREAM_PROJECT_NAME: $CI_PROJECT_NAME
    UPSTREAM_COMMIT_SHORT_SHA: $CI_COMMIT_SHORT_SHA
    UPSTREAM_PIPELINE_ID: $CI_PIPELINE_ID
    UPSTREAM_COMMIT_AUTHOR: $CI_COMMIT_AUTHOR
    UPSTREAM_TAG: $CI_COMMIT_TAG
    UPSTREAM_PACKAGE_JOB: build<|MERGE_RESOLUTION|>--- conflicted
+++ resolved
@@ -10,11 +10,7 @@
 include:
   - remote: https://gitlab-templates.ddbuild.io/libdatadog/include/one-pipeline.yml
   - local: ".gitlab/benchmarks.yml"
-<<<<<<< HEAD
-  - local: ".gitlab/build.yml"
-=======
   - local: ".gitlab/package.yml"
->>>>>>> cea70f54
   - local: ".gitlab/macrobenchmarks.yml"
   - local: ".gitlab/dogfood.yml"
 
