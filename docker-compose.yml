version: "3"
# remember to use this compose file __ONLY__ for development/testing purposes

services:
    elasticsearch:
        image: elasticsearch:7.17.13
        environment:
            - discovery.type=single-node
            - xpack.security.enabled=false
        ports:
            - "127.0.0.1:9200:9200"
    opensearch:
        image: opensearchproject/opensearch:1.3.6
        environment:
            - "DISABLE_SECURITY_PLUGIN=true"
            - "discovery.type=single-node"
        ports:
            - "127.0.0.1:9201:9200"
    cassandra:
        image: cassandra:3.11.7
        environment:
            - MAX_HEAP_SIZE=512M
            - HEAP_NEWSIZE=256M
        ports:
            - "127.0.0.1:9042:9042"
    consul:
        image: consul:1.6.0
        ports:
            - "127.0.0.1:8500:8500"
    postgres:
        image: postgres:12-alpine
        environment:
            - POSTGRES_PASSWORD=postgres
            - POSTGRES_USER=postgres
            - POSTGRES_DB=postgres
        ports:
            - "127.0.0.1:5432:5432"
    mariadb:
        image: mariadb:lts
        environment:
            - MYSQL_ROOT_PASSWORD=example
            - MYSQL_DATABASE=test
            - MYSQL_USER=test
            - MYSQL_PASSWORD=test
        ports:
            - "127.0.0.1:3306:3306"
    mysql:
        image: mysql:5.7
        platform: linux/amd64
        environment:
            - MYSQL_ROOT_PASSWORD=admin
            - MYSQL_PASSWORD=test
            - MYSQL_USER=test
            - MYSQL_DATABASE=test
        ports:
            - "127.0.0.1:3306:3306"
    redis:
        image: redis:4.0-alpine
        ports:
            - "127.0.0.1:6379:6379"
    kafka:
        platform: linux/arm64
        image: apache/kafka:3.8.0
        ports:
            - "127.0.0.1:29092:29092"
        environment:
            - ALLOW_PLAINTEXT_LISTENER=yes
            - KAFKA_LISTENERS=PLAINTEXT://:9092,CONTROLLER://:9093,EXTERNAL://:29092
            - KAFKA_ADVERTISED_LISTENERS=PLAINTEXT://kafka:9092,EXTERNAL://localhost:29092
            - KAFKA_LISTENER_SECURITY_PROTOCOL_MAP=CONTROLLER:PLAINTEXT,EXTERNAL:PLAINTEXT,PLAINTEXT:PLAINTEXT
            - KAFKA_NODE_ID=1
            - KAFKA_INTER_BROKER_LISTENER_NAME=PLAINTEXT
            - KAFKA_OFFSETS_TOPIC_REPLICATION_FACTOR=1
            - CLUSTER_ID=5L6g3nShT-eMCtK--X86sw
            - KAFKA_PROCESS_ROLES=broker,controller
            - KAFKA_CONTROLLER_QUORUM_VOTERS=1@kafka:9093
            - KAFKA_CONTROLLER_LISTENER_NAMES=CONTROLLER
    rediscluster:
        platform: linux/amd64
        image: grokzen/redis-cluster:6.2.0
        environment:
            - IP=0.0.0.0
        ports:
            - "127.0.0.1:7000:7000"
            - "127.0.0.1:7001:7001"
            - "127.0.0.1:7002:7002"
            - "127.0.0.1:7003:7003"
            - "127.0.0.1:7004:7004"
            - "127.0.0.1:7005:7005"
    mongo:
        image: mongo:3.6
        ports:
            - "127.0.0.1:27017:27017"
    memcached:
        image: memcached:1.5-alpine
        ports:
            - "127.0.0.1:11211:11211"
    moto:
        # container that executes mocked AWS services; this is a custom
        # build that runs all of them in a single container. It is built
        # using this fork: https://github.com/palazzem/moto/tree/palazzem/docker-service
        image: datadog/docker-library:moto_1_0_1
        ports:
            - "127.0.0.1:5000:5000"
            - "127.0.0.1:5001:5001"
            - "127.0.0.1:5002:5002"
            - "127.0.0.1:5003:5003"
            - "127.0.0.1:5004:5004"
            - "127.0.0.1:5005:5005"
    rabbitmq:
        image: rabbitmq:3.7-alpine
        ports:
            - "127.0.0.1:5672:5672"
    ddagent:
        image: datadog/agent:latest
        environment:
            - DD_HOSTNAME=github-actions-worker
            - DD_BIND_HOST=0.0.0.0
            - DD_REMOTE_CONFIGURATION_ENABLED=true
            - DD_SITE=${DD_SITE-datadoghq.com}
            - DD_API_KEY=${DD_API_KEY-invalid_but_this_is_fine}
            - DD_REMOTE_CONFIGURATION_KEY=${DD_REMOTE_CONFIGURATION_KEY-invalid_but_this_is_fine}
            - DD_REMOTE_CONFIGURATION_REFRESH_INTERVAL=5s
            - DD_APM_RECEIVER_SOCKET=/tmp/ddagent/trace.sock
            - DD_DOGSTATSD_NON_LOCAL_TRAFFIC=true
        ports:
            - 8126:8126
            - 8125:8125/udp
        volumes:
          - ddagent:/tmp/ddagent:rw
    testagent:
        image: ghcr.io/datadog/dd-apm-test-agent/ddapm-test-agent:v1.17.0
        ports:
            - "127.0.0.1:9126:8126"
        volumes:
            - ./tests/snapshots:/snapshots
        environment:
            - LOG_LEVEL=WARNING
            - SNAPSHOT_DIR=/snapshots
            - SNAPSHOT_CI=0
            - DD_POOL_TRACE_CHECK_FAILURES=true
            - DD_DISABLE_ERROR_RESPONSES=true
            - ENABLED_CHECKS=trace_content_length,trace_stall,meta_tracer_version_header,trace_count_header,trace_peer_service,trace_dd_service
            - SNAPSHOT_IGNORED_ATTRS=span_id,trace_id,parent_id,duration,start,metrics.system.pid,metrics.system.process_id,metrics.process_id,meta.runtime-id,meta._dd.p.tid,meta.pathway.hash,metrics._dd.tracer_kr,meta._dd.parent_id,meta.kafka.cluster_id
    vertica:
        image: vertica/vertica-ce
        environment:
          - VP_TEST_USER=dbadmin
          - VP_TEST_PASSWORD=abc123
          - VP_TEST_DATABASE=docker
        ports:
          - "127.0.0.1:5433:5433"

    testrunner:
<<<<<<< HEAD
        # DEV uncomment to test local changes to the Dockerfile
        # build:
        #  context: ./docker
        #  dockerfile: Dockerfile
        image: ghcr.io/datadog/dd-trace-py/testrunner@sha256:4c8afd048321e702f3605b4ae4d206fcd00e74bac708089cfe7f9c24383dc53b
=======
        image: ghcr.io/datadog/dd-trace-py/testrunner:47c7b5287da25643e46652e6d222a40a52f2382a@sha256:3a02dafeff9cd72966978816d1b39b54f5517af4049396923b95c8452f604269
>>>>>>> 7320b6f0
        command: bash
        environment:
            - TOX_SKIP_DIST=True
        network_mode: host
        userns_mode: host
        working_dir: /root/project/
        volumes:
          - ddagent:/tmp/ddagent
          - ./:/root/project
          - ./.ddtox:/root/project/.tox
          - ./.riot:/root/project/.riot

    localstack:
        image: localstack/localstack:1.4.0
        ports:
          - "127.0.0.1:4566:4566"
          - "127.0.0.1:4571:4571"
        environment:
          - SERVICES=${SERVICES- }
          - DEBUG=${DEBUG- }
          - LAMBDA_EXECUTOR=local
          - KINESIS_ERROR_PROBABILITY=${KINESIS_ERROR_PROBABILITY- }
          - DOCKER_HOST=unix:///var/run/docker.sock
        volumes:
          - "${TMPDIR:-/var/lib/localstack}:/var/lib/localstack"
          - "/var/run/docker.sock:/var/run/docker.sock"

    httpbin-local:
      image: kennethreitz/httpbin@sha256:2c7abc4803080c22928265744410173b6fea3b898872c01c5fd0f0f9df4a59fb
      platform: linux/amd64
      ports:
        - "127.0.0.1:8001:80"

    pygoat:
        build:
            context: .
            dockerfile: tests/appsec/integrations/pygoat_tests/Dockerfile.pygoat.2.0.1
        ports:
            - "127.0.0.1:8321:8321"
        environment:
            - DD_APPSEC_ENABLED=true
            - DD_IAST_ENABLED=true
            - DD_IAST_REQUEST_SAMPLING=100
            - DD_IAST_VULNERABILITIES_PER_REQUEST=100
            - DD_REMOTE_CONFIGURATION_ENABLED=true
            - DD_AGENT_PORT=8126
            - DD_TRACE_AGENT_URL=http://testagent:8126
            - _DD_APPSEC_DEDUPLICATION_ENABLED=false

volumes:
    ddagent:<|MERGE_RESOLUTION|>--- conflicted
+++ resolved
@@ -152,15 +152,11 @@
           - "127.0.0.1:5433:5433"
 
     testrunner:
-<<<<<<< HEAD
         # DEV uncomment to test local changes to the Dockerfile
         # build:
         #  context: ./docker
         #  dockerfile: Dockerfile
-        image: ghcr.io/datadog/dd-trace-py/testrunner@sha256:4c8afd048321e702f3605b4ae4d206fcd00e74bac708089cfe7f9c24383dc53b
-=======
         image: ghcr.io/datadog/dd-trace-py/testrunner:47c7b5287da25643e46652e6d222a40a52f2382a@sha256:3a02dafeff9cd72966978816d1b39b54f5517af4049396923b95c8452f604269
->>>>>>> 7320b6f0
         command: bash
         environment:
             - TOX_SKIP_DIST=True
