--- conflicted
+++ resolved
@@ -152,11 +152,7 @@
           - "127.0.0.1:5433:5433"
 
     testrunner:
-<<<<<<< HEAD
-        image: ghcr.io/datadog/dd-trace-py/testrunner@sha256:1a76ac6a5f398d9fcca77468aed92b5f12e875e31370c628f7ceacd4246727c6
-=======
         image: ghcr.io/datadog/dd-trace-py/testrunner:47c7b5287da25643e46652e6d222a40a52f2382a@sha256:3a02dafeff9cd72966978816d1b39b54f5517af4049396923b95c8452f604269
->>>>>>> 003c1f7a
         command: bash
         environment:
             - TOX_SKIP_DIST=True
