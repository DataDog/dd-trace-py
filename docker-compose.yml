--- conflicted
+++ resolved
@@ -74,21 +74,13 @@
         ports:
             - "127.0.0.1:5672:5672"
     ddagent5:
-<<<<<<< HEAD
-        image: datadog/docker-dd-agent:latest
-        environment:
-            - DD_BIND_HOST=0.0.0.0
-            - DD_API_KEY=invalid_key_but_this_is_fine
-        ports:
-            - "127.0.0.1:8126:8126"
-=======
       image: datadog/docker-dd-agent:latest
       environment:
         - DD_BIND_HOST=0.0.0.0
         - DD_API_KEY=invalid_but_this_is_fine
       ports:
         - "127.0.0.1:8126:8126"
->>>>>>> 0a2f2764
+
     ddagent:
         image: datadog/agent:latest
         environment:
