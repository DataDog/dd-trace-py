--- conflicted
+++ resolved
@@ -12,15 +12,6 @@
 
 trap clean EXIT
 
-<<<<<<< HEAD
-git ls-files '*.c' '*.cpp' '*.h' | grep -v '^ddtrace/vendor/' | while read filename
-do
-
-if [[ "$1" == "update" ]]
-then
-    clang-format --style="{BasedOnStyle: Mozilla, IndentWidth: 4, ColumnLimit: 120}" -i "$filename"
-else
-=======
 if [[ "$1" == "update" ]]
 then
     THIS_PATH="$(realpath "$0")"
@@ -32,15 +23,9 @@
 else
   git ls-files '*.c' '*.cpp' '*.h' | grep -v '^ddtrace/vendor/' | while read filename
   do
->>>>>>> 9146377f
     CFORMAT_TMP=`mktemp`
     clang-format --style="{BasedOnStyle: Mozilla, IndentWidth: 4, ColumnLimit: 120}" "$filename" > "$CFORMAT_TMP"
     diff -u "$filename" "$CFORMAT_TMP"
     rm -f "$CFORMAT_TMP"
-<<<<<<< HEAD
-fi
-done
-=======
   done
 fi
->>>>>>> 9146377f
