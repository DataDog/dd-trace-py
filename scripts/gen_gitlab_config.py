# This script is used to generate the GitLab dynamic config file in
# .gitlab/tests.yml.
#
# To add new configuration manipulations that are based on top of the template
# file in .gitlab/tests.yml, add a function named gen_<name> to this
# file. The function will be called automatically when this script is run.

from dataclasses import dataclass
import datetime
import os
import re
import subprocess
import typing as t


@dataclass
class JobSpec:
    name: str
    runner: str
    stage: str
    pattern: t.Optional[str] = None
    snapshot: bool = False
    services: t.Optional[t.List[str]] = None
    env: t.Optional[t.Dict[str, str]] = None
    parallelism: t.Optional[int] = None
    retry: t.Optional[int] = None
    timeout: t.Optional[int] = None
    skip: bool = False
    allow_failure: bool = False
    paths: t.Optional[t.Set[str]] = None  # ignored
    only: t.Optional[t.Set[str]] = None  # ignored

    def __str__(self) -> str:
        lines = []
        base = f".test_base_{self.runner}"
        if self.snapshot:
            base += "_snapshot"

        lines.append(f"{self.stage}/{self.name.replace('::', '/')}:")
        lines.append(f"  extends: {base}")

        # Set stage
        lines.append(f"  stage: {self.stage}")

        # Set needs based on runner type
        lines.append("  needs:")
        lines.append("    - prechecks")
        if self.runner == "riot":
            # Riot jobs need build_base_venvs artifacts
            lines.append("    - job: build_base_venvs")
            lines.append("      artifacts: true")

        services = set(self.services or [])
        if services:
            lines.append("  services:")

            _services = [f"!reference [.services, {_}]" for _ in services]
            if self.snapshot:
                _services.insert(0, f"!reference [{base}, services]")

            for service in _services:
                lines.append(f"    - {service}")

        wait_for = services.copy()
        if self.snapshot:
            wait_for.add("testagent")

        lines.append("  before_script:")
        lines.append(f"    - !reference [{base}, before_script]")
        lines.append("    - pip cache info")
        if wait_for:
            if self.runner == "riot" and wait_for:
                lines.append(f"    - riot -v run -s --pass-env wait -- {' '.join(wait_for)}")

        env = self.env
        if not env or "SUITE_NAME" not in env:
            env = env or {}
            env["SUITE_NAME"] = self.pattern or self.name

        suite_name = env["SUITE_NAME"]
        env["PIP_CACHE_DIR"] = "${CI_PROJECT_DIR}/.cache/pip"
        if self.runner == "riot":
            env["PIP_CACHE_KEY"] = (
                subprocess.check_output([".gitlab/scripts/get-riot-pip-cache-key.sh", suite_name]).decode().strip()
            )
            lines.append("  cache:")
            lines.append("    key: v1-pip-${PIP_CACHE_KEY}-cache")
            lines.append("    paths:")
            lines.append("      - .cache")
        else:
            lines.append("  cache:")
            lines.append("    key: v1-${CI_JOB_NAME}-pip-cache")
            lines.append("    paths:")
            lines.append("      - .cache")

        lines.append("  variables:")
        for key, value in env.items():
            lines.append(f"    {key}: {value}")

        if self.only:
            lines.append("  only:")
            for value in self.only:
                lines.append(f"    - {value}")

        if self.parallelism is not None:
            lines.append(f"  parallel: {self.parallelism}")

        if self.retry is not None:
            lines.append(f"  retry: {self.retry}")

        if self.timeout is not None:
            lines.append(f"  timeout: {self.timeout}")

        if self.allow_failure:
            lines.append("  allow_failure: true")

        return "\n".join(lines)


def gen_required_suites() -> None:
    """Generate the list of test suites that need to be run."""
    from needs_testrun import extract_git_commit_selections
    from needs_testrun import for_each_testrun_needed
    import suitespec

    suites = suitespec.get_suites()

    required_suites: t.List[str] = []

    for_each_testrun_needed(
        suites=sorted(suites.keys()),
        action=lambda suite: required_suites.append(suite),
        git_selections=extract_git_commit_selections(os.getenv("CI_COMMIT_MESSAGE", "")),
    )

    # If the ci_visibility suite is in the list of required suites, we need to run all suites
    ci_visibility_suites = {"ci_visibility", "pytest"}
    # If any of them in required_suites:
    if any(suite in required_suites for suite in ci_visibility_suites):
        required_suites = sorted(suites.keys())

    # Copy the template file
    TESTS_GEN.write_text((GITLAB / "tests.yml").read_text())

    # Collect stages from suite configurations
    stages = {"setup"}  # setup is always needed
    for suite_name, suite_config in suites.items():
        # Extract stage from suite name prefix if present
        if "::" in suite_name:
            stage, _, clean_name = suite_name.partition("::")
        else:
            stage = "core"
            clean_name = suite_name

        stages.add(stage)
        # Store the stage in the suite config for later use
        suite_config["_stage"] = stage
        suite_config["_clean_name"] = clean_name

    # Sort stages: setup first, then alphabetically
    sorted_stages = ["setup"] + sorted(stages - {"setup"})

    # Update the stages in the generated file
    content = TESTS_GEN.read_text()

    stages_yaml = "stages:\n" + "\n".join(f"  - {stage}" for stage in sorted_stages)
    content = re.sub(r"stages:.*?(?=\n\w|\n\n|\Z)", stages_yaml, content, flags=re.DOTALL)
    TESTS_GEN.write_text(content)

    # Generate the list of suites to run
    with TESTS_GEN.open("a") as f:
        for suite in required_suites:
            suite_config = suites[suite].copy()
            # Extract stage and clean name from config
            stage = suite_config.pop("_stage", "core")
            clean_name = suite_config.pop("_clean_name", suite)

            # Create JobSpec with clean name and explicit stage
            jobspec = JobSpec(clean_name, stage=stage, **suite_config)
            if jobspec.skip:
                LOGGER.debug("Skipping suite %s", suite)
                continue

            print(str(jobspec), file=f)


def gen_build_docs() -> None:
    """Include the docs build step if the docs have changed."""
    from needs_testrun import pr_matches_patterns

    if pr_matches_patterns(
        {
            "docs/*",
            "ddtrace/*",
            "scripts/docs/*",
            "scripts/gen_gitlab_config.py",
            "benchmarks/README.rst",
            ".readthedocs.yml",
        }
    ):
        with TESTS_GEN.open("a") as f:
            print("build_docs:", file=f)
            print("  extends: .testrunner", file=f)
            print("  stage: core", file=f)
            print("  needs:", file=f)
            print("    - prechecks", file=f)
            print("    - job: build_base_venvs", file=f)
            print("      artifacts: true", file=f)
            print("  script:", file=f)
            print("    - |", file=f)
            print("      git config --global --add safe.directory $CI_PROJECT_DIR", file=f)
            print("      riot -v run -s --pass-env build_docs", file=f)
            print("      mkdir -p /tmp/docs", file=f)
            print("  artifacts:", file=f)
            print("    paths:", file=f)
            print("      - 'docs/'", file=f)


def gen_pre_checks() -> None:
    """Generate the list of pre-checks that need to be run."""
    from needs_testrun import pr_matches_patterns

    checks: list[tuple[str, str]] = []

    def check(name: str, command: str, paths: t.Set[str]) -> None:
        if pr_matches_patterns(paths):
            checks.append((name, command))

    check(
        name="Style",
        command="hatch run lint:style",
        paths={"docker*", "*.py", "*.pyi", "hatch.toml", "pyproject.toml", "*.cpp", "*.h"},
    )
    check(
        name="Typing",
        command="hatch run lint:typing",
        paths={"docker*", "*.py", "*.pyi", "hatch.toml", "mypy.ini"},
    )
    check(
        name="Security",
        command="hatch run lint:security",
        paths={"docker*", "ddtrace/*", "hatch.toml"},
    )
    check(
        name="Run riotfile.py tests",
        command="hatch run lint:riot",
        paths={"docker*", "riotfile.py", "hatch.toml"},
    )
    check(
        name="Style: Test snapshots",
        command="hatch run lint:fmt-snapshots && git diff --exit-code tests/snapshots hatch.toml",
        paths={"docker*", "tests/snapshots/*", "hatch.toml"},
    )
    check(
        name="Run scripts/*.py tests",
        command="hatch run scripts:test",
        paths={"docker*", "scripts/*.py", "scripts/run-test-suite", "**suitespec.yml"},
    )
    check(
        name="Check suitespec coverage",
        command="hatch run lint:suitespec-check",
        paths={"*"},
    )
    check(
        name="Check integration error logs",
        command="hatch run lint:error-log-check",
        paths={"ddtrace/contrib/**/*.py"},
    )
    check(
        name="Check project dependency bounds",
        command="scripts/check-dependency-bounds",
        paths={"pyproject.toml"},
    )
    check(
<<<<<<< HEAD
        name="Check package version",
        command="scripts/verify-package-version",
        paths={"pyproject.toml", "ddtrace/version.py"},
=======
        name="Check for namespace packages",
        command="scripts/check-for-namespace-packages.sh",
        paths={"*"},
>>>>>>> 3d5a9f31
    )
    if not checks:
        return

    with TESTS_GEN.open("a") as f:
        f.write(
            """
prechecks:
  extends: .testrunner
  stage: setup
  needs: []
  variables:
    PIP_CACHE_DIR: '${CI_PROJECT_DIR}/.cache/pip'
  script:
    - |
      echo -e "\\e[0Ksection_start:`date +%s`:pip_cache_info[collapsed=true]\\r\\e[0KPip cache info"
      pip cache info
      echo -e "\\e[0Ksection_end:`date +%s`:pip_cache_info\\r\\e[0K"
        """
        )
        for i, (name, command) in enumerate(checks):
            f.write(
                rf"""
    - |
      echo -e "\e[0Ksection_start:`date +%s`:section_{i}[collapsed=true]\\r\\e[0K{name}"
      {command}
      echo -e "\e[0Ksection_end:`date +%s`:section_{i}\\r\\e[0K"
            """
            )
        f.write(
            """
  cache:
    key: v2-precheck-pip-cache
    paths:
      - .cache
"""
        )


def gen_cached_testrunner() -> None:
    """Generate the cached testrunner job."""
    with TESTS_GEN.open("a") as f:
        f.write(template("cached-testrunner", current_month=datetime.datetime.now().month))


def gen_build_base_venvs() -> None:
    """Generate the list of base jobs for building virtual environments.

    We need to generate this dynamically from a template because it depends
    on the cached testrunner job, which is also generated dynamically.
    """
    with TESTS_GEN.open("a") as f:
        f.write(template("build-base-venvs"))


def gen_debugger_exploration() -> None:
    """Generate the cached testrunner job.

    We need to generate this dynamically from a template because it depends
    on the cached testrunner job, which is also generated dynamically.
    """
    from needs_testrun import pr_matches_patterns

    if not pr_matches_patterns(
        {
            ".gitlab/templates/debugging/exploration.yml",
            "ddtrace/debugging/*",
            "ddtrace/internal/bytecode_injection/__init__.py",
            "ddtrace/internal/wrapping/context.py",
            "tests/debugging/exploration/*",
        }
    ):
        return

    with TESTS_GEN.open("a") as f:
        f.write(template("debugging/exploration"))


def gen_detect_global_locks() -> None:
    """Generate the global lock detection job."""
    with TESTS_GEN.open("a") as f:
        f.write(template("detect-global-locks"))


# -----------------------------------------------------------------------------

# The code below is the boilerplate that makes the script work. There is
# generally no reason to modify it.

import logging  # noqa
import sys  # noqa
from argparse import ArgumentParser  # noqa
from pathlib import Path  # noqa
from time import monotonic_ns as time  # noqa


logging.basicConfig(level=logging.WARNING, format="%(levelname)s: %(message)s")
LOGGER = logging.getLogger(__name__)

argp = ArgumentParser()
argp.add_argument("--verbose", "-v", action="store_true", help="Verbose output")
argp.add_argument("--debug", "-d", action="store_true", help="Debug output")
args = argp.parse_args()
if args.debug:
    LOGGER.setLevel(logging.DEBUG)
elif args.verbose:
    LOGGER.setLevel(logging.INFO)

ROOT = Path(__file__).parents[1]
GITLAB = ROOT / ".gitlab"
TESTS = ROOT / "tests"
TESTS_GEN = GITLAB / "tests-gen.yml"
# Make the scripts and tests folders available for importing.
sys.path.append(str(ROOT / "scripts"))
sys.path.append(str(ROOT / "tests"))


def template(name: str, **params):
    """Render a template file with the given parameters."""
    if not (template_path := (GITLAB / "templates" / name).with_suffix(".yml")).exists():
        raise FileNotFoundError(f"Template file {template_path} does not exist")
    return "\n" + template_path.read_text().format(**params).strip() + "\n"


has_error = False

LOGGER.info("Configuration generation steps:")
for name, func in dict(globals()).items():
    if name.startswith("gen_"):
        desc = func.__doc__.splitlines()[0]
        try:
            start = time()
            func()
            LOGGER.info("- %s: %s [took %dms]", name, desc, int((time() - start) / 1e6))
        except Exception as e:
            LOGGER.error("- %s: %s [reason: %s]", name, desc, str(e), exc_info=True)
            has_error = True

sys.exit(has_error)<|MERGE_RESOLUTION|>--- conflicted
+++ resolved
@@ -272,15 +272,14 @@
         paths={"pyproject.toml"},
     )
     check(
-<<<<<<< HEAD
         name="Check package version",
         command="scripts/verify-package-version",
         paths={"pyproject.toml", "ddtrace/version.py"},
-=======
+    )
+    check(
         name="Check for namespace packages",
         command="scripts/check-for-namespace-packages.sh",
         paths={"*"},
->>>>>>> 3d5a9f31
     )
     if not checks:
         return
