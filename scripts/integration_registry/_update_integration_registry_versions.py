"""
Updates the supported version fields in ddtrace/contrib/integration_registry/registry.yaml based on
supported_versions_table.csv.
Preserves all other existing fields in registry.yaml.
"""

from collections import defaultdict
import csv
import os
import pathlib
import sys
from typing import Dict
from typing import Optional

from packaging.version import InvalidVersion
from packaging.version import parse as parse_version


# Add the project root to the Python path
project_root = os.path.abspath(os.path.join(os.path.dirname(__file__), "..", ".."))
if project_root not in sys.path:
    sys.path.insert(0, project_root)

from tests.contrib.integration_registry.registry_update_helpers.integration_registry_updater import (  # noqa: E402
    IntegrationRegistryUpdater,  # noqa: E402
)


SCRIPT_DIR = pathlib.Path(__file__).parent.parent.resolve()
PROJECT_ROOT = SCRIPT_DIR.parent.resolve()
REGISTRY_YAML_PATH = PROJECT_ROOT / "ddtrace" / "contrib" / "integration_registry" / "registry.yaml"
SUPPORTED_VERSIONS_CSV_PATH = PROJECT_ROOT / "supported_versions_table.csv"


def _normalize_version_string(v_str: str) -> str:
    """Ensures version string has MAJOR.MINOR.PATCH, adding .0 if needed."""
    try:
        if not v_str or not v_str[0].isdigit():
            return v_str
        v = parse_version(v_str)
        if v.micro is None:
            if v.minor is None:
                return f"{v.major}.0.0"
            return f"{v.major}.{v.minor}.0"
        parts = v_str.split(".")
        if len(parts) < 3:
            if len(parts) == 1:
                return f"{v.major}.0.0"
            if len(parts) == 2:
                return f"{v.major}.{v.minor}.0"
        return v_str
    except InvalidVersion:
        return v_str


def _read_supported_versions(filepath: pathlib.Path) -> Optional[Dict[str, Dict[str, Dict[str, str]]]]:
    """
    Reads the supported versions CSV (potentially multiple rows per integration),
    returning {integration: {dependency: {'min': str, 'max': str}}} or None on error.
    """
    supported_data: Dict[str, Dict[str, Dict[str, str]]] = defaultdict(dict)

    print(f"Reading NEW dependency-specific supported versions from: {filepath.relative_to(PROJECT_ROOT)}")
    try:
        with open(filepath, "r", newline="", encoding="utf-8") as csvfile:
            header = next(csv.reader(csvfile))
            csvfile.seek(0)
            reader = csv.DictReader(csvfile)
            col_integration = next((h for h in header if "integration" in h.lower()), None)
            col_dependency = next(
                (h for h in header if "dependency" in h.lower() and h.lower() != col_integration.lower()), None
            )
            col_tested_min = next((h for h in header if "minimum_tracer_tested" in h.lower()), None)
            col_tested_max = next((h for h in header if "maximum_tracer_tested" in h.lower()), None)
            col_supported_min = next((h for h in header if "minimum_tracer_supported" in h.lower()), None)
            col_supported_max = next((h for h in header if "maximum_tracer_supported" in h.lower()), None)

            for row_num, row in enumerate(reader, 2):
                integration_name_raw = row.get(col_integration, "").strip()
                dependency_name_raw = row.get(col_dependency, "").strip()
                tested_min_version = row.get(col_tested_min, "").strip()
                tested_max_version = row.get(col_tested_max, "").strip()
                supported_min_version = row.get(col_supported_min, "").strip()
                supported_max_version = row.get(col_supported_max, "").strip()
                integration_name = integration_name_raw.split("*")[0].strip().lower()
                dependency_name = dependency_name_raw

                normalized_tested_min = _normalize_version_string(tested_min_version) if tested_min_version else "N/A"
                normalized_tested_max = _normalize_version_string(tested_max_version) if tested_max_version else "N/A"
                normalized_supported_min = _normalize_version_string(supported_min_version) if supported_min_version else "N/A"
                normalized_supported_max = _normalize_version_string(supported_max_version) if supported_max_version else "N/A"

                supported_data[integration_name][dependency_name] = {
                    "tested_min": normalized_tested_min,
                    "tested_max": normalized_tested_max,
                    "supported_min": normalized_supported_min,
                    "supported_max": normalized_supported_max,
                }

    except Exception as e:
        print(f"Error reading supported versions file {filepath.relative_to(PROJECT_ROOT)}: {e}", file=sys.stderr)
        return None

    print(f"Loaded supported version info for {len(supported_data)} integrations from {filepath.name}.")
    return dict(supported_data)


<<<<<<< HEAD
def _read_registry_yaml(filepath: pathlib.Path) -> Optional[List[Dict[str, Any]]]:
    """Reads the existing registry YAML file, returning the list of integrations or None on error."""
    print(f"Loading existing registry data from: {filepath.relative_to(PROJECT_ROOT)}")
    try:
        with open(filepath, "r", encoding="utf-8") as f:
            registry_content = yaml.safe_load(f)
        integrations_list = registry_content["integrations"]
        print(f"Loaded {len(integrations_list)} existing integration entries.")
        return integrations_list
    except Exception as e:
        print(
            f"Error reading or parsing existing registry YAML {filepath.relative_to(PROJECT_ROOT)}: {e}",
            file=sys.stderr,
        )
        return None


def _create_new_integration_entry(
    integration_name: str, dependency_version_map: Dict[str, Dict[str, str]]
) -> Dict[str, Any]:
    """Creates a new integration entry with version information."""
    dependency_name_list = sorted(list(dependency_version_map.keys()))
    new_version_map_for_yaml = {}

    for dep_name, version_info in dependency_version_map.items():
        if version_info:
            new_version_map_for_yaml[dep_name] = version_info

    new_entry = {
        "integration_name": integration_name,
        "is_external_package": True,
        "dependency_name": dependency_name_list if dependency_name_list else None,
        "tested_versions_by_dependency": new_version_map_for_yaml if new_version_map_for_yaml else None,
    }
    return {k: v for k, v in new_entry.items() if v is not None}


def _update_and_add_integration_versions(
    current_integrations: List[Dict[str, Any]], new_versions: Dict[str, Dict[str, Dict[str, str]]]
) -> Tuple[List[Dict[str, Any]], int, int, int]:
    """
    Updates dependency versions using the nested structure and adds new integrations if needed.
    Returns (updated_integrations_list, updated_count, removed_count, added_count).
    """
    final_integrations_list = []
    updated_count = 0
    removed_count = 0
    added_count = 0
    existing_names: Set[str] = set()

    for entry in current_integrations:
        if not isinstance(entry, dict):
            continue
        integration_name = entry.get("integration_name")
        if not integration_name:
            continue

        existing_names.add(integration_name.lower())
        updated_entry = entry.copy()

        if updated_entry.get("is_external_package"):
            new_dependency_version_map = new_versions.get(integration_name.lower())

            if new_dependency_version_map:
                original_tested_versions = updated_entry.get("tested_versions_by_dependency", {})
                modified_tested_versions = original_tested_versions.copy() if original_tested_versions else {}
                map_changed_by_merge = False

                for dep_name, version_info in new_dependency_version_map.items():
                    if version_info:
                        if modified_tested_versions.get(dep_name) != version_info:
                            modified_tested_versions[dep_name] = version_info
                            map_changed_by_merge = True
                        # if we no longer have a version for a dependency, remove it
                        elif dep_name in modified_tested_versions:
                            del modified_tested_versions[dep_name]
                            map_changed_by_merge = True

                if map_changed_by_merge:
                    if modified_tested_versions:
                        updated_entry["tested_versions_by_dependency"] = modified_tested_versions
                        new_dep_list = sorted(list(modified_tested_versions.keys()))
                        if updated_entry.get("dependency_name") != new_dep_list:
                            updated_entry["dependency_name"] = new_dep_list
                        updated_count += 1
                    # if we no longer have any dependencies, remove the entry
                    elif "tested_versions_by_dependency" in updated_entry:
                        del updated_entry["tested_versions_by_dependency"]
                        if "dependency_name" in updated_entry:
                            del updated_entry["dependency_name"]
                        if original_tested_versions:
                            removed_count += 1

            elif updated_entry.get("tested_versions_by_dependency"):
                current_map_keys = sorted(list(updated_entry["tested_versions_by_dependency"].keys()))
                if updated_entry.get("dependency_name") != current_map_keys:
                    updated_entry["dependency_name"] = current_map_keys

        final_integrations_list.append(updated_entry)

    for integration_name_lower, dependency_version_map in new_versions.items():
        if integration_name_lower not in existing_names:
            print(f"  Info: Adding new integration '{integration_name_lower}' to registry.")
            added_count += 1
            new_entry = _create_new_integration_entry(integration_name_lower, dependency_version_map)
            final_integrations_list.append(new_entry)

    final_integrations_list.sort(key=lambda x: x.get("integration_name", ""))

    return final_integrations_list, updated_count, removed_count, added_count


def _write_registry_yaml(filepath: pathlib.Path, integrations_list: List[Dict[str, Any]]) -> bool:
    """Writes the updated integration list back to the YAML file."""
    print(f"\nWriting updated registry data back to: {filepath.relative_to(PROJECT_ROOT)}")
    final_yaml_structure = {"integrations": integrations_list}
    try:
        with open(filepath, "w", encoding="utf-8") as yamlfile:
            yaml.dump(
                final_yaml_structure,
                yamlfile,
                default_flow_style=False,
                sort_keys=False,
                indent=2,
                width=100,
            )
        print(f"Successfully updated {filepath.name}")
        return True
    except Exception as e:
        print(f"Error writing updated YAML file {filepath.relative_to(PROJECT_ROOT)}: {e}", file=sys.stderr)
        return False


def _run_formatter_script(formatter_path: pathlib.Path, run_dir: pathlib.Path) -> bool:
    """Executes the external YAML formatter script."""
    print("-" * 120)
    print(f"Attempting to format the YAML file using external script: {formatter_path.name}")

    try:
        result = subprocess.run(
            [sys.executable, str(formatter_path)], check=True, capture_output=True, text=True, cwd=run_dir
        )
        print("Formatter script output:")
        print(result.stdout)
        if result.stderr:
            print("Formatter script errors:", result.stderr, file=sys.stderr)
        print("Formatting complete.")
        return True
    except Exception as e:
        print(f"Error running formatter script {formatter_path.name}: {e}", file=sys.stderr)
        if isinstance(e, subprocess.CalledProcessError):
            print("Formatter stdout:", e.stdout, file=sys.stderr)
            print("Formatter stderr:", e.stderr, file=sys.stderr)
        return False


=======
>>>>>>> b40e3c73
def main() -> int:
    """Reads existing registry, updates versions from CSV, adds entries, writes back, formats."""
    print("\n")
    new_supported_versions = _read_supported_versions(SUPPORTED_VERSIONS_CSV_PATH)
    print("-" * 120)

    print(f"Loading existing registry data from: {REGISTRY_YAML_PATH.relative_to(PROJECT_ROOT)}")

    updater = IntegrationRegistryUpdater()
    updater.load_registry_data()

    print(f"Loaded {len(updater.integrations)} existing integration entries.")

    # update the integrations with the new supported versions
    added_count, updated_count = updater.merge_data(new_supported_versions)

    print(f"\nUpdate summary: {updated_count} integration(s) had version maps updated/added.")
    print(f"                {added_count} new integration(s) added.")

    if not updater.write_registry_data():
        return 1

    print("\n--- Version Update Workflow Completed Successfully ---")
    print("\n")
    return 0


if __name__ == "__main__":
    sys.exit(main())<|MERGE_RESOLUTION|>--- conflicted
+++ resolved
@@ -105,165 +105,6 @@
     return dict(supported_data)
 
 
-<<<<<<< HEAD
-def _read_registry_yaml(filepath: pathlib.Path) -> Optional[List[Dict[str, Any]]]:
-    """Reads the existing registry YAML file, returning the list of integrations or None on error."""
-    print(f"Loading existing registry data from: {filepath.relative_to(PROJECT_ROOT)}")
-    try:
-        with open(filepath, "r", encoding="utf-8") as f:
-            registry_content = yaml.safe_load(f)
-        integrations_list = registry_content["integrations"]
-        print(f"Loaded {len(integrations_list)} existing integration entries.")
-        return integrations_list
-    except Exception as e:
-        print(
-            f"Error reading or parsing existing registry YAML {filepath.relative_to(PROJECT_ROOT)}: {e}",
-            file=sys.stderr,
-        )
-        return None
-
-
-def _create_new_integration_entry(
-    integration_name: str, dependency_version_map: Dict[str, Dict[str, str]]
-) -> Dict[str, Any]:
-    """Creates a new integration entry with version information."""
-    dependency_name_list = sorted(list(dependency_version_map.keys()))
-    new_version_map_for_yaml = {}
-
-    for dep_name, version_info in dependency_version_map.items():
-        if version_info:
-            new_version_map_for_yaml[dep_name] = version_info
-
-    new_entry = {
-        "integration_name": integration_name,
-        "is_external_package": True,
-        "dependency_name": dependency_name_list if dependency_name_list else None,
-        "tested_versions_by_dependency": new_version_map_for_yaml if new_version_map_for_yaml else None,
-    }
-    return {k: v for k, v in new_entry.items() if v is not None}
-
-
-def _update_and_add_integration_versions(
-    current_integrations: List[Dict[str, Any]], new_versions: Dict[str, Dict[str, Dict[str, str]]]
-) -> Tuple[List[Dict[str, Any]], int, int, int]:
-    """
-    Updates dependency versions using the nested structure and adds new integrations if needed.
-    Returns (updated_integrations_list, updated_count, removed_count, added_count).
-    """
-    final_integrations_list = []
-    updated_count = 0
-    removed_count = 0
-    added_count = 0
-    existing_names: Set[str] = set()
-
-    for entry in current_integrations:
-        if not isinstance(entry, dict):
-            continue
-        integration_name = entry.get("integration_name")
-        if not integration_name:
-            continue
-
-        existing_names.add(integration_name.lower())
-        updated_entry = entry.copy()
-
-        if updated_entry.get("is_external_package"):
-            new_dependency_version_map = new_versions.get(integration_name.lower())
-
-            if new_dependency_version_map:
-                original_tested_versions = updated_entry.get("tested_versions_by_dependency", {})
-                modified_tested_versions = original_tested_versions.copy() if original_tested_versions else {}
-                map_changed_by_merge = False
-
-                for dep_name, version_info in new_dependency_version_map.items():
-                    if version_info:
-                        if modified_tested_versions.get(dep_name) != version_info:
-                            modified_tested_versions[dep_name] = version_info
-                            map_changed_by_merge = True
-                        # if we no longer have a version for a dependency, remove it
-                        elif dep_name in modified_tested_versions:
-                            del modified_tested_versions[dep_name]
-                            map_changed_by_merge = True
-
-                if map_changed_by_merge:
-                    if modified_tested_versions:
-                        updated_entry["tested_versions_by_dependency"] = modified_tested_versions
-                        new_dep_list = sorted(list(modified_tested_versions.keys()))
-                        if updated_entry.get("dependency_name") != new_dep_list:
-                            updated_entry["dependency_name"] = new_dep_list
-                        updated_count += 1
-                    # if we no longer have any dependencies, remove the entry
-                    elif "tested_versions_by_dependency" in updated_entry:
-                        del updated_entry["tested_versions_by_dependency"]
-                        if "dependency_name" in updated_entry:
-                            del updated_entry["dependency_name"]
-                        if original_tested_versions:
-                            removed_count += 1
-
-            elif updated_entry.get("tested_versions_by_dependency"):
-                current_map_keys = sorted(list(updated_entry["tested_versions_by_dependency"].keys()))
-                if updated_entry.get("dependency_name") != current_map_keys:
-                    updated_entry["dependency_name"] = current_map_keys
-
-        final_integrations_list.append(updated_entry)
-
-    for integration_name_lower, dependency_version_map in new_versions.items():
-        if integration_name_lower not in existing_names:
-            print(f"  Info: Adding new integration '{integration_name_lower}' to registry.")
-            added_count += 1
-            new_entry = _create_new_integration_entry(integration_name_lower, dependency_version_map)
-            final_integrations_list.append(new_entry)
-
-    final_integrations_list.sort(key=lambda x: x.get("integration_name", ""))
-
-    return final_integrations_list, updated_count, removed_count, added_count
-
-
-def _write_registry_yaml(filepath: pathlib.Path, integrations_list: List[Dict[str, Any]]) -> bool:
-    """Writes the updated integration list back to the YAML file."""
-    print(f"\nWriting updated registry data back to: {filepath.relative_to(PROJECT_ROOT)}")
-    final_yaml_structure = {"integrations": integrations_list}
-    try:
-        with open(filepath, "w", encoding="utf-8") as yamlfile:
-            yaml.dump(
-                final_yaml_structure,
-                yamlfile,
-                default_flow_style=False,
-                sort_keys=False,
-                indent=2,
-                width=100,
-            )
-        print(f"Successfully updated {filepath.name}")
-        return True
-    except Exception as e:
-        print(f"Error writing updated YAML file {filepath.relative_to(PROJECT_ROOT)}: {e}", file=sys.stderr)
-        return False
-
-
-def _run_formatter_script(formatter_path: pathlib.Path, run_dir: pathlib.Path) -> bool:
-    """Executes the external YAML formatter script."""
-    print("-" * 120)
-    print(f"Attempting to format the YAML file using external script: {formatter_path.name}")
-
-    try:
-        result = subprocess.run(
-            [sys.executable, str(formatter_path)], check=True, capture_output=True, text=True, cwd=run_dir
-        )
-        print("Formatter script output:")
-        print(result.stdout)
-        if result.stderr:
-            print("Formatter script errors:", result.stderr, file=sys.stderr)
-        print("Formatting complete.")
-        return True
-    except Exception as e:
-        print(f"Error running formatter script {formatter_path.name}: {e}", file=sys.stderr)
-        if isinstance(e, subprocess.CalledProcessError):
-            print("Formatter stdout:", e.stdout, file=sys.stderr)
-            print("Formatter stderr:", e.stderr, file=sys.stderr)
-        return False
-
-
-=======
->>>>>>> b40e3c73
 def main() -> int:
     """Reads existing registry, updates versions from CSV, adds entries, writes back, formats."""
     print("\n")
