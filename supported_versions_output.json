--- conflicted
+++ resolved
@@ -489,12 +489,7 @@
         "dependency": "openai",
         "integration": "openai",
         "minimum_tracer_supported": "1.0.0",
-<<<<<<< HEAD
-        "max_tracer_supported": "1.109.1",
-        "pinned": "true",
-=======
         "max_tracer_supported": "2.2.0",
->>>>>>> 4d812d83
         "auto-instrumented": true
     },
     {
