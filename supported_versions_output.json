[
    {
        "dependency": "aiobotocore",
        "integration": "aiobotocore",
        "minimum_tracer_supported": "1.0.7",
        "max_tracer_supported": "2.24.1",
        "auto-instrumented": false
    },
    {
        "dependency": "aiohttp",
        "integration": "aiohttp",
        "minimum_tracer_supported": "3.7.4.post0",
        "max_tracer_supported": "3.12.15",
        "auto-instrumented": true
    },
    {
        "dependency": "aiohttp-jinja2",
        "integration": "aiohttp_jinja2",
        "minimum_tracer_supported": "1.5.1",
        "max_tracer_supported": "1.6",
        "auto-instrumented": true
    },
    {
        "dependency": "aiohttp_jinja2",
        "integration": "aiohttp_jinja2",
        "minimum_tracer_supported": "1.5.1",
        "max_tracer_supported": "1.6",
        "auto-instrumented": true
    },
    {
        "dependency": "aiomysql",
        "integration": "aiomysql",
        "minimum_tracer_supported": "0.1.1",
        "max_tracer_supported": "0.2.0",
        "auto-instrumented": true
    },
    {
        "dependency": "aiopg",
        "integration": "aiopg",
        "minimum_tracer_supported": "0.16.0",
        "max_tracer_supported": "1.4.0",
        "pinned": "true",
        "auto-instrumented": true
    },
    {
        "dependency": "algoliasearch",
        "integration": "algoliasearch",
        "minimum_tracer_supported": "2.6.3",
        "max_tracer_supported": "2.6.3",
        "pinned": "true",
        "auto-instrumented": true
    },
    {
        "dependency": "anthropic",
        "integration": "anthropic",
        "minimum_tracer_supported": "0.28.1",
        "max_tracer_supported": "0.69.0",
        "auto-instrumented": true
    },
    {
        "dependency": "aredis",
        "integration": "aredis",
        "minimum_tracer_supported": "1.1.8",
        "max_tracer_supported": "1.1.8",
        "auto-instrumented": true
    },
    {
        "dependency": "pytest-asyncio",
        "integration": "asyncio",
        "minimum_tracer_supported": "0.21.1",
        "max_tracer_supported": "1.2.0",
        "pinned": "true",
        "auto-instrumented": true
    },
    {
        "dependency": "asyncpg",
        "integration": "asyncpg",
        "minimum_tracer_supported": "0.23.0",
        "max_tracer_supported": "0.30.0",
        "auto-instrumented": true
    },
    {
        "dependency": "avro",
        "integration": "avro",
        "minimum_tracer_supported": "1.12.0",
        "max_tracer_supported": "1.12.0",
        "auto-instrumented": true
    },
    {
        "dependency": "datadog-lambda",
        "integration": "aws_lambda",
        "minimum_tracer_supported": "6.105.0",
        "max_tracer_supported": "6.105.0",
        "auto-instrumented": true
    },
    {
        "dependency": "datadog_lambda",
        "integration": "aws_lambda",
        "minimum_tracer_supported": "6.105.0",
        "max_tracer_supported": "6.105.0",
        "auto-instrumented": true
    },
    {
        "dependency": "azure-eventhub",
        "integration": "azure_eventhubs",
        "minimum_tracer_supported": "5.12.2",
        "max_tracer_supported": "5.15.0",
        "pinned": "true",
        "auto-instrumented": true
    },
    {
        "dependency": "azure-functions",
        "integration": "azure_functions",
        "minimum_tracer_supported": "1.10.1",
        "max_tracer_supported": "1.23.0",
        "pinned": "true",
        "auto-instrumented": true
    },
    {
        "dependency": "azure-servicebus",
        "integration": "azure_servicebus",
        "minimum_tracer_supported": "7.14.2",
        "max_tracer_supported": "7.14.2",
        "pinned": "true",
        "auto-instrumented": true
    },
    {
        "dependency": "boto3",
        "integration": "botocore",
        "minimum_tracer_supported": "1.34.49",
        "max_tracer_supported": "1.38.26",
        "pinned": "true",
        "auto-instrumented": true
    },
    {
        "dependency": "botocore",
        "integration": "botocore",
        "minimum_tracer_supported": "1.34.49",
        "max_tracer_supported": "1.38.26",
        "pinned": "true",
        "auto-instrumented": true
    },
    {
        "dependency": "bottle",
        "integration": "bottle",
        "minimum_tracer_supported": "0.12.25",
        "max_tracer_supported": "0.13.4",
        "auto-instrumented": true
    },
    {
        "dependency": "celery",
        "integration": "celery",
        "minimum_tracer_supported": "5.5.3",
        "max_tracer_supported": "5.5.3",
        "auto-instrumented": true
    },
    {
        "dependency": "cherrypy",
        "integration": "cherrypy",
        "minimum_tracer_supported": "17.0.0",
        "max_tracer_supported": "18.10.0",
        "auto-instrumented": false
    },
    {
        "dependency": "python-consul",
        "integration": "consul",
        "minimum_tracer_supported": "1.1.0",
        "max_tracer_supported": "1.1.0",
        "auto-instrumented": true
    },
    {
        "dependency": "crewai",
        "integration": "crewai",
        "minimum_tracer_supported": "0.102.0",
        "max_tracer_supported": "0.157.0",
        "auto-instrumented": true
    },
    {
        "dependency": "django",
        "integration": "django",
        "minimum_tracer_supported": "2.2.28",
        "max_tracer_supported": "5.2",
        "auto-instrumented": true
    },
    {
        "dependency": "dogpile-cache",
        "integration": "dogpile_cache",
        "minimum_tracer_supported": "0.6.8",
        "max_tracer_supported": "1.4.0",
        "auto-instrumented": true
    },
    {
        "dependency": "dogpile.cache",
        "integration": "dogpile_cache",
        "minimum_tracer_supported": "0.6.8",
        "max_tracer_supported": "1.4.0",
        "auto-instrumented": true
    },
    {
        "dependency": "dogpile_cache",
        "integration": "dogpile_cache",
        "minimum_tracer_supported": "0.6.8",
        "max_tracer_supported": "1.4.0",
        "auto-instrumented": true
    },
    {
        "dependency": "dramatiq",
        "integration": "dramatiq",
        "minimum_tracer_supported": "1.10.0",
        "max_tracer_supported": "1.17.0",
        "auto-instrumented": true
    },
    {
        "dependency": "elastic-transport",
        "integration": "elasticsearch",
        "minimum_tracer_supported": "8.11.0",
        "max_tracer_supported": "9.1.0",
        "auto-instrumented": true
    },
    {
        "dependency": "elasticsearch",
        "integration": "elasticsearch",
        "minimum_tracer_supported": "7.13.4",
        "max_tracer_supported": "9.1.0",
        "auto-instrumented": true
    },
    {
        "dependency": "elasticsearch1",
        "integration": "elasticsearch",
        "minimum_tracer_supported": "1.10.0",
        "max_tracer_supported": "1.10.0",
        "auto-instrumented": true
    },
    {
        "dependency": "elasticsearch2",
        "integration": "elasticsearch",
        "minimum_tracer_supported": "2.5.1",
        "max_tracer_supported": "2.5.1",
        "auto-instrumented": true
    },
    {
        "dependency": "elasticsearch5",
        "integration": "elasticsearch",
        "minimum_tracer_supported": "5.5.6",
        "max_tracer_supported": "5.5.6",
        "auto-instrumented": true
    },
    {
        "dependency": "elasticsearch6",
        "integration": "elasticsearch",
        "minimum_tracer_supported": "6.8.2",
        "max_tracer_supported": "6.8.2",
        "auto-instrumented": true
    },
    {
        "dependency": "elasticsearch7",
        "integration": "elasticsearch",
        "minimum_tracer_supported": "7.13.4",
        "max_tracer_supported": "7.17.12",
        "auto-instrumented": true
    },
    {
        "dependency": "opensearch-py",
        "integration": "elasticsearch",
        "minimum_tracer_supported": "1.1.0",
        "max_tracer_supported": "3.0.0",
        "auto-instrumented": true
    },
    {
        "dependency": "falcon",
        "integration": "falcon",
        "minimum_tracer_supported": "3.0.1",
        "max_tracer_supported": "4.1.0",
        "auto-instrumented": true
    },
    {
        "dependency": "fastapi",
        "integration": "fastapi",
        "minimum_tracer_supported": "0.64.0",
        "max_tracer_supported": "0.118.0",
        "auto-instrumented": true
    },
    {
        "dependency": "flask",
        "integration": "flask",
        "minimum_tracer_supported": "1.1.4",
        "max_tracer_supported": "3.1.2",
        "auto-instrumented": true
    },
    {
        "dependency": "flask-cache",
        "integration": "flask_cache",
        "minimum_tracer_supported": "0.13.1",
        "max_tracer_supported": "0.13.1",
        "auto-instrumented": false
    },
    {
        "dependency": "flask-caching",
        "integration": "flask_cache",
        "minimum_tracer_supported": "1.10.1",
        "max_tracer_supported": "2.3.0",
        "auto-instrumented": false
    },
    {
        "dependency": "gevent",
        "integration": "gevent",
        "minimum_tracer_supported": "21.1.2",
        "max_tracer_supported": "25.5.1",
        "auto-instrumented": true
    },
    {
        "dependency": "google-adk",
        "integration": "google_adk",
        "minimum_tracer_supported": "1.0.0",
        "max_tracer_supported": "1.15.1",
        "auto-instrumented": true
    },
    {
        "dependency": "google-genai",
        "integration": "google_genai",
        "minimum_tracer_supported": "1.21.1",
        "max_tracer_supported": "1.41.0",
        "auto-instrumented": true
    },
    {
        "dependency": "graphql-core",
        "integration": "graphql",
        "minimum_tracer_supported": "3.1.7",
        "max_tracer_supported": "3.2.6",
        "auto-instrumented": true
    },
    {
        "dependency": "grpcio",
        "integration": "grpc",
        "minimum_tracer_supported": "1.34.1",
        "max_tracer_supported": "1.75.1",
        "auto-instrumented": true
    },
    {
        "dependency": "httpx",
        "integration": "httpx",
        "minimum_tracer_supported": "0.17.1",
        "max_tracer_supported": "0.28.1",
        "auto-instrumented": true
    },
    {
        "dependency": "jinja2",
        "integration": "jinja2",
        "minimum_tracer_supported": "2.10.3",
        "max_tracer_supported": "3.1.6",
        "auto-instrumented": true
    },
    {
        "dependency": "confluent-kafka",
        "integration": "kafka",
        "minimum_tracer_supported": "1.9.2",
        "max_tracer_supported": "2.6.2",
        "auto-instrumented": true
    },
    {
        "dependency": "kombu",
        "integration": "kombu",
        "minimum_tracer_supported": "4.6.11",
        "max_tracer_supported": "5.5.4",
        "auto-instrumented": false
    },
    {
        "dependency": "langchain-core",
        "integration": "langchain",
        "minimum_tracer_supported": "0.1.53",
        "max_tracer_supported": "0.3.76",
        "auto-instrumented": true
    },
    {
        "dependency": "langgraph",
        "integration": "langgraph",
        "minimum_tracer_supported": "0.2.23",
        "max_tracer_supported": "0.6.10",
        "auto-instrumented": true
    },
    {
        "dependency": "langgraph-checkpoint",
        "integration": "langgraph",
        "minimum_tracer_supported": "1.0.12",
        "max_tracer_supported": "2.1.2",
        "auto-instrumented": true
    },
    {
        "dependency": "langgraph-prebuilt",
        "integration": "langgraph",
        "minimum_tracer_supported": "0.1.8",
        "max_tracer_supported": "0.6.4",
        "auto-instrumented": true
    },
    {
        "dependency": "litellm",
        "integration": "litellm",
        "minimum_tracer_supported": "1.65.4",
        "max_tracer_supported": "1.65.4",
        "pinned": "true",
        "auto-instrumented": true
    },
    {
        "dependency": "logbook",
        "integration": "logbook",
        "minimum_tracer_supported": "1.0.0",
        "max_tracer_supported": "1.8.2",
        "auto-instrumented": true
    },
    {
        "dependency": "loguru",
        "integration": "loguru",
        "minimum_tracer_supported": "0.4.1",
        "max_tracer_supported": "0.7.3",
        "auto-instrumented": true
    },
    {
        "dependency": "mako",
        "integration": "mako",
        "minimum_tracer_supported": "1.0.14",
        "max_tracer_supported": "1.3.10",
        "auto-instrumented": true
    },
    {
        "dependency": "mariadb",
        "integration": "mariadb",
        "minimum_tracer_supported": "1.0.11",
        "max_tracer_supported": "1.1.13",
        "auto-instrumented": true
    },
    {
        "dependency": "mcp",
        "integration": "mcp",
        "minimum_tracer_supported": "1.10.1",
        "max_tracer_supported": "1.16.0",
        "auto-instrumented": true
    },
    {
        "dependency": "molten",
        "integration": "molten",
        "minimum_tracer_supported": "1.0.2",
        "max_tracer_supported": "1.0.2",
        "auto-instrumented": true
    },
    {
        "dependency": "mysql-connector-python",
        "integration": "mysql",
        "minimum_tracer_supported": "8.0.5",
        "max_tracer_supported": "9.4.0",
        "auto-instrumented": true
    },
    {
        "dependency": "mysqlclient",
        "integration": "mysqldb",
        "minimum_tracer_supported": "2.2.1",
        "max_tracer_supported": "2.2.6",
        "auto-instrumented": true
    },
    {
        "dependency": "openai",
        "integration": "openai",
        "minimum_tracer_supported": "1.0.0",
        "max_tracer_supported": "2.2.0",
<<<<<<< HEAD
        "pinned": "true",
=======
>>>>>>> 099c6799
        "auto-instrumented": true
    },
    {
        "dependency": "openai-agents",
        "integration": "openai_agents",
        "minimum_tracer_supported": "0.0.8",
        "max_tracer_supported": "0.0.16",
        "auto-instrumented": true
    },
    {
        "dependency": "protobuf",
        "integration": "protobuf",
        "minimum_tracer_supported": "6.30.1",
        "max_tracer_supported": "6.32.0",
        "auto-instrumented": false
    },
    {
        "dependency": "psycopg",
        "integration": "psycopg",
        "minimum_tracer_supported": "3.0.18",
        "max_tracer_supported": "3.2.10",
        "auto-instrumented": true
    },
    {
        "dependency": "psycopg2-binary",
        "integration": "psycopg",
        "minimum_tracer_supported": "2.9.10",
        "max_tracer_supported": "2.9.10",
        "auto-instrumented": true
    },
    {
        "dependency": "pydantic-ai-slim",
        "integration": "pydantic_ai",
        "minimum_tracer_supported": "0.3.0",
        "max_tracer_supported": "0.4.4",
        "pinned": "true",
        "auto-instrumented": true
    },
    {
        "dependency": "pylibmc",
        "integration": "pylibmc",
        "minimum_tracer_supported": "1.6.3",
        "max_tracer_supported": "1.6.3",
        "auto-instrumented": true
    },
    {
        "dependency": "pymemcache",
        "integration": "pymemcache",
        "minimum_tracer_supported": "3.4.4",
        "max_tracer_supported": "4.0.0",
        "auto-instrumented": true
    },
    {
        "dependency": "pymongo",
        "integration": "pymongo",
        "minimum_tracer_supported": "3.8.0",
        "max_tracer_supported": "4.15.0",
        "auto-instrumented": true
    },
    {
        "dependency": "pymysql",
        "integration": "pymysql",
        "minimum_tracer_supported": "0.10.1",
        "max_tracer_supported": "1.1.2",
        "auto-instrumented": true
    },
    {
        "dependency": "pynamodb",
        "integration": "pynamodb",
        "minimum_tracer_supported": "5.5.1",
        "max_tracer_supported": "5.5.1",
        "pinned": "true",
        "auto-instrumented": true
    },
    {
        "dependency": "pyodbc",
        "integration": "pyodbc",
        "minimum_tracer_supported": "4.0.39",
        "max_tracer_supported": "5.2.0",
        "auto-instrumented": true
    },
    {
        "dependency": "pyramid",
        "integration": "pyramid",
        "minimum_tracer_supported": "1.10.8",
        "max_tracer_supported": "2.0.2",
        "auto-instrumented": true
    },
    {
        "dependency": "pytest",
        "integration": "pytest",
        "minimum_tracer_supported": "6.2.5",
        "max_tracer_supported": "8.4.2",
        "auto-instrumented": false
    },
    {
        "dependency": "pytest-bdd",
        "integration": "pytest_bdd",
        "minimum_tracer_supported": "4.1.0",
        "max_tracer_supported": "6.0.1",
        "pinned": "true",
        "auto-instrumented": false
    },
    {
        "dependency": "ray",
        "integration": "ray",
        "minimum_tracer_supported": "2.46.0",
        "max_tracer_supported": "2.49.2",
        "pinned": "true",
        "auto-instrumented": false
    },
    {
        "dependency": "redis",
        "integration": "redis",
        "minimum_tracer_supported": "4.6.0",
        "max_tracer_supported": "6.4.0",
        "auto-instrumented": true
    },
    {
        "dependency": "redis-py-cluster",
        "integration": "rediscluster",
        "minimum_tracer_supported": "2.0.0",
        "max_tracer_supported": "2.1.3",
        "auto-instrumented": true
    },
    {
        "dependency": "requests",
        "integration": "requests",
        "minimum_tracer_supported": "2.25.1",
        "max_tracer_supported": "2.32.5",
        "auto-instrumented": true
    },
    {
        "dependency": "rq",
        "integration": "rq",
        "minimum_tracer_supported": "1.8.1",
        "max_tracer_supported": "1.16.2",
        "auto-instrumented": true
    },
    {
        "dependency": "sanic",
        "integration": "sanic",
        "minimum_tracer_supported": "20.12.7",
        "max_tracer_supported": "24.6.0",
        "auto-instrumented": true
    },
    {
        "dependency": "snowflake-connector-python",
        "integration": "snowflake",
        "minimum_tracer_supported": "2.4.6",
        "max_tracer_supported": "3.17.2",
        "auto-instrumented": false
    },
    {
        "dependency": "sqlalchemy",
        "integration": "sqlalchemy",
        "minimum_tracer_supported": "1.3.24",
        "max_tracer_supported": "2.0.43",
        "auto-instrumented": false
    },
    {
        "dependency": "pysqlite3-binary",
        "integration": "sqlite3",
        "minimum_tracer_supported": "0.5.2.post3",
        "max_tracer_supported": "0.5.2.post3",
        "auto-instrumented": true
    },
    {
        "dependency": "starlette",
        "integration": "starlette",
        "minimum_tracer_supported": "0.14.2",
        "max_tracer_supported": "0.48.0",
        "auto-instrumented": true
    },
    {
        "dependency": "structlog",
        "integration": "structlog",
        "minimum_tracer_supported": "20.2.0",
        "max_tracer_supported": "25.4.0",
        "auto-instrumented": true
    },
    {
        "dependency": "tornado",
        "integration": "tornado",
        "minimum_tracer_supported": "6.0.4",
        "max_tracer_supported": "6.5.1",
        "pinned": "true",
        "auto-instrumented": false
    },
    {
        "dependency": "urllib3",
        "integration": "urllib3",
        "minimum_tracer_supported": "1.25.8",
        "max_tracer_supported": "2.5.0",
        "auto-instrumented": false
    },
    {
        "dependency": "valkey",
        "integration": "valkey",
        "minimum_tracer_supported": "6.0.2",
        "max_tracer_supported": "6.1.1",
        "auto-instrumented": true
    },
    {
        "dependency": "google-cloud-aiplatform",
        "integration": "vertexai",
        "minimum_tracer_supported": "1.71.1",
        "max_tracer_supported": "1.71.1",
        "auto-instrumented": true
    },
    {
        "dependency": "vertexai",
        "integration": "vertexai",
        "minimum_tracer_supported": "1.71.1",
        "max_tracer_supported": "1.71.1",
        "auto-instrumented": true
    },
    {
        "dependency": "vertica-python",
        "integration": "vertica",
        "minimum_tracer_supported": "0.6.14",
        "max_tracer_supported": "0.7.4",
        "pinned": "true",
        "auto-instrumented": true
    },
    {
        "dependency": "yaaredis",
        "integration": "yaaredis",
        "minimum_tracer_supported": "2.0.4",
        "max_tracer_supported": "3.0.0",
        "auto-instrumented": true
    }
]<|MERGE_RESOLUTION|>--- conflicted
+++ resolved
@@ -460,11 +460,7 @@
         "dependency": "openai",
         "integration": "openai",
         "minimum_tracer_supported": "1.0.0",
-        "max_tracer_supported": "2.2.0",
-<<<<<<< HEAD
-        "pinned": "true",
-=======
->>>>>>> 099c6799
+        "max_tracer_supported": "2.3.0",
         "auto-instrumented": true
     },
     {
