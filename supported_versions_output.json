--- conflicted
+++ resolved
@@ -467,12 +467,8 @@
         "dependency": "openai",
         "integration": "openai",
         "minimum_tracer_supported": "1.0.0",
-<<<<<<< HEAD
         "max_tracer_supported": "2.2.0",
-=======
-        "max_tracer_supported": "1.109.1",
-        "pinned": "true",
->>>>>>> db6eb984
+        "pinned": "true",
         "auto-instrumented": true
     },
     {
