[
    {
        "dependency": "aiobotocore",
        "integration": "aiobotocore",
        "minimum_tracer_supported": "1.0.7",
        "max_tracer_supported": "2.24.1",
        "auto-instrumented": false
    },
    {
        "dependency": "aiohttp",
        "integration": "aiohttp",
        "minimum_tracer_supported": "3.7.4.post0",
        "max_tracer_supported": "3.12.15",
        "auto-instrumented": true
    },
    {
        "dependency": "aiohttp-jinja2",
        "integration": "aiohttp_jinja2",
        "minimum_tracer_supported": "1.5.1",
        "max_tracer_supported": "1.6",
        "auto-instrumented": true
    },
    {
        "dependency": "aiohttp_jinja2",
        "integration": "aiohttp_jinja2",
        "minimum_tracer_supported": "1.5.1",
        "max_tracer_supported": "1.6",
        "auto-instrumented": true
    },
    {
        "dependency": "aiomysql",
        "integration": "aiomysql",
        "minimum_tracer_supported": "0.1.1",
        "max_tracer_supported": "0.2.0",
        "auto-instrumented": true
    },
    {
        "dependency": "aiopg",
        "integration": "aiopg",
        "minimum_tracer_supported": "0.16.0",
        "max_tracer_supported": "1.4.0",
        "pinned": "true",
        "auto-instrumented": true
    },
    {
        "dependency": "algoliasearch",
        "integration": "algoliasearch",
        "minimum_tracer_supported": "2.6.3",
        "max_tracer_supported": "2.6.3",
        "pinned": "true",
        "auto-instrumented": true
    },
    {
        "dependency": "anthropic",
        "integration": "anthropic",
        "minimum_tracer_supported": "0.28.1",
        "max_tracer_supported": "0.69.0",
        "auto-instrumented": true
    },
    {
        "dependency": "aredis",
        "integration": "aredis",
        "minimum_tracer_supported": "1.1.8",
        "max_tracer_supported": "1.1.8",
        "auto-instrumented": true
    },
    {
        "dependency": "pytest-asyncio",
        "integration": "asyncio",
        "minimum_tracer_supported": "0.21.1",
        "max_tracer_supported": "1.2.0",
        "pinned": "true",
        "auto-instrumented": true
    },
    {
        "dependency": "asyncpg",
        "integration": "asyncpg",
        "minimum_tracer_supported": "0.23.0",
        "max_tracer_supported": "0.30.0",
        "auto-instrumented": true
    },
    {
        "dependency": "avro",
        "integration": "avro",
        "minimum_tracer_supported": "1.12.0",
        "max_tracer_supported": "1.12.0",
        "auto-instrumented": true
    },
    {
        "dependency": "datadog-lambda",
        "integration": "aws_lambda",
        "minimum_tracer_supported": "6.105.0",
        "max_tracer_supported": "6.105.0",
        "auto-instrumented": true
    },
    {
        "dependency": "datadog_lambda",
        "integration": "aws_lambda",
        "minimum_tracer_supported": "6.105.0",
        "max_tracer_supported": "6.105.0",
        "auto-instrumented": true
    },
    {
        "dependency": "azure-eventhub",
        "integration": "azure_eventhubs",
        "minimum_tracer_supported": "5.12.2",
        "max_tracer_supported": "5.15.0",
        "pinned": "true",
        "auto-instrumented": true
    },
    {
        "dependency": "azure-functions",
        "integration": "azure_functions",
        "minimum_tracer_supported": "1.10.1",
        "max_tracer_supported": "1.23.0",
        "pinned": "true",
        "auto-instrumented": true
    },
    {
        "dependency": "azure-servicebus",
        "integration": "azure_servicebus",
        "minimum_tracer_supported": "7.14.2",
        "max_tracer_supported": "7.14.2",
        "pinned": "true",
        "auto-instrumented": true
    },
    {
        "dependency": "boto3",
        "integration": "botocore",
        "minimum_tracer_supported": "1.34.49",
        "max_tracer_supported": "1.38.26",
        "pinned": "true",
        "auto-instrumented": true
    },
    {
        "dependency": "botocore",
        "integration": "botocore",
        "minimum_tracer_supported": "1.34.49",
        "max_tracer_supported": "1.38.26",
        "pinned": "true",
        "auto-instrumented": true
    },
    {
        "dependency": "bottle",
        "integration": "bottle",
        "minimum_tracer_supported": "0.12.25",
        "max_tracer_supported": "0.13.4",
        "auto-instrumented": true
    },
    {
        "dependency": "celery",
        "integration": "celery",
        "minimum_tracer_supported": "5.5.3",
        "max_tracer_supported": "5.5.3",
        "auto-instrumented": true
    },
    {
        "dependency": "cherrypy",
        "integration": "cherrypy",
        "minimum_tracer_supported": "17.0.0",
        "max_tracer_supported": "18.10.0",
        "auto-instrumented": false
    },
    {
        "dependency": "python-consul",
        "integration": "consul",
        "minimum_tracer_supported": "1.1.0",
        "max_tracer_supported": "1.1.0",
        "auto-instrumented": true
    },
    {
        "dependency": "crewai",
        "integration": "crewai",
        "minimum_tracer_supported": "0.102.0",
        "max_tracer_supported": "0.157.0",
        "auto-instrumented": true
    },
    {
        "dependency": "django",
        "integration": "django",
        "minimum_tracer_supported": "2.2.28",
        "max_tracer_supported": "5.2",
        "auto-instrumented": true
    },
    {
        "dependency": "dogpile-cache",
        "integration": "dogpile_cache",
        "minimum_tracer_supported": "0.6.8",
        "max_tracer_supported": "1.4.0",
        "auto-instrumented": true
    },
    {
        "dependency": "dogpile.cache",
        "integration": "dogpile_cache",
        "minimum_tracer_supported": "0.6.8",
        "max_tracer_supported": "1.4.0",
        "auto-instrumented": true
    },
    {
        "dependency": "dogpile_cache",
        "integration": "dogpile_cache",
        "minimum_tracer_supported": "0.6.8",
        "max_tracer_supported": "1.4.0",
        "auto-instrumented": true
    },
    {
        "dependency": "dramatiq",
        "integration": "dramatiq",
        "minimum_tracer_supported": "1.10.0",
        "max_tracer_supported": "1.17.0",
        "auto-instrumented": true
    },
    {
        "dependency": "elastic-transport",
        "integration": "elasticsearch",
        "minimum_tracer_supported": "8.11.0",
        "max_tracer_supported": "9.1.0",
        "auto-instrumented": true
    },
    {
        "dependency": "elasticsearch",
        "integration": "elasticsearch",
        "minimum_tracer_supported": "7.13.4",
        "max_tracer_supported": "9.1.0",
        "auto-instrumented": true
    },
    {
        "dependency": "elasticsearch1",
        "integration": "elasticsearch",
        "minimum_tracer_supported": "1.10.0",
        "max_tracer_supported": "1.10.0",
        "auto-instrumented": true
    },
    {
        "dependency": "elasticsearch2",
        "integration": "elasticsearch",
        "minimum_tracer_supported": "2.5.1",
        "max_tracer_supported": "2.5.1",
        "auto-instrumented": true
    },
    {
        "dependency": "elasticsearch5",
        "integration": "elasticsearch",
        "minimum_tracer_supported": "5.5.6",
        "max_tracer_supported": "5.5.6",
        "auto-instrumented": true
    },
    {
        "dependency": "elasticsearch6",
        "integration": "elasticsearch",
        "minimum_tracer_supported": "6.8.2",
        "max_tracer_supported": "6.8.2",
        "auto-instrumented": true
    },
    {
        "dependency": "elasticsearch7",
        "integration": "elasticsearch",
        "minimum_tracer_supported": "7.13.4",
        "max_tracer_supported": "7.17.12",
        "auto-instrumented": true
    },
    {
        "dependency": "opensearch-py",
        "integration": "elasticsearch",
        "minimum_tracer_supported": "1.1.0",
        "max_tracer_supported": "3.0.0",
        "auto-instrumented": true
    },
    {
        "dependency": "falcon",
        "integration": "falcon",
        "minimum_tracer_supported": "3.0.1",
        "max_tracer_supported": "4.1.0",
        "auto-instrumented": true
    },
    {
        "dependency": "fastapi",
        "integration": "fastapi",
        "minimum_tracer_supported": "0.64.0",
        "max_tracer_supported": "0.118.0",
        "auto-instrumented": true
    },
    {
        "dependency": "flask",
        "integration": "flask",
        "minimum_tracer_supported": "1.1.4",
        "max_tracer_supported": "3.1.2",
        "auto-instrumented": true
    },
    {
        "dependency": "flask-cache",
        "integration": "flask_cache",
        "minimum_tracer_supported": "0.13.1",
        "max_tracer_supported": "0.13.1",
        "auto-instrumented": false
    },
    {
        "dependency": "flask-caching",
        "integration": "flask_cache",
        "minimum_tracer_supported": "1.10.1",
        "max_tracer_supported": "2.3.0",
        "auto-instrumented": false
    },
    {
        "dependency": "freezegun",
        "integration": "freezegun",
        "minimum_tracer_supported": "1.3.1",
        "max_tracer_supported": "1.5.2",
        "pinned": "true",
        "auto-instrumented": false
    },
    {
        "dependency": "gevent",
        "integration": "gevent",
        "minimum_tracer_supported": "21.1.2",
        "max_tracer_supported": "25.5.1",
        "auto-instrumented": true
    },
    {
        "dependency": "google-adk",
        "integration": "google_adk",
        "minimum_tracer_supported": "1.0.0",
        "max_tracer_supported": "1.15.1",
        "auto-instrumented": true
    },
    {
        "dependency": "google-genai",
        "integration": "google_genai",
        "minimum_tracer_supported": "1.21.1",
        "max_tracer_supported": "1.41.0",
        "auto-instrumented": true
    },
    {
        "dependency": "google-generativeai",
        "integration": "google_generativeai",
        "minimum_tracer_supported": "0.7.2",
        "max_tracer_supported": "0.8.5",
        "auto-instrumented": true
    },
    {
        "dependency": "graphql-core",
        "integration": "graphql",
        "minimum_tracer_supported": "3.1.7",
        "max_tracer_supported": "3.2.6",
        "auto-instrumented": true
    },
    {
        "dependency": "grpcio",
        "integration": "grpc",
        "minimum_tracer_supported": "1.34.1",
        "max_tracer_supported": "1.75.1",
        "auto-instrumented": true
    },
    {
        "dependency": "httpx",
        "integration": "httpx",
        "minimum_tracer_supported": "0.17.1",
        "max_tracer_supported": "0.28.1",
        "auto-instrumented": true
    },
    {
        "dependency": "jinja2",
        "integration": "jinja2",
        "minimum_tracer_supported": "2.10.3",
        "max_tracer_supported": "3.1.6",
        "auto-instrumented": true
    },
    {
        "dependency": "confluent-kafka",
        "integration": "kafka",
        "minimum_tracer_supported": "1.9.2",
        "max_tracer_supported": "2.6.2",
        "auto-instrumented": true
    },
    {
        "dependency": "kombu",
        "integration": "kombu",
        "minimum_tracer_supported": "4.6.11",
        "max_tracer_supported": "5.5.4",
        "auto-instrumented": false
    },
    {
        "dependency": "langchain-core",
        "integration": "langchain",
        "minimum_tracer_supported": "0.1.53",
        "max_tracer_supported": "0.3.76",
        "auto-instrumented": true
    },
    {
        "dependency": "langgraph",
        "integration": "langgraph",
        "minimum_tracer_supported": "0.2.23",
        "max_tracer_supported": "0.6.10",
        "auto-instrumented": true
    },
    {
        "dependency": "langgraph-checkpoint",
        "integration": "langgraph",
        "minimum_tracer_supported": "1.0.12",
        "max_tracer_supported": "2.1.2",
        "auto-instrumented": true
    },
    {
        "dependency": "langgraph-prebuilt",
        "integration": "langgraph",
        "minimum_tracer_supported": "0.1.8",
        "max_tracer_supported": "0.6.4",
        "auto-instrumented": true
    },
    {
        "dependency": "litellm",
        "integration": "litellm",
        "minimum_tracer_supported": "1.65.4",
        "max_tracer_supported": "1.65.4",
        "pinned": "true",
        "auto-instrumented": true
    },
    {
        "dependency": "logbook",
        "integration": "logbook",
        "minimum_tracer_supported": "1.0.0",
        "max_tracer_supported": "1.8.2",
        "auto-instrumented": true
    },
    {
        "dependency": "loguru",
        "integration": "loguru",
        "minimum_tracer_supported": "0.4.1",
        "max_tracer_supported": "0.7.3",
        "auto-instrumented": true
    },
    {
        "dependency": "mako",
        "integration": "mako",
        "minimum_tracer_supported": "1.0.14",
        "max_tracer_supported": "1.3.10",
        "auto-instrumented": true
    },
    {
        "dependency": "mariadb",
        "integration": "mariadb",
        "minimum_tracer_supported": "1.0.11",
        "max_tracer_supported": "1.1.13",
        "auto-instrumented": true
    },
    {
        "dependency": "mcp",
        "integration": "mcp",
        "minimum_tracer_supported": "1.10.1",
        "max_tracer_supported": "1.16.0",
        "auto-instrumented": true
    },
    {
        "dependency": "molten",
        "integration": "molten",
        "minimum_tracer_supported": "1.0.2",
        "max_tracer_supported": "1.0.2",
        "auto-instrumented": true
    },
    {
<<<<<<< HEAD
        "dependency": "mongoengine",
        "integration": "mongoengine",
        "minimum_tracer_supported": "0.24.2",
        "max_tracer_supported": "0.29.1",
        "auto-instrumented": true
    },
    {
=======
>>>>>>> 1122246d
        "dependency": "mysql-connector-python",
        "integration": "mysql",
        "minimum_tracer_supported": "8.0.5",
        "max_tracer_supported": "9.4.0",
        "auto-instrumented": true
    },
    {
        "dependency": "mysqlclient",
        "integration": "mysqldb",
        "minimum_tracer_supported": "2.2.1",
        "max_tracer_supported": "2.2.6",
        "auto-instrumented": true
    },
    {
        "dependency": "openai",
        "integration": "openai",
        "minimum_tracer_supported": "1.0.0",
        "max_tracer_supported": "1.109.1",
        "pinned": "true",
        "auto-instrumented": true
    },
    {
        "dependency": "openai-agents",
        "integration": "openai_agents",
        "minimum_tracer_supported": "0.0.8",
        "max_tracer_supported": "0.0.16",
        "auto-instrumented": true
    },
    {
        "dependency": "protobuf",
        "integration": "protobuf",
        "minimum_tracer_supported": "6.30.1",
        "max_tracer_supported": "6.32.0",
        "auto-instrumented": false
    },
    {
        "dependency": "psycopg",
        "integration": "psycopg",
        "minimum_tracer_supported": "3.0.18",
        "max_tracer_supported": "3.2.10",
        "auto-instrumented": true
    },
    {
        "dependency": "psycopg2-binary",
        "integration": "psycopg",
        "minimum_tracer_supported": "2.9.10",
        "max_tracer_supported": "2.9.10",
        "auto-instrumented": true
    },
    {
        "dependency": "pydantic-ai-slim",
        "integration": "pydantic_ai",
        "minimum_tracer_supported": "0.3.0",
        "max_tracer_supported": "0.4.4",
        "pinned": "true",
        "auto-instrumented": true
    },
    {
        "dependency": "pylibmc",
        "integration": "pylibmc",
        "minimum_tracer_supported": "1.6.3",
        "max_tracer_supported": "1.6.3",
        "auto-instrumented": true
    },
    {
        "dependency": "pymemcache",
        "integration": "pymemcache",
        "minimum_tracer_supported": "3.4.4",
        "max_tracer_supported": "4.0.0",
        "auto-instrumented": true
    },
    {
        "dependency": "pymongo",
        "integration": "pymongo",
        "minimum_tracer_supported": "3.8.0",
        "max_tracer_supported": "4.15.0",
        "auto-instrumented": true
    },
    {
        "dependency": "pymysql",
        "integration": "pymysql",
        "minimum_tracer_supported": "0.10.1",
        "max_tracer_supported": "1.1.2",
        "auto-instrumented": true
    },
    {
        "dependency": "pynamodb",
        "integration": "pynamodb",
        "minimum_tracer_supported": "5.5.1",
        "max_tracer_supported": "5.5.1",
        "pinned": "true",
        "auto-instrumented": true
    },
    {
        "dependency": "pyodbc",
        "integration": "pyodbc",
        "minimum_tracer_supported": "4.0.39",
        "max_tracer_supported": "5.2.0",
        "auto-instrumented": true
    },
    {
        "dependency": "pyramid",
        "integration": "pyramid",
        "minimum_tracer_supported": "1.10.8",
        "max_tracer_supported": "2.0.2",
        "auto-instrumented": true
    },
    {
        "dependency": "pytest",
        "integration": "pytest",
        "minimum_tracer_supported": "6.2.5",
        "max_tracer_supported": "8.4.2",
        "auto-instrumented": false
    },
    {
        "dependency": "pytest-bdd",
        "integration": "pytest_bdd",
        "minimum_tracer_supported": "4.1.0",
        "max_tracer_supported": "6.0.1",
        "pinned": "true",
        "auto-instrumented": false
    },
    {
        "dependency": "ray",
        "integration": "ray",
        "minimum_tracer_supported": "2.46.0",
        "max_tracer_supported": "2.49.2",
        "pinned": "true",
        "auto-instrumented": false
    },
    {
        "dependency": "redis",
        "integration": "redis",
        "minimum_tracer_supported": "4.6.0",
        "max_tracer_supported": "6.4.0",
        "auto-instrumented": true
    },
    {
        "dependency": "redis-py-cluster",
        "integration": "rediscluster",
        "minimum_tracer_supported": "2.0.0",
        "max_tracer_supported": "2.1.3",
        "auto-instrumented": true
    },
    {
        "dependency": "requests",
        "integration": "requests",
        "minimum_tracer_supported": "2.25.1",
        "max_tracer_supported": "2.32.5",
        "auto-instrumented": true
    },
    {
        "dependency": "rq",
        "integration": "rq",
        "minimum_tracer_supported": "1.8.1",
        "max_tracer_supported": "1.16.2",
        "auto-instrumented": true
    },
    {
        "dependency": "sanic",
        "integration": "sanic",
        "minimum_tracer_supported": "20.12.7",
        "max_tracer_supported": "24.6.0",
        "auto-instrumented": true
    },
    {
        "dependency": "snowflake-connector-python",
        "integration": "snowflake",
        "minimum_tracer_supported": "2.4.6",
        "max_tracer_supported": "3.17.2",
        "auto-instrumented": false
    },
    {
        "dependency": "sqlalchemy",
        "integration": "sqlalchemy",
        "minimum_tracer_supported": "1.3.24",
        "max_tracer_supported": "2.0.43",
        "auto-instrumented": false
    },
    {
        "dependency": "pysqlite3-binary",
        "integration": "sqlite3",
        "minimum_tracer_supported": "0.5.2.post3",
        "max_tracer_supported": "0.5.2.post3",
        "auto-instrumented": true
    },
    {
        "dependency": "starlette",
        "integration": "starlette",
        "minimum_tracer_supported": "0.14.2",
        "max_tracer_supported": "0.48.0",
        "auto-instrumented": true
    },
    {
        "dependency": "structlog",
        "integration": "structlog",
        "minimum_tracer_supported": "20.2.0",
        "max_tracer_supported": "25.4.0",
        "auto-instrumented": true
    },
    {
        "dependency": "tornado",
        "integration": "tornado",
        "minimum_tracer_supported": "6.0.4",
        "max_tracer_supported": "6.5.1",
        "pinned": "true",
        "auto-instrumented": false
    },
    {
        "dependency": "urllib3",
        "integration": "urllib3",
        "minimum_tracer_supported": "1.25.8",
        "max_tracer_supported": "2.5.0",
        "auto-instrumented": false
    },
    {
        "dependency": "valkey",
        "integration": "valkey",
        "minimum_tracer_supported": "6.0.2",
        "max_tracer_supported": "6.1.1",
        "auto-instrumented": true
    },
    {
        "dependency": "google-cloud-aiplatform",
        "integration": "vertexai",
        "minimum_tracer_supported": "1.71.1",
        "max_tracer_supported": "1.71.1",
        "auto-instrumented": true
    },
    {
        "dependency": "vertexai",
        "integration": "vertexai",
        "minimum_tracer_supported": "1.71.1",
        "max_tracer_supported": "1.71.1",
        "auto-instrumented": true
    },
    {
        "dependency": "vertica-python",
        "integration": "vertica",
        "minimum_tracer_supported": "0.6.14",
        "max_tracer_supported": "0.7.4",
        "pinned": "true",
        "auto-instrumented": true
    },
    {
        "dependency": "yaaredis",
        "integration": "yaaredis",
        "minimum_tracer_supported": "2.0.4",
        "max_tracer_supported": "3.0.0",
        "auto-instrumented": true
    }
]<|MERGE_RESOLUTION|>--- conflicted
+++ resolved
@@ -458,16 +458,6 @@
         "auto-instrumented": true
     },
     {
-<<<<<<< HEAD
-        "dependency": "mongoengine",
-        "integration": "mongoengine",
-        "minimum_tracer_supported": "0.24.2",
-        "max_tracer_supported": "0.29.1",
-        "auto-instrumented": true
-    },
-    {
-=======
->>>>>>> 1122246d
         "dependency": "mysql-connector-python",
         "integration": "mysql",
         "minimum_tracer_supported": "8.0.5",
