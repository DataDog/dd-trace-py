from typing import TYPE_CHECKING  # noqa:F401

from ddtrace.internal.compat import pattern_type
from ddtrace.internal.constants import MAX_UINT_64BITS as _MAX_UINT_64BITS
from ddtrace.internal.glob_matching import GlobMatcher
from ddtrace.internal.logger import get_logger
from ddtrace.internal.utils.cache import cachedmethod
from ddtrace.internal.utils.deprecations import DDTraceDeprecationWarning
from ddtrace.vendor.debtcollector import deprecate


if TYPE_CHECKING:  # pragma: no cover
    from typing import Any  # noqa:F401
    from typing import Optional  # noqa:F401
    from typing import Tuple  # noqa:F401

    from ddtrace._trace.span import Span  # noqa:F401

log = get_logger(__name__)
KNUTH_FACTOR = 1111111111111111111


class SamplingRule(object):
    """
    Definition of a sampling rule used by :class:`DatadogSampler` for applying a sample rate on a span
    """

    NO_RULE = object()

    def __init__(
        self,
        sample_rate,  # type: float
        service=NO_RULE,  # type: Any
        name=NO_RULE,  # type: Any
        resource=NO_RULE,  # type: Any
        tags=NO_RULE,  # type: Any
    ):
        # type: (...) -> None
        """
        Configure a new :class:`SamplingRule`

        .. code:: python

            DatadogSampler([
                # Sample 100% of any trace
                SamplingRule(sample_rate=1.0),

                # Sample no healthcheck traces
                SamplingRule(sample_rate=0, name='flask.request'),

                # Sample all services ending in `-db` based on a regular expression
                SamplingRule(sample_rate=0.5, service=re.compile('-db$')),

                # Sample based on service name using custom function
                SamplingRule(sample_rate=0.75, service=lambda service: 'my-app' in service),
            ])

        :param sample_rate: The sample rate to apply to any matching spans
        :type sample_rate: :obj:`float` greater than or equal to 0.0 and less than or equal to 1.0
        :param service: Rule to match the `span.service` on, default no rule defined
        :type service: :obj:`object` to directly compare, :obj:`function` to evaluate, or :class:`re.Pattern` to match
        :param name: Rule to match the `span.name` on, default no rule defined
        :type name: :obj:`object` to directly compare, :obj:`function` to evaluate, or :class:`re.Pattern` to match
        :param tags: A dictionary whose keys exactly match the names of tags expected to appear on spans, and whose
            values are glob-matches with the expected span tag values. Glob matching supports "*" meaning any
            number of characters, and "?" meaning any one character. If all tags specified in a SamplingRule are
            matches with a given span, that span is considered to have matching tags with the rule.
        """
        # Enforce sample rate constraints
        if not 0.0 <= sample_rate <= 1.0:
            raise ValueError(
                (
                    "SamplingRule(sample_rate={}) must be greater than or equal to 0.0 and less than or equal to 1.0"
                ).format(sample_rate)
            )
        self.sample_rate = float(sample_rate)
<<<<<<< HEAD
        self._tag_value_matchers = {k: GlobMatcher(v) for k, v in tags.items()} if tags != SamplingRule.NO_RULE else {}
=======
        # since span.py converts None to 'None' for tags, and does not accept 'None' for metrics
        # we can just create a GlobMatcher for 'None' and it will match properly
        self._tag_value_matchers = (
            {k: GlobMatcher(str(v)) for k, v in tags.items()} if tags != SamplingRule.NO_RULE else {}
        )
>>>>>>> 4a5cb256
        self.tags = tags
        self.service = self.choose_matcher(service)
        self.name = self.choose_matcher(name)
        self.resource = self.choose_matcher(resource)

    @property
    def sample_rate(self):
        # type: () -> float
        return self._sample_rate

    @sample_rate.setter
    def sample_rate(self, sample_rate):
        # type: (float) -> None
        self._sample_rate = sample_rate
        self._sampling_id_threshold = sample_rate * _MAX_UINT_64BITS

    def _pattern_matches(self, prop, pattern):
        # If the rule is not set, then assume it matches
        # DEV: Having no rule and being `None` are different things
        #   e.g. ignoring `span.service` vs `span.service == None`
        if pattern is self.NO_RULE:
            return True
        if isinstance(pattern, GlobMatcher):
            return pattern.match(str(prop))

        if pattern is None and prop is None:
            return True

        if isinstance(pattern, GlobMatcher):
            return pattern.match(str(prop))

        # If the pattern is callable (e.g. a function) then call it passing the prop
        #   The expected return value is a boolean so cast the response in case it isn't
        if callable(pattern):
            try:
                return bool(pattern(prop))
            except Exception:
                log.warning("%r pattern %r failed with %r", self, pattern, prop, exc_info=True)
                # Their function failed to validate, assume it is a False
                return False

        # The pattern is a regular expression and the prop is a string
        if isinstance(pattern, pattern_type):
            try:
                return bool(pattern.match(str(prop)))
            except (ValueError, TypeError):
                # This is to guard us against the casting to a string (shouldn't happen, but still)
                log.warning("%r pattern %r failed with %r", self, pattern, prop, exc_info=True)
                return False

        # Exact match on the values
        return prop == pattern

    @cachedmethod()
    def _matches(self, key):
        # type: (Tuple[Optional[str], str, Optional[str]]) -> bool
        # self._matches exists to maintain legacy pattern values such as regex and functions
        service, name, resource = key
        for prop, pattern in [(service, self.service), (name, self.name), (resource, self.resource)]:
            if not self._pattern_matches(prop, pattern):
                return False
        else:
            return True

    def matches(self, span):
        # type: (Span) -> bool
        """
        Return if this span matches this rule

        :param span: The span to match against
        :type span: :class:`ddtrace._trace.span.Span`
        :returns: Whether this span matches or not
        :rtype: :obj:`bool`
        """
        glob_match = self.glob_matches(span)
        return glob_match and self._matches((span.service, span.name, span.resource))

    def glob_matches(self, span):
        # type: (Span) -> bool
        tag_match = True
        if self._tag_value_matchers:
            tag_match = self.tag_match(span.get_tags())
        return tag_match

    def tag_match(self, tags):
        if tags is None:
            return False

        tag_match = False
        for tag_key in self._tag_value_matchers.keys():
            value = tags.get(tag_key)
            if value is not None:
                tag_match = self._tag_value_matchers[tag_key].match(value)
            else:
                # if we don't match with all specified tags for a rule, it's not a match
                return False
        return tag_match

    def sample(self, span, allow_false=True):
        # type: (Span, bool) -> bool
        """
        Return if this rule chooses to sample the span

        :param span: The span to sample against
        :type span: :class:`ddtrace._trace.span.Span`
        :returns: Whether this span was sampled
        :rtype: :obj:`bool`
        """
        if self.sample_rate == 1:
            return True
        elif self.sample_rate == 0:
            return False

        return (
            not allow_false
            or ((span._trace_id_64bits * KNUTH_FACTOR) % _MAX_UINT_64BITS) <= self._sampling_id_threshold
        )

    def _no_rule_or_self(self, val):
        if val is self.NO_RULE:
            return "NO_RULE"
        elif val is None:
            return "None"
        elif type(val) == GlobMatcher:
            return val.pattern
        else:
            return val

    def choose_matcher(self, prop):
        # We currently support the ability to pass in a function, a regular expression, or a string
        # If a string is passed in we create a GlobMatcher to handle the matching
        if callable(prop) or isinstance(prop, pattern_type):
            # deprecated: passing a function or a regular expression'
            deprecate(
                "Using methods or regular expressions for SamplingRule matching is deprecated. ",
                message="Please move to passing in a string for Glob matching.",
                removal_version="3.0.0",
                category=DDTraceDeprecationWarning,
            )
            return prop
<<<<<<< HEAD
        elif prop is None:
            return None
=======
        # Name and Resource will never be None, but service can be, since we str()
        #  whatever we pass into the GlobMatcher, we can just use its matching
        elif prop is None:
            prop = "None"
>>>>>>> 4a5cb256
        else:
            return GlobMatcher(prop) if prop != SamplingRule.NO_RULE else SamplingRule.NO_RULE

    def __repr__(self):
        return "{}(sample_rate={!r}, service={!r}, name={!r}, resource={!r}, tags={!r})".format(
            self.__class__.__name__,
            self.sample_rate,
            self._no_rule_or_self(self.service),
            self._no_rule_or_self(self.name),
            self._no_rule_or_self(self.resource),
            self._no_rule_or_self(self.tags),
        )

    __str__ = __repr__

    def __eq__(self, other):
        # type: (Any) -> bool
        if not isinstance(other, SamplingRule):
            raise TypeError("Cannot compare SamplingRule to {}".format(type(other)))
        return str(self) == str(other)<|MERGE_RESOLUTION|>--- conflicted
+++ resolved
@@ -74,15 +74,11 @@
                 ).format(sample_rate)
             )
         self.sample_rate = float(sample_rate)
-<<<<<<< HEAD
-        self._tag_value_matchers = {k: GlobMatcher(v) for k, v in tags.items()} if tags != SamplingRule.NO_RULE else {}
-=======
         # since span.py converts None to 'None' for tags, and does not accept 'None' for metrics
         # we can just create a GlobMatcher for 'None' and it will match properly
         self._tag_value_matchers = (
             {k: GlobMatcher(str(v)) for k, v in tags.items()} if tags != SamplingRule.NO_RULE else {}
         )
->>>>>>> 4a5cb256
         self.tags = tags
         self.service = self.choose_matcher(service)
         self.name = self.choose_matcher(name)
@@ -105,12 +101,6 @@
         #   e.g. ignoring `span.service` vs `span.service == None`
         if pattern is self.NO_RULE:
             return True
-        if isinstance(pattern, GlobMatcher):
-            return pattern.match(str(prop))
-
-        if pattern is None and prop is None:
-            return True
-
         if isinstance(pattern, GlobMatcher):
             return pattern.match(str(prop))
 
@@ -223,15 +213,10 @@
                 category=DDTraceDeprecationWarning,
             )
             return prop
-<<<<<<< HEAD
-        elif prop is None:
-            return None
-=======
         # Name and Resource will never be None, but service can be, since we str()
         #  whatever we pass into the GlobMatcher, we can just use its matching
         elif prop is None:
             prop = "None"
->>>>>>> 4a5cb256
         else:
             return GlobMatcher(prop) if prop != SamplingRule.NO_RULE else SamplingRule.NO_RULE
 
