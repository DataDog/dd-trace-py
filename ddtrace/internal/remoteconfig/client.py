import base64
from datetime import datetime
import hashlib
import json
import re
import sys
from typing import Any
from typing import List
from typing import Mapping
from typing import Optional
from typing import Set
from typing import TYPE_CHECKING
import uuid

import attr
import cattr
import six

import ddtrace
from ddtrace.appsec.utils import _appsec_rc_capabilities
from ddtrace.internal import agent
from ddtrace.internal import runtime
from ddtrace.internal.hostname import get_hostname
from ddtrace.internal.logger import get_logger
from ddtrace.internal.remoteconfig.constants import REMOTE_CONFIG_AGENT_ENDPOINT
from ddtrace.internal.runtime import container
from ddtrace.internal.utils.time import parse_isoformat

from ..utils.version import _pep440_to_semver


if TYPE_CHECKING:  # pragma: no cover
    from typing import Callable
    from typing import Dict
    from typing import MutableMapping
    from typing import Tuple
    from typing import Union

    ProductCallback = Callable[[Optional["ConfigMetadata"], Union[Mapping[str, Any], bool, None]], None]


log = get_logger(__name__)

TARGET_FORMAT = re.compile(r"^(datadog/\d+|employee)/([^/]+)/([^/]+)/([^/]+)$")


class RemoteConfigError(Exception):
    """
    An error occurred during the configuration update procedure.
    The error is reported to the agent.
    """


@attr.s(frozen=True)
class ConfigMetadata(object):
    """
    Configuration TUF target metadata
    """

    id = attr.ib(type=str)
    product_name = attr.ib(type=str)
    sha256_hash = attr.ib(type=Optional[str])
    length = attr.ib(type=Optional[int])
    tuf_version = attr.ib(type=Optional[int])


@attr.s
class Signature(object):
    keyid = attr.ib(type=str)
    sig = attr.ib(type=str)


@attr.s
class Key(object):
    keytype = attr.ib(type=str)
    keyid_hash_algorithms = attr.ib(type=List[str])
    keyval = attr.ib(type=Mapping)
    scheme = attr.ib(type=str)


@attr.s
class Role(object):
    keyids = attr.ib(type=List[str])
    threshold = attr.ib(type=int)


@attr.s
class Root(object):
    _type = attr.ib(type=str, validator=attr.validators.in_(("root",)))
    spec_version = attr.ib(type=str)
    consistent_snapshot = attr.ib(type=bool)
    expires = attr.ib(type=datetime, converter=parse_isoformat)
    keys = attr.ib(type=Mapping[str, Key])
    roles = attr.ib(type=Mapping[str, Role])
    version = attr.ib(type=int)


@attr.s
class SignedRoot(object):
    signatures = attr.ib(type=List[Signature])
    signed = attr.ib(type=Root)


@attr.s
class TargetDesc(object):
    length = attr.ib(type=int)
    hashes = attr.ib(type=Mapping[str, str])
    custom = attr.ib(type=Mapping[str, Any])


@attr.s
class Targets(object):
    _type = attr.ib(type=str, validator=attr.validators.in_(("targets",)))
    custom = attr.ib(type=Mapping[str, Any])
    expires = attr.ib(type=datetime, converter=parse_isoformat)
    spec_version = attr.ib(type=str, validator=attr.validators.in_(("1.0", "1.0.0")))
    targets = attr.ib(type=Mapping[str, TargetDesc])
    version = attr.ib(type=int)


@attr.s
class SignedTargets(object):
    signatures = attr.ib(type=List[Signature])
    signed = attr.ib(type=Targets)


@attr.s
class TargetFile(object):
    path = attr.ib(type=str)
    raw = attr.ib(type=str)


@attr.s
class AgentPayload(object):
    roots = attr.ib(type=List[SignedRoot], default=None)
    targets = attr.ib(type=SignedTargets, default=None)
    target_files = attr.ib(type=List[TargetFile], default=[])
    client_configs = attr.ib(type=Set[str], default={})


def _load_json(data):
    # type: (Union[str, bytes]) -> Dict[str, Any]
    if (3, 6) > sys.version_info > (3,) and isinstance(data, six.binary_type):
        data = str(data, encoding="utf-8")
    return json.loads(data)


def _extract_target_file(payload, target, config):
    # type: (AgentPayload, str, ConfigMetadata) -> Optional[Mapping[str, Any]]
    candidates = [item.raw for item in payload.target_files if item.path == target]
    if len(candidates) != 1 or candidates[0] is None:
        log.debug("invalid target_files for %r", target)
        return None

    try:
        raw = base64.b64decode(candidates[0])
    except Exception:
        raise RemoteConfigError("invalid base64 target_files for {!r}".format(target))

    computed_hash = hashlib.sha256(raw).hexdigest()
    if computed_hash != config.sha256_hash:
        raise RemoteConfigError(
            "mismatch between target {!r} hashes {!r} != {!r}".format(target, computed_hash, config.sha256_hash)
        )

    try:
        return _load_json(raw)
    except Exception:
        raise RemoteConfigError("invalid JSON content for target {!r}".format(target))


def _parse_target(target, metadata):
    # type: (str, TargetDesc) -> ConfigMetadata
    m = TARGET_FORMAT.match(target)
    if m is None:
        raise RemoteConfigError("unexpected target format {!r}".format(target))
    _, product_name, config_id, _ = m.groups()
    return ConfigMetadata(
        id=config_id,
        product_name=product_name,
        sha256_hash=metadata.hashes.get("sha256"),
        length=metadata.length,
        tuf_version=metadata.custom.get("v"),
    )


class RemoteConfigClient(object):
    """
    The Remote Configuration client regularly checks for updates on the agent
    and dispatches configurations to registered products.
    """

    def __init__(self):
        # type: () -> None
        tracer_version = self._get_version()

        self.id = str(uuid.uuid4())
        self.agent_url = agent_url = agent.get_trace_url()
        self._conn = agent.get_connection(agent_url, timeout=agent.get_trace_agent_timeout())
        self._headers = {"content-type": "application/json"}

        container_info = container.get_container_info()
        if container_info is not None:
            container_id = container_info.container_id
            if container_id is not None:
                self._headers["Datadog-Container-Id"] = container_id

        tags = ddtrace.config.tags.copy()
        if ddtrace.config.env:
            tags["env"] = ddtrace.config.env
        if ddtrace.config.version:
            tags["version"] = ddtrace.config.version
        tags["tracer_version"] = tracer_version
        tags["host_name"] = get_hostname()

        self._client_tracer = dict(
            runtime_id=runtime.get_runtime_id(),
            language="python",
<<<<<<< HEAD
            tracer_version=tracer_version,
=======
            tracer_version=_pep440_to_semver(),
>>>>>>> a6ff0c3d
            service=ddtrace.config.service,
            env=ddtrace.config.env,
            app_version=ddtrace.config.version,
            tags=[":".join(_) for _ in tags.items()],
        )
        self.cached_target_files = []  # type: List[Dict[str, Any]]
        self.converter = cattr.Converter()

        # cattrs doesn't implement datetime converter in Py27, we should register
        def date_to_fromisoformat(val, cls):
            return val

        self.converter.register_structure_hook(datetime, date_to_fromisoformat)

        def base64_to_struct(val, cls):
            raw = base64.b64decode(val)
            obj = _load_json(raw)
            return self.converter.structure_attrs_fromdict(obj, cls)

        self.converter.register_structure_hook(SignedRoot, base64_to_struct)
        self.converter.register_structure_hook(SignedTargets, base64_to_struct)

        self._products = dict()  # type: MutableMapping[str, ProductCallback]
        self._applied_configs = dict()  # type: Mapping[str, ConfigMetadata]
        self._last_targets_version = 0
        self._last_error = None  # type: Optional[str]
        self._backend_state = None  # type: Optional[str]

    def register_product(self, product_name, func=None):
        # type: (str, Optional[ProductCallback]) -> None
        if func is not None:
            self._products[product_name] = func
        else:
            self._products.pop(product_name, None)

    def _send_request(self, payload):
        # type: (str) -> Optional[Mapping[str, Any]]
        try:
            self._conn.request("POST", REMOTE_CONFIG_AGENT_ENDPOINT, payload, self._headers)
            resp = self._conn.getresponse()
            data = resp.read()
        except OSError as e:
            log.warning("Unexpected connection error in remote config client request: %s", str(e))  # noqa: G200
            return None
        finally:
            self._conn.close()

        if resp.status == 404:
            # Remote configuration is not enabled or unsupported by the agent
            return None

        if resp.status < 200 or resp.status >= 300:
            log.warning("Unexpected error: HTTP error status %s, reason %s", resp.status, resp.reason)
            return None

        return json.loads(data)

    def _build_payload(self, state):
        # type: (Mapping[str, Any]) -> Mapping[str, Any]
        return dict(
            client=dict(
                id=self.id,
                products=list(self._products.keys()),
                is_tracer=True,
                client_tracer=self._client_tracer,
                state=state,
                capabilities=_appsec_rc_capabilities(),
            ),
            cached_target_files=self.cached_target_files,
        )

    def _build_state(self):
        # type: () -> Mapping[str, Any]
        has_error = self._last_error is not None
        state = dict(
            root_version=1,
            targets_version=self._last_targets_version,
            config_states=[
                dict(id=config.id, version=config.tuf_version, product=config.product_name)
                for config in self._applied_configs.values()
            ],
            has_error=has_error,
        )
        if self._backend_state is not None:
            state["backend_client_state"] = self._backend_state
        if has_error:
            state["error"] = self._last_error
        return state

    def _process_targets(self, payload):
        # type: (AgentPayload) -> Tuple[Optional[int], Optional[str], Optional[Mapping[str, ConfigMetadata]]]
        if payload.targets is None:
            # no targets received
            return None, None, None

        signed = payload.targets.signed
        targets = dict()

        for target, metadata in signed.targets.items():
            config = _parse_target(target, metadata)
            if config is not None:
                targets[target] = config

        backend_state = signed.custom.get("opaque_backend_state")
        return signed.version, backend_state, targets

    def _process_response(self, data):
        # type: (Mapping[str, Any]) -> None
        try:
            # log.debug("response payload: %r", data)
            payload = self.converter.structure_attrs_fromdict(data, AgentPayload)
        except Exception:
            log.debug("invalid agent payload received: %r", data, exc_info=True)
            raise RemoteConfigError("invalid agent payload received")

        paths = {_.path for _ in payload.target_files}
        paths = paths.union({_["path"] for _ in self.cached_target_files})

        # !(payload.client_configs is a subset of paths or payload.client_configs is equal to paths)
        if not set(payload.client_configs) <= paths:
            raise RemoteConfigError("Not all client configurations have target files")

        # 1. Deserialize targets
        last_targets_version, backend_state, targets = self._process_targets(payload)
        if last_targets_version is None or targets is None:
            log.debug("No targets in configuration payload")
            for callback in self._products.values():
                callback(None, None)
            return

        client_configs = {k: v for k, v in targets.items() if k in payload.client_configs}
        log.debug("Retrieved client configs last version %s: %s", last_targets_version, client_configs)

        for target in payload.target_files:
            if (payload.targets.signed.targets and not payload.targets.signed.targets.get(target.path)) and (
                client_configs and not client_configs.get(target.path)
            ):
                raise RemoteConfigError(
                    "target file %s not exists in client_config and signed targets" % (target.path,)
                )

        # 2. Remove previously applied configurations
        applied_configs = dict()
        for target, config in self._applied_configs.items():
            callback_action = None
            if target in client_configs and targets.get(target) == config:
                # The configuration has not changed.
                applied_configs[target] = config
                continue
            elif target not in client_configs:
                log.debug("Disable configuration: %s", target)
                callback_action = False

            callback = self._products[config.product_name]

            try:
                callback(config, callback_action)
            except Exception:
                log.debug("error while removing product %s config %r", config.product_name, config)
                continue

        # 3. Load new configurations
        for target, config in client_configs.items():
            callback = self._products[config.product_name]

            applied_config = self._applied_configs.get(target)
            if applied_config == config:
                continue

            config_content = _extract_target_file(payload, target, config)
            if config_content is None:
                continue

            try:
                log.debug("Load new configuration: %s. content %s", target, config_content)
                callback(config, config_content)
            except Exception:
                log.debug("error while loading product %s config %r", config.product_name, config)
                continue
            else:
                applied_configs[target] = config

        self._last_targets_version = last_targets_version
        self._applied_configs = applied_configs
        self._backend_state = backend_state

        if self._applied_configs:
            cached_data = []
            for target, config in self._applied_configs.items():
                cached_data.append(
                    {
                        "path": target,
                        "length": config.length,
                        "hashes": [{"algorithm": "sha256", "hash": config.sha256_hash}],
                    }
                )
            self.cached_target_files = cached_data
        else:
            self.cached_target_files = []

    def request(self):
        # type: () -> None
        try:
            state = self._build_state()
            payload = json.dumps(self._build_payload(state))

            response = self._send_request(payload)
            if response is None:
                return
            self._process_response(response)
        except RemoteConfigError as e:
            self._last_error = str(e)
            log.debug("remote configuration client reported an error", exc_info=True)
        except ValueError as e:
            log.debug("Unexpected response data: %s", e)  # noqa: G200
        except Exception as e:
            log.debug("Unexpected error: %s", e)  # noqa: G200
        else:
            self._last_error = None<|MERGE_RESOLUTION|>--- conflicted
+++ resolved
@@ -192,7 +192,7 @@
 
     def __init__(self):
         # type: () -> None
-        tracer_version = self._get_version()
+        tracer_version = _pep440_to_semver()
 
         self.id = str(uuid.uuid4())
         self.agent_url = agent_url = agent.get_trace_url()
@@ -216,11 +216,7 @@
         self._client_tracer = dict(
             runtime_id=runtime.get_runtime_id(),
             language="python",
-<<<<<<< HEAD
             tracer_version=tracer_version,
-=======
-            tracer_version=_pep440_to_semver(),
->>>>>>> a6ff0c3d
             service=ddtrace.config.service,
             env=ddtrace.config.env,
             app_version=ddtrace.config.version,
