--- conflicted
+++ resolved
@@ -21,12 +21,9 @@
 from ddtrace.appsec.utils import _appsec_rc_capabilities
 from ddtrace.internal import agent
 from ddtrace.internal import runtime
-<<<<<<< HEAD
 from ddtrace.internal.hostname import get_hostname
-=======
 from ddtrace.internal.logger import get_logger
 from ddtrace.internal.remoteconfig.constants import REMOTE_CONFIG_AGENT_ENDPOINT
->>>>>>> 501a6862
 from ddtrace.internal.runtime import container
 from ddtrace.internal.utils.time import parse_isoformat
 
@@ -221,7 +218,7 @@
 
     def __init__(self):
         # type: () -> None
-        tracer_version = ddtrace.__version__.replace("rc", "-rc", 1)
+        tracer_version = self._get_version()
 
         self.id = str(uuid.uuid4())
         self.agent_url = agent_url = agent.get_trace_url()
@@ -243,16 +240,7 @@
         self._client_tracer = dict(
             runtime_id=runtime.get_runtime_id(),
             language="python",
-<<<<<<< HEAD
-            # The library uses a PEP 440-compliant versioning scheme, but the
-            # RCM spec requires that we use a SemVer-compliant version. We only
-            # expect that the first occurrence of "rc" in the version string to
-            # break the SemVer format, so we replace it with "-rc" for
-            # simplicity.
             tracer_version=tracer_version,
-=======
-            tracer_version=self._get_version(),
->>>>>>> 501a6862
             service=ddtrace.config.service,
             env=ddtrace.config.env,
             app_version=ddtrace.config.version,
