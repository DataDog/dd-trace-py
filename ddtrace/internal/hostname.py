import socket
<<<<<<< HEAD
from typing import Any
from typing import Callable
=======
from typing import Optional
>>>>>>> b9b63c4b


_hostname = None  # type: Optional[str]


<<<<<<< HEAD
def _cached(func):
    # type: (Callable) -> Callable[[], Any]
    @functools.wraps(func)
    def wrapper():
        global _hostname
        if not _hostname:
            _hostname = func()

        return _hostname

    return wrapper


@_cached
def get_hostname():
    # type: () -> str
    return socket.gethostname()
=======
def get_hostname():
    # type: () -> str
    global _hostname
    if not _hostname:
        _hostname = socket.gethostname()
    return _hostname
>>>>>>> b9b63c4b
<|MERGE_RESOLUTION|>--- conflicted
+++ resolved
@@ -1,38 +1,13 @@
 import socket
-<<<<<<< HEAD
-from typing import Any
-from typing import Callable
-=======
 from typing import Optional
->>>>>>> b9b63c4b
 
 
 _hostname = None  # type: Optional[str]
 
 
-<<<<<<< HEAD
-def _cached(func):
-    # type: (Callable) -> Callable[[], Any]
-    @functools.wraps(func)
-    def wrapper():
-        global _hostname
-        if not _hostname:
-            _hostname = func()
-
-        return _hostname
-
-    return wrapper
-
-
-@_cached
-def get_hostname():
-    # type: () -> str
-    return socket.gethostname()
-=======
 def get_hostname():
     # type: () -> str
     global _hostname
     if not _hostname:
         _hostname = socket.gethostname()
-    return _hostname
->>>>>>> b9b63c4b
+    return _hostname