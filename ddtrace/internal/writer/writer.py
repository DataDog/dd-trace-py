--- conflicted
+++ resolved
@@ -503,13 +503,7 @@
             "v0.4" if (is_windows or in_gcp_function() or in_azure_function_consumption_plan()) else "v0.5"
         )
 
-        self._api_version = (
-<<<<<<< HEAD
-            api_version or os.getenv("DD_TRACE_API_VERSION") or (default_api_version if priority_sampling else "v0.3")
-=======
-            api_version or config._trace_api or (default_api_version if priority_sampler is not None else "v0.3")
->>>>>>> 769296e1
-        )
+        self._api_version = api_version or config._trace_api or (default_api_version if priority_sampling else "v0.3")
         if is_windows and self._api_version == "v0.5":
             raise RuntimeError(
                 "There is a known compatibility issue with v0.5 API and Windows, "
