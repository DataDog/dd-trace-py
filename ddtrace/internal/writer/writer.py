import abc
import binascii
from collections import defaultdict
import logging
import os
import sys
import threading
from typing import TYPE_CHECKING
from typing import Callable
from typing import Dict
from typing import List
from typing import Optional
from typing import TextIO

import ddtrace
from ddtrace.internal.utils.retry import fibonacci_backoff_with_jitter
from ddtrace.settings import _config as config
from ddtrace.settings.asm import config as asm_config
from ddtrace.vendor.dogstatsd import DogStatsd

from ...constants import KEEP_SPANS_RATE_KEY
from ...internal.telemetry import telemetry_writer
from ...internal.utils.formats import parse_tags_str
from ...internal.utils.http import Response
from ...internal.utils.time import StopWatch
from .. import compat
from .. import periodic
from .. import service
from .._encoding import BufferFull
from .._encoding import BufferItemTooLarge
from ..agent import get_connection
from ..constants import _HTTPLIB_NO_TRACE_REQUEST
from ..encoding import JSONEncoderV2
from ..logger import get_logger
from ..runtime import container
from ..serverless import in_azure_function
from ..serverless import in_gcp_function
from ..sma import SimpleMovingAverage
from .writer_client import WRITER_CLIENTS
from .writer_client import AgentWriterClientV3
from .writer_client import AgentWriterClientV4
from .writer_client import WriterClientBase


if TYPE_CHECKING:  # pragma: no cover
    from typing import Any  # noqa:F401
    from typing import Tuple  # noqa:F401

    from ddtrace import Span  # noqa:F401

    from .agent import ConnectionType  # noqa:F401


log = get_logger(__name__)

LOG_ERR_INTERVAL = 60


class NoEncodableSpansError(Exception):
    pass


# The window size should be chosen so that the look-back period is
# greater-equal to the agent API's timeout. Although most tracers have a
# 2s timeout, the java tracer has a 10s timeout, so we set the window size
# to 10 buckets of 1s duration.
DEFAULT_SMA_WINDOW = 10


def _human_size(nbytes):
    """Return a human-readable size."""
    i = 0
    suffixes = ["B", "KB", "MB", "GB", "TB"]
    while nbytes >= 1000 and i < len(suffixes) - 1:
        nbytes /= 1000.0
        i += 1
    f = ("%.2f" % nbytes).rstrip("0").rstrip(".")
    return "%s%s" % (f, suffixes[i])


class TraceWriter(metaclass=abc.ABCMeta):
    @abc.abstractmethod
    def recreate(self):
        # type: () -> TraceWriter
        pass

    @abc.abstractmethod
    def stop(self, timeout: Optional[float] = None) -> None:
        pass

    @abc.abstractmethod
    def write(self, spans=None):
        # type: (Optional[List[Span]]) -> None
        pass

    @abc.abstractmethod
    def flush_queue(self) -> None:
        pass


class LogWriter(TraceWriter):
    def __init__(
        self,
        out: TextIO = sys.stdout,
    ) -> None:
        self.encoder = JSONEncoderV2()
        self.out = out

    def recreate(self):
        # type: () -> LogWriter
        """Create a new instance of :class:`LogWriter` using the same settings from this instance

        :rtype: :class:`LogWriter`
        :returns: A new :class:`LogWriter` instance
        """
        writer = self.__class__(out=self.out)
        return writer

    def stop(self, timeout: Optional[float] = None) -> None:
        return

    def write(self, spans=None):
        # type: (Optional[List[Span]]) -> None
        if not spans:
            return
        encoded = self.encoder.encode_traces([spans])
        self.out.write(encoded + "\n")
        self.out.flush()

    def flush_queue(self) -> None:
        pass


class HTTPWriter(periodic.PeriodicService, TraceWriter):
    """Writer to an arbitrary HTTP intake endpoint."""

    RETRY_ATTEMPTS = 3
    HTTP_METHOD = "PUT"
    STATSD_NAMESPACE = "tracer"

    def __init__(
        self,
        intake_url: str,
        clients: List[WriterClientBase],
        processing_interval: Optional[float] = None,
        # Match the payload size since there is no functionality
        # to flush dynamically.
        buffer_size: Optional[int] = None,
        max_payload_size: Optional[int] = None,
        timeout: Optional[float] = None,
        dogstatsd: Optional[DogStatsd] = None,
        sync_mode: bool = False,
        reuse_connections: Optional[bool] = None,
        headers: Optional[Dict[str, str]] = None,
        report_metrics: bool = True,
    ) -> None:
        if processing_interval is None:
            processing_interval = config._trace_writer_interval_seconds
        if timeout is None:
            timeout = config._agent_timeout_seconds
        super(HTTPWriter, self).__init__(interval=processing_interval)
        self.intake_url = intake_url
        self._buffer_size = buffer_size
        self._max_payload_size = max_payload_size
        self._headers = headers or {}
        self._timeout = timeout

        self._clients = clients
        self.dogstatsd = dogstatsd
        self._metrics: Dict[str, int] = defaultdict(int)
        self._report_metrics = report_metrics
        self._drop_sma = SimpleMovingAverage(DEFAULT_SMA_WINDOW)
        self._sync_mode = sync_mode
        self._conn: Optional[ConnectionType] = None
        # The connection has to be locked since there exists a race between
        # the periodic thread of HTTPWriter and other threads that might
        # force a flush with `flush_queue()`.
        self._conn_lck: threading.RLock = threading.RLock()

        self._send_payload_with_backoff = fibonacci_backoff_with_jitter(  # type ignore[assignment]
            attempts=self.RETRY_ATTEMPTS,
            initial_wait=0.618 * self.interval / (1.618**self.RETRY_ATTEMPTS) / 2,
            until=lambda result: isinstance(result, Response),
        )(self._send_payload)

        self._reuse_connections = (
            config._trace_writer_connection_reuse if reuse_connections is None else reuse_connections
        )

    def _intake_endpoint(self, client=None):
        return "{}/{}".format(self._intake_url(client), client.ENDPOINT if client else self._endpoint)

    @property
    def _endpoint(self):
        return self._clients[0].ENDPOINT

    @property
    def _encoder(self):
        return self._clients[0].encoder

    def _intake_url(self, client=None):
        if client and hasattr(client, "_intake_url"):
            return client._intake_url
        return self.intake_url

    def _metrics_dist(self, name: str, count: int = 1, tags: Optional[List] = None) -> None:
        if not self._report_metrics:
            return
        if config.health_metrics_enabled and self.dogstatsd:
            self.dogstatsd.distribution("datadog.%s.%s" % (self.STATSD_NAMESPACE, name), count, tags=tags)

    def _set_drop_rate(self) -> None:
        accepted = self._metrics["accepted_traces"]
        sent = self._metrics["sent_traces"]
        encoded = sum([len(client.encoder) for client in self._clients])
        # The number of dropped traces is the number of accepted traces minus the number of traces in the encoder
        # This calculation is a best effort. Due to race conditions it may result in a slight underestimate.
        dropped = max(accepted - sent - encoded, 0)  # dropped spans should never be negative
        self._drop_sma.set(dropped, accepted)
        self._metrics["sent_traces"] = 0  # reset sent traces for the next interval
        self._metrics["accepted_traces"] = encoded  # sets accepted traces to number of spans in encoders

    def _set_keep_rate(self, trace):
        if trace:
            trace[0].set_metric(KEEP_SPANS_RATE_KEY, 1.0 - self._drop_sma.get())

    def _reset_connection(self) -> None:
        with self._conn_lck:
            if self._conn:
                self._conn.close()
                self._conn = None

    def _put(self, data: bytes, headers: Dict[str, str], client: WriterClientBase, no_trace: bool) -> Response:
        sw = StopWatch()
        sw.start()
        with self._conn_lck:
            if self._conn is None:
                log.debug("creating new intake connection to %s with timeout %d", self.intake_url, self._timeout)
                self._conn = get_connection(self._intake_url(client), self._timeout)
                setattr(self._conn, _HTTPLIB_NO_TRACE_REQUEST, no_trace)
            try:
                log.debug("Sending request: %s %s %s", self.HTTP_METHOD, client.ENDPOINT, headers)
                self._conn.request(
                    self.HTTP_METHOD,
                    client.ENDPOINT,
                    data,
                    headers,
                )
                resp = compat.get_connection_response(self._conn)
                log.debug("Got response: %s %s", resp.status, resp.reason)
                t = sw.elapsed()
                if t >= self.interval:
                    log_level = logging.WARNING
                else:
                    log_level = logging.DEBUG
                log.log(log_level, "sent %s in %.5fs to %s", _human_size(len(data)), t, self._intake_endpoint(client))
            except Exception:
                # Always reset the connection when an exception occurs
                self._reset_connection()
                raise
            else:
                return Response.from_http_response(resp)
            finally:
                # Reset the connection if reusing connections is disabled.
                if not self._reuse_connections:
                    self._reset_connection()

    def _get_finalized_headers(self, count: int, client: WriterClientBase) -> dict:
        headers = self._headers.copy()
        headers.update({"Content-Type": client.encoder.content_type})  # type: ignore[attr-defined]
        if hasattr(client, "_headers"):
            headers.update(client._headers)
        return headers

    def _send_payload(self, payload: bytes, count: int, client: WriterClientBase) -> Response:
        headers = self._get_finalized_headers(count, client)

        self._metrics_dist("http.requests")

        response = self._put(payload, headers, client, no_trace=True)

        if response.status >= 400:
            self._metrics_dist("http.errors", tags=["type:%s" % response.status])
        else:
            self._metrics_dist("http.sent.bytes", len(payload))
            self._metrics["sent_traces"] += count

        if response.status not in (404, 415) and response.status >= 400:
            msg = "failed to send traces to intake at %s: HTTP error status %s, reason %s"
            log_args = (
                self._intake_endpoint(client),
                response.status,
                response.reason,
            )  # type: Tuple[Any, Any, Any]
            # Append the payload if requested
            if config._trace_writer_log_err_payload:
                msg += ", payload %s"
                # If the payload is bytes then hex encode the value before logging
                if isinstance(payload, bytes):
                    log_args += (binascii.hexlify(payload).decode(),)  # type: ignore
                else:
                    log_args += (payload,)

            log.error(msg, *log_args)
            self._metrics_dist("http.dropped.bytes", len(payload))
            self._metrics_dist("http.dropped.traces", count)
        return response

    def write(self, spans=None):
        # Queues an app-started event before the first ci-visibility/llmobs/trace payload is sent
        telemetry_writer.app_started()
        for client in self._clients:
            self._write_with_client(client, spans=spans)
        if self._sync_mode:
            self.flush_queue()

    def _write_with_client(self, client, spans=None):
        # type: (WriterClientBase, Optional[List[Span]]) -> None
        if spans is None:
            return

        if self._sync_mode is False:
            # Start the HTTPWriter on first write.
            try:
                if self.status != service.ServiceStatus.RUNNING:
                    self.start()

            except service.ServiceStatusError:
                pass

        self._metrics_dist("writer.accepted.traces")
        self._metrics["accepted_traces"] += 1
        self._set_keep_rate(spans)

        try:
            client.encoder.put(spans)
        except BufferItemTooLarge as e:
            payload_size = e.args[0]
            log.warning(
                "trace (%db) larger than payload buffer item limit (%db), dropping",
                payload_size,
                client.encoder.max_item_size,
            )
            self._metrics_dist("buffer.dropped.traces", 1, tags=["reason:t_too_big"])
            self._metrics_dist("buffer.dropped.bytes", payload_size, tags=["reason:t_too_big"])
        except BufferFull as e:
            payload_size = e.args[0]
            log.warning(
                "trace buffer (%s traces %db/%db) cannot fit trace of size %db, dropping (writer status: %s)",
                len(client.encoder),
                client.encoder.size,
                client.encoder.max_size,
                payload_size,
                self.status.value,
            )
            self._metrics_dist("buffer.dropped.traces", 1, tags=["reason:full"])
            self._metrics_dist("buffer.dropped.bytes", payload_size, tags=["reason:full"])
        except NoEncodableSpansError:
            self._metrics_dist("buffer.dropped.traces", 1, tags=["reason:incompatible"])
        else:
            self._metrics_dist("buffer.accepted.traces", 1)
            self._metrics_dist("buffer.accepted.spans", len(spans))

    def flush_queue(self, raise_exc: bool = False):
        try:
            for client in self._clients:
                self._flush_queue_with_client(client, raise_exc=raise_exc)
        finally:
            self._set_drop_rate()

    def _flush_queue_with_client(self, client: WriterClientBase, raise_exc: bool = False) -> None:
        n_traces = len(client.encoder)
        try:
            encoded = client.encoder.encode()
            if encoded is None:
                return
        except Exception:
            log.error("failed to encode trace with encoder %r", client.encoder, exc_info=True)
            self._metrics_dist("encoder.dropped.traces", n_traces)
            return

        try:
            self._send_payload_with_backoff(encoded, n_traces, client)
        except Exception:
            self._metrics_dist("http.errors", tags=["type:err"])
            self._metrics_dist("http.dropped.bytes", len(encoded))
            self._metrics_dist("http.dropped.traces", n_traces)
            if raise_exc:
                raise
            else:
                log.error(
                    "failed to send, dropping %d traces to intake at %s after %d retries",
                    n_traces,
                    self._intake_endpoint(client),
                    self.RETRY_ATTEMPTS,
                )
        finally:
            self._metrics_dist("http.sent.bytes", len(encoded))
            self._metrics_dist("http.sent.traces", n_traces)

    def periodic(self):
        self.flush_queue(raise_exc=False)

    def _stop_service(
        self,
        timeout: Optional[float] = None,
    ) -> None:
        # FIXME: don't join() on stop(), let the caller handle this
        super(HTTPWriter, self)._stop_service()
        self.join(timeout=timeout)

    def on_shutdown(self):
        try:
            self.periodic()
        finally:
            self._reset_connection()


class AgentResponse(object):
    def __init__(self, rate_by_service: Dict[str, float]) -> None:
        self.rate_by_service = rate_by_service


class AgentWriter(HTTPWriter):
    """
    The Datadog Agent supports (at the time of writing this) receiving trace
    payloads up to 50MB. A trace payload is just a list of traces and the agent
    expects a trace to be complete. That is, all spans with the same trace_id
    should be in the same trace.
    """

    RETRY_ATTEMPTS = 3
    HTTP_METHOD = "PUT"
    STATSD_NAMESPACE = "tracer"

    def __init__(
        self,
<<<<<<< HEAD
        agent_url,  # type: str
        processing_interval=None,  # type: Optional[float]
=======
        agent_url: str,
        priority_sampling: bool = False,
        processing_interval: Optional[float] = None,
>>>>>>> bb82a8e1
        # Match the payload size since there is no functionality
        # to flush dynamically.
        buffer_size: Optional[int] = None,
        max_payload_size: Optional[int] = None,
        timeout: Optional[float] = None,
        dogstatsd: Optional[DogStatsd] = None,
        report_metrics: bool = True,
        sync_mode: bool = False,
        api_version: Optional[str] = None,
        reuse_connections: Optional[bool] = None,
        headers: Optional[Dict[str, str]] = None,
        response_callback: Optional[Callable[[AgentResponse], None]] = None,
    ) -> None:
        if processing_interval is None:
            processing_interval = config._trace_writer_interval_seconds
        if timeout is None:
            timeout = config._agent_timeout_seconds
        if buffer_size is not None and buffer_size <= 0:
            raise ValueError("Writer buffer size must be positive")
        if max_payload_size is not None and max_payload_size <= 0:
            raise ValueError("Max payload size must be positive")
        # Default to v0.4 if we are on Windows since there is a known compatibility issue
        # https://github.com/DataDog/dd-trace-py/issues/4829
        # DEV: sys.platform on windows should be `win32` or `cygwin`, but using `startswith`
        #      as a safety precaution.
        #      https://docs.python.org/3/library/sys.html#sys.platform
        is_windows = sys.platform.startswith("win") or sys.platform.startswith("cygwin")

        default_api_version = "v0.5"
        if is_windows or in_gcp_function() or in_azure_function() or asm_config._asm_enabled:
            default_api_version = "v0.4"

        self._api_version = api_version or config._trace_api or default_api_version
        if is_windows and self._api_version == "v0.5":
            raise RuntimeError(
                "There is a known compatibility issue with v0.5 API and Windows, "
                "please see https://github.com/DataDog/dd-trace-py/issues/4829 for more details."
            )

        buffer_size = buffer_size or config._trace_writer_buffer_size
        max_payload_size = max_payload_size or config._trace_writer_payload_size
        if self._api_version not in WRITER_CLIENTS:
            log.warning(
                "Unsupported api version: '%s'. The supported versions are: %r",
                self._api_version,
                ", ".join(sorted(WRITER_CLIENTS.keys())),
            )
            self._api_version = sorted(WRITER_CLIENTS.keys())[-1]
        client = WRITER_CLIENTS[self._api_version](buffer_size, max_payload_size)

        _headers = {
            "Datadog-Meta-Lang": "python",
            "Datadog-Meta-Lang-Version": compat.PYTHON_VERSION,
            "Datadog-Meta-Lang-Interpreter": compat.PYTHON_INTERPRETER,
            "Datadog-Meta-Tracer-Version": ddtrace.__version__,
            "Datadog-Client-Computed-Top-Level": "yes",
        }
        if headers:
            _headers.update(headers)
        self._container_info = container.get_container_info()
        container.update_headers_with_container_info(_headers, self._container_info)

        _headers.update({"Content-Type": client.encoder.content_type})  # type: ignore[attr-defined]
        additional_header_str = os.environ.get("_DD_TRACE_WRITER_ADDITIONAL_HEADERS")
        if additional_header_str is not None:
            _headers.update(parse_tags_str(additional_header_str))
        self._response_cb = response_callback
        self._report_metrics = report_metrics
        super(AgentWriter, self).__init__(
            intake_url=agent_url,
            clients=[client],
            processing_interval=processing_interval,
            buffer_size=buffer_size,
            max_payload_size=max_payload_size,
            timeout=timeout,
            dogstatsd=dogstatsd,
            sync_mode=sync_mode,
            reuse_connections=reuse_connections,
            headers=_headers,
            report_metrics=report_metrics,
        )

    def recreate(self):
        # type: () -> HTTPWriter
        return self.__class__(
            agent_url=self.agent_url,
            processing_interval=self._interval,
            buffer_size=self._buffer_size,
            max_payload_size=self._max_payload_size,
            timeout=self._timeout,
            dogstatsd=self.dogstatsd,
            sync_mode=self._sync_mode,
            api_version=self._api_version,
            headers=self._headers,
            report_metrics=self._report_metrics,
        )

    @property
    def agent_url(self):
        return self.intake_url

    @property
    def _agent_endpoint(self):
        return self._intake_endpoint(client=None)

    def _downgrade(self, payload, response, client):
        if client.ENDPOINT == "v0.5/traces":
            self._clients = [AgentWriterClientV4(self._buffer_size, self._max_payload_size)]
            # Since we have to change the encoding in this case, the payload
            # would need to be converted to the downgraded encoding before
            # sending it, but we chuck it away instead.
            log.warning(
                "Dropping trace payload due to the downgrade to an incompatible API version (from v0.5 to v0.4). To "
                "avoid this from happening in the future, either ensure that the Datadog agent has a v0.5/traces "
                "endpoint available, or explicitly set the trace API version to, e.g., v0.4."
            )
            return None
        if client.ENDPOINT == "v0.4/traces":
            self._clients = [AgentWriterClientV3(self._buffer_size, self._max_payload_size)]
            # These endpoints share the same encoding, so we can try sending the
            # same payload over the downgraded endpoint.
            return payload

    def _send_payload(self, payload, count, client) -> Response:
        response = super(AgentWriter, self)._send_payload(payload, count, client)
        if response.status in [404, 415]:
            log.debug("calling endpoint '%s' but received %s; downgrading API", client.ENDPOINT, response.status)
            payload = self._downgrade(payload, response, client)
            if payload is not None:
                self._send_payload(payload, count, client)
            else:
                log.error(
                    "unsupported endpoint '%s': received response %s from intake (%s)",
                    client.ENDPOINT,
                    response.status,
                    self.intake_url,
                )
        elif response.status < 400:
            if self._response_cb:
                raw_resp = response.get_json()
                if raw_resp and "rate_by_service" in raw_resp:
                    self._response_cb(
                        AgentResponse(
                            rate_by_service=raw_resp["rate_by_service"],
                        )
                    )
        return response

    def start(self):
        super(AgentWriter, self).start()
        try:
            # appsec remote config should be enabled/started after the global tracer and configs
            # are initialized
            if os.getenv("AWS_LAMBDA_FUNCTION_NAME") is None and (
                asm_config._asm_enabled or config._remote_config_enabled
            ):
                from ddtrace.appsec._remoteconfiguration import enable_appsec_rc

                enable_appsec_rc()
        except service.ServiceStatusError:
            pass

    def _get_finalized_headers(self, count: int, client: WriterClientBase) -> dict:
        headers = super(AgentWriter, self)._get_finalized_headers(count, client)
        headers["X-Datadog-Trace-Count"] = str(count)
        return headers<|MERGE_RESOLUTION|>--- conflicted
+++ resolved
@@ -435,14 +435,8 @@
 
     def __init__(
         self,
-<<<<<<< HEAD
-        agent_url,  # type: str
-        processing_interval=None,  # type: Optional[float]
-=======
         agent_url: str,
-        priority_sampling: bool = False,
         processing_interval: Optional[float] = None,
->>>>>>> bb82a8e1
         # Match the payload size since there is no functionality
         # to flush dynamically.
         buffer_size: Optional[int] = None,
