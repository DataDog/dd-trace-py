import abc
import binascii
from collections import defaultdict
import logging
import os
import sys
import threading
from typing import Dict
from typing import List
from typing import Optional
from typing import TYPE_CHECKING
from typing import TextIO

import six
import tenacity

import ddtrace
from ddtrace import config
from ddtrace.vendor.dogstatsd import DogStatsd

from .. import agent
from .. import compat
from .. import periodic
from .. import service
from ...constants import KEEP_SPANS_RATE_KEY
from ...internal.telemetry import telemetry_lifecycle_writer
from ...internal.telemetry import telemetry_metrics_writer
from ...internal.utils.formats import asbool
from ...internal.utils.formats import parse_tags_str
from ...internal.utils.http import Response
from ...internal.utils.time import StopWatch
from ...sampler import BasePrioritySampler
from ...sampler import BaseSampler
from .._encoding import BufferFull
from .._encoding import BufferItemTooLarge
from ..agent import get_connection
from ..encoding import JSONEncoderV2
from ..logger import get_logger
from ..runtime import container
from ..sma import SimpleMovingAverage
from .writer_client import AgentWriterClientV3
from .writer_client import AgentWriterClientV4
from .writer_client import WRITER_CLIENTS
from .writer_client import WriterClientBase


if TYPE_CHECKING:  # pragma: no cover
    from ddtrace import Span

    from .agent import ConnectionType


log = get_logger(__name__)

LOG_ERR_INTERVAL = 60


class NoEncodableSpansError(Exception):
    pass


# The window size should be chosen so that the look-back period is
# greater-equal to the agent API's timeout. Although most tracers have a
# 2s timeout, the java tracer has a 10s timeout, so we set the window size
# to 10 buckets of 1s duration.
DEFAULT_SMA_WINDOW = 10

DEFAULT_BUFFER_SIZE = 8 << 20  # 8 MB
DEFAULT_MAX_PAYLOAD_SIZE = 8 << 20  # 8 MB
DEFAULT_PROCESSING_INTERVAL = 1.0
DEFAULT_REUSE_CONNECTIONS = False


def get_writer_buffer_size():
    # type: () -> int
    return int(os.getenv("DD_TRACE_WRITER_BUFFER_SIZE_BYTES", default=DEFAULT_BUFFER_SIZE))


def get_writer_max_payload_size():
    # type: () -> int
    return int(os.getenv("DD_TRACE_WRITER_MAX_PAYLOAD_SIZE_BYTES", default=DEFAULT_MAX_PAYLOAD_SIZE))


def get_writer_interval_seconds():
    # type: () -> float
    return float(os.getenv("DD_TRACE_WRITER_INTERVAL_SECONDS", default=DEFAULT_PROCESSING_INTERVAL))


def get_writer_reuse_connections():
    # type: () -> bool
    return asbool(os.getenv("DD_TRACE_WRITER_REUSE_CONNECTIONS", DEFAULT_REUSE_CONNECTIONS))


def _human_size(nbytes):
    """Return a human-readable size."""
    i = 0
    suffixes = ["B", "KB", "MB", "GB", "TB"]
    while nbytes >= 1000 and i < len(suffixes) - 1:
        nbytes /= 1000.0
        i += 1
    f = ("%.2f" % nbytes).rstrip("0").rstrip(".")
    return "%s%s" % (f, suffixes[i])


class TraceWriter(six.with_metaclass(abc.ABCMeta)):
    @abc.abstractmethod
    def recreate(self):
        # type: () -> TraceWriter
        pass

    @abc.abstractmethod
    def stop(self, timeout=None):
        # type: (Optional[float]) -> None
        pass

    @abc.abstractmethod
    def write(self, spans=None):
        # type: (Optional[List[Span]]) -> None
        pass

    @abc.abstractmethod
    def flush_queue(self):
        # type: () -> None
        pass


class LogWriter(TraceWriter):
    def __init__(
        self,
        out=sys.stdout,  # type: TextIO
        sampler=None,  # type: Optional[BaseSampler]
        priority_sampler=None,  # type: Optional[BasePrioritySampler]
    ):
        # type: (...) -> None
        self._sampler = sampler
        self._priority_sampler = priority_sampler
        self.encoder = JSONEncoderV2()
        self.out = out

    def recreate(self):
        # type: () -> LogWriter
        """Create a new instance of :class:`LogWriter` using the same settings from this instance

        :rtype: :class:`LogWriter`
        :returns: A new :class:`LogWriter` instance
        """
        writer = self.__class__(out=self.out, sampler=self._sampler, priority_sampler=self._priority_sampler)
        return writer

    def stop(self, timeout=None):
        # type: (Optional[float]) -> None
        return

    def write(self, spans=None):
        # type: (Optional[List[Span]]) -> None
        if not spans:
            return

        encoded = self.encoder.encode_traces([spans])
        self.out.write(encoded + "\n")
        self.out.flush()

    def flush_queue(self):
        # type: () -> None
        pass


class HTTPWriter(periodic.PeriodicService, TraceWriter):
    """Writer to an arbitrary HTTP intake endpoint."""

    RETRY_ATTEMPTS = 3
    HTTP_METHOD = "PUT"
    STATSD_NAMESPACE = "tracer"

    def __init__(
        self,
        intake_url,  # type: str
        clients,  # type: List[WriterClientBase]
        sampler=None,  # type: Optional[BaseSampler]
        priority_sampler=None,  # type: Optional[BasePrioritySampler]
        processing_interval=get_writer_interval_seconds(),  # type: float
        # Match the payload size since there is no functionality
        # to flush dynamically.
        buffer_size=None,  # type: Optional[int]
        max_payload_size=None,  # type: Optional[int]
        timeout=agent.get_trace_agent_timeout(),  # type: float
        dogstatsd=None,  # type: Optional[DogStatsd]
        sync_mode=False,  # type: bool
        reuse_connections=None,  # type: Optional[bool]
        headers=None,  # type: Optional[Dict[str, str]]
    ):
        # type: (...) -> None

        super(HTTPWriter, self).__init__(interval=processing_interval)
        self.intake_url = intake_url
        self._buffer_size = buffer_size
        self._max_payload_size = max_payload_size
        self._sampler = sampler
        self._priority_sampler = priority_sampler
        self._headers = headers or {}
        self._timeout = timeout

        self._clients = clients
        self.dogstatsd = dogstatsd
        self._metrics_reset()
        self._drop_sma = SimpleMovingAverage(DEFAULT_SMA_WINDOW)
        self._sync_mode = sync_mode
        self._conn = None  # type: Optional[ConnectionType]
        # The connection has to be locked since there exists a race between
        # the periodic thread of HTTPWriter and other threads that might
        # force a flush with `flush_queue()`.
        self._conn_lck = threading.RLock()  # type: threading.RLock
        self._retry_upload = tenacity.Retrying(
            # Retry RETRY_ATTEMPTS times within the first half of the processing
            # interval, using a Fibonacci policy with jitter
            wait=tenacity.wait_random_exponential(
                multiplier=(0.618 * self.interval / (1.618 ** self.RETRY_ATTEMPTS) / 2),
                exp_base=1.618,
            ),
            stop=tenacity.stop_after_attempt(self.RETRY_ATTEMPTS),
            retry=tenacity.retry_if_exception_type((compat.httplib.HTTPException, OSError, IOError)),
        )
        self._log_error_payloads = asbool(os.environ.get("_DD_TRACE_WRITER_LOG_ERROR_PAYLOADS", False))
        self._reuse_connections = get_writer_reuse_connections() if reuse_connections is None else reuse_connections

    @property
    def _intake_endpoint(self):
        return "{}/{}".format(self.intake_url, self._endpoint)

    @property
    def _endpoint(self):
        return self._clients[0].ENDPOINT

    @property
    def _encoder(self):
        return self._clients[0].encoder

    def _metrics_dist(self, name, count=1, tags=None):
        self._metrics[name]["count"] += count
        if tags:
            self._metrics[name]["tags"].extend(tags)

    def _metrics_reset(self):
        self._metrics = defaultdict(lambda: {"count": 0, "tags": []})

    def _set_drop_rate(self):
        dropped = sum(
            self._metrics[metric]["count"]
            for metric in ("encoder.dropped.traces", "buffer.dropped.traces", "http.dropped.traces")
        )
        accepted = self._metrics["writer.accepted.traces"]["count"]

        if dropped > accepted:
            # Sanity check, we cannot drop more traces than we accepted.
            log.debug(
                "dropped.traces metric is greater than accepted.traces metric"
                "This difference may be reconciled in future metric uploads (dropped.traces: %d, accepted.traces: %d)",
                dropped,
                accepted,
            )
            accepted = dropped

        self._drop_sma.set(dropped, accepted)

    def _set_keep_rate(self, trace):
        if trace:
            trace[0].set_metric(KEEP_SPANS_RATE_KEY, 1.0 - self._drop_sma.get())

    def _reset_connection(self):
        # type: () -> None
        with self._conn_lck:
            if self._conn:
                self._conn.close()
                self._conn = None

    def _put(self, data, headers, client):
        # type: (bytes, Dict[str, str], WriterClientBase) -> Response
        sw = StopWatch()
        sw.start()
        with self._conn_lck:
            if self._conn is None:
                log.debug("creating new intake connection to %s with timeout %d", self.intake_url, self._timeout)
                self._conn = get_connection(self.intake_url, self._timeout)
            try:
                log.debug("Sending request: %s %s %s %s", self.HTTP_METHOD, client.ENDPOINT, data, headers)
                self._conn.request(
                    self.HTTP_METHOD,
                    client.ENDPOINT,
                    data,
                    headers,
                )
                resp = compat.get_connection_response(self._conn)
                log.debug("Got response: %s %s", resp.status, resp.reason)
                t = sw.elapsed()
                if t >= self.interval:
                    log_level = logging.WARNING
                else:
                    log_level = logging.DEBUG
                log.log(log_level, "sent %s in %.5fs to %s", _human_size(len(data)), t, self._intake_endpoint)
            except Exception:
                # Always reset the connection when an exception occurs
                self._reset_connection()
                raise
            else:
                return Response.from_http_response(resp)
            finally:
                # Reset the connection if reusing connections is disabled.
                if not self._reuse_connections:
                    self._reset_connection()

    def _get_finalized_headers(self, count, client):
        # type: (int, WriterClientBase) -> dict
        headers = self._headers.copy()
        headers.update({"Content-Type": client.encoder.content_type})  # type: ignore[attr-defined]
        return headers

    def _send_payload(self, payload, count, client):
        headers = self._get_finalized_headers(count, client)

        self._metrics_dist("http.requests")

        response = self._put(payload, headers, client)

        if response.status >= 400:
            self._metrics_dist("http.errors", tags=["type:%s" % response.status])
        else:
            self._metrics_dist("http.sent.bytes", len(payload))

        if response.status not in (404, 415) and response.status >= 400:
            msg = "failed to send traces to intake at %s: HTTP error status %s, reason %s"
            log_args = (
                self._intake_endpoint,
                response.status,
                response.reason,
            )
            # Append the payload if requested
            if self._log_error_payloads:
                msg += ", payload %s"
                # If the payload is bytes then hex encode the value before logging
                if isinstance(payload, six.binary_type):
                    log_args += (binascii.hexlify(payload).decode(),)
                else:
                    log_args += (payload,)

            log.error(msg, *log_args)
            self._metrics_dist("http.dropped.bytes", len(payload))
            self._metrics_dist("http.dropped.traces", count)
        return response

    def write(self, spans=None):
        for client in self._clients:
            self._write_with_client(client, spans=spans)
        if self._sync_mode:
            self.flush_queue()

    def _write_with_client(self, client, spans=None):
        # type: (WriterClientBase, Optional[List[Span]]) -> None
        if spans is None:
            return

        if self._sync_mode is False:
            # Start the HTTPWriter on first write.
            try:
                if self.status != service.ServiceStatus.RUNNING:
                    self.start()

            except service.ServiceStatusError:
                pass

        self._metrics_dist("writer.accepted.traces")
        self._set_keep_rate(spans)

        try:
            client.encoder.put(spans)
        except BufferItemTooLarge as e:
            payload_size = e.args[0]
            log.warning(
                "trace (%db) larger than payload buffer item limit (%db), dropping",
                payload_size,
                client.encoder.max_item_size,
            )
            self._metrics_dist("buffer.dropped.traces", 1, tags=["reason:t_too_big"])
            self._metrics_dist("buffer.dropped.bytes", payload_size, tags=["reason:t_too_big"])
        except BufferFull as e:
            payload_size = e.args[0]
            log.warning(
                "trace buffer (%s traces %db/%db) cannot fit trace of size %db, dropping (writer status: %s)",
                len(client.encoder),
                client.encoder.size,
                client.encoder.max_size,
                payload_size,
                self.status.value,
            )
            self._metrics_dist("buffer.dropped.traces", 1, tags=["reason:full"])
            self._metrics_dist("buffer.dropped.bytes", payload_size, tags=["reason:full"])
        except NoEncodableSpansError:
            self._metrics_dist("buffer.dropped.traces", 1, tags=["reason:incompatible"])
        else:
            self._metrics_dist("buffer.accepted.traces", 1)
            self._metrics_dist("buffer.accepted.spans", len(spans))

    def flush_queue(self, raise_exc=False):
        try:
            for client in self._clients:
                self._flush_queue_with_client(client, raise_exc=raise_exc)
        finally:
            self._set_drop_rate()
            self._metrics_reset()

    def _flush_queue_with_client(self, client, raise_exc=False):
        # type: (WriterClientBase, bool) -> None
        n_traces = len(client.encoder)
        try:
            encoded = client.encoder.encode()
            if encoded is None:
                return
        except Exception:
            log.error("failed to encode trace with encoder %r", client.encoder, exc_info=True)
            self._metrics_dist("encoder.dropped.traces", n_traces)
            return

        try:
            self._retry_upload(self._send_payload, encoded, n_traces, client)
        except tenacity.RetryError as e:
            self._metrics_dist("http.errors", tags=["type:err"])
            self._metrics_dist("http.dropped.bytes", len(encoded))
            self._metrics_dist("http.dropped.traces", n_traces)
            if raise_exc:
                e.reraise()
            else:
                log.error(
                    "failed to send, dropping %d traces to intake at %s after %d retries (%s)",
                    n_traces,
                    self._intake_endpoint,
                    e.last_attempt.attempt_number,
                    e.last_attempt.exception(),
                )
        finally:
            if config.health_metrics_enabled and self.dogstatsd:
                namespace = self.STATSD_NAMESPACE
                # Note that we cannot use the batching functionality of dogstatsd because
                # it's not thread-safe.
                # https://github.com/DataDog/datadogpy/issues/439
                # This really isn't ideal as now we're going to do a ton of socket calls.
                self.dogstatsd.distribution("datadog.%s.http.sent.bytes" % namespace, len(encoded))
                self.dogstatsd.distribution("datadog.%s.http.sent.traces" % namespace, n_traces)
                for name, metric in self._metrics.items():
                    self.dogstatsd.distribution(
                        "datadog.%s.%s" % (namespace, name), metric["count"], tags=metric["tags"]
                    )

    def periodic(self):
        self.flush_queue(raise_exc=False)

    def _stop_service(
        self,
        timeout=None,  # type: Optional[float]
    ):
        # type: (...) -> None
        # FIXME: don't join() on stop(), let the caller handle this
        super(HTTPWriter, self)._stop_service()
        self.join(timeout=timeout)

    def on_shutdown(self):
        try:
            self.periodic()
        finally:
            self._reset_connection()


class AgentWriter(HTTPWriter):
    """
    The Datadog Agent supports (at the time of writing this) receiving trace
    payloads up to 50MB. A trace payload is just a list of traces and the agent
    expects a trace to be complete. That is, all spans with the same trace_id
    should be in the same trace.
    """

    RETRY_ATTEMPTS = 3
    HTTP_METHOD = "PUT"
    STATSD_NAMESPACE = "tracer"

    def __init__(
        self,
        agent_url,  # type: str
        sampler=None,  # type: Optional[BaseSampler]
        priority_sampler=None,  # type: Optional[BasePrioritySampler]
        processing_interval=get_writer_interval_seconds(),  # type: float
        # Match the payload size since there is no functionality
        # to flush dynamically.
        buffer_size=None,  # type: Optional[int]
        max_payload_size=None,  # type: Optional[int]
        timeout=agent.get_trace_agent_timeout(),  # type: float
        dogstatsd=None,  # type: Optional[DogStatsd]
        report_metrics=False,  # type: bool
        sync_mode=False,  # type: bool
        api_version=None,  # type: Optional[str]
        reuse_connections=None,  # type: Optional[bool]
        headers=None,  # type: Optional[Dict[str, str]]
    ):
        # type: (...) -> None
        if buffer_size is not None and buffer_size <= 0:
            raise ValueError("Writer buffer size must be positive")
        if max_payload_size is not None and max_payload_size <= 0:
            raise ValueError("Max payload size must be positive")
        # Default to v0.4 if we are on Windows since there is a known compatibility issue
        # https://github.com/DataDog/dd-trace-py/issues/4829
        # DEV: sys.platform on windows should be `win32` or `cygwin`, but using `startswith`
        #      as a safety precaution.
        #      https://docs.python.org/3/library/sys.html#sys.platform
        is_windows = sys.platform.startswith("win") or sys.platform.startswith("cygwin")
        default_api_version = "v0.4" if is_windows else "v0.5"

        self._api_version = (
            api_version
            or os.getenv("DD_TRACE_API_VERSION")
            or (default_api_version if priority_sampler is not None else "v0.3")
        )
        if is_windows and self._api_version == "v0.5":
            raise RuntimeError(
                "There is a known compatibility issue with v0.5 API and Windows, "
                "please see https://github.com/DataDog/dd-trace-py/issues/4829 for more details."
            )

        buffer_size = buffer_size or get_writer_buffer_size()
        max_payload_size = max_payload_size or get_writer_max_payload_size()
        try:
            client = WRITER_CLIENTS[self._api_version](buffer_size, max_payload_size)
        except KeyError:
            raise ValueError(
                "Unsupported api version: '%s'. The supported versions are: %r"
                % (self._api_version, ", ".join(sorted(WRITER_CLIENTS.keys())))
            )

        _headers = {
            "Datadog-Meta-Lang": "python",
            "Datadog-Meta-Lang-Version": compat.PYTHON_VERSION,
            "Datadog-Meta-Lang-Interpreter": compat.PYTHON_INTERPRETER,
            "Datadog-Meta-Tracer-Version": ddtrace.__version__,
            "Datadog-Client-Computed-Top-Level": "yes",
        }
        if headers:
            _headers.update(headers)
        self._container_info = container.get_container_info()
        if self._container_info and self._container_info.container_id:
            _headers.update(
                {
                    "Datadog-Container-Id": self._container_info.container_id,
                }
            )

        _headers.update({"Content-Type": client.encoder.content_type})  # type: ignore[attr-defined]
        additional_header_str = os.environ.get("_DD_TRACE_WRITER_ADDITIONAL_HEADERS")
        if additional_header_str is not None:
            _headers.update(parse_tags_str(additional_header_str))
        super(AgentWriter, self).__init__(
            intake_url=agent_url,
            clients=[client],
            sampler=sampler,
            priority_sampler=priority_sampler,
            processing_interval=processing_interval,
            buffer_size=buffer_size,
            max_payload_size=max_payload_size,
            timeout=timeout,
            dogstatsd=dogstatsd,
            sync_mode=sync_mode,
            reuse_connections=reuse_connections,
            headers=_headers,
        )

    def recreate(self):
        # type: () -> HTTPWriter
        return self.__class__(
            agent_url=self.agent_url,
            sampler=self._sampler,
            priority_sampler=self._priority_sampler,
            processing_interval=self._interval,
            buffer_size=self._buffer_size,
            max_payload_size=self._max_payload_size,
            timeout=self._timeout,
            dogstatsd=self.dogstatsd,
            sync_mode=self._sync_mode,
            api_version=self._api_version,
        )

    @property
    def agent_url(self):
        return self.intake_url

    @property
    def _agent_endpoint(self):
        return self._intake_endpoint

    def _downgrade(self, payload, response, client):
        if client.ENDPOINT == "v0.5/traces":
            self._clients = [AgentWriterClientV4(self._buffer_size, self._max_payload_size)]
            # Since we have to change the encoding in this case, the payload
            # would need to be converted to the downgraded encoding before
            # sending it, but we chuck it away instead.
            log.warning(
                "Dropping trace payload due to the downgrade to an incompatible API version (from v0.5 to v0.4). To "
                "avoid this from happening in the future, either ensure that the Datadog agent has a v0.5/traces "
                "endpoint available, or explicitly set the trace API version to, e.g., v0.4."
            )
            return None
        if client.ENDPOINT == "v0.4/traces":
            self._clients = [AgentWriterClientV3(self._buffer_size, self._max_payload_size)]
            # These endpoints share the same encoding, so we can try sending the
            # same payload over the downgraded endpoint.
            return payload
        raise ValueError()

    def _send_payload(self, payload, count, client):
        response = super(AgentWriter, self)._send_payload(payload, count, client)
        if response.status in [404, 415]:
            log.debug("calling endpoint '%s' but received %s; downgrading API", client.ENDPOINT, response.status)
            try:
                payload = self._downgrade(payload, response, client)
            except ValueError:
                log.error(
                    "unsupported endpoint '%s': received response %s from intake (%s)",
                    client.ENDPOINT,
                    response.status,
                    self.intake_url,
                )
            else:
                if payload is not None:
                    self._send_payload(payload, count, client)
        elif response.status < 400 and (self._priority_sampler or isinstance(self._sampler, BasePrioritySampler)):
            result_traces_json = response.get_json()
            if result_traces_json and "rate_by_service" in result_traces_json:
                try:
                    if self._priority_sampler:
                        self._priority_sampler.update_rate_by_service_sample_rates(
                            result_traces_json["rate_by_service"],
                        )
                    if isinstance(self._sampler, BasePrioritySampler):
                        self._sampler.update_rate_by_service_sample_rates(
                            result_traces_json["rate_by_service"],
                        )
                except ValueError:
                    log.error("sample_rate is negative, cannot update the rate samplers")

    def start(self):
        super(AgentWriter, self).start()
        try:
<<<<<<< HEAD
            # instrumentation telemetry writer should be enabled/started after the global tracer and configs
            # are initialized
            if asbool(os.getenv("DD_INSTRUMENTATION_TELEMETRY_ENABLED", True)):
                telemetry_writer.enable()

            if config._telemetry_metrics_enabled:
                telemetry_metrics_writer.enable()
=======
            telemetry_lifecycle_writer.enable()
            telemetry_metrics_writer.enable()

            # appsec remote config should be enabled/started after the global tracer and configs
            # are initialized
            enable_appsec_rc()
>>>>>>> e354cbef
        except service.ServiceStatusError:
            pass

    def _get_finalized_headers(self, count, client):
        # type: (int, WriterClientBase) -> dict
        headers = super(AgentWriter, self)._get_finalized_headers(count, client)
        headers["X-Datadog-Trace-Count"] = str(count)
        return headers<|MERGE_RESOLUTION|>--- conflicted
+++ resolved
@@ -644,22 +644,8 @@
     def start(self):
         super(AgentWriter, self).start()
         try:
-<<<<<<< HEAD
-            # instrumentation telemetry writer should be enabled/started after the global tracer and configs
-            # are initialized
-            if asbool(os.getenv("DD_INSTRUMENTATION_TELEMETRY_ENABLED", True)):
-                telemetry_writer.enable()
-
-            if config._telemetry_metrics_enabled:
-                telemetry_metrics_writer.enable()
-=======
             telemetry_lifecycle_writer.enable()
             telemetry_metrics_writer.enable()
-
-            # appsec remote config should be enabled/started after the global tracer and configs
-            # are initialized
-            enable_appsec_rc()
->>>>>>> e354cbef
         except service.ServiceStatusError:
             pass
 
