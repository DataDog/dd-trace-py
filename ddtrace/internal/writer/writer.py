--- conflicted
+++ resolved
@@ -546,35 +546,23 @@
             # would need to be converted to the downgraded encoding before
             # sending it, but we chuck it away instead.
             log.warning(
+                "Calling endpoint '%s' but received %s; downgrading API. "
                 "Dropping trace payload due to the downgrade to an incompatible API version (from v0.5 to v0.4). To "
                 "avoid this from happening in the future, either ensure that the Datadog agent has a v0.5/traces "
-                "endpoint available, or explicitly set the trace API version to, e.g., v0.4."
+                "endpoint available, or explicitly set the trace API version to, e.g., v0.4.", client.ENDPOINT, response.status
             )
-            return None
-<<<<<<< HEAD
-        raise ValueError()
-=======
-        if client.ENDPOINT == "v0.4/traces":
-            self._clients = [AgentWriterClientV3(self._buffer_size, self._max_payload_size)]
-            # These endpoints share the same encoding, so we can try sending the
-            # same payload over the downgraded endpoint.
-            return payload
->>>>>>> ea40a0e1
+        else:
+            log.error(
+                "unsupported endpoint '%s': received response %s from intake (%s)",
+                client.ENDPOINT,
+                response.status,
+                self.intake_url,
+            )
 
     def _send_payload(self, payload, count, client) -> Response:
         response = super(AgentWriter, self)._send_payload(payload, count, client)
         if response.status in [404, 415]:
-            log.debug("calling endpoint '%s' but received %s; downgrading API", client.ENDPOINT, response.status)
-            payload = self._downgrade(payload, response, client)
-            if payload is not None:
-                self._send_payload(payload, count, client)
-            else:
-                log.error(
-                    "unsupported endpoint '%s': received response %s from intake (%s)",
-                    client.ENDPOINT,
-                    response.status,
-                    self.intake_url,
-                )
+            self._downgrade(payload, response, client)
         elif response.status < 400:
             if self._response_cb:
                 raw_resp = response.get_json()
