import abc
import binascii
from collections import defaultdict
import logging
import os
import sys
import threading
from typing import Dict
from typing import List
from typing import Optional
from typing import TYPE_CHECKING
from typing import TextIO

import six
import tenacity

import ddtrace
from ddtrace import config
from ddtrace.vendor.dogstatsd import DogStatsd

from .. import agent
from .. import compat
from .. import periodic
from .. import service
from ...constants import KEEP_SPANS_RATE_KEY
from ...internal.telemetry import telemetry_lifecycle_writer
from ...internal.utils.formats import asbool
from ...internal.utils.formats import parse_tags_str
from ...internal.utils.http import Response
from ...internal.utils.time import StopWatch
from ...sampler import BasePrioritySampler
from ...sampler import BaseSampler
from .._encoding import BufferFull
from .._encoding import BufferItemTooLarge
from ..agent import get_connection
from ..encoding import JSONEncoderV2
from ..logger import get_logger
from ..runtime import container
from ..sma import SimpleMovingAverage
from .writer_client import AgentWriterClientV3
from .writer_client import AgentWriterClientV4
from .writer_client import WRITER_CLIENTS
from .writer_client import WriterClientBase


if TYPE_CHECKING:  # pragma: no cover
    from ddtrace import Span

    from .agent import ConnectionType


log = get_logger(__name__)

LOG_ERR_INTERVAL = 60


class NoEncodableSpansError(Exception):
    pass


# The window size should be chosen so that the look-back period is
# greater-equal to the agent API's timeout. Although most tracers have a
# 2s timeout, the java tracer has a 10s timeout, so we set the window size
# to 10 buckets of 1s duration.
DEFAULT_SMA_WINDOW = 10

DEFAULT_BUFFER_SIZE = 8 << 20  # 8 MB
DEFAULT_MAX_PAYLOAD_SIZE = 8 << 20  # 8 MB
DEFAULT_PROCESSING_INTERVAL = 1.0
DEFAULT_REUSE_CONNECTIONS = False


def get_writer_buffer_size():
    # type: () -> int
    return int(os.getenv("DD_TRACE_WRITER_BUFFER_SIZE_BYTES", default=DEFAULT_BUFFER_SIZE))


def get_writer_max_payload_size():
    # type: () -> int
    return int(os.getenv("DD_TRACE_WRITER_MAX_PAYLOAD_SIZE_BYTES", default=DEFAULT_MAX_PAYLOAD_SIZE))


def get_writer_interval_seconds():
    # type: () -> float
    return float(os.getenv("DD_TRACE_WRITER_INTERVAL_SECONDS", default=DEFAULT_PROCESSING_INTERVAL))


def get_writer_reuse_connections():
    # type: () -> bool
    return asbool(os.getenv("DD_TRACE_WRITER_REUSE_CONNECTIONS", DEFAULT_REUSE_CONNECTIONS))


def _human_size(nbytes):
    """Return a human-readable size."""
    i = 0
    suffixes = ["B", "KB", "MB", "GB", "TB"]
    while nbytes >= 1000 and i < len(suffixes) - 1:
        nbytes /= 1000.0
        i += 1
    f = ("%.2f" % nbytes).rstrip("0").rstrip(".")
    return "%s%s" % (f, suffixes[i])


class TraceWriter(six.with_metaclass(abc.ABCMeta)):
    @abc.abstractmethod
    def recreate(self):
        # type: () -> TraceWriter
        pass

    @abc.abstractmethod
    def stop(self, timeout=None):
        # type: (Optional[float]) -> None
        pass

    @abc.abstractmethod
    def write(self, spans=None):
        # type: (Optional[List[Span]]) -> None
        pass

    @abc.abstractmethod
    def flush_queue(self):
        # type: () -> None
        pass


class LogWriter(TraceWriter):
    def __init__(
        self,
        out=sys.stdout,  # type: TextIO
        sampler=None,  # type: Optional[BaseSampler]
        priority_sampler=None,  # type: Optional[BasePrioritySampler]
    ):
        # type: (...) -> None
        self._sampler = sampler
        self._priority_sampler = priority_sampler
        self.encoder = JSONEncoderV2()
        self.out = out

    def recreate(self):
        # type: () -> LogWriter
        """Create a new instance of :class:`LogWriter` using the same settings from this instance

        :rtype: :class:`LogWriter`
        :returns: A new :class:`LogWriter` instance
        """
        writer = self.__class__(out=self.out, sampler=self._sampler, priority_sampler=self._priority_sampler)
        return writer

    def stop(self, timeout=None):
        # type: (Optional[float]) -> None
        return

    def write(self, spans=None):
        # type: (Optional[List[Span]]) -> None
        if not spans:
            return

        encoded = self.encoder.encode_traces([spans])
        self.out.write(encoded + "\n")
        self.out.flush()

    def flush_queue(self):
        # type: () -> None
        pass


class HTTPWriter(periodic.PeriodicService, TraceWriter):
    """Writer to an arbitrary HTTP intake endpoint."""

    RETRY_ATTEMPTS = 3
    HTTP_METHOD = "PUT"
    STATSD_NAMESPACE = "tracer"

    def __init__(
        self,
        intake_url,  # type: str
        clients,  # type: List[WriterClientBase]
        sampler=None,  # type: Optional[BaseSampler]
        priority_sampler=None,  # type: Optional[BasePrioritySampler]
        processing_interval=get_writer_interval_seconds(),  # type: float
        # Match the payload size since there is no functionality
        # to flush dynamically.
        buffer_size=None,  # type: Optional[int]
        max_payload_size=None,  # type: Optional[int]
        timeout=agent.get_trace_agent_timeout(),  # type: float
        dogstatsd=None,  # type: Optional[DogStatsd]
        sync_mode=False,  # type: bool
        reuse_connections=None,  # type: Optional[bool]
        headers=None,  # type: Optional[Dict[str, str]]
    ):
        # type: (...) -> None

        super(HTTPWriter, self).__init__(interval=processing_interval)
        self.intake_url = intake_url
        self._buffer_size = buffer_size
        self._max_payload_size = max_payload_size
        self._sampler = sampler
        self._priority_sampler = priority_sampler
        self._headers = headers or {}
        self._timeout = timeout

        self._clients = clients
        self.dogstatsd = dogstatsd
        self._metrics_reset()
        self._drop_sma = SimpleMovingAverage(DEFAULT_SMA_WINDOW)
        self._sync_mode = sync_mode
        self._conn = None  # type: Optional[ConnectionType]
        # The connection has to be locked since there exists a race between
        # the periodic thread of HTTPWriter and other threads that might
        # force a flush with `flush_queue()`.
        self._conn_lck = threading.RLock()  # type: threading.RLock
        self._retry_upload = tenacity.Retrying(
            # Retry RETRY_ATTEMPTS times within the first half of the processing
            # interval, using a Fibonacci policy with jitter
            wait=tenacity.wait_random_exponential(
                multiplier=(0.618 * self.interval / (1.618 ** self.RETRY_ATTEMPTS) / 2),
                exp_base=1.618,
            ),
            stop=tenacity.stop_after_attempt(self.RETRY_ATTEMPTS),
            retry=tenacity.retry_if_exception_type((compat.httplib.HTTPException, OSError, IOError)),
        )
        self._log_error_payloads = asbool(os.environ.get("_DD_TRACE_WRITER_LOG_ERROR_PAYLOADS", False))
        self._reuse_connections = get_writer_reuse_connections() if reuse_connections is None else reuse_connections

    @property
    def _intake_endpoint(self):
        return "{}/{}".format(self.intake_url, self._endpoint)

    @property
    def _endpoint(self):
        return self._clients[0].ENDPOINT

    @property
    def _encoder(self):
        return self._clients[0].encoder

    def _metrics_dist(self, name, count=1, tags=None):
        self._metrics[name]["count"] += count
        if tags:
            self._metrics[name]["tags"].extend(tags)

    def _metrics_reset(self):
        self._metrics = defaultdict(lambda: {"count": 0, "tags": []})

    def _set_drop_rate(self):
        dropped = sum(
            self._metrics[metric]["count"]
            for metric in ("encoder.dropped.traces", "buffer.dropped.traces", "http.dropped.traces")
        )
        accepted = self._metrics["writer.accepted.traces"]["count"]

        if dropped > accepted:
            # Sanity check, we cannot drop more traces than we accepted.
            log.debug(
                "dropped.traces metric is greater than accepted.traces metric"
                "This difference may be reconciled in future metric uploads (dropped.traces: %d, accepted.traces: %d)",
                dropped,
                accepted,
            )
            accepted = dropped

        self._drop_sma.set(dropped, accepted)

    def _set_keep_rate(self, trace):
        if trace:
            trace[0].set_metric(KEEP_SPANS_RATE_KEY, 1.0 - self._drop_sma.get())

    def _reset_connection(self):
        # type: () -> None
        with self._conn_lck:
            if self._conn:
                self._conn.close()
                self._conn = None

    def _put(self, data, headers, client):
        # type: (bytes, Dict[str, str], WriterClientBase) -> Response
        sw = StopWatch()
        sw.start()
        with self._conn_lck:
            if self._conn is None:
                log.debug("creating new intake connection to %s with timeout %d", self.intake_url, self._timeout)
                self._conn = get_connection(self.intake_url, self._timeout)
            try:
                log.debug("Sending request: %s %s %s %s", self.HTTP_METHOD, client.ENDPOINT, data, headers)
                self._conn.request(
                    self.HTTP_METHOD,
                    client.ENDPOINT,
                    data,
                    headers,
                )
                resp = compat.get_connection_response(self._conn)
                log.debug("Got response: %s %s", resp.status, resp.reason)
                t = sw.elapsed()
                if t >= self.interval:
                    log_level = logging.WARNING
                else:
                    log_level = logging.DEBUG
                log.log(log_level, "sent %s in %.5fs to %s", _human_size(len(data)), t, self._intake_endpoint)
            except Exception:
                # Always reset the connection when an exception occurs
                self._reset_connection()
                raise
            else:
                return Response.from_http_response(resp)
            finally:
                # Reset the connection if reusing connections is disabled.
                if not self._reuse_connections:
                    self._reset_connection()

    def _get_finalized_headers(self, count, client):
        # type: (int, WriterClientBase) -> dict
        headers = self._headers.copy()
        headers.update({"Content-Type": client.encoder.content_type})  # type: ignore[attr-defined]
        return headers

    def _send_payload(self, payload, count, client):
        headers = self._get_finalized_headers(count, client)

        self._metrics_dist("http.requests")

        response = self._put(payload, headers, client)

        if response.status >= 400:
            self._metrics_dist("http.errors", tags=["type:%s" % response.status])
        else:
            self._metrics_dist("http.sent.bytes", len(payload))

        if response.status not in (404, 415) and response.status >= 400:
            msg = "failed to send traces to intake at %s: HTTP error status %s, reason %s"
            log_args = (
                self._intake_endpoint,
                response.status,
                response.reason,
            )
            # Append the payload if requested
            if self._log_error_payloads:
                msg += ", payload %s"
                # If the payload is bytes then hex encode the value before logging
                if isinstance(payload, six.binary_type):
                    log_args += (binascii.hexlify(payload).decode(),)
                else:
                    log_args += (payload,)

            log.error(msg, *log_args)
            self._metrics_dist("http.dropped.bytes", len(payload))
            self._metrics_dist("http.dropped.traces", count)
        return response

    def write(self, spans=None):
        for client in self._clients:
            self._write_with_client(client, spans=spans)
        if self._sync_mode:
            self.flush_queue()

    def _write_with_client(self, client, spans=None):
        # type: (WriterClientBase, Optional[List[Span]]) -> None
        if spans is None:
            return

        if self._sync_mode is False:
            # Start the HTTPWriter on first write.
            try:
                if self.status != service.ServiceStatus.RUNNING:
                    self.start()

            except service.ServiceStatusError:
                pass

        self._metrics_dist("writer.accepted.traces")
        self._set_keep_rate(spans)

        try:
            client.encoder.put(spans)
        except BufferItemTooLarge as e:
            payload_size = e.args[0]
            log.warning(
                "trace (%db) larger than payload buffer item limit (%db), dropping",
                payload_size,
                client.encoder.max_item_size,
            )
            self._metrics_dist("buffer.dropped.traces", 1, tags=["reason:t_too_big"])
            self._metrics_dist("buffer.dropped.bytes", payload_size, tags=["reason:t_too_big"])
        except BufferFull as e:
            payload_size = e.args[0]
            log.warning(
                "trace buffer (%s traces %db/%db) cannot fit trace of size %db, dropping (writer status: %s)",
                len(client.encoder),
                client.encoder.size,
                client.encoder.max_size,
                payload_size,
                self.status.value,
            )
            self._metrics_dist("buffer.dropped.traces", 1, tags=["reason:full"])
            self._metrics_dist("buffer.dropped.bytes", payload_size, tags=["reason:full"])
        except NoEncodableSpansError:
            self._metrics_dist("buffer.dropped.traces", 1, tags=["reason:incompatible"])
        else:
            self._metrics_dist("buffer.accepted.traces", 1)
            self._metrics_dist("buffer.accepted.spans", len(spans))

    def flush_queue(self, raise_exc=False):
        try:
            for client in self._clients:
                self._flush_queue_with_client(client, raise_exc=raise_exc)
        finally:
            self._set_drop_rate()
            self._metrics_reset()

    def _flush_queue_with_client(self, client, raise_exc=False):
        # type: (WriterClientBase, bool) -> None
        n_traces = len(client.encoder)
        try:
            encoded = client.encoder.encode()
            if encoded is None:
                return
        except Exception:
            log.error("failed to encode trace with encoder %r", client.encoder, exc_info=True)
            self._metrics_dist("encoder.dropped.traces", n_traces)
            return

        try:
            self._retry_upload(self._send_payload, encoded, n_traces, client)
        except tenacity.RetryError as e:
            self._metrics_dist("http.errors", tags=["type:err"])
            self._metrics_dist("http.dropped.bytes", len(encoded))
            self._metrics_dist("http.dropped.traces", n_traces)
            if raise_exc:
                e.reraise()
            else:
                log.error(
                    "failed to send, dropping %d traces to intake at %s after %d retries (%s)",
                    n_traces,
                    self._intake_endpoint,
                    e.last_attempt.attempt_number,
                    e.last_attempt.exception(),
                )
        finally:
            if config.health_metrics_enabled and self.dogstatsd:
                namespace = self.STATSD_NAMESPACE
                # Note that we cannot use the batching functionality of dogstatsd because
                # it's not thread-safe.
                # https://github.com/DataDog/datadogpy/issues/439
                # This really isn't ideal as now we're going to do a ton of socket calls.
                self.dogstatsd.distribution("datadog.%s.http.sent.bytes" % namespace, len(encoded))
                self.dogstatsd.distribution("datadog.%s.http.sent.traces" % namespace, n_traces)
                for name, metric in self._metrics.items():
                    self.dogstatsd.distribution(
                        "datadog.%s.%s" % (namespace, name), metric["count"], tags=metric["tags"]
                    )

    def periodic(self):
        self.flush_queue(raise_exc=False)

    def _stop_service(
        self,
        timeout=None,  # type: Optional[float]
    ):
        # type: (...) -> None
        # FIXME: don't join() on stop(), let the caller handle this
        super(HTTPWriter, self)._stop_service()
        self.join(timeout=timeout)

    def on_shutdown(self):
        try:
            self.periodic()
        finally:
            self._reset_connection()


class AgentWriter(HTTPWriter):
    """
    The Datadog Agent supports (at the time of writing this) receiving trace
    payloads up to 50MB. A trace payload is just a list of traces and the agent
    expects a trace to be complete. That is, all spans with the same trace_id
    should be in the same trace.
    """

    RETRY_ATTEMPTS = 3
    HTTP_METHOD = "PUT"
    STATSD_NAMESPACE = "tracer"

    def __init__(
        self,
        agent_url,  # type: str
        sampler=None,  # type: Optional[BaseSampler]
        priority_sampler=None,  # type: Optional[BasePrioritySampler]
        processing_interval=get_writer_interval_seconds(),  # type: float
        # Match the payload size since there is no functionality
        # to flush dynamically.
        buffer_size=None,  # type: Optional[int]
        max_payload_size=None,  # type: Optional[int]
        timeout=agent.get_trace_agent_timeout(),  # type: float
        dogstatsd=None,  # type: Optional[DogStatsd]
        report_metrics=False,  # type: bool
        sync_mode=False,  # type: bool
        api_version=None,  # type: Optional[str]
        reuse_connections=None,  # type: Optional[bool]
        headers=None,  # type: Optional[Dict[str, str]]
    ):
        # type: (...) -> None
        if buffer_size is not None and buffer_size <= 0:
            raise ValueError("Writer buffer size must be positive")
        if max_payload_size is not None and max_payload_size <= 0:
            raise ValueError("Max payload size must be positive")
        # Default to v0.4 if we are on Windows since there is a known compatibility issue
        # https://github.com/DataDog/dd-trace-py/issues/4829
        # DEV: sys.platform on windows should be `win32` or `cygwin`, but using `startswith`
        #      as a safety precaution.
        #      https://docs.python.org/3/library/sys.html#sys.platform
        is_windows = sys.platform.startswith("win") or sys.platform.startswith("cygwin")
        default_api_version = "v0.4" if is_windows else "v0.5"

        self._api_version = (
            api_version
            or os.getenv("DD_TRACE_API_VERSION")
            or (default_api_version if priority_sampler is not None else "v0.3")
        )
        if is_windows and self._api_version == "v0.5":
            raise RuntimeError(
                "There is a known compatibility issue with v0.5 API and Windows, "
                "please see https://github.com/DataDog/dd-trace-py/issues/4829 for more details."
            )

        buffer_size = buffer_size or get_writer_buffer_size()
        max_payload_size = max_payload_size or get_writer_max_payload_size()
        try:
            client = WRITER_CLIENTS[self._api_version](buffer_size, max_payload_size)
        except KeyError:
            raise ValueError(
                "Unsupported api version: '%s'. The supported versions are: %r"
                % (self._api_version, ", ".join(sorted(WRITER_CLIENTS.keys())))
            )

        _headers = {
            "Datadog-Meta-Lang": "python",
            "Datadog-Meta-Lang-Version": compat.PYTHON_VERSION,
            "Datadog-Meta-Lang-Interpreter": compat.PYTHON_INTERPRETER,
            "Datadog-Meta-Tracer-Version": ddtrace.__version__,
            "Datadog-Client-Computed-Top-Level": "yes",
        }
        if headers:
            _headers.update(headers)
        self._container_info = container.get_container_info()
        if self._container_info and self._container_info.container_id:
            _headers.update(
                {
                    "Datadog-Container-Id": self._container_info.container_id,
                }
            )

        _headers.update({"Content-Type": client.encoder.content_type})  # type: ignore[attr-defined]
        additional_header_str = os.environ.get("_DD_TRACE_WRITER_ADDITIONAL_HEADERS")
        if additional_header_str is not None:
            _headers.update(parse_tags_str(additional_header_str))
        super(AgentWriter, self).__init__(
            intake_url=agent_url,
            clients=[client],
            sampler=sampler,
            priority_sampler=priority_sampler,
            processing_interval=processing_interval,
            buffer_size=buffer_size,
            max_payload_size=max_payload_size,
            timeout=timeout,
            dogstatsd=dogstatsd,
            sync_mode=sync_mode,
            reuse_connections=reuse_connections,
            headers=_headers,
        )

    def recreate(self):
        # type: () -> HTTPWriter
        return self.__class__(
            agent_url=self.agent_url,
            sampler=self._sampler,
            priority_sampler=self._priority_sampler,
            processing_interval=self._interval,
            buffer_size=self._buffer_size,
            max_payload_size=self._max_payload_size,
            timeout=self._timeout,
            dogstatsd=self.dogstatsd,
            sync_mode=self._sync_mode,
            api_version=self._api_version,
        )

    @property
    def agent_url(self):
        return self.intake_url

    @property
    def _agent_endpoint(self):
        return self._intake_endpoint

    def _downgrade(self, payload, response, client):
        if client.ENDPOINT == "v0.5/traces":
            self._clients = [AgentWriterClientV4(self._buffer_size, self._max_payload_size)]
            # Since we have to change the encoding in this case, the payload
            # would need to be converted to the downgraded encoding before
            # sending it, but we chuck it away instead.
            log.warning(
                "Dropping trace payload due to the downgrade to an incompatible API version (from v0.5 to v0.4). To "
                "avoid this from happening in the future, either ensure that the Datadog agent has a v0.5/traces "
                "endpoint available, or explicitly set the trace API version to, e.g., v0.4."
            )
            return None
        if client.ENDPOINT == "v0.4/traces":
            self._clients = [AgentWriterClientV3(self._buffer_size, self._max_payload_size)]
            # These endpoints share the same encoding, so we can try sending the
            # same payload over the downgraded endpoint.
            return payload
        raise ValueError()

    def _send_payload(self, payload, count, client):
        response = super(AgentWriter, self)._send_payload(payload, count, client)
        if response.status in [404, 415]:
            log.debug("calling endpoint '%s' but received %s; downgrading API", client.ENDPOINT, response.status)
            try:
                payload = self._downgrade(payload, response, client)
            except ValueError:
                log.error(
                    "unsupported endpoint '%s': received response %s from intake (%s)",
                    client.ENDPOINT,
                    response.status,
                    self.intake_url,
                )
            else:
                if payload is not None:
                    self._send_payload(payload, count, client)
        elif response.status < 400 and (self._priority_sampler or isinstance(self._sampler, BasePrioritySampler)):
            result_traces_json = response.get_json()
            if result_traces_json and "rate_by_service" in result_traces_json:
                try:
                    if self._priority_sampler:
                        self._priority_sampler.update_rate_by_service_sample_rates(
                            result_traces_json["rate_by_service"],
                        )
                    if isinstance(self._sampler, BasePrioritySampler):
                        self._sampler.update_rate_by_service_sample_rates(
                            result_traces_json["rate_by_service"],
                        )
                except ValueError:
                    log.error("sample_rate is negative, cannot update the rate samplers")

    def start(self):
        super(AgentWriter, self).start()
        try:
            telemetry_lifecycle_writer.enable()
<<<<<<< HEAD
            telemetry_metrics_writer.enable()
=======

            # appsec remote config should be enabled/started after the global tracer and configs
            # are initialized
            enable_appsec_rc()
>>>>>>> 29226975
        except service.ServiceStatusError:
            pass

    def _get_finalized_headers(self, count, client):
        # type: (int, WriterClientBase) -> dict
        headers = super(AgentWriter, self)._get_finalized_headers(count, client)
        headers["X-Datadog-Trace-Count"] = str(count)
        return headers<|MERGE_RESOLUTION|>--- conflicted
+++ resolved
@@ -644,14 +644,6 @@
         super(AgentWriter, self).start()
         try:
             telemetry_lifecycle_writer.enable()
-<<<<<<< HEAD
-            telemetry_metrics_writer.enable()
-=======
-
-            # appsec remote config should be enabled/started after the global tracer and configs
-            # are initialized
-            enable_appsec_rc()
->>>>>>> 29226975
         except service.ServiceStatusError:
             pass
 
