--- conflicted
+++ resolved
@@ -175,7 +175,6 @@
         log.debug("Test %s is new: %s", item_id, is_new)
         return is_new
 
-<<<<<<< HEAD
     @staticmethod
     @_catch_and_log_exceptions
     def is_quarantined_test(item_id: InternalTestId) -> bool:
@@ -185,7 +184,7 @@
         )
         log.debug("Test %s is quarantined: %s", item_id, is_quarantined)
         return is_quarantined
-=======
+
     class OverwriteAttributesArgs(NamedTuple):
         test_id: InternalTestId
         name: t.Optional[str] = None
@@ -213,5 +212,4 @@
         core.dispatch(
             "test_visibility.test.overwrite_attributes",
             (InternalTest.OverwriteAttributesArgs(item_id, name, suite_name, parameters, codeowners),),
-        )
->>>>>>> 59c068fc
+        )