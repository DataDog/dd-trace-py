from collections import deque
from types import FunctionType
from typing import Any  # noqa:F401
from typing import Callable  # noqa:F401
from typing import Deque  # noqa:F401
from typing import List  # noqa:F401
from typing import Tuple  # noqa:F401

from bytecode import Bytecode

from ddtrace.internal.assembly import Assembly

from .compat import PYTHON_VERSION_INFO as PY


HookType = Callable[[Any], Any]
HookInfoType = Tuple[HookType, int, Any]

HOOK_ARG_PREFIX = "_hook_arg"


class InvalidLine(Exception):
    """
    Raised when trying to inject a hook on an invalid line, e.g. a comment or a blank line.
    """


# DEV: This is the bytecode equivalent of
# >>> hook(arg)
# Additionally, we must discard the return value (top of the stack) to restore
# the stack to the state prior to the call.

INJECTION_ASSEMBLY = Assembly()
if PY >= (3, 14):
    raise NotImplementedError("Python >= 3.14 is not supported yet")
elif PY >= (3, 13):
    INJECTION_ASSEMBLY.parse(
        r"""
        load_const      {hook}
        push_null
        load_const      {arg}
        call            1
        pop_top
        """
    )
elif PY >= (3, 12):
    INJECTION_ASSEMBLY.parse(
        r"""
        push_null
        load_const      {hook}
        load_const      {arg}
        call            1
        pop_top
        """
    )
elif PY >= (3, 11):
    INJECTION_ASSEMBLY.parse(
        r"""
        push_null
        load_const      {hook}
        load_const      {arg}
        precall         1
        call            1
        pop_top
        """
    )
else:
    INJECTION_ASSEMBLY.parse(
        r"""
        load_const      {hook}
        load_const      {arg}
        call_function   1
        pop_top
        """
    )

_INJECT_HOOK_OPCODES = [_.name for _ in INJECTION_ASSEMBLY]


def _inject_hook(code: Bytecode, hook: HookType, lineno: int, arg: Any) -> None:
    """Inject a hook at the given line number inside an abstract code object.

    The hook is called with the given argument, which is also used as an
    identifier for the hook itself. This should be kept in case the hook needs
    to be removed.
    """
    # DEV: In general there are no guarantees for bytecode to be "linear",
    # meaning that a line number can occur multiple times. We need to find all
    # occurrences and inject the hook at each of them. An example of when this
    # happens is with finally blocks, which are duplicated at the end of the
    # bytecode.
    locs: Deque[int] = deque()
    last_lineno = None
    for i, instr in enumerate(code):
        try:
            if instr.lineno == last_lineno:
                continue
            last_lineno = instr.lineno
            # Some lines might be implemented across multiple instruction
            # offsets, and sometimes a NOP is used as a placeholder. We skip
            # those to avoid duplicate injections.
            if instr.lineno == lineno and instr.name != "NOP":
                locs.appendleft(i)
        except AttributeError:
            # pseudo-instruction (e.g. label)
            pass

    if not locs:
        raise InvalidLine("Line %d does not exist or is either blank or a comment" % lineno)

    for i in locs:
        code[i:i] = INJECTION_ASSEMBLY.bind(dict(hook=hook, arg=arg), lineno=lineno)


<<<<<<< HEAD
_INJECT_HOOK_OPCODE_POS = 0 if PY < (3, 11) or PY >= (3, 13) else 1
=======
_INJECT_HOOK_OPCODE_POS = 1 if (3, 11) <= PY < (3, 13) else 0
>>>>>>> c7b888d0
_INJECT_ARG_OPCODE_POS = 1 if PY < (3, 11) else 2


def _eject_hook(code: Bytecode, hook: HookType, line: int, arg: Any) -> None:
    """Eject a hook from the abstract code object at the given line number.

    The hook is identified by its argument. This ensures that only the right
    hook is ejected.
    """
    locs: Deque[int] = deque()
    for i, instr in enumerate(code):
        try:
            # DEV: We look at the expected opcode pattern to match the injected
            # hook and we also test for the expected opcode arguments
            if (
                instr.lineno == line
                and code[i + _INJECT_HOOK_OPCODE_POS].arg == hook  # bound methods don't like identity comparisons
                and code[i + _INJECT_ARG_OPCODE_POS].arg is arg
                and [code[_].name for _ in range(i, i + len(_INJECT_HOOK_OPCODES))] == _INJECT_HOOK_OPCODES
            ):
                locs.appendleft(i)
        except AttributeError:
            # pseudo-instruction (e.g. label)
            pass
        except IndexError:
            pass

    if not locs:
        raise InvalidLine("Line %d does not contain a hook" % line)

    for i in locs:
        del code[i : i + len(_INJECT_HOOK_OPCODES)]


def inject_hooks(f: FunctionType, hooks: List[HookInfoType]) -> List[HookInfoType]:
    """Bulk-inject a list of hooks into a function.

    Hooks are specified via a list of tuples, where each tuple contains the hook
    itself, the line number and the identifying argument passed to the hook.

    Returns the list of hooks that failed to be injected.
    """
    abstract_code = Bytecode.from_code(f.__code__)

    failed = []
    for hook, line, arg in hooks:
        try:
            _inject_hook(abstract_code, hook, line, arg)
        except InvalidLine:
            failed.append((hook, line, arg))

    if len(failed) < len(hooks):
        f.__code__ = abstract_code.to_code()

    return failed


def eject_hooks(f: FunctionType, hooks: List[HookInfoType]) -> List[HookInfoType]:
    """Bulk-eject a list of hooks from a function.

    The hooks are specified via a list of tuples, where each tuple contains the
    hook line number and the identifying argument.

    Returns the list of hooks that failed to be ejected.
    """
    abstract_code = Bytecode.from_code(f.__code__)

    failed = []
    for hook, line, arg in hooks:
        try:
            _eject_hook(abstract_code, hook, line, arg)
        except InvalidLine:
            failed.append((hook, line, arg))

    if len(failed) < len(hooks):
        f.__code__ = abstract_code.to_code()

    return failed


def inject_hook(f: FunctionType, hook: HookType, line: int, arg: Any) -> FunctionType:
    """Inject a hook into a function.

    The hook is injected at the given line number and called with the given
    argument. The latter is also used as an identifier for the hook. This should
    be kept in case the hook needs to be removed.
    """
    abstract_code = Bytecode.from_code(f.__code__)

    _inject_hook(abstract_code, hook, line, arg)

    f.__code__ = abstract_code.to_code()

    return f


def eject_hook(f: FunctionType, hook: HookType, line: int, arg: Any) -> FunctionType:
    """Eject a hook from a function.

    The hook is identified by its line number and the argument passed to the
    hook.
    """
    abstract_code = Bytecode.from_code(f.__code__)

    _eject_hook(abstract_code, hook, line, arg)

    f.__code__ = abstract_code.to_code()

    return f<|MERGE_RESOLUTION|>--- conflicted
+++ resolved
@@ -112,11 +112,7 @@
         code[i:i] = INJECTION_ASSEMBLY.bind(dict(hook=hook, arg=arg), lineno=lineno)
 
 
-<<<<<<< HEAD
-_INJECT_HOOK_OPCODE_POS = 0 if PY < (3, 11) or PY >= (3, 13) else 1
-=======
 _INJECT_HOOK_OPCODE_POS = 1 if (3, 11) <= PY < (3, 13) else 0
->>>>>>> c7b888d0
 _INJECT_ARG_OPCODE_POS = 1 if PY < (3, 11) else 2
 
 
