from cpython cimport *
from cpython.bytearray cimport PyByteArray_Check
from libc cimport stdint
from libc.string cimport strlen
import threading
from ._utils cimport PyBytesLike_Check

from ddtrace.constants import ORIGIN_KEY


DEF MSGPACK_ARRAY_LENGTH_PREFIX_SIZE = 5
DEF MSGPACK_STRING_TABLE_LENGTH_PREFIX_SIZE = 6


cdef extern from "Python.h":
    const char* PyUnicode_AsUTF8(object o)

cdef extern from "pack.h":
    struct msgpack_packer:
        char* buf
        size_t length
        size_t buf_size

    int msgpack_pack_nil(msgpack_packer* pk)
    int msgpack_pack_long(msgpack_packer* pk, long d)
    int msgpack_pack_long_long(msgpack_packer* pk, long long d)
    int msgpack_pack_unsigned_long_long(msgpack_packer* pk, unsigned long long d)
    int msgpack_pack_double(msgpack_packer* pk, double d)
    int msgpack_pack_array(msgpack_packer* pk, size_t l)
    int msgpack_pack_map(msgpack_packer* pk, size_t l)
    int msgpack_pack_raw(msgpack_packer* pk, size_t l)
    int msgpack_pack_raw_body(msgpack_packer* pk, char* body, size_t l)
    int msgpack_pack_unicode(msgpack_packer* pk, object o, long long limit)
    int msgpack_pack_uint32(msgpack_packer* pk, stdint.uint32_t d)
    int msgpack_pack_uint64(msgpack_packer* pk, stdint.uint64_t d)
    int msgpack_pack_int32(msgpack_packer* pk, stdint.int32_t d)
    int msgpack_pack_int64(msgpack_packer* pk, stdint.int64_t d)


cdef long long ITEM_LIMIT = (2**32)-1


class BufferFull(Exception):
    pass


class BufferItemTooLarge(Exception):
    pass


cdef inline const char * string_to_buff(str s):
    IF PY_MAJOR_VERSION >= 3:
        return PyUnicode_AsUTF8(s)
    ELSE:
        return <const char *> s


# This is a borrowed reference but should be fine as we don't expect ORIGIN_KEY
# to get GC'd.
cdef const char * _ORIGIN_KEY = string_to_buff(ORIGIN_KEY)
cdef size_t _ORIGIN_KEY_LEN = <size_t> len(ORIGIN_KEY)


cdef inline int array_prefix_size(stdint.uint32_t l):
    if l < 16:
        return 1
    elif l < (2<<16):
        return 3
    return MSGPACK_ARRAY_LENGTH_PREFIX_SIZE


cdef inline int pack_bytes(msgpack_packer *pk, char *bs, Py_ssize_t l):
    cdef int ret

    ret = msgpack_pack_raw(pk, l)
    if ret == 0:
        ret = msgpack_pack_raw_body(pk, bs, l)
    return ret


cdef inline int pack_number(msgpack_packer *pk, object n):
    if n is None:
        return msgpack_pack_nil(pk)

    if PyLong_Check(n):
        # PyInt_Check(long) is True for Python 3.
        # So we should test long before int.
        try:
            if n > 0:
                return msgpack_pack_unsigned_long_long(pk, <unsigned long long> n)
            return msgpack_pack_long_long(pk, <long long> n)
        except OverflowError as oe:
            raise OverflowError("Integer value out of range")

    if PyInt_Check(n):
        return msgpack_pack_long(pk, <long> n)

    if PyFloat_Check(n):
        return msgpack_pack_double(pk, <double> n)

    raise TypeError("Unhandled numeric type: %r" % type(n))


cdef inline int pack_text(msgpack_packer *pk, object text):
    cdef Py_ssize_t L
    cdef int ret

    if text is None:
        return msgpack_pack_nil(pk)

    if PyBytesLike_Check(text):
        L = len(text)
        if L > ITEM_LIMIT:
            PyErr_Format(ValueError, b"%.200s object is too large", Py_TYPE(text).tp_name)
        ret = msgpack_pack_raw(pk, L)
        if ret == 0:
            ret = msgpack_pack_raw_body(pk, <char *> text, L)
        return ret

    if PyUnicode_Check(text):
        IF PY_MAJOR_VERSION >= 3:
            ret = msgpack_pack_unicode(pk, text, ITEM_LIMIT)
            if ret == -2:
                raise ValueError("unicode string is too large")
        ELSE:
            text = PyUnicode_AsEncodedString(text, "utf-8", NULL)
            L = len(text)
            if L > ITEM_LIMIT:
                raise ValueError("unicode string is too large")
            ret = msgpack_pack_raw(pk, L)
            if ret == 0:
                ret = msgpack_pack_raw_body(pk, <char *> text, L)
        return ret

    raise TypeError("Unhandled text type: %r" % type(text))


cdef class StringTable(object):
    cdef dict _table
    cdef stdint.uint32_t _next_id

    def __init__(self):
        self._table = {"": 0}
        self.insert("")
        self._next_id = 1

    cdef insert(self, object string):
        pass

    cdef stdint.uint32_t _index(self, object string):
        cdef stdint.uint32_t _id

        if string is None:
            return 0

        if PyDict_Contains(self._table, string):
            return PyLong_AsLong(<object>PyDict_GetItem(self._table, string))

        _id = self._next_id
        PyDict_SetItem(self._table, string, PyLong_FromLong(_id))
        self.insert(string)
        self._next_id += 1
        return _id

    cpdef index(self, object string):
        return self._index(string)

    cdef reset(self):
        PyDict_Clear(self._table)
        PyDict_SetItem(self._table, "", 0)
        self.insert("")
        self._next_id = 1

    def __len__(self):
        return PyLong_FromLong(self._next_id)

    def __contains__(self, object string):
        return PyBool_FromLong(PyDict_Contains(self._table, string))


cdef class ListStringTable(StringTable):
    cdef list _list

    def __init__(self):
        self._list = []
        super(ListStringTable, self).__init__()

    cdef insert(self, object string):
        PyList_Append(self._list, string)

    def __iter__(self):
        return iter(self._list)


cdef class MsgpackStringTable(StringTable):
    cdef msgpack_packer pk
    cdef int max_size
    cdef int _sp_len
    cdef stdint.uint32_t _sp_id
    cdef object _lock

    def __init__(self, max_size):
        self.pk.buf_size = min(max_size, 1 << 20)
        self.pk.buf = <char*> PyMem_Malloc(self.pk.buf_size)
        if self.pk.buf == NULL:
            raise MemoryError("Unable to allocate internal buffer.")
        self.max_size = max_size
<<<<<<< HEAD
        self.pk.length = 6
=======
        self.pk.length = MSGPACK_STRING_TABLE_LENGTH_PREFIX_SIZE
>>>>>>> 0e9e0134
        self._sp_len = 0
        self._lock = threading.Lock()
        super(MsgpackStringTable, self).__init__()

        assert self.index(ORIGIN_KEY) == 1

    def __dealloc__(self):
        PyMem_Free(self.pk.buf)
        self.pk.buf = NULL

    cdef insert(self, object string):
        cdef int ret

        if self.pk.length + len(string) > self.max_size:
<<<<<<< HEAD
            raise ValueError("String table is full.")
=======
            raise ValueError(
                "Cannot insert '%s': string table is full (current size: %d, max size: %d)." % (
                    string, self.pk.length, self.max_size
                )
            )
>>>>>>> 0e9e0134

        ret = pack_text(&self.pk, string)
        if ret != 0:
            raise RuntimeError("Failed to add string to msgpack string table")

    cdef savepoint(self):
        self._sp_len = self.pk.length
        self._sp_id = self._next_id

    cdef rollback(self):
        if self._sp_len > 0:
            self.pk.length = self._sp_len
            self._next_id = self._sp_id

    cdef get_bytes(self):
        cdef int ret;
        cdef stdint.uint32_t l = self._next_id
        cdef int offset = MSGPACK_STRING_TABLE_LENGTH_PREFIX_SIZE - array_prefix_size(l)
        cdef int old_pos = self.pk.length
        
        with self._lock:
            # Update table size prefix
            self.pk.length = offset
            ret = msgpack_pack_array(&self.pk, l)
            if ret:
                return None
            # Add root array size prefix
            self.pk.length = offset = offset - 1
            ret = msgpack_pack_array(&self.pk, 2)
            if ret:
                return None
            self.pk.length = old_pos
        
        return PyBytes_FromStringAndSize(self.pk.buf + offset, self.pk.length - offset)

    @property
    def size(self):
        return self.pk.length - MSGPACK_ARRAY_LENGTH_PREFIX_SIZE + array_prefix_size(self._next_id)

    cdef append_raw(self, long src, Py_ssize_t size):
        cdef int res
        with self._lock:
            assert self.size + size <= self.max_size
            res = msgpack_pack_raw_body(&self.pk, <char *>PyLong_AsLong(src), size)
            if res != 0:
                raise RuntimeError("Failed to append raw bytes to msgpack string table")

<<<<<<< HEAD
=======
    cdef reset(self):
        StringTable.reset(self)
        assert self._next_id == 1

        PyDict_SetItem(self._table, ORIGIN_KEY, 1)
        self._next_id = 2
        self.pk.length = self._reset_size
        self._sp_len = 0

>>>>>>> 0e9e0134
    cpdef flush(self):
        try:
            return self.get_bytes()
        finally:
            self.pk.length = 6
            self.reset()
<<<<<<< HEAD
            assert self.index(ORIGIN_KEY) == 1
            self._sp_len = 0
=======
>>>>>>> 0e9e0134


cdef class BufferedEncoder(object):
    content_type: str = None

    cdef public size_t max_size
    cdef public size_t max_item_size
    cdef object _lock

    def __cinit__(self, size_t max_size, size_t max_item_size):
        self.max_size = max_size
        self.max_item_size = max_item_size
        self._lock = threading.Lock()

    # ---- Abstract methods ----

    def put(self, item):
        raise NotImplementedError()

    def encode(self):
        raise NotImplementedError()


cdef class ListBufferedEncoder(BufferedEncoder):
    cdef list _buffer
    cdef Py_ssize_t _size

    def __cinit__(self, size_t max_size, size_t max_item_size):
        self._buffer = []
        self._size = 0

    def __len__(self):
        return len(self._buffer)

    @property
    def size(self):
        with self._lock:
            return self._size

    cpdef put(self, item):
        """Put an item to be serialized in the buffer."""
        cdef int item_len

        encoded_item = self.encode_item(item)
        item_len = len(encoded_item)

        if item_len > self.max_item_size or item_len > self.max_size:
            raise BufferItemTooLarge(item_len)

        with self._lock:
            if self._size + item_len <= self.max_size:
                self._buffer.append(encoded_item)
                self._size += item_len
            else:
                raise BufferFull(item_len)

    cpdef get(self):
        """Get a copy of the buffer and clear it."""
        with self._lock:
            try:
                return list(self._buffer)
            finally:
                self._buffer[:] = []
                self._size = 0

    def encode_item(self, item):
        raise NotImplementedError()


cdef class MsgpackEncoderBase(BufferedEncoder):
    content_type = "application/msgpack"

    cdef msgpack_packer pk
    cdef stdint.uint32_t _count

    def __cinit__(self, size_t max_size, size_t max_item_size):
        cdef int buf_size = 1024*1024
        self.pk.buf = <char*> PyMem_Malloc(buf_size)
        if self.pk.buf == NULL:
            raise MemoryError("Unable to allocate internal buffer.")

        self.max_size = max_size
        self.pk.buf_size = buf_size
        self.max_item_size = max_item_size if max_item_size < max_size else max_size
        self._lock = threading.Lock()
        self._reset_buffer()

    def __dealloc__(self):
        PyMem_Free(self.pk.buf)
        self.pk.buf = NULL

    def __len__(self):  # TODO: Use a better name?
        return self._count

    cpdef _decode(self, data):
        import msgpack
        if msgpack.version[:2] < (0, 6):
            return msgpack.unpackb(data)
        return msgpack.unpackb(data, raw=True)

    cdef _reset_buffer(self):
        self._count = 0
        self.pk.length = MSGPACK_ARRAY_LENGTH_PREFIX_SIZE  # Leave room for array length prefix

    cpdef encode(self):
        if not self._count:
            return None

        return self.flush()

    cdef inline int _update_array_len(self):
        """Update traces array size prefix"""
        cdef int offset = MSGPACK_ARRAY_LENGTH_PREFIX_SIZE - array_prefix_size(self._count)
        cdef int old_pos = self.pk.length

        with self._lock:
            self.pk.length = offset
            msgpack_pack_array(&self.pk, self._count)
            self.pk.length = old_pos
            return offset

    cdef get_bytes(self):
        """Return internal buffer contents as bytes object"""
        cdef int offset = self._update_array_len()
        with self._lock:
            return PyBytes_FromStringAndSize(self.pk.buf + offset, self.pk.length - offset)

    cdef char * get_buffer(self):
        """Return internal buffer."""
        return self.pk.buf + self._update_array_len()

    cdef void * get_dd_origin_ref(self, str dd_origin):
        raise NotImplementedError()

    cdef inline int _pack_trace(self, list trace):
        cdef int ret
        cdef Py_ssize_t L
        cdef void * dd_origin = NULL

        L = len(trace)
        if L > ITEM_LIMIT:
            raise ValueError("list is too large")

        ret = msgpack_pack_array(&self.pk, L)
        if ret != 0: raise RuntimeError("Couldn't pack trace")

        if L > 0 and trace[0].context is not None and trace[0].context.dd_origin is not None:
            dd_origin = self.get_dd_origin_ref(trace[0].context.dd_origin)

        with self._lock:
            for span in trace:
                ret = self.pack_span(span, dd_origin)
                if ret != 0: raise RuntimeError("Couldn't pack span")

        return ret

    cpdef put(self, list trace):
        """Put a trace (i.e. a list of spans) in the buffer."""
        cdef int ret

        len_before = self.pk.length
        size_before = self.size
        try:
            ret = self._pack_trace(trace)
            if ret:  # should not happen.
                raise RuntimeError("internal error")

            # DEV: msgpack avoids buffer overflows by calling PyMem_Realloc so
            # we must check sizes manually.
            # TODO: We should probably ensure that the buffer size doesn't
            # grow arbitrarily because of the PyMem_Realloc and if it does then
            # free and reallocate with the appropriate size.
            if self.size - size_before > self.max_item_size:
                raise BufferItemTooLarge(self.size - size_before)

            if self.size > self.max_size:
                raise BufferFull(self.size - size_before)

            self._count += 1
        except:
            # rollback
            self.pk.length = len_before
            raise

    @property
    def size(self):
        """Return the size in bytes of the encoder buffer."""
        return self.pk.length + array_prefix_size(self._count) - MSGPACK_ARRAY_LENGTH_PREFIX_SIZE

    # ---- Abstract methods ----

    cpdef flush(self):
        raise NotImplementedError()

    cdef int pack_span(self, object span, void *dd_origin):
        raise NotImplementedError()


cdef class MsgpackEncoderV03(MsgpackEncoderBase):
    cpdef flush(self):
        try:
            return self.get_bytes()
        finally:
            self._reset_buffer()

    cdef void * get_dd_origin_ref(self, str dd_origin):
        return string_to_buff(dd_origin)

    cdef inline int _pack_meta(self, object meta, char *dd_origin):
        cdef Py_ssize_t L
        cdef int ret
        cdef dict d

        if PyDict_CheckExact(meta):
            d = <dict> meta
            L = len(d)
            if dd_origin is not NULL:
                L += 1
            if L > ITEM_LIMIT:
                raise ValueError("dict is too large")

            ret = msgpack_pack_map(&self.pk, L)
            if ret == 0:
                for k, v in d.items():
                    ret = pack_text(&self.pk, k)
                    if ret != 0: break
                    ret = pack_text(&self.pk, v)
                    if ret != 0: break
                if dd_origin is not NULL:
                    ret = pack_bytes(&self.pk, _ORIGIN_KEY, _ORIGIN_KEY_LEN)
                    if ret == 0:
                        ret = pack_bytes(&self.pk, dd_origin, strlen(dd_origin))
            return ret

        raise TypeError("Unhandled meta type: %r" % type(meta))

    cdef inline int _pack_metrics(self, object metrics):
        cdef Py_ssize_t L
        cdef int ret
        cdef dict d

        if PyDict_CheckExact(metrics):
            d = <dict> metrics
            L = len(d)
            if L > ITEM_LIMIT:
                raise ValueError("dict is too large")

            ret = msgpack_pack_map(&self.pk, L)
            if ret == 0:
                for k, v in d.items():
                    ret = pack_text(&self.pk, k)
                    if ret != 0: break
                    ret = pack_number(&self.pk, v)
                    if ret != 0: break
            return ret

        raise TypeError("Unhandled metrics type: %r" % type(metrics))

    cdef int pack_span(self, object span, void *dd_origin):
        cdef int ret
        cdef Py_ssize_t L
        cdef int has_span_type
        cdef int has_meta
        cdef int has_metrics

        has_error = <bint> (span.error != 0)
        has_span_type = <bint> (span.span_type is not None)
        has_meta = <bint> (len(span.meta) > 0 or dd_origin is not NULL)
        has_metrics = <bint> (len(span.metrics) > 0)

        L = 8 + has_span_type + has_meta + has_metrics + has_error

        ret = msgpack_pack_map(&self.pk, L)

        if ret == 0:
            ret = pack_bytes(&self.pk, <char *> b"trace_id", 8)
            if ret != 0: return ret
            ret = pack_number(&self.pk, span.trace_id)
            if ret != 0: return ret

            ret = pack_bytes(&self.pk, <char *> b"parent_id", 9)
            if ret != 0: return ret
            ret = pack_number(&self.pk, span.parent_id)
            if ret != 0: return ret

            ret = pack_bytes(&self.pk, <char *> b"span_id", 7)
            if ret != 0: return ret
            ret = pack_number(&self.pk, span.span_id)
            if ret != 0: return ret

            ret = pack_bytes(&self.pk, <char *> b"service", 7)
            if ret != 0: return ret
            ret = pack_text(&self.pk, span.service)
            if ret != 0: return ret

            ret = pack_bytes(&self.pk, <char *> b"resource", 8)
            if ret != 0: return ret
            ret = pack_text(&self.pk, span.resource)
            if ret != 0: return ret

            ret = pack_bytes(&self.pk, <char *> b"name", 4)
            if ret != 0: return ret
            ret = pack_text(&self.pk, span.name)
            if ret != 0: return ret

            ret = pack_bytes(&self.pk, <char *> b"start", 5)
            if ret != 0: return ret
            ret = pack_number(&self.pk, span.start_ns)
            if ret != 0: return ret

            ret = pack_bytes(&self.pk, <char *> b"duration", 8)
            if ret != 0: return ret
            ret = pack_number(&self.pk, span.duration_ns)
            if ret != 0: return ret

            if has_error:
                ret = pack_bytes(&self.pk, <char *> b"error", 5)
                if ret != 0: return ret
                ret = msgpack_pack_long(&self.pk, <long> 1)
                if ret != 0: return ret

            if has_span_type:
                ret = pack_bytes(&self.pk, <char *> b"type", 4)
                if ret != 0: return ret
                ret = pack_text(&self.pk, span.span_type)
                if ret != 0: return ret

            if has_meta:
                ret = pack_bytes(&self.pk, <char *> b"meta", 4)
                if ret != 0: return ret
                ret = self._pack_meta(span.meta, <char *> dd_origin)
                if ret != 0: return ret

            if has_metrics:
                ret = pack_bytes(&self.pk, <char *> b"metrics", 7)
                if ret != 0: return ret
                ret = self._pack_metrics(span.metrics)
                if ret != 0: return ret

        return ret


cdef class MsgpackEncoderV05(MsgpackEncoderBase):
    cdef MsgpackStringTable _st

    def __cinit__(self, size_t max_size, size_t max_item_size):
        self._st = MsgpackStringTable(max_size)

    cpdef flush(self):
        try:
            self._st.append_raw(PyLong_FromLong(<long> self.get_buffer()), <Py_ssize_t> super(MsgpackEncoderV05, self).size)
            return self._st.flush()
        finally:
            self._reset_buffer()

    @property
    def size(self):
        """Return the size in bytes of the encoder buffer."""
        return self._st.size + super(MsgpackEncoderV05, self).size

    cpdef put(self, list trace):
        try:
            self._st.savepoint()
            super(MsgpackEncoderV05, self).put(trace)
        except Exception:
            self._st.rollback()
            raise

    cdef inline int _pack_string(self, object string):
        return msgpack_pack_uint32(&self.pk, self._st._index(string))

    cdef void * get_dd_origin_ref(self, str dd_origin):
        return <void *> PyLong_AsLong(self._st._index(dd_origin))

    cdef int pack_span(self, object span, void *dd_origin):
        cdef int ret

        ret = msgpack_pack_array(&self.pk, 12)
        if ret != 0: return ret

        ret = self._pack_string(span.service)
        if ret != 0: return ret
        ret = self._pack_string(span.name)
        if ret != 0: return ret
        ret = self._pack_string(span.resource)
        if ret != 0: return ret

        _ = span.trace_id
        ret = msgpack_pack_uint64(&self.pk, _ if _ is not None else 0)
        if ret != 0: return ret
        
        _ = span.span_id
        ret = msgpack_pack_uint64(&self.pk, _ if _ is not None else 0)
        if ret != 0: return ret
        
        _ = span.parent_id
        ret = msgpack_pack_uint64(&self.pk, _ if _ is not None else 0)
        if ret != 0: return ret
        
        _ = span.start_ns
        ret = msgpack_pack_int64(&self.pk, _ if _ is not None else 0)
        if ret != 0: return ret
        
        _ = span.duration_ns
        ret = msgpack_pack_int64(&self.pk, _ if _ is not None else 0)
        if ret != 0: return ret
        
        _ = span.error
        ret = msgpack_pack_int32(&self.pk, _ if _ is not None else 0)
        if ret != 0: return ret

        ret = msgpack_pack_map(&self.pk, len(span.meta) + (dd_origin is not NULL))
        if ret != 0: return ret
        if span.meta:
            for k, v in span.meta.items():
                ret = self._pack_string(k)
                if ret != 0: return ret
                ret = self._pack_string(v)
                if ret != 0: return ret
        if dd_origin is not NULL:
            ret = msgpack_pack_uint32(&self.pk, <stdint.uint32_t> 1)
            if ret != 0: return ret
            ret = msgpack_pack_uint32(&self.pk, <stdint.uint32_t> dd_origin)
            if ret != 0: return ret
        
        ret = msgpack_pack_map(&self.pk, len(span.metrics))
        if ret != 0: return ret
        if span.metrics:
            for k, v in span.metrics.items():
                ret = self._pack_string(k)
                if ret != 0: return ret
                ret = pack_number(&self.pk, v)
                if ret != 0: return ret

        ret = self._pack_string(span.span_type)
        if ret != 0: return ret

        return 0<|MERGE_RESOLUTION|>--- conflicted
+++ resolved
@@ -198,6 +198,7 @@
     cdef int _sp_len
     cdef stdint.uint32_t _sp_id
     cdef object _lock
+    cdef size_t _reset_size
 
     def __init__(self, max_size):
         self.pk.buf_size = min(max_size, 1 << 20)
@@ -205,16 +206,13 @@
         if self.pk.buf == NULL:
             raise MemoryError("Unable to allocate internal buffer.")
         self.max_size = max_size
-<<<<<<< HEAD
-        self.pk.length = 6
-=======
         self.pk.length = MSGPACK_STRING_TABLE_LENGTH_PREFIX_SIZE
->>>>>>> 0e9e0134
         self._sp_len = 0
         self._lock = threading.Lock()
         super(MsgpackStringTable, self).__init__()
 
         assert self.index(ORIGIN_KEY) == 1
+        self._reset_size = self.pk.length
 
     def __dealloc__(self):
         PyMem_Free(self.pk.buf)
@@ -224,15 +222,11 @@
         cdef int ret
 
         if self.pk.length + len(string) > self.max_size:
-<<<<<<< HEAD
-            raise ValueError("String table is full.")
-=======
             raise ValueError(
                 "Cannot insert '%s': string table is full (current size: %d, max size: %d)." % (
                     string, self.pk.length, self.max_size
                 )
             )
->>>>>>> 0e9e0134
 
         ret = pack_text(&self.pk, string)
         if ret != 0:
@@ -280,8 +274,6 @@
             if res != 0:
                 raise RuntimeError("Failed to append raw bytes to msgpack string table")
 
-<<<<<<< HEAD
-=======
     cdef reset(self):
         StringTable.reset(self)
         assert self._next_id == 1
@@ -291,18 +283,11 @@
         self.pk.length = self._reset_size
         self._sp_len = 0
 
->>>>>>> 0e9e0134
     cpdef flush(self):
         try:
             return self.get_bytes()
         finally:
-            self.pk.length = 6
             self.reset()
-<<<<<<< HEAD
-            assert self.index(ORIGIN_KEY) == 1
-            self._sp_len = 0
-=======
->>>>>>> 0e9e0134
 
 
 cdef class BufferedEncoder(object):
