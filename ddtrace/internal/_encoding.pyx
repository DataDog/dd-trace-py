--- conflicted
+++ resolved
@@ -47,7 +47,6 @@
     pass
 
 
-<<<<<<< HEAD
 cdef inline const char * string_to_buff(str s):
     IF PY_MAJOR_VERSION >= 3:
         return PyUnicode_AsUTF8(s)
@@ -55,18 +54,13 @@
         return <const char *> s
 
 
+# This is a borrowed reference but should be fine as we don't expect ORIGIN_KEY
+# to get GC'd.
 cdef const char * _ORIGIN_KEY = string_to_buff(ORIGIN_KEY)
 cdef size_t _ORIGIN_KEY_LEN = <size_t> len(ORIGIN_KEY)
 
 
-cdef inline int PyBytesLike_Check(object o):
-    return PyBytes_Check(o) or PyByteArray_Check(o)
-
-
 cdef inline int array_prefix_size(stdint.uint32_t l):
-=======
-cdef inline int array_prefix_size(int l):
->>>>>>> 9badad06
     if l < 16:
         return 1
     elif l < (2<<16):
@@ -236,6 +230,7 @@
             self.pk.length = self._sp
 
     cdef get_bytes(self):
+        cdef int ret;
         cdef stdint.uint32_t l = self._next_id
         cdef int offset = 6 - array_prefix_size(l)
         cdef int old_pos = self.pk.length
@@ -243,10 +238,14 @@
         with self._lock:
             # Update table size prefix
             self.pk.length = offset
-            msgpack_pack_array(&self.pk, l)
+            ret = msgpack_pack_array(&self.pk, l)
+            if ret:
+                return None
             # Add root array size prefix
             self.pk.length = offset = offset - 1
-            msgpack_pack_array(&self.pk, 2)
+            ret = msgpack_pack_array(&self.pk, 2)
+            if ret:
+                return None
             self.pk.length = old_pos
         
         return PyBytes_FromStringAndSize(self.pk.buf + offset, self.pk.length - offset)
@@ -255,7 +254,7 @@
     def size(self):
         return self.pk.length - MSGPACK_ARRAY_LENGTH_PREFIX_SIZE + array_prefix_size(self._next_id)
 
-    cdef append_raw(self, object src, Py_ssize_t size):
+    cdef append_raw(self, long src, Py_ssize_t size):
         cdef int res
         with self._lock:
             assert self.size + size <= self.max_size
@@ -465,11 +464,7 @@
     cpdef flush(self):
         raise NotImplementedError()
 
-<<<<<<< HEAD
-    cdef pack_span(self, object span, void *dd_origin):
-=======
-    cdef int pack_span(self, object span, char *dd_origin):
->>>>>>> 9badad06
+    cdef int pack_span(self, object span, void *dd_origin):
         raise NotImplementedError()
 
 
@@ -533,11 +528,7 @@
 
         raise TypeError("Unhandled metrics type: %r" % type(metrics))
 
-<<<<<<< HEAD
-    cdef pack_span(self, object span, void *dd_origin):
-=======
-    cdef int pack_span(self, object span, char *dd_origin):
->>>>>>> 9badad06
+    cdef int pack_span(self, object span, void *dd_origin):
         cdef int ret
         cdef Py_ssize_t L
         cdef int has_span_type
@@ -651,7 +642,7 @@
     cdef void * get_dd_origin_ref(self, str dd_origin):
         return <void *> PyLong_AsLong(self._st._index(dd_origin))
 
-    cdef pack_span(self, object span, void *dd_origin):
+    cdef int pack_span(self, object span, void *dd_origin):
         cdef int ret
 
         ret = msgpack_pack_array(&self.pk, 12)
