from cpython cimport *
from cpython.bytearray cimport PyByteArray_Check
from libc cimport stdint
<<<<<<< HEAD
import struct
=======
>>>>>>> 5abef5c3
import threading

from ..constants import ORIGIN_KEY


DEF MSGPACK_ARRAY_LENGTH_PREFIX_SIZE = 5


cdef extern from "Python.h":
    char* PyUnicode_AsUTF8AndSize(object obj, Py_ssize_t *l) except NULL

cdef extern from "pack.h":
    struct msgpack_packer:
        char* buf
        size_t length
        size_t buf_size

    int msgpack_pack_int(msgpack_packer* pk, int d)
    int msgpack_pack_nil(msgpack_packer* pk)
    int msgpack_pack_long(msgpack_packer* pk, long d)
    int msgpack_pack_long_long(msgpack_packer* pk, long long d)
    int msgpack_pack_unsigned_long_long(msgpack_packer* pk, unsigned long long d)
    int msgpack_pack_double(msgpack_packer* pk, double d)
    int msgpack_pack_array(msgpack_packer* pk, size_t l)
    int msgpack_pack_map(msgpack_packer* pk, size_t l)
    int msgpack_pack_raw(msgpack_packer* pk, size_t l)
    int msgpack_pack_raw_body(msgpack_packer* pk, char* body, size_t l)
    int msgpack_pack_unicode(msgpack_packer* pk, object o, long long limit)
    int msgpack_pack_uint32(msgpack_packer* pk, stdint.uint32_t d)
    int msgpack_pack_uint64(msgpack_packer* pk, stdint.uint64_t d)
    int msgpack_pack_int32(msgpack_packer* pk, stdint.int32_t d)
    int msgpack_pack_int64(msgpack_packer* pk, stdint.int64_t d)

cdef extern from "buff_converter.h":
    object buff_to_buff(char *, Py_ssize_t)


cdef long long ITEM_LIMIT = (2**32)-1


class BufferFull(Exception):
    pass


class BufferItemTooLarge(Exception):
    pass


cdef inline int PyBytesLike_Check(object o):
    return PyBytes_Check(o) or PyByteArray_Check(o)


<<<<<<< HEAD
cdef inline int pack_bytes(msgpack_packer *pk, char *bs, Py_ssize_t l):
=======
cdef inline int array_prefix_size(int l):
    if l < 16:
        return 1
    elif l < (2<<16):
        return 3
    return MSGPACK_ARRAY_LENGTH_PREFIX_SIZE


cdef inline int pack_bytes(msgpack_packer *pk, char *bytes, Py_ssize_t l):
>>>>>>> 5abef5c3
    cdef int ret

    ret = msgpack_pack_raw(pk, l)
    if ret == 0:
        ret = msgpack_pack_raw_body(pk, bs, l)
    return ret


<<<<<<< HEAD
cdef inline int pack_number(msgpack_packer * pk, object n):
=======
cdef inline int pack_number(msgpack_packer *pk, object n):
>>>>>>> 5abef5c3
    if n is None:
        return msgpack_pack_nil(pk)

    if PyLong_Check(n):
        # PyInt_Check(long) is True for Python 3.
        # So we should test long before int.
        try:
            if n > 0:
                return msgpack_pack_unsigned_long_long(pk, <unsigned long long> n)
            return msgpack_pack_long_long(pk, <long long> n)
        except OverflowError as oe:
            raise OverflowError("Integer value out of range")

    if PyInt_Check(n):
        return msgpack_pack_long(pk, <long> n)

    if PyFloat_Check(n):
        return msgpack_pack_double(pk, <double> n)

    raise TypeError("Unhandled numeric type: %r" % type(n))


cdef inline int pack_text(msgpack_packer *pk, object text):
    cdef Py_ssize_t L
    cdef int ret

    if text is None:
        return msgpack_pack_nil(pk)

    if PyBytesLike_Check(text):
        L = len(text)
        if L > ITEM_LIMIT:
            PyErr_Format(ValueError, b"%.200s object is too large", Py_TYPE(text).tp_name)
        ret = msgpack_pack_raw(pk, L)
        if ret == 0:
            ret = msgpack_pack_raw_body(pk, <char *> text, L)
        return ret

    if PyUnicode_Check(text):
        IF PY_MAJOR_VERSION >= 3:
            ret = msgpack_pack_unicode(pk, text, ITEM_LIMIT)
            if ret == -2:
                raise ValueError("unicode string is too large")
        ELSE:
            text = PyUnicode_AsEncodedString(text, "utf-8", NULL)
            L = len(text)
            if L > ITEM_LIMIT:
                raise ValueError("unicode string is too large")
            ret = msgpack_pack_raw(pk, L)
            if ret == 0:
                ret = msgpack_pack_raw_body(pk, <char *> text, L)
        return ret

    raise TypeError("Unhandled text type: %r" % type(text))


<<<<<<< HEAD
cdef inline int array_prefix_size(int l):
    if l < 16:
        return 1
    elif l < (2<<16):
        return 3
    return 5


cdef class StringTable(object):
    cdef dict _index

    def __init__(self):
        self._index = {"": 0}
        self.insert("")

    cpdef insert(self, object string):
        pass

    cpdef stdint.uint32_t index(self, object string):
        cdef stdint.uint32_t index

        if string is None:
            return 0
        
        try:
            return self._index[string]
        except KeyError:
            index = len(self)
            self._index[string] = index
            self.insert(string)
            return index

    cpdef reset(self):
        self._index.clear()
        assert self.index("") == 0

    def __len__(self):
        return len(self._index)

    def __contains__(self, object string):
        return string in self._index


cdef class ListStringTable(StringTable):
    cdef list _list

    def __init__(self):
        self._list = []
        super(ListStringTable, self).__init__()

    cpdef insert(self, string):
        self._list.append(string)

    def __iter__(self):
        return iter(self._list)


cdef class MsgpackStringTable(StringTable):
    cdef msgpack_packer pk
    cdef int max_size
    cdef int _sp
    cdef object _lock

    def __init__(self, max_size):
        self.pk.buf = <char*> PyMem_Malloc(max_size)
        if self.pk.buf == NULL:
            raise MemoryError("Unable to allocate internal buffer.")
        self.max_size = self.pk.buf_size = max_size
        self.pk.length = 6
        self._sp = 0
        self._lock = threading.Lock()
        super(MsgpackStringTable, self).__init__()

    def __dealloc__(self):
        PyMem_Free(self.pk.buf)
        self.pk.buf = NULL

    cpdef insert(self, object string):
        cdef int ret

        ret = pack_text(&self.pk, string)
        if ret != 0:
            raise RuntimeError("Failed to add string to msgpack string table")

    cpdef savepoint(self):
        self._sp = self.pk.length

    cpdef rollback(self):
        if self._sp > 0:
            self.pk.length = self._sp

    cpdef get_bytes(self):
        cdef int l = len(self._index)
        cdef int offset = 6 - array_prefix_size(l)
        cdef int old_pos = self.pk.length
        
        with self._lock:
            # Update table size prefix
            self.pk.length = offset
            msgpack_pack_array(&self.pk, l)
            # Add root array size prefix
            self.pk.length = offset = offset - 1
            msgpack_pack_array(&self.pk, 2)
            self.pk.length = old_pos
        
        return PyBytes_FromStringAndSize(self.pk.buf + offset, self.pk.length - offset)

    @property
    def size(self):
        return self.pk.length - 5 + array_prefix_size(len(self._index))

    cpdef append_raw(self, object src, Py_ssize_t size):
        cdef int res
        with self._lock:
            assert self.size + size <= self.max_size
            res = msgpack_pack_raw_body(&self.pk, <char *>PyLong_AsLong(src), size)
            if res != 0:
                raise RuntimeError("Failed to append raw bytes to msgpack string table")


    cpdef flush(self):
        try:
            return self.get_bytes()
        finally:
            self.reset()
            self.pk.length = 6
            self._sp = 0


cdef class BufferedEncoder(object):
    cdef public int max_size
    cdef public int max_item_size
    cdef object _lock

    def __cinit__(self, max_size, max_item_size):
        self.max_size = max_size
        self.max_item_size = max_item_size
        self._lock = threading.Lock()

    def put(self, item): ...
    def encode(self): ...


cdef class ListBufferedEncoder(BufferedEncoder):
    cdef list _buffer
    cdef Py_ssize_t _size

    def __cinit__(self, max_size, max_item_size):
        self._buffer = []
        self._size = 0

    def __len__(self):
        return len(self._buffer)

    @property
    def size(self):
        with self._lock:
            return self._size

    cpdef put(self, item):
        """Put an item to be serialized in the buffer."""
        cdef int item_len

        encoded_item = self.encode_item(item)
        item_len = len(encoded_item)

        if item_len > self.max_item_size or item_len > self.max_size:
            raise BufferItemTooLarge(item_len)

        with self._lock:
            if self._size + item_len <= self.max_size:
                self._buffer.append(encoded_item)
                self._size += item_len
            else:
                raise BufferFull(item_len)

    cpdef get(self):
        """Get a copy of the buffer and clear it."""
        with self._lock:
            try:
                return list(self._buffer)
            finally:
                self._buffer[:] = []
                self._size = 0

    def encode_item(self, item): ...


cdef class MsgpackEncoder(BufferedEncoder):
    content_type = "application/msgpack"

    cdef msgpack_packer pk
    cdef stdint.uint32_t _count

    def __cinit__(self, max_size, max_item_size):
        self.pk.buf = <char*> PyMem_Malloc(max_size)
        if self.pk.buf == NULL:
            raise MemoryError("Unable to allocate internal buffer.")

        self.pk.buf_size = self.max_size = max_size
        self.max_item_size = max_item_size if max_item_size < max_size else max_size
        self._lock = threading.Lock()
        self._count = 0

        self.pk.length = 5  # Leave room for array length prefix
=======
cdef class BufferedEncoder(object):
    content_type: str = None

    cdef public int max_size
    cdef public int max_item_size
    cdef object _lock

    def __cinit__(self, max_size, max_item_size):
        self.max_size = max_size
        self.max_item_size = max_item_size
        self._lock = threading.Lock()

    # ---- Abstract methods ----

    def put(self, item):
        raise NotImplementedError()

    def encode(self):
        raise NotImplementedError()


cdef class MsgpackEncoderBase(BufferedEncoder):
    content_type = "application/msgpack"

    cdef msgpack_packer pk
    cdef stdint.uint32_t _count

    def __cinit__(self, max_size, max_item_size):
        cdef int buf_size = 1024*1024
        self.pk.buf = <char*> PyMem_Malloc(buf_size)
        if self.pk.buf == NULL:
            raise MemoryError("Unable to allocate internal buffer.")

        self.max_size = max_size
        self.pk.buf_size = buf_size
        self.max_item_size = max_item_size if max_item_size < max_size else max_size
        self._lock = threading.Lock()
        self._reset_buffer()
>>>>>>> 5abef5c3

    def __dealloc__(self):
        PyMem_Free(self.pk.buf)
        self.pk.buf = NULL

    def __len__(self):  # TODO: Use a better name?
        return self._count

<<<<<<< HEAD
    cpdef _decode(self, data):  # TODO: Make module util/class method?
=======
    cpdef _decode(self, data):
>>>>>>> 5abef5c3
        import msgpack
        if msgpack.version[:2] < (0, 6):
            return msgpack.unpackb(data)
        return msgpack.unpackb(data, raw=True)

<<<<<<< HEAD
=======
    cdef _reset_buffer(self):
        self._count = 0
        self.pk.length = MSGPACK_ARRAY_LENGTH_PREFIX_SIZE  # Leave room for array length prefix

>>>>>>> 5abef5c3
    cpdef encode(self):
        if not self._count:
            return None

        return self.flush()
<<<<<<< HEAD
    
    cdef inline int _update_array_len(self):
        cdef int offset = 5 - array_prefix_size(self._count)
=======

    cdef inline int _update_array_len(self):
        """Update traces array size prefix"""
        cdef int offset = MSGPACK_ARRAY_LENGTH_PREFIX_SIZE - array_prefix_size(self._count)
>>>>>>> 5abef5c3
        cdef int old_pos = self.pk.length

        with self._lock:
            self.pk.length = offset
            msgpack_pack_array(&self.pk, self._count)
            self.pk.length = old_pos
            return offset

    cpdef get_bytes(self):
        """Return internal buffer contents as bytes object"""
        cdef int offset = self._update_array_len()
        with self._lock:
            return PyBytes_FromStringAndSize(self.pk.buf + offset, self.pk.length - offset)

    cpdef char * get_buffer(self):
        """Return internal buffer."""
        return self.pk.buf + self._update_array_len()

    cdef inline int _pack_trace(self, list trace):
        cdef int ret
        cdef Py_ssize_t L

        L = len(trace)
        if L > ITEM_LIMIT:
            raise ValueError("list is too large")

        ret = msgpack_pack_array(&self.pk, L)
        if ret != 0: raise RuntimeError("Couldn't pack trace")

        if L > 0 and trace[0].context is not None:
            dd_origin = trace[0].context.dd_origin
        else:
            dd_origin = None

        with self._lock:
            for span in trace:
                ret = self.pack_span(span, dd_origin)
                if ret != 0: raise RuntimeError("Couldn't pack span")

        return ret

    cpdef put(self, list trace):
        """Put a trace (i.e. a list of spans) in the buffer."""
        cdef int ret

        len_before = self.pk.length
        size_before = self.size
        try:
            ret = self._pack_trace(trace)
            if ret:  # should not happen.
                raise RuntimeError("internal error")

            # DEV: msgpack avoids buffer overflows by calling PyMem_Realloc so
            # we must check sizes manually.
            # TODO: We should probably ensure that the buffer size doesn't
            # grow arbitrarily because of the PyMem_Realloc and if it does then
            # free and reallocate with the appropriate size.
            if self.size - size_before > self.max_item_size:
                raise BufferItemTooLarge(self.size - size_before)
<<<<<<< HEAD

            if self.size > self.max_size:
                raise BufferFull(self.size - size_before)

            self._count += 1
        except:
            # rollback
            self.pk.length = len_before
            raise

    @property
    def size(self):
        """Return the size in bytes of the encoder buffer."""
        return self.pk.length + array_prefix_size(self._count) - 5

    # ---- Abstract methods ----

    cpdef flush(self):
        raise NotImplementedError()

    cpdef pack_span(self, object span, object dd_origin):
        raise NotImplementedError()


cdef class MsgpackEncoderV03(MsgpackEncoder):
=======

            if self.size > self.max_size:
                raise BufferFull(self.size - size_before)

            self._count += 1
        except:
            # rollback
            self.pk.length = len_before
            raise

    @property
    def size(self):
        """Return the size in bytes of the encoder buffer."""
        return self.pk.length + array_prefix_size(self._count) - MSGPACK_ARRAY_LENGTH_PREFIX_SIZE

    # ---- Abstract methods ----

    cpdef flush(self):
        raise NotImplementedError()

    cdef pack_span(self, object span, object dd_origin):
        raise NotImplementedError()


cdef class MsgpackEncoder(MsgpackEncoderBase):
>>>>>>> 5abef5c3
    cpdef flush(self):
        try:
            return self.get_bytes()
        finally:
<<<<<<< HEAD
            # Reset the buffer.
            self.pk.length = 5
            self._count = 0
=======
            self._reset_buffer()
>>>>>>> 5abef5c3

    cdef inline int _pack_meta(self, object meta, object dd_origin):
        cdef Py_ssize_t L
        cdef int ret
        cdef dict d

        if PyDict_CheckExact(meta):
            d = <dict> meta
            L = len(d)
            if dd_origin is not None:
                L += 1
            if L > ITEM_LIMIT:
                raise ValueError("dict is too large")

            ret = msgpack_pack_map(&self.pk, L)
            if ret == 0:
                for k, v in d.items():
                    ret = pack_text(&self.pk, k)
                    if ret != 0: break
                    ret = pack_text(&self.pk, v)
                    if ret != 0: break
                if dd_origin is not None:
                    ret = pack_text(&self.pk, ORIGIN_KEY)
                    if ret == 0:
                        ret = pack_text(&self.pk, dd_origin)
            return ret

        raise TypeError("Unhandled meta type: %r" % type(meta))

    cdef inline int _pack_metrics(self, object metrics):
        cdef Py_ssize_t L
        cdef int ret
        cdef dict d

        if PyDict_CheckExact(metrics):
            d = <dict> metrics
            L = len(d)
            if L > ITEM_LIMIT:
                raise ValueError("dict is too large")

            ret = msgpack_pack_map(&self.pk, L)
            if ret == 0:
                for k, v in d.items():
                    ret = pack_text(&self.pk, k)
                    if ret != 0: break
                    ret = pack_number(&self.pk, v)
                    if ret != 0: break
            return ret

        raise TypeError("Unhandled metrics type: %r" % type(metrics))

<<<<<<< HEAD
    cpdef pack_span(self, object span, object dd_origin):
=======
    cdef pack_span(self, object span, object dd_origin):
>>>>>>> 5abef5c3
        cdef int ret
        cdef Py_ssize_t L
        cdef int has_span_type
        cdef int has_meta
        cdef int has_metrics

        has_span_type = <bint> (span.span_type is not None)
        has_meta = <bint> (len(span.meta) > 0 or dd_origin is not None)
        has_metrics = <bint> (len(span.metrics) > 0)

        L = 9 + has_span_type + has_meta + has_metrics

        ret = msgpack_pack_map(&self.pk, L)

        if ret == 0:
            ret = pack_bytes(&self.pk, <char *> b"trace_id", 8)
            if ret != 0: return ret
            ret = pack_number(&self.pk, span.trace_id)
            if ret != 0: return ret

            ret = pack_bytes(&self.pk, <char *> b"parent_id", 9)
            if ret != 0: return ret
            ret = pack_number(&self.pk, span.parent_id)
            if ret != 0: return ret

            ret = pack_bytes(&self.pk, <char *> b"span_id", 7)
            if ret != 0: return ret
            ret = pack_number(&self.pk, span.span_id)
            if ret != 0: return ret

            ret = pack_bytes(&self.pk, <char *> b"service", 7)
            if ret != 0: return ret
            ret = pack_text(&self.pk, span.service)
            if ret != 0: return ret

            ret = pack_bytes(&self.pk, <char *> b"resource", 8)
            if ret != 0: return ret
            ret = pack_text(&self.pk, span.resource)
            if ret != 0: return ret

            ret = pack_bytes(&self.pk, <char *> b"name", 4)
            if ret != 0: return ret
            ret = pack_text(&self.pk, span.name)
            if ret != 0: return ret

            ret = pack_bytes(&self.pk, <char *> b"error", 5)
            if ret != 0: return ret
            ret = msgpack_pack_long(&self.pk, <long> (1 if span.error else 0))
            if ret != 0: return ret

            ret = pack_bytes(&self.pk, <char *> b"start", 5)
            if ret != 0: return ret
            ret = pack_number(&self.pk, span.start_ns)
            if ret != 0: return ret

            ret = pack_bytes(&self.pk, <char *> b"duration", 8)
            if ret != 0: return ret
            ret = pack_number(&self.pk, span.duration_ns)
            if ret != 0: return ret

            if has_span_type:
                ret = pack_bytes(&self.pk, <char *> b"type", 4)
                if ret != 0: return ret
                ret = pack_text(&self.pk, span.span_type)
                if ret != 0: return ret

            if has_meta:
                ret = pack_bytes(&self.pk, <char *> b"meta", 4)
                if ret != 0: return ret
                ret = self._pack_meta(span.meta, dd_origin)
                if ret != 0: return ret

            if has_metrics:
                ret = pack_bytes(&self.pk, <char *> b"metrics", 7)
                if ret != 0: return ret
                ret = self._pack_metrics(span.metrics)
                if ret != 0: return ret

<<<<<<< HEAD
        return ret


cdef class MsgpackEncoderV05(MsgpackEncoder):
    cdef object _st

    def __cinit__(self, max_size, max_item_size):
        self._st = MsgpackStringTable(max_size)

    cpdef flush(self):
        try:
            self._st.append_raw(PyLong_FromLong(<long> self.get_buffer()), <Py_ssize_t> super(MsgpackEncoderV05, self).size)
            return self._st.flush()
        finally:
            # Reset the buffer.
            self.pk.length = 5
            self._count = 0

    @property
    def size(self):
        """Return the size in bytes of the encoder buffer."""
        return self._st.size + super(MsgpackEncoderV05, self).size

    cpdef put(self, list trace):
        try:
            self._st.savepoint()
            super(MsgpackEncoderV05, self).put(trace)
        except Exception:
            self._st.rollback()
            raise

    cdef inline int _pack_string(self, object string):
        return msgpack_pack_uint32(&self.pk, self._st.index(string))

    cpdef pack_span(self, object span, object dd_origin):
        cdef int ret

        ret = msgpack_pack_array(&self.pk, 12)
        if ret != 0: return ret

        ret = self._pack_string(span.service)
        if ret != 0: return ret
        ret = self._pack_string(span.name)
        if ret != 0: return ret
        ret = self._pack_string(span.resource)
        if ret != 0: return ret
        ret = msgpack_pack_uint64(&self.pk, span.trace_id or 0)
        if ret != 0: return ret
        ret = msgpack_pack_uint64(&self.pk, span.span_id or 0)
        if ret != 0: return ret
        ret = msgpack_pack_uint64(&self.pk, span.parent_id or 0)
        if ret != 0: return ret
        ret = msgpack_pack_int64(&self.pk, span.start_ns or 0)
        if ret != 0: return ret
        ret = msgpack_pack_int64(&self.pk, span.duration_ns or 0)
        if ret != 0: return ret
        ret = msgpack_pack_int32(&self.pk, span.error or 0)
        if ret != 0: return ret

        ret = msgpack_pack_map(&self.pk, len(span.meta) + (dd_origin is not None))
        if ret != 0: return ret
        for k, v in span.meta:
            ret = self._pack_string(k)
            if ret != 0: return ret
            ret = self._pack_string(v)
            if ret != 0: return ret
        if dd_origin is not None:
            ret = self._pack_string(ORIGIN_KEY)
            if ret != 0: return ret
            ret = self._pack_string(dd_origin)
            if ret != 0: return ret
        
        ret = msgpack_pack_map(&self.pk, len(span.metrics))
        if ret != 0: return ret
        for k, v in span.metrics:
            ret = self._pack_string(k)
            if ret != 0: return ret
            ret = pack_number(&self.pk, v)
            if ret != 0: return ret

        ret = self._pack_string(span.span_type)
        if ret != 0: return ret

        return 0
=======
        return ret
>>>>>>> 5abef5c3
<|MERGE_RESOLUTION|>--- conflicted
+++ resolved
@@ -1,10 +1,6 @@
 from cpython cimport *
 from cpython.bytearray cimport PyByteArray_Check
 from libc cimport stdint
-<<<<<<< HEAD
-import struct
-=======
->>>>>>> 5abef5c3
 import threading
 
 from ..constants import ORIGIN_KEY
@@ -57,9 +53,6 @@
     return PyBytes_Check(o) or PyByteArray_Check(o)
 
 
-<<<<<<< HEAD
-cdef inline int pack_bytes(msgpack_packer *pk, char *bs, Py_ssize_t l):
-=======
 cdef inline int array_prefix_size(int l):
     if l < 16:
         return 1
@@ -68,8 +61,7 @@
     return MSGPACK_ARRAY_LENGTH_PREFIX_SIZE
 
 
-cdef inline int pack_bytes(msgpack_packer *pk, char *bytes, Py_ssize_t l):
->>>>>>> 5abef5c3
+cdef inline int pack_bytes(msgpack_packer *pk, char *bs, Py_ssize_t l):
     cdef int ret
 
     ret = msgpack_pack_raw(pk, l)
@@ -78,11 +70,7 @@
     return ret
 
 
-<<<<<<< HEAD
-cdef inline int pack_number(msgpack_packer * pk, object n):
-=======
 cdef inline int pack_number(msgpack_packer *pk, object n):
->>>>>>> 5abef5c3
     if n is None:
         return msgpack_pack_nil(pk)
 
@@ -139,15 +127,6 @@
     raise TypeError("Unhandled text type: %r" % type(text))
 
 
-<<<<<<< HEAD
-cdef inline int array_prefix_size(int l):
-    if l < 16:
-        return 1
-    elif l < (2<<16):
-        return 3
-    return 5
-
-
 cdef class StringTable(object):
     cdef dict _index
 
@@ -270,6 +249,8 @@
 
 
 cdef class BufferedEncoder(object):
+    content_type: str = None
+
     cdef public int max_size
     cdef public int max_item_size
     cdef object _lock
@@ -279,8 +260,13 @@
         self.max_item_size = max_item_size
         self._lock = threading.Lock()
 
-    def put(self, item): ...
-    def encode(self): ...
+    # ---- Abstract methods ----
+
+    def put(self, item):
+        raise NotImplementedError()
+
+    def encode(self):
+        raise NotImplementedError()
 
 
 cdef class ListBufferedEncoder(BufferedEncoder):
@@ -328,45 +314,6 @@
     def encode_item(self, item): ...
 
 
-cdef class MsgpackEncoder(BufferedEncoder):
-    content_type = "application/msgpack"
-
-    cdef msgpack_packer pk
-    cdef stdint.uint32_t _count
-
-    def __cinit__(self, max_size, max_item_size):
-        self.pk.buf = <char*> PyMem_Malloc(max_size)
-        if self.pk.buf == NULL:
-            raise MemoryError("Unable to allocate internal buffer.")
-
-        self.pk.buf_size = self.max_size = max_size
-        self.max_item_size = max_item_size if max_item_size < max_size else max_size
-        self._lock = threading.Lock()
-        self._count = 0
-
-        self.pk.length = 5  # Leave room for array length prefix
-=======
-cdef class BufferedEncoder(object):
-    content_type: str = None
-
-    cdef public int max_size
-    cdef public int max_item_size
-    cdef object _lock
-
-    def __cinit__(self, max_size, max_item_size):
-        self.max_size = max_size
-        self.max_item_size = max_item_size
-        self._lock = threading.Lock()
-
-    # ---- Abstract methods ----
-
-    def put(self, item):
-        raise NotImplementedError()
-
-    def encode(self):
-        raise NotImplementedError()
-
-
 cdef class MsgpackEncoderBase(BufferedEncoder):
     content_type = "application/msgpack"
 
@@ -384,7 +331,6 @@
         self.max_item_size = max_item_size if max_item_size < max_size else max_size
         self._lock = threading.Lock()
         self._reset_buffer()
->>>>>>> 5abef5c3
 
     def __dealloc__(self):
         PyMem_Free(self.pk.buf)
@@ -393,38 +339,25 @@
     def __len__(self):  # TODO: Use a better name?
         return self._count
 
-<<<<<<< HEAD
-    cpdef _decode(self, data):  # TODO: Make module util/class method?
-=======
     cpdef _decode(self, data):
->>>>>>> 5abef5c3
         import msgpack
         if msgpack.version[:2] < (0, 6):
             return msgpack.unpackb(data)
         return msgpack.unpackb(data, raw=True)
 
-<<<<<<< HEAD
-=======
     cdef _reset_buffer(self):
         self._count = 0
         self.pk.length = MSGPACK_ARRAY_LENGTH_PREFIX_SIZE  # Leave room for array length prefix
 
->>>>>>> 5abef5c3
     cpdef encode(self):
         if not self._count:
             return None
 
         return self.flush()
-<<<<<<< HEAD
-    
-    cdef inline int _update_array_len(self):
-        cdef int offset = 5 - array_prefix_size(self._count)
-=======
 
     cdef inline int _update_array_len(self):
         """Update traces array size prefix"""
         cdef int offset = MSGPACK_ARRAY_LENGTH_PREFIX_SIZE - array_prefix_size(self._count)
->>>>>>> 5abef5c3
         cdef int old_pos = self.pk.length
 
         with self._lock:
@@ -484,7 +417,6 @@
             # free and reallocate with the appropriate size.
             if self.size - size_before > self.max_item_size:
                 raise BufferItemTooLarge(self.size - size_before)
-<<<<<<< HEAD
 
             if self.size > self.max_size:
                 raise BufferFull(self.size - size_before)
@@ -498,56 +430,23 @@
     @property
     def size(self):
         """Return the size in bytes of the encoder buffer."""
-        return self.pk.length + array_prefix_size(self._count) - 5
+        return self.pk.length + array_prefix_size(self._count) - MSGPACK_ARRAY_LENGTH_PREFIX_SIZE
 
     # ---- Abstract methods ----
 
     cpdef flush(self):
         raise NotImplementedError()
 
-    cpdef pack_span(self, object span, object dd_origin):
-        raise NotImplementedError()
-
-
-cdef class MsgpackEncoderV03(MsgpackEncoder):
-=======
-
-            if self.size > self.max_size:
-                raise BufferFull(self.size - size_before)
-
-            self._count += 1
-        except:
-            # rollback
-            self.pk.length = len_before
-            raise
-
-    @property
-    def size(self):
-        """Return the size in bytes of the encoder buffer."""
-        return self.pk.length + array_prefix_size(self._count) - MSGPACK_ARRAY_LENGTH_PREFIX_SIZE
-
-    # ---- Abstract methods ----
-
-    cpdef flush(self):
-        raise NotImplementedError()
-
     cdef pack_span(self, object span, object dd_origin):
         raise NotImplementedError()
 
 
-cdef class MsgpackEncoder(MsgpackEncoderBase):
->>>>>>> 5abef5c3
+cdef class MsgpackEncoderV03(MsgpackEncoderBase):
     cpdef flush(self):
         try:
             return self.get_bytes()
         finally:
-<<<<<<< HEAD
-            # Reset the buffer.
-            self.pk.length = 5
-            self._count = 0
-=======
             self._reset_buffer()
->>>>>>> 5abef5c3
 
     cdef inline int _pack_meta(self, object meta, object dd_origin):
         cdef Py_ssize_t L
@@ -599,11 +498,7 @@
 
         raise TypeError("Unhandled metrics type: %r" % type(metrics))
 
-<<<<<<< HEAD
-    cpdef pack_span(self, object span, object dd_origin):
-=======
     cdef pack_span(self, object span, object dd_origin):
->>>>>>> 5abef5c3
         cdef int ret
         cdef Py_ssize_t L
         cdef int has_span_type
@@ -682,11 +577,10 @@
                 ret = self._pack_metrics(span.metrics)
                 if ret != 0: return ret
 
-<<<<<<< HEAD
         return ret
 
 
-cdef class MsgpackEncoderV05(MsgpackEncoder):
+cdef class MsgpackEncoderV05(MsgpackEncoderBase):
     cdef object _st
 
     def __cinit__(self, max_size, max_item_size):
@@ -766,7 +660,4 @@
         ret = self._pack_string(span.span_type)
         if ret != 0: return ret
 
-        return 0
-=======
-        return ret
->>>>>>> 5abef5c3
+        return 0