--- conflicted
+++ resolved
@@ -265,7 +265,7 @@
         cdef stdint.uint32_t l = self._next_id
         cdef int offset = MSGPACK_STRING_TABLE_LENGTH_PREFIX_SIZE - array_prefix_size(l)
         cdef int old_pos = self.pk.length
-        
+
         with self._lock:
             # Update table size prefix
             self.pk.length = offset
@@ -278,7 +278,7 @@
             if ret:
                 return None
             self.pk.length = old_pos
-        
+
         return PyBytes_FromStringAndSize(self.pk.buf + offset, self.pk.length - offset)
 
     @property
@@ -707,23 +707,23 @@
         _ = span.trace_id
         ret = msgpack_pack_uint64(&self.pk, _ if _ is not None else 0)
         if ret != 0: return ret
-        
+
         _ = span.span_id
         ret = msgpack_pack_uint64(&self.pk, _ if _ is not None else 0)
         if ret != 0: return ret
-        
+
         _ = span.parent_id
         ret = msgpack_pack_uint64(&self.pk, _ if _ is not None else 0)
         if ret != 0: return ret
-        
+
         _ = span.start_ns
         ret = msgpack_pack_int64(&self.pk, _ if _ is not None else 0)
         if ret != 0: return ret
-        
+
         _ = span.duration_ns
         ret = msgpack_pack_int64(&self.pk, _ if _ is not None else 0)
         if ret != 0: return ret
-        
+
         _ = span.error
         ret = msgpack_pack_int32(&self.pk, _ if _ is not None else 0)
         if ret != 0: return ret
@@ -741,7 +741,7 @@
             if ret != 0: return ret
             ret = msgpack_pack_uint32(&self.pk, <stdint.uint32_t> dd_origin)
             if ret != 0: return ret
-        
+
         ret = msgpack_pack_map(&self.pk, len(span._metrics))
         if ret != 0: return ret
         if span._metrics:
@@ -848,11 +848,7 @@
                 ret = msgpack_pack_bin(&self.pk, L)
                 if ret == 0:
                     ret = msgpack_pack_raw_body(&self.pk, rawval, L)
-<<<<<<< HEAD
-            elif PyUnicode_Check(o):  #  if strict_types else PyUnicode_Check(o):
-=======
-            elif PyUnicode_CheckExact(o):
->>>>>>> bb776815
+            elif PyUnicode_Check(o):
                 if self.encoding == NULL:
                     ret = msgpack_pack_unicode(&self.pk, o, ITEM_LIMIT)
                     if ret == -2:
