--- conflicted
+++ resolved
@@ -28,6 +28,11 @@
     int msgpack_pack_raw_body(msgpack_packer* pk, char* body, size_t l)
     int msgpack_pack_unicode(msgpack_packer* pk, object o, long long limit)
 
+    int msgpack_pack_uint32(msgpack_packer* pk, stdint.uint32_t d)
+    int msgpack_pack_int32(msgpack_packer* pk, stdint.int32_t d)
+    int msgpack_pack_uint64(msgpack_packer* pk, stdint.uint64_t d)
+    int msgpack_pack_int64(msgpack_packer* pk, stdint.uint64_t d)
+
 cdef extern from "buff_converter.h":
     object buff_to_buff(char *, Py_ssize_t)
 
@@ -77,8 +82,7 @@
     cdef const char *encoding
     cdef const char *unicode_errors
 
-    def __cinit__(self):
-        cdef int buf_size = 1024*1024
+    def __cinit__(self, int buf_size):
         self.pk.buf = <char*> PyMem_Malloc(buf_size)
         if self.pk.buf == NULL:
             raise MemoryError("Unable to allocate internal buffer.")
@@ -157,55 +161,15 @@
                     raise ValueError("unicode string is too large")
                 ret = msgpack_pack_raw(&self.pk, L)
                 if ret == 0:
-<<<<<<< HEAD
-                    ret = msgpack_pack_raw_body(&self.pk, rawval, L)
-            elif PyUnicode_Check(o):
-                if self.encoding == NULL:
-                    ret = msgpack_pack_unicode(&self.pk, o, ITEM_LIMIT)
-                    if ret == -2:
-                        raise ValueError("unicode string is too large")
-                else:
-                    o = PyUnicode_AsEncodedString(o, self.encoding, self.unicode_errors)
-                    L = len(o)
-                    if L > ITEM_LIMIT:
-                        raise ValueError("unicode string is too large")
-                    ret = msgpack_pack_raw(&self.pk, L)
-                    if ret == 0:
-                        rawval = o
-                        ret = msgpack_pack_raw_body(&self.pk, rawval, L)
-            elif PyDict_CheckExact(o):
-                d = <dict>o
-                L = len(d)
-                if L > ITEM_LIMIT:
-                    raise ValueError("dict is too large")
-                ret = msgpack_pack_map(&self.pk, L)
-                if ret == 0:
-                    for k, v in d.items():
-                       ret = self._pack(k)
-                       if ret != 0: break
-                       ret = self._pack(v)
-                       if ret != 0: break
-            elif PyList_Check(o):
-                L = len(o)
-                if L > ITEM_LIMIT:
-                    raise ValueError("list is too large")
-=======
                     ret = msgpack_pack_raw_body(&self.pk, <char *> text, L)
             return ret
->>>>>>> be57e2b3
 
         raise TypeError("Unhandled text type: %r" % type(text))
 
-<<<<<<< HEAD
-                for e in o:
-                    if 0 != self._pack(e):
-                        break
-=======
     cdef inline int _pack_meta(self, object meta, object dd_origin):
         cdef Py_ssize_t L
         cdef int ret
         cdef dict d
->>>>>>> be57e2b3
 
         if PyDict_CheckExact(meta):
             d = <dict> meta
@@ -252,6 +216,24 @@
 
         raise TypeError("Unhandled metrics type: %r" % type(metrics))
 
+    cdef inline int pack_array(self, int len):
+        return msgpack_pack_array(&self.pk, len)
+
+    cdef inline int pack_uint32(self, stdint.uint32_t n):
+        return msgpack_pack_uint32(&self.pk, n)
+
+    cdef inline int pack_uint64(self, stdint.uint64_t n):
+        return msgpack_pack_uint64(&self.pk, n)
+
+    cdef inline int pack_int32(self, stdint.int32_t n):
+        return msgpack_pack_int32(&self.pk, n)
+
+    cdef inline int pack_int64(self, stdint.int64_t n):
+        return msgpack_pack_int64(&self.pk, n)
+
+    cdef inline int pack_map(self, int len):
+        return msgpack_pack_map(&self.pk, len)
+
     cdef inline int _pack_span(self, object span, object dd_origin):
         cdef int ret
         cdef Py_ssize_t L
@@ -399,30 +381,54 @@
         return buff_to_buff(self.pk.buf, self.pk.length)
 
 
-<<<<<<< HEAD
-cdef class StringTable(list):
+cdef class StringTable(object):
     cdef dict _index
 
-    def __init__(self):
-        super(StringTable, self).__init__([""])
+    def __cinit__(self):
         self._index = {"": 0}
-
-    def index(self, string):
+        self.insert("")
+
+    cpdef insert(self, object string):
+        pass
+
+    cpdef index(self, object string):
         cdef int index
 
         if not string:
             return 0
         
-        index = self._index.get(string, 0)
-        if not index:
+        try:
+            return self._index[string]
+        except KeyError:
             index = len(self)
-            self.append(string)
             self._index[string] = index
-        return index
-
-
-cdef class MsgpackEncoder(object):
-=======
+            self.insert(string)
+            return index
+
+    def __contains__(self, object string):
+        return string in self._index
+
+
+cdef class MsgpackStringTable(StringTable):
+    cdef object _packer
+
+    def __cinit__(self, int max_size):
+        self._packer = Packer(max_size)
+        self._packer.pk.length = 5  # leave room for array size
+        super(MsgpackStringTable).__cinit__()
+
+    def insert(self, object string):
+        cdef int ret
+
+        ret = self._st_packer._pack_text(string)
+        if ret != 0:
+            raise RuntimeError("Failed to add string to msgpack string table")
+
+    @property
+    def size(self):
+        return self._packer.pk.length
+
+
 cdef class BufferedEncoder(object):
     content_type: str = None
     def __init__(self, max_size, max_item_size): ...
@@ -432,7 +438,6 @@
 
 
 cdef class MsgpackEncoder(BufferedEncoder):
->>>>>>> be57e2b3
     content_type = "application/msgpack"
     cdef int _max_size
     cdef int _max_item_size
@@ -456,10 +461,8 @@
             return msgpack.unpackb(data)
         return msgpack.unpackb(data, raw=True)
 
-<<<<<<< HEAD
 
 cdef class MsgpackEncoderV03(MsgpackEncoder):
-=======
     @property
     def max_size(self):
         return self._max_size
@@ -478,7 +481,7 @@
         """Put a trace (i.e. a list of spans) in the buffer."""
         cdef int item_len
         
-        encoded_trace = Packer().pack_trace(trace)
+        encoded_trace = Packer(self._max_item_size).pack_trace(trace)
         item_len = len(encoded_trace)
 
         if item_len > self.max_item_size or item_len > self.max_size:
@@ -495,7 +498,6 @@
         self._traces[:] = []
         self._size = 0
 
->>>>>>> be57e2b3
     cpdef encode_trace(self, list trace):
         return Packer().pack_trace(trace)
 
@@ -514,31 +516,6 @@
         else:
             return struct.pack(">BI", 0xdd, count) + buf
 
-<<<<<<< HEAD
-
-cdef class MsgpackEncoderV05(MsgpackEncoder):
-    cpdef encode_trace(self, list trace):
-        return self.encode_traces([trace])
-
-    cpdef encode_traces(self, traces):
-        st = StringTable()
-        ts = [[[
-            <stdint.uint32_t>st.index(span.service),
-            <stdint.uint32_t>st.index(span.name),
-            <stdint.uint32_t>st.index(span.resource),
-            <stdint.uint64_t>(span.trace_id or 0),
-            <stdint.uint64_t>(span.span_id or 0),
-            <stdint.uint64_t>(span.parent_id or 0),
-            <stdint.int64_t>(span.start_ns or 0),
-            <stdint.int64_t>(span.duration_ns or 0),
-            <stdint.int32_t>(span.error or 0),
-            {<stdint.uint32_t>st.index(k): <stdint.uint32_t>st.index(v) for k, v in span.meta.items()},
-            {<stdint.uint32_t>st.index(k): <double>v for k, v in span.metrics.items()},
-            <stdint.uint32_t>st.index(span.span_type)
-        ] for span in trace] for trace in traces]
-        
-        return Packer().pack([st, ts])
-=======
     cpdef encode(self):
         if not self._traces:
             return None
@@ -547,4 +524,105 @@
             return self._join()
         finally:
             self._clear()
->>>>>>> be57e2b3
+
+
+cdef class MsgpackEncoderV05(MsgpackEncoder):
+    cdef object _st
+
+    def __cinit__(self, max_size, max_item_size):
+        super(MsgpackEncoderV05, self).__cinit__(max_size, max_item_size)
+
+        self._st = MsgpackStringTable()
+        self._traces_packer = Packer(max_size)
+        self._traces_packer.pk.length = 5  # leave room for array size
+
+    cdef inline _encode_span(self, object span):
+        cdef int ret
+        
+        ret = self._traces_packer.pack_array(12)
+        if ret != 0:
+            return ret
+
+        ret = self._traces_packer.pack_uint32(self._st(span.service))
+        if ret != 0:
+            return ret
+        ret = self._traces_packer.pack_uint32(self._st(span.name))
+        if ret != 0:
+            return ret
+        ret = self._traces_packer.pack_uint32(self._st(span.resource))
+        if ret != 0:
+            return ret
+        ret = self._traces_packer.pack_uint64(span.trace_id or 0)
+        if ret != 0:
+            return ret
+        ret = self._traces_packer.pack_uint64(span.span_id or 0)
+        if ret != 0:
+            return ret
+        ret = self._traces_packer.pack_uint64(span.parent_id or 0)
+        if ret != 0:
+            return ret
+        ret = self._traces_packer.pack_int64(span.start_ns or 0)
+        if ret != 0:
+            return ret
+        ret = self._traces_packer.pack_int64(span.duration_ns or 0)
+        if ret != 0:
+            return ret
+        ret = self._traces_packer.pack_int32(span.error or 0)
+        if ret != 0:
+            return ret
+        ret = self._traces_packer.pack_map(len(span.meta))
+        if ret != 0:
+            return ret
+        for k, v in span.meta:
+            ret = self._traces_packer._pack_text(k)
+            if ret != 0:
+                return ret
+            ret = self._traces_packer._pack_text(v)
+            if ret != 0:
+                return ret
+        ret = self._traces_packer.pack_map(len(span.metrics))
+        if ret != 0:
+            return ret
+        for k, v in span.metrics:
+            ret = self._traces_packer._pack_text(k)
+            if ret != 0:
+                return ret
+            ret = self._traces_packer._pack_number(v)
+            if ret != 0:
+                return ret
+        ret = self._traces_packer.pack_uint32(self._st(span.span_type))
+        if ret != 0:
+            return ret
+
+        return 0
+
+    cdef inline _encode_trace(self, object trace):
+        cdef int ret
+
+        ret = self._traces_packer.pack_array(len(trace))
+        if ret != 0:
+            return ret
+
+        for span in trace:
+            ret = self._encode_span(span)
+            if ret != 0:
+                return ret
+
+        return 0
+
+    @property
+    def size(self):
+        return self._st.size + self._traces_packer.pk.length
+
+    cpdef put(self, object trace):
+        cdef int ret
+        cdef int traces_size = self._traces_packer.pk.length
+        cdef int st_length = self._st.size
+        
+        ret = self._encode_trace(trace)
+        if ret != 0:
+            raise RuntimeError("Failed to encode trace")
+
+    cpdef encode(self, object trace):
+        cdef int ret
+        ret = self.encode_traces([trace])