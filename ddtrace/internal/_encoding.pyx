--- conflicted
+++ resolved
@@ -96,14 +96,10 @@
 
 cdef inline object truncate_string(object string):
     if string and len(string) > MAX_SPAN_META_VALUE_LEN:
-<<<<<<< HEAD
         if PyBytesLike_Check(string):
             return string[:TRUNCATED_SPAN_ATTRIBUTE_LEN - 14] + b"<truncated>..."
         elif PyUnicode_Check(string):
             return string[:TRUNCATED_SPAN_ATTRIBUTE_LEN - 14] + "<truncated>..."
-=======
-        return string[:TRUNCATED_SPAN_ATTRIBUTE_LEN - 14] + "<truncated>..."
->>>>>>> 5a51e2dd
     return string
 
 cdef inline int pack_bytes(msgpack_packer *pk, char *bs, Py_ssize_t l):
