import abc
from collections import defaultdict
import threading
from typing import DefaultDict
from typing import Iterable
from typing import List
from typing import Optional

import attr
import six

from ddtrace.constants import ORIGIN_KEY
from ddtrace.internal.logger import get_logger
from ddtrace.internal.processor import SpanProcessor
from ddtrace.internal.writer import TraceWriter
from ddtrace.span import Span


log = get_logger(__name__)


@attr.s
class TraceProcessor(six.with_metaclass(abc.ABCMeta)):
    def __attrs_post_init__(self):
        # type () -> None
        """Default post initializer which logs the representation of the
        TraceProcessor at the ``logging.DEBUG`` level.

        The representation can be modified with the ``repr`` argument to the
        attrs attribute::

            @attr.s
            class MyTraceProcessor(TraceProcessor):
                field_to_include = attr.ib(repr=True)
                field_to_exclude = attr.ib(repr=False)
        """
        log.debug("initialized trace processor %r", self)

    @abc.abstractmethod
    def process_trace(self, trace):
        # type: (List[Span]) -> Optional[List[Span]]
        """Processes a trace.

        ``None`` can be returned to prevent the trace from being further
        processed.
        """
        pass


@attr.s
class TraceSamplingProcessor(TraceProcessor):
    """Processor that keeps traces that have sampled spans. If all spans
    are unsampled then ``None`` is returned.

    Note that this processor is only effective if complete traces are sent. If
    the spans of a trace are divided in separate lists then it's possible that
    parts of the trace are unsampled when the whole trace should be sampled.
    """

    def process_trace(self, trace):
        # type: (List[Span]) -> Optional[List[Span]]
        sampled_spans = [s for s in trace if s.sampled]
        if len(sampled_spans) == 0:
            log.info("dropping trace, %d spans unsampled", len(trace))
            return None

        log.info("trace %d sampled (%d/%d spans sampled)", trace[0].trace_id, len(sampled_spans), len(trace))
        return trace


@attr.s
class TraceTagsProcessor(TraceProcessor):
    """Processor that applies trace-level tags to the trace."""

    def process_trace(self, trace):
        # type: (List[Span]) -> Optional[List[Span]]
        if not trace:
            return trace

        chunk_root = trace[0]
        ctx = chunk_root._context
        if not ctx:
            return trace

<<<<<<< HEAD
        if ctx.dd_origin is not None:
            for span in trace:
                span.meta[ORIGIN_KEY] = ctx.dd_origin

=======
        ctx._update_tags(chunk_root)
>>>>>>> 772424a8
        return trace


@attr.s
class SpanAggregator(SpanProcessor):
    """Processor that aggregates spans together by trace_id and writes the
    spans to the provided writer when:
        - The collection is assumed to be complete. A collection of spans is
          assumed to be complete if all the spans that have been created with
          the trace_id have finished; or
        - A minimum threshold of spans (``partial_flush_min_spans``) have been
          finished in the collection and ``partial_flush_enabled`` is True.
    """

    @attr.s
    class _Trace(object):
        spans = attr.ib(default=attr.Factory(list))  # type: List[Span]
        num_finished = attr.ib(type=int, default=0)  # type: int

    _partial_flush_enabled = attr.ib(type=bool)
    _partial_flush_min_spans = attr.ib(type=int)
    _trace_processors = attr.ib(type=Iterable[TraceProcessor])
    _writer = attr.ib(type=TraceWriter)
    _traces = attr.ib(
        factory=lambda: defaultdict(lambda: SpanAggregator._Trace()),
        init=False,
        type=DefaultDict[int, "_Trace"],
        repr=False,
    )
    _lock = attr.ib(init=False, factory=threading.Lock, repr=False)

    def on_span_start(self, span):
        # type: (Span) -> None
        with self._lock:
            trace = self._traces[span.trace_id]
            trace.spans.append(span)

    def on_span_finish(self, span):
        # type: (Span) -> None
        with self._lock:
            trace = self._traces[span.trace_id]
            trace.num_finished += 1
            if trace.num_finished == len(trace.spans) or (
                self._partial_flush_enabled and trace.num_finished >= self._partial_flush_min_spans
            ):
                finished = [s for s in trace.spans if s.finished]
                trace.spans = [s for s in trace.spans if not s.finished]
                trace.num_finished -= len(finished)

                if len(trace.spans) == 0:
                    del self._traces[span.trace_id]

                spans = finished  # type: Optional[List[Span]]
                for tp in self._trace_processors:
                    try:
                        if spans is None:
                            return
                        spans = tp.process_trace(spans)
                    except Exception:
                        log.error("error applying processor %r", tp, exc_info=True)

                self._writer.write(spans)
                return

            log.debug("trace %d has %d spans, %d finished", span.trace_id, len(trace.spans), trace.num_finished)
            return None<|MERGE_RESOLUTION|>--- conflicted
+++ resolved
@@ -82,14 +82,11 @@
         if not ctx:
             return trace
 
-<<<<<<< HEAD
         if ctx.dd_origin is not None:
             for span in trace:
                 span.meta[ORIGIN_KEY] = ctx.dd_origin
 
-=======
         ctx._update_tags(chunk_root)
->>>>>>> 772424a8
         return trace
 
 
