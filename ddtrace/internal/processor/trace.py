import abc
from collections import defaultdict
import threading
from typing import Dict
from typing import Iterable
from typing import List
from typing import Optional

import attr
import six

from ddtrace import config
from ddtrace.constants import SAMPLING_PRIORITY_KEY
from ddtrace.constants import SPAN_KIND
from ddtrace.constants import USER_KEEP
from ddtrace.internal import gitmetadata
from ddtrace.internal.constants import HIGHER_ORDER_TRACE_ID_BITS
from ddtrace.internal.constants import MAX_UINT_64BITS
from ddtrace.internal.logger import get_logger
from ddtrace.internal.processor import SpanProcessor
from ddtrace.internal.sampling import SpanSamplingRule
from ddtrace.internal.sampling import is_single_span_sampled
from ddtrace.internal.service import ServiceStatusError
from ddtrace.internal.telemetry import telemetry_writer
from ddtrace.internal.telemetry.constants import TELEMETRY_NAMESPACE_TAG_TRACER
from ddtrace.internal.writer import TraceWriter
from ddtrace.span import Span
from ddtrace.span import _get_64_highest_order_bits_as_hex
from ddtrace.span import _is_top_level


try:
    from typing import DefaultDict
except ImportError:
    from collections import defaultdict as DefaultDict

log = get_logger(__name__)


@attr.s
class TraceProcessor(six.with_metaclass(abc.ABCMeta)):
    def __attrs_post_init__(self):
        # type: () -> None
        """Default post initializer which logs the representation of the
        TraceProcessor at the ``logging.DEBUG`` level.

        The representation can be modified with the ``repr`` argument to the
        attrs attribute::

            @attr.s
            class MyTraceProcessor(TraceProcessor):
                field_to_include = attr.ib(repr=True)
                field_to_exclude = attr.ib(repr=False)
        """
        log.debug("initialized trace processor %r", self)

    @abc.abstractmethod
    def process_trace(self, trace):
        # type: (List[Span]) -> Optional[List[Span]]
        """Processes a trace.

        ``None`` can be returned to prevent the trace from being further
        processed.
        """
        pass


@attr.s
class TraceSamplingProcessor(TraceProcessor):
    """Processor that keeps traces that have sampled spans. If all spans
    are unsampled then ``None`` is returned.

    Note that this processor is only effective if complete traces are sent. If
    the spans of a trace are divided in separate lists then it's possible that
    parts of the trace are unsampled when the whole trace should be sampled.
    """

    _compute_stats_enabled = attr.ib(type=bool)

    def process_trace(self, trace):
        # type: (List[Span]) -> Optional[List[Span]]
        if trace:
            # When stats computation is enabled in the tracer then we can
            # safely drop the traces.
            if self._compute_stats_enabled:
                priority = trace[0]._context.sampling_priority if trace[0]._context is not None else None
                if priority is not None and priority <= 0:
                    # When any span is marked as keep by a single span sampling
                    # decision then we still send all and only those spans.
                    single_spans = [_ for _ in trace if is_single_span_sampled(_)]

                    return single_spans or None

            for span in trace:
                if span.sampled:
                    return trace

            log.debug("dropping trace %d with %d spans", trace[0].trace_id, len(trace))

        return None


@attr.s
class TopLevelSpanProcessor(SpanProcessor):
    """Processor marks spans as top level

    A span is top level when it is the entrypoint method for a request to a service.
    Top level span and service entry span are equivalent terms

    The "top level" metric will be used by the agent to calculate trace metrics
    and determine how spans should be displaced in the UI. If this metric is not
    set by the tracer the first span in a trace chunk will be marked as top level.

    """

    def on_span_start(self, _):
        # type: (Span) -> None
        pass

    def on_span_finish(self, span):
        # DEV: Update span after finished to avoid race condition
        if _is_top_level(span):
            span.set_metric("_dd.top_level", 1)


@attr.s
class TraceTagsProcessor(TraceProcessor):
    """Processor that applies trace-level tags to the trace."""

    def _set_git_metadata(self, chunk_root):
        repository_url, commit_sha = gitmetadata.get_git_tags()
        if repository_url:
            chunk_root.set_tag_str("_dd.git.repository_url", repository_url)
        if commit_sha:
            chunk_root.set_tag_str("_dd.git.commit.sha", commit_sha)

    def process_trace(self, trace):
        # type: (List[Span]) -> Optional[List[Span]]
        if not trace:
            return trace

        chunk_root = trace[0]
        ctx = chunk_root._context
        if not ctx:
            return trace

        ctx._update_tags(chunk_root)
        self._set_git_metadata(chunk_root)
        chunk_root.set_tag_str("language", "python")
        # for 128 bit trace ids
        if chunk_root.trace_id > MAX_UINT_64BITS:
            trace_id_hob = _get_64_highest_order_bits_as_hex(chunk_root.trace_id)
            chunk_root.set_tag_str(HIGHER_ORDER_TRACE_ID_BITS, trace_id_hob)
        return trace


@attr.s
class SpanAggregator(SpanProcessor):
    """Processor that aggregates spans together by trace_id and writes the
    spans to the provided writer when:
        - The collection is assumed to be complete. A collection of spans is
          assumed to be complete if all the spans that have been created with
          the trace_id have finished; or
        - A minimum threshold of spans (``partial_flush_min_spans``) have been
          finished in the collection and ``partial_flush_enabled`` is True.
    """

    @attr.s
    class _Trace(object):
        spans = attr.ib(default=attr.Factory(list))  # type: List[Span]
        num_finished = attr.ib(type=int, default=0)  # type: int

    _partial_flush_enabled = attr.ib(type=bool)
    _partial_flush_min_spans = attr.ib(type=int)
    _trace_processors = attr.ib(type=Iterable[TraceProcessor])
    _writer = attr.ib(type=TraceWriter)
    _traces = attr.ib(
        factory=lambda: defaultdict(lambda: SpanAggregator._Trace()),
        init=False,
        type=DefaultDict[int, "_Trace"],
        repr=False,
    )
    _lock = attr.ib(init=False, factory=threading.Lock, repr=False)
    # Tracks the number of spans created and tags each count with the api that was used
    # ex: otel api, opentracing api, datadog api
    _span_api_to_count = attr.ib(
        init=False,
        factory=lambda: {
            "spans_created": defaultdict(int),
            "spans_finished": defaultdict(int),
        },
        type=Dict[str, DefaultDict],
    )

    def on_span_start(self, span):
        # type: (Span) -> None
        with self._lock:
            trace = self._traces[span.trace_id]
            trace.spans.append(span)
<<<<<<< HEAD
            self._span_api_to_count["span_created"][span._span_api] += 1
            # perf: telemetry_writer.add_count_metric(...) is an expensive operation.
=======
            self._span_api_to_count["spans_created"][span._span_api] += 1
            # perf: telemetry_metrics_writer.add_count_metric(...) is an expensive operation.
>>>>>>> a2ac520a
            # We should avoid calling this method on every invocation of ``SpanAggregator.on_span_start()``
            if sum(self._span_api_to_count["spans_created"].values()) >= 100:
                # self._span_api_to_count should only have 1-3 keys, calculating the sum here is not expensive.
<<<<<<< HEAD
                for api, count in self._span_api_to_count["span_created"].items():
                    telemetry_writer.add_count_metric(
                        TELEMETRY_NAMESPACE_TAG_TRACER, "span_created", count, tags=(("integration_name", api),)
=======
                for api, count in self._span_api_to_count["spans_created"].items():
                    telemetry_metrics_writer.add_count_metric(
                        TELEMETRY_NAMESPACE_TAG_TRACER, "spans_created", count, tags=(("integration_name", api),)
>>>>>>> a2ac520a
                    )
                self._span_api_to_count["spans_created"] = defaultdict(int)

    def on_span_finish(self, span):
        # type: (Span) -> None
        with self._lock:
            trace = self._traces[span.trace_id]
            trace.num_finished += 1
            should_partial_flush = self._partial_flush_enabled and trace.num_finished >= self._partial_flush_min_spans
            if trace.num_finished == len(trace.spans) or should_partial_flush:
                trace_spans = trace.spans
                trace.spans = []
                if trace.num_finished < len(trace_spans):
                    finished = []
                    for s in trace_spans:
                        if s.finished:
                            finished.append(s)
                        else:
                            trace.spans.append(s)
                else:
                    finished = trace_spans

                num_finished = len(finished)

                if should_partial_flush:
                    log.debug("Partially flushing %d spans for trace %d", num_finished, span.trace_id)
                    finished[0].set_metric("_dd.py.partial_flush", num_finished)

                trace.num_finished -= num_finished

                if len(trace.spans) == 0:
                    del self._traces[span.trace_id]

<<<<<<< HEAD
                self._span_api_to_count["span_finished"][span._span_api] += num_finished
                # perf: telemetry_writer.add_count_metric(...) is an expensive operation.
=======
                self._span_api_to_count["spans_finished"][span._span_api] += num_finished
                # perf: telemetry_metrics_writer.add_count_metric(...) is an expensive operation.
>>>>>>> a2ac520a
                # We should avoid calling this method on every invocation of ``SpanAggregator.on_span_finish()``
                if sum(self._span_api_to_count["spans_finished"].values()) >= 100:
                    # self._span_api_to_count should only have 1-3 keys, calculating the sum here is not expensive
<<<<<<< HEAD
                    for api, count in self._span_api_to_count["span_finished"].items():
                        telemetry_writer.add_count_metric(
                            TELEMETRY_NAMESPACE_TAG_TRACER, "span_finished", count, tags=(("integration_name", api),)
=======
                    for api, count in self._span_api_to_count["spans_finished"].items():
                        telemetry_metrics_writer.add_count_metric(
                            TELEMETRY_NAMESPACE_TAG_TRACER, "spans_finished", count, tags=(("integration_name", api),)
>>>>>>> a2ac520a
                        )
                    self._span_api_to_count["spans_finished"] = defaultdict(int)

                spans = finished  # type: Optional[List[Span]]
                for tp in self._trace_processors:
                    try:
                        if spans is None:
                            return
                        spans = tp.process_trace(spans)
                    except Exception:
                        log.error("error applying processor %r", tp, exc_info=True)

                self._writer.write(spans)
                return

            log.debug("trace %d has %d spans, %d finished", span.trace_id, len(trace.spans), trace.num_finished)
            return None

    def shutdown(self, timeout):
        # type: (Optional[float]) -> None
        """
        This will stop the background writer/worker and flush any finished traces in the buffer. The tracer cannot be
        used for tracing after this method has been called. A new tracer instance is required to continue tracing.

        :param timeout: How long in seconds to wait for the background worker to flush traces
            before exiting or :obj:`None` to block until flushing has successfully completed (default: :obj:`None`)
        :type timeout: :obj:`int` | :obj:`float` | :obj:`None`
        """
        # on_span_start queue span created counts in batches of 100. This ensures all remaining counts are sent
        # before the tracer is shutdown.
<<<<<<< HEAD
        for api, count in self._span_api_to_count["span_created"].items():
            telemetry_writer.add_count_metric(
                TELEMETRY_NAMESPACE_TAG_TRACER, "span_created", count, tags=(("integration_name", api),)
=======
        for api, count in self._span_api_to_count["spans_created"].items():
            telemetry_metrics_writer.add_count_metric(
                TELEMETRY_NAMESPACE_TAG_TRACER, "spans_created", count, tags=(("integration_name", api),)
>>>>>>> a2ac520a
            )
        self._span_api_to_count["spans_created"] = defaultdict(int)

        # on_span_finish(...) queues span finish metrics in batches of 100. This ensures all remaining counts are sent
        # before the tracer is shutdown.
<<<<<<< HEAD
        for api, count in self._span_api_to_count["span_finished"].items():
            telemetry_writer.add_count_metric(
                TELEMETRY_NAMESPACE_TAG_TRACER, "span_finished", count, tags=(("integration_name", api),)
=======
        for api, count in self._span_api_to_count["spans_finished"].items():
            telemetry_metrics_writer.add_count_metric(
                TELEMETRY_NAMESPACE_TAG_TRACER, "spans_finished", count, tags=(("integration_name", api),)
>>>>>>> a2ac520a
            )
        self._span_api_to_count["spans_finished"] = defaultdict(int)

        # The telemetry metrics writer can be shutdown before the tracer. This ensures all tracer metrics always sent.
        telemetry_writer.periodic()
        try:
            self._writer.stop(timeout)
        except ServiceStatusError:
            # It's possible the writer never got started in the first place :(
            pass


@attr.s
class SpanSamplingProcessor(SpanProcessor):
    """SpanProcessor for sampling single spans:

    * Span sampling must be applied after trace sampling priority has been set.
    * Span sampling rules are specified with a sample rate or rate limit as well as glob patterns
      for matching spans on service and name.
    * If the span sampling decision is to keep the span, then span sampling metrics are added to the span.
    * If a dropped trace includes a span that had been kept by a span sampling rule, then the span is sent to the
      Agent even if the dropped trace is not (as is the case when trace stats computation is enabled).
    """

    rules = attr.ib(type=List[SpanSamplingRule])

    def on_span_start(self, span):
        # type: (Span) -> None
        pass

    def on_span_finish(self, span):
        # type: (Span) -> None
        # only sample if the span isn't already going to be sampled by trace sampler
        if span.context.sampling_priority is not None and span.context.sampling_priority <= 0:
            for rule in self.rules:
                if rule.match(span):
                    rule.sample(span)
                    # If stats computation is enabled, we won't send all spans to the agent.
                    # In order to ensure that the agent does not update priority sampling rates
                    # due to single spans sampling, we set all of these spans to manual keep.
                    if config._trace_compute_stats:
                        span.set_metric(SAMPLING_PRIORITY_KEY, USER_KEEP)
                    break


class PeerServiceProcessor(TraceProcessor):
    def __init__(self, peer_service_config):
        self._config = peer_service_config
        self._set_defaults_enabled = self._config.set_defaults_enabled
        self._mapping = self._config.peer_service_mapping

    def process_trace(self, trace):
        if not trace:
            return

        traces_to_process = []
        if not self._set_defaults_enabled:
            traces_to_process = filter(lambda x: x.get_tag(self._config.tag_name), trace)
        else:
            traces_to_process = filter(
                lambda x: x.get_tag(self._config.tag_name) or x.get_tag(SPAN_KIND) in self._config.enabled_span_kinds,
                trace,
            )
        any(map(lambda x: self._update_peer_service_tags(x), traces_to_process))

        return trace

    def _update_peer_service_tags(self, span):
        tag = span.get_tag(self._config.tag_name)

        if tag:  # If the tag already exists, assume it is user generated
            span.set_tag_str(self._config.source_tag_name, self._config.tag_name)
        else:
            for data_source in self._config.prioritized_data_sources:
                tag = span.get_tag(data_source)
                if tag:
                    span.set_tag_str(self._config.tag_name, tag)
                    span.set_tag_str(self._config.source_tag_name, data_source)
                    break

        if tag in self._mapping:
            span.set_tag_str(self._config.remap_tag_name, tag)
            span.set_tag_str(self._config.tag_name, self._config.peer_service_mapping[tag])<|MERGE_RESOLUTION|>--- conflicted
+++ resolved
@@ -21,7 +21,7 @@
 from ddtrace.internal.sampling import SpanSamplingRule
 from ddtrace.internal.sampling import is_single_span_sampled
 from ddtrace.internal.service import ServiceStatusError
-from ddtrace.internal.telemetry import telemetry_writer
+from ddtrace.internal.telemetry import telemetry_lifecycle_writer
 from ddtrace.internal.telemetry.constants import TELEMETRY_NAMESPACE_TAG_TRACER
 from ddtrace.internal.writer import TraceWriter
 from ddtrace.span import Span
@@ -197,25 +197,14 @@
         with self._lock:
             trace = self._traces[span.trace_id]
             trace.spans.append(span)
-<<<<<<< HEAD
-            self._span_api_to_count["span_created"][span._span_api] += 1
-            # perf: telemetry_writer.add_count_metric(...) is an expensive operation.
-=======
             self._span_api_to_count["spans_created"][span._span_api] += 1
-            # perf: telemetry_metrics_writer.add_count_metric(...) is an expensive operation.
->>>>>>> a2ac520a
+            # perf: telemetry_lifecycle_writer.add_count_metric(...) is an expensive operation.
             # We should avoid calling this method on every invocation of ``SpanAggregator.on_span_start()``
             if sum(self._span_api_to_count["spans_created"].values()) >= 100:
                 # self._span_api_to_count should only have 1-3 keys, calculating the sum here is not expensive.
-<<<<<<< HEAD
-                for api, count in self._span_api_to_count["span_created"].items():
-                    telemetry_writer.add_count_metric(
-                        TELEMETRY_NAMESPACE_TAG_TRACER, "span_created", count, tags=(("integration_name", api),)
-=======
                 for api, count in self._span_api_to_count["spans_created"].items():
-                    telemetry_metrics_writer.add_count_metric(
+                    telemetry_lifecycle_writer.add_count_metric(
                         TELEMETRY_NAMESPACE_TAG_TRACER, "spans_created", count, tags=(("integration_name", api),)
->>>>>>> a2ac520a
                     )
                 self._span_api_to_count["spans_created"] = defaultdict(int)
 
@@ -249,25 +238,14 @@
                 if len(trace.spans) == 0:
                     del self._traces[span.trace_id]
 
-<<<<<<< HEAD
-                self._span_api_to_count["span_finished"][span._span_api] += num_finished
-                # perf: telemetry_writer.add_count_metric(...) is an expensive operation.
-=======
                 self._span_api_to_count["spans_finished"][span._span_api] += num_finished
-                # perf: telemetry_metrics_writer.add_count_metric(...) is an expensive operation.
->>>>>>> a2ac520a
+                # perf: telemetry_lifecycle_writer.add_count_metric(...) is an expensive operation.
                 # We should avoid calling this method on every invocation of ``SpanAggregator.on_span_finish()``
                 if sum(self._span_api_to_count["spans_finished"].values()) >= 100:
                     # self._span_api_to_count should only have 1-3 keys, calculating the sum here is not expensive
-<<<<<<< HEAD
-                    for api, count in self._span_api_to_count["span_finished"].items():
-                        telemetry_writer.add_count_metric(
-                            TELEMETRY_NAMESPACE_TAG_TRACER, "span_finished", count, tags=(("integration_name", api),)
-=======
                     for api, count in self._span_api_to_count["spans_finished"].items():
-                        telemetry_metrics_writer.add_count_metric(
+                        telemetry_lifecycle_writer.add_count_metric(
                             TELEMETRY_NAMESPACE_TAG_TRACER, "spans_finished", count, tags=(("integration_name", api),)
->>>>>>> a2ac520a
                         )
                     self._span_api_to_count["spans_finished"] = defaultdict(int)
 
@@ -296,36 +274,25 @@
             before exiting or :obj:`None` to block until flushing has successfully completed (default: :obj:`None`)
         :type timeout: :obj:`int` | :obj:`float` | :obj:`None`
         """
-        # on_span_start queue span created counts in batches of 100. This ensures all remaining counts are sent
-        # before the tracer is shutdown.
-<<<<<<< HEAD
-        for api, count in self._span_api_to_count["span_created"].items():
-            telemetry_writer.add_count_metric(
-                TELEMETRY_NAMESPACE_TAG_TRACER, "span_created", count, tags=(("integration_name", api),)
-=======
-        for api, count in self._span_api_to_count["spans_created"].items():
-            telemetry_metrics_writer.add_count_metric(
-                TELEMETRY_NAMESPACE_TAG_TRACER, "spans_created", count, tags=(("integration_name", api),)
->>>>>>> a2ac520a
-            )
-        self._span_api_to_count["spans_created"] = defaultdict(int)
-
-        # on_span_finish(...) queues span finish metrics in batches of 100. This ensures all remaining counts are sent
-        # before the tracer is shutdown.
-<<<<<<< HEAD
-        for api, count in self._span_api_to_count["span_finished"].items():
-            telemetry_writer.add_count_metric(
-                TELEMETRY_NAMESPACE_TAG_TRACER, "span_finished", count, tags=(("integration_name", api),)
-=======
-        for api, count in self._span_api_to_count["spans_finished"].items():
-            telemetry_metrics_writer.add_count_metric(
-                TELEMETRY_NAMESPACE_TAG_TRACER, "spans_finished", count, tags=(("integration_name", api),)
->>>>>>> a2ac520a
-            )
-        self._span_api_to_count["spans_finished"] = defaultdict(int)
-
-        # The telemetry metrics writer can be shutdown before the tracer. This ensures all tracer metrics always sent.
-        telemetry_writer.periodic()
+        if self._span_api_to_count["spans_created"] or self._span_api_to_count["spans_finished"]:
+            # on_span_start queue span created counts in batches of 100. This ensures all remaining counts are sent
+            # before the tracer is shutdown.
+            for api, count in self._span_api_to_count["spans_created"].items():
+                telemetry_lifecycle_writer.add_count_metric(
+                    TELEMETRY_NAMESPACE_TAG_TRACER, "spans_created", count, tags=(("integration_name", api),)
+                )
+            self._span_api_to_count["spans_created"] = defaultdict(int)
+
+            # on_span_finish(...) queues span finish metrics in batches of 100.
+            # This ensures all remaining counts are sent before the tracer is shutdown.
+            for api, count in self._span_api_to_count["spans_finished"].items():
+                telemetry_lifecycle_writer.add_count_metric(
+                    TELEMETRY_NAMESPACE_TAG_TRACER, "spans_finished", count, tags=(("integration_name", api),)
+                )
+            self._span_api_to_count["spans_finished"] = defaultdict(int)
+            # The telemetry metrics writer can be shutdown before the tracer.
+            # This ensures all tracer metrics always sent.
+            telemetry_lifecycle_writer.periodic()
         try:
             self._writer.stop(timeout)
         except ServiceStatusError:
