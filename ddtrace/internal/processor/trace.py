import abc
from collections import defaultdict
import threading
from typing import Dict
from typing import Iterable
from typing import List
from typing import Optional

import attr
import six

from ddtrace import config
from ddtrace.constants import SAMPLING_PRIORITY_KEY
from ddtrace.constants import SPAN_KIND
from ddtrace.constants import USER_KEEP
from ddtrace.internal import gitmetadata
from ddtrace.internal.constants import HIGHER_ORDER_TRACE_ID_BITS
from ddtrace.internal.constants import MAX_UINT_64BITS
from ddtrace.internal.logger import get_logger
from ddtrace.internal.processor import SpanProcessor
from ddtrace.internal.sampling import SpanSamplingRule
from ddtrace.internal.sampling import is_single_span_sampled
from ddtrace.internal.service import ServiceStatusError
from ddtrace.internal.telemetry import telemetry_writer
from ddtrace.internal.telemetry.constants import TELEMETRY_NAMESPACE_TAG_TRACER
from ddtrace.internal.writer import TraceWriter
from ddtrace.span import Span
from ddtrace.span import _get_64_highest_order_bits_as_hex
from ddtrace.span import _is_top_level


try:
    from typing import DefaultDict
except ImportError:
    from collections import defaultdict as DefaultDict

log = get_logger(__name__)


@attr.s
class TraceProcessor(six.with_metaclass(abc.ABCMeta)):
    def __attrs_post_init__(self):
        # type: () -> None
        """Default post initializer which logs the representation of the
        TraceProcessor at the ``logging.DEBUG`` level.

        The representation can be modified with the ``repr`` argument to the
        attrs attribute::

            @attr.s
            class MyTraceProcessor(TraceProcessor):
                field_to_include = attr.ib(repr=True)
                field_to_exclude = attr.ib(repr=False)
        """
        log.debug("initialized trace processor %r", self)

    @abc.abstractmethod
    def process_trace(self, trace):
        # type: (List[Span]) -> Optional[List[Span]]
        """Processes a trace.

        ``None`` can be returned to prevent the trace from being further
        processed.
        """
        pass


@attr.s
class TraceSamplingProcessor(TraceProcessor):
    """Processor that keeps traces that have sampled spans. If all spans
    are unsampled then ``None`` is returned.

    Note that this processor is only effective if complete traces are sent. If
    the spans of a trace are divided in separate lists then it's possible that
    parts of the trace are unsampled when the whole trace should be sampled.
    """

    _compute_stats_enabled = attr.ib(type=bool)

    def process_trace(self, trace):
        # type: (List[Span]) -> Optional[List[Span]]
        if trace:
            # When stats computation is enabled in the tracer then we can
            # safely drop the traces.
            if self._compute_stats_enabled:
                priority = trace[0]._context.sampling_priority if trace[0]._context is not None else None
                if priority is not None and priority <= 0:
                    # When any span is marked as keep by a single span sampling
                    # decision then we still send all and only those spans.
                    single_spans = [_ for _ in trace if is_single_span_sampled(_)]

                    return single_spans or None

            for span in trace:
                if span.sampled:
                    return trace

            log.debug("dropping trace %d with %d spans", trace[0].trace_id, len(trace))

        return None


@attr.s
class TopLevelSpanProcessor(SpanProcessor):
    """Processor marks spans as top level

    A span is top level when it is the entrypoint method for a request to a service.
    Top level span and service entry span are equivalent terms

    The "top level" metric will be used by the agent to calculate trace metrics
    and determine how spans should be displaced in the UI. If this metric is not
    set by the tracer the first span in a trace chunk will be marked as top level.

    """

    def on_span_start(self, _):
        # type: (Span) -> None
        pass

    def on_span_finish(self, span):
        # DEV: Update span after finished to avoid race condition
        if _is_top_level(span):
            span.set_metric("_dd.top_level", 1)


@attr.s
class TraceTagsProcessor(TraceProcessor):
    """Processor that applies trace-level tags to the trace."""

    def _set_git_metadata(self, chunk_root):
        repository_url, commit_sha = gitmetadata.get_git_tags()
        if repository_url:
            chunk_root.set_tag_str("_dd.git.repository_url", repository_url)
        if commit_sha:
            chunk_root.set_tag_str("_dd.git.commit.sha", commit_sha)

    def process_trace(self, trace):
        # type: (List[Span]) -> Optional[List[Span]]
        if not trace:
            return trace

        chunk_root = trace[0]
        ctx = chunk_root._context
        if not ctx:
            return trace

        ctx._update_tags(chunk_root)
        self._set_git_metadata(chunk_root)
        chunk_root.set_tag_str("language", "python")
        # for 128 bit trace ids
        if chunk_root.trace_id > MAX_UINT_64BITS:
            trace_id_hob = _get_64_highest_order_bits_as_hex(chunk_root.trace_id)
            chunk_root.set_tag_str(HIGHER_ORDER_TRACE_ID_BITS, trace_id_hob)
        return trace


@attr.s
class SpanAggregator(SpanProcessor):
    """Processor that aggregates spans together by trace_id and writes the
    spans to the provided writer when:
        - The collection is assumed to be complete. A collection of spans is
          assumed to be complete if all the spans that have been created with
          the trace_id have finished; or
        - A minimum threshold of spans (``partial_flush_min_spans``) have been
          finished in the collection and ``partial_flush_enabled`` is True.
    """

    @attr.s
    class _Trace(object):
        spans = attr.ib(default=attr.Factory(list))  # type: List[Span]
        num_finished = attr.ib(type=int, default=0)  # type: int

    _partial_flush_enabled = attr.ib(type=bool)
    _partial_flush_min_spans = attr.ib(type=int)
    _trace_processors = attr.ib(type=Iterable[TraceProcessor])
    _writer = attr.ib(type=TraceWriter)
    _traces = attr.ib(
        factory=lambda: defaultdict(lambda: SpanAggregator._Trace()),
        init=False,
        type=DefaultDict[int, "_Trace"],
        repr=False,
    )
    _lock = attr.ib(init=False, factory=threading.Lock, repr=False)
    # Tracks the number of spans created and tags each count with the api that was used
    # ex: otel api, opentracing api, datadog api
    _span_metrics = attr.ib(
        init=False,
        factory=lambda: {
            "spans_created": defaultdict(int),
            "spans_finished": defaultdict(int),
        },
        type=Dict[str, DefaultDict],
    )

    def on_span_start(self, span):
        # type: (Span) -> None
        with self._lock:
            trace = self._traces[span.trace_id]
            trace.spans.append(span)
<<<<<<< HEAD
            self._span_metrics["spans_created"][span._span_api] += 1
            self._queue_span_count_metrics("spans_created", "integration_name")
=======
            self._span_api_to_count["spans_created"][span._span_api] += 1
            # perf: telemetry_writer.add_count_metric(...) is an expensive operation.
            # We should avoid calling this method on every invocation of ``SpanAggregator.on_span_start()``
            if sum(self._span_api_to_count["spans_created"].values()) >= 100:
                # self._span_api_to_count should only have 1-3 keys, calculating the sum here is not expensive.
                for api, count in self._span_api_to_count["spans_created"].items():
                    telemetry_writer.add_count_metric(
                        TELEMETRY_NAMESPACE_TAG_TRACER, "spans_created", count, tags=(("integration_name", api),)
                    )
                self._span_api_to_count["spans_created"] = defaultdict(int)
>>>>>>> 4601a718

    def on_span_finish(self, span):
        # type: (Span) -> None
        with self._lock:
            self._span_metrics["spans_finished"][span._span_api] += 1
            trace = self._traces[span.trace_id]
            trace.num_finished += 1
            should_partial_flush = self._partial_flush_enabled and trace.num_finished >= self._partial_flush_min_spans
            if trace.num_finished == len(trace.spans) or should_partial_flush:
                trace_spans = trace.spans
                trace.spans = []
                if trace.num_finished < len(trace_spans):
                    finished = []
                    for s in trace_spans:
                        if s.finished:
                            finished.append(s)
                        else:
                            trace.spans.append(s)
                else:
                    finished = trace_spans

                num_finished = len(finished)

                if should_partial_flush:
                    log.debug("Partially flushing %d spans for trace %d", num_finished, span.trace_id)
                    finished[0].set_metric("_dd.py.partial_flush", num_finished)

                trace.num_finished -= num_finished

                if len(trace.spans) == 0:
                    del self._traces[span.trace_id]

<<<<<<< HEAD
=======
                self._span_api_to_count["spans_finished"][span._span_api] += num_finished
                # perf: telemetry_writer.add_count_metric(...) is an expensive operation.
                # We should avoid calling this method on every invocation of ``SpanAggregator.on_span_finish()``
                if sum(self._span_api_to_count["spans_finished"].values()) >= 100:
                    # self._span_api_to_count should only have 1-3 keys, calculating the sum here is not expensive
                    for api, count in self._span_api_to_count["spans_finished"].items():
                        telemetry_writer.add_count_metric(
                            TELEMETRY_NAMESPACE_TAG_TRACER, "spans_finished", count, tags=(("integration_name", api),)
                        )
                    self._span_api_to_count["spans_finished"] = defaultdict(int)

>>>>>>> 4601a718
                spans = finished  # type: Optional[List[Span]]
                for tp in self._trace_processors:
                    try:
                        if spans is None:
                            return
                        spans = tp.process_trace(spans)
                    except Exception:
                        log.error("error applying processor %r", tp, exc_info=True)

                self._queue_span_count_metrics("spans_finished", "integration_name")
                self._writer.write(spans)
                return

            log.debug("trace %d has %d spans, %d finished", span.trace_id, len(trace.spans), trace.num_finished)
            return None

    def shutdown(self, timeout):
        # type: (Optional[float]) -> None
        """
        This will stop the background writer/worker and flush any finished traces in the buffer. The tracer cannot be
        used for tracing after this method has been called. A new tracer instance is required to continue tracing.

        :param timeout: How long in seconds to wait for the background worker to flush traces
            before exiting or :obj:`None` to block until flushing has successfully completed (default: :obj:`None`)
        :type timeout: :obj:`int` | :obj:`float` | :obj:`None`
        """
<<<<<<< HEAD
        # on_span_start queue span created counts in batches of 100. This ensures all remaining counts are sent
        # before the tracer is shutdown.
        self._queue_span_count_metrics("spans_created", "integration_name", None)
        # on_span_finish(...) queues span finish metrics in batches of 100. This ensures all remaining counts are sent
        # before the tracer is shutdown.
        self._queue_span_count_metrics("spans_finished", "integration_name", None)
        # The telemetry metrics writer can be shutdown before the tracer. This ensures all tracer metrics always sent.
        telemetry_metrics_writer.periodic()
=======
        if self._span_api_to_count["spans_created"] or self._span_api_to_count["spans_finished"]:
            # on_span_start queue span created counts in batches of 100. This ensures all remaining counts are sent
            # before the tracer is shutdown.
            for api, count in self._span_api_to_count["spans_created"].items():
                telemetry_writer.add_count_metric(
                    TELEMETRY_NAMESPACE_TAG_TRACER, "spans_created", count, tags=(("integration_name", api),)
                )
            self._span_api_to_count["spans_created"] = defaultdict(int)

            # on_span_finish(...) queues span finish metrics in batches of 100.
            # This ensures all remaining counts are sent before the tracer is shutdown.
            for api, count in self._span_api_to_count["spans_finished"].items():
                telemetry_writer.add_count_metric(
                    TELEMETRY_NAMESPACE_TAG_TRACER, "spans_finished", count, tags=(("integration_name", api),)
                )
            self._span_api_to_count["spans_finished"] = defaultdict(int)
            # The telemetry metrics writer can be shutdown before the tracer.
            # This ensures all tracer metrics always sent.
            telemetry_writer.periodic()
>>>>>>> 4601a718
        try:
            self._writer.stop(timeout)
        except ServiceStatusError:
            # It's possible the writer never got started in the first place :(
            pass

    def _queue_span_count_metrics(self, metric_name, tag_name, min_count=100):
        # type: (str, str, Optional[int]) -> None
        """Queues a telemetry count metric for span created and span finished"""
        # perf: telemetry_metrics_writer.add_count_metric(...) is an expensive operation.
        # We should avoid calling this method on every invocation of span finish and span start.
        if min_count is None or sum(self._span_metrics[metric_name].values()) >= min_count:
            for tag_value, count in self._span_metrics[metric_name].items():
                telemetry_metrics_writer.add_count_metric(
                    TELEMETRY_NAMESPACE_TAG_TRACER, metric_name, count, tags=((tag_name, tag_value),)
                )
            self._span_metrics[metric_name] = defaultdict(int)


@attr.s
class SpanSamplingProcessor(SpanProcessor):
    """SpanProcessor for sampling single spans:

    * Span sampling must be applied after trace sampling priority has been set.
    * Span sampling rules are specified with a sample rate or rate limit as well as glob patterns
      for matching spans on service and name.
    * If the span sampling decision is to keep the span, then span sampling metrics are added to the span.
    * If a dropped trace includes a span that had been kept by a span sampling rule, then the span is sent to the
      Agent even if the dropped trace is not (as is the case when trace stats computation is enabled).
    """

    rules = attr.ib(type=List[SpanSamplingRule])

    def on_span_start(self, span):
        # type: (Span) -> None
        pass

    def on_span_finish(self, span):
        # type: (Span) -> None
        # only sample if the span isn't already going to be sampled by trace sampler
        if span.context.sampling_priority is not None and span.context.sampling_priority <= 0:
            for rule in self.rules:
                if rule.match(span):
                    rule.sample(span)
                    # If stats computation is enabled, we won't send all spans to the agent.
                    # In order to ensure that the agent does not update priority sampling rates
                    # due to single spans sampling, we set all of these spans to manual keep.
                    if config._trace_compute_stats:
                        span.set_metric(SAMPLING_PRIORITY_KEY, USER_KEEP)
                    break


class PeerServiceProcessor(TraceProcessor):
    def __init__(self, peer_service_config):
        self._config = peer_service_config
        self._set_defaults_enabled = self._config.set_defaults_enabled
        self._mapping = self._config.peer_service_mapping

    def process_trace(self, trace):
        if not trace:
            return

        traces_to_process = []
        if not self._set_defaults_enabled:
            traces_to_process = filter(lambda x: x.get_tag(self._config.tag_name), trace)
        else:
            traces_to_process = filter(
                lambda x: x.get_tag(self._config.tag_name) or x.get_tag(SPAN_KIND) in self._config.enabled_span_kinds,
                trace,
            )
        any(map(lambda x: self._update_peer_service_tags(x), traces_to_process))

        return trace

    def _update_peer_service_tags(self, span):
        tag = span.get_tag(self._config.tag_name)

        if tag:  # If the tag already exists, assume it is user generated
            span.set_tag_str(self._config.source_tag_name, self._config.tag_name)
        else:
            for data_source in self._config.prioritized_data_sources:
                tag = span.get_tag(data_source)
                if tag:
                    span.set_tag_str(self._config.tag_name, tag)
                    span.set_tag_str(self._config.source_tag_name, data_source)
                    break

        if tag in self._mapping:
            span.set_tag_str(self._config.remap_tag_name, tag)
            span.set_tag_str(self._config.tag_name, self._config.peer_service_mapping[tag])<|MERGE_RESOLUTION|>--- conflicted
+++ resolved
@@ -197,21 +197,8 @@
         with self._lock:
             trace = self._traces[span.trace_id]
             trace.spans.append(span)
-<<<<<<< HEAD
             self._span_metrics["spans_created"][span._span_api] += 1
             self._queue_span_count_metrics("spans_created", "integration_name")
-=======
-            self._span_api_to_count["spans_created"][span._span_api] += 1
-            # perf: telemetry_writer.add_count_metric(...) is an expensive operation.
-            # We should avoid calling this method on every invocation of ``SpanAggregator.on_span_start()``
-            if sum(self._span_api_to_count["spans_created"].values()) >= 100:
-                # self._span_api_to_count should only have 1-3 keys, calculating the sum here is not expensive.
-                for api, count in self._span_api_to_count["spans_created"].items():
-                    telemetry_writer.add_count_metric(
-                        TELEMETRY_NAMESPACE_TAG_TRACER, "spans_created", count, tags=(("integration_name", api),)
-                    )
-                self._span_api_to_count["spans_created"] = defaultdict(int)
->>>>>>> 4601a718
 
     def on_span_finish(self, span):
         # type: (Span) -> None
@@ -244,20 +231,6 @@
                 if len(trace.spans) == 0:
                     del self._traces[span.trace_id]
 
-<<<<<<< HEAD
-=======
-                self._span_api_to_count["spans_finished"][span._span_api] += num_finished
-                # perf: telemetry_writer.add_count_metric(...) is an expensive operation.
-                # We should avoid calling this method on every invocation of ``SpanAggregator.on_span_finish()``
-                if sum(self._span_api_to_count["spans_finished"].values()) >= 100:
-                    # self._span_api_to_count should only have 1-3 keys, calculating the sum here is not expensive
-                    for api, count in self._span_api_to_count["spans_finished"].items():
-                        telemetry_writer.add_count_metric(
-                            TELEMETRY_NAMESPACE_TAG_TRACER, "spans_finished", count, tags=(("integration_name", api),)
-                        )
-                    self._span_api_to_count["spans_finished"] = defaultdict(int)
-
->>>>>>> 4601a718
                 spans = finished  # type: Optional[List[Span]]
                 for tp in self._trace_processors:
                     try:
@@ -284,36 +257,16 @@
             before exiting or :obj:`None` to block until flushing has successfully completed (default: :obj:`None`)
         :type timeout: :obj:`int` | :obj:`float` | :obj:`None`
         """
-<<<<<<< HEAD
-        # on_span_start queue span created counts in batches of 100. This ensures all remaining counts are sent
-        # before the tracer is shutdown.
-        self._queue_span_count_metrics("spans_created", "integration_name", None)
-        # on_span_finish(...) queues span finish metrics in batches of 100. This ensures all remaining counts are sent
-        # before the tracer is shutdown.
-        self._queue_span_count_metrics("spans_finished", "integration_name", None)
-        # The telemetry metrics writer can be shutdown before the tracer. This ensures all tracer metrics always sent.
-        telemetry_metrics_writer.periodic()
-=======
         if self._span_api_to_count["spans_created"] or self._span_api_to_count["spans_finished"]:
             # on_span_start queue span created counts in batches of 100. This ensures all remaining counts are sent
             # before the tracer is shutdown.
-            for api, count in self._span_api_to_count["spans_created"].items():
-                telemetry_writer.add_count_metric(
-                    TELEMETRY_NAMESPACE_TAG_TRACER, "spans_created", count, tags=(("integration_name", api),)
-                )
-            self._span_api_to_count["spans_created"] = defaultdict(int)
-
-            # on_span_finish(...) queues span finish metrics in batches of 100.
-            # This ensures all remaining counts are sent before the tracer is shutdown.
-            for api, count in self._span_api_to_count["spans_finished"].items():
-                telemetry_writer.add_count_metric(
-                    TELEMETRY_NAMESPACE_TAG_TRACER, "spans_finished", count, tags=(("integration_name", api),)
-                )
-            self._span_api_to_count["spans_finished"] = defaultdict(int)
-            # The telemetry metrics writer can be shutdown before the tracer.
-            # This ensures all tracer metrics always sent.
-            telemetry_writer.periodic()
->>>>>>> 4601a718
+            self._queue_span_count_metrics("spans_created", "integration_name", None)
+            # on_span_finish(...) queues span finish metrics in batches of 100. This ensures all remaining counts are sent
+            # before the tracer is shutdown.
+            self._queue_span_count_metrics("spans_finished", "integration_name", None)
+            # The telemetry metrics writer can be shutdown before the tracer. This ensures all tracer metrics always sent.
+            telemetry_metrics_writer.periodic()
+
         try:
             self._writer.stop(timeout)
         except ServiceStatusError:
