--- conflicted
+++ resolved
@@ -213,8 +213,5 @@
 
     def shutdown(self):
         # type: () -> None
-<<<<<<< HEAD
-=======
         # TODO: have SpanAggregator own and shutdown its writer (currently `Tracer` owns it)
->>>>>>> b523dd16
         pass