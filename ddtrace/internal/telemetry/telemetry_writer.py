import logging
from typing import ClassVar
from typing import List
from typing import Optional

from ddtrace.internal import forksafe

from ...utils.formats import get_env
from ...utils.time import StopWatch
from ..agent import get_connection
from ..compat import get_connection_response
from ..compat import httplib
from ..encoding import JSONEncoderV2
from ..logger import get_logger
from ..periodic import PeriodicService
from .data import Integration
from .metrics import Series
from .telemetry_request import TelemetryRequest
from .telemetry_request import app_closed_telemetry_request
from .telemetry_request import app_generate_metrics_telemetry_request
from .telemetry_request import app_integrations_changed_telemetry_request


log = get_logger(__name__)


def _get_interval_or_default():
    return float(get_env("instrumentation_telemetry", "interval", default=60))


# TO DO: USE AGENT ENDPOINT
DEFAULT_TELEMETRY_ENDPOINT = "https://instrumentation-telemetry-intake.datadoghq.com"
DEFAULT_TELEMETRY_ENDPOINT_TEST = "https://all-http-intake.logs.datad0g.com/api/v2/apmtelemetry"


class TelemetryWriter(PeriodicService):
    enabled = False
    _instance = None  # type: ClassVar[Optional[TelemetryWriter]]
    _lock = forksafe.Lock()
    sequence = 0  # type: int

    def __init__(self, endpoint):
        # type: (str) -> None
        super(TelemetryWriter, self).__init__(interval=_get_interval_or_default())

        # switch endpoint to agent endpoint
        self.url = endpoint  # type: str
<<<<<<< HEAD
        
=======
        self.encoder = JSONEncoderV2()
>>>>>>> 0d8a2fdd
        self._requests_queue = []  # type: List[TelemetryRequest]
        self._integrations_queue = []  # type: List[Integration]
        self.series_map = []  # type Dict[str, Series]

    def _send_request(self, request):
        # type: (TelemetryRequest) -> httplib.HTTPResponse
        """
        Sends a telemetry request to telemetry intake [this will be switched the agent]
        """

        conn = get_connection(self.url)

        rb_json = self.encoder.encode(request["body"])
        resp = None
        with StopWatch() as sw:
            try:
                conn.request("POST", self.url, rb_json, request["headers"])
                resp = get_connection_response(conn)

                t = sw.elapsed()
                if t >= self.interval:
                    log_level = logging.WARNING
                else:
                    log_level = logging.DEBUG

                log.log(log_level, "sent %d in %.5fs to %s. response: %s", len(rb_json), t, self.url, resp.status)
            finally:
                conn.close()

        return resp

    def flush_integrations_queue(self):
        # type () -> List[Integration]
        """returns a list of all integrations queued by classmethods"""
        with self._lock:
            integrations = self._integrations_queue
<<<<<<< HEAD
            series = self.series_map.values()
            self._requests_queue = []
            self._integrations_queue = []
            self.series_map = {}  # type: Dict[str, Series]

        if series:
            metrics_request = app_generate_metrics_telemetry_request(series)
            self.add_request(metrics_request)
=======
            self._integrations_queue = []
            return integrations
>>>>>>> 0d8a2fdd

    def flush_requests_queue(self):
        # type () -> List[TelemetryRequest]
        """returns a list of all integrations queued by classmethods"""
        with self._lock:
            requests = self._requests_queue
            self._requests_queue = []
            return requests

    def periodic(self):
        # type: () -> None
        # import pdb

        # pdb.set_trace()

        integrations = self.flush_integrations_queue()
        if integrations:
            integrations_request = app_integrations_changed_telemetry_request(integrations)
            TelemetryWriter.add_request(integrations_request)

        requests = self.flush_requests_queue()
        requests_failed = []  # type: List[TelemetryRequest]
        for request in requests:
            resp = self._send_request(request)
            if resp.status >= 300:
                requests_failed.append(request)

        with self._lock:
            # add failed requests back to the requests queue
            self._requests_queue.extend(requests_failed)

    def shutdown(self):
        # type: () -> None
        appclosed_request = app_closed_telemetry_request()
        self.add_request(appclosed_request)
        self.periodic()

    @classmethod
    def add_request(cls, request):
        # type: (TelemetryRequest) -> None
        """
        Adds a Telemetry Request to the TelemetryWriter request buffer

         :param TelemetryRequest request: dictionary which stores a formatted telemetry request body and header
        """
        with cls._lock:
            if cls._instance:
                request["body"]["seq_id"] = cls.sequence
                cls.sequence += 1
                # TO DO: replace list with a dead letter queue
                cls._instance._requests_queue.append(request)

    @classmethod
    def add_integration(cls, integration):
        # type: (Integration) -> None
        """
        Generates a Telemetry request with an AppIntegrationsChangedEvent payload
          - If an integrations changed event exists then it add the integation
            to the integrations buffers

        :param Integration integration: dictionary which stores the name and configurations of a dd-trace Integration
        """
        with cls._lock:
            if cls._instance is None:
                return
            cls._instance._integrations_queue.append(integration)

    @classmethod
    def add_metric(cls, series):
        # type: (Series) -> None
        """
        Add series object to series map. If the metric already
        exists in the series map then update its values.
        """
        with cls._lock:
            if cls._instance is None:
                return

            writer_instance = cls._instance
            metric_name = series.metric
            if metric_name in writer_instance.series_map:
                current_series = writer_instance.series_map[metric_name]
                current_series.combine(series)
                return

            writer_instance.series_map[metric_name] = series

    @classmethod
    def _restart(cls):
        cls.disable()
        cls.enable()

    @classmethod
    def disable(cls):
        # type: () -> None
        with cls._lock:
            if cls._instance is None:
                return

            forksafe.unregister(cls._restart)

            cls._instance.stop()
            cls._instance.join()
            cls._instance = None
            cls.enabled = False

    @classmethod
    def enable(cls, endpoint=DEFAULT_TELEMETRY_ENDPOINT):
        # type: (str) -> None
        with cls._lock:
            if cls._instance is not None:
                return

            telemetry_writer = cls(endpoint)
            telemetry_writer.start()

            forksafe.register(cls._restart)

            cls._instance = telemetry_writer
            cls.enabled = True<|MERGE_RESOLUTION|>--- conflicted
+++ resolved
@@ -45,11 +45,8 @@
 
         # switch endpoint to agent endpoint
         self.url = endpoint  # type: str
-<<<<<<< HEAD
-        
-=======
+
         self.encoder = JSONEncoderV2()
->>>>>>> 0d8a2fdd
         self._requests_queue = []  # type: List[TelemetryRequest]
         self._integrations_queue = []  # type: List[Integration]
         self.series_map = []  # type Dict[str, Series]
@@ -80,25 +77,20 @@
                 conn.close()
 
         return resp
+     
+    def flush_metrics_map(self):
+        with self._lock:
+            series = self.series_map.values()
+            self.series_map = {}  # type: Dict[str, Series]
+        return series
 
     def flush_integrations_queue(self):
         # type () -> List[Integration]
         """returns a list of all integrations queued by classmethods"""
         with self._lock:
             integrations = self._integrations_queue
-<<<<<<< HEAD
-            series = self.series_map.values()
-            self._requests_queue = []
-            self._integrations_queue = []
-            self.series_map = {}  # type: Dict[str, Series]
-
-        if series:
-            metrics_request = app_generate_metrics_telemetry_request(series)
-            self.add_request(metrics_request)
-=======
             self._integrations_queue = []
             return integrations
->>>>>>> 0d8a2fdd
 
     def flush_requests_queue(self):
         # type () -> List[TelemetryRequest]
@@ -118,6 +110,11 @@
         if integrations:
             integrations_request = app_integrations_changed_telemetry_request(integrations)
             TelemetryWriter.add_request(integrations_request)
+        
+        series = self.flush_metrics_map()
+        if series:
+            metrics_request = app_generate_metrics_telemetry_request(series)
+            TelemetryWriter.add_request(metrics_request)
 
         requests = self.flush_requests_queue()
         requests_failed = []  # type: List[TelemetryRequest]
