--- conflicted
+++ resolved
@@ -44,16 +44,10 @@
         super(TelemetryWriter, self).__init__(interval=_get_interval_or_default())
 
         self.url = endpoint  # type: str
-<<<<<<< HEAD
-        self.sequence = 0  # type: int
-
-        self.requests_buffer = []  # type: List[TelemetryRequest]
-        self._integrations_request = None  # type: Optional[TelemetryRequest]
-        self.series_map = []  # type Dict[str, Series]
-=======
+        
         self._requests_queue = []  # type: List[TelemetryRequest]
         self._integrations_queue = []  # type: List[Integration]
->>>>>>> bf38df14
+        self.series_map = []  # type Dict[str, Series]
 
     def _send_request(self, request):
         # type: (TelemetryRequest) -> httplib.HTTPResponse
@@ -88,24 +82,18 @@
             # copy requests and integrations queued by classmethods to a local variable
             requests = self._requests_queue
             integrations = self._integrations_queue
+            series = self.series_map.values()
             self._requests_queue = []
             self._integrations_queue = []
+            self.series_map = {}  # type: Dict[str, Series]
 
-<<<<<<< HEAD
-        if self.series_map:
-            series_queue = self.series_map.values()
-            self.series_map = {}  # type: Dict[str, Series]
-            metrics_request = app_generate_metrics_telemetry_request(series_queue, self.sequence)
-            self.requests_buffer.append(metrics_request)
+        if series:
+            metrics_request = app_generate_metrics_telemetry_request(series)
+            self.add_request(metrics_request)
 
-        requests_failed = []  # type: List[TelemetryRequest]
-        for request in self.requests_buffer:
-            request["body"]["seq_id"] = self.sequence
-=======
         if integrations:
             integrations_request = app_integrations_changed_telemetry_request(integrations)
             self.add_request(integrations_request)
->>>>>>> bf38df14
 
         requests_failed = []  # type: List[TelemetryRequest]
         for request in requests:
