--- conflicted
+++ resolved
@@ -278,16 +278,8 @@
         if self.status == ServiceStatus.RUNNING:
             return
 
-<<<<<<< HEAD
-            forksafe.register(self._restart)
-            atexit.register(self.stop)
-        log.info("telemetry collection service was enabled")
-        # add_event _locks around adding to the events queue
-        self.app_started_event()
-=======
         self._enabled = True
         self.start()
 
         forksafe.register(self._fork_writer)
-        atexit.register(self.stop)
->>>>>>> fb3f89c1
+        atexit.register(self.stop)