# -*- coding: utf-8 -*-
import http.client as httplib  # noqa: E402
import itertools
import os
import sys
import time
import traceback
from typing import TYPE_CHECKING  # noqa:F401
from typing import Any  # noqa:F401
from typing import Dict  # noqa:F401
from typing import List  # noqa:F401
from typing import Optional  # noqa:F401
from typing import Set  # noqa:F401
from typing import Tuple  # noqa:F401
from typing import Union  # noqa:F401
import urllib.parse as parse

from ddtrace.internal.logger import get_logger
from ddtrace.internal.utils.http import get_connection
from ddtrace.settings._agent import config as agent_config
from ddtrace.settings._telemetry import config

from ...internal import atexit
from ...internal import forksafe
from ..encoding import JSONEncoderV2
from ..periodic import PeriodicService
from ..runtime import get_runtime_id
from ..service import ServiceStatus
from ..utils.time import StopWatch
from ..utils.version import version as tracer_version
from . import modules
from .constants import TELEMETRY_APM_PRODUCT
from .constants import TELEMETRY_LOG_LEVEL  # noqa:F401
from .constants import TELEMETRY_NAMESPACE
from .constants import TELEMETRY_TYPE_DISTRIBUTION
from .constants import TELEMETRY_TYPE_GENERATE_METRICS
from .constants import TELEMETRY_TYPE_LOGS
from .data import get_application
from .data import get_host_info
from .data import get_python_config_vars
from .data import update_imported_dependencies
<<<<<<< HEAD
from .metrics import CountMetric
from .metrics import DistributionMetric
from .metrics import GaugeMetric
from .metrics import MetricTagType  # noqa:F401
from .metrics import RateMetric
=======
from .logging import DDTelemetryLogHandler
>>>>>>> fd61a3be
from .metrics_namespaces import MetricNamespace
from .metrics_namespaces import MetricTagType
from .metrics_namespaces import MetricType


log = get_logger(__name__)


class LogData(dict):
    def __hash__(self):
        return hash((self["message"], self["level"], self.get("tags"), self.get("stack_trace")))

    def __eq__(self, other):
        return (
            self["message"] == other["message"]
            and self["level"] == other["level"]
            and self.get("tags") == other.get("tags")
            and self.get("stack_trace") == other.get("stack_trace")
        )


class _TelemetryClient:
    AGENT_ENDPOINT = "telemetry/proxy/api/v2/apmtelemetry"
    AGENTLESS_ENDPOINT_V2 = "api/v2/apmtelemetry"

    def __init__(self, agentless):
        # type: (bool) -> None
        self._telemetry_url = self.get_host(config.SITE, agentless)
        self._endpoint = self.get_endpoint(agentless)
        self._encoder = JSONEncoderV2()
        self._agentless = agentless

        self._headers = {
            "Content-Type": "application/json",
            "DD-Client-Library-Language": "python",
            "DD-Client-Library-Version": tracer_version,
        }

        if agentless and config.API_KEY:
            self._headers["dd-api-key"] = config.API_KEY

    @property
    def url(self):
        return parse.urljoin(self._telemetry_url, self._endpoint)

    def send_event(self, request: Dict) -> Optional[httplib.HTTPResponse]:
        """Sends a telemetry request to the trace agent"""
        resp = None
        conn = None
        try:
            rb_json, _ = self._encoder.encode(request)
            headers = self.get_headers(request)
            with StopWatch() as sw:
                conn = get_connection(self._telemetry_url)
                conn.request("POST", self._endpoint, rb_json, headers)
                resp = conn.getresponse()
            if resp.status < 300:
                log.debug(
                    "Instrumentation Telemetry sent %d in %.5fs to %s. response: %s",
                    len(rb_json),
                    sw.elapsed(),
                    self.url,
                    resp.status,
                )
            else:
                log.debug("Failed to send Instrumentation Telemetry to %s. response: %s", self.url, resp.status)
        except Exception as e:
            log.debug("Failed to send Instrumentation Telemetry to %s. Error: %s", self.url, str(e))
        finally:
            if conn is not None:
                conn.close()
        return resp

    def get_headers(self, request):
        # type: (Dict) -> Dict
        """Get all telemetry api v2 request headers"""
        headers = self._headers.copy()
        headers["DD-Telemetry-Debug-Enabled"] = request["debug"]
        headers["DD-Telemetry-Request-Type"] = request["request_type"]
        headers["DD-Telemetry-API-Version"] = request["api_version"]
        return headers

    def get_endpoint(self, agentless: bool) -> str:
        return self.AGENTLESS_ENDPOINT_V2 if agentless else self.AGENT_ENDPOINT

    def get_host(self, site: str, agentless: bool) -> str:
        if not agentless:
            return agent_config.trace_agent_url
        elif site == "datad0g.com":
            return "https://all-http-intake.logs.datad0g.com"
        elif site == "datadoghq.eu":
            return "https://instrumentation-telemetry-intake.datadoghq.eu"
        return f"https://instrumentation-telemetry-intake.{site}/"


class TelemetryWriter(PeriodicService):
    """
    Submits Instrumentation Telemetry events to the datadog agent.
    Supports v2 of the instrumentation telemetry api
    """

    # Counter representing the number of events sent by the writer. Here we are relying on the atomicity
    # of `itertools.count()` which is a CPython implementation detail. The sequence field in telemetry
    # payloads is only used in tests and is not required to process Telemetry events.
    _sequence = itertools.count(1)
    _ORIGINAL_EXCEPTHOOK = staticmethod(sys.excepthook)

    def __init__(self, is_periodic=True, agentless=None):
        # type: (bool, Optional[bool]) -> None
        super(TelemetryWriter, self).__init__(interval=min(config.HEARTBEAT_INTERVAL, 10))

        # Decouples the aggregation and sending of the telemetry events
        # TelemetryWriter events will only be sent when _periodic_count == _periodic_threshold.
        # By default this will occur at 10 second intervals.
        self._periodic_threshold = int(config.HEARTBEAT_INTERVAL // self.interval) - 1
        self._periodic_count = 0
        self._is_periodic = is_periodic
        self._integrations_queue = dict()  # type: Dict[str, Dict]
        # Currently telemetry only supports reporting a single error.
        # If we'd like to report multiple errors in the future
        # we could hack it in by xor-ing error codes and concatenating strings
        self._error = (0, "")  # type: Tuple[int, str]
        self._namespace = MetricNamespace()
        self._logs = set()  # type: Set[Dict[str, Any]]
        self._forked = False  # type: bool
        self._events_queue = []  # type: List[Dict]
        self._configuration_queue = {}  # type: Dict[str, Dict]
        self._imported_dependencies: Dict[str, str] = dict()
        self._modules_already_imported: Set[str] = set()
        self._product_enablement = {product.value: False for product in TELEMETRY_APM_PRODUCT}
        self._send_product_change_updates = False
        self._extended_time = time.monotonic()
        # The extended heartbeat interval is set to 24 hours
        self._extended_heartbeat_interval = 3600 * 24

        self.started = False

        # Debug flag that enables payload debug mode.
        self._debug = config.DEBUG

        self._enabled = config.TELEMETRY_ENABLED

        if agentless is None:
            agentless = config.AGENTLESS_MODE or config.API_KEY not in (None, "")

        if agentless and not config.API_KEY:
            log.debug("Disabling telemetry: no Datadog API key found in agentless mode")
            self._enabled = False
        self._client = _TelemetryClient(agentless)

        if self._enabled:
            # Avoids sending app-started and app-closed events in forked processes
            forksafe.register(self._fork_writer)
            # shutdown the telemetry writer when the application exits
            atexit.register(self.app_shutdown)
            # Captures unhandled exceptions during application start up
            self.install_excepthook()
            # In order to support 3.12, we start the writer upon initialization.
            # See https://github.com/python/cpython/pull/104826.
            # Telemetry events will only be sent after the `app-started` is queued.
            # This will occur when the agent writer starts.
            self.enable()
            # Force app started for unit tests
            if config.FORCE_START:
                self._app_started()

    def enable(self):
        # type: () -> bool
        """
        Enable the instrumentation telemetry collection service. If the service has already been
        activated before, this method does nothing. Use ``disable`` to turn off the telemetry collection service.
        """
        if not self._enabled:
            return False

        if self.status == ServiceStatus.RUNNING:
            return True

        if self._is_periodic:
            self.start()
            return True

        # currently self._is_periodic is always true
        self.status = ServiceStatus.RUNNING
        return True

    def disable(self):
        # type: () -> None
        """
        Disable the telemetry collection service and drop the existing integrations and events
        Once disabled, telemetry collection can not be re-enabled.
        """
        self._enabled = False
        self.reset_queues()

    def enable_agentless_client(self, enabled=True):
        # type: (bool) -> None

        if self._client._agentless == enabled:
            return

        self._client = _TelemetryClient(enabled)

    def _is_running(self):
        # type: () -> bool
        """Returns True when the telemetry writer worker thread is running"""
        return self._is_periodic and self._worker is not None and self.status is ServiceStatus.RUNNING

    def add_event(self, payload, payload_type):
        # type: (Union[Dict[str, Any], List[Any]], str) -> None
        """
        Adds a Telemetry event to the TelemetryWriter event buffer

        :param Dict payload: stores a formatted telemetry event
        :param str payload_type: The payload_type denotes the type of telemetry request.
            Payload types accepted by telemetry/proxy v2: app-started, app-closing, app-integrations-change
        """
        if self.enable():
            event = {
                "tracer_time": int(time.time()),
                "runtime_id": get_runtime_id(),
                "api_version": "v2",
                "seq_id": next(self._sequence),
                "debug": self._debug,
                "application": get_application(config.SERVICE, config.VERSION, config.ENV),
                "host": get_host_info(),
                "payload": payload,
                "request_type": payload_type,
            }
            self._events_queue.append(event)

    def add_integration(self, integration_name, patched, auto_patched=None, error_msg=None, version=""):
        # type: (str, bool, Optional[bool], Optional[str], Optional[str]) -> None
        """
        Creates and queues the names and settings of a patched module

        :param str integration_name: name of patched module
        :param bool auto_enabled: True if module is enabled in _monkey.PATCH_MODULES
        """
        # Integrations can be patched before the telemetry writer is enabled.
        with self._service_lock:
            if integration_name not in self._integrations_queue:
                self._integrations_queue[integration_name] = {"name": integration_name}

            self._integrations_queue[integration_name]["version"] = version
            self._integrations_queue[integration_name]["enabled"] = patched

            if auto_patched is not None:
                self._integrations_queue[integration_name]["auto_enabled"] = auto_patched

            if error_msg is not None:
                self._integrations_queue[integration_name]["compatible"] = error_msg == ""
                self._integrations_queue[integration_name]["error"] = error_msg

    def add_error(self, code, msg, filename, line_number):
        # type: (int, str, Optional[str], Optional[int]) -> None
        """Add an error to be submitted with an event.
        Note that this overwrites any previously set errors.
        """
        if filename and line_number is not None:
            msg = "%s:%s: %s" % (filename, line_number, msg)
        self._error = (code, msg)

    def _app_started(self, register_app_shutdown=True):
        # type: (bool) -> None
        """Sent when TelemetryWriter is enabled or forks"""
        if self._forked or self.started:
            # app-started events should only be sent by the main process
            return
        #  List of configurations to be collected

        self.started = True

        products = {
            product: {"version": tracer_version, "enabled": status}
            for product, status in self._product_enablement.items()
        }

        # SOABI should help us identify which wheels people are getting from PyPI
        self.add_configurations(get_python_config_vars())

        payload = {
            "configuration": self._flush_configuration_queue(),
            "error": {
                "code": self._error[0],
                "message": self._error[1],
            },
            "products": products,
        }  # type: Dict[str, Union[Dict[str, Any], List[Any]]]
        # Add time to value telemetry metrics for single step instrumentation
        if config.INSTALL_ID or config.INSTALL_TYPE or config.INSTALL_TIME:
            payload["install_signature"] = {
                "install_id": config.INSTALL_ID,
                "install_type": config.INSTALL_TYPE,
                "install_time": config.INSTALL_TIME,
            }

        # Reset the error after it has been reported.
        self._error = (0, "")
        self.add_event(payload, "app-started")

    def _app_heartbeat_event(self):
        # type: () -> None
        if config.DEPENDENCY_COLLECTION and time.monotonic() - self._extended_time > self._extended_heartbeat_interval:
            self._extended_time += self._extended_heartbeat_interval
            self._app_dependencies_loaded_event()
            payload = {
                "dependencies": [
                    {"name": name, "version": version} for name, version in self._imported_dependencies.items()
                ]
            }
            self.add_event(payload, "app-extended-heartbeat")
        else:
            self.add_event({}, "app-heartbeat")

    def _app_closing_event(self):
        # type: () -> None
        """Adds a Telemetry event which notifies the agent that an application instance has terminated"""
        if self._forked:
            # app-closing event should only be sent by the main process
            return
        payload = {}  # type: Dict
        self.add_event(payload, "app-closing")

    def _app_integrations_changed_event(self, integrations):
        # type: (List[Dict]) -> None
        """Adds a Telemetry event which sends a list of configured integrations to the agent"""
        payload = {
            "integrations": integrations,
        }
        self.add_event(payload, "app-integrations-change")

    def _flush_integrations_queue(self):
        # type: () -> List[Dict]
        """Flushes and returns a list of all queued integrations"""
        with self._service_lock:
            integrations = list(self._integrations_queue.values())
            self._integrations_queue = dict()
        return integrations

    def _flush_configuration_queue(self):
        # type: () -> List[Dict]
        """Flushes and returns a list of all queued configurations"""
        with self._service_lock:
            configurations = list(self._configuration_queue.values())
            self._configuration_queue = {}
        return configurations

    def _app_client_configuration_changed_event(self, configurations):
        # type: (List[Dict]) -> None
        """Adds a Telemetry event which sends list of modified configurations to the agent"""
        payload = {
            "configuration": configurations,
        }
        self.add_event(payload, "app-client-configuration-change")

    def _app_dependencies_loaded_event(self):
        """Adds events to report imports done since the last periodic run"""

        if not config.DEPENDENCY_COLLECTION or not self._enabled:
            return
        with self._service_lock:
            newly_imported_deps = modules.get_newly_imported_modules(self._modules_already_imported)

        if not newly_imported_deps:
            return

        with self._service_lock:
            packages = update_imported_dependencies(self._imported_dependencies, newly_imported_deps)

        if packages:
            payload = {"dependencies": packages}
            self.add_event(payload, "app-dependencies-loaded")

    def _app_product_change(self):
        # type: () -> None
        """Adds a Telemetry event which reports the enablement of an APM product"""

        if not self._send_product_change_updates:
            return

        payload = {
            "products": {
                product: {"version": tracer_version, "enabled": status}
                for product, status in self._product_enablement.items()
            }
        }
        self.add_event(payload, "app-product-change")
        self._send_product_change_updates = False

    def product_activated(self, product, enabled):
        # type: (str, bool) -> None
        """Updates the product enablement dict"""

        if self._product_enablement.get(product, False) is enabled:
            return

        self._product_enablement[product] = enabled

        # If the app hasn't started, the product status will be included in the app_started event's payload
        if self.started:
            self._send_product_change_updates = True

    def remove_configuration(self, configuration_name):
        with self._service_lock:
            del self._configuration_queue[configuration_name]

    def add_configuration(self, configuration_name, configuration_value, origin="unknown"):
        # type: (str, Any, str) -> None
        """Creates and queues the name, origin, value of a configuration"""
        if isinstance(configuration_value, dict):
            configuration_value = ",".join(":".join((k, str(v))) for k, v in configuration_value.items())
        elif isinstance(configuration_value, (list, tuple)):
            configuration_value = ",".join(str(v) for v in configuration_value)
        elif not isinstance(configuration_value, (bool, str, int, float, type(None))):
            # convert unsupported types to strings
            configuration_value = str(configuration_value)

        with self._service_lock:
            self._configuration_queue[configuration_name] = {
                "name": configuration_name,
                "origin": origin,
                "value": configuration_value,
            }

    def add_configurations(self, configuration_list):
        """Creates and queues a list of configurations"""
        with self._service_lock:
            for name, value, _origin in configuration_list:
                self._configuration_queue[name] = {
                    "name": name,
                    "origin": _origin,
                    "value": value,
                }

    def add_log(self, level, message, stack_trace="", tags=None):
        """
        Queues log. This event is meant to send library logs to Datadog’s backend through the Telemetry intake.
        This will make support cycles easier and ensure we know about potentially silent issues in libraries.
        """
        if tags is None:
            tags = {}

        if self.enable():
            data = LogData(
                {
                    "message": message,
                    "level": level.value,
                    "tracer_time": int(time.time()),
                }
            )
            if tags:
                data["tags"] = ",".join(["%s:%s" % (k, str(v).lower()) for k, v in tags.items()])
            if stack_trace:
                data["stack_trace"] = stack_trace
            # Logs are hashed using the message, level, tags, and stack_trace. This should prevent duplicatation.
            self._logs.add(data)

    def add_integration_error_log(self, msg, exc, *template_values):
        if template_values:
            log.debug(msg, *template_values)
            telemetry_msg = msg % tuple("<REDACTED>" for _ in template_values)
        else:
            log.debug(msg)
            telemetry_msg = msg

        if config.LOG_COLLECTION_ENABLED:
            stack_trace = self._format_stack_trace(exc)
            self.add_log(
                TELEMETRY_LOG_LEVEL.ERROR,
                telemetry_msg,
                stack_trace=stack_trace if stack_trace is not None else "",
            )

    def _format_stack_trace(self, exc) -> Union[str, None]:
        if exc is None:
            return None

        exc_type, exc_value, exc_traceback = type(exc), exc, exc.__traceback__
        if exc_traceback:
            tb = traceback.extract_tb(exc_traceback)
            formatted_tb = ["Traceback (most recent call last):"]
            for filename, lineno, funcname, srcline in tb:
                if self._should_redact(filename):
                    formatted_tb.append("  <REDACTED>")
                else:
                    relative_filename = self._format_file_path(filename)
                    formatted_line = f'  File "{relative_filename}", line {lineno}, in {funcname}\n    {srcline}'
                    formatted_tb.append(formatted_line)
            if exc_type:
                formatted_tb.append(f"{exc_type.__module__}.{exc_type.__name__}: {exc_value}")
            return "\n".join(formatted_tb)

        return None

    def _should_redact(self, filename: str) -> bool:
        return "ddtrace" not in filename

    def _format_file_path(self, filename):
        try:
            return os.path.relpath(filename, start=os.getcwd())
        except ValueError:
            return filename

    def add_gauge_metric(self, namespace: TELEMETRY_NAMESPACE, name: str, value: float, tags: MetricTagType = None):
        """
        Queues gauge metric
        """
        if self.status == ServiceStatus.RUNNING or self.enable():
            self._namespace.add_metric(
                MetricType.GAUGE,
                namespace,
                str(name),  # Some callers use a class E(str, enum.Enum) for the name, Cython doesn't like that.
                value,
                tags,
            )

    def add_rate_metric(self, namespace: TELEMETRY_NAMESPACE, name: str, value: float, tags: MetricTagType = None):
        """
        Queues rate metric
        """
        if self.status == ServiceStatus.RUNNING or self.enable():
            self._namespace.add_metric(
                MetricType.RATE,
                namespace,
                str(name),  # Some callers use a class E(str, enum.Enum) for the name, Cython doesn't like that.
                value,
                tags,
            )

    def add_count_metric(self, namespace: TELEMETRY_NAMESPACE, name: str, value: int = 1, tags: MetricTagType = None):
        """
        Queues count metric
        """
        if self.status == ServiceStatus.RUNNING or self.enable():
            self._namespace.add_metric(
                MetricType.COUNT,
                namespace,
                str(name),  # Some callers use a class E(str, enum.Enum) for the name, Cython doesn't like that.
                value,
                tags,
            )

    def add_distribution_metric(
        self, namespace: TELEMETRY_NAMESPACE, name: str, value: float, tags: MetricTagType = None
    ):
        """
        Queues distributions metric
        """
        if self.status == ServiceStatus.RUNNING or self.enable():
            self._namespace.add_metric(
                MetricType.DISTRIBUTION,
                namespace,
                str(name),  # Some callers use a class E(str, enum.Enum) for the name, Cython doesn't like that.
                value,
                tags,
            )

    def _flush_log_metrics(self):
        # type () -> Set[Metric]
        with self._service_lock:
            log_metrics = self._logs
            self._logs = set()
        return log_metrics

    def _generate_metrics_event(self, namespace_metrics) -> None:
        for payload_type, namespaces in namespace_metrics.items():
            for namespace, metrics in namespaces.items():
                if metrics:
                    payload = {
                        "namespace": namespace,
                        "series": metrics,
                    }
                    log.debug("%s request payload, namespace %s", payload_type, namespace)
                    if payload_type == TELEMETRY_TYPE_DISTRIBUTION:
                        self.add_event(payload, TELEMETRY_TYPE_DISTRIBUTION)
                    elif payload_type == TELEMETRY_TYPE_GENERATE_METRICS:
                        self.add_event(payload, TELEMETRY_TYPE_GENERATE_METRICS)

    def _generate_logs_event(self, logs):
        # type: (Set[Dict[str, str]]) -> None
        log.debug("%s request payload", TELEMETRY_TYPE_LOGS)
        self.add_event({"logs": list(logs)}, TELEMETRY_TYPE_LOGS)

    def periodic(self, force_flush=False, shutting_down=False):
        # ensure app_started is called at least once in case traces weren't flushed
        self._app_started()
        self._app_product_change()

        namespace_metrics = self._namespace.flush(float(self.interval))
        if namespace_metrics:
            self._generate_metrics_event(namespace_metrics)

        logs_metrics = self._flush_log_metrics()
        if logs_metrics:
            self._generate_logs_event(logs_metrics)

        # Telemetry metrics and logs should be aggregated into payloads every time periodic is called.
        # This ensures metrics and logs are submitted in 10 second time buckets.
        if self._is_periodic and force_flush is False:
            if self._periodic_count < self._periodic_threshold:
                self._periodic_count += 1
                return
            self._periodic_count = 0

        integrations = self._flush_integrations_queue()
        if integrations:
            self._app_integrations_changed_event(integrations)

        configurations = self._flush_configuration_queue()
        if configurations:
            self._app_client_configuration_changed_event(configurations)

        self._app_dependencies_loaded_event()

        if shutting_down:
            self._app_closing_event()

        # Send a heartbeat event to the agent, this is required to keep RC connections alive
        self._app_heartbeat_event()

        telemetry_events = self._flush_events_queue()
        for telemetry_event in telemetry_events:
            self._client.send_event(telemetry_event)

    def app_shutdown(self):
        if self.started:
            self.periodic(force_flush=True, shutting_down=True)
        self.disable()

    def reset_queues(self):
        # type: () -> None
        self._events_queue = []
        self._integrations_queue = dict()
        self._namespace.flush()
        self._logs = set()
        self._imported_dependencies = {}
        self._configuration_queue = {}

    def _flush_events_queue(self):
        # type: () -> List[Dict]
        """Flushes and returns a list of all telemtery event"""
        with self._service_lock:
            events = self._events_queue
            self._events_queue = []
        return events

    def _fork_writer(self):
        # type: () -> None
        self._forked = True
        # Avoid sending duplicate events.
        # Queued events should be sent in the main process.
        self.reset_queues()
        if self.status == ServiceStatus.STOPPED:
            return

        if self._is_running():
            self.stop(join=False)
        # Enable writer service in child process to avoid interpreter shutdown
        # error in Python 3.12
        self.enable()

    def _restart_sequence(self):
        self._sequence = itertools.count(1)

    def _stop_service(self, join=True, *args, **kwargs):
        # type: (...) -> None
        super(TelemetryWriter, self)._stop_service(*args, **kwargs)
        if join:
            self.join(timeout=2)

    def _telemetry_excepthook(self, tp, value, root_traceback):
        if root_traceback is not None:
            # Get the frame which raised the exception
            traceback = root_traceback
            while traceback.tb_next:
                traceback = traceback.tb_next

            lineno = traceback.tb_frame.f_code.co_firstlineno
            filename = traceback.tb_frame.f_code.co_filename
            self.add_error(1, str(value), filename, lineno)

            dir_parts = filename.split(os.path.sep)
            # Check if exception was raised in the  `ddtrace.contrib` package
            if "ddtrace" in dir_parts and "contrib" in dir_parts:
                ddtrace_index = dir_parts.index("ddtrace")
                contrib_index = dir_parts.index("contrib")
                # Check if the filename has the following format:
                # `../ddtrace/contrib/integration_name/..(subpath and/or file)...`
                if ddtrace_index + 1 == contrib_index and len(dir_parts) - 2 > contrib_index:
                    integration_name = dir_parts[contrib_index + 1]
                    if "internal" in dir_parts:
                        # Check if the filename has the format:
                        # `../ddtrace/contrib/internal/integration_name/..(subpath and/or file)...`
                        internal_index = dir_parts.index("internal")
                        integration_name = dir_parts[internal_index + 1]
                    self.add_count_metric(
                        TELEMETRY_NAMESPACE.TRACERS,
                        "integration_errors",
                        1,
                        (("integration_name", integration_name), ("error_type", tp.__name__)),
                    )
                    error_msg = "{}:{} {}".format(filename, lineno, str(value))
                    self.add_integration(integration_name, True, error_msg=error_msg)

            if self._enabled and not self.started:
                self._app_started(False)

            self.app_shutdown()

        return TelemetryWriter._ORIGINAL_EXCEPTHOOK(tp, value, root_traceback)

    def install_excepthook(self):
        """Install a hook that intercepts unhandled exception and send metrics about them."""
        sys.excepthook = self._telemetry_excepthook

    def uninstall_excepthook(self):
        """Uninstall the global tracer except hook."""
        sys.excepthook = TelemetryWriter._ORIGINAL_EXCEPTHOOK<|MERGE_RESOLUTION|>--- conflicted
+++ resolved
@@ -39,15 +39,6 @@
 from .data import get_host_info
 from .data import get_python_config_vars
 from .data import update_imported_dependencies
-<<<<<<< HEAD
-from .metrics import CountMetric
-from .metrics import DistributionMetric
-from .metrics import GaugeMetric
-from .metrics import MetricTagType  # noqa:F401
-from .metrics import RateMetric
-=======
-from .logging import DDTelemetryLogHandler
->>>>>>> fd61a3be
 from .metrics_namespaces import MetricNamespace
 from .metrics_namespaces import MetricTagType
 from .metrics_namespaces import MetricType
