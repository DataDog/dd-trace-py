# -*- coding: utf-8 -*-
import http.client as httplib  # noqa: E402
import itertools
from logging import getLogger
import os
import sys
import time
from typing import TYPE_CHECKING  # noqa:F401
from typing import Any  # noqa:F401
from typing import Dict  # noqa:F401
from typing import List  # noqa:F401
from typing import Optional  # noqa:F401
from typing import Set  # noqa:F401
from typing import Tuple  # noqa:F401
from typing import Union  # noqa:F401
import urllib.parse as parse

from ...internal import atexit
from ...internal import forksafe
from ...settings._inferred_base_service import detect_service
from ..agent import get_connection
from ..agent import get_trace_url
from ..compat import get_connection_response
from ..encoding import JSONEncoderV2
from ..periodic import PeriodicService
from ..runtime import get_runtime_id
from ..service import ServiceStatus
from ..utils.formats import asbool
from ..utils.time import StopWatch
from ..utils.version import version as tracer_version
from . import modules
from .constants import TELEMETRY_APM_PRODUCT
from .constants import TELEMETRY_LOG_LEVEL  # noqa:F401
from .constants import TELEMETRY_NAMESPACE
from .constants import TELEMETRY_TYPE_DISTRIBUTION
from .constants import TELEMETRY_TYPE_GENERATE_METRICS
from .constants import TELEMETRY_TYPE_LOGS
from .data import get_application
from .data import get_host_info
from .data import get_python_config_vars
from .data import update_imported_dependencies
from .metrics import CountMetric
from .metrics import DistributionMetric
from .metrics import GaugeMetric
from .metrics import MetricTagType  # noqa:F401
from .metrics import RateMetric
from .metrics_namespaces import MetricNamespace
from .metrics_namespaces import NamespaceMetricType  # noqa:F401


_inferred_service = detect_service(sys.argv)


log = getLogger(__name__)


class _TelemetryConfig:
    API_KEY = os.environ.get("DD_API_KEY", None)
    SITE = os.environ.get("DD_SITE", "datadoghq.com")
    ENV = os.environ.get("DD_ENV", "")
    SERVICE = os.environ.get("DD_SERVICE", _inferred_service or "unnamed-python-service")
    VERSION = os.environ.get("DD_VERSION", "")
    AGENTLESS_MODE = asbool(os.environ.get("DD_CIVISIBILITY_AGENTLESS_ENABLED", False))
    HEARTBEAT_INTERVAL = float(os.environ.get("DD_TELEMETRY_HEARTBEAT_INTERVAL", "60"))
    TELEMETRY_ENABLED = asbool(os.environ.get("DD_INSTRUMENTATION_TELEMETRY_ENABLED", "true").lower())
    DEPENDENCY_COLLECTION = asbool(os.environ.get("DD_TELEMETRY_DEPENDENCY_COLLECTION_ENABLED", "true"))
    INSTALL_ID = os.environ.get("DD_INSTRUMENTATION_INSTALL_ID", None)
    INSTALL_TYPE = os.environ.get("DD_INSTRUMENTATION_INSTALL_TYPE", None)
    INSTALL_TIME = os.environ.get("DD_INSTRUMENTATION_INSTALL_TIME", None)
    FORCE_START = asbool(os.environ.get("_DD_INSTRUMENTATION_TELEMETRY_TESTS_FORCE_APP_STARTED", "false"))


class LogData(dict):
    def __hash__(self):
        return hash((self["message"], self["level"], self.get("tags"), self.get("stack_trace")))

    def __eq__(self, other):
        return (
            self["message"] == other["message"]
            and self["level"] == other["level"]
            and self.get("tags") == other.get("tags")
            and self.get("stack_trace") == other.get("stack_trace")
        )


class _TelemetryClient:
    AGENT_ENDPOINT = "telemetry/proxy/api/v2/apmtelemetry"
    AGENTLESS_ENDPOINT_V2 = "api/v2/apmtelemetry"

    def __init__(self, agentless):
        # type: (bool) -> None
        self._telemetry_url = self.get_host(_TelemetryConfig.SITE, agentless)
        self._endpoint = self.get_endpoint(agentless)
        self._encoder = JSONEncoderV2()
        self._agentless = agentless

        self._headers = {
            "Content-Type": "application/json",
            "DD-Client-Library-Language": "python",
            "DD-Client-Library-Version": tracer_version,
        }

        if agentless and _TelemetryConfig.API_KEY:
            self._headers["dd-api-key"] = _TelemetryConfig.API_KEY

    @property
    def url(self):
        return parse.urljoin(self._telemetry_url, self._endpoint)

    def send_event(self, request: Dict) -> Optional[httplib.HTTPResponse]:
        """Sends a telemetry request to the trace agent"""
        resp = None
        conn = None
        try:
            rb_json, _ = self._encoder.encode(request)
            headers = self.get_headers(request)
            with StopWatch() as sw:
                conn = get_connection(self._telemetry_url)
                conn.request("POST", self._endpoint, rb_json, headers)
                resp = get_connection_response(conn)
            if resp.status < 300:
                log.debug(
                    "Instrumentation Telemetry sent %d in %.5fs to %s. response: %s",
                    len(rb_json),
                    sw.elapsed(),
                    self.url,
                    resp.status,
                )
            else:
                log.debug("Failed to send Instrumentation Telemetry to %s. response: %s", self.url, resp.status)
        except Exception as e:
            log.debug("Failed to send Instrumentation Telemetry to %s. Error: %s", self.url, str(e))
        finally:
            if conn is not None:
                conn.close()
        return resp

    def get_headers(self, request):
        # type: (Dict) -> Dict
        """Get all telemetry api v2 request headers"""
        headers = self._headers.copy()
        headers["DD-Telemetry-Debug-Enabled"] = request["debug"]
        headers["DD-Telemetry-Request-Type"] = request["request_type"]
        headers["DD-Telemetry-API-Version"] = request["api_version"]
        return headers

    def get_endpoint(self, agentless: bool) -> str:
        return self.AGENTLESS_ENDPOINT_V2 if agentless else self.AGENT_ENDPOINT

    def get_host(self, site: str, agentless: bool) -> str:
        if not agentless:
            return get_trace_url()
        elif site == "datad0g.com":
            return "https://all-http-intake.logs.datad0g.com"
        elif site == "datadoghq.eu":
            return "https://instrumentation-telemetry-intake.datadoghq.eu"
        return f"https://instrumentation-telemetry-intake.{site}/"


class TelemetryWriter(PeriodicService):
    """
    Submits Instrumentation Telemetry events to the datadog agent.
    Supports v2 of the instrumentation telemetry api
    """

    # Counter representing the number of events sent by the writer. Here we are relying on the atomicity
    # of `itertools.count()` which is a CPython implementation detail. The sequence field in telemetry
    # payloads is only used in tests and is not required to process Telemetry events.
    _sequence = itertools.count(1)
    _ORIGINAL_EXCEPTHOOK = staticmethod(sys.excepthook)

    def __init__(self, is_periodic=True, agentless=None):
        # type: (bool, Optional[bool]) -> None
        super(TelemetryWriter, self).__init__(interval=min(_TelemetryConfig.HEARTBEAT_INTERVAL, 10))
        # Decouples the aggregation and sending of the telemetry events
        # TelemetryWriter events will only be sent when _periodic_count == _periodic_threshold.
        # By default this will occur at 10 second intervals.
        self._periodic_threshold = int(_TelemetryConfig.HEARTBEAT_INTERVAL // self.interval) - 1
        self._periodic_count = 0
        self._is_periodic = is_periodic
        self._integrations_queue = dict()  # type: Dict[str, Dict]
        # Currently telemetry only supports reporting a single error.
        # If we'd like to report multiple errors in the future
        # we could hack it in by xor-ing error codes and concatenating strings
        self._error = (0, "")  # type: Tuple[int, str]
        self._namespace = MetricNamespace()
        self._logs = set()  # type: Set[Dict[str, Any]]
        self._forked = False  # type: bool
        self._events_queue = []  # type: List[Dict]
        self._configuration_queue = {}  # type: Dict[str, Dict]
        self._imported_dependencies: Dict[str, str] = dict()
        self._product_enablement = {product.value: False for product in TELEMETRY_APM_PRODUCT}
        self._send_product_change_updates = False

        self.started = False

        # Debug flag that enables payload debug mode.
        self._debug = os.environ.get("DD_TELEMETRY_DEBUG", "false").lower() in ("true", "1")

        self._enabled = _TelemetryConfig.TELEMETRY_ENABLED

        if agentless is None:
            agentless = _TelemetryConfig.AGENTLESS_MODE or _TelemetryConfig.API_KEY not in (None, "")

        if agentless and not _TelemetryConfig.API_KEY:
            log.debug("Disabling telemetry: no Datadog API key found in agentless mode")
            self._enabled = False
        self._client = _TelemetryClient(agentless)

        if self._enabled:
            # Avoids sending app-started and app-closed events in forked processes
            forksafe.register(self._fork_writer)
            # shutdown the telemetry writer when the application exits
            atexit.register(self.app_shutdown)
            # Captures unhandled exceptions during application start up
            self.install_excepthook()
            # In order to support 3.12, we start the writer upon initialization.
            # See https://github.com/python/cpython/pull/104826.
            # Telemetry events will only be sent after the `app-started` is queued.
            # This will occur when the agent writer starts.
            self.enable()
            # Force app started for unit tests
            if _TelemetryConfig.FORCE_START:
                self._app_started()

    def enable(self):
        # type: () -> bool
        """
        Enable the instrumentation telemetry collection service. If the service has already been
        activated before, this method does nothing. Use ``disable`` to turn off the telemetry collection service.
        """
        if not self._enabled:
            return False

        if self.status == ServiceStatus.RUNNING:
            return True

        if self._is_periodic:
            self.start()
            return True

        # currently self._is_periodic is always true
        self.status = ServiceStatus.RUNNING
        return True

    def disable(self):
        # type: () -> None
        """
        Disable the telemetry collection service and drop the existing integrations and events
        Once disabled, telemetry collection can not be re-enabled.
        """
        self._enabled = False
        self.reset_queues()

    def enable_agentless_client(self, enabled=True):
        # type: (bool) -> None

        if self._client._agentless == enabled:
            return

        self._client = _TelemetryClient(enabled)

    def _is_running(self):
        # type: () -> bool
        """Returns True when the telemetry writer worker thread is running"""
        return self._is_periodic and self._worker is not None and self.status is ServiceStatus.RUNNING

    def add_event(self, payload, payload_type):
        # type: (Union[Dict[str, Any], List[Any]], str) -> None
        """
        Adds a Telemetry event to the TelemetryWriter event buffer

        :param Dict payload: stores a formatted telemetry event
        :param str payload_type: The payload_type denotes the type of telemetry request.
            Payload types accepted by telemetry/proxy v2: app-started, app-closing, app-integrations-change
        """
        if self.enable():
            event = {
                "tracer_time": int(time.time()),
                "runtime_id": get_runtime_id(),
                "api_version": "v2",
                "seq_id": next(self._sequence),
                "debug": self._debug,
                "application": get_application(
                    _TelemetryConfig.SERVICE, _TelemetryConfig.VERSION, _TelemetryConfig.ENV
                ),
                "host": get_host_info(),
                "payload": payload,
                "request_type": payload_type,
            }
            self._events_queue.append(event)

    def add_integration(self, integration_name, patched, auto_patched=None, error_msg=None, version=""):
        # type: (str, bool, Optional[bool], Optional[str], Optional[str]) -> None
        """
        Creates and queues the names and settings of a patched module

        :param str integration_name: name of patched module
        :param bool auto_enabled: True if module is enabled in _monkey.PATCH_MODULES
        """
        # Integrations can be patched before the telemetry writer is enabled.
        with self._service_lock:
            if integration_name not in self._integrations_queue:
                self._integrations_queue[integration_name] = {"name": integration_name}

            self._integrations_queue[integration_name]["version"] = version
            self._integrations_queue[integration_name]["enabled"] = patched

            if auto_patched is not None:
                self._integrations_queue[integration_name]["auto_enabled"] = auto_patched

            if error_msg is not None:
                self._integrations_queue[integration_name]["compatible"] = error_msg == ""
                self._integrations_queue[integration_name]["error"] = error_msg

    def add_error(self, code, msg, filename, line_number):
        # type: (int, str, Optional[str], Optional[int]) -> None
        """Add an error to be submitted with an event.
        Note that this overwrites any previously set errors.
        """
        if filename and line_number is not None:
            msg = "%s:%s: %s" % (filename, line_number, msg)
        self._error = (code, msg)

    def _app_started(self, register_app_shutdown=True):
        # type: (bool) -> None
        """Sent when TelemetryWriter is enabled or forks"""
        if self._forked or self.started:
            # app-started events should only be sent by the main process
            return
        #  List of configurations to be collected

        self.started = True

        products = {
            product: {"version": tracer_version, "enabled": status}
            for product, status in self._product_enablement.items()
        }

        # SOABI should help us identify which wheels people are getting from PyPI
        self.add_configurations(get_python_config_vars())

        payload = {
            "configuration": self._flush_configuration_queue(),
            "error": {
                "code": self._error[0],
                "message": self._error[1],
            },
            "products": products,
        }  # type: Dict[str, Union[Dict[str, Any], List[Any]]]
        # Add time to value telemetry metrics for single step instrumentation
        if _TelemetryConfig.INSTALL_ID or _TelemetryConfig.INSTALL_TYPE or _TelemetryConfig.INSTALL_TIME:
            payload["install_signature"] = {
                "install_id": _TelemetryConfig.INSTALL_ID,
                "install_type": _TelemetryConfig.INSTALL_TYPE,
                "install_time": _TelemetryConfig.INSTALL_TIME,
            }

        # Reset the error after it has been reported.
        self._error = (0, "")
        self.add_event(payload, "app-started")

    def _app_heartbeat_event(self):
        # type: () -> None
        self.add_event({}, "app-heartbeat")

    def _app_closing_event(self):
        # type: () -> None
        """Adds a Telemetry event which notifies the agent that an application instance has terminated"""
        if self._forked:
            # app-closing event should only be sent by the main process
            return
        payload = {}  # type: Dict
        self.add_event(payload, "app-closing")

    def _app_integrations_changed_event(self, integrations):
        # type: (List[Dict]) -> None
        """Adds a Telemetry event which sends a list of configured integrations to the agent"""
        payload = {
            "integrations": integrations,
        }
        self.add_event(payload, "app-integrations-change")

    def _flush_integrations_queue(self):
        # type: () -> List[Dict]
        """Flushes and returns a list of all queued integrations"""
        with self._service_lock:
            integrations = list(self._integrations_queue.values())
            self._integrations_queue = dict()
        return integrations

    def _flush_new_imported_dependencies(self) -> Set[str]:
        with self._service_lock:
            new_deps = modules.get_newly_imported_modules()
        return new_deps

    def _flush_configuration_queue(self):
        # type: () -> List[Dict]
        """Flushes and returns a list of all queued configurations"""
        with self._service_lock:
            configurations = list(self._configuration_queue.values())
            self._configuration_queue = {}
        return configurations

    def _app_client_configuration_changed_event(self, configurations):
        # type: (List[Dict]) -> None
        """Adds a Telemetry event which sends list of modified configurations to the agent"""
        payload = {
            "configuration": configurations,
        }
        self.add_event(payload, "app-client-configuration-change")

    def _app_dependencies_loaded_event(self, newly_imported_deps: List[str]):
        """Adds events to report imports done since the last periodic run"""

        if not _TelemetryConfig.DEPENDENCY_COLLECTION or not self._enabled:
            return

        with self._service_lock:
            packages = update_imported_dependencies(self._imported_dependencies, newly_imported_deps)

        if packages:
            payload = {"dependencies": packages}
            self.add_event(payload, "app-dependencies-loaded")

    def _app_product_change(self):
        # type: () -> None
        """Adds a Telemetry event which reports the enablement of an APM product"""

        if not self._send_product_change_updates:
            return

        payload = {
            "products": {
                product: {"version": tracer_version, "enabled": status}
                for product, status in self._product_enablement.items()
            }
        }
        self.add_event(payload, "app-product-change")
        self._send_product_change_updates = False

    def product_activated(self, product, enabled):
        # type: (str, bool) -> None
        """Updates the product enablement dict"""

        if self._product_enablement.get(product, False) is enabled:
            return

        self._product_enablement[product] = enabled

        # If the app hasn't started, the product status will be included in the app_started event's payload
        if self.started:
            self._send_product_change_updates = True

    def remove_configuration(self, configuration_name):
        with self._service_lock:
            del self._configuration_queue[configuration_name]

    def add_configuration(self, configuration_name, configuration_value, origin="unknown"):
        # type: (str, Any, str) -> None
        """Creates and queues the name, origin, value of a configuration"""
        if isinstance(configuration_value, dict):
            configuration_value = ",".join(":".join((k, str(v))) for k, v in configuration_value.items())
        elif isinstance(configuration_value, (list, tuple)):
            configuration_value = ",".join(str(v) for v in configuration_value)
        elif not isinstance(configuration_value, (bool, str, int, float, type(None))):
            # convert unsupported types to strings
            configuration_value = str(configuration_value)

        with self._service_lock:
            self._configuration_queue[configuration_name] = {
                "name": configuration_name,
                "origin": origin,
                "value": configuration_value,
            }

    def add_configurations(self, configuration_list):
        """Creates and queues a list of configurations"""
        with self._service_lock:
            for name, value, _origin in configuration_list:
                self._configuration_queue[name] = {
                    "name": name,
                    "origin": _origin,
                    "value": value,
                }

<<<<<<< HEAD
    def add_log(self, level, message, stack_trace="", tags=None, count=1):
        # type: (TELEMETRY_LOG_LEVEL, str, str, Optional[Dict], int) -> None
=======
    def add_log(self, level, message, stack_trace="", tags=None):
>>>>>>> 87a74ae6
        """
        Queues log. This event is meant to send library logs to Datadog’s backend through the Telemetry intake.
        This will make support cycles easier and ensure we know about potentially silent issues in libraries.
        """
        if tags is None:
            tags = {}

        if self.enable():
            data = LogData(
                {
                    "message": message,
                    "level": level.value,
                    "tracer_time": int(time.time()),
                }
            )
            if tags:
                data["tags"] = ",".join(["%s:%s" % (k, str(v).lower()) for k, v in tags.items()])
            if stack_trace:
                data["stack_trace"] = stack_trace
            if count > 1:
                data["count"] = count
            self._logs.add(data)

    def add_gauge_metric(self, namespace: TELEMETRY_NAMESPACE, name: str, value: float, tags: MetricTagType = None):
        """
        Queues gauge metric
        """
        if self.status == ServiceStatus.RUNNING or self.enable():
            self._namespace.add_metric(
                GaugeMetric,
                namespace,
                name,
                value,
                tags,
                self.interval,
            )

    def add_rate_metric(self, namespace: TELEMETRY_NAMESPACE, name: str, value: float, tags: MetricTagType = None):
        """
        Queues rate metric
        """
        if self.status == ServiceStatus.RUNNING or self.enable():
            self._namespace.add_metric(
                RateMetric,
                namespace,
                name,
                value,
                tags,
                self.interval,
            )

    def add_count_metric(self, namespace: TELEMETRY_NAMESPACE, name: str, value: int = 1, tags: MetricTagType = None):
        """
        Queues count metric
        """
        if self.status == ServiceStatus.RUNNING or self.enable():
            self._namespace.add_metric(
                CountMetric,
                namespace,
                name,
                value,
                tags,
            )

    def add_distribution_metric(self, namespace: TELEMETRY_NAMESPACE, name: str, value, tags: MetricTagType = None):
        """
        Queues distributions metric
        """
        if self.status == ServiceStatus.RUNNING or self.enable():
            self._namespace.add_metric(
                DistributionMetric,
                namespace,
                name,
                value,
                tags,
            )

    def _flush_log_metrics(self):
        # type () -> Set[Metric]
        with self._service_lock:
            log_metrics = self._logs
            self._logs = set()
        return log_metrics

    def _generate_metrics_event(self, namespace_metrics):
        # type: (NamespaceMetricType) -> None
        for payload_type, namespaces in namespace_metrics.items():
            for namespace, metrics in namespaces.items():
                if metrics:
                    payload = {
                        "namespace": namespace,
                        "series": [m.to_dict() for m in metrics.values()],
                    }
                    log.debug("%s request payload, namespace %s", payload_type, namespace)
                    if payload_type == TELEMETRY_TYPE_DISTRIBUTION:
                        self.add_event(payload, TELEMETRY_TYPE_DISTRIBUTION)
                    elif payload_type == TELEMETRY_TYPE_GENERATE_METRICS:
                        self.add_event(payload, TELEMETRY_TYPE_GENERATE_METRICS)

    def _generate_logs_event(self, logs):
        # type: (Set[Dict[str, str]]) -> None
        log.debug("%s request payload", TELEMETRY_TYPE_LOGS)
        self.add_event({"logs": list(logs)}, TELEMETRY_TYPE_LOGS)

    def periodic(self, force_flush=False, shutting_down=False):
        # ensure app_started is called at least once in case traces weren't flushed
        self._app_started()
        self._app_product_change()

        namespace_metrics = self._namespace.flush()
        if namespace_metrics:
            self._generate_metrics_event(namespace_metrics)

        logs_metrics = self._flush_log_metrics()
        if logs_metrics:
            self._generate_logs_event(logs_metrics)

        # Telemetry metrics and logs should be aggregated into payloads every time periodic is called.
        # This ensures metrics and logs are submitted in 10 second time buckets.
        if self._is_periodic and force_flush is False:
            if self._periodic_count < self._periodic_threshold:
                self._periodic_count += 1
                return
            self._periodic_count = 0

        integrations = self._flush_integrations_queue()
        if integrations:
            self._app_integrations_changed_event(integrations)

        configurations = self._flush_configuration_queue()
        if configurations:
            self._app_client_configuration_changed_event(configurations)

        if _TelemetryConfig.DEPENDENCY_COLLECTION:
            newly_imported_deps = self._flush_new_imported_dependencies()
            if newly_imported_deps:
                self._app_dependencies_loaded_event(newly_imported_deps)

        if shutting_down:
            self._app_closing_event()

        # Send a heartbeat event to the agent, this is required to keep RC connections alive
        self._app_heartbeat_event()

        telemetry_events = self._flush_events_queue()
        for telemetry_event in telemetry_events:
            self._client.send_event(telemetry_event)

    def app_shutdown(self):
        if self.started:
            self.periodic(force_flush=True, shutting_down=True)
        self.disable()

    def reset_queues(self):
        # type: () -> None
        self._events_queue = []
        self._integrations_queue = dict()
        self._namespace.flush()
        self._logs = set()
        self._imported_dependencies = {}
        self._configuration_queue = {}

    def _flush_events_queue(self):
        # type: () -> List[Dict]
        """Flushes and returns a list of all telemtery event"""
        with self._service_lock:
            events = self._events_queue
            self._events_queue = []
        return events

    def _fork_writer(self):
        # type: () -> None
        self._forked = True
        # Avoid sending duplicate events.
        # Queued events should be sent in the main process.
        self.reset_queues()
        if self.status == ServiceStatus.STOPPED:
            return

        if self._is_running():
            self.stop(join=False)
        # Enable writer service in child process to avoid interpreter shutdown
        # error in Python 3.12
        self.enable()

    def _restart_sequence(self):
        self._sequence = itertools.count(1)

    def _stop_service(self, join=True, *args, **kwargs):
        # type: (...) -> None
        super(TelemetryWriter, self)._stop_service(*args, **kwargs)
        if join:
            self.join(timeout=2)

    def _telemetry_excepthook(self, tp, value, root_traceback):
        if root_traceback is not None:
            # Get the frame which raised the exception
            traceback = root_traceback
            while traceback.tb_next:
                traceback = traceback.tb_next

            lineno = traceback.tb_frame.f_code.co_firstlineno
            filename = traceback.tb_frame.f_code.co_filename
            self.add_error(1, str(value), filename, lineno)

            dir_parts = filename.split(os.path.sep)
            # Check if exception was raised in the  `ddtrace.contrib` package
            if "ddtrace" in dir_parts and "contrib" in dir_parts:
                ddtrace_index = dir_parts.index("ddtrace")
                contrib_index = dir_parts.index("contrib")
                # Check if the filename has the following format:
                # `../ddtrace/contrib/integration_name/..(subpath and/or file)...`
                if ddtrace_index + 1 == contrib_index and len(dir_parts) - 2 > contrib_index:
                    integration_name = dir_parts[contrib_index + 1]
                    if "internal" in dir_parts:
                        # Check if the filename has the format:
                        # `../ddtrace/contrib/internal/integration_name/..(subpath and/or file)...`
                        internal_index = dir_parts.index("internal")
                        integration_name = dir_parts[internal_index + 1]
                    self.add_count_metric(
                        TELEMETRY_NAMESPACE.TRACERS,
                        "integration_errors",
                        1,
                        (("integration_name", integration_name), ("error_type", tp.__name__)),
                    )
                    error_msg = "{}:{} {}".format(filename, lineno, str(value))
                    self.add_integration(integration_name, True, error_msg=error_msg)

            if self._enabled and not self.started:
                self._app_started(False)

            self.app_shutdown()

        return TelemetryWriter._ORIGINAL_EXCEPTHOOK(tp, value, root_traceback)

    def install_excepthook(self):
        """Install a hook that intercepts unhandled exception and send metrics about them."""
        sys.excepthook = self._telemetry_excepthook

    def uninstall_excepthook(self):
        """Uninstall the global tracer except hook."""
        sys.excepthook = TelemetryWriter._ORIGINAL_EXCEPTHOOK<|MERGE_RESOLUTION|>--- conflicted
+++ resolved
@@ -484,12 +484,7 @@
                     "value": value,
                 }
 
-<<<<<<< HEAD
     def add_log(self, level, message, stack_trace="", tags=None, count=1):
-        # type: (TELEMETRY_LOG_LEVEL, str, str, Optional[Dict], int) -> None
-=======
-    def add_log(self, level, message, stack_trace="", tags=None):
->>>>>>> 87a74ae6
         """
         Queues log. This event is meant to send library logs to Datadog’s backend through the Telemetry intake.
         This will make support cycles easier and ensure we know about potentially silent issues in libraries.
