# -*- coding: utf-8 -*-
import itertools
import os
import sys
import time
from typing import Any
from typing import Dict
from typing import List
from typing import Optional
from typing import Set
from typing import Tuple
from typing import Union

from ...internal import atexit
from ...internal import forksafe
from ...internal.compat import parse
from ...settings import _config as config
from ..agent import get_connection
from ..agent import get_trace_url
from ..compat import get_connection_response
from ..compat import httplib
from ..encoding import JSONEncoderV2
from ..logger import get_logger
from ..periodic import PeriodicService
from ..runtime import get_runtime_id
from ..service import ServiceStatus
from ..utils.formats import asbool
from ..utils.time import StopWatch
from ..utils.version import _pep440_to_semver
from .constants import TELEMETRY_METRIC_TYPE_COUNT
from .constants import TELEMETRY_METRIC_TYPE_DISTRIBUTIONS
from .constants import TELEMETRY_METRIC_TYPE_GAUGE
from .constants import TELEMETRY_METRIC_TYPE_RATE
from .constants import TELEMETRY_TYPE_DISTRIBUTION
from .constants import TELEMETRY_TYPE_GENERATE_METRICS
from .constants import TELEMETRY_TYPE_LOGS
from .data import get_application
from .data import get_dependencies
from .data import get_host_info
from .metrics import MetricTagType
from .metrics_namespaces import MetricNamespace
from .metrics_namespaces import NamespaceMetricType


log = get_logger(__name__)


class LogData(dict):
    def __hash__(self):
        return hash((self["message"], self["level"], self.get("tags"), self.get("stack_trace")))

    def __eq__(self, other):
        return (
            self["message"] == other["message"]
            and self["level"] == other["level"]
            and self.get("tags") == other.get("tags")
            and self.get("stack_trace") == other.get("stack_trace")
        )


def _get_heartbeat_interval_or_default():
    # type: () -> float
    return float(os.getenv("DD_TELEMETRY_HEARTBEAT_INTERVAL", default=60))


class _TelemetryClient:
    def __init__(self, endpoint):
        # type: (str) -> None
        self._agent_url = get_trace_url()
        self._endpoint = endpoint
        self._encoder = JSONEncoderV2()
        self._headers = {
            "Content-Type": "application/json",
            "DD-Client-Library-Language": "python",
            "DD-Client-Library-Version": _pep440_to_semver(),
        }

    @property
    def url(self):
        return parse.urljoin(self._agent_url, self._endpoint)

    def send_event(self, request):
        # type: (Dict) -> Optional[httplib.HTTPResponse]
        """Sends a telemetry request to the trace agent"""
        resp = None
        conn = None
        try:
            rb_json = self._encoder.encode(request)
            headers = self.get_headers(request)
            with StopWatch() as sw:
                conn = get_connection(self._agent_url)
                conn.request("POST", self._endpoint, rb_json, headers)
                resp = get_connection_response(conn)
            if resp.status < 300:
                log.debug("sent %d in %.5fs to %s. response: %s", len(rb_json), sw.elapsed(), self.url, resp.status)
            else:
                log.debug("failed to send telemetry to the Datadog Agent at %s. response: %s", self.url, resp.status)
        except Exception:
            log.debug("failed to send telemetry to the Datadog Agent at %s.", self.url, exc_info=True)
        finally:
            if conn is not None:
                conn.close()
        return resp

    def get_headers(self, request):
        # type: (Dict) -> Dict
        """Get all telemetry api v2 request headers"""
        headers = self._headers.copy()
        headers["DD-Telemetry-Debug-Enabled"] = request["debug"]
        headers["DD-Telemetry-Request-Type"] = request["request_type"]
        headers["DD-Telemetry-API-Version"] = request["api_version"]
        return headers


class TelemetryWriter(PeriodicService):
    """
    Submits Instrumentation Telemetry events to the datadog agent.
    Supports v2 of the instrumentation telemetry api
    """

    # telemetry endpoint uses events platform v2 api
    ENDPOINT_V2 = "telemetry/proxy/api/v2/apmtelemetry"
    # Counter representing the number of events sent by the writer. Here we are relying on the atomicity
    # of `itertools.count()` which is a CPython implementation detail. The sequence field in telemetry
    # payloads is only used in tests and is not required to process Telemetry events.
    _sequence = itertools.count(1)

    def __init__(self):
        # type: () -> None
        super(TelemetryWriter, self).__init__(interval=_get_heartbeat_interval_or_default())
        self._integrations_queue = []  # type: List[Dict]
        # Currently telemetry only supports reporting a single error.
        # If we'd like to report multiple errors in the future
        # we could hack it in by xor-ing error codes and concatenating strings
        self._error = (0, "")  # type: Tuple[int, str]
        self._namespace = MetricNamespace()
        self._logs = []  # type: List[Dict[str, Any]]
        self._disabled = False
        self._forked = False  # type: bool
        self._events_queue = []  # type: List[Dict]
        self._configuration_queue = {}  # type: Dict[str, Dict]
        self._lock = forksafe.Lock()  # type: forksafe.ResetObject
        self.started = False
        forksafe.register(self._fork_writer)

        # Debug flag that enables payload debug mode.
        self._debug = asbool(os.environ.get("DD_TELEMETRY_DEBUG", "false"))

        self._client = _TelemetryClient(self.ENDPOINT_V2)

    def enable(self, start_worker_thread=True):
        # type: (bool) -> bool
        """
        Enable the instrumentation telemetry collection service. If the service has already been
        activated before, this method does nothing. Use ``disable`` to turn off the telemetry collection service.
        """
        if not config._telemetry_enabled:
            return False

        if self.status == ServiceStatus.RUNNING:
            return True

        if start_worker_thread:
            self.start()
            atexit.register(self.app_shutdown)
            return True
        self.status = ServiceStatus.RUNNING
        return True

    def disable(self):
        # type: () -> None
        """
        Disable the telemetry collection service and drop the existing integrations and events
        Once disabled, telemetry collection can not be re-enabled.
        """
        self._disabled = True
        self.reset_queues()

        if self.is_periodic:
            atexit.unregister(self.stop)
            self.stop()
        else:
            self.status = ServiceStatus.STOPPED

<<<<<<< HEAD
    def add_event(self, payload, payload_type):
        # type: (Union[Dict[str, Any], List[Any]], str) -> None
=======
    @property
    def is_periodic(self):
        # type: () -> bool
        """
        Returns true if the the telemetry writer is running and was enabled using
        telemetry_writer.enable(start_worker_thread=True)
        """
        return self.status is ServiceStatus.RUNNING and self._worker and self._worker.is_alive()

    def reset_queues(self):
        # type: () -> None
        self._events_queue = []

    def _flush_events_queue(self):
        # type: () -> List[Dict]
        """Flushes and returns a list of all telemtery event"""
        with self._lock:
            events = self._events_queue
            self._events_queue = []
        return events

    def _fork_writer(self):
        # type: () -> None
        self._forked = True
        # Avoid sending duplicate events.
        # Queued events should be sent in the main process.
        self.reset_queues()
        if self.status == ServiceStatus.STOPPED:
            return

        atexit.unregister(self.stop)
        self.stop(join=False)

    def _restart_sequence(self):
        self._sequence = itertools.count(1)

    def _stop_service(self, join=True, *args, **kwargs):
        # type: (...) -> None
        super(TelemetryBase, self)._stop_service(*args, **kwargs)
        if join:
            self.join(timeout=2)


class TelemetryLogsMetricsWriter(TelemetryBase):
    """
    Submits Telemetry Metrics events to the datadog agent.
    """

    def __init__(self):
        # type: () -> None
        super(TelemetryLogsMetricsWriter, self).__init__(interval=_get_telemetry_metrics_interval_or_default())
        self._namespace = MetricNamespace()
        self._logs = set()  # type: Set[Dict[str, Any]]

    def enable(self, start_worker_thread=True):
        # type: (bool) -> bool
        """
        Enable the telemetry metrics collection service. If the service has already been
        activated before, this method does nothing. Use ``disable`` to turn off the telemetry metrics collection
        service.
>>>>>>> 41560d7e
        """
        Adds a Telemetry event to the TelemetryWriter event buffer

        :param Dict payload: stores a formatted telemetry event
        :param str payload_type: The payload_type denotes the type of telmetery request.
            Payload types accepted by telemetry/proxy v2: app-started, app-closing, app-integrations-change
        """
<<<<<<< HEAD
        if not self._disabled and self.enable():
            event = {
                "tracer_time": int(time.time()),
                "runtime_id": get_runtime_id(),
                "api_version": "v2",
                "seq_id": next(self._sequence),
                "debug": self._debug,
                "application": get_application(config.service, config.version, config.env),
                "host": get_host_info(),
                "payload": payload,
                "request_type": payload_type,
            }
            self._events_queue.append(event)
=======
        if self.enable():
            data = LogData(
                {
                    "message": message,
                    "level": level,
                    "tracer_time": int(time.time()),
                }
            )
            if tags:
                data["tags"] = ",".join(["%s:%s" % (k, str(v).lower()) for k, v in tags.items()])
            if stack_trace:
                data["stack_trace"] = stack_trace
            self._logs.add(data)

    def add_gauge_metric(self, namespace, name, value, tags=None):
        # type: (str,str, float, MetricTagType) -> None
        """
        Queues gauge metric
        """
        if self.status == ServiceStatus.RUNNING or self.enable():
            self._namespace.add_metric(
                TELEMETRY_METRIC_TYPE_GAUGE,
                namespace,
                name,
                value,
                tags,
                self.interval,
            )

    def add_rate_metric(self, namespace, name, value=1.0, tags=None):
        # type: (str,str, float, MetricTagType) -> None
        """
        Queues rate metric
        """
        if self.status == ServiceStatus.RUNNING or self.enable():
            self._namespace.add_metric(
                TELEMETRY_METRIC_TYPE_RATE,
                namespace,
                name,
                value,
                tags,
                self.interval,
            )

    def add_count_metric(self, namespace, name, value=1.0, tags=None):
        # type: (str,str, float, MetricTagType) -> None
        """
        Queues count metric
        """
        if self.status == ServiceStatus.RUNNING or self.enable():
            self._namespace.add_metric(
                TELEMETRY_METRIC_TYPE_COUNT,
                namespace,
                name,
                value,
                tags,
            )
>>>>>>> 41560d7e

    @property
    def is_periodic(self):
        # type: () -> bool
        """
        Returns true if the the telemetry writer is running and was enabled using
        telemetry_lifecycle_writer.enable(start_worker_thread=True)
        """
<<<<<<< HEAD
        return self.status is ServiceStatus.RUNNING and self._worker and self._worker.is_alive()
=======
        if self.status == ServiceStatus.RUNNING or self.enable():
            self._namespace.add_metric(
                TELEMETRY_METRIC_TYPE_DISTRIBUTIONS,
                namespace,
                name,
                value,
                tags,
            )

    def periodic(self):
        namespace_metrics = self._namespace.flush()
        if namespace_metrics:
            self._generate_metrics_event(namespace_metrics)

        logs_metrics = self._flush_log_metrics()
        if logs_metrics:
            self._generate_logs_event(logs_metrics)

        telemetry_events = self._flush_events_queue()
        for telemetry_event in telemetry_events:
            self._client.send_event(telemetry_event)

    def _flush_log_metrics(self):
        # type () -> Set[Metric]
        with self._lock:
            log_metrics = self._logs
            self._logs = set()
        return log_metrics

    def _generate_metrics_event(self, namespace_metrics):
        # type: (NamespaceMetricType) -> None
        for payload_type, namespaces in namespace_metrics.items():
            for namespace, metrics in namespaces.items():
                if metrics:
                    payload = {
                        "namespace": namespace,
                        "series": [m.to_dict() for m in metrics.values()],
                    }
                    log.debug("%s request payload, namespace %s", payload_type, namespace)
                    if payload_type == TELEMETRY_TYPE_DISTRIBUTION:
                        self.add_event(payload, TELEMETRY_TYPE_DISTRIBUTION)
                    elif payload_type == TELEMETRY_TYPE_GENERATE_METRICS:
                        self.add_event(payload, TELEMETRY_TYPE_GENERATE_METRICS)

    def _generate_logs_event(self, payload):
        # type: (Set[Dict[str, str]]) -> None
        log.debug("%s request payload", TELEMETRY_TYPE_LOGS)
        self.add_event(list(payload), TELEMETRY_TYPE_LOGS)

    def on_shutdown(self):
        self.periodic()

    def reset_queues(self):
        # type: () -> None
        super(TelemetryLogsMetricsWriter, self).reset_queues()
        self._namespace.flush()
        self._logs = set()


class TelemetryWriter(TelemetryBase):
    """
    Submits Instrumentation Telemetry events to the datadog agent.
    Supports v2 of the instrumentation telemetry api
    """

    def __init__(self):
        # type: () -> None
        super(TelemetryWriter, self).__init__(interval=_get_heartbeat_interval_or_default())
        self._integrations_queue = []  # type: List[Dict]
        self._configuration_queue = {}  # type: Dict[str, Dict]
        # Currently telemetry only supports reporting a single error.
        # If we'd like to report multiple errors in the future
        # we could hack it in by xor-ing error codes and concatenating strings
        self._error = (0, "")  # type: Tuple[int, str]
>>>>>>> 41560d7e

    def add_integration(self, integration_name, patched, auto_patched, error_msg):
        # type: (str, bool, bool, str) -> None
        """
        Creates and queues the names and settings of a patched module

        :param str integration_name: name of patched module
        :param bool auto_enabled: True if module is enabled in _monkey.PATCH_MODULES
        """
        # Integrations can be patched before the telemetry writer is enabled.
        integration = {
            "name": integration_name,
            "version": "",
            "enabled": patched,
            "auto_enabled": auto_patched,
            "compatible": error_msg == "",
            "error": error_msg,  # the integration error only takes a message, no code
        }
        # Reset the error after it has been reported.
        self._error = (0, "")
        self._integrations_queue.append(integration)

    def add_error(self, code, msg, filename, line_number):
        # type: (int, str, Optional[str], Optional[int]) -> None
        """Add an error to be submitted with an event.
        Note that this overwrites any previously set errors.
        """
        if filename and line_number is not None:
            msg = "%s:%s: %s" % (filename, line_number, msg)
        self._error = (code, msg)

    def _app_started_event(self):
        # type: () -> None
        """Sent when TelemetryWriter is enabled or forks"""
        if self._forked:
            # app-started events should only be sent by the main process
            return
        #  List of configurations to be collected
        self.add_configurations(
            [
                ("data_streams_enabled", config._data_streams_enabled, "unknown"),
                ("appsec_enabled", config._appsec_enabled, "unknown"),
                ("trace_propagation_style_inject", str(config._propagation_style_inject), "unknown"),
                ("trace_propagation_style_extract", str(config._propagation_style_extract), "unknown"),
                ("ddtrace_bootstrapped", config._ddtrace_bootstrapped, "unknown"),
                ("ddtrace_auto_used", "ddtrace.auto" in sys.modules, "unknown"),
                ("otel_enabled", config._otel_enabled, "unknown"),
            ]
        )

        payload = {
            "configuration": self._flush_configuration_queue(),
            "error": {
                "code": self._error[0],
                "message": self._error[1],
            },
        }  # type: Dict[str, Union[Dict[str, Any], List[Any]]]
        # Reset the error after it has been reported.
        self._error = (0, "")
        self.add_event(payload, "app-started")

    def _app_heartbeat_event(self):
        # type: () -> None
        if self._forked:
            # TODO: Enable app-heartbeat on forks
            #   Since we only send app-started events in the main process
            #   any forked processes won't be able to access the list of
            #   dependencies for this app, and therefore app-heartbeat won't
            #   add much value today.
            return

        self.add_event({}, "app-heartbeat")

    def _app_closing_event(self):
        # type: () -> None
        """Adds a Telemetry event which notifies the agent that an application instance has terminated"""
        if self._forked:
            # app-closing event should only be sent by the main process
            return
        payload = {}  # type: Dict
        self.add_event(payload, "app-closing")

    def _app_integrations_changed_event(self, integrations):
        # type: (List[Dict]) -> None
        """Adds a Telemetry event which sends a list of configured integrations to the agent"""
        payload = {
            "integrations": integrations,
        }
        self.add_event(payload, "app-integrations-change")

    def _flush_integrations_queue(self):
        # type: () -> List[Dict]
        """Flushes and returns a list of all queued integrations"""
        with self._lock:
            integrations = self._integrations_queue
            self._integrations_queue = []
        return integrations

    def _flush_configuration_queue(self):
        # type: () -> List[Dict]
        """Flushes and returns a list of all queued configurations"""
        with self._lock:
            configurations = list(self._configuration_queue.values())
            self._configuration_queue = {}
        return configurations

    def _app_client_configuration_changed_event(self, configurations):
        # type: (List[Dict]) -> None
        """Adds a Telemetry event which sends list of modified configurations to the agent"""
        payload = {
            "configuration": configurations,
        }
        self.add_event(payload, "app-client-configuration-change")

    def add_configuration(self, configuration_name, configuration_value, origin="unknown"):
        # type: (str, Union[bool, float, str], str) -> None
        """Creates and queues the name, origin, value of a configuration"""
        with self._lock:
            self._configuration_queue[configuration_name] = {
                "name": configuration_name,
                "origin": origin,
                "value": configuration_value,
            }

    def add_configurations(self, configuration_list):
        # type: (List[Tuple[str, Union[bool, float, str], str]]) -> None
        """Creates and queues a list of configurations"""
        with self._lock:
            for name, value, origin in configuration_list:
                self._configuration_queue[name] = {
                    "name": name,
                    "origin": origin,
                    "value": value,
                }

    def _app_dependencies_loaded_event(self):
        # type: () -> None
        """Adds a Telemetry event which sends a list of installed python packages to the agent"""
        payload = {"dependencies": get_dependencies()}
        self.add_event(payload, "app-dependencies-loaded")

    def add_log(self, level, message, stack_trace="", tags={}):
        # type: (str, str, str, Dict) -> None
        """
        Queues log. This event is meant to send library logs to Datadog’s backend through the Telemetry intake.
        This will make support cycles easier and ensure we know about potentially silent issues in libraries.
        """
        if self.enable():
            data = {
                "message": message,
                "level": level,
                "tracer_time": int(time.time()),
            }
            if tags:
                data["tags"] = ",".join(["%s:%s" % (k, str(v).lower()) for k, v in tags.items()])
            if stack_trace:
                data["stack_trace"] = stack_trace
            self._logs.append(data)

    def add_gauge_metric(self, namespace, name, value, tags=None):
        # type: (str,str, float, MetricTagType) -> None
        """
        Queues gauge metric
        """
        if self.status == ServiceStatus.RUNNING or self.enable():
            self._namespace.add_metric(
                TELEMETRY_METRIC_TYPE_GAUGE,
                namespace,
                name,
                value,
                tags,
                self.interval,
            )

    def add_rate_metric(self, namespace, name, value=1.0, tags=None):
        # type: (str,str, float, MetricTagType) -> None
        """
        Queues rate metric
        """
        if self.status == ServiceStatus.RUNNING or self.enable():
            self._namespace.add_metric(
                TELEMETRY_METRIC_TYPE_RATE,
                namespace,
                name,
                value,
                tags,
                self.interval,
            )

    def add_count_metric(self, namespace, name, value=1.0, tags=None):
        # type: (str,str, float, MetricTagType) -> None
        """
        Queues count metric
        """
        if self.status == ServiceStatus.RUNNING or self.enable():
            self._namespace.add_metric(
                TELEMETRY_METRIC_TYPE_COUNT,
                namespace,
                name,
                value,
                tags,
            )

    def add_distribution_metric(self, namespace, name, value=1.0, tags=None):
        # type: (str,str, float, MetricTagType) -> None
        """
        Queues distributions metric
        """
        if self.status == ServiceStatus.RUNNING or self.enable():
            self._namespace.add_metric(
                TELEMETRY_METRIC_TYPE_DISTRIBUTIONS,
                namespace,
                name,
                value,
                tags,
            )

    def _flush_log_metrics(self):
        # type () -> List[Metric]
        with self._lock:
            log_metrics = self._logs
            self._logs = []
        return log_metrics

    def _generate_metrics_event(self, namespace_metrics):
        # type: (NamespaceMetricType) -> None
        for payload_type, namespaces in namespace_metrics.items():
            for namespace, metrics in namespaces.items():
                if metrics:
                    payload = {
                        "namespace": namespace,
                        "series": [m.to_dict() for m in metrics.values()],
                    }
                    log.debug("%s request payload, namespace %s", payload_type, namespace)
                    if payload_type == TELEMETRY_TYPE_DISTRIBUTION:
                        self.add_event(payload, TELEMETRY_TYPE_DISTRIBUTION)
                    elif payload_type == TELEMETRY_TYPE_GENERATE_METRICS:
                        self.add_event(payload, TELEMETRY_TYPE_GENERATE_METRICS)

    def _generate_logs_event(self, payload):
        # type: (List[Dict[str, str]]) -> None
        log.debug("%s request payload", TELEMETRY_TYPE_LOGS)
        self.add_event(payload, TELEMETRY_TYPE_LOGS)

    def periodic(self):
        integrations = self._flush_integrations_queue()
        if integrations:
            self._app_integrations_changed_event(integrations)

        configurations = self._flush_configuration_queue()
        if configurations:
            self._app_client_configuration_changed_event(configurations)

        namespace_metrics = self._namespace.flush()
        if namespace_metrics:
            self._generate_metrics_event(namespace_metrics)

        logs_metrics = self._flush_log_metrics()
        if logs_metrics:
            self._generate_logs_event(logs_metrics)

        if not self._events_queue:
            # Optimization: only queue heartbeat if no other events are queued
            self._app_heartbeat_event()

        telemetry_events = self._flush_events_queue()
        for telemetry_event in telemetry_events:
            self._client.send_event(telemetry_event)

    def start(self, *args, **kwargs):
        # type: (...) -> None
        super(TelemetryWriter, self).start(*args, **kwargs)
        # Queue app-started event after the telemetry worker thread is running
        if self.started is False:
            self._app_started_event()
            self._app_dependencies_loaded_event()
            self.started = True

    def app_shutdown(self):
        self._app_closing_event()
        self.periodic()

    def reset_queues(self):
        # type: () -> None
        self._events_queue = []
        self._integrations_queue = []
        self._namespace.flush()
        self._logs = []

    def _flush_events_queue(self):
        # type: () -> List[Dict]
        """Flushes and returns a list of all telemtery event"""
        with self._lock:
            events = self._events_queue
            self._events_queue = []
        return events

    def _fork_writer(self):
        # type: () -> None
        self._forked = True
        # Avoid sending duplicate events.
        # Queued events should be sent in the main process.
        self.reset_queues()
        if self.status == ServiceStatus.STOPPED:
            return

        atexit.unregister(self.stop)
        self.stop(join=False)

    def _restart_sequence(self):
        self._sequence = itertools.count(1)

    def _stop_service(self, join=True, *args, **kwargs):
        # type: (...) -> None
        super(TelemetryWriter, self)._stop_service(*args, **kwargs)
        if join:
            self.join(timeout=2)<|MERGE_RESOLUTION|>--- conflicted
+++ resolved
@@ -134,7 +134,7 @@
         # we could hack it in by xor-ing error codes and concatenating strings
         self._error = (0, "")  # type: Tuple[int, str]
         self._namespace = MetricNamespace()
-        self._logs = []  # type: List[Dict[str, Any]]
+        self._logs = set()  # type: Set[Dict[str, Any]]
         self._disabled = False
         self._forked = False  # type: bool
         self._events_queue = []  # type: List[Dict]
@@ -182,71 +182,8 @@
         else:
             self.status = ServiceStatus.STOPPED
 
-<<<<<<< HEAD
     def add_event(self, payload, payload_type):
         # type: (Union[Dict[str, Any], List[Any]], str) -> None
-=======
-    @property
-    def is_periodic(self):
-        # type: () -> bool
-        """
-        Returns true if the the telemetry writer is running and was enabled using
-        telemetry_writer.enable(start_worker_thread=True)
-        """
-        return self.status is ServiceStatus.RUNNING and self._worker and self._worker.is_alive()
-
-    def reset_queues(self):
-        # type: () -> None
-        self._events_queue = []
-
-    def _flush_events_queue(self):
-        # type: () -> List[Dict]
-        """Flushes and returns a list of all telemtery event"""
-        with self._lock:
-            events = self._events_queue
-            self._events_queue = []
-        return events
-
-    def _fork_writer(self):
-        # type: () -> None
-        self._forked = True
-        # Avoid sending duplicate events.
-        # Queued events should be sent in the main process.
-        self.reset_queues()
-        if self.status == ServiceStatus.STOPPED:
-            return
-
-        atexit.unregister(self.stop)
-        self.stop(join=False)
-
-    def _restart_sequence(self):
-        self._sequence = itertools.count(1)
-
-    def _stop_service(self, join=True, *args, **kwargs):
-        # type: (...) -> None
-        super(TelemetryBase, self)._stop_service(*args, **kwargs)
-        if join:
-            self.join(timeout=2)
-
-
-class TelemetryLogsMetricsWriter(TelemetryBase):
-    """
-    Submits Telemetry Metrics events to the datadog agent.
-    """
-
-    def __init__(self):
-        # type: () -> None
-        super(TelemetryLogsMetricsWriter, self).__init__(interval=_get_telemetry_metrics_interval_or_default())
-        self._namespace = MetricNamespace()
-        self._logs = set()  # type: Set[Dict[str, Any]]
-
-    def enable(self, start_worker_thread=True):
-        # type: (bool) -> bool
-        """
-        Enable the telemetry metrics collection service. If the service has already been
-        activated before, this method does nothing. Use ``disable`` to turn off the telemetry metrics collection
-        service.
->>>>>>> 41560d7e
         """
         Adds a Telemetry event to the TelemetryWriter event buffer
 
@@ -254,7 +191,6 @@
         :param str payload_type: The payload_type denotes the type of telmetery request.
             Payload types accepted by telemetry/proxy v2: app-started, app-closing, app-integrations-change
         """
-<<<<<<< HEAD
         if not self._disabled and self.enable():
             event = {
                 "tracer_time": int(time.time()),
@@ -268,65 +204,6 @@
                 "request_type": payload_type,
             }
             self._events_queue.append(event)
-=======
-        if self.enable():
-            data = LogData(
-                {
-                    "message": message,
-                    "level": level,
-                    "tracer_time": int(time.time()),
-                }
-            )
-            if tags:
-                data["tags"] = ",".join(["%s:%s" % (k, str(v).lower()) for k, v in tags.items()])
-            if stack_trace:
-                data["stack_trace"] = stack_trace
-            self._logs.add(data)
-
-    def add_gauge_metric(self, namespace, name, value, tags=None):
-        # type: (str,str, float, MetricTagType) -> None
-        """
-        Queues gauge metric
-        """
-        if self.status == ServiceStatus.RUNNING or self.enable():
-            self._namespace.add_metric(
-                TELEMETRY_METRIC_TYPE_GAUGE,
-                namespace,
-                name,
-                value,
-                tags,
-                self.interval,
-            )
-
-    def add_rate_metric(self, namespace, name, value=1.0, tags=None):
-        # type: (str,str, float, MetricTagType) -> None
-        """
-        Queues rate metric
-        """
-        if self.status == ServiceStatus.RUNNING or self.enable():
-            self._namespace.add_metric(
-                TELEMETRY_METRIC_TYPE_RATE,
-                namespace,
-                name,
-                value,
-                tags,
-                self.interval,
-            )
-
-    def add_count_metric(self, namespace, name, value=1.0, tags=None):
-        # type: (str,str, float, MetricTagType) -> None
-        """
-        Queues count metric
-        """
-        if self.status == ServiceStatus.RUNNING or self.enable():
-            self._namespace.add_metric(
-                TELEMETRY_METRIC_TYPE_COUNT,
-                namespace,
-                name,
-                value,
-                tags,
-            )
->>>>>>> 41560d7e
 
     @property
     def is_periodic(self):
@@ -335,84 +212,7 @@
         Returns true if the the telemetry writer is running and was enabled using
         telemetry_lifecycle_writer.enable(start_worker_thread=True)
         """
-<<<<<<< HEAD
         return self.status is ServiceStatus.RUNNING and self._worker and self._worker.is_alive()
-=======
-        if self.status == ServiceStatus.RUNNING or self.enable():
-            self._namespace.add_metric(
-                TELEMETRY_METRIC_TYPE_DISTRIBUTIONS,
-                namespace,
-                name,
-                value,
-                tags,
-            )
-
-    def periodic(self):
-        namespace_metrics = self._namespace.flush()
-        if namespace_metrics:
-            self._generate_metrics_event(namespace_metrics)
-
-        logs_metrics = self._flush_log_metrics()
-        if logs_metrics:
-            self._generate_logs_event(logs_metrics)
-
-        telemetry_events = self._flush_events_queue()
-        for telemetry_event in telemetry_events:
-            self._client.send_event(telemetry_event)
-
-    def _flush_log_metrics(self):
-        # type () -> Set[Metric]
-        with self._lock:
-            log_metrics = self._logs
-            self._logs = set()
-        return log_metrics
-
-    def _generate_metrics_event(self, namespace_metrics):
-        # type: (NamespaceMetricType) -> None
-        for payload_type, namespaces in namespace_metrics.items():
-            for namespace, metrics in namespaces.items():
-                if metrics:
-                    payload = {
-                        "namespace": namespace,
-                        "series": [m.to_dict() for m in metrics.values()],
-                    }
-                    log.debug("%s request payload, namespace %s", payload_type, namespace)
-                    if payload_type == TELEMETRY_TYPE_DISTRIBUTION:
-                        self.add_event(payload, TELEMETRY_TYPE_DISTRIBUTION)
-                    elif payload_type == TELEMETRY_TYPE_GENERATE_METRICS:
-                        self.add_event(payload, TELEMETRY_TYPE_GENERATE_METRICS)
-
-    def _generate_logs_event(self, payload):
-        # type: (Set[Dict[str, str]]) -> None
-        log.debug("%s request payload", TELEMETRY_TYPE_LOGS)
-        self.add_event(list(payload), TELEMETRY_TYPE_LOGS)
-
-    def on_shutdown(self):
-        self.periodic()
-
-    def reset_queues(self):
-        # type: () -> None
-        super(TelemetryLogsMetricsWriter, self).reset_queues()
-        self._namespace.flush()
-        self._logs = set()
-
-
-class TelemetryWriter(TelemetryBase):
-    """
-    Submits Instrumentation Telemetry events to the datadog agent.
-    Supports v2 of the instrumentation telemetry api
-    """
-
-    def __init__(self):
-        # type: () -> None
-        super(TelemetryWriter, self).__init__(interval=_get_heartbeat_interval_or_default())
-        self._integrations_queue = []  # type: List[Dict]
-        self._configuration_queue = {}  # type: Dict[str, Dict]
-        # Currently telemetry only supports reporting a single error.
-        # If we'd like to report multiple errors in the future
-        # we could hack it in by xor-ing error codes and concatenating strings
-        self._error = (0, "")  # type: Tuple[int, str]
->>>>>>> 41560d7e
 
     def add_integration(self, integration_name, patched, auto_patched, error_msg):
         # type: (str, bool, bool, str) -> None
@@ -561,16 +361,18 @@
         This will make support cycles easier and ensure we know about potentially silent issues in libraries.
         """
         if self.enable():
-            data = {
-                "message": message,
-                "level": level,
-                "tracer_time": int(time.time()),
-            }
+            data = LogData(
+                {
+                    "message": message,
+                    "level": level,
+                    "tracer_time": int(time.time()),
+                }
+            )
             if tags:
                 data["tags"] = ",".join(["%s:%s" % (k, str(v).lower()) for k, v in tags.items()])
             if stack_trace:
                 data["stack_trace"] = stack_trace
-            self._logs.append(data)
+            self._logs.add(data)
 
     def add_gauge_metric(self, namespace, name, value, tags=None):
         # type: (str,str, float, MetricTagType) -> None
@@ -631,10 +433,10 @@
             )
 
     def _flush_log_metrics(self):
-        # type () -> List[Metric]
+        # type () -> Set[Metric]
         with self._lock:
             log_metrics = self._logs
-            self._logs = []
+            self._logs = set()
         return log_metrics
 
     def _generate_metrics_event(self, namespace_metrics):
@@ -653,9 +455,9 @@
                         self.add_event(payload, TELEMETRY_TYPE_GENERATE_METRICS)
 
     def _generate_logs_event(self, payload):
-        # type: (List[Dict[str, str]]) -> None
+        # type: (Set[Dict[str, str]]) -> None
         log.debug("%s request payload", TELEMETRY_TYPE_LOGS)
-        self.add_event(payload, TELEMETRY_TYPE_LOGS)
+        self.add_event(list(payload), TELEMETRY_TYPE_LOGS)
 
     def periodic(self):
         integrations = self._flush_integrations_queue()
@@ -700,7 +502,7 @@
         self._events_queue = []
         self._integrations_queue = []
         self._namespace.flush()
-        self._logs = []
+        self._logs = set()
 
     def _flush_events_queue(self):
         # type: () -> List[Dict]
