--- conflicted
+++ resolved
@@ -3,16 +3,6 @@
 import os
 import sys
 import time
-<<<<<<< HEAD
-import typing
-from typing import Any
-from typing import Dict
-from typing import List
-from typing import Optional
-from typing import Set
-from typing import Tuple
-from typing import Union
-=======
 from typing import Any  # noqa:F401
 from typing import Dict  # noqa:F401
 from typing import List  # noqa:F401
@@ -20,7 +10,7 @@
 from typing import Set  # noqa:F401
 from typing import Tuple  # noqa:F401
 from typing import Union  # noqa:F401
->>>>>>> 9616e25d
+from typing import TYPE_CHECKING  # noqa:F401
 
 from ..packages import filename_to_package
 from ...internal import atexit
@@ -106,7 +96,7 @@
 from .metrics_namespaces import MetricNamespace
 from .metrics_namespaces import NamespaceMetricType  # noqa:F401
 
-if typing.TYPE_CHECKING:
+if TYPE_CHECKING:
     from types import ModuleType
 
 
@@ -492,7 +482,7 @@
                 }
 
     def _app_dependencies_loaded_event(self, payload_type="app-dependencies-loaded"):
-        # type: () -> None
+        # type: (Optional[str]) -> None
         """Adds a Telemetry event which sends a list of installed python packages to the agent"""
         payload = {"dependencies": update_imported_dependencies(self._imported_dependencies, list(sys.modules.values()))}
         self.add_event(payload, payload_type)
