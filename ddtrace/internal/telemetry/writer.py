# -*- coding: utf-8 -*-
import http.client as httplib  # noqa: E402
import itertools
import os
import sys
import time
from typing import TYPE_CHECKING  # noqa:F401
from typing import Any  # noqa:F401
from typing import Dict  # noqa:F401
from typing import List  # noqa:F401
from typing import Optional  # noqa:F401
from typing import Set  # noqa:F401
from typing import Tuple  # noqa:F401
from typing import Union  # noqa:F401
import urllib.parse as parse

from ddtrace.internal.logger import get_logger
from ddtrace.internal.utils.http import get_connection
from ddtrace.settings._telemetry import config

from ...internal import atexit
from ...internal import forksafe
<<<<<<< HEAD
from ...settings._config import _get_config
from ...settings._inferred_base_service import detect_service
from ..agent import config as agent_config
from ..agent import get_connection
=======
from ..agent import get_trace_url
>>>>>>> 269b3d8b
from ..encoding import JSONEncoderV2
from ..periodic import PeriodicService
from ..runtime import get_runtime_id
from ..service import ServiceStatus
from ..utils.time import StopWatch
from ..utils.version import version as tracer_version
from . import modules
from .constants import TELEMETRY_APM_PRODUCT
from .constants import TELEMETRY_LOG_LEVEL  # noqa:F401
from .constants import TELEMETRY_NAMESPACE
from .constants import TELEMETRY_TYPE_DISTRIBUTION
from .constants import TELEMETRY_TYPE_GENERATE_METRICS
from .constants import TELEMETRY_TYPE_LOGS
from .data import get_application
from .data import get_host_info
from .data import get_python_config_vars
from .data import update_imported_dependencies
from .logging import DDTelemetryLogHandler
from .metrics import CountMetric
from .metrics import DistributionMetric
from .metrics import GaugeMetric
from .metrics import MetricTagType  # noqa:F401
from .metrics import RateMetric
from .metrics_namespaces import MetricNamespace
from .metrics_namespaces import NamespaceMetricType  # noqa:F401


log = get_logger(__name__)


class LogData(dict):
    def __hash__(self):
        return hash((self["message"], self["level"], self.get("tags"), self.get("stack_trace")))

    def __eq__(self, other):
        return (
            self["message"] == other["message"]
            and self["level"] == other["level"]
            and self.get("tags") == other.get("tags")
            and self.get("stack_trace") == other.get("stack_trace")
        )


class _TelemetryClient:
    AGENT_ENDPOINT = "telemetry/proxy/api/v2/apmtelemetry"
    AGENTLESS_ENDPOINT_V2 = "api/v2/apmtelemetry"

    def __init__(self, agentless):
        # type: (bool) -> None
        self._telemetry_url = self.get_host(config.SITE, agentless)
        self._endpoint = self.get_endpoint(agentless)
        self._encoder = JSONEncoderV2()
        self._agentless = agentless

        self._headers = {
            "Content-Type": "application/json",
            "DD-Client-Library-Language": "python",
            "DD-Client-Library-Version": tracer_version,
        }

        if agentless and config.API_KEY:
            self._headers["dd-api-key"] = config.API_KEY

    @property
    def url(self):
        return parse.urljoin(self._telemetry_url, self._endpoint)

    def send_event(self, request: Dict) -> Optional[httplib.HTTPResponse]:
        """Sends a telemetry request to the trace agent"""
        resp = None
        conn = None
        try:
            rb_json, _ = self._encoder.encode(request)
            headers = self.get_headers(request)
            with StopWatch() as sw:
                conn = get_connection(self._telemetry_url)
                conn.request("POST", self._endpoint, rb_json, headers)
                resp = conn.getresponse()
            if resp.status < 300:
                log.debug(
                    "Instrumentation Telemetry sent %d in %.5fs to %s. response: %s",
                    len(rb_json),
                    sw.elapsed(),
                    self.url,
                    resp.status,
                )
            else:
                log.debug("Failed to send Instrumentation Telemetry to %s. response: %s", self.url, resp.status)
        except Exception as e:
            log.debug("Failed to send Instrumentation Telemetry to %s. Error: %s", self.url, str(e))
        finally:
            if conn is not None:
                conn.close()
        return resp

    def get_headers(self, request):
        # type: (Dict) -> Dict
        """Get all telemetry api v2 request headers"""
        headers = self._headers.copy()
        headers["DD-Telemetry-Debug-Enabled"] = request["debug"]
        headers["DD-Telemetry-Request-Type"] = request["request_type"]
        headers["DD-Telemetry-API-Version"] = request["api_version"]
        return headers

    def get_endpoint(self, agentless: bool) -> str:
        return self.AGENTLESS_ENDPOINT_V2 if agentless else self.AGENT_ENDPOINT

    def get_host(self, site: str, agentless: bool) -> str:
        if not agentless:
            return agent_config.trace_agent_url
        elif site == "datad0g.com":
            return "https://all-http-intake.logs.datad0g.com"
        elif site == "datadoghq.eu":
            return "https://instrumentation-telemetry-intake.datadoghq.eu"
        return f"https://instrumentation-telemetry-intake.{site}/"


class TelemetryWriter(PeriodicService):
    """
    Submits Instrumentation Telemetry events to the datadog agent.
    Supports v2 of the instrumentation telemetry api
    """

    # Counter representing the number of events sent by the writer. Here we are relying on the atomicity
    # of `itertools.count()` which is a CPython implementation detail. The sequence field in telemetry
    # payloads is only used in tests and is not required to process Telemetry events.
    _sequence = itertools.count(1)
    _ORIGINAL_EXCEPTHOOK = staticmethod(sys.excepthook)

    def __init__(self, is_periodic=True, agentless=None):
        # type: (bool, Optional[bool]) -> None
        super(TelemetryWriter, self).__init__(interval=min(config.HEARTBEAT_INTERVAL, 10))
        # Decouples the aggregation and sending of the telemetry events
        # TelemetryWriter events will only be sent when _periodic_count == _periodic_threshold.
        # By default this will occur at 10 second intervals.
        self._periodic_threshold = int(config.HEARTBEAT_INTERVAL // self.interval) - 1
        self._periodic_count = 0
        self._is_periodic = is_periodic
        self._integrations_queue = dict()  # type: Dict[str, Dict]
        # Currently telemetry only supports reporting a single error.
        # If we'd like to report multiple errors in the future
        # we could hack it in by xor-ing error codes and concatenating strings
        self._error = (0, "")  # type: Tuple[int, str]
        self._namespace = MetricNamespace()
        self._logs = set()  # type: Set[Dict[str, Any]]
        self._forked = False  # type: bool
        self._events_queue = []  # type: List[Dict]
        self._configuration_queue = {}  # type: Dict[str, Dict]
        self._imported_dependencies: Dict[str, str] = dict()
        self._modules_already_imported: Set[str] = set()
        self._product_enablement = {product.value: False for product in TELEMETRY_APM_PRODUCT}
        self._send_product_change_updates = False
        self._extended_time = time.monotonic()
        # The extended heartbeat interval is set to 24 hours
        self._extended_heartbeat_interval = 3600 * 24

        self.started = False

        # Debug flag that enables payload debug mode.
        self._debug = config.DEBUG

        self._enabled = config.TELEMETRY_ENABLED

        if agentless is None:
            agentless = config.AGENTLESS_MODE or config.API_KEY not in (None, "")

        if agentless and not config.API_KEY:
            log.debug("Disabling telemetry: no Datadog API key found in agentless mode")
            self._enabled = False
        self._client = _TelemetryClient(agentless)

        if self._enabled:
            # Avoids sending app-started and app-closed events in forked processes
            forksafe.register(self._fork_writer)
            # shutdown the telemetry writer when the application exits
            atexit.register(self.app_shutdown)
            # Captures unhandled exceptions during application start up
            self.install_excepthook()
            # In order to support 3.12, we start the writer upon initialization.
            # See https://github.com/python/cpython/pull/104826.
            # Telemetry events will only be sent after the `app-started` is queued.
            # This will occur when the agent writer starts.
            self.enable()
            # Force app started for unit tests
            if config.FORCE_START:
                self._app_started()
            if config.LOG_COLLECTION_ENABLED:
                get_logger("ddtrace").addHandler(DDTelemetryLogHandler(self))

    def enable(self):
        # type: () -> bool
        """
        Enable the instrumentation telemetry collection service. If the service has already been
        activated before, this method does nothing. Use ``disable`` to turn off the telemetry collection service.
        """
        if not self._enabled:
            return False

        if self.status == ServiceStatus.RUNNING:
            return True

        if self._is_periodic:
            self.start()
            return True

        # currently self._is_periodic is always true
        self.status = ServiceStatus.RUNNING
        return True

    def disable(self):
        # type: () -> None
        """
        Disable the telemetry collection service and drop the existing integrations and events
        Once disabled, telemetry collection can not be re-enabled.
        """
        self._enabled = False
        self.reset_queues()

    def enable_agentless_client(self, enabled=True):
        # type: (bool) -> None

        if self._client._agentless == enabled:
            return

        self._client = _TelemetryClient(enabled)

    def _is_running(self):
        # type: () -> bool
        """Returns True when the telemetry writer worker thread is running"""
        return self._is_periodic and self._worker is not None and self.status is ServiceStatus.RUNNING

    def add_event(self, payload, payload_type):
        # type: (Union[Dict[str, Any], List[Any]], str) -> None
        """
        Adds a Telemetry event to the TelemetryWriter event buffer

        :param Dict payload: stores a formatted telemetry event
        :param str payload_type: The payload_type denotes the type of telemetry request.
            Payload types accepted by telemetry/proxy v2: app-started, app-closing, app-integrations-change
        """
        if self.enable():
            event = {
                "tracer_time": int(time.time()),
                "runtime_id": get_runtime_id(),
                "api_version": "v2",
                "seq_id": next(self._sequence),
                "debug": self._debug,
                "application": get_application(config.SERVICE, config.VERSION, config.ENV),
                "host": get_host_info(),
                "payload": payload,
                "request_type": payload_type,
            }
            self._events_queue.append(event)

    def add_integration(self, integration_name, patched, auto_patched=None, error_msg=None, version=""):
        # type: (str, bool, Optional[bool], Optional[str], Optional[str]) -> None
        """
        Creates and queues the names and settings of a patched module

        :param str integration_name: name of patched module
        :param bool auto_enabled: True if module is enabled in _monkey.PATCH_MODULES
        """
        # Integrations can be patched before the telemetry writer is enabled.
        with self._service_lock:
            if integration_name not in self._integrations_queue:
                self._integrations_queue[integration_name] = {"name": integration_name}

            self._integrations_queue[integration_name]["version"] = version
            self._integrations_queue[integration_name]["enabled"] = patched

            if auto_patched is not None:
                self._integrations_queue[integration_name]["auto_enabled"] = auto_patched

            if error_msg is not None:
                self._integrations_queue[integration_name]["compatible"] = error_msg == ""
                self._integrations_queue[integration_name]["error"] = error_msg

    def add_error(self, code, msg, filename, line_number):
        # type: (int, str, Optional[str], Optional[int]) -> None
        """Add an error to be submitted with an event.
        Note that this overwrites any previously set errors.
        """
        if filename and line_number is not None:
            msg = "%s:%s: %s" % (filename, line_number, msg)
        self._error = (code, msg)

    def _app_started(self, register_app_shutdown=True):
        # type: (bool) -> None
        """Sent when TelemetryWriter is enabled or forks"""
        if self._forked or self.started:
            # app-started events should only be sent by the main process
            return
        #  List of configurations to be collected

        self.started = True

        products = {
            product: {"version": tracer_version, "enabled": status}
            for product, status in self._product_enablement.items()
        }

        # SOABI should help us identify which wheels people are getting from PyPI
        self.add_configurations(get_python_config_vars())

        payload = {
            "configuration": self._flush_configuration_queue(),
            "error": {
                "code": self._error[0],
                "message": self._error[1],
            },
            "products": products,
        }  # type: Dict[str, Union[Dict[str, Any], List[Any]]]
        # Add time to value telemetry metrics for single step instrumentation
        if config.INSTALL_ID or config.INSTALL_TYPE or config.INSTALL_TIME:
            payload["install_signature"] = {
                "install_id": config.INSTALL_ID,
                "install_type": config.INSTALL_TYPE,
                "install_time": config.INSTALL_TIME,
            }

        # Reset the error after it has been reported.
        self._error = (0, "")
        self.add_event(payload, "app-started")

    def _app_heartbeat_event(self):
        # type: () -> None
        if config.DEPENDENCY_COLLECTION and time.monotonic() - self._extended_time > self._extended_heartbeat_interval:
            self._extended_time += self._extended_heartbeat_interval
            self._app_dependencies_loaded_event()
            payload = {
                "dependencies": [
                    {"name": name, "version": version} for name, version in self._imported_dependencies.items()
                ]
            }
            self.add_event(payload, "app-extended-heartbeat")
        else:
            self.add_event({}, "app-heartbeat")

    def _app_closing_event(self):
        # type: () -> None
        """Adds a Telemetry event which notifies the agent that an application instance has terminated"""
        if self._forked:
            # app-closing event should only be sent by the main process
            return
        payload = {}  # type: Dict
        self.add_event(payload, "app-closing")

    def _app_integrations_changed_event(self, integrations):
        # type: (List[Dict]) -> None
        """Adds a Telemetry event which sends a list of configured integrations to the agent"""
        payload = {
            "integrations": integrations,
        }
        self.add_event(payload, "app-integrations-change")

    def _flush_integrations_queue(self):
        # type: () -> List[Dict]
        """Flushes and returns a list of all queued integrations"""
        with self._service_lock:
            integrations = list(self._integrations_queue.values())
            self._integrations_queue = dict()
        return integrations

    def _flush_configuration_queue(self):
        # type: () -> List[Dict]
        """Flushes and returns a list of all queued configurations"""
        with self._service_lock:
            configurations = list(self._configuration_queue.values())
            self._configuration_queue = {}
        return configurations

    def _app_client_configuration_changed_event(self, configurations):
        # type: (List[Dict]) -> None
        """Adds a Telemetry event which sends list of modified configurations to the agent"""
        payload = {
            "configuration": configurations,
        }
        self.add_event(payload, "app-client-configuration-change")

    def _app_dependencies_loaded_event(self):
        """Adds events to report imports done since the last periodic run"""

        if not config.DEPENDENCY_COLLECTION or not self._enabled:
            return
        with self._service_lock:
            newly_imported_deps = modules.get_newly_imported_modules(self._modules_already_imported)

        if not newly_imported_deps:
            return

        with self._service_lock:
            packages = update_imported_dependencies(self._imported_dependencies, newly_imported_deps)

        if packages:
            payload = {"dependencies": packages}
            self.add_event(payload, "app-dependencies-loaded")

    def _app_product_change(self):
        # type: () -> None
        """Adds a Telemetry event which reports the enablement of an APM product"""

        if not self._send_product_change_updates:
            return

        payload = {
            "products": {
                product: {"version": tracer_version, "enabled": status}
                for product, status in self._product_enablement.items()
            }
        }
        self.add_event(payload, "app-product-change")
        self._send_product_change_updates = False

    def product_activated(self, product, enabled):
        # type: (str, bool) -> None
        """Updates the product enablement dict"""

        if self._product_enablement.get(product, False) is enabled:
            return

        self._product_enablement[product] = enabled

        # If the app hasn't started, the product status will be included in the app_started event's payload
        if self.started:
            self._send_product_change_updates = True

    def remove_configuration(self, configuration_name):
        with self._service_lock:
            del self._configuration_queue[configuration_name]

    def add_configuration(self, configuration_name, configuration_value, origin="unknown"):
        # type: (str, Any, str) -> None
        """Creates and queues the name, origin, value of a configuration"""
        if isinstance(configuration_value, dict):
            configuration_value = ",".join(":".join((k, str(v))) for k, v in configuration_value.items())
        elif isinstance(configuration_value, (list, tuple)):
            configuration_value = ",".join(str(v) for v in configuration_value)
        elif not isinstance(configuration_value, (bool, str, int, float, type(None))):
            # convert unsupported types to strings
            configuration_value = str(configuration_value)

        with self._service_lock:
            self._configuration_queue[configuration_name] = {
                "name": configuration_name,
                "origin": origin,
                "value": configuration_value,
            }

    def add_configurations(self, configuration_list):
        """Creates and queues a list of configurations"""
        with self._service_lock:
            for name, value, _origin in configuration_list:
                self._configuration_queue[name] = {
                    "name": name,
                    "origin": _origin,
                    "value": value,
                }

    def add_log(self, level, message, stack_trace="", tags=None):
        """
        Queues log. This event is meant to send library logs to Datadog’s backend through the Telemetry intake.
        This will make support cycles easier and ensure we know about potentially silent issues in libraries.
        """
        if tags is None:
            tags = {}

        if self.enable():
            data = LogData(
                {
                    "message": message,
                    "level": level.value,
                    "tracer_time": int(time.time()),
                }
            )
            if tags:
                data["tags"] = ",".join(["%s:%s" % (k, str(v).lower()) for k, v in tags.items()])
            if stack_trace:
                data["stack_trace"] = stack_trace
            # Logs are hashed using the message, level, tags, and stack_trace. This should prevent duplicatation.
            self._logs.add(data)

    def add_gauge_metric(self, namespace: TELEMETRY_NAMESPACE, name: str, value: float, tags: MetricTagType = None):
        """
        Queues gauge metric
        """
        if self.status == ServiceStatus.RUNNING or self.enable():
            self._namespace.add_metric(
                GaugeMetric,
                namespace,
                name,
                value,
                tags,
                self.interval,
            )

    def add_rate_metric(self, namespace: TELEMETRY_NAMESPACE, name: str, value: float, tags: MetricTagType = None):
        """
        Queues rate metric
        """
        if self.status == ServiceStatus.RUNNING or self.enable():
            self._namespace.add_metric(
                RateMetric,
                namespace,
                name,
                value,
                tags,
                self.interval,
            )

    def add_count_metric(self, namespace: TELEMETRY_NAMESPACE, name: str, value: int = 1, tags: MetricTagType = None):
        """
        Queues count metric
        """
        if self.status == ServiceStatus.RUNNING or self.enable():
            self._namespace.add_metric(
                CountMetric,
                namespace,
                name,
                value,
                tags,
            )

    def add_distribution_metric(self, namespace: TELEMETRY_NAMESPACE, name: str, value, tags: MetricTagType = None):
        """
        Queues distributions metric
        """
        if self.status == ServiceStatus.RUNNING or self.enable():
            self._namespace.add_metric(
                DistributionMetric,
                namespace,
                name,
                value,
                tags,
            )

    def _flush_log_metrics(self):
        # type () -> Set[Metric]
        with self._service_lock:
            log_metrics = self._logs
            self._logs = set()
        return log_metrics

    def _generate_metrics_event(self, namespace_metrics):
        # type: (NamespaceMetricType) -> None
        for payload_type, namespaces in namespace_metrics.items():
            for namespace, metrics in namespaces.items():
                if metrics:
                    payload = {
                        "namespace": namespace,
                        "series": [m.to_dict() for m in metrics.values()],
                    }
                    log.debug("%s request payload, namespace %s", payload_type, namespace)
                    if payload_type == TELEMETRY_TYPE_DISTRIBUTION:
                        self.add_event(payload, TELEMETRY_TYPE_DISTRIBUTION)
                    elif payload_type == TELEMETRY_TYPE_GENERATE_METRICS:
                        self.add_event(payload, TELEMETRY_TYPE_GENERATE_METRICS)

    def _generate_logs_event(self, logs):
        # type: (Set[Dict[str, str]]) -> None
        log.debug("%s request payload", TELEMETRY_TYPE_LOGS)
        self.add_event({"logs": list(logs)}, TELEMETRY_TYPE_LOGS)

    def periodic(self, force_flush=False, shutting_down=False):
        # ensure app_started is called at least once in case traces weren't flushed
        self._app_started()
        self._app_product_change()

        namespace_metrics = self._namespace.flush()
        if namespace_metrics:
            self._generate_metrics_event(namespace_metrics)

        logs_metrics = self._flush_log_metrics()
        if logs_metrics:
            self._generate_logs_event(logs_metrics)

        # Telemetry metrics and logs should be aggregated into payloads every time periodic is called.
        # This ensures metrics and logs are submitted in 10 second time buckets.
        if self._is_periodic and force_flush is False:
            if self._periodic_count < self._periodic_threshold:
                self._periodic_count += 1
                return
            self._periodic_count = 0

        integrations = self._flush_integrations_queue()
        if integrations:
            self._app_integrations_changed_event(integrations)

        configurations = self._flush_configuration_queue()
        if configurations:
            self._app_client_configuration_changed_event(configurations)

        self._app_dependencies_loaded_event()

        if shutting_down:
            self._app_closing_event()

        # Send a heartbeat event to the agent, this is required to keep RC connections alive
        self._app_heartbeat_event()

        telemetry_events = self._flush_events_queue()
        for telemetry_event in telemetry_events:
            self._client.send_event(telemetry_event)

    def app_shutdown(self):
        if self.started:
            self.periodic(force_flush=True, shutting_down=True)
        self.disable()

    def reset_queues(self):
        # type: () -> None
        self._events_queue = []
        self._integrations_queue = dict()
        self._namespace.flush()
        self._logs = set()
        self._imported_dependencies = {}
        self._configuration_queue = {}

    def _flush_events_queue(self):
        # type: () -> List[Dict]
        """Flushes and returns a list of all telemtery event"""
        with self._service_lock:
            events = self._events_queue
            self._events_queue = []
        return events

    def _fork_writer(self):
        # type: () -> None
        self._forked = True
        # Avoid sending duplicate events.
        # Queued events should be sent in the main process.
        self.reset_queues()
        if self.status == ServiceStatus.STOPPED:
            return

        if self._is_running():
            self.stop(join=False)
        # Enable writer service in child process to avoid interpreter shutdown
        # error in Python 3.12
        self.enable()

    def _restart_sequence(self):
        self._sequence = itertools.count(1)

    def _stop_service(self, join=True, *args, **kwargs):
        # type: (...) -> None
        super(TelemetryWriter, self)._stop_service(*args, **kwargs)
        if join:
            self.join(timeout=2)

    def _telemetry_excepthook(self, tp, value, root_traceback):
        if root_traceback is not None:
            # Get the frame which raised the exception
            traceback = root_traceback
            while traceback.tb_next:
                traceback = traceback.tb_next

            lineno = traceback.tb_frame.f_code.co_firstlineno
            filename = traceback.tb_frame.f_code.co_filename
            self.add_error(1, str(value), filename, lineno)

            dir_parts = filename.split(os.path.sep)
            # Check if exception was raised in the  `ddtrace.contrib` package
            if "ddtrace" in dir_parts and "contrib" in dir_parts:
                ddtrace_index = dir_parts.index("ddtrace")
                contrib_index = dir_parts.index("contrib")
                # Check if the filename has the following format:
                # `../ddtrace/contrib/integration_name/..(subpath and/or file)...`
                if ddtrace_index + 1 == contrib_index and len(dir_parts) - 2 > contrib_index:
                    integration_name = dir_parts[contrib_index + 1]
                    if "internal" in dir_parts:
                        # Check if the filename has the format:
                        # `../ddtrace/contrib/internal/integration_name/..(subpath and/or file)...`
                        internal_index = dir_parts.index("internal")
                        integration_name = dir_parts[internal_index + 1]
                    self.add_count_metric(
                        TELEMETRY_NAMESPACE.TRACERS,
                        "integration_errors",
                        1,
                        (("integration_name", integration_name), ("error_type", tp.__name__)),
                    )
                    error_msg = "{}:{} {}".format(filename, lineno, str(value))
                    self.add_integration(integration_name, True, error_msg=error_msg)

            if self._enabled and not self.started:
                self._app_started(False)

            self.app_shutdown()

        return TelemetryWriter._ORIGINAL_EXCEPTHOOK(tp, value, root_traceback)

    def install_excepthook(self):
        """Install a hook that intercepts unhandled exception and send metrics about them."""
        sys.excepthook = self._telemetry_excepthook

    def uninstall_excepthook(self):
        """Uninstall the global tracer except hook."""
        sys.excepthook = TelemetryWriter._ORIGINAL_EXCEPTHOOK<|MERGE_RESOLUTION|>--- conflicted
+++ resolved
@@ -20,14 +20,7 @@
 
 from ...internal import atexit
 from ...internal import forksafe
-<<<<<<< HEAD
-from ...settings._config import _get_config
-from ...settings._inferred_base_service import detect_service
 from ..agent import config as agent_config
-from ..agent import get_connection
-=======
-from ..agent import get_trace_url
->>>>>>> 269b3d8b
 from ..encoding import JSONEncoderV2
 from ..periodic import PeriodicService
 from ..runtime import get_runtime_id
