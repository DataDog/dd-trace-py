# -*- coding: utf-8 -*-
import http.client as httplib
import itertools
import os
import sys
import time
import traceback
from typing import Any
from typing import Dict
from typing import List
from typing import Optional
from typing import Set
from typing import Tuple
from typing import Union
import urllib.parse as parse

from ddtrace.internal.endpoints import endpoint_collection
from ddtrace.internal.logger import get_logger
from ddtrace.internal.utils.http import get_connection
from ddtrace.settings._agent import config as agent_config
from ddtrace.settings._telemetry import config

from ...internal import atexit
from ...internal import forksafe
from ..encoding import JSONEncoderV2
from ..periodic import PeriodicService
from ..runtime import get_runtime_id
from ..service import ServiceStatus
from ..utils.time import StopWatch
from ..utils.version import version as tracer_version
from . import modules
from .constants import TELEMETRY_APM_PRODUCT
from .constants import TELEMETRY_LOG_LEVEL
from .constants import TELEMETRY_NAMESPACE
from .constants import TELEMETRY_TYPE_LOGS
from .data import get_application
from .data import get_host_info
from .data import get_python_config_vars
from .data import update_imported_dependencies
from .logging import DDTelemetryErrorHandler
from .metrics_namespaces import MetricNamespace
from .metrics_namespaces import MetricTagType
from .metrics_namespaces import MetricType


log = get_logger(__name__)


class LogData(dict):
    def __hash__(self):
        return hash((self["message"], self["level"], self.get("tags"), self.get("stack_trace")))

    def __eq__(self, other):
        return (
            self["message"] == other["message"]
            and self["level"] == other["level"]
            and self.get("tags") == other.get("tags")
            and self.get("stack_trace") == other.get("stack_trace")
        )


class _TelemetryClient:
    AGENT_ENDPOINT = "telemetry/proxy/api/v2/apmtelemetry"
    AGENTLESS_ENDPOINT_V2 = "api/v2/apmtelemetry"

    def __init__(self, agentless: bool) -> None:
        self._telemetry_url = self.get_host(config.SITE, agentless)
        self._endpoint = self.get_endpoint(agentless)
        self._encoder = JSONEncoderV2()
        self._agentless = agentless

        self._headers = {
            "Content-Type": "application/json",
            "DD-Client-Library-Language": "python",
            "DD-Client-Library-Version": tracer_version,
        }

        if agentless and config.API_KEY:
            self._headers["dd-api-key"] = config.API_KEY

    @property
    def url(self):
        return parse.urljoin(self._telemetry_url, self._endpoint)

    def send_event(self, request: Dict, payload_type: str) -> Optional[httplib.HTTPResponse]:
        """Sends a telemetry request to the trace agent"""
        resp = None
        conn = None
        try:
            rb_json, _ = self._encoder.encode(request)
            headers = self.get_headers(request)
            with StopWatch() as sw:
                conn = get_connection(self._telemetry_url)
                conn.request("POST", self._endpoint, rb_json, headers)
                resp = conn.getresponse()
            if resp.status < 300:
                log.debug(
                    "Instrumentation Telemetry sent %d bytes in %.5fs to %s. Event(s): %s. Response: %s",
                    len(rb_json),
                    sw.elapsed(),
                    self.url,
                    payload_type,
                    resp.status,
                )
            else:
                log.debug(
                    "Failed to send Instrumentation Telemetry to %s. Event(s): %s. Response: %s",
                    self.url,
                    payload_type,
                    resp.status,
                )
        except Exception:
            log.debug(
                "Failed to send Instrumentation Telemetry to %s. Event(s): %s",
                self.url,
                payload_type,
                exc_info=True,
            )
        finally:
            if conn is not None:
                conn.close()
        return resp

    def get_headers(self, request: Dict) -> Dict:
        """Get all telemetry api v2 request headers"""
        headers = self._headers.copy()
        headers["DD-Telemetry-Debug-Enabled"] = request["debug"]
        headers["DD-Telemetry-Request-Type"] = request["request_type"]
        headers["DD-Telemetry-API-Version"] = request["api_version"]
        return headers

    def get_endpoint(self, agentless: bool) -> str:
        return self.AGENTLESS_ENDPOINT_V2 if agentless else self.AGENT_ENDPOINT

    def get_host(self, site: str, agentless: bool) -> str:
        if not agentless:
            return agent_config.trace_agent_url
        elif site == "datad0g.com":
            return "https://all-http-intake.logs.datad0g.com"
        elif site == "datadoghq.eu":
            return "https://instrumentation-telemetry-intake.datadoghq.eu"
        return f"https://instrumentation-telemetry-intake.{site}/"


class TelemetryWriter(PeriodicService):
    """
    Submits Instrumentation Telemetry events to the datadog agent.
    Supports v2 of the instrumentation telemetry api
    """

    # Counter representing the number of events sent by the writer. Here we are relying on the atomicity
    # of `itertools.count()` which is a CPython implementation detail. The sequence field in telemetry
    # payloads is only used in tests and is not required to process Telemetry events.
    _sequence_payloads = itertools.count(1)
    _sequence_configurations = itertools.count(1)
    _ORIGINAL_EXCEPTHOOK = staticmethod(sys.excepthook)
    CWD = os.getcwd()

    def __init__(self, is_periodic: bool = True, agentless: Optional[bool] = None) -> None:
        super(TelemetryWriter, self).__init__(interval=min(config.HEARTBEAT_INTERVAL, 10))

        # Decouples the aggregation and sending of the telemetry events
        # TelemetryWriter events will only be sent when _periodic_count == _periodic_threshold.
        # By default this will occur at 10 second intervals.
        self._periodic_threshold = int(config.HEARTBEAT_INTERVAL // self.interval) - 1
        self._periodic_count = 0
        self._is_periodic = is_periodic
        self._integrations_queue: Dict[str, Dict] = dict()
        # Currently telemetry only supports reporting a single error.
        # If we'd like to report multiple errors in the future
        # we could hack it in by xor-ing error codes and concatenating strings
        self._error: Tuple[int, str] = (0, "")
        self._namespace = MetricNamespace()
        self._logs: Set[Dict[str, Any]] = set()
        self._forked: bool = False
        self._events_queue: List[Dict] = []
        self._configuration_queue: List[Dict] = []
        self._imported_dependencies: Dict[str, str] = dict()
        self._modules_already_imported: Set[str] = set()
        self._product_enablement = {product.value: False for product in TELEMETRY_APM_PRODUCT}
        self._send_product_change_updates = False
        self._extended_time = time.monotonic()
        # The extended heartbeat interval is set to 24 hours
        self._extended_heartbeat_interval = 3600 * 24

        self.started = False

        # Debug flag that enables payload debug mode.
        self._debug = config.DEBUG

        self._enabled = config.TELEMETRY_ENABLED

        if agentless is None:
            agentless = config.AGENTLESS_MODE or config.API_KEY not in (None, "")

        if agentless and not config.API_KEY:
            log.debug("Disabling telemetry: no Datadog API key found in agentless mode")
            self._enabled = False
        self._client = _TelemetryClient(agentless)

        if self._enabled:
            # Avoids sending app-started and app-closed events in forked processes
            forksafe.register(self._fork_writer)
            # shutdown the telemetry writer when the application exits
            atexit.register(self.app_shutdown)
            # Captures unhandled exceptions during application start up
            self.install_excepthook()
            # In order to support 3.12, we start the writer upon initialization.
            # See https://github.com/python/cpython/pull/104826.
            # Telemetry events will only be sent after the `app-started` is queued.
            # This will occur when the agent writer starts.
            self.enable()
            # Force app started for unit tests
            if config.FORCE_START and (app_started := self._app_started()):
                self._events_queue.append(app_started)
            get_logger("ddtrace").addHandler(DDTelemetryErrorHandler(self))

    def enable(self) -> bool:
        """
        Enable the instrumentation telemetry collection service. If the service has already been
        activated before, this method does nothing. Use ``disable`` to turn off the telemetry collection service.
        """
        if not self._enabled:
            return False

        if self.status == ServiceStatus.RUNNING:
            return True

        if self._is_periodic:
            self.start()
            return True

        # currently self._is_periodic is always true
        self.status = ServiceStatus.RUNNING
        return True

    def disable(self) -> None:
        """
        Disable the telemetry collection service and drop the existing integrations and events
        Once disabled, telemetry collection can not be re-enabled.
        """
        self._enabled = False
        self.reset_queues()

    def enable_agentless_client(self, enabled: bool = True) -> None:
        if self._client._agentless == enabled:
            return

        self._client = _TelemetryClient(enabled)

    def _is_running(self) -> bool:
        """Returns True when the telemetry writer worker thread is running"""
        return self._is_periodic and self._worker is not None and self.status is ServiceStatus.RUNNING

    def add_event(self, payload: Union[Dict[str, Any], List[Any]], payload_type: str) -> None:
        """
        Adds a Telemetry event to the TelemetryWriter event buffer

        :param Dict payload: stores a formatted telemetry event
        :param str payload_type: The payload_type denotes the type of telemetry request.
            Payload types accepted by telemetry/proxy v2: app-started, app-closing, app-integrations-change
        """
        if self.enable():
            with self._service_lock:
                self._events_queue.append({"payload": payload, "request_type": payload_type})

    def add_events(self, events: List[Dict[str, Any]]) -> None:
        """
        Adds a list of Telemetry events to the TelemetryWriter event buffer
        """
        if self.enable():
            with self._service_lock:
                self._events_queue.extend(events)

    def add_integration(
        self,
        integration_name: str,
        patched: bool,
        auto_patched: Optional[bool] = None,
        error_msg: Optional[str] = None,
        version: str = "",
    ) -> None:
        """
        Creates and queues the names and settings of a patched module

        :param str integration_name: name of patched module
        :param bool auto_enabled: True if module is enabled in _monkey.PATCH_MODULES
        """
        if not self.enable():
            return

        # Integrations can be patched before the telemetry writer is enabled.
        with self._service_lock:
            if integration_name not in self._integrations_queue:
                self._integrations_queue[integration_name] = {"name": integration_name}

            self._integrations_queue[integration_name]["version"] = version
            self._integrations_queue[integration_name]["enabled"] = patched

            if auto_patched is not None:
                self._integrations_queue[integration_name]["auto_enabled"] = auto_patched

            if error_msg is not None:
                self._integrations_queue[integration_name]["compatible"] = error_msg == ""
                self._integrations_queue[integration_name]["error"] = error_msg

    def add_error(self, code: int, msg: str, filename: Optional[str], line_number: Optional[int]) -> None:
        """Add an error to be submitted with an event.
        Note that this overwrites any previously set errors.
        """
        if filename and line_number is not None:
            msg = "%s:%s: %s" % (filename, line_number, msg)
        self._error = (code, msg)

    def _app_started(self, register_app_shutdown: bool = True) -> Optional[Dict[str, Any]]:
        """Sent when TelemetryWriter is enabled or forks"""
        if self._forked or self.started:
            # app-started events should only be sent by the main process
            return None
        #  List of configurations to be collected

        self.started = True

        products = {
            product: {"version": tracer_version, "enabled": status}
            for product, status in self._product_enablement.items()
        }

        # SOABI should help us identify which wheels people are getting from PyPI
        self.add_configurations(get_python_config_vars())

        payload = {
            "configuration": self._flush_configuration_queue(),
            "error": {
                "code": self._error[0],
                "message": self._error[1],
            },
            "products": products,
        }
        # Add time to value telemetry metrics for single step instrumentation
        if config.INSTALL_ID or config.INSTALL_TYPE or config.INSTALL_TIME:
            payload["install_signature"] = {
                "install_id": config.INSTALL_ID,
                "install_type": config.INSTALL_TYPE,
                "install_time": config.INSTALL_TIME,
            }

        # Reset the error after it has been reported.
        self._error = (0, "")
        return {"payload": payload, "request_type": "app-started"}

    def _app_heartbeat_event(self) -> Dict[str, Any]:
        if config.DEPENDENCY_COLLECTION and time.monotonic() - self._extended_time > self._extended_heartbeat_interval:
            self._extended_time += self._extended_heartbeat_interval
            self._app_dependencies_loaded_event()
            payload = {
                "dependencies": [
                    {"name": name, "version": version} for name, version in self._imported_dependencies.items()
                ]
            }
            request_type = "app-extended-heartbeat"
        else:
            payload = {}
            request_type = "app-heartbeat"
        return {"payload": payload, "request_type": request_type}

    def _app_closing_event(self) -> Optional[Dict[str, Any]]:
        """Adds a Telemetry event which notifies the agent that an application instance has terminated"""
        if self._forked:
            # app-closing event should only be sent by the main process
            return None
        return {"payload": {}, "request_type": "app-closing"}

    def _app_integrations_changed_event(self, integrations: List[Dict]) -> Dict:
        """Adds a Telemetry event which sends a list of configured integrations to the agent"""
        return {
            "payload": {
                "integrations": integrations,
            },
            "request_type": "app-integrations-change",
        }

    def _flush_integrations_queue(self) -> List[Dict]:
        """Flushes and returns a list of all queued integrations"""
        with self._service_lock:
            integrations = list(self._integrations_queue.values())
            self._integrations_queue = dict()
        return integrations

    def _flush_configuration_queue(self) -> List[Dict]:
        """Flushes and returns a list of all queued configurations"""
        with self._service_lock:
            configurations = self._configuration_queue
            self._configuration_queue = []
        return configurations

    def _app_client_configuration_changed_event(self, configurations: List[Dict]) -> Dict[str, Any]:
        """Adds a Telemetry event which sends list of modified configurations to the agent"""
        return {
            "payload": {
                "configuration": configurations,
            },
            "request_type": "app-client-configuration-change",
        }

    def _app_dependencies_loaded_event(self) -> Optional[Dict[str, Any]]:
        """Adds events to report imports done since the last periodic run"""
        if not config.DEPENDENCY_COLLECTION or not self._enabled:
            return None
        with self._service_lock:
            newly_imported_deps = modules.get_newly_imported_modules(self._modules_already_imported)

        if not newly_imported_deps:
            return None

        with self._service_lock:
            if packages := update_imported_dependencies(self._imported_dependencies, newly_imported_deps):
                return {"payload": {"dependencies": packages}, "request_type": "app-dependencies-loaded"}
        return None

    def _flush_app_endpoints(self):
        """Adds a Telemetry event which sends the list of HTTP endpoints found at startup to the agent"""
        import ddtrace.settings.asm as asm_config_module

        if not asm_config_module.config._api_security_endpoint_collection or not self._enabled:
            return

        if not endpoint_collection.endpoints:
            return

        with self._service_lock:
            payload = endpoint_collection.flush(asm_config_module.config._api_security_endpoint_collection_limit)
            return {"payload": payload, "request_type": "app-endpoints"}

    def _app_product_change(self) -> Optional[Dict[str, Any]]:
        """Adds a Telemetry event which reports the enablement of an APM product"""

        if not self._send_product_change_updates:
            return None

        self._send_product_change_updates = False
        return {
            "payload": {
                "products": {
                    product: {"version": tracer_version, "enabled": status}
                    for product, status in self._product_enablement.items()
                }
            },
            "request_type": "app-product-change",
        }

    def product_activated(self, product: str, enabled: bool) -> None:
        """Updates the product enablement dict"""

        if self._product_enablement.get(product, False) is enabled:
            return

        self._product_enablement[product] = enabled

        # If the app hasn't started, the product status will be included in the app_started event's payload
        if self.started:
            self._send_product_change_updates = True

    def add_configuration(
        self,
        configuration_name: str,
        configuration_value: Any,
        origin: str = "unknown",
        config_id: Optional[str] = None,
    ) -> None:
        """Creates and queues the name, origin, value of a configuration"""
        if isinstance(configuration_value, dict):
            configuration_value = ",".join(":".join((k, str(v))) for k, v in configuration_value.items())
        elif isinstance(configuration_value, (list, tuple)):
            configuration_value = ",".join(str(v) for v in configuration_value)
        elif not isinstance(configuration_value, (bool, str, int, float, type(None))):
            # convert unsupported types to strings
            configuration_value = str(configuration_value)

        config = {
            "name": configuration_name,
            "origin": origin,
            "value": configuration_value,
        }
        if config_id:
            config["config_id"] = config_id

        with self._service_lock:
            config["seq_id"] = next(self._sequence_configurations)
            self._configuration_queue.append(config)

    def add_configurations(self, configuration_list: List[Tuple[str, str, str]]):
        """Creates and queues a list of configurations"""
        with self._service_lock:
            for name, value, origin in configuration_list:
                self._configuration_queue.append(
                    {
                        "name": name,
                        "origin": origin,
                        "value": value,
                        "seq_id": next(self._sequence_configurations),
                    }
                )

    def add_log(self, level, message, stack_trace="", tags=None):
        """
        Queues log. This event is meant to send library logs to Datadog's backend through the Telemetry intake.
        This will make support cycles easier and ensure we know about potentially silent issues in libraries.
        """
        if tags is None:
            tags = {}

        if self.enable():
            data = LogData(
                {
                    "message": message,
                    "level": level.value,
                    "tracer_time": int(time.time()),
                }
            )
            if tags:
                data["tags"] = ",".join(["%s:%s" % (k, str(v).lower()) for k, v in tags.items()])
            if stack_trace:
                data["stack_trace"] = stack_trace
            # Logs are hashed using the message, level, tags, and stack_trace. This should prevent duplicatation.
            self._logs.add(data)

    def add_integration_error_log(self, msg: str, exc: BaseException) -> None:
        if config.LOG_COLLECTION_ENABLED:
            stack_trace = self._format_stack_trace(exc)
            self.add_log(
                TELEMETRY_LOG_LEVEL.ERROR,
                msg,
                stack_trace=stack_trace if stack_trace is not None else "",
            )

    def _format_stack_trace(self, exc: BaseException) -> Optional[str]:
        exc_type, exc_value, exc_traceback = type(exc), exc, exc.__traceback__
        if exc_traceback:
            tb = traceback.extract_tb(exc_traceback)
            formatted_tb = ["Traceback (most recent call last):"]
            for filename, lineno, funcname, srcline in tb:
                if self._should_redact(filename):
                    formatted_tb.append("  <REDACTED>")
                    formatted_tb.append("    <REDACTED>")
                else:
                    relative_filename = self._format_file_path(filename)
                    formatted_line = f'  File "{relative_filename}", line {lineno}, in {funcname}\n    {srcline}'
                    formatted_tb.append(formatted_line)
            if exc_type:
                formatted_tb.append(f"{exc_type.__module__}.{exc_type.__name__}: {exc_value}")
            return "\n".join(formatted_tb)

        return None

    def _should_redact(self, filename: str) -> bool:
        return "ddtrace" not in filename

    def _format_file_path(self, filename: str) -> str:
        try:
            return os.path.relpath(filename, start=self.CWD)
        except ValueError:
            return filename

    def add_gauge_metric(
        self, namespace: TELEMETRY_NAMESPACE, name: str, value: float, tags: Optional[MetricTagType] = None
    ):
        """
        Queues gauge metric
        """
        if self.status == ServiceStatus.RUNNING or self.enable():
            self._namespace.add_metric(
                MetricType.GAUGE,
                namespace,
                str(name),  # Some callers use a class E(str, enum.Enum) for the name, Cython doesn't like that.
                value,
                tags,
            )

    def add_rate_metric(
        self, namespace: TELEMETRY_NAMESPACE, name: str, value: float, tags: Optional[MetricTagType] = None
    ):
        """
        Queues rate metric
        """
        if self.status == ServiceStatus.RUNNING or self.enable():
            self._namespace.add_metric(
                MetricType.RATE,
                namespace,
                str(name),  # Some callers use a class E(str, enum.Enum) for the name, Cython doesn't like that.
                value,
                tags,
            )

    def add_count_metric(
        self, namespace: TELEMETRY_NAMESPACE, name: str, value: int = 1, tags: Optional[MetricTagType] = None
    ):
        """
        Queues count metric
        """
        if self.status == ServiceStatus.RUNNING or self.enable():
            self._namespace.add_metric(
                MetricType.COUNT,
                namespace,
                str(name),  # Some callers use a class E(str, enum.Enum) for the name, Cython doesn't like that.
                value,
                tags,
            )

    def add_distribution_metric(
        self, namespace: TELEMETRY_NAMESPACE, name: str, value: float, tags: Optional[MetricTagType] = None
    ):
        """
        Queues distributions metric
        """
        if self.status == ServiceStatus.RUNNING or self.enable():
            self._namespace.add_metric(
                MetricType.DISTRIBUTION,
                namespace,
                str(name),  # Some callers use a class E(str, enum.Enum) for the name, Cython doesn't like that.
                value,
                tags,
            )

    def _flush_log_metrics(self) -> Set[Dict[str, Any]]:
        with self._service_lock:
            log_metrics = self._logs
            self._logs = set()
        return log_metrics

<<<<<<< HEAD
    def _generate_metrics_event(
        self, namespace_metrics: Dict[str, Dict[str, List[Dict[str, Any]]]]
    ) -> Optional[Dict[str, Any]]:
=======
    def _generate_metrics_events(self, namespace_metrics):
        # type: (Dict[str, Dict[str, List[Dict[str, Any]]]]) -> List[Dict[str, Any]]
        metric_payloads = []
>>>>>>> 2810ea8b
        for payload_type, namespaces in namespace_metrics.items():
            for namespace, metrics in namespaces.items():
                if metrics:
                    metric_payloads.append(
                        {
                            "payload": {
                                "namespace": namespace,
                                "series": metrics,
                            },
                            "request_type": payload_type,
                        }
                    )
        return metric_payloads

    def _generate_logs_event(self, logs: Set[Dict[str, str]]) -> Dict[str, Any]:
        log.debug("%s request payload", TELEMETRY_TYPE_LOGS)
        return {"payload": {"logs": list(logs)}, "request_type": TELEMETRY_TYPE_LOGS}

    def _dispatch(self):
        # moved core here to avoid circular import
        from ddtrace.internal import core

        core.dispatch("telemetry.periodic")

    def periodic(self, force_flush=False, shutting_down=False):
        """Process and send telemetry events in batches.

        This method handles the periodic collection and sending of telemetry data with two main timing intervals:
        1. Metrics collection interval (10 seconds by default): Collects metrics and logs
        2. Heartbeat interval (60 seconds by default): Sends all collected data to the telemetry endpoint

        The method follows this flow:
        1. Collects metrics and logs that have accumulated since last collection
        2. If not at heartbeat interval and not force_flush:
           - Queues the metrics and logs for future sending
           - Returns early
        3. At heartbeat interval or force_flush:
           - Collects app status (started, product changes)
           - Collects integration changes
           - Collects configuration changes
           - Collects dependency changes
           - Collects stored events (ex: metrics and logs)
           - Sends everything as a single batch

        Args:
            force_flush: If True, bypasses the heartbeat interval check and sends immediately
            shutting_down: If True, includes app-closing event in the batch

        Note:
            - Metrics are collected every 10 seconds to ensure accurate time-based data
            - All data is sent in a single batch every 60 seconds to minimize network overhead
            - A heartbeat event is always included to keep RC connections alive
        """
        self._dispatch()
        # Collect metrics and logs that have accumulated since last batch
        events = []
        if namespace_metrics := self._namespace.flush(float(self.interval)):
            if metrics_events := self._generate_metrics_events(namespace_metrics):
                events.extend(metrics_events)

        if logs_metrics := self._flush_log_metrics():
            events.append(self._generate_logs_event(logs_metrics))

        # Queue metrics if not at heartbeat interval
        if self._is_periodic and force_flush is False:
            if self._periodic_count < self._periodic_threshold:
                self._periodic_count += 1
                if events:
                    self.add_events(events)
                return
            self._periodic_count = 0

        # At heartbeat interval, collect and send all telemetry data
        if app_started := self._app_started():
            # app-started should be the first event in the batch
            events = [app_started] + events

        if app_product_change := self._app_product_change():
            events.append(app_product_change)

        if integrations := self._flush_integrations_queue():
            events.append(self._app_integrations_changed_event(integrations))

        if endpoints_payload := self._flush_app_endpoints():
            events.append(endpoints_payload)

        if configurations := self._flush_configuration_queue():
            events.append(self._app_client_configuration_changed_event(configurations))

        if app_dependencies_loaded := self._app_dependencies_loaded_event():
            events.append(app_dependencies_loaded)

        if shutting_down and (app_closing := self._app_closing_event()):
            events.append(app_closing)

        # Always include a heartbeat to keep RC connections alive
        events.append(self._app_heartbeat_event())

        # Get any queued events and combine with current batch
        if queued_events := self._flush_events_queue():
            events.extend(queued_events)

        payload_types = ", ".join([event["request_type"] for event in events])
        # Prepare and send the final batch
        batch_event = {
            "tracer_time": int(time.time()),
            "runtime_id": get_runtime_id(),
            "api_version": "v2",
            "seq_id": next(self._sequence_payloads),
            "debug": self._debug,
            "application": get_application(config.SERVICE, config.VERSION, config.ENV),
            "host": get_host_info(),
            "payload": events,
            "request_type": "message-batch",
        }
        self._client.send_event(batch_event, payload_types)

    def app_shutdown(self):
        if self.started:
            self.periodic(force_flush=True, shutting_down=True)
        self.disable()

    def reset_queues(self) -> None:
        self._events_queue = []
        self._integrations_queue = dict()
        self._namespace.flush()
        self._logs = set()
        self._imported_dependencies = {}
        self._configuration_queue = []

    def _flush_events_queue(self) -> List[Dict]:
        """Flushes and returns a list of all telemtery event"""
        with self._service_lock:
            events = self._events_queue
            self._events_queue = []
        return events

    def _fork_writer(self) -> None:
        self._forked = True
        # Avoid sending duplicate events.
        # Queued events should be sent in the main process.
        self.reset_queues()
        if self.status == ServiceStatus.STOPPED:
            return

        if self._is_running():
            self.stop(join=False)
        # Enable writer service in child process to avoid interpreter shutdown
        # error in Python 3.12
        self.enable()

    def _restart_sequence(self):
        self._sequence_payloads = itertools.count(1)
        self._sequence_configurations = itertools.count(1)

    def _stop_service(self, join: bool = True, *args, **kwargs) -> None:
        super(TelemetryWriter, self)._stop_service(*args, **kwargs)
        if join:
            self.join(timeout=2)

    def _telemetry_excepthook(self, tp, value, root_traceback):
        if root_traceback is not None:
            # Get the frame which raised the exception
            traceback = root_traceback
            while traceback.tb_next:
                traceback = traceback.tb_next

            lineno = traceback.tb_frame.f_code.co_firstlineno
            filename = traceback.tb_frame.f_code.co_filename
            self.add_error(1, str(value), filename, lineno)

            dir_parts = filename.split(os.path.sep)
            # Check if exception was raised in the  `ddtrace.contrib` package
            if "ddtrace" in dir_parts and "contrib" in dir_parts:
                ddtrace_index = dir_parts.index("ddtrace")
                contrib_index = dir_parts.index("contrib")
                # Check if the filename has the following format:
                # `../ddtrace/contrib/integration_name/..(subpath and/or file)...`
                if ddtrace_index + 1 == contrib_index and len(dir_parts) - 2 > contrib_index:
                    integration_name = dir_parts[contrib_index + 1]
                    if "internal" in dir_parts:
                        # Check if the filename has the format:
                        # `../ddtrace/contrib/internal/integration_name/..(subpath and/or file)...`
                        internal_index = dir_parts.index("internal")
                        integration_name = dir_parts[internal_index + 1]
                    self.add_count_metric(
                        TELEMETRY_NAMESPACE.TRACERS,
                        "integration_errors",
                        1,
                        (("integration_name", integration_name), ("error_type", tp.__name__)),
                    )
                    error_msg = "{}:{} {}".format(filename, lineno, str(value))
                    self.add_integration(integration_name, True, error_msg=error_msg)

            if app_started := self._app_started(False):
                self._events_queue.append(app_started)

            self.app_shutdown()

        return TelemetryWriter._ORIGINAL_EXCEPTHOOK(tp, value, root_traceback)

    def install_excepthook(self):
        """Install a hook that intercepts unhandled exception and send metrics about them."""
        sys.excepthook = self._telemetry_excepthook

    def uninstall_excepthook(self):
        """Uninstall the global tracer except hook."""
        sys.excepthook = TelemetryWriter._ORIGINAL_EXCEPTHOOK<|MERGE_RESOLUTION|>--- conflicted
+++ resolved
@@ -628,15 +628,9 @@
             self._logs = set()
         return log_metrics
 
-<<<<<<< HEAD
     def _generate_metrics_event(
         self, namespace_metrics: Dict[str, Dict[str, List[Dict[str, Any]]]]
-    ) -> Optional[Dict[str, Any]]:
-=======
-    def _generate_metrics_events(self, namespace_metrics):
-        # type: (Dict[str, Dict[str, List[Dict[str, Any]]]]) -> List[Dict[str, Any]]
-        metric_payloads = []
->>>>>>> 2810ea8b
+    ) -> Dict[str, Any]:
         for payload_type, namespaces in namespace_metrics.items():
             for namespace, metrics in namespaces.items():
                 if metrics:
