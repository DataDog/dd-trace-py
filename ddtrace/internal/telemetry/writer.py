# -*- coding: utf-8 -*-
import itertools
import os
import sys
import time
from types import ModuleType
from typing import TYPE_CHECKING  # noqa:F401
from typing import Any  # noqa:F401
from typing import Dict  # noqa:F401
from typing import List  # noqa:F401
from typing import Optional  # noqa:F401
from typing import Set  # noqa:F401
from typing import Tuple  # noqa:F401
from typing import Union  # noqa:F401

from ...internal import atexit
from ...internal import forksafe
from ...internal.compat import parse
from ...internal.module import BaseModuleWatchdog
from ...internal.module import origin
from ...internal.schema import SCHEMA_VERSION
from ...internal.schema import _remove_client_service_names
from ...settings import _config as config
<<<<<<< HEAD
=======
from ...settings.asm import config as asm_config
from ...settings.config import _ConfigSource
>>>>>>> c4f6e771
from ...settings.dynamic_instrumentation import config as di_config
from ...settings.exception_debugging import config as ed_config
from ...settings.peer_service import _ps_config
from ...settings.profiling import config as profiling_config
from ..agent import get_connection
from ..agent import get_trace_url
from ..compat import get_connection_response
from ..compat import httplib
from ..encoding import JSONEncoderV2
from ..logger import get_logger
from ..packages import Distribution
from ..periodic import PeriodicService
from ..runtime import get_runtime_id
from ..service import ServiceStatus
from ..utils.formats import asbool
from ..utils.time import StopWatch
from ..utils.version import _pep440_to_semver
from .constants import TELEMETRY_128_BIT_TRACEID_GENERATION_ENABLED
from .constants import TELEMETRY_128_BIT_TRACEID_LOGGING_ENABLED
from .constants import TELEMETRY_AGENT_HOST
from .constants import TELEMETRY_AGENT_PORT
from .constants import TELEMETRY_AGENT_URL
from .constants import TELEMETRY_ANALYTICS_ENABLED
from .constants import TELEMETRY_CLIENT_IP_ENABLED
from .constants import TELEMETRY_DOGSTATSD_PORT
from .constants import TELEMETRY_DOGSTATSD_URL
from .constants import TELEMETRY_DYNAMIC_INSTRUMENTATION_ENABLED
from .constants import TELEMETRY_ENABLED
from .constants import TELEMETRY_EXCEPTION_DEBUGGING_ENABLED
from .constants import TELEMETRY_OBFUSCATION_QUERY_STRING_PATTERN
from .constants import TELEMETRY_OTEL_ENABLED
from .constants import TELEMETRY_PARTIAL_FLUSH_ENABLED
from .constants import TELEMETRY_PARTIAL_FLUSH_MIN_SPANS
from .constants import TELEMETRY_PRIORITY_SAMPLING
from .constants import TELEMETRY_PROFILING_ENABLED
from .constants import TELEMETRY_PROPAGATION_STYLE_EXTRACT
from .constants import TELEMETRY_PROPAGATION_STYLE_INJECT
from .constants import TELEMETRY_REMOTE_CONFIGURATION_ENABLED
from .constants import TELEMETRY_REMOTE_CONFIGURATION_INTERVAL
from .constants import TELEMETRY_RUNTIMEMETRICS_ENABLED
from .constants import TELEMETRY_SERVICE_MAPPING
from .constants import TELEMETRY_SPAN_SAMPLING_RULES
from .constants import TELEMETRY_SPAN_SAMPLING_RULES_FILE
from .constants import TELEMETRY_STARTUP_LOGS_ENABLED
from .constants import TELEMETRY_TRACE_AGENT_TIMEOUT_SECONDS
from .constants import TELEMETRY_TRACE_API_VERSION
from .constants import TELEMETRY_TRACE_COMPUTE_STATS
from .constants import TELEMETRY_TRACE_DEBUG
from .constants import TELEMETRY_TRACE_HEALTH_METRICS_ENABLED
from .constants import TELEMETRY_TRACE_PEER_SERVICE_DEFAULTS_ENABLED
from .constants import TELEMETRY_TRACE_PEER_SERVICE_MAPPING
from .constants import TELEMETRY_TRACE_REMOVE_INTEGRATION_SERVICE_NAMES_ENABLED
from .constants import TELEMETRY_TRACE_SAMPLING_LIMIT
from .constants import TELEMETRY_TRACE_SAMPLING_RULES
from .constants import TELEMETRY_TRACE_SPAN_ATTRIBUTE_SCHEMA
from .constants import TELEMETRY_TRACE_WRITER_BUFFER_SIZE_BYTES
from .constants import TELEMETRY_TRACE_WRITER_INTERVAL_SECONDS
from .constants import TELEMETRY_TRACE_WRITER_MAX_PAYLOAD_SIZE_BYTES
from .constants import TELEMETRY_TRACE_WRITER_REUSE_CONNECTIONS
from .constants import TELEMETRY_TYPE_DISTRIBUTION
from .constants import TELEMETRY_TYPE_GENERATE_METRICS
from .constants import TELEMETRY_TYPE_LOGS
from .data import get_application
from .data import get_host_info
from .data import update_imported_dependencies
from .metrics import CountMetric
from .metrics import DistributionMetric
from .metrics import GaugeMetric
from .metrics import MetricTagType  # noqa:F401
from .metrics import RateMetric
from .metrics_namespaces import MetricNamespace
from .metrics_namespaces import NamespaceMetricType  # noqa:F401


log = get_logger(__name__)


class LogData(dict):
    def __hash__(self):
        return hash((self["message"], self["level"], self.get("tags"), self.get("stack_trace")))

    def __eq__(self, other):
        return (
            self["message"] == other["message"]
            and self["level"] == other["level"]
            and self.get("tags") == other.get("tags")
            and self.get("stack_trace") == other.get("stack_trace")
        )


class _TelemetryClient:
    def __init__(self, endpoint):
        # type: (str) -> None
        self._agent_url = get_trace_url()
        self._endpoint = endpoint
        self._encoder = JSONEncoderV2()
        self._headers = {
            "Content-Type": "application/json",
            "DD-Client-Library-Language": "python",
            "DD-Client-Library-Version": _pep440_to_semver(),
        }

    @property
    def url(self):
        return parse.urljoin(self._agent_url, self._endpoint)

    def send_event(self, request: Dict) -> Optional[httplib.HTTPResponse]:
        """Sends a telemetry request to the trace agent"""
        resp = None
        conn = None
        try:
            rb_json = self._encoder.encode(request)
            headers = self.get_headers(request)
            with StopWatch() as sw:
                conn = get_connection(self._agent_url)
                conn.request("POST", self._endpoint, rb_json, headers)
                resp = get_connection_response(conn)
            if resp.status < 300:
                log.debug("sent %d in %.5fs to %s. response: %s", len(rb_json), sw.elapsed(), self.url, resp.status)
            else:
                log.debug("failed to send telemetry to the Datadog Agent at %s. response: %s", self.url, resp.status)
        except Exception:
            log.debug("failed to send telemetry to the Datadog Agent at %s.", self.url)
        finally:
            if conn is not None:
                conn.close()
        return resp

    def get_headers(self, request):
        # type: (Dict) -> Dict
        """Get all telemetry api v2 request headers"""
        headers = self._headers.copy()
        headers["DD-Telemetry-Debug-Enabled"] = request["debug"]
        headers["DD-Telemetry-Request-Type"] = request["request_type"]
        headers["DD-Telemetry-API-Version"] = request["api_version"]
        return headers


class TelemetryWriterModuleWatchdog(BaseModuleWatchdog):
    _initial = True
    _new_imported: Set[str] = set()

    def after_import(self, module: ModuleType) -> None:
        module_path = origin(module)
        self._new_imported.add(str(module_path))

    @classmethod
    def get_new_imports(cls):
        if cls._initial:
            try:
                # On the first call, use sys.modules to cover all imports before we started. This is not
                # done on __init__ because we want to do this slow operation on the writer's periodic call
                # and not on instantiation.
                new_imports = [str(origin(i)) for i in sys.modules.values()]
            except RuntimeError:
                new_imports = []
            finally:
                # If there is any problem with the above we don't want to repeat this slow process, instead we just
                # switch to report new dependencies on further calls
                cls._initial = False
        else:
            new_imports = list(cls._new_imported)

        cls._new_imported.clear()
        return new_imports


class TelemetryWriter(PeriodicService):
    """
    Submits Instrumentation Telemetry events to the datadog agent.
    Supports v2 of the instrumentation telemetry api
    """

    # telemetry endpoint uses events platform v2 api
    ENDPOINT_V2 = "telemetry/proxy/api/v2/apmtelemetry"
    # Counter representing the number of events sent by the writer. Here we are relying on the atomicity
    # of `itertools.count()` which is a CPython implementation detail. The sequence field in telemetry
    # payloads is only used in tests and is not required to process Telemetry events.
    _sequence = itertools.count(1)

    def __init__(self, is_periodic=True):
        # type: (bool) -> None
        super(TelemetryWriter, self).__init__(interval=min(config._telemetry_heartbeat_interval, 10))
        # Decouples the aggregation and sending of the telemetry events
        # TelemetryWriter events will only be sent when _periodic_count == _periodic_threshold.
        # By default this will occur at 10 second intervals.
        self._periodic_threshold = int(config._telemetry_heartbeat_interval // self.interval) - 1
        self._periodic_count = 0
        self._is_periodic = is_periodic
        self._integrations_queue = dict()  # type: Dict[str, Dict]
        # Currently telemetry only supports reporting a single error.
        # If we'd like to report multiple errors in the future
        # we could hack it in by xor-ing error codes and concatenating strings
        self._error = (0, "")  # type: Tuple[int, str]
        self._namespace = MetricNamespace()
        self._logs = set()  # type: Set[Dict[str, Any]]
        self._enabled = config._telemetry_enabled
        self._forked = False  # type: bool
        self._events_queue = []  # type: List[Dict]
        self._configuration_queue = {}  # type: Dict[str, Dict]
        self._lock = forksafe.Lock()  # type: forksafe.ResetObject
        self._imported_dependencies: Dict[str, Distribution] = dict()

        self.started = False
        forksafe.register(self._fork_writer)

        # Debug flag that enables payload debug mode.
        self._debug = asbool(os.environ.get("DD_TELEMETRY_DEBUG", "false"))

        self._client = _TelemetryClient(self.ENDPOINT_V2)

    def enable(self):
        # type: () -> bool
        """
        Enable the instrumentation telemetry collection service. If the service has already been
        activated before, this method does nothing. Use ``disable`` to turn off the telemetry collection service.
        """
        if not self._enabled:
            return False

        if self.status == ServiceStatus.RUNNING:
            return True

        if self._is_periodic:
            self.start()
            return True

        self.status = ServiceStatus.RUNNING
        if config._telemetry_dependency_collection:
            if not TelemetryWriterModuleWatchdog.is_installed():
                TelemetryWriterModuleWatchdog.install()
        return True

    def disable(self):
        # type: () -> None
        """
        Disable the telemetry collection service and drop the existing integrations and events
        Once disabled, telemetry collection can not be re-enabled.
        """
        self._enabled = False
        if TelemetryWriterModuleWatchdog.is_installed():
            TelemetryWriterModuleWatchdog.uninstall()
        self.reset_queues()
        if self._is_periodic and self.status is ServiceStatus.RUNNING:
            self.stop()
        else:
            self.status = ServiceStatus.STOPPED

    def add_event(self, payload, payload_type):
        # type: (Union[Dict[str, Any], List[Any]], str) -> None
        """
        Adds a Telemetry event to the TelemetryWriter event buffer

        :param Dict payload: stores a formatted telemetry event
        :param str payload_type: The payload_type denotes the type of telmetery request.
            Payload types accepted by telemetry/proxy v2: app-started, app-closing, app-integrations-change
        """
        if self.enable():
            event = {
                "tracer_time": int(time.time()),
                "runtime_id": get_runtime_id(),
                "api_version": "v2",
                "seq_id": next(self._sequence),
                "debug": self._debug,
                "application": get_application(config.service, config.version, config.env),
                "host": get_host_info(),
                "payload": payload,
                "request_type": payload_type,
            }
            self._events_queue.append(event)

    def add_integration(self, integration_name, patched, auto_patched=None, error_msg=None, version=""):
        # type: (str, bool, Optional[bool], Optional[str], Optional[str]) -> None
        """
        Creates and queues the names and settings of a patched module

        :param str integration_name: name of patched module
        :param bool auto_enabled: True if module is enabled in _monkey.PATCH_MODULES
        """
        # Integrations can be patched before the telemetry writer is enabled.
        with self._lock:
            if integration_name not in self._integrations_queue:
                self._integrations_queue[integration_name] = {"name": integration_name}

            self._integrations_queue[integration_name]["version"] = version
            self._integrations_queue[integration_name]["enabled"] = patched

            if auto_patched is not None:
                self._integrations_queue[integration_name]["auto_enabled"] = auto_patched

            if error_msg is not None:
                self._integrations_queue[integration_name]["compatible"] = error_msg == ""
                self._integrations_queue[integration_name]["error"] = error_msg

    def add_error(self, code, msg, filename, line_number):
        # type: (int, str, Optional[str], Optional[int]) -> None
        """Add an error to be submitted with an event.
        Note that this overwrites any previously set errors.
        """
        if filename and line_number is not None:
            msg = "%s:%s: %s" % (filename, line_number, msg)
        self._error = (code, msg)

<<<<<<< HEAD
    def configs_changed(self, cfg_names):
        cs = [{"name": n, "value": v, "origin": o} for n, v, o in [self._telemetry_entry(n) for n in cfg_names]]
        self._app_client_configuration_changed_event(cs)

    def _telemetry_entry(self, cfg_name: str) -> Tuple[str, str, str]:
        item = config._config[cfg_name]
        if cfg_name == "_trace_enabled":
            name = "trace_enabled"
            value = "true" if item.value() else "false"
        elif cfg_name == "_profiling_enabled":
            name = "profiling_enabled"
            value = "true" if item.value() else "false"
        elif cfg_name == "_asm_enabled":
            name = "appsec_enabled"
            value = "true" if item.value() else "false"
        elif cfg_name == "_dsm_enabled":
            name = "data_streams_enabled"
            value = "true" if item.value() else "false"
        elif cfg_name == "_trace_sample_rate":
=======
    def add_configs_changed(self, cfg_names):
        cs = [{"name": n, "value": v, "origin": o} for n, v, o in [self._telemetry_entry(n) for n in cfg_names]]
        self._app_client_configuration_changed_event(cs)

    def _telemetry_entry(self, cfg_name: str) -> Tuple[str, str, _ConfigSource]:
        item = config._config[cfg_name]
        if cfg_name == "_trace_sample_rate":
>>>>>>> c4f6e771
            name = "trace_sample_rate"
            value = str(item.value())
        elif cfg_name == "logs_injection":
            name = "logs_injection_enabled"
            value = "true" if item.value() else "false"
        elif cfg_name == "trace_http_header_tags":
            name = "trace_header_tags"
            value = ",".join(":".join(x) for x in item.value().items())
        elif cfg_name == "tags":
            name = "trace_tags"
            value = ",".join(":".join(x) for x in item.value().items())
        else:
            raise ValueError("Unknown configuration item: %s" % cfg_name)
<<<<<<< HEAD
        print(name, value, item.source())
=======
>>>>>>> c4f6e771
        return name, value, item.source()

    def _app_started_event(self, register_app_shutdown=True):
        # type: (bool) -> None
        """Sent when TelemetryWriter is enabled or forks"""
        if self._forked or self.started:
            # app-started events should only be sent by the main process
            return
        #  List of configurations to be collected

        self.started = True
        if register_app_shutdown:
            atexit.register(self.app_shutdown)

        self.add_configurations(
            [
<<<<<<< HEAD
                self._telemetry_entry("_trace_enabled"),
                self._telemetry_entry("_profiling_enabled"),
                self._telemetry_entry("_asm_enabled"),
                self._telemetry_entry("_dsm_enabled"),
=======
>>>>>>> c4f6e771
                self._telemetry_entry("_trace_sample_rate"),
                self._telemetry_entry("logs_injection"),
                self._telemetry_entry("trace_http_header_tags"),
                self._telemetry_entry("tags"),
<<<<<<< HEAD
=======
                (TELEMETRY_TRACING_ENABLED, config._tracing_enabled, "unknown"),
>>>>>>> c4f6e771
                (TELEMETRY_STARTUP_LOGS_ENABLED, config._startup_logs_enabled, "unknown"),
                (TELEMETRY_DYNAMIC_INSTRUMENTATION_ENABLED, di_config.enabled, "unknown"),
                (TELEMETRY_EXCEPTION_DEBUGGING_ENABLED, ed_config.enabled, "unknown"),
                (TELEMETRY_PROPAGATION_STYLE_INJECT, ",".join(config._propagation_style_inject), "unknown"),
                (TELEMETRY_PROPAGATION_STYLE_EXTRACT, ",".join(config._propagation_style_extract), "unknown"),
                ("ddtrace_bootstrapped", config._ddtrace_bootstrapped, "unknown"),
                ("ddtrace_auto_used", "ddtrace.auto" in sys.modules, "unknown"),
                (TELEMETRY_RUNTIMEMETRICS_ENABLED, config._runtime_metrics_enabled, "unknown"),
                (TELEMETRY_TRACE_DEBUG, config._debug_mode, "unknown"),
                (TELEMETRY_ENABLED, config._telemetry_enabled, "unknown"),
                (TELEMETRY_ANALYTICS_ENABLED, config.analytics_enabled, "unknown"),
                (TELEMETRY_CLIENT_IP_ENABLED, config.client_ip_header, "unknown"),
                (TELEMETRY_128_BIT_TRACEID_GENERATION_ENABLED, config._128_bit_trace_id_enabled, "unknown"),
                (TELEMETRY_128_BIT_TRACEID_LOGGING_ENABLED, config._128_bit_trace_id_logging_enabled, "unknown"),
                (TELEMETRY_TRACE_COMPUTE_STATS, config._trace_compute_stats, "unknown"),
                (
                    TELEMETRY_OBFUSCATION_QUERY_STRING_PATTERN,
                    config._obfuscation_query_string_pattern.pattern.decode("ascii")
                    if config._obfuscation_query_string_pattern
                    else "",
                    "unknown",
                ),
                (TELEMETRY_OTEL_ENABLED, config._otel_enabled, "unknown"),
                (TELEMETRY_TRACE_HEALTH_METRICS_ENABLED, config.health_metrics_enabled, "unknown"),
                (TELEMETRY_RUNTIMEMETRICS_ENABLED, config._runtime_metrics_enabled, "unknown"),
                (TELEMETRY_REMOTE_CONFIGURATION_ENABLED, config._remote_config_enabled, "unknown"),
                (TELEMETRY_REMOTE_CONFIGURATION_INTERVAL, config._remote_config_poll_interval, "unknown"),
                (TELEMETRY_TRACE_SAMPLING_LIMIT, config._trace_rate_limit, "unknown"),
                (TELEMETRY_SPAN_SAMPLING_RULES, config._sampling_rules, "unknown"),
                (TELEMETRY_SPAN_SAMPLING_RULES_FILE, config._sampling_rules_file, "unknown"),
                (TELEMETRY_TRACE_SAMPLING_RULES, config._trace_sampling_rules, "unknown"),
                (TELEMETRY_PRIORITY_SAMPLING, config._priority_sampling, "unknown"),
                (TELEMETRY_PARTIAL_FLUSH_ENABLED, config._partial_flush_enabled, "unknown"),
                (TELEMETRY_PARTIAL_FLUSH_MIN_SPANS, config._partial_flush_min_spans, "unknown"),
                (TELEMETRY_TRACE_SPAN_ATTRIBUTE_SCHEMA, SCHEMA_VERSION, "unknown"),
                (TELEMETRY_TRACE_REMOVE_INTEGRATION_SERVICE_NAMES_ENABLED, _remove_client_service_names, "unknown"),
                (TELEMETRY_TRACE_PEER_SERVICE_DEFAULTS_ENABLED, _ps_config.set_defaults_enabled, "unknown"),
                (TELEMETRY_TRACE_PEER_SERVICE_MAPPING, _ps_config._unparsed_peer_service_mapping, "unknown"),
                (TELEMETRY_SERVICE_MAPPING, config._unparsed_service_mapping, "unknown"),
                (TELEMETRY_TRACE_API_VERSION, config._trace_api, "unknown"),
                (TELEMETRY_TRACE_WRITER_BUFFER_SIZE_BYTES, config._trace_writer_buffer_size, "unknown"),
                (TELEMETRY_TRACE_WRITER_MAX_PAYLOAD_SIZE_BYTES, config._trace_writer_payload_size, "unknown"),
                (TELEMETRY_TRACE_WRITER_INTERVAL_SECONDS, config._trace_writer_interval_seconds, "unknown"),
                (TELEMETRY_TRACE_WRITER_REUSE_CONNECTIONS, config._trace_writer_connection_reuse, "unknown"),
                (TELEMETRY_DOGSTATSD_PORT, config._stats_agent_port, "unknown"),
                (TELEMETRY_DOGSTATSD_URL, config._stats_agent_url, "unknown"),
                (TELEMETRY_AGENT_HOST, config._trace_agent_hostname, "unknown"),
                (TELEMETRY_AGENT_PORT, config._trace_agent_port, "unknown"),
                (TELEMETRY_AGENT_URL, config._trace_agent_url, "unknown"),
                (TELEMETRY_TRACE_AGENT_TIMEOUT_SECONDS, config._agent_timeout_seconds, "unknown"),
            ]
        )

        payload = {
            "configuration": self._flush_configuration_queue(),
            "error": {
                "code": self._error[0],
                "message": self._error[1],
            },
        }  # type: Dict[str, Union[Dict[str, Any], List[Any]]]
        # Add time to value telemetry metrics for single step instrumentation
        if config._telemetry_install_id or config._telemetry_install_type or config._telemetry_install_time:
            payload["install_signature"] = {
                "install_id": config._telemetry_install_id,
                "install_type": config._telemetry_install_type,
                "install_time": config._telemetry_install_time,
            }

        # Reset the error after it has been reported.
        self._error = (0, "")
        self.add_event(payload, "app-started")

    def _app_heartbeat_event(self):
        # type: () -> None
        if self._forked:
            # TODO: Enable app-heartbeat on forks
            #   Since we only send app-started events in the main process
            #   any forked processes won't be able to access the list of
            #   dependencies for this app, and therefore app-heartbeat won't
            #   add much value today.
            return

        self.add_event({}, "app-heartbeat")

    def _app_closing_event(self):
        # type: () -> None
        """Adds a Telemetry event which notifies the agent that an application instance has terminated"""
        if self._forked:
            # app-closing event should only be sent by the main process
            return
        payload = {}  # type: Dict
        self.add_event(payload, "app-closing")

    def _app_integrations_changed_event(self, integrations):
        # type: (List[Dict]) -> None
        """Adds a Telemetry event which sends a list of configured integrations to the agent"""
        payload = {
            "integrations": integrations,
        }
        self.add_event(payload, "app-integrations-change")

    def _flush_integrations_queue(self):
        # type: () -> List[Dict]
        """Flushes and returns a list of all queued integrations"""
        with self._lock:
            integrations = list(self._integrations_queue.values())
            self._integrations_queue = dict()
        return integrations

    def _flush_new_imported_dependencies(self) -> List[str]:
        with self._lock:
            new_deps = TelemetryWriterModuleWatchdog.get_new_imports()
        return new_deps

    def _flush_configuration_queue(self):
        # type: () -> List[Dict]
        """Flushes and returns a list of all queued configurations"""
        with self._lock:
            configurations = list(self._configuration_queue.values())
            self._configuration_queue = {}
        return configurations

    def _app_client_configuration_changed_event(self, configurations):
        # type: (List[Dict]) -> None
        """Adds a Telemetry event which sends list of modified configurations to the agent"""
        payload = {
            "configuration": configurations,
        }
        self.add_event(payload, "app-client-configuration-change")

    def _update_dependencies_event(self, newly_imported_deps: List[str]):
        """Adds events to report imports done since the last periodic run"""

        if not config._telemetry_dependency_collection or not self._enabled:
            return

        with self._lock:
            packages = update_imported_dependencies(self._imported_dependencies, newly_imported_deps)

        if packages:
            payload = {"dependencies": packages}
            self.add_event(payload, "app-dependencies-loaded")

    def add_configuration(self, configuration_name, configuration_value, origin="unknown"):
        # type: (str, Union[bool, float, str], str) -> None
        """Creates and queues the name, origin, value of a configuration"""
        with self._lock:
            self._configuration_queue[configuration_name] = {
                "name": configuration_name,
                "origin": origin,
                "value": configuration_value,
            }

    def add_configurations(self, configuration_list):
        # type: (List[Tuple[str, Union[bool, float, str], str]]) -> None
        """Creates and queues a list of configurations"""
        with self._lock:
            for name, value, _origin in configuration_list:
                self._configuration_queue[name] = {
                    "name": name,
                    "origin": _origin,
                    "value": value,
                }

    def add_log(self, level, message, stack_trace="", tags=None):
        # type: (str, str, str, Optional[Dict]) -> None
        """
        Queues log. This event is meant to send library logs to Datadog’s backend through the Telemetry intake.
        This will make support cycles easier and ensure we know about potentially silent issues in libraries.
        """
        if tags is None:
            tags = {}

        if self.enable():
            data = LogData(
                {
                    "message": message,
                    "level": level,
                    "tracer_time": int(time.time()),
                }
            )
            if tags:
                data["tags"] = ",".join(["%s:%s" % (k, str(v).lower()) for k, v in tags.items()])
            if stack_trace:
                data["stack_trace"] = stack_trace
            self._logs.add(data)

    def add_gauge_metric(self, namespace, name, value, tags=None):
        # type: (str,str, float, MetricTagType) -> None
        """
        Queues gauge metric
        """
        if self.status == ServiceStatus.RUNNING or self.enable():
            self._namespace.add_metric(
                GaugeMetric,
                namespace,
                name,
                value,
                tags,
                self.interval,
            )

    def add_rate_metric(self, namespace, name, value=1.0, tags=None):
        # type: (str,str, float, MetricTagType) -> None
        """
        Queues rate metric
        """
        if self.status == ServiceStatus.RUNNING or self.enable():
            self._namespace.add_metric(
                RateMetric,
                namespace,
                name,
                value,
                tags,
                self.interval,
            )

    def add_count_metric(self, namespace, name, value=1.0, tags=None):
        # type: (str,str, float, MetricTagType) -> None
        """
        Queues count metric
        """
        if self.status == ServiceStatus.RUNNING or self.enable():
            self._namespace.add_metric(
                CountMetric,
                namespace,
                name,
                value,
                tags,
            )

    def add_distribution_metric(self, namespace, name, value=1.0, tags=None):
        # type: (str,str, float, MetricTagType) -> None
        """
        Queues distributions metric
        """
        if self.status == ServiceStatus.RUNNING or self.enable():
            self._namespace.add_metric(
                DistributionMetric,
                namespace,
                name,
                value,
                tags,
            )

    def _flush_log_metrics(self):
        # type () -> Set[Metric]
        with self._lock:
            log_metrics = self._logs
            self._logs = set()
        return log_metrics

    def _generate_metrics_event(self, namespace_metrics):
        # type: (NamespaceMetricType) -> None
        for payload_type, namespaces in namespace_metrics.items():
            for namespace, metrics in namespaces.items():
                if metrics:
                    payload = {
                        "namespace": namespace,
                        "series": [m.to_dict() for m in metrics.values()],
                    }
                    log.debug("%s request payload, namespace %s", payload_type, namespace)
                    if payload_type == TELEMETRY_TYPE_DISTRIBUTION:
                        self.add_event(payload, TELEMETRY_TYPE_DISTRIBUTION)
                    elif payload_type == TELEMETRY_TYPE_GENERATE_METRICS:
                        self.add_event(payload, TELEMETRY_TYPE_GENERATE_METRICS)

    def _generate_logs_event(self, payload):
        # type: (Set[Dict[str, str]]) -> None
        log.debug("%s request payload", TELEMETRY_TYPE_LOGS)
        self.add_event(list(payload), TELEMETRY_TYPE_LOGS)

    def periodic(self, force_flush=False):
        namespace_metrics = self._namespace.flush()
        if namespace_metrics:
            self._generate_metrics_event(namespace_metrics)

        logs_metrics = self._flush_log_metrics()
        if logs_metrics:
            self._generate_logs_event(logs_metrics)

        # Telemetry metrics and logs should be aggregated into payloads every time periodic is called.
        # This ensures metrics and logs are submitted in 0 to 10 second time buckets.
        # Optimization: All other events should be aggregated using `config._telemetry_heartbeat_interval`.
        # Telemetry payloads will be submitted according to `config._telemetry_heartbeat_interval`.
        if self._is_periodic and force_flush is False:
            if self._periodic_count < self._periodic_threshold:
                self._periodic_count += 1
                return
            self._periodic_count = 0

        integrations = self._flush_integrations_queue()
        if integrations:
            self._app_integrations_changed_event(integrations)

        configurations = self._flush_configuration_queue()
        if configurations:
            self._app_client_configuration_changed_event(configurations)

        if config._telemetry_dependency_collection:
            newly_imported_deps = self._flush_new_imported_dependencies()
            if newly_imported_deps:
                self._update_dependencies_event(newly_imported_deps)

        if not self._events_queue:
            # Optimization: only queue heartbeat if no other events are queued
            self._app_heartbeat_event()

        telemetry_events = self._flush_events_queue()
        for telemetry_event in telemetry_events:
            self._client.send_event(telemetry_event)

    def app_shutdown(self):
        self._app_closing_event()
        self.periodic(force_flush=True)
        self.disable()

    def reset_queues(self):
        # type: () -> None
        self._events_queue = []
        self._integrations_queue = dict()
        self._namespace.flush()
        self._logs = set()

    def _flush_events_queue(self):
        # type: () -> List[Dict]
        """Flushes and returns a list of all telemtery event"""
        with self._lock:
            events = self._events_queue
            self._events_queue = []
        return events

    def _fork_writer(self):
        # type: () -> None
        self._forked = True
        # Avoid sending duplicate events.
        # Queued events should be sent in the main process.
        self.reset_queues()
        if self.status == ServiceStatus.STOPPED:
            return

        if self._is_periodic:
            self.stop(join=False)

        # Enable writer service in child process to avoid interpreter shutdown
        # error in Python 3.12
        self.enable()

    def _restart_sequence(self):
        self._sequence = itertools.count(1)

    def _stop_service(self, join=True, *args, **kwargs):
        # type: (...) -> None
        super(TelemetryWriter, self)._stop_service(*args, **kwargs)
        if join:
            self.join(timeout=2)<|MERGE_RESOLUTION|>--- conflicted
+++ resolved
@@ -21,15 +21,10 @@
 from ...internal.schema import SCHEMA_VERSION
 from ...internal.schema import _remove_client_service_names
 from ...settings import _config as config
-<<<<<<< HEAD
-=======
-from ...settings.asm import config as asm_config
 from ...settings.config import _ConfigSource
->>>>>>> c4f6e771
 from ...settings.dynamic_instrumentation import config as di_config
 from ...settings.exception_debugging import config as ed_config
 from ...settings.peer_service import _ps_config
-from ...settings.profiling import config as profiling_config
 from ..agent import get_connection
 from ..agent import get_trace_url
 from ..compat import get_connection_response
@@ -60,7 +55,6 @@
 from .constants import TELEMETRY_PARTIAL_FLUSH_ENABLED
 from .constants import TELEMETRY_PARTIAL_FLUSH_MIN_SPANS
 from .constants import TELEMETRY_PRIORITY_SAMPLING
-from .constants import TELEMETRY_PROFILING_ENABLED
 from .constants import TELEMETRY_PROPAGATION_STYLE_EXTRACT
 from .constants import TELEMETRY_PROPAGATION_STYLE_INJECT
 from .constants import TELEMETRY_REMOTE_CONFIGURATION_ENABLED
@@ -329,12 +323,11 @@
             msg = "%s:%s: %s" % (filename, line_number, msg)
         self._error = (code, msg)
 
-<<<<<<< HEAD
-    def configs_changed(self, cfg_names):
+    def add_configs_changed(self, cfg_names):
         cs = [{"name": n, "value": v, "origin": o} for n, v, o in [self._telemetry_entry(n) for n in cfg_names]]
         self._app_client_configuration_changed_event(cs)
 
-    def _telemetry_entry(self, cfg_name: str) -> Tuple[str, str, str]:
+    def _telemetry_entry(self, cfg_name: str) -> Tuple[str, str, _ConfigSource]:
         item = config._config[cfg_name]
         if cfg_name == "_trace_enabled":
             name = "trace_enabled"
@@ -349,15 +342,6 @@
             name = "data_streams_enabled"
             value = "true" if item.value() else "false"
         elif cfg_name == "_trace_sample_rate":
-=======
-    def add_configs_changed(self, cfg_names):
-        cs = [{"name": n, "value": v, "origin": o} for n, v, o in [self._telemetry_entry(n) for n in cfg_names]]
-        self._app_client_configuration_changed_event(cs)
-
-    def _telemetry_entry(self, cfg_name: str) -> Tuple[str, str, _ConfigSource]:
-        item = config._config[cfg_name]
-        if cfg_name == "_trace_sample_rate":
->>>>>>> c4f6e771
             name = "trace_sample_rate"
             value = str(item.value())
         elif cfg_name == "logs_injection":
@@ -371,10 +355,6 @@
             value = ",".join(":".join(x) for x in item.value().items())
         else:
             raise ValueError("Unknown configuration item: %s" % cfg_name)
-<<<<<<< HEAD
-        print(name, value, item.source())
-=======
->>>>>>> c4f6e771
         return name, value, item.source()
 
     def _app_started_event(self, register_app_shutdown=True):
@@ -391,21 +371,14 @@
 
         self.add_configurations(
             [
-<<<<<<< HEAD
                 self._telemetry_entry("_trace_enabled"),
                 self._telemetry_entry("_profiling_enabled"),
                 self._telemetry_entry("_asm_enabled"),
                 self._telemetry_entry("_dsm_enabled"),
-=======
->>>>>>> c4f6e771
                 self._telemetry_entry("_trace_sample_rate"),
                 self._telemetry_entry("logs_injection"),
                 self._telemetry_entry("trace_http_header_tags"),
                 self._telemetry_entry("tags"),
-<<<<<<< HEAD
-=======
-                (TELEMETRY_TRACING_ENABLED, config._tracing_enabled, "unknown"),
->>>>>>> c4f6e771
                 (TELEMETRY_STARTUP_LOGS_ENABLED, config._startup_logs_enabled, "unknown"),
                 (TELEMETRY_DYNAMIC_INSTRUMENTATION_ENABLED, di_config.enabled, "unknown"),
                 (TELEMETRY_EXCEPTION_DEBUGGING_ENABLED, ed_config.enabled, "unknown"),
