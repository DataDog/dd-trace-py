--- conflicted
+++ resolved
@@ -470,14 +470,10 @@
                     "origin": "env_var",
                     "value": config._otel_enabled,
                 },
-<<<<<<< HEAD
         ]
         self._configuration_queue = configuration
         payload = {
             "configuration": configuration,
-=======
-            ],
->>>>>>> 021a9b24
             "error": {
                 "code": self._error[0],
                 "message": self._error[1],
