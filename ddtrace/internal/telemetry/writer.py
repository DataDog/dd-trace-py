--- conflicted
+++ resolved
@@ -301,10 +301,6 @@
         self.add_configurations(
             [
                 (TELEMETRY_TRACING_ENABLED, config._tracing_enabled, "unknown"),
-<<<<<<< HEAD
-=======
-                (TELEMETRY_CALL_BASIC_CONFIG, config._call_basic_config, "unknown"),
->>>>>>> 9922fc20
                 (TELEMETRY_STARTUP_LOGS_ENABLED, config._startup_logs_enabled, "unknown"),
                 (TELEMETRY_DSM_ENABLED, config._data_streams_enabled, "unknown"),
                 (TELEMETRY_ASM_ENABLED, config._appsec_enabled, "unknown"),
