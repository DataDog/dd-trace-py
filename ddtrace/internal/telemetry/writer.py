# -*- coding: utf-8 -*-
import itertools
import os
import time
from typing import Any
from typing import Dict
from typing import List
from typing import Optional
from typing import Tuple
from typing import Union

from ...internal import atexit
from ...internal import forksafe
from ...internal.compat import parse
from ...settings import _config as config
from ..agent import get_connection
from ..agent import get_trace_url
from ..compat import get_connection_response
from ..compat import httplib
from ..encoding import JSONEncoderV2
from ..logger import get_logger
from ..periodic import PeriodicService
from ..runtime import get_runtime_id
from ..service import ServiceStatus
from ..utils.formats import asbool
from ..utils.time import StopWatch
from ..utils.version import _pep440_to_semver
from .constants import TELEMETRY_METRIC_TYPE_COUNT
from .constants import TELEMETRY_METRIC_TYPE_DISTRIBUTIONS
from .constants import TELEMETRY_METRIC_TYPE_GAUGE
from .constants import TELEMETRY_METRIC_TYPE_RATE
from .constants import TELEMETRY_TYPE_DISTRIBUTION
from .constants import TELEMETRY_TYPE_GENERATE_METRICS
from .constants import TELEMETRY_TYPE_LOGS
from .data import get_application
from .data import get_dependencies
from .data import get_host_info
from .metrics import MetricTagType
from .metrics_namespaces import MetricNamespace
from .metrics_namespaces import NamespaceMetricType


log = get_logger(__name__)


def _get_heartbeat_interval_or_default():
    # type: () -> float
    return float(os.getenv("DD_TELEMETRY_HEARTBEAT_INTERVAL", default=60))


def _get_telemetry_metrics_interval_or_default():
    # type: () -> float
    return float(os.getenv("DD_TELEMETRY_METRICS_INTERVAL_SECONDS", default=10))


class _TelemetryClient:
    def __init__(self, endpoint):
        # type: (str) -> None
        self._agent_url = get_trace_url()
        self._endpoint = endpoint
        self._encoder = JSONEncoderV2()
        self._headers = {
            "Content-Type": "application/json",
            "DD-Client-Library-Language": "python",
            "DD-Client-Library-Version": _pep440_to_semver(),
        }

    @property
    def url(self):
        return parse.urljoin(self._agent_url, self._endpoint)

    def send_event(self, request):
        # type: (Dict) -> Optional[httplib.HTTPResponse]
        """Sends a telemetry request to the trace agent"""
        resp = None
        conn = None
        try:
            rb_json = self._encoder.encode(request)
            headers = self.get_headers(request)
            with StopWatch() as sw:
                conn = get_connection(self._agent_url)
                conn.request("POST", self._endpoint, rb_json, headers)
                resp = get_connection_response(conn)
            if resp.status < 300:
                log.debug("sent %d in %.5fs to %s. response: %s", len(rb_json), sw.elapsed(), self.url, resp.status)
            else:
                log.debug("failed to send telemetry to the Datadog Agent at %s. response: %s", self.url, resp.status)
        except Exception:
            log.debug("failed to send telemetry to the Datadog Agent at %s.", self.url, exc_info=True)
        finally:
            if conn is not None:
                conn.close()
        return resp

    def get_headers(self, request):
        # type: (Dict) -> Dict
        """Get all telemetry api v2 request headers"""
        headers = self._headers.copy()
        headers["DD-Telemetry-Debug-Enabled"] = request["debug"]
        headers["DD-Telemetry-Request-Type"] = request["request_type"]
        headers["DD-Telemetry-API-Version"] = request["api_version"]
        return headers


class TelemetryBase(PeriodicService):
    """
    Common features of Telemetry services
    """

    # telemetry endpoint uses events platform v2 api
    ENDPOINT_V2 = "telemetry/proxy/api/v2/apmtelemetry"
    # Counter representing the number of events sent by the writer. Here we are relying on the atomicity
    # of `itertools.count()` which is a CPython implementation detail. The sequence field in telemetry
    # payloads is only used in tests and is not required to process Telemetry events.
    _sequence = itertools.count(1)

    def __init__(self, interval):
        # type: (float) -> None
        super(TelemetryBase, self).__init__(interval=interval)
        self._disabled = False
        self._forked = False  # type: bool
        self._events_queue = []  # type: List[Dict]
        self._lock = forksafe.Lock()  # type: forksafe.ResetObject
        self.started = False
        forksafe.register(self._fork_writer)

        # Debug flag that enables payload debug mode.
        self._debug = asbool(os.environ.get("DD_TELEMETRY_DEBUG", "false"))

        self._client = _TelemetryClient(self.ENDPOINT_V2)

    def add_event(self, payload, payload_type):
        # type: (Union[Dict[str, Any], List[Any]], str) -> None
        """
        Adds a Telemetry event to the TelemetryWriter event buffer

        :param Dict payload: stores a formatted telemetry event
        :param str payload_type: The payload_type denotes the type of telmetery request.
            Payload types accepted by telemetry/proxy v2: app-started, app-closing, app-integrations-change
        """
        if not self._disabled and self.enable():
            event = {
                "tracer_time": int(time.time()),
                "runtime_id": get_runtime_id(),
                "api_version": "v2",
                "seq_id": next(self._sequence),
                "debug": self._debug,
                "application": get_application(config.service, config.version, config.env),
                "host": get_host_info(),
                "payload": payload,
                "request_type": payload_type,
            }
            self._events_queue.append(event)

    def enable(self, start_worker_thread=True):
        # type: (bool) -> bool
        """
        Enable the instrumentation telemetry collection service. If the service has already been
        activated before, this method does nothing. Use ``disable`` to turn off the telemetry collection service.
        """
        if not config._telemetry_enabled:
            return False

        if self.status == ServiceStatus.RUNNING:
            return True

        self.started = True

        if start_worker_thread:
            self.start()
            atexit.register(self.stop)
            return True
        self.status = ServiceStatus.RUNNING
        return True

    def disable(self):
        # type: () -> None
        """
        Disable the telemetry collection service and drop the existing integrations and events
        Once disabled, telemetry collection can not be re-enabled.
        """
        self._disabled = True
        self.reset_queues()

        if self.is_periodic:
            atexit.unregister(self.stop)
            self.stop()
        else:
            self.status = ServiceStatus.STOPPED

    @property
    def is_periodic(self):
        # type: () -> bool
        """
        Returns true if the the telemetry writer is running and was enabled using
        telemetry_writer.enable(start_worker_thread=True)
        """
        return self.status is ServiceStatus.RUNNING and self._worker and self._worker.is_alive()

    def reset_queues(self):
        # type: () -> None
        self._events_queue = []

    def _flush_events_queue(self):
        # type: () -> List[Dict]
        """Flushes and returns a list of all telemtery event"""
        with self._lock:
            events = self._events_queue
            self._events_queue = []
        return events

    def _fork_writer(self):
        # type: () -> None
        self._forked = True
        # Avoid sending duplicate events.
        # Queued events should be sent in the main process.
        self.reset_queues()
        if self.status == ServiceStatus.STOPPED:
            return

        atexit.unregister(self.stop)
        self.stop(join=False)

    def _restart_sequence(self):
        self._sequence = itertools.count(1)

    def _stop_service(self, join=True, *args, **kwargs):
        # type: (...) -> None
        super(TelemetryBase, self)._stop_service(*args, **kwargs)
        if join:
            self.join(timeout=2)


class TelemetryLogsMetricsWriter(TelemetryBase):
    """
    Submits Telemetry Metrics events to the datadog agent.
    """

    def __init__(self):
        # type: () -> None
        super(TelemetryLogsMetricsWriter, self).__init__(interval=_get_telemetry_metrics_interval_or_default())
        self._namespace = MetricNamespace()
        self._logs = []  # type: List[Dict[str, Any]]

    def enable(self, start_worker_thread=True):
        # type: (bool) -> bool
        """
        Enable the telemetry metrics collection service. If the service has already been
        activated before, this method does nothing. Use ``disable`` to turn off the telemetry metrics collection
        service.
        """
        return config._telemetry_metrics_enabled and super(TelemetryLogsMetricsWriter, self).enable(start_worker_thread)

    def add_log(self, level, message, stack_trace="", tags={}):
        # type: (str, str, str, Dict) -> None
        """
        Queues log. This event is meant to send library logs to Datadog’s backend through the Telemetry intake.
        This will make support cycles easier and ensure we know about potentially silent issues in libraries.
        """
        if self.enable():
            data = {
                "message": message,
                "level": level,
                "tracer_time": int(time.time()),
            }
            if tags:
                data["tags"] = ",".join(["%s:%s" % (k, str(v).lower()) for k, v in tags.items()])
            if stack_trace:
                data["stack_trace"] = stack_trace
            self._logs.append(data)

    def add_gauge_metric(self, namespace, name, value, tags=None):
        # type: (str,str, float, MetricTagType) -> None
        """
        Queues gauge metric
        """
        if self.status == ServiceStatus.RUNNING or self.enable():
            self._namespace.add_metric(
                TELEMETRY_METRIC_TYPE_GAUGE,
                namespace,
                name,
                value,
                tags,
                self.interval,
            )

    def add_rate_metric(self, namespace, name, value=1.0, tags=None):
        # type: (str,str, float, MetricTagType) -> None
        """
        Queues rate metric
        """
        if self.status == ServiceStatus.RUNNING or self.enable():
            self._namespace.add_metric(
                TELEMETRY_METRIC_TYPE_RATE,
                namespace,
                name,
                value,
                tags,
                self.interval,
            )

    def add_count_metric(self, namespace, name, value=1.0, tags=None):
        # type: (str,str, float, MetricTagType) -> None
        """
        Queues count metric
        """
        if self.status == ServiceStatus.RUNNING or self.enable():
            self._namespace.add_metric(
                TELEMETRY_METRIC_TYPE_COUNT,
                namespace,
                name,
                value,
                tags,
            )

    def add_distribution_metric(self, namespace, name, value=1.0, tags=None):
        # type: (str,str, float, MetricTagType) -> None
        """
        Queues distributions metric
        """
        if self.status == ServiceStatus.RUNNING or self.enable():
            self._namespace.add_metric(
                TELEMETRY_METRIC_TYPE_DISTRIBUTIONS,
                namespace,
                name,
                value,
                tags,
            )

    def periodic(self):
        namespace_metrics = self._namespace.flush()
        if namespace_metrics:
            self._generate_metrics_event(namespace_metrics)

        logs_metrics = self._flush_log_metrics()
        if logs_metrics:
            self._generate_logs_event(logs_metrics)

        telemetry_events = self._flush_events_queue()
        for telemetry_event in telemetry_events:
            self._client.send_event(telemetry_event)

    def _flush_log_metrics(self):
        # type () -> List[Metric]
        with self._lock:
            log_metrics = self._logs
            self._logs = []
        return log_metrics

    def _generate_metrics_event(self, namespace_metrics):
        # type: (NamespaceMetricType) -> None
        for payload_type, namespaces in namespace_metrics.items():
            for namespace, metrics in namespaces.items():
                if metrics:
                    payload = {
                        "namespace": namespace,
                        "lib_language": "python",
                        "lib_version": _pep440_to_semver(),
                        "series": [m.to_dict() for m in metrics.values()],
                    }
                    log.debug("%s request payload, namespace %s", payload_type, namespace)
                    if payload_type == TELEMETRY_TYPE_DISTRIBUTION:
                        self.add_event(payload, TELEMETRY_TYPE_DISTRIBUTION)
                    elif payload_type == TELEMETRY_TYPE_GENERATE_METRICS:
                        self.add_event(payload, TELEMETRY_TYPE_GENERATE_METRICS)

    def _generate_logs_event(self, payload):
        # type: (List[Dict[str, str]]) -> None
        log.debug("%s request payload", TELEMETRY_TYPE_LOGS)
        self.add_event(payload, TELEMETRY_TYPE_LOGS)

    def on_shutdown(self):
        self.periodic()

    def reset_queues(self):
        # type: () -> None
        super(TelemetryLogsMetricsWriter, self).reset_queues()
        self._namespace.flush()
        self._logs = []


class TelemetryWriter(TelemetryBase):
    """
    Submits Instrumentation Telemetry events to the datadog agent.
    Supports v2 of the instrumentation telemetry api
    """

    def __init__(self):
        # type: () -> None
        super(TelemetryWriter, self).__init__(interval=_get_heartbeat_interval_or_default())
        self._integrations_queue = []  # type: List[Dict]
        # Currently telemetry only supports reporting a single error.
        # If we'd like to report multiple errors in the future
        # we could hack it in by xor-ing error codes and concatenating strings
        self._error = (0, "")  # type: Tuple[int, str]

    def add_integration(self, integration_name, patched, auto_patched, error_msg):
        # type: (str, bool, bool, str) -> None
        """
        Creates and queues the names and settings of a patched module

        :param str integration_name: name of patched module
        :param bool auto_enabled: True if module is enabled in _monkey.PATCH_MODULES
        """
        # Integrations can be patched before the telemetry writer is enabled.
        integration = {
            "name": integration_name,
            "version": "",
            "enabled": patched,
            "auto_enabled": auto_patched,
            "compatible": error_msg == "",
            "error": error_msg,  # the integration error only takes a message, no code
        }
        # Reset the error after it has been reported.
        self._error = (0, "")
        self._integrations_queue.append(integration)

    def add_error(self, code, msg, filename, line_number):
        # type: (int, str, Optional[str], Optional[int]) -> None
        """Add an error to be submitted with an event.
        Note that this overwrites any previously set errors.
        """
        if filename and line_number is not None:
            msg = "%s:%s: %s" % (filename, line_number, msg)
        self._error = (code, msg)

    def _app_started_event(self):
        # type: () -> None
        """Sent when TelemetryWriter is enabled or forks"""
        if self._forked:
            # app-started events should only be sent by the main process
            return
        payload = {
            #  List of configurations to be collected
            "configuration": [
                {
                    "name": "data_streams_enabled",
                    "origin": "env_var",
                    "value": str(config._data_streams_enabled),
                },
                {
                    "name": "appsec_enabled",
                    "origin": "env_var",
                    "value": str(config._appsec_enabled),
                },
                {
                    "name": "propagation_style_inject",
                    "origin": "env_var",
<<<<<<< HEAD
                    "value": config._propagation_style_inject,
=======
                    "value": str(config._propagation_style_inject),
>>>>>>> a0d078d3
                },
                {
                    "name": "propagation_style_extract",
                    "origin": "env_var",
<<<<<<< HEAD
                    "value": config._propagation_style_extract,
=======
                    "value": str(config._propagation_style_extract),
>>>>>>> a0d078d3
                },
            ],
            "error": {
                "code": self._error[0],
                "message": self._error[1],
            },
        }  # type: Dict[str, Union[Dict[str, Any], List[Any]]]
        # Reset the error after it has been reported.
        self._error = (0, "")
        self.add_event(payload, "app-started")

    def _app_heartbeat_event(self):
        # type: () -> None
        if self._forked:
            # TODO: Enable app-heartbeat on forks
            #   Since we only send app-started events in the main process
            #   any forked processes won't be able to access the list of
            #   dependencies for this app, and therefore app-heartbeat won't
            #   add much value today.
            return

        self.add_event({}, "app-heartbeat")

    def _app_closing_event(self):
        # type: () -> None
        """Adds a Telemetry event which notifies the agent that an application instance has terminated"""
        if self._forked:
            # app-closing event should only be sent by the main process
            return
        payload = {}  # type: Dict
        self.add_event(payload, "app-closing")

    def _app_integrations_changed_event(self, integrations):
        # type: (List[Dict]) -> None
        """Adds a Telemetry event which sends a list of configured integrations to the agent"""
        payload = {
            "integrations": integrations,
        }
        self.add_event(payload, "app-integrations-change")

    # add configuration
    # def override_configuration(self, configuration_name, patched):
    #     # type: (str, str) -> None

    #     # Integrations can be patched before the telemetry writer is enabled.
    #     configuration = {
    #         "name": configuration_name,
    #         "value": patched,
    #     }
    #     self._integrations_queue.append(integration)

    # def _app_configurations_changed_event(self, configuration_name, configuration_value):
    def _app_configurations_changed_event(self, configuration):
        # type: (List[Dict]) -> None
        """Adds a Telemetry event which sends a pair of configuration to the agent"""

        config_change_queue = []
        # Loop though all events queue and find the app-started event payload
        for e in (0, len(self._events_queue) - 1):
            if self._events_queue[e]["request_type"] == "app-started":
                payload = self._events_queue[e]["payload"]
                break

        # Find the configuration value to be changed
        for original_config in payload["configuration"]:
            for new_config in configuration:
                if original_config["name"] == new_config["name"] and original_config["value"] != new_config["value"]:
                    original_config["value"] = new_config["value"]
                    config_change_queue.append(new_config)

        # Only return configurations that being modified
        payload["configuration"] = config_change_queue
        self.add_event(payload, "app-configurations-change")

    def _app_dependencies_loaded_event(self):
        # type: () -> None
        """Adds a Telemetry event which sends a list of installed python packages to the agent"""
        payload = {"dependencies": get_dependencies()}
        self.add_event(payload, "app-dependencies-loaded")

    def periodic(self):
        integrations = self._flush_integrations_queue()
        if integrations:
            self._app_integrations_changed_event(integrations)

        if not self._events_queue:
            # Optimization: only queue heartbeat if no other events are queued
            self._app_heartbeat_event()

        telemetry_events = self._flush_events_queue()
        for telemetry_event in telemetry_events:
            self._client.send_event(telemetry_event)

    def _flush_integrations_queue(self):
        # type: () -> List[Dict]
        """Flushes and returns a list of all queued integrations"""
        with self._lock:
            integrations = self._integrations_queue
            self._integrations_queue = []
        return integrations

    def start(self, *args, **kwargs):
        # type: (...) -> None
        super(TelemetryBase, self).start(*args, **kwargs)
        # Queue app-started event after the telemetry worker thread is running
        self._app_started_event()
        self._app_dependencies_loaded_event()

    def on_shutdown(self):
        self._app_closing_event()
        self.periodic()

    def reset_queues(self):
        # type: () -> None
        super(TelemetryWriter, self).reset_queues()
        self._integrations_queue = []<|MERGE_RESOLUTION|>--- conflicted
+++ resolved
@@ -445,21 +445,11 @@
                 },
                 {
                     "name": "propagation_style_inject",
-                    "origin": "env_var",
-<<<<<<< HEAD
-                    "value": config._propagation_style_inject,
-=======
                     "value": str(config._propagation_style_inject),
->>>>>>> a0d078d3
                 },
                 {
                     "name": "propagation_style_extract",
-                    "origin": "env_var",
-<<<<<<< HEAD
-                    "value": config._propagation_style_extract,
-=======
                     "value": str(config._propagation_style_extract),
->>>>>>> a0d078d3
                 },
             ],
             "error": {
