--- conflicted
+++ resolved
@@ -431,6 +431,7 @@
         if self._forked:
             # app-started events should only be sent by the main process
             return
+        #  List of configurations to be collected  
         configuration = [
             {
                 "name": "data_streams_enabled",
@@ -455,33 +456,7 @@
         ]
         self._configuration_queue = configuration
         payload = {
-            #  List of configurations to be collected
-<<<<<<< HEAD
-            "configuration": configuration,
-=======
-            "configuration": [
-                {
-                    "name": "data_streams_enabled",
-                    "origin": "env_var",
-                    "value": config._data_streams_enabled,
-                },
-                {
-                    "name": "appsec_enabled",
-                    "origin": "env_var",
-                    "value": config._appsec_enabled,
-                },
-                {
-                    "name": "propagation_style_inject",
-                    "origin": "env_var",
-                    "value": str(config._propagation_style_inject),
-                },
-                {
-                    "name": "propagation_style_extract",
-                    "origin": "env_var",
-                    "value": str(config._propagation_style_extract),
-                },
-            ],
->>>>>>> 7c5783b9
+            "configuration": configuration,        
             "error": {
                 "code": self._error[0],
                 "message": self._error[1],
