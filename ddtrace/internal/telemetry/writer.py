# -*- coding: utf-8 -*-
import itertools
import os
import sys
import time
from typing import Any
from typing import Dict
from typing import List
from typing import Optional
from typing import Set
from typing import Tuple
from typing import Union

from ...internal import atexit
from ...internal import forksafe
from ...internal.compat import parse
from ...internal.schema import SCHEMA_VERSION
from ...internal.schema import _remove_client_service_names
from ...settings import _config as config
from ...settings.dynamic_instrumentation import config as di_config
from ...settings.exception_debugging import config as ed_config
from ...settings.peer_service import _ps_config
from ...settings.profiling import config as profiling_config
from ..agent import get_connection
from ..agent import get_trace_url
from ..compat import get_connection_response
from ..compat import httplib
from ..encoding import JSONEncoderV2
from ..logger import get_logger
from ..periodic import PeriodicService
from ..runtime import get_runtime_id
from ..service import ServiceStatus
from ..utils.formats import asbool
from ..utils.time import StopWatch
from ..utils.version import _pep440_to_semver
from .constants import TELEMETRY_128_BIT_TRACEID_GENERATION_ENABLED
from .constants import TELEMETRY_128_BIT_TRACEID_LOGGING_ENABLED
from .constants import TELEMETRY_ANALYTICS_ENABLED
from .constants import TELEMETRY_ASM_ENABLED
from .constants import TELEMETRY_CALL_BASIC_CONFIG
from .constants import TELEMETRY_CLIENT_IP_ENABLED
from .constants import TELEMETRY_DSM_ENABLED
from .constants import TELEMETRY_DYNAMIC_INSTRUMENTATION_ENABLED
from .constants import TELEMETRY_ENABLED
from .constants import TELEMETRY_EXCEPTION_DEBUGGING_ENABLED
from .constants import TELEMETRY_LOGS_INJECTION_ENABLED
from .constants import TELEMETRY_OBFUSCATION_QUERY_STRING_PATTERN
from .constants import TELEMETRY_OTEL_ENABLED
from .constants import TELEMETRY_PROFILING_ENABLED
from .constants import TELEMETRY_PROPAGATION_STYLE_EXTRACT
from .constants import TELEMETRY_PROPAGATION_STYLE_INJECT
from .constants import TELEMETRY_RUNTIMEMETRICS_ENABLED
from .constants import TELEMETRY_SERVICE_MAPPING
from .constants import TELEMETRY_SPAN_SAMPLING_RULES
from .constants import TELEMETRY_SPAN_SAMPLING_RULES_FILE
from .constants import TELEMETRY_STARTUP_LOGS_ENABLED
from .constants import TELEMETRY_TRACE_COMPUTE_STATS
from .constants import TELEMETRY_TRACE_DEBUG
from .constants import TELEMETRY_TRACE_HEALTH_METRICS_ENABLED
from .constants import TELEMETRY_TRACE_PEER_SERVICE_DEFAULTS_ENABLED
from .constants import TELEMETRY_TRACE_PEER_SERVICE_MAPPING
from .constants import TELEMETRY_TRACE_REMOVE_INTEGRATION_SERVICE_NAMES_ENABLED
from .constants import TELEMETRY_TRACE_SAMPLING_LIMIT
from .constants import TELEMETRY_TRACE_SAMPLING_RATE
from .constants import TELEMETRY_TRACE_SAMPLING_RULES
from .constants import TELEMETRY_TRACE_SPAN_ATTRIBUTE_SCHEMA
from .constants import TELEMETRY_TRACING_ENABLED
from .constants import TELEMETRY_TYPE_DISTRIBUTION
from .constants import TELEMETRY_TYPE_GENERATE_METRICS
from .constants import TELEMETRY_TYPE_LOGS
from .data import get_application
from .data import get_dependencies
from .data import get_host_info
from .metrics import CountMetric
from .metrics import DistributionMetric
from .metrics import GaugeMetric
from .metrics import MetricTagType
from .metrics import RateMetric
from .metrics_namespaces import MetricNamespace
from .metrics_namespaces import NamespaceMetricType


log = get_logger(__name__)


class LogData(dict):
    def __hash__(self):
        return hash((self["message"], self["level"], self.get("tags"), self.get("stack_trace")))

    def __eq__(self, other):
        return (
            self["message"] == other["message"]
            and self["level"] == other["level"]
            and self.get("tags") == other.get("tags")
            and self.get("stack_trace") == other.get("stack_trace")
        )


class _TelemetryClient:
    def __init__(self, endpoint):
        # type: (str) -> None
        self._agent_url = get_trace_url()
        self._endpoint = endpoint
        self._encoder = JSONEncoderV2()
        self._headers = {
            "Content-Type": "application/json",
            "DD-Client-Library-Language": "python",
            "DD-Client-Library-Version": _pep440_to_semver(),
        }

    @property
    def url(self):
        return parse.urljoin(self._agent_url, self._endpoint)

    def send_event(self, request):
        # type: (Dict) -> Optional[httplib.HTTPResponse]
        """Sends a telemetry request to the trace agent"""
        resp = None
        conn = None
        try:
            rb_json = self._encoder.encode(request)
            headers = self.get_headers(request)
            with StopWatch() as sw:
                conn = get_connection(self._agent_url)
                conn.request("POST", self._endpoint, rb_json, headers)
                resp = get_connection_response(conn)
            if resp.status < 300:
                log.debug("sent %d in %.5fs to %s. response: %s", len(rb_json), sw.elapsed(), self.url, resp.status)
            else:
                log.debug("failed to send telemetry to the Datadog Agent at %s. response: %s", self.url, resp.status)
        except Exception:
            log.debug("failed to send telemetry to the Datadog Agent at %s.", self.url)
        finally:
            if conn is not None:
                conn.close()
        return resp

    def get_headers(self, request):
        # type: (Dict) -> Dict
        """Get all telemetry api v2 request headers"""
        headers = self._headers.copy()
        headers["DD-Telemetry-Debug-Enabled"] = request["debug"]
        headers["DD-Telemetry-Request-Type"] = request["request_type"]
        headers["DD-Telemetry-API-Version"] = request["api_version"]
        return headers


class TelemetryWriter(PeriodicService):
    """
    Submits Instrumentation Telemetry events to the datadog agent.
    Supports v2 of the instrumentation telemetry api
    """

    # telemetry endpoint uses events platform v2 api
    ENDPOINT_V2 = "telemetry/proxy/api/v2/apmtelemetry"
    # Counter representing the number of events sent by the writer. Here we are relying on the atomicity
    # of `itertools.count()` which is a CPython implementation detail. The sequence field in telemetry
    # payloads is only used in tests and is not required to process Telemetry events.
    _sequence = itertools.count(1)

    def __init__(self, is_periodic=True):
        # type: (bool) -> None
        super(TelemetryWriter, self).__init__(interval=min(config._telemetry_heartbeat_interval, 10))
        # Decouples the aggregation and sending of the telemetry events
        # TelemetryWriter events will only be sent when _periodic_count == _periodic_threshold.
        # By default this will occur at 10 second intervals.
        self._periodic_threshold = int(config._telemetry_heartbeat_interval // self.interval) - 1
        self._periodic_count = 0
        self._is_periodic = is_periodic
        self._integrations_queue = dict()  # type: Dict[str, Dict]
        # Currently telemetry only supports reporting a single error.
        # If we'd like to report multiple errors in the future
        # we could hack it in by xor-ing error codes and concatenating strings
        self._error = (0, "")  # type: Tuple[int, str]
        self._namespace = MetricNamespace()
        self._logs = set()  # type: Set[Dict[str, Any]]
        self._disabled = False
        self._forked = False  # type: bool
        self._events_queue = []  # type: List[Dict]
        self._configuration_queue = {}  # type: Dict[str, Dict]
        self._lock = forksafe.Lock()  # type: forksafe.ResetObject
        self.started = False
        forksafe.register(self._fork_writer)

        # Debug flag that enables payload debug mode.
        self._debug = asbool(os.environ.get("DD_TELEMETRY_DEBUG", "false"))

        self._client = _TelemetryClient(self.ENDPOINT_V2)

    def enable(self):
        # type: () -> bool
        """
        Enable the instrumentation telemetry collection service. If the service has already been
        activated before, this method does nothing. Use ``disable`` to turn off the telemetry collection service.
        """
        if not config._telemetry_enabled:
            return False

        if self.status == ServiceStatus.RUNNING:
            return True

        if self._is_periodic:
            self.start()
            atexit.register(self.app_shutdown)
            return True

        self.status = ServiceStatus.RUNNING
        return True

    def disable(self):
        # type: () -> None
        """
        Disable the telemetry collection service and drop the existing integrations and events
        Once disabled, telemetry collection can not be re-enabled.
        """
        self._disabled = True
        self.reset_queues()
        if self._is_periodic and self.status is ServiceStatus.RUNNING:
            atexit.unregister(self.stop)
            self.stop()
        else:
            self.status = ServiceStatus.STOPPED

    def add_event(self, payload, payload_type):
        # type: (Union[Dict[str, Any], List[Any]], str) -> None
        """
        Adds a Telemetry event to the TelemetryWriter event buffer

        :param Dict payload: stores a formatted telemetry event
        :param str payload_type: The payload_type denotes the type of telmetery request.
            Payload types accepted by telemetry/proxy v2: app-started, app-closing, app-integrations-change
        """
        if not self._disabled and self.enable():
            event = {
                "tracer_time": int(time.time()),
                "runtime_id": get_runtime_id(),
                "api_version": "v2",
                "seq_id": next(self._sequence),
                "debug": self._debug,
                "application": get_application(config.service, config.version, config.env),
                "host": get_host_info(),
                "payload": payload,
                "request_type": payload_type,
            }
            self._events_queue.append(event)

<<<<<<< HEAD
    @property
    def is_periodic(self):
        # type: () -> bool
        """
        Returns true if the the telemetry writer is running and was enabled using
        telemetry_writer.enable(start_worker_thread=True)
        """
        return self.status is ServiceStatus.RUNNING and self._worker and self._worker.is_alive()

    def add_integration(self, integration_name, patched, auto_patched=None, error_msg=None, version=""):
        # type: (str, bool, Optional[bool], Optional[str], Optional[str]) -> None
=======
    def add_integration(self, integration_name, patched, auto_patched=None, error_msg=None):
        # type: (str, bool, Optional[bool], Optional[str]) -> None
>>>>>>> f6fd158e
        """
        Creates and queues the names and settings of a patched module

        :param str integration_name: name of patched module
        :param bool auto_enabled: True if module is enabled in _monkey.PATCH_MODULES
        """
        # Integrations can be patched before the telemetry writer is enabled.
        with self._lock:
            if integration_name not in self._integrations_queue:
                self._integrations_queue[integration_name] = {"name": integration_name}

            self._integrations_queue[integration_name]["version"] = version
            self._integrations_queue[integration_name]["enabled"] = patched

            if auto_patched is not None:
                self._integrations_queue[integration_name]["auto_enabled"] = auto_patched

            if error_msg is not None:
                self._integrations_queue[integration_name]["compatible"] = error_msg == ""
                self._integrations_queue[integration_name]["error"] = error_msg

    def add_error(self, code, msg, filename, line_number):
        # type: (int, str, Optional[str], Optional[int]) -> None
        """Add an error to be submitted with an event.
        Note that this overwrites any previously set errors.
        """
        if filename and line_number is not None:
            msg = "%s:%s: %s" % (filename, line_number, msg)
        self._error = (code, msg)

    def _app_started_event(self):
        # type: () -> None
        """Sent when TelemetryWriter is enabled or forks"""
        if self._forked:
            # app-started events should only be sent by the main process
            return
        #  List of configurations to be collected

        self.add_configurations(
            [
                (TELEMETRY_TRACING_ENABLED, config._tracing_enabled, "unknown"),
                (TELEMETRY_CALL_BASIC_CONFIG, config._call_basic_config, "unknown"),
                (TELEMETRY_STARTUP_LOGS_ENABLED, config._call_basic_config, "unknown"),
                (TELEMETRY_DSM_ENABLED, config._data_streams_enabled, "unknown"),
                (TELEMETRY_ASM_ENABLED, config._appsec_enabled, "unknown"),
                (TELEMETRY_PROFILING_ENABLED, profiling_config.enabled, "unknown"),
                (TELEMETRY_DYNAMIC_INSTRUMENTATION_ENABLED, di_config.enabled, "unknown"),
                (TELEMETRY_EXCEPTION_DEBUGGING_ENABLED, ed_config.enabled, "unknown"),
                (TELEMETRY_PROPAGATION_STYLE_INJECT, ",".join(config._propagation_style_inject), "unknown"),
                (TELEMETRY_PROPAGATION_STYLE_EXTRACT, ",".join(config._propagation_style_extract), "unknown"),
                ("ddtrace_bootstrapped", config._ddtrace_bootstrapped, "unknown"),
                ("ddtrace_auto_used", "ddtrace.auto" in sys.modules, "unknown"),
                (TELEMETRY_RUNTIMEMETRICS_ENABLED, config._runtime_metrics_enabled, "unknown"),
                (TELEMETRY_TRACE_DEBUG, config._debug_mode, "unknown"),
                (TELEMETRY_ENABLED, config._telemetry_enabled, "unknown"),
                (TELEMETRY_ANALYTICS_ENABLED, config.analytics_enabled, "unknown"),
                (TELEMETRY_CLIENT_IP_ENABLED, config.client_ip_header, "unknown"),
                (TELEMETRY_LOGS_INJECTION_ENABLED, config.logs_injection, "unknown"),
                (TELEMETRY_128_BIT_TRACEID_GENERATION_ENABLED, config._128_bit_trace_id_enabled, "unknown"),
                (TELEMETRY_128_BIT_TRACEID_LOGGING_ENABLED, config._128_bit_trace_id_logging_enabled, "unknown"),
                (TELEMETRY_TRACE_COMPUTE_STATS, config._trace_compute_stats, "unknown"),
                (
                    TELEMETRY_OBFUSCATION_QUERY_STRING_PATTERN,
                    config._obfuscation_query_string_pattern.pattern.decode("ascii")
                    if config._obfuscation_query_string_pattern
                    else "",
                    "unknown",
                ),
                (TELEMETRY_OTEL_ENABLED, config._otel_enabled, "unknown"),
                (TELEMETRY_TRACE_HEALTH_METRICS_ENABLED, config.health_metrics_enabled, "unknown"),
                (TELEMETRY_RUNTIMEMETRICS_ENABLED, config._runtime_metrics_enabled, "unknown"),
                (TELEMETRY_TRACE_SAMPLING_RATE, config._trace_sample_rate, "unknown"),
                (TELEMETRY_TRACE_SAMPLING_LIMIT, config._trace_rate_limit, "unknown"),
                (TELEMETRY_SPAN_SAMPLING_RULES, config._sampling_rules, "unknown"),
                (TELEMETRY_SPAN_SAMPLING_RULES_FILE, config._sampling_rules_file, "unknown"),
                (TELEMETRY_TRACE_SAMPLING_RULES, config._trace_sampling_rules, "unknown"),
                (TELEMETRY_TRACE_SPAN_ATTRIBUTE_SCHEMA, SCHEMA_VERSION, "unknown"),
                (TELEMETRY_TRACE_REMOVE_INTEGRATION_SERVICE_NAMES_ENABLED, _remove_client_service_names, "unknown"),
                (TELEMETRY_TRACE_PEER_SERVICE_DEFAULTS_ENABLED, _ps_config.set_defaults_enabled, "unknown"),
                (TELEMETRY_TRACE_PEER_SERVICE_MAPPING, _ps_config._unparsed_peer_service_mapping, "unknown"),
                (TELEMETRY_SERVICE_MAPPING, config._unparsed_service_mapping, "unknown"),
            ]
        )

        payload = {
            "configuration": self._flush_configuration_queue(),
            "error": {
                "code": self._error[0],
                "message": self._error[1],
            },
        }  # type: Dict[str, Union[Dict[str, Any], List[Any]]]
        # Reset the error after it has been reported.
        self._error = (0, "")
        self.add_event(payload, "app-started")

    def _app_heartbeat_event(self):
        # type: () -> None
        if self._forked:
            # TODO: Enable app-heartbeat on forks
            #   Since we only send app-started events in the main process
            #   any forked processes won't be able to access the list of
            #   dependencies for this app, and therefore app-heartbeat won't
            #   add much value today.
            return

        self.add_event({}, "app-heartbeat")

    def _app_closing_event(self):
        # type: () -> None
        """Adds a Telemetry event which notifies the agent that an application instance has terminated"""
        if self._forked:
            # app-closing event should only be sent by the main process
            return
        payload = {}  # type: Dict
        self.add_event(payload, "app-closing")

    def _app_integrations_changed_event(self, integrations):
        # type: (List[Dict]) -> None
        """Adds a Telemetry event which sends a list of configured integrations to the agent"""
        payload = {
            "integrations": integrations,
        }
        self.add_event(payload, "app-integrations-change")

    def _flush_integrations_queue(self):
        # type: () -> List[Dict]
        """Flushes and returns a list of all queued integrations"""
        with self._lock:
            integrations = list(self._integrations_queue.values())
            self._integrations_queue = dict()
        return integrations

    def _flush_configuration_queue(self):
        # type: () -> List[Dict]
        """Flushes and returns a list of all queued configurations"""
        with self._lock:
            configurations = list(self._configuration_queue.values())
            self._configuration_queue = {}
        return configurations

    def _app_client_configuration_changed_event(self, configurations):
        # type: (List[Dict]) -> None
        """Adds a Telemetry event which sends list of modified configurations to the agent"""
        payload = {
            "configuration": configurations,
        }
        self.add_event(payload, "app-client-configuration-change")

    def add_configuration(self, configuration_name, configuration_value, origin="unknown"):
        # type: (str, Union[bool, float, str], str) -> None
        """Creates and queues the name, origin, value of a configuration"""
        with self._lock:
            self._configuration_queue[configuration_name] = {
                "name": configuration_name,
                "origin": origin,
                "value": configuration_value,
            }

    def add_configurations(self, configuration_list):
        # type: (List[Tuple[str, Union[bool, float, str], str]]) -> None
        """Creates and queues a list of configurations"""
        with self._lock:
            for name, value, origin in configuration_list:
                self._configuration_queue[name] = {
                    "name": name,
                    "origin": origin,
                    "value": value,
                }

    def _app_dependencies_loaded_event(self):
        # type: () -> None
        """Adds a Telemetry event which sends a list of installed python packages to the agent"""
        payload = {"dependencies": get_dependencies()}
        self.add_event(payload, "app-dependencies-loaded")

    def add_log(self, level, message, stack_trace="", tags=None):
        # type: (str, str, str, Optional[Dict]) -> None
        """
        Queues log. This event is meant to send library logs to Datadog’s backend through the Telemetry intake.
        This will make support cycles easier and ensure we know about potentially silent issues in libraries.
        """
        if tags is None:
            tags = {}

        if self.enable():
            data = LogData(
                {
                    "message": message,
                    "level": level,
                    "tracer_time": int(time.time()),
                }
            )
            if tags:
                data["tags"] = ",".join(["%s:%s" % (k, str(v).lower()) for k, v in tags.items()])
            if stack_trace:
                data["stack_trace"] = stack_trace
            self._logs.add(data)

    def add_gauge_metric(self, namespace, name, value, tags=None):
        # type: (str,str, float, MetricTagType) -> None
        """
        Queues gauge metric
        """
        if self.status == ServiceStatus.RUNNING or self.enable():
            self._namespace.add_metric(
                GaugeMetric,
                namespace,
                name,
                value,
                tags,
                self.interval,
            )

    def add_rate_metric(self, namespace, name, value=1.0, tags=None):
        # type: (str,str, float, MetricTagType) -> None
        """
        Queues rate metric
        """
        if self.status == ServiceStatus.RUNNING or self.enable():
            self._namespace.add_metric(
                RateMetric,
                namespace,
                name,
                value,
                tags,
                self.interval,
            )

    def add_count_metric(self, namespace, name, value=1.0, tags=None):
        # type: (str,str, float, MetricTagType) -> None
        """
        Queues count metric
        """
        if self.status == ServiceStatus.RUNNING or self.enable():
            self._namespace.add_metric(
                CountMetric,
                namespace,
                name,
                value,
                tags,
            )

    def add_distribution_metric(self, namespace, name, value=1.0, tags=None):
        # type: (str,str, float, MetricTagType) -> None
        """
        Queues distributions metric
        """
        if self.status == ServiceStatus.RUNNING or self.enable():
            self._namespace.add_metric(
                DistributionMetric,
                namespace,
                name,
                value,
                tags,
            )

    def _flush_log_metrics(self):
        # type () -> Set[Metric]
        with self._lock:
            log_metrics = self._logs
            self._logs = set()
        return log_metrics

    def _generate_metrics_event(self, namespace_metrics):
        # type: (NamespaceMetricType) -> None
        for payload_type, namespaces in namespace_metrics.items():
            for namespace, metrics in namespaces.items():
                if metrics:
                    payload = {
                        "namespace": namespace,
                        "series": [m.to_dict() for m in metrics.values()],
                    }
                    log.debug("%s request payload, namespace %s", payload_type, namespace)
                    if payload_type == TELEMETRY_TYPE_DISTRIBUTION:
                        self.add_event(payload, TELEMETRY_TYPE_DISTRIBUTION)
                    elif payload_type == TELEMETRY_TYPE_GENERATE_METRICS:
                        self.add_event(payload, TELEMETRY_TYPE_GENERATE_METRICS)

    def _generate_logs_event(self, payload):
        # type: (Set[Dict[str, str]]) -> None
        log.debug("%s request payload", TELEMETRY_TYPE_LOGS)
        self.add_event(list(payload), TELEMETRY_TYPE_LOGS)

    def periodic(self, force_flush=False):
        namespace_metrics = self._namespace.flush()
        if namespace_metrics:
            self._generate_metrics_event(namespace_metrics)

        logs_metrics = self._flush_log_metrics()
        if logs_metrics:
            self._generate_logs_event(logs_metrics)

        # Telemetry metrics and logs should be aggregated into payloads every time periodic is called.
        # This ensures metrics and logs are submitted in 0 to 10 second time buckets.
        # Optimization: All other events should be aggregated using `config._telemetry_heartbeat_interval`.
        # Telemetry payloads will be submitted according to `config._telemetry_heartbeat_interval`.
        if self._is_periodic and force_flush is False:
            if self._periodic_count < self._periodic_threshold:
                self._periodic_count += 1
                return
            self._periodic_count = 0

        integrations = self._flush_integrations_queue()
        if integrations:
            self._app_integrations_changed_event(integrations)

        configurations = self._flush_configuration_queue()
        if configurations:
            self._app_client_configuration_changed_event(configurations)

        if not self._events_queue:
            # Optimization: only queue heartbeat if no other events are queued
            self._app_heartbeat_event()

        telemetry_events = self._flush_events_queue()
        for telemetry_event in telemetry_events:
            self._client.send_event(telemetry_event)

    def start(self, *args, **kwargs):
        # type: (...) -> None
        super(TelemetryWriter, self).start(*args, **kwargs)
        # Queue app-started event after the telemetry worker thread is running
        if self.started is False:
            self._app_started_event()
            self._app_dependencies_loaded_event()
            self.started = True

    def app_shutdown(self):
        self._app_closing_event()
        self.periodic(force_flush=True)

    def reset_queues(self):
        # type: () -> None
        self._events_queue = []
        self._integrations_queue = dict()
        self._namespace.flush()
        self._logs = set()

    def _flush_events_queue(self):
        # type: () -> List[Dict]
        """Flushes and returns a list of all telemtery event"""
        with self._lock:
            events = self._events_queue
            self._events_queue = []
        return events

    def _fork_writer(self):
        # type: () -> None
        self._forked = True
        # Avoid sending duplicate events.
        # Queued events should be sent in the main process.
        self.reset_queues()
        if self.status == ServiceStatus.STOPPED:
            return

        atexit.unregister(self.stop)
        self.stop(join=False)

    def _restart_sequence(self):
        self._sequence = itertools.count(1)

    def _stop_service(self, join=True, *args, **kwargs):
        # type: (...) -> None
        super(TelemetryWriter, self)._stop_service(*args, **kwargs)
        if join:
            self.join(timeout=2)<|MERGE_RESOLUTION|>--- conflicted
+++ resolved
@@ -244,22 +244,8 @@
             }
             self._events_queue.append(event)
 
-<<<<<<< HEAD
-    @property
-    def is_periodic(self):
-        # type: () -> bool
-        """
-        Returns true if the the telemetry writer is running and was enabled using
-        telemetry_writer.enable(start_worker_thread=True)
-        """
-        return self.status is ServiceStatus.RUNNING and self._worker and self._worker.is_alive()
-
     def add_integration(self, integration_name, patched, auto_patched=None, error_msg=None, version=""):
         # type: (str, bool, Optional[bool], Optional[str], Optional[str]) -> None
-=======
-    def add_integration(self, integration_name, patched, auto_patched=None, error_msg=None):
-        # type: (str, bool, Optional[bool], Optional[str]) -> None
->>>>>>> f6fd158e
         """
         Creates and queues the names and settings of a patched module
 
