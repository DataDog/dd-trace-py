# -*- coding: utf-8 -*-
import http.client as httplib  # noqa: E402
import itertools
import os
import sys
import time
import traceback
from typing import TYPE_CHECKING  # noqa:F401
from typing import Any  # noqa:F401
from typing import Dict  # noqa:F401
from typing import List  # noqa:F401
from typing import Optional  # noqa:F401
from typing import Set  # noqa:F401
from typing import Tuple  # noqa:F401
from typing import Union  # noqa:F401
import urllib.parse as parse

from ddtrace.internal.endpoints import endpoint_collection
from ddtrace.internal.logger import get_logger
from ddtrace.internal.packages import is_user_code
from ddtrace.internal.utils.http import get_connection
from ddtrace.settings._agent import config as agent_config
from ddtrace.settings._telemetry import config

from ...internal import atexit
from ...internal import forksafe
from ..encoding import JSONEncoderV2
from ..periodic import PeriodicService
from ..runtime import get_runtime_id
from ..service import ServiceStatus
from ..utils.time import StopWatch
from ..utils.version import version as tracer_version
from . import modules
from .constants import TELEMETRY_APM_PRODUCT
<<<<<<< HEAD
from .constants import TELEMETRY_EVENT_TYPE
from .constants import TELEMETRY_LOG_LEVEL
from .constants import TELEMETRY_NAMESPACE
=======
from .constants import TELEMETRY_LOG_LEVEL
from .constants import TELEMETRY_NAMESPACE
from .constants import TELEMETRY_TYPE_LOGS
>>>>>>> 640b67e9
from .data import get_application
from .data import get_host_info
from .data import get_python_config_vars
from .data import update_imported_dependencies
from .logging import DDTelemetryErrorHandler
from .metrics_namespaces import MetricNamespace
from .metrics_namespaces import MetricTagType
from .metrics_namespaces import MetricType


log = get_logger(__name__)


class LogData(dict):
    def __hash__(self):
        return hash((self["message"], self["level"], self.get("tags"), self.get("stack_trace")))

    def __eq__(self, other):
        return (
            self["message"] == other["message"]
            and self["level"] == other["level"]
            and self.get("tags") == other.get("tags")
            and self.get("stack_trace") == other.get("stack_trace")
        )


class _TelemetryClient:
    AGENT_ENDPOINT = "telemetry/proxy/api/v2/apmtelemetry"
    AGENTLESS_ENDPOINT_V2 = "api/v2/apmtelemetry"

    def __init__(self, agentless):
        # type: (bool) -> None
        self._telemetry_url = self.get_host(config.SITE, agentless)
        self._endpoint = self.get_endpoint(agentless)
        self._encoder = JSONEncoderV2()
        self._agentless = agentless

        self._headers = {
            "Content-Type": "application/json",
            "DD-Client-Library-Language": "python",
            "DD-Client-Library-Version": tracer_version,
        }

        if agentless and config.API_KEY:
            self._headers["dd-api-key"] = config.API_KEY

    @property
    def url(self):
        return parse.urljoin(self._telemetry_url, self._endpoint)

    def send_event(self, request: Dict, payload_type: str) -> Optional[httplib.HTTPResponse]:
        """Sends a telemetry request to the trace agent"""
        resp = None
        conn = None
        try:
            rb_json, _ = self._encoder.encode(request)
            headers = self.get_headers(request)
            with StopWatch() as sw:
                conn = get_connection(self._telemetry_url)
                conn.request("POST", self._endpoint, rb_json, headers)
                resp = conn.getresponse()
            if resp.status < 300:
                log.debug(
                    "Instrumentation Telemetry sent %d bytes in %.5fs to %s. Event(s): %s. Response: %s",
                    len(rb_json),
                    sw.elapsed(),
                    self.url,
                    payload_type,
                    resp.status,
                )
            else:
<<<<<<< HEAD
                log.debug(
                    "Failed to send Instrumentation Telemetry to %s. Event(s): %s. Response: %s",
                    self.url,
                    payload_type,
                    resp.status,
                )
        except Exception:
            log.debug(
                "Failed to send Instrumentation Telemetry to %s. Event(s): %s",
                self.url,
                payload_type,
                exc_info=True,
            )
=======
                log.debug("Failed to send Instrumentation Telemetry to %s. Response: %s", self.url, resp.status)
        except Exception as e:
            log.debug("Failed to send Instrumentation Telemetry to %s. Error: %s", self.url, str(e))
>>>>>>> 640b67e9
        finally:
            if conn is not None:
                conn.close()
        return resp

    def get_headers(self, request):
        # type: (Dict) -> Dict
        """Get all telemetry api v2 request headers"""
        headers = self._headers.copy()
        headers["DD-Telemetry-Debug-Enabled"] = request["debug"]
        headers["DD-Telemetry-Request-Type"] = request["request_type"]
        headers["DD-Telemetry-API-Version"] = request["api_version"]
        return headers

    def get_endpoint(self, agentless: bool) -> str:
        return self.AGENTLESS_ENDPOINT_V2 if agentless else self.AGENT_ENDPOINT

    def get_host(self, site: str, agentless: bool) -> str:
        if not agentless:
            return agent_config.trace_agent_url
        elif site == "datad0g.com":
            return "https://all-http-intake.logs.datad0g.com"
        elif site == "datadoghq.eu":
            return "https://instrumentation-telemetry-intake.datadoghq.eu"
        return f"https://instrumentation-telemetry-intake.{site}/"


class TelemetryWriter(PeriodicService):
    """
    Submits Instrumentation Telemetry events to the datadog agent.
    Supports v2 of the instrumentation telemetry api
    """

    # Counter representing the number of events sent by the writer. Here we are relying on the atomicity
    # of `itertools.count()` which is a CPython implementation detail. The sequence field in telemetry
    # payloads is only used in tests and is not required to process Telemetry events.
    _sequence_payloads = itertools.count(1)
    _sequence_configurations = itertools.count(1)
    _ORIGINAL_EXCEPTHOOK = staticmethod(sys.excepthook)
    CWD = os.getcwd()

    def __init__(self, is_periodic=True, agentless=None):
        # type: (bool, Optional[bool]) -> None
        super(TelemetryWriter, self).__init__(interval=min(config.HEARTBEAT_INTERVAL, 10))

        # Decouples the aggregation and sending of the telemetry events
        # TelemetryWriter events will only be sent when _periodic_count == _periodic_threshold.
        # By default this will occur at 10 second intervals.
        self._periodic_threshold = int(config.HEARTBEAT_INTERVAL // self.interval) - 1
        self._periodic_count = 0
        self._is_periodic = is_periodic
        self._integrations_queue = dict()  # type: Dict[str, Dict]
        self._namespace = MetricNamespace()
        self._logs = set()  # type: Set[Dict[str, Any]]
        self._forked = False  # type: bool
        self._events_queue = []  # type: List[Dict]
        self._configuration_queue = []  # type: List[Dict]
        self._imported_dependencies: Dict[str, str] = dict()
        self._modules_already_imported: Set[str] = set()
        self._product_enablement = {product.value: False for product in TELEMETRY_APM_PRODUCT}
        self._previous_product_enablement = {}
        self._extended_time = time.monotonic()
        # The extended heartbeat interval is set to 24 hours
        self._extended_heartbeat_interval = 3600 * 24

        self.started = False

        # Debug flag that enables payload debug mode.
        self._debug = config.DEBUG

        self._enabled = config.TELEMETRY_ENABLED

        if agentless is None:
            agentless = config.AGENTLESS_MODE or config.API_KEY not in (None, "")

        if agentless and not config.API_KEY:
            log.debug("Disabling telemetry: no Datadog API key found in agentless mode")
            self._enabled = False
        self._client = _TelemetryClient(agentless)

        if self._enabled:
            # Avoids sending app-started and app-closed events in forked processes
            forksafe.register(self._fork_writer)
            # shutdown the telemetry writer when the application exits
            atexit.register(self.app_shutdown)
            # Captures unhandled exceptions during application start up
            self.install_excepthook()
            # In order to support 3.12, we start the writer upon initialization.
            # See https://github.com/python/cpython/pull/104826.
            # Telemetry events will only be sent after the `app-started` is queued.
            # This will occur when the agent writer starts.
            self.enable()
            # Force app started for unit tests
<<<<<<< HEAD
            if config.FORCE_START and (app_started := self._app_started_payload()):
                self._events_queue.append({"payload": app_started, "request_type": TELEMETRY_EVENT_TYPE.STARTED})
=======
            if config.FORCE_START and (app_started := self._app_started()):
                self._events_queue.append(app_started)
>>>>>>> 640b67e9
            get_logger("ddtrace").addHandler(DDTelemetryErrorHandler(self))

    def enable(self):
        # type: () -> bool
        """
        Enable the instrumentation telemetry collection service. If the service has already been
        activated before, this method does nothing. Use ``disable`` to turn off the telemetry collection service.
        """
        if not self._enabled:
            return False

        if self.status == ServiceStatus.RUNNING:
            return True

        if self._is_periodic:
            self.start()
            return True

        # currently self._is_periodic is always true
        self.status = ServiceStatus.RUNNING
        return True

    def disable(self):
        # type: () -> None
        """
        Disable the telemetry collection service and drop the existing integrations and events
        Once disabled, telemetry collection can not be re-enabled.
        """
        self._enabled = False
        self.reset_queues()

    def enable_agentless_client(self, enabled=True):
        # type: (bool) -> None

        if self._client._agentless == enabled:
            return

        self._client = _TelemetryClient(enabled)

    def _is_running(self):
        # type: () -> bool
        """Returns True when the telemetry writer worker thread is running"""
        return self._is_periodic and self._worker is not None and self.status is ServiceStatus.RUNNING

    def add_event(self, payload, payload_type):
        # type: (Union[Dict[str, Any], List[Any]], str) -> None
        """
        Adds a Telemetry event to the TelemetryWriter event buffer

        :param Dict payload: stores a formatted telemetry event
        :param str payload_type: The payload_type denotes the type of telemetry request.
            Payload types accepted by telemetry/proxy v2: app-started, app-closing, app-integrations-change
        """
        if self.enable():
<<<<<<< HEAD
            with self._service_lock:
                self._events_queue.append({"payload": payload, "request_type": payload_type})
=======
            self._events_queue.append({"payload": payload, "request_type": payload_type})
>>>>>>> 640b67e9

    def add_events(self, events):
        # type: (List[Dict[str, Any]]) -> None
        """
        Adds a list of Telemetry events to the TelemetryWriter event buffer
        """
        if self.enable():
<<<<<<< HEAD
            with self._service_lock:
                self._events_queue.extend(events)
=======
            self._events_queue.extend(events)
>>>>>>> 640b67e9

    def add_integration(self, integration_name, patched, auto_patched=None, error_msg=None, version=""):
        # type: (str, bool, Optional[bool], Optional[str], Optional[str]) -> None
        """
        Creates and queues the names and settings of a patched module

        :param str integration_name: name of patched module
        :param bool auto_enabled: True if module is enabled in _monkey.PATCH_MODULES
        """
        if not self.enable():
            return

        # Integrations can be patched before the telemetry writer is enabled.
        with self._service_lock:
            if integration_name not in self._integrations_queue:
                self._integrations_queue[integration_name] = {"name": integration_name}

            self._integrations_queue[integration_name]["version"] = version
            self._integrations_queue[integration_name]["enabled"] = patched

            if auto_patched is not None:
                self._integrations_queue[integration_name]["auto_enabled"] = auto_patched

            if error_msg is not None:
                self._integrations_queue[integration_name]["compatible"] = error_msg == ""
                self._integrations_queue[integration_name]["error"] = error_msg

<<<<<<< HEAD
    def add_error(self, code, msg, filename, line_number):
        # type: (int, str, Optional[str], Optional[int]) -> None
        """Add an error to be submitted with an event.
        Note that this overwrites any previously set errors.
        """
        if filename and line_number is not None:
            msg = "%s:%s: %s" % (filename, line_number, msg)
        self._error = (code, msg)

    def _app_started_payload(self, register_app_shutdown=True):
        # type: (bool) -> Dict[str, Any]
        """Sent when TelemetryWriter is enabled or forks"""
        if self._forked or self.started:
            # app-started events should only be sent by the main process
            return {}
=======
    def _app_started(self, register_app_shutdown: bool = True) -> Optional[Dict[str, Any]]:
        """Sent when TelemetryWriter is enabled or forks"""
        if self._forked or self.started:
            # app-started events should only be sent by the main process
            return None
>>>>>>> 640b67e9
        #  List of configurations to be collected

        self.started = True

        # SOABI should help us identify which wheels people are getting from PyPI
        self.add_configurations(get_python_config_vars())

        payload = {
<<<<<<< HEAD
            "configuration": self._report_configuration_queue(),
            "error": {
                "code": self._error[0],
                "message": self._error[1],
            },
            "products": self._report_app_products(),
=======
            "configuration": self._flush_configuration_queue(),
            "products": products,
>>>>>>> 640b67e9
        }  # type: Dict[str, Union[Dict[str, Any], List[Any]]]
        # Add time to value telemetry metrics for single step instrumentation
        if config.INSTALL_ID or config.INSTALL_TYPE or config.INSTALL_TIME:
            payload["install_signature"] = {
                "install_id": config.INSTALL_ID,
                "install_type": config.INSTALL_TYPE,
                "install_time": config.INSTALL_TIME,
            }

<<<<<<< HEAD
        # Reset the error after it has been reported.
        self._error = (0, "")
        return payload

    def _app_heartbeat_payload(self):
        # type: () -> Dict[str, Any]
        if config.DEPENDENCY_COLLECTION and time.monotonic() - self._extended_time > self._extended_heartbeat_interval:
            self._extended_time += self._extended_heartbeat_interval
            return {
=======
        return {"payload": payload, "request_type": "app-started"}

    def _app_heartbeat_event(self):
        # type: () -> Dict[str, Any]
        if config.DEPENDENCY_COLLECTION and time.monotonic() - self._extended_time > self._extended_heartbeat_interval:
            self._extended_time += self._extended_heartbeat_interval
            # Extended heartbeat event must be queued after the dependencies loaded event.
            # Otherwise, self._imported_dependencies will not be up to date.
            payload = {
>>>>>>> 640b67e9
                "dependencies": [
                    {"name": name, "version": version} for name, version in self._imported_dependencies.items()
                ]
            }
<<<<<<< HEAD
        return {}
=======
            request_type = "app-extended-heartbeat"
        else:
            payload = {}
            request_type = "app-heartbeat"
        return {"payload": payload, "request_type": request_type}

    def _app_closing_event(self):
        # type: () -> Optional[Dict[str, Any]]
        """Adds a Telemetry event which notifies the agent that an application instance has terminated"""
        if self._forked:
            # app-closing event should only be sent by the main process
            return None
        return {"payload": {}, "request_type": "app-closing"}

    def _app_integrations_changed_event(self, integrations):
        # type: (List[Dict]) -> Dict[str, Any]
        """Adds a Telemetry event which sends a list of configured integrations to the agent"""
        return {
            "payload": {
                "integrations": integrations,
            },
            "request_type": "app-integrations-change",
        }
>>>>>>> 640b67e9

    def _report_integrations(self):
        # type: () -> List[Dict]
        """Flushes and returns a list of all queued integrations"""
        with self._service_lock:
            integrations = list(self._integrations_queue.values())
            self._integrations_queue = dict()
        return integrations

    def _report_configuration_queue(self):
        # type: () -> List[Dict]
        """Flushes and returns a list of all queued configurations"""
        with self._service_lock:
            configurations = self._configuration_queue
            self._configuration_queue = []
        return configurations

<<<<<<< HEAD
    def _report_app_dependencies(self):
        # type: () -> Optional[Dict[str, Any]]
        """Adds events to report imports done since the last periodic run"""
        if not config.DEPENDENCY_COLLECTION or not self._enabled:
            return {}

=======
    def _app_client_configuration_changed_event(self, configurations):
        # type: (List[Dict]) -> Dict[str, Any]
        """Adds a Telemetry event which sends list of modified configurations to the agent"""
        return {
            "payload": {
                "configuration": configurations,
            },
            "request_type": "app-client-configuration-change",
        }

    def _app_dependencies_loaded_event(self) -> Optional[Dict[str, Any]]:
        """Adds events to report imports done since the last periodic run"""
        if not config.DEPENDENCY_COLLECTION or not self._enabled:
            return None
>>>>>>> 640b67e9
        with self._service_lock:
            newly_imported_deps = modules.get_newly_imported_modules(self._modules_already_imported)

        if not newly_imported_deps:
<<<<<<< HEAD
            return {}

        with self._service_lock:
            return update_imported_dependencies(self._imported_dependencies, newly_imported_deps)

    def _report_app_endpoints(self):
=======
            return None

        with self._service_lock:
            if packages := update_imported_dependencies(self._imported_dependencies, newly_imported_deps):
                return {"payload": {"dependencies": packages}, "request_type": "app-dependencies-loaded"}
        return None

    def _flush_app_endpoints(self) -> Optional[Dict[str, Any]]:
>>>>>>> 640b67e9
        """Adds a Telemetry event which sends the list of HTTP endpoints found at startup to the agent"""
        import ddtrace.settings.asm as asm_config_module

        if not asm_config_module.config._api_security_endpoint_collection or not self._enabled:
<<<<<<< HEAD
            return {}

        if not endpoint_collection.endpoints:
            return {}

        with self._service_lock:
            return endpoint_collection.flush(asm_config_module.config._api_security_endpoint_collection_limit)

    def _report_app_products(self):
        # type: () -> Dict[str, Any]
=======
            return None

        if not endpoint_collection.endpoints:
            return None

        with self._service_lock:
            payload = endpoint_collection.flush(asm_config_module.config._api_security_endpoint_collection_limit)
            return {"payload": payload, "request_type": "app-endpoints"}

    def _app_product_change(self):
        # type: () -> Optional[Dict[str, Any]]
>>>>>>> 640b67e9
        """Adds a Telemetry event which reports the enablement of an APM product"""
        with self._service_lock:
            products = self._product_enablement.items()
            for product, status in products:
                self._previous_product_enablement[product] = status
            self._product_enablement = {}
            return {product: {"version": tracer_version, "enabled": status} for product, status in products}

<<<<<<< HEAD
    def product_activated(self, product, status):
=======
        if not self._send_product_change_updates:
            return None

        self._send_product_change_updates = False
        return {
            "payload": {
                "products": {
                    product: {"version": tracer_version, "enabled": status}
                    for product, status in self._product_enablement.items()
                }
            },
            "request_type": "app-product-change",
        }

    def product_activated(self, product, enabled):
>>>>>>> 640b67e9
        # type: (str, bool) -> None
        """Updates the product enablement dict"""
        with self._service_lock:
            # Only send product change event if the product status has changed
            if self._previous_product_enablement.get(product) != status:
                self._product_enablement[product] = status

    def add_configuration(self, configuration_name, configuration_value, origin="unknown", config_id=None):
        # type: (str, Any, str, Optional[str]) -> None
        """Creates and queues the name, origin, value of a configuration"""
        if isinstance(configuration_value, dict):
            configuration_value = ",".join(":".join((k, str(v))) for k, v in configuration_value.items())
        elif isinstance(configuration_value, (list, tuple)):
            configuration_value = ",".join(str(v) for v in configuration_value)
        elif not isinstance(configuration_value, (bool, str, int, float, type(None))):
            # convert unsupported types to strings
            configuration_value = str(configuration_value)

        config = {
            "name": configuration_name,
            "origin": origin,
            "value": configuration_value,
        }
        if config_id:
            config["config_id"] = config_id

        with self._service_lock:
            config["seq_id"] = next(self._sequence_configurations)
            self._configuration_queue.append(config)

    def add_configurations(self, configuration_list: List[Tuple[str, str, str]]):
        """Creates and queues a list of configurations"""
        with self._service_lock:
            for name, value, origin in configuration_list:
                self._configuration_queue.append(
                    {
                        "name": name,
                        "origin": origin,
                        "value": value,
                        "seq_id": next(self._sequence_configurations),
                    }
                )

    def add_log(self, level, message, stack_trace="", tags=None):
        """
        Queues log. This event is meant to send library logs to Datadog's backend through the Telemetry intake.
        This will make support cycles easier and ensure we know about potentially silent issues in libraries.
        """
        if tags is None:
            tags = {}

        if self.enable():
            data = LogData(
                {
                    "message": message,
                    "level": level.value,
                    "tracer_time": int(time.time()),
                }
            )
            if tags:
                data["tags"] = ",".join(["%s:%s" % (k, str(v).lower()) for k, v in tags.items()])
            if stack_trace:
                data["stack_trace"] = stack_trace
            # Logs are hashed using the message, level, tags, and stack_trace. This should prevent duplicatation.
            self._logs.add(data)

    def add_error_log(self, msg: str, exc: Union[BaseException, tuple, None]) -> None:
        if config.LOG_COLLECTION_ENABLED:
            stack_trace = None if exc is None else self._format_stack_trace(exc)

            self.add_log(
                TELEMETRY_LOG_LEVEL.ERROR,
                msg,
                stack_trace=stack_trace if stack_trace is not None else "",
            )

    def _format_stack_trace(self, exc: Union[BaseException, tuple]) -> Optional[str]:
        if isinstance(exc, tuple) and len(exc) == 3:
            exc_type, _, exc_traceback = exc
        else:
            exc_type, _, exc_traceback = type(exc), exc, getattr(exc, "__traceback__", None)

        if not exc_traceback:
            return None

        tb = traceback.extract_tb(exc_traceback)
        formatted_tb = ["Traceback (most recent call last):"]
        for filename, lineno, funcname, srcline in tb:
            if is_user_code(filename):
                formatted_tb.append("  <REDACTED>")
                formatted_tb.append("    <REDACTED>")
            else:
                relative_filename = self._format_file_path(filename)
                formatted_line = f'  File "{relative_filename}", line {lineno}, in {funcname}\n    {srcline}'
                formatted_tb.append(formatted_line)
        if exc_type:
            formatted_tb.append(f"{exc_type.__module__}.{exc_type.__name__}: <REDACTED>")
        return "\n".join(formatted_tb)

    def _format_file_path(self, filename: str) -> str:
        try:
            if "site-packages" in filename:
                return filename.split("site-packages", 1)[1].lstrip("/")
            elif "lib/python" in filename:
                return (
                    filename.split("lib/python", 1)[1].split("/", 1)[1]
                    if "/" in filename.split("lib/python", 1)[1]
                    else "python_stdlib"
                )
            return "<REDACTED>"
        except ValueError:
            return "<REDACTED>"

    def add_gauge_metric(
        self, namespace: TELEMETRY_NAMESPACE, name: str, value: float, tags: Optional[MetricTagType] = None
    ):
        """
        Queues gauge metric
        """
        if self.status == ServiceStatus.RUNNING or self.enable():
            self._namespace.add_metric(
                MetricType.GAUGE,
                namespace,
                str(name),  # Some callers use a class E(str, enum.Enum) for the name, Cython doesn't like that.
                value,
                tags,
            )

    def add_rate_metric(
        self, namespace: TELEMETRY_NAMESPACE, name: str, value: float, tags: Optional[MetricTagType] = None
    ):
        """
        Queues rate metric
        """
        if self.status == ServiceStatus.RUNNING or self.enable():
            self._namespace.add_metric(
                MetricType.RATE,
                namespace,
                str(name),  # Some callers use a class E(str, enum.Enum) for the name, Cython doesn't like that.
                value,
                tags,
            )

    def add_count_metric(
        self, namespace: TELEMETRY_NAMESPACE, name: str, value: int = 1, tags: Optional[MetricTagType] = None
    ):
        """
        Queues count metric
        """
        if self.status == ServiceStatus.RUNNING or self.enable():
            self._namespace.add_metric(
                MetricType.COUNT,
                namespace,
                str(name),  # Some callers use a class E(str, enum.Enum) for the name, Cython doesn't like that.
                value,
                tags,
            )

    def add_distribution_metric(
        self, namespace: TELEMETRY_NAMESPACE, name: str, value: float, tags: Optional[MetricTagType] = None
    ):
        """
        Queues distributions metric
        """
        if self.status == ServiceStatus.RUNNING or self.enable():
            self._namespace.add_metric(
                MetricType.DISTRIBUTION,
                namespace,
                str(name),  # Some callers use a class E(str, enum.Enum) for the name, Cython doesn't like that.
                value,
                tags,
            )

    def _report_logs(self):
        # type () -> Set[Metric]
        with self._service_lock:
            logs = self._logs
            self._logs = set()
<<<<<<< HEAD
        return logs
=======
        return log_metrics

    def _generate_metrics_events(self, namespace_metrics):
        # type: (Dict[str, Dict[str, List[Dict[str, Any]]]]) -> List[Dict[str, Any]]
        metric_payloads = []
        for payload_type, namespaces in namespace_metrics.items():
            for namespace, metrics in namespaces.items():
                if metrics:
                    metric_payloads.append(
                        {
                            "payload": {
                                "namespace": namespace,
                                "series": metrics,
                            },
                            "request_type": payload_type,
                        }
                    )
        return metric_payloads

    def _generate_logs_event(self, logs):
        # type: (Set[Dict[str, str]]) -> Dict[str, Any]
        log.debug("%s request payload", TELEMETRY_TYPE_LOGS)
        return {"payload": {"logs": list(logs)}, "request_type": TELEMETRY_TYPE_LOGS}
>>>>>>> 640b67e9

    def _dispatch(self):
        # moved core here to avoid circular import
        from ddtrace.internal import core

        core.dispatch("telemetry.periodic")

    def periodic(self, force_flush=False, shutting_down=False):
        """Process and send telemetry events in batches.

        This method handles the periodic collection and sending of telemetry data with two main timing intervals:
        1. Metrics collection interval (10 seconds by default): Collects metrics and logs
        2. Heartbeat interval (60 seconds by default): Sends all collected data to the telemetry endpoint

        The method follows this flow:
        1. Collects metrics and logs that have accumulated since last collection
        2. If not at heartbeat interval and not force_flush:
           - Queues the metrics and logs for future sending
           - Returns early
        3. At heartbeat interval or force_flush:
           - Collects app status (started, product changes)
           - Collects integration changes
           - Collects configuration changes
           - Collects dependency changes
           - Collects stored events (ex: metrics and logs)
<<<<<<< HEAD
           - Sends everything as a single batched request
=======
           - Sends everything as a single batch
>>>>>>> 640b67e9

        Args:
            force_flush: If True, bypasses the heartbeat interval check and sends immediately
            shutting_down: If True, includes app-closing event in the batch

        Note:
            - Metrics are collected every 10 seconds to ensure accurate time-based data
            - All data is sent in a single batch every 60 seconds to minimize network overhead
            - A heartbeat event is always included to keep RC connections alive
<<<<<<< HEAD
            - Multiple event types are combined into a single message-batch request
        """
        self._dispatch()
        # Collect metrics and logs that have accumulated since last batch
        events = []
        if namespace_metrics := self._namespace.flush(float(self.interval)):
            for payload_type, namespaces in namespace_metrics.items():
                for namespace, metrics in namespaces.items():
                    if metrics:
                        events.append(
                            {"payload": {"namespace": namespace, "series": metrics}, "request_type": payload_type}
                        )

        if logs := self._report_logs():
            events.append({"payload": {"logs": list(logs)}, "request_type": TELEMETRY_EVENT_TYPE.LOGS})
=======
        """
        # Collect metrics and logs that have accumulated since last batch
        events = []
        if namespace_metrics := self._namespace.flush(float(self.interval)):
            if metrics_events := self._generate_metrics_events(namespace_metrics):
                events.extend(metrics_events)

        if logs_metrics := self._flush_log_metrics():
            events.append(self._generate_logs_event(logs_metrics))
>>>>>>> 640b67e9

        # Queue metrics if not at heartbeat interval
        if self._is_periodic and force_flush is False:
            if self._periodic_count < self._periodic_threshold:
                self._periodic_count += 1
                if events:
                    self.add_events(events)
                return
            self._periodic_count = 0

        # At heartbeat interval, collect and send all telemetry data
<<<<<<< HEAD
        if app_started_payload := self._app_started_payload():
            # app-started should be the first event in the batch
            events = [{"payload": app_started_payload, "request_type": TELEMETRY_EVENT_TYPE.STARTED}] + events

        if products := self._report_app_products():
            events.append({"payload": {"products": products}, "request_type": TELEMETRY_EVENT_TYPE.PRODUCT_CHANGE})

        if ints := self._report_integrations():
            events.append({"payload": {"integrations": ints}, "request_type": TELEMETRY_EVENT_TYPE.INTEGRATIONS_CHANGE})

        if endpoints := self._report_app_endpoints():
            events.append({"payload": endpoints, "request_type": TELEMETRY_EVENT_TYPE.ENDPOINTS})

        if configs := self._report_configuration_queue():
            events.append(
                {
                    "payload": {"configuration": configs},
                    "request_type": TELEMETRY_EVENT_TYPE.CLIENT_CONFIGURATION_CHANGE,
                }
            )

        if deps := self._report_app_dependencies():
            events.append({"payload": {"dependencies": deps}, "request_type": TELEMETRY_EVENT_TYPE.DEPENDENCIES_LOADED})

        if shutting_down and not self._forked:
            events.append({"payload": {}, "request_type": TELEMETRY_EVENT_TYPE.SHUTDOWN})

        # Always include a heartbeat to keep RC connections alive
        # Extended heartbeat should be queued after app-dependencies-loaded event. This
        # ensures that that imported dependencies are accurately reported.
        if heartbeat_payload := self._app_heartbeat_payload():
            # Extended heartbeat report dependencies while regular heartbeats report empty payloads
            events.append({"payload": heartbeat_payload, "request_type": TELEMETRY_EVENT_TYPE.EXTENDED_HEARTBEAT})
        else:
            events.append({"payload": {}, "request_type": TELEMETRY_EVENT_TYPE.HEARTBEAT})
=======
        if app_started := self._app_started():
            # app-started should be the first event in the batch
            events = [app_started] + events

        if app_product_change := self._app_product_change():
            events.append(app_product_change)

        if integrations := self._flush_integrations_queue():
            events.append(self._app_integrations_changed_event(integrations))

        if endpoints_payload := self._flush_app_endpoints():
            events.append(endpoints_payload)

        if configurations := self._flush_configuration_queue():
            events.append(self._app_client_configuration_changed_event(configurations))

        if app_dependencies_loaded := self._app_dependencies_loaded_event():
            events.append(app_dependencies_loaded)

        if shutting_down and (app_closing := self._app_closing_event()):
            events.append(app_closing)

        # Always include a heartbeat to keep RC connections alive
        events.append(self._app_heartbeat_event())
>>>>>>> 640b67e9

        # Get any queued events and combine with current batch
        if queued_events := self._flush_events_queue():
            events.extend(queued_events)

<<<<<<< HEAD
        # Create comma-separated list of event types for logging
        payload_types = ", ".join([event["request_type"] for event in events])

=======
        log.debug("Encoding instrumentation telemetry events: %s", ", ".join([e["request_type"] for e in events]))
>>>>>>> 640b67e9
        # Prepare and send the final batch
        batch_event = {
            "tracer_time": int(time.time()),
            "runtime_id": get_runtime_id(),
            "api_version": "v2",
            "seq_id": next(self._sequence_payloads),
            "debug": self._debug,
            "application": get_application(config.SERVICE, config.VERSION, config.ENV),
            "host": get_host_info(),
            "payload": events,
            "request_type": "message-batch",
        }
<<<<<<< HEAD
        self._client.send_event(batch_event, payload_types)
=======
        self._dispatch()
        self._client.send_event(batch_event)
>>>>>>> 640b67e9

    def app_shutdown(self):
        if self.started:
            self.periodic(force_flush=True, shutting_down=True)
        self.disable()

    def reset_queues(self):
        # type: () -> None
        self._events_queue = []
        self._integrations_queue = dict()
        self._namespace.flush()
        self._logs = set()
        self._imported_dependencies = {}
        self._configuration_queue = []

    def _flush_events_queue(self):
        # type: () -> List[Dict]
        """Flushes and returns a list of all telemtery event"""
        with self._service_lock:
            events = self._events_queue
            self._events_queue = []
        return events

    def _fork_writer(self):
        # type: () -> None
        self._forked = True
        # Avoid sending duplicate events.
        # Queued events should be sent in the main process.
        self.reset_queues()
        if self.status == ServiceStatus.STOPPED:
            return

        if self._is_running():
            self.stop(join=False)
        # Enable writer service in child process to avoid interpreter shutdown
        # error in Python 3.12
        self.enable()

    def _restart_sequence(self):
        self._sequence_payloads = itertools.count(1)
        self._sequence_configurations = itertools.count(1)

    def _stop_service(self, join=True, *args, **kwargs):
        # type: (...) -> None
        super(TelemetryWriter, self)._stop_service(*args, **kwargs)
        if join:
            self.join(timeout=2)

    def _telemetry_excepthook(self, tp, value, root_traceback):
        if root_traceback is not None:
            # Get the frame which raised the exception
            traceback = root_traceback
            while traceback.tb_next:
                traceback = traceback.tb_next

            lineno = traceback.tb_frame.f_code.co_firstlineno
            filename = traceback.tb_frame.f_code.co_filename

            if "ddtrace/" in filename:
                self.add_error_log("Unhandled exception from ddtrace code", (tp, None, root_traceback))

            dir_parts = filename.split(os.path.sep)
            # Check if exception was raised in the  `ddtrace.contrib` package
            if "ddtrace" in dir_parts and "contrib" in dir_parts:
                ddtrace_index = dir_parts.index("ddtrace")
                contrib_index = dir_parts.index("contrib")
                # Check if the filename has the following format:
                # `../ddtrace/contrib/integration_name/..(subpath and/or file)...`
                if ddtrace_index + 1 == contrib_index and len(dir_parts) - 2 > contrib_index:
                    integration_name = dir_parts[contrib_index + 1]
                    if "internal" in dir_parts:
                        # Check if the filename has the format:
                        # `../ddtrace/contrib/internal/integration_name/..(subpath and/or file)...`
                        internal_index = dir_parts.index("internal")
                        integration_name = dir_parts[internal_index + 1]
                    self.add_count_metric(
                        TELEMETRY_NAMESPACE.TRACERS,
                        "integration_errors",
                        1,
                        (("integration_name", integration_name), ("error_type", tp.__name__)),
                    )
                    error_msg = "{}:{} {}".format(filename, lineno, str(value))
                    self.add_integration(integration_name, True, error_msg=error_msg)

<<<<<<< HEAD
            if app_started := self._app_started_payload(False):
                self._events_queue.append({"payload": app_started, "request_type": TELEMETRY_EVENT_TYPE.STARTED})
=======
            if self._enabled and not self.started and (app_started := self._app_started()):
                self._events_queue.append(app_started)
>>>>>>> 640b67e9

            self.app_shutdown()

        return TelemetryWriter._ORIGINAL_EXCEPTHOOK(tp, value, root_traceback)

    def install_excepthook(self):
        """Install a hook that intercepts unhandled exception and send metrics about them."""
        sys.excepthook = self._telemetry_excepthook

    def uninstall_excepthook(self):
        """Uninstall the global tracer except hook."""
        sys.excepthook = TelemetryWriter._ORIGINAL_EXCEPTHOOK<|MERGE_RESOLUTION|>--- conflicted
+++ resolved
@@ -32,15 +32,9 @@
 from ..utils.version import version as tracer_version
 from . import modules
 from .constants import TELEMETRY_APM_PRODUCT
-<<<<<<< HEAD
 from .constants import TELEMETRY_EVENT_TYPE
 from .constants import TELEMETRY_LOG_LEVEL
 from .constants import TELEMETRY_NAMESPACE
-=======
-from .constants import TELEMETRY_LOG_LEVEL
-from .constants import TELEMETRY_NAMESPACE
-from .constants import TELEMETRY_TYPE_LOGS
->>>>>>> 640b67e9
 from .data import get_application
 from .data import get_host_info
 from .data import get_python_config_vars
@@ -112,25 +106,9 @@
                     resp.status,
                 )
             else:
-<<<<<<< HEAD
-                log.debug(
-                    "Failed to send Instrumentation Telemetry to %s. Event(s): %s. Response: %s",
-                    self.url,
-                    payload_type,
-                    resp.status,
-                )
-        except Exception:
-            log.debug(
-                "Failed to send Instrumentation Telemetry to %s. Event(s): %s",
-                self.url,
-                payload_type,
-                exc_info=True,
-            )
-=======
                 log.debug("Failed to send Instrumentation Telemetry to %s. Response: %s", self.url, resp.status)
         except Exception as e:
             log.debug("Failed to send Instrumentation Telemetry to %s. Error: %s", self.url, str(e))
->>>>>>> 640b67e9
         finally:
             if conn is not None:
                 conn.close()
@@ -224,13 +202,8 @@
             # This will occur when the agent writer starts.
             self.enable()
             # Force app started for unit tests
-<<<<<<< HEAD
             if config.FORCE_START and (app_started := self._app_started_payload()):
                 self._events_queue.append({"payload": app_started, "request_type": TELEMETRY_EVENT_TYPE.STARTED})
-=======
-            if config.FORCE_START and (app_started := self._app_started()):
-                self._events_queue.append(app_started)
->>>>>>> 640b67e9
             get_logger("ddtrace").addHandler(DDTelemetryErrorHandler(self))
 
     def enable(self):
@@ -285,12 +258,7 @@
             Payload types accepted by telemetry/proxy v2: app-started, app-closing, app-integrations-change
         """
         if self.enable():
-<<<<<<< HEAD
-            with self._service_lock:
-                self._events_queue.append({"payload": payload, "request_type": payload_type})
-=======
             self._events_queue.append({"payload": payload, "request_type": payload_type})
->>>>>>> 640b67e9
 
     def add_events(self, events):
         # type: (List[Dict[str, Any]]) -> None
@@ -298,12 +266,7 @@
         Adds a list of Telemetry events to the TelemetryWriter event buffer
         """
         if self.enable():
-<<<<<<< HEAD
-            with self._service_lock:
-                self._events_queue.extend(events)
-=======
             self._events_queue.extend(events)
->>>>>>> 640b67e9
 
     def add_integration(self, integration_name, patched, auto_patched=None, error_msg=None, version=""):
         # type: (str, bool, Optional[bool], Optional[str], Optional[str]) -> None
@@ -331,29 +294,11 @@
                 self._integrations_queue[integration_name]["compatible"] = error_msg == ""
                 self._integrations_queue[integration_name]["error"] = error_msg
 
-<<<<<<< HEAD
-    def add_error(self, code, msg, filename, line_number):
-        # type: (int, str, Optional[str], Optional[int]) -> None
-        """Add an error to be submitted with an event.
-        Note that this overwrites any previously set errors.
-        """
-        if filename and line_number is not None:
-            msg = "%s:%s: %s" % (filename, line_number, msg)
-        self._error = (code, msg)
-
-    def _app_started_payload(self, register_app_shutdown=True):
-        # type: (bool) -> Dict[str, Any]
-        """Sent when TelemetryWriter is enabled or forks"""
-        if self._forked or self.started:
-            # app-started events should only be sent by the main process
-            return {}
-=======
-    def _app_started(self, register_app_shutdown: bool = True) -> Optional[Dict[str, Any]]:
+    def _app_started_payload(self, register_app_shutdown: bool = True) -> Optional[Dict[str, Any]]:
         """Sent when TelemetryWriter is enabled or forks"""
         if self._forked or self.started:
             # app-started events should only be sent by the main process
             return None
->>>>>>> 640b67e9
         #  List of configurations to be collected
 
         self.started = True
@@ -362,17 +307,8 @@
         self.add_configurations(get_python_config_vars())
 
         payload = {
-<<<<<<< HEAD
             "configuration": self._report_configuration_queue(),
-            "error": {
-                "code": self._error[0],
-                "message": self._error[1],
-            },
             "products": self._report_app_products(),
-=======
-            "configuration": self._flush_configuration_queue(),
-            "products": products,
->>>>>>> 640b67e9
         }  # type: Dict[str, Union[Dict[str, Any], List[Any]]]
         # Add time to value telemetry metrics for single step instrumentation
         if config.INSTALL_ID or config.INSTALL_TYPE or config.INSTALL_TIME:
@@ -381,10 +317,6 @@
                 "install_type": config.INSTALL_TYPE,
                 "install_time": config.INSTALL_TIME,
             }
-
-<<<<<<< HEAD
-        # Reset the error after it has been reported.
-        self._error = (0, "")
         return payload
 
     def _app_heartbeat_payload(self):
@@ -392,48 +324,11 @@
         if config.DEPENDENCY_COLLECTION and time.monotonic() - self._extended_time > self._extended_heartbeat_interval:
             self._extended_time += self._extended_heartbeat_interval
             return {
-=======
-        return {"payload": payload, "request_type": "app-started"}
-
-    def _app_heartbeat_event(self):
-        # type: () -> Dict[str, Any]
-        if config.DEPENDENCY_COLLECTION and time.monotonic() - self._extended_time > self._extended_heartbeat_interval:
-            self._extended_time += self._extended_heartbeat_interval
-            # Extended heartbeat event must be queued after the dependencies loaded event.
-            # Otherwise, self._imported_dependencies will not be up to date.
-            payload = {
->>>>>>> 640b67e9
                 "dependencies": [
                     {"name": name, "version": version} for name, version in self._imported_dependencies.items()
                 ]
             }
-<<<<<<< HEAD
         return {}
-=======
-            request_type = "app-extended-heartbeat"
-        else:
-            payload = {}
-            request_type = "app-heartbeat"
-        return {"payload": payload, "request_type": request_type}
-
-    def _app_closing_event(self):
-        # type: () -> Optional[Dict[str, Any]]
-        """Adds a Telemetry event which notifies the agent that an application instance has terminated"""
-        if self._forked:
-            # app-closing event should only be sent by the main process
-            return None
-        return {"payload": {}, "request_type": "app-closing"}
-
-    def _app_integrations_changed_event(self, integrations):
-        # type: (List[Dict]) -> Dict[str, Any]
-        """Adds a Telemetry event which sends a list of configured integrations to the agent"""
-        return {
-            "payload": {
-                "integrations": integrations,
-            },
-            "request_type": "app-integrations-change",
-        }
->>>>>>> 640b67e9
 
     def _report_integrations(self):
         # type: () -> List[Dict]
@@ -451,55 +346,23 @@
             self._configuration_queue = []
         return configurations
 
-<<<<<<< HEAD
     def _report_app_dependencies(self):
         # type: () -> Optional[Dict[str, Any]]
         """Adds events to report imports done since the last periodic run"""
         if not config.DEPENDENCY_COLLECTION or not self._enabled:
             return {}
 
-=======
-    def _app_client_configuration_changed_event(self, configurations):
-        # type: (List[Dict]) -> Dict[str, Any]
-        """Adds a Telemetry event which sends list of modified configurations to the agent"""
-        return {
-            "payload": {
-                "configuration": configurations,
-            },
-            "request_type": "app-client-configuration-change",
-        }
-
-    def _app_dependencies_loaded_event(self) -> Optional[Dict[str, Any]]:
-        """Adds events to report imports done since the last periodic run"""
-        if not config.DEPENDENCY_COLLECTION or not self._enabled:
-            return None
->>>>>>> 640b67e9
         with self._service_lock:
             newly_imported_deps = modules.get_newly_imported_modules(self._modules_already_imported)
-
-        if not newly_imported_deps:
-<<<<<<< HEAD
-            return {}
-
-        with self._service_lock:
+            if not newly_imported_deps:
+                return {}
             return update_imported_dependencies(self._imported_dependencies, newly_imported_deps)
 
     def _report_app_endpoints(self):
-=======
-            return None
-
-        with self._service_lock:
-            if packages := update_imported_dependencies(self._imported_dependencies, newly_imported_deps):
-                return {"payload": {"dependencies": packages}, "request_type": "app-dependencies-loaded"}
-        return None
-
-    def _flush_app_endpoints(self) -> Optional[Dict[str, Any]]:
->>>>>>> 640b67e9
         """Adds a Telemetry event which sends the list of HTTP endpoints found at startup to the agent"""
         import ddtrace.settings.asm as asm_config_module
 
         if not asm_config_module.config._api_security_endpoint_collection or not self._enabled:
-<<<<<<< HEAD
             return {}
 
         if not endpoint_collection.endpoints:
@@ -510,19 +373,6 @@
 
     def _report_app_products(self):
         # type: () -> Dict[str, Any]
-=======
-            return None
-
-        if not endpoint_collection.endpoints:
-            return None
-
-        with self._service_lock:
-            payload = endpoint_collection.flush(asm_config_module.config._api_security_endpoint_collection_limit)
-            return {"payload": payload, "request_type": "app-endpoints"}
-
-    def _app_product_change(self):
-        # type: () -> Optional[Dict[str, Any]]
->>>>>>> 640b67e9
         """Adds a Telemetry event which reports the enablement of an APM product"""
         with self._service_lock:
             products = self._product_enablement.items()
@@ -531,25 +381,7 @@
             self._product_enablement = {}
             return {product: {"version": tracer_version, "enabled": status} for product, status in products}
 
-<<<<<<< HEAD
     def product_activated(self, product, status):
-=======
-        if not self._send_product_change_updates:
-            return None
-
-        self._send_product_change_updates = False
-        return {
-            "payload": {
-                "products": {
-                    product: {"version": tracer_version, "enabled": status}
-                    for product, status in self._product_enablement.items()
-                }
-            },
-            "request_type": "app-product-change",
-        }
-
-    def product_activated(self, product, enabled):
->>>>>>> 640b67e9
         # type: (str, bool) -> None
         """Updates the product enablement dict"""
         with self._service_lock:
@@ -728,33 +560,7 @@
         with self._service_lock:
             logs = self._logs
             self._logs = set()
-<<<<<<< HEAD
         return logs
-=======
-        return log_metrics
-
-    def _generate_metrics_events(self, namespace_metrics):
-        # type: (Dict[str, Dict[str, List[Dict[str, Any]]]]) -> List[Dict[str, Any]]
-        metric_payloads = []
-        for payload_type, namespaces in namespace_metrics.items():
-            for namespace, metrics in namespaces.items():
-                if metrics:
-                    metric_payloads.append(
-                        {
-                            "payload": {
-                                "namespace": namespace,
-                                "series": metrics,
-                            },
-                            "request_type": payload_type,
-                        }
-                    )
-        return metric_payloads
-
-    def _generate_logs_event(self, logs):
-        # type: (Set[Dict[str, str]]) -> Dict[str, Any]
-        log.debug("%s request payload", TELEMETRY_TYPE_LOGS)
-        return {"payload": {"logs": list(logs)}, "request_type": TELEMETRY_TYPE_LOGS}
->>>>>>> 640b67e9
 
     def _dispatch(self):
         # moved core here to avoid circular import
@@ -780,11 +586,7 @@
            - Collects configuration changes
            - Collects dependency changes
            - Collects stored events (ex: metrics and logs)
-<<<<<<< HEAD
            - Sends everything as a single batched request
-=======
-           - Sends everything as a single batch
->>>>>>> 640b67e9
 
         Args:
             force_flush: If True, bypasses the heartbeat interval check and sends immediately
@@ -794,7 +596,6 @@
             - Metrics are collected every 10 seconds to ensure accurate time-based data
             - All data is sent in a single batch every 60 seconds to minimize network overhead
             - A heartbeat event is always included to keep RC connections alive
-<<<<<<< HEAD
             - Multiple event types are combined into a single message-batch request
         """
         self._dispatch()
@@ -810,20 +611,9 @@
 
         if logs := self._report_logs():
             events.append({"payload": {"logs": list(logs)}, "request_type": TELEMETRY_EVENT_TYPE.LOGS})
-=======
-        """
-        # Collect metrics and logs that have accumulated since last batch
-        events = []
-        if namespace_metrics := self._namespace.flush(float(self.interval)):
-            if metrics_events := self._generate_metrics_events(namespace_metrics):
-                events.extend(metrics_events)
-
-        if logs_metrics := self._flush_log_metrics():
-            events.append(self._generate_logs_event(logs_metrics))
->>>>>>> 640b67e9
 
         # Queue metrics if not at heartbeat interval
-        if self._is_periodic and force_flush is False:
+        if self._is_periodic and not force_flush:
             if self._periodic_count < self._periodic_threshold:
                 self._periodic_count += 1
                 if events:
@@ -832,7 +622,6 @@
             self._periodic_count = 0
 
         # At heartbeat interval, collect and send all telemetry data
-<<<<<<< HEAD
         if app_started_payload := self._app_started_payload():
             # app-started should be the first event in the batch
             events = [{"payload": app_started_payload, "request_type": TELEMETRY_EVENT_TYPE.STARTED}] + events
@@ -868,44 +657,13 @@
             events.append({"payload": heartbeat_payload, "request_type": TELEMETRY_EVENT_TYPE.EXTENDED_HEARTBEAT})
         else:
             events.append({"payload": {}, "request_type": TELEMETRY_EVENT_TYPE.HEARTBEAT})
-=======
-        if app_started := self._app_started():
-            # app-started should be the first event in the batch
-            events = [app_started] + events
-
-        if app_product_change := self._app_product_change():
-            events.append(app_product_change)
-
-        if integrations := self._flush_integrations_queue():
-            events.append(self._app_integrations_changed_event(integrations))
-
-        if endpoints_payload := self._flush_app_endpoints():
-            events.append(endpoints_payload)
-
-        if configurations := self._flush_configuration_queue():
-            events.append(self._app_client_configuration_changed_event(configurations))
-
-        if app_dependencies_loaded := self._app_dependencies_loaded_event():
-            events.append(app_dependencies_loaded)
-
-        if shutting_down and (app_closing := self._app_closing_event()):
-            events.append(app_closing)
-
-        # Always include a heartbeat to keep RC connections alive
-        events.append(self._app_heartbeat_event())
->>>>>>> 640b67e9
 
         # Get any queued events and combine with current batch
         if queued_events := self._flush_events_queue():
             events.extend(queued_events)
 
-<<<<<<< HEAD
         # Create comma-separated list of event types for logging
         payload_types = ", ".join([event["request_type"] for event in events])
-
-=======
-        log.debug("Encoding instrumentation telemetry events: %s", ", ".join([e["request_type"] for e in events]))
->>>>>>> 640b67e9
         # Prepare and send the final batch
         batch_event = {
             "tracer_time": int(time.time()),
@@ -918,12 +676,7 @@
             "payload": events,
             "request_type": "message-batch",
         }
-<<<<<<< HEAD
         self._client.send_event(batch_event, payload_types)
-=======
-        self._dispatch()
-        self._client.send_event(batch_event)
->>>>>>> 640b67e9
 
     def app_shutdown(self):
         if self.started:
@@ -1008,13 +761,8 @@
                     error_msg = "{}:{} {}".format(filename, lineno, str(value))
                     self.add_integration(integration_name, True, error_msg=error_msg)
 
-<<<<<<< HEAD
             if app_started := self._app_started_payload(False):
                 self._events_queue.append({"payload": app_started, "request_type": TELEMETRY_EVENT_TYPE.STARTED})
-=======
-            if self._enabled and not self.started and (app_started := self._app_started()):
-                self._events_queue.append(app_started)
->>>>>>> 640b67e9
 
             self.app_shutdown()
 
