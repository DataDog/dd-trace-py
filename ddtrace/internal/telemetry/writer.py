import itertools
import os
import time
from typing import Any
from typing import Dict
from typing import List
from typing import Optional

from ...internal import atexit
from ...internal import forksafe
from ...settings import _config as config
from ..agent import get_connection
from ..agent import get_trace_url
from ..compat import get_connection_response
from ..compat import httplib
from ..constants import TELEMETRY_TYPE_GENERATE_METRICS
from ..encoding import JSONEncoderV2
from ..logger import get_logger
from ..periodic import PeriodicService
from ..runtime import get_runtime_id
from ..service import ServiceStatus
from ..utils.formats import asbool
from ..utils.time import StopWatch
from ..utils.version import _pep440_to_semver
from .data import get_application
from .data import get_dependencies
from .data import get_host_info
from .metrics import MetricTagType
from .metrics import MetricType
from .metrics_namespaces import MetricNamespace
from .metrics_namespaces import NamespaceMetricType


log = get_logger(__name__)


def _get_interval_or_default():
    # type: () -> float
    return float(os.getenv("DD_TELEMETRY_HEARTBEAT_INTERVAL", default=60))


class _TelemetryClient:
    def __init__(self, endpoint):
        # type: (str) -> None
        self._agent_url = get_trace_url()
        self._endpoint = endpoint
        self._encoder = JSONEncoderV2()
        self._headers = {
            "Content-type": "application/json",
            "DD-Telemetry-API-Version": "v1",
        }

    @property
    def url(self):
        return "%s/%s" % (self._agent_url, self._endpoint)

    def send_event(self, request):
        # type: (Dict) -> Optional[httplib.HTTPResponse]
        """Sends a telemetry request to the trace agent"""
        resp = None
        try:
            rb_json = self._encoder.encode(request)
            headers = self.get_headers(request)
            with StopWatch() as sw:
                conn = get_connection(self._agent_url)
                conn.request("POST", self._endpoint, rb_json, headers)
                resp = get_connection_response(conn)
            if resp.status < 300:
                log.debug("sent %d in %.5fs to %s. response: %s", len(rb_json), sw.elapsed(), self.url, resp.status)
            else:
                log.debug("failed to send telemetry to the Datadog Agent at %s. response: %s", self.url, resp.status)
        except Exception:
            log.debug("failed to send telemetry to the Datadog Agent at %s.", self.url, exc_info=True)
        finally:
            conn.close()
        return resp

    def get_headers(self, request):
        # type: (Dict) -> Dict
        """Get all telemetry api v1 request headers"""
        headers = self._headers.copy()
        headers["DD-Telemetry-Debug-Enabled"] = request["debug"]
        headers["DD-Telemetry-Request-Type"] = request["request_type"]
        return headers


class TelemetryWriter(PeriodicService):
    """
    Submits Instrumentation Telemetry events to the datadog agent.
    Supports v1 of the instrumentation telemetry api
    """

    # telemetry endpoint uses events platform v2 api
    ENDPOINT_V1 = "telemetry/proxy/api/v2/apmtelemetry"

    def __init__(self):
        # type: () -> None
        super(TelemetryWriter, self).__init__(interval=_get_interval_or_default())

        # _enabled is None at startup, and is only set to true or false
        # after the config has been processed
        self._enabled = None  # type: Optional[bool]
        self._events_queue = []  # type: List[Dict]
        self._integrations_queue = []  # type: List[Dict]
        self._namespace = MetricNamespace()
        self._lock = forksafe.Lock()  # type: forksafe.ResetObject
        self._forked = False  # type: bool
        # Debug flag that enables payload debug mode.
        self._debug = asbool(os.environ.get("DD_TELEMETRY_DEBUG", "false"))
        forksafe.register(self._fork_writer)
<<<<<<< HEAD
        self._headers = {
            "Content-type": "application/json",
            "DD-Telemetry-API-Version": "v2",
            "DD-Client-Library-Language": "python",
            "DD-Client-Library-Version": _pep440_to_semver(),
            "DD-Telemetry-Debug-Enabled": str(self._debug).lower(),
        }  # type: Dict[str, str]
        additional_header_str = os.environ.get("_DD_TELEMETRY_WRITER_ADDITIONAL_HEADERS")

        if additional_header_str is not None:
            self._headers.update(parse_tags_str(additional_header_str))

        # _sequence is a counter representing the number of requests sent by the writer
        self._sequence = 1  # type: int

    @property
    def url(self):
        return "%s/%s" % (self._agent_url, self.ENDPOINT)

    def _send_request(self, request):
        # type: (Dict) -> httplib.HTTPResponse
        """Sends a telemetry request to the trace agent"""
        log.debug("Telemetry %s request", request["request_type"])
        with StopWatch() as sw:
            try:
                conn = get_connection(self._agent_url)
                rb_json = self._encoder.encode(request)
                conn.request("POST", self.ENDPOINT, rb_json, self._create_headers(request["request_type"]))

                resp = get_connection_response(conn)
                log.debug(
                    "sent %d in %.5fs to %s/%s. response: %s",
                    len(rb_json),
                    sw.elapsed(),
                    self._agent_url,
                    self.ENDPOINT,
                    resp.status,
                )
                return resp
            finally:
                conn.close()
=======

        # Counter representing the number of events sent by the writer. Here we are relying on the atomicity
        # of `itertools.count()` which is a CPython implementation detail. The sequence field in telemetry
        # payloads is only used in tests and is not required to process Telemetry events.
        self._sequence = itertools.count(1)
        self._client = _TelemetryClient(self.ENDPOINT_V1)
>>>>>>> d9311b3a

    def _flush_integrations_queue(self):
        # type: () -> List[Dict]
        """Flushes and returns a list of all queued integrations"""
        with self._lock:
            integrations = self._integrations_queue
            self._integrations_queue = []
        return integrations

    def _flush_namespace_metrics(self):
        # type () -> List[Metric]
        """Returns a list of all generated metrics and clears the namespace's list"""
        log.debug("collect Telemetry Metrics")
        with self._lock:
            namespace_metrics = self._namespace.get()
            self._namespace._flush()
        return namespace_metrics

    def _flush_events_queue(self):
        # type: () -> List[Dict]
        """Flushes and returns a list of all telemtery event"""
        with self._lock:
            events = self._events_queue
            self._events_queue = []
        return events

    def reset_queues(self):
        # type: () -> None
        self._integrations_queue = []
        self._events_queue = []

    def periodic(self):
        integrations = self._flush_integrations_queue()
        if integrations:
            self._app_integrations_changed_event(integrations)

        namespace_metrics = self._flush_namespace_metrics()
        if namespace_metrics:
            self._app_generate_metrics_event(namespace_metrics)

        if not self._events_queue:
            # Optimization: only queue heartbeat if no other events are queued
            self._app_heartbeat_event()

        telemetry_events = self._flush_events_queue()
        for telemetry_event in telemetry_events:
            self._client.send_event(telemetry_event)

    def _start_service(self, *args, **kwargs):
        # type: (...) -> None
        self._app_started_event()
        return super(TelemetryWriter, self)._start_service(*args, **kwargs)

    def on_shutdown(self):
        self._app_closing_event()
        self.periodic()

    def _stop_service(self, *args, **kwargs):
        # type: (...) -> None
        super(TelemetryWriter, self)._stop_service(*args, **kwargs)
        # TODO: Call this with an atexit hook
        self.join()

    def add_gauge_metric(self, namespace, name, value, tags={}):
        # type: (str,str, float, MetricTagType) -> None
        """
        Queues count metric
        """
        self._add_metric("gauge", namespace, name, value, tags)

    def add_rate_metric(self, namespace, name, value=1.0, tags={}):
        # type: (str,str, float, MetricTagType) -> None
        """
        Queues count metric
        """
        self._add_metric("rate", namespace, name, value, tags)

    def add_count_metric(self, namespace, name, value=1.0, tags={}):
        # type: (str,str, float, MetricTagType) -> None
        """
        Queues count metric
        """
        self._add_metric("count", namespace, name, value, tags)

    def _add_metric(self, metric_type, namespace, name, value=1.0, tags={}):
        # type: (MetricType, str,str, float, MetricTagType) -> None
        """
        Queues metric
        """
        with self._lock:
            self._namespace._add_metric(metric_type, namespace, name, value, tags, interval=_get_interval_or_default())

    def _app_generate_metrics_event(self, namespace_metrics):
        # type: (NamespaceMetricType) -> None
        for namespace, metrics in namespace_metrics.items():
            if metrics:
                payload = {
                    "namespace": namespace,
                    "lib_language": "python",
                    "lib_version": _pep440_to_semver(),
                    "series": [m.to_dict() for m in metrics.values()],
                }
                log.debug("generate-metrics request payload: %s", payload)
                self.add_event(payload, TELEMETRY_TYPE_GENERATE_METRICS)

    def add_event(self, payload, payload_type):
        # type: (Dict[str, Any], str) -> None
        """
        Adds a Telemetry event to the TelemetryWriter event buffer

        :param Dict payload: stores a formatted telemetry event
        :param str payload_type: The payload_type denotes the type of telmetery request.
            Payload types accepted by telemetry/proxy v1: app-started, app-closing, app-integrations-change
        """
        if self._enabled:
            event = {
                "tracer_time": int(time.time()),
                "runtime_id": get_runtime_id(),
                "api_version": "v1",
                "seq_id": next(self._sequence),
                "debug": str(self._debug).lower(),
                "application": get_application(config.service, config.version, config.env),
                "host": get_host_info(),
                "payload": payload,
                "request_type": payload_type,
            }
            self._events_queue.append(event)

    def add_integration(self, integration_name, auto_enabled):
        # type: (str, bool) -> None
        """
        Creates and queues the names and settings of a patched module

        :param str integration_name: name of patched module
        :param bool auto_enabled: True if module is enabled in _monkey.PATCH_MODULES
        """
        if self._enabled is None or self._enabled:
            # Integrations can be patched before the telemetry writer is enabled.
            integration = {
                "name": integration_name,
                "version": "",
                "enabled": True,
                "auto_enabled": auto_enabled,
                "compatible": True,
                "error": "",
            }
            self._integrations_queue.append(integration)

    def _app_started_event(self):
        # type: () -> None
        """Sent when TelemetryWriter is enabled or forks"""
        if self._forked:
            # app-started events should only be sent by the main process
            return
        payload = {
            "dependencies": get_dependencies(),
            "integrations": self._flush_integrations_queue(),
            "configurations": [],
        }
        self.add_event(payload, "app-started")

    def _app_heartbeat_event(self):
        # type: () -> None
        if self._forked:
            # TODO: Enable app-heartbeat on forks
            #   Since we only send app-started events in the main process
            #   any forked processes won't be able to access the list of
            #   dependencies for this app, and therefore app-heartbeat won't
            #   add much value today.
            return

        self.add_event({}, "app-heartbeat")

    def _app_closing_event(self):
        # type: () -> None
        """Adds a Telemetry event which notifies the agent that an application instance has terminated"""
        if self._forked:
            # app-closing event should only be sent by the main process
            return
        payload = {}  # type: Dict
        self.add_event(payload, "app-closing")

    def _app_integrations_changed_event(self, integrations):
        # type: (List[Dict]) -> None
        """Adds a Telemetry event which sends a list of configured integrations to the agent"""
        payload = {
            "integrations": integrations,
        }
        self.add_event(payload, "app-integrations-change")

<<<<<<< HEAD
    def _create_headers(self, payload_type):
        # type: (str) -> Dict
        """Creates request headers"""
        headers = self._headers.copy()
        headers["DD-Telemetry-Request-Type"] = payload_type
        if config.env:
            headers["DD-Agent-Env"] = config.env
        headers["DD-Agent-Hostname"] = get_host_info()["hostname"]
        return headers

    def _create_telemetry_request(self, payload, payload_type, sequence_id):
        # type: (Dict, str, int) -> Dict
        """Initializes the required fields for a generic Telemetry Intake Request"""
        return {
            "tracer_time": int(time.time()),
            "runtime_id": get_runtime_id(),
            "api_version": "v1",
            "seq_id": sequence_id,
            "debug": self._debug,
            "application": get_application(config.service, config.version, config.env),
            "host": get_host_info(),
            "payload": payload,
            "request_type": payload_type,
        }

=======
>>>>>>> d9311b3a
    def _fork_writer(self):
        # type: () -> None
        self._forked = True
        # Avoid sending duplicate events.
        # Queued events should be sent in the main process.
        self.reset_queues()

    def disable(self):
        # type: () -> None
        """
        Disable the telemetry collection service and drop the existing integrations and events
        Once disabled, telemetry collection can be re-enabled by calling ``enable`` again.
        """
        with self._lock:
            self._enabled = False
        self.reset_queues()
        if self.status == ServiceStatus.STOPPED:
            return

        atexit.unregister(self.stop)

        self.stop()

    def enable(self):
        # type: () -> None
        """
        Enable the instrumentation telemetry collection service. If the service has already been
        activated before, this method does nothing. Use ``disable`` to turn off the telemetry collection service.
        """
        if self.status == ServiceStatus.RUNNING:
            return

        self._enabled = True
        self.start()

        atexit.register(self.stop)<|MERGE_RESOLUTION|>--- conflicted
+++ resolved
@@ -47,7 +47,9 @@
         self._encoder = JSONEncoderV2()
         self._headers = {
             "Content-type": "application/json",
-            "DD-Telemetry-API-Version": "v1",
+            "DD-Telemetry-API-Version": "v2",
+            "DD-Client-Library-Language": "python",
+            "DD-Client-Library-Version": _pep440_to_semver(),
         }
 
     @property
@@ -81,6 +83,9 @@
         headers = self._headers.copy()
         headers["DD-Telemetry-Debug-Enabled"] = request["debug"]
         headers["DD-Telemetry-Request-Type"] = request["request_type"]
+        headers["DD-Agent-Hostname"] = get_host_info()["hostname"]
+        if config.env:
+            headers["DD-Agent-Env"] = config.env
         return headers
 
 
@@ -108,56 +113,11 @@
         # Debug flag that enables payload debug mode.
         self._debug = asbool(os.environ.get("DD_TELEMETRY_DEBUG", "false"))
         forksafe.register(self._fork_writer)
-<<<<<<< HEAD
-        self._headers = {
-            "Content-type": "application/json",
-            "DD-Telemetry-API-Version": "v2",
-            "DD-Client-Library-Language": "python",
-            "DD-Client-Library-Version": _pep440_to_semver(),
-            "DD-Telemetry-Debug-Enabled": str(self._debug).lower(),
-        }  # type: Dict[str, str]
-        additional_header_str = os.environ.get("_DD_TELEMETRY_WRITER_ADDITIONAL_HEADERS")
-
-        if additional_header_str is not None:
-            self._headers.update(parse_tags_str(additional_header_str))
-
-        # _sequence is a counter representing the number of requests sent by the writer
-        self._sequence = 1  # type: int
-
-    @property
-    def url(self):
-        return "%s/%s" % (self._agent_url, self.ENDPOINT)
-
-    def _send_request(self, request):
-        # type: (Dict) -> httplib.HTTPResponse
-        """Sends a telemetry request to the trace agent"""
-        log.debug("Telemetry %s request", request["request_type"])
-        with StopWatch() as sw:
-            try:
-                conn = get_connection(self._agent_url)
-                rb_json = self._encoder.encode(request)
-                conn.request("POST", self.ENDPOINT, rb_json, self._create_headers(request["request_type"]))
-
-                resp = get_connection_response(conn)
-                log.debug(
-                    "sent %d in %.5fs to %s/%s. response: %s",
-                    len(rb_json),
-                    sw.elapsed(),
-                    self._agent_url,
-                    self.ENDPOINT,
-                    resp.status,
-                )
-                return resp
-            finally:
-                conn.close()
-=======
-
         # Counter representing the number of events sent by the writer. Here we are relying on the atomicity
         # of `itertools.count()` which is a CPython implementation detail. The sequence field in telemetry
         # payloads is only used in tests and is not required to process Telemetry events.
         self._sequence = itertools.count(1)
         self._client = _TelemetryClient(self.ENDPOINT_V1)
->>>>>>> d9311b3a
 
     def _flush_integrations_queue(self):
         # type: () -> List[Dict]
@@ -348,34 +308,6 @@
         }
         self.add_event(payload, "app-integrations-change")
 
-<<<<<<< HEAD
-    def _create_headers(self, payload_type):
-        # type: (str) -> Dict
-        """Creates request headers"""
-        headers = self._headers.copy()
-        headers["DD-Telemetry-Request-Type"] = payload_type
-        if config.env:
-            headers["DD-Agent-Env"] = config.env
-        headers["DD-Agent-Hostname"] = get_host_info()["hostname"]
-        return headers
-
-    def _create_telemetry_request(self, payload, payload_type, sequence_id):
-        # type: (Dict, str, int) -> Dict
-        """Initializes the required fields for a generic Telemetry Intake Request"""
-        return {
-            "tracer_time": int(time.time()),
-            "runtime_id": get_runtime_id(),
-            "api_version": "v1",
-            "seq_id": sequence_id,
-            "debug": self._debug,
-            "application": get_application(config.service, config.version, config.env),
-            "host": get_host_info(),
-            "payload": payload,
-            "request_type": payload_type,
-        }
-
-=======
->>>>>>> d9311b3a
     def _fork_writer(self):
         # type: () -> None
         self._forked = True
