--- conflicted
+++ resolved
@@ -30,16 +30,13 @@
 from ..utils.formats import asbool
 from ..utils.time import StopWatch
 from ..utils.version import _pep440_to_semver
-<<<<<<< HEAD
 from .constants import TELEMETRY_PROPAGATION_STYLE_EXTRACT
 from .constants import TELEMETRY_PROPAGATION_STYLE_INJECT
-=======
 from .constants import TELEMETRY_ASM_ENABLED
 from .constants import TELEMETRY_DSM_ENABLED
 from .constants import TELEMETRY_DYNAMIC_INSTRUMENTATION_ENABLED
 from .constants import TELEMETRY_EXCEPTION_DEBUGGING_ENABLED
 from .constants import TELEMETRY_PROFILING_ENABLED
->>>>>>> ae7bab3a
 from .constants import TELEMETRY_RUNTIMEMETRICS_ENABLED
 from .constants import TELEMETRY_TRACING_ENABLED
 from .constants import TELEMETRY_TYPE_DISTRIBUTION
@@ -269,21 +266,16 @@
 
         self.add_configurations(
             [
-<<<<<<< HEAD
                 ("data_streams_enabled", config._data_streams_enabled, "unknown"),
                 ("appsec_enabled", config._appsec_enabled, "unknown"),
                 (TELEMETRY_PROPAGATION_STYLE_INJECT, ",".join(config._propagation_style_inject), "unknown"),
                 (TELEMETRY_PROPAGATION_STYLE_EXTRACT, ",".join(config._propagation_style_extract), "unknown"),
-=======
                 (TELEMETRY_TRACING_ENABLED, config._tracing_enabled, "unknown"),
                 (TELEMETRY_DSM_ENABLED, config._data_streams_enabled, "unknown"),
                 (TELEMETRY_ASM_ENABLED, config._appsec_enabled, "unknown"),
                 (TELEMETRY_PROFILING_ENABLED, profiling_config.enabled, "unknown"),
                 (TELEMETRY_DYNAMIC_INSTRUMENTATION_ENABLED, di_config.enabled, "unknown"),
                 (TELEMETRY_EXCEPTION_DEBUGGING_ENABLED, ed_config.enabled, "unknown"),
-                ("trace_propagation_style_inject", str(config._propagation_style_inject), "unknown"),
-                ("trace_propagation_style_extract", str(config._propagation_style_extract), "unknown"),
->>>>>>> ae7bab3a
                 ("ddtrace_bootstrapped", config._ddtrace_bootstrapped, "unknown"),
                 ("ddtrace_auto_used", "ddtrace.auto" in sys.modules, "unknown"),
                 ("otel_enabled", config._otel_enabled, "unknown"),
