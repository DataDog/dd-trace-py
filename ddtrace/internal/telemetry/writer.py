# -*- coding: utf-8 -*-
import itertools
import os
import sys
import time
from typing import Any
from typing import Dict
from typing import List
from typing import Optional
from typing import Set
from typing import Tuple
from typing import Union

from ...internal import atexit
from ...internal import forksafe
from ...internal.compat import parse
from ...internal.schema import SCHEMA_VERSION
from ...internal.schema import _remove_client_service_names
from ...settings import _config as config
from ...settings.dynamic_instrumentation import config as di_config
from ...settings.exception_debugging import config as ed_config
from ...settings.peer_service import _ps_config
from ...settings.profiling import config as profiling_config
from ..agent import get_connection
from ..agent import get_trace_url
from ..compat import get_connection_response
from ..compat import httplib
from ..encoding import JSONEncoderV2
from ..logger import get_logger
from ..periodic import PeriodicService
from ..runtime import get_runtime_id
from ..service import ServiceStatus
from ..utils.formats import asbool
from ..utils.time import StopWatch
from ..utils.version import _pep440_to_semver
from .constants import TELEMETRY_128_BIT_TRACEID_GENERATION_ENABLED
from .constants import TELEMETRY_128_BIT_TRACEID_LOGGING_ENABLED
from .constants import TELEMETRY_ANALYTICS_ENABLED
from .constants import TELEMETRY_ASM_ENABLED
from .constants import TELEMETRY_CLIENT_IP_ENABLED
from .constants import TELEMETRY_DSM_ENABLED
from .constants import TELEMETRY_DYNAMIC_INSTRUMENTATION_ENABLED
from .constants import TELEMETRY_ENABLED
from .constants import TELEMETRY_EXCEPTION_DEBUGGING_ENABLED
from .constants import TELEMETRY_LOGS_INJECTION_ENABLED
from .constants import TELEMETRY_OBFUSCATION_QUERY_STRING_PATTERN
from .constants import TELEMETRY_OTEL_ENABLED
from .constants import TELEMETRY_PROFILING_ENABLED
from .constants import TELEMETRY_PROPAGATION_STYLE_EXTRACT
from .constants import TELEMETRY_PROPAGATION_STYLE_INJECT
from .constants import TELEMETRY_RUNTIMEMETRICS_ENABLED
from .constants import TELEMETRY_SERVICE_MAPPING
from .constants import TELEMETRY_SPAN_SAMPLING_RULES
from .constants import TELEMETRY_SPAN_SAMPLING_RULES_FILE
from .constants import TELEMETRY_STARTUP_LOGS_ENABLED
from .constants import TELEMETRY_TRACE_COMPUTE_STATS
from .constants import TELEMETRY_TRACE_DEBUG
from .constants import TELEMETRY_TRACE_HEALTH_METRICS_ENABLED
from .constants import TELEMETRY_TRACE_PEER_SERVICE_DEFAULTS_ENABLED
from .constants import TELEMETRY_TRACE_PEER_SERVICE_MAPPING
from .constants import TELEMETRY_TRACE_REMOVE_INTEGRATION_SERVICE_NAMES_ENABLED
from .constants import TELEMETRY_TRACE_SAMPLING_LIMIT
from .constants import TELEMETRY_TRACE_SAMPLING_RATE
from .constants import TELEMETRY_TRACE_SAMPLING_RULES
from .constants import TELEMETRY_TRACE_SPAN_ATTRIBUTE_SCHEMA
from .constants import TELEMETRY_TRACING_ENABLED
from .constants import TELEMETRY_TYPE_DISTRIBUTION
from .constants import TELEMETRY_TYPE_GENERATE_METRICS
from .constants import TELEMETRY_TYPE_LOGS
from .data import get_application
from .data import get_dependencies
from .data import get_host_info
from .metrics import CountMetric
from .metrics import DistributionMetric
from .metrics import GaugeMetric
from .metrics import MetricTagType
from .metrics import RateMetric
from .metrics_namespaces import MetricNamespace
from .metrics_namespaces import NamespaceMetricType


log = get_logger(__name__)


class LogData(dict):
    def __hash__(self):
        return hash((self["message"], self["level"], self.get("tags"), self.get("stack_trace")))

    def __eq__(self, other):
        return (
            self["message"] == other["message"]
            and self["level"] == other["level"]
            and self.get("tags") == other.get("tags")
            and self.get("stack_trace") == other.get("stack_trace")
        )


class _TelemetryClient:
    def __init__(self, endpoint):
        # type: (str) -> None
        self._agent_url = get_trace_url()
        self._endpoint = endpoint
        self._encoder = JSONEncoderV2()
        self._headers = {
            "Content-Type": "application/json",
            "DD-Client-Library-Language": "python",
            "DD-Client-Library-Version": _pep440_to_semver(),
        }

    @property
    def url(self):
        return parse.urljoin(self._agent_url, self._endpoint)

    def send_event(self, request):
        # type: (Dict) -> Optional[httplib.HTTPResponse]
        """Sends a telemetry request to the trace agent"""
        resp = None
        conn = None
        try:
            rb_json = self._encoder.encode(request)
            headers = self.get_headers(request)
            with StopWatch() as sw:
                conn = get_connection(self._agent_url)
                conn.request("POST", self._endpoint, rb_json, headers)
                resp = get_connection_response(conn)
            if resp.status < 300:
                log.debug("sent %d in %.5fs to %s. response: %s", len(rb_json), sw.elapsed(), self.url, resp.status)
            else:
                log.debug("failed to send telemetry to the Datadog Agent at %s. response: %s", self.url, resp.status)
        except Exception:
            log.debug("failed to send telemetry to the Datadog Agent at %s.", self.url)
        finally:
            if conn is not None:
                conn.close()
        return resp

    def get_headers(self, request):
        # type: (Dict) -> Dict
        """Get all telemetry api v2 request headers"""
        headers = self._headers.copy()
        headers["DD-Telemetry-Debug-Enabled"] = request["debug"]
        headers["DD-Telemetry-Request-Type"] = request["request_type"]
        headers["DD-Telemetry-API-Version"] = request["api_version"]
        return headers


class TelemetryWriter(PeriodicService):
    """
    Submits Instrumentation Telemetry events to the datadog agent.
    Supports v2 of the instrumentation telemetry api
    """

    # telemetry endpoint uses events platform v2 api
    ENDPOINT_V2 = "telemetry/proxy/api/v2/apmtelemetry"
    # Counter representing the number of events sent by the writer. Here we are relying on the atomicity
    # of `itertools.count()` which is a CPython implementation detail. The sequence field in telemetry
    # payloads is only used in tests and is not required to process Telemetry events.
    _sequence = itertools.count(1)

    def __init__(self, is_periodic=True):
        # type: (bool) -> None
        super(TelemetryWriter, self).__init__(interval=min(config._telemetry_heartbeat_interval, 10))
        # Decouples the aggregation and sending of the telemetry events
        # TelemetryWriter events will only be sent when _periodic_count == _periodic_threshold.
        # By default this will occur at 10 second intervals.
        self._periodic_threshold = int(config._telemetry_heartbeat_interval // self.interval) - 1
        self._periodic_count = 0
        self._is_periodic = is_periodic
        self._integrations_queue = dict()  # type: Dict[str, Dict]
        # Currently telemetry only supports reporting a single error.
        # If we'd like to report multiple errors in the future
        # we could hack it in by xor-ing error codes and concatenating strings
        self._error = (0, "")  # type: Tuple[int, str]
        self._namespace = MetricNamespace()
        self._logs = set()  # type: Set[Dict[str, Any]]
        self._disabled = False
        self._forked = False  # type: bool
        self._events_queue = []  # type: List[Dict]
        self._configuration_queue = {}  # type: Dict[str, Dict]
        self._lock = forksafe.Lock()  # type: forksafe.ResetObject
        self.started = False
        forksafe.register(self._fork_writer)

        # Debug flag that enables payload debug mode.
        self._debug = asbool(os.environ.get("DD_TELEMETRY_DEBUG", "false"))

        self._client = _TelemetryClient(self.ENDPOINT_V2)

    def enable(self):
        # type: () -> bool
        """
        Enable the instrumentation telemetry collection service. If the service has already been
        activated before, this method does nothing. Use ``disable`` to turn off the telemetry collection service.
        """
        if not config._telemetry_enabled:
            return False

        if self.status == ServiceStatus.RUNNING:
            return True

        if self._is_periodic:
            self.start()
            atexit.register(self.app_shutdown)
            return True

        self.status = ServiceStatus.RUNNING
        return True

    def disable(self):
        # type: () -> None
        """
        Disable the telemetry collection service and drop the existing integrations and events
        Once disabled, telemetry collection can not be re-enabled.
        """
        self._disabled = True
        self.reset_queues()
        if self._is_periodic and self.status is ServiceStatus.RUNNING:
            atexit.unregister(self.stop)
            self.stop()
        else:
            self.status = ServiceStatus.STOPPED

    def add_event(self, payload, payload_type):
        # type: (Union[Dict[str, Any], List[Any]], str) -> None
        """
        Adds a Telemetry event to the TelemetryWriter event buffer

        :param Dict payload: stores a formatted telemetry event
        :param str payload_type: The payload_type denotes the type of telmetery request.
            Payload types accepted by telemetry/proxy v2: app-started, app-closing, app-integrations-change
        """
        if not self._disabled and self.enable():
            event = {
                "tracer_time": int(time.time()),
                "runtime_id": get_runtime_id(),
                "api_version": "v2",
                "seq_id": next(self._sequence),
                "debug": self._debug,
                "application": get_application(config.service, config.version, config.env),
                "host": get_host_info(),
                "payload": payload,
                "request_type": payload_type,
            }
            self._events_queue.append(event)

    def add_integration(self, integration_name, patched, auto_patched=None, error_msg=None):
        # type: (str, bool, Optional[bool], Optional[str]) -> None
        """
        Creates and queues the names and settings of a patched module

        :param str integration_name: name of patched module
        :param bool auto_enabled: True if module is enabled in _monkey.PATCH_MODULES
        """
        # Integrations can be patched before the telemetry writer is enabled.
        with self._lock:
            if integration_name not in self._integrations_queue:
                self._integrations_queue[integration_name] = {"name": integration_name}

            self._integrations_queue[integration_name]["version"] = ""
            self._integrations_queue[integration_name]["enabled"] = patched

            if auto_patched is not None:
                self._integrations_queue[integration_name]["auto_enabled"] = auto_patched

            if error_msg is not None:
                self._integrations_queue[integration_name]["compatible"] = error_msg == ""
                self._integrations_queue[integration_name]["error"] = error_msg

    def add_error(self, code, msg, filename, line_number):
        # type: (int, str, Optional[str], Optional[int]) -> None
        """Add an error to be submitted with an event.
        Note that this overwrites any previously set errors.
        """
        if filename and line_number is not None:
            msg = "%s:%s: %s" % (filename, line_number, msg)
        self._error = (code, msg)

    def _app_started_event(self):
        # type: () -> None
        """Sent when TelemetryWriter is enabled or forks"""
        if self._forked:
            # app-started events should only be sent by the main process
            return
        #  List of configurations to be collected

        self.add_configurations(
            [
                (TELEMETRY_TRACING_ENABLED, config._tracing_enabled, "unknown"),
<<<<<<< HEAD
=======
                (TELEMETRY_CALL_BASIC_CONFIG, config._call_basic_config, "unknown"),
                (TELEMETRY_STARTUP_LOGS_ENABLED, config._call_basic_config, "unknown"),
>>>>>>> c8d9658e
                (TELEMETRY_DSM_ENABLED, config._data_streams_enabled, "unknown"),
                (TELEMETRY_ASM_ENABLED, config._appsec_enabled, "unknown"),
                (TELEMETRY_PROFILING_ENABLED, profiling_config.enabled, "unknown"),
                (TELEMETRY_DYNAMIC_INSTRUMENTATION_ENABLED, di_config.enabled, "unknown"),
                (TELEMETRY_EXCEPTION_DEBUGGING_ENABLED, ed_config.enabled, "unknown"),
                (TELEMETRY_PROPAGATION_STYLE_INJECT, ",".join(config._propagation_style_inject), "unknown"),
                (TELEMETRY_PROPAGATION_STYLE_EXTRACT, ",".join(config._propagation_style_extract), "unknown"),
                ("ddtrace_bootstrapped", config._ddtrace_bootstrapped, "unknown"),
                ("ddtrace_auto_used", "ddtrace.auto" in sys.modules, "unknown"),
                (TELEMETRY_RUNTIMEMETRICS_ENABLED, config._runtime_metrics_enabled, "unknown"),
                (TELEMETRY_TRACE_DEBUG, config._debug_mode, "unknown"),
                (TELEMETRY_ENABLED, config._telemetry_enabled, "unknown"),
                (TELEMETRY_ANALYTICS_ENABLED, config.analytics_enabled, "unknown"),
                (TELEMETRY_CLIENT_IP_ENABLED, config.client_ip_header, "unknown"),
                (TELEMETRY_LOGS_INJECTION_ENABLED, config.logs_injection, "unknown"),
                (TELEMETRY_128_BIT_TRACEID_GENERATION_ENABLED, config._128_bit_trace_id_enabled, "unknown"),
                (TELEMETRY_128_BIT_TRACEID_LOGGING_ENABLED, config._128_bit_trace_id_logging_enabled, "unknown"),
                (TELEMETRY_TRACE_COMPUTE_STATS, config._trace_compute_stats, "unknown"),
                (
                    TELEMETRY_OBFUSCATION_QUERY_STRING_PATTERN,
                    config._obfuscation_query_string_pattern.pattern.decode("ascii")
                    if config._obfuscation_query_string_pattern
                    else "",
                    "unknown",
                ),
                (TELEMETRY_OTEL_ENABLED, config._otel_enabled, "unknown"),
                (TELEMETRY_TRACE_HEALTH_METRICS_ENABLED, config.health_metrics_enabled, "unknown"),
                (TELEMETRY_RUNTIMEMETRICS_ENABLED, config._runtime_metrics_enabled, "unknown"),
                (TELEMETRY_TRACE_SAMPLING_RATE, config._trace_sample_rate, "unknown"),
                (TELEMETRY_TRACE_SAMPLING_LIMIT, config._trace_rate_limit, "unknown"),
                (TELEMETRY_SPAN_SAMPLING_RULES, config._sampling_rules, "unknown"),
                (TELEMETRY_SPAN_SAMPLING_RULES_FILE, config._sampling_rules_file, "unknown"),
                (TELEMETRY_TRACE_SAMPLING_RULES, config._trace_sampling_rules, "unknown"),
                (TELEMETRY_TRACE_SPAN_ATTRIBUTE_SCHEMA, SCHEMA_VERSION, "unknown"),
                (TELEMETRY_TRACE_REMOVE_INTEGRATION_SERVICE_NAMES_ENABLED, _remove_client_service_names, "unknown"),
                (TELEMETRY_TRACE_PEER_SERVICE_DEFAULTS_ENABLED, _ps_config.set_defaults_enabled, "unknown"),
                (TELEMETRY_TRACE_PEER_SERVICE_MAPPING, _ps_config._unparsed_peer_service_mapping, "unknown"),
                (TELEMETRY_SERVICE_MAPPING, config._unparsed_service_mapping, "unknown"),
            ]
        )

        payload = {
            "configuration": self._flush_configuration_queue(),
            "error": {
                "code": self._error[0],
                "message": self._error[1],
            },
        }  # type: Dict[str, Union[Dict[str, Any], List[Any]]]
        # Reset the error after it has been reported.
        self._error = (0, "")
        self.add_event(payload, "app-started")

    def _app_heartbeat_event(self):
        # type: () -> None
        if self._forked:
            # TODO: Enable app-heartbeat on forks
            #   Since we only send app-started events in the main process
            #   any forked processes won't be able to access the list of
            #   dependencies for this app, and therefore app-heartbeat won't
            #   add much value today.
            return

        self.add_event({}, "app-heartbeat")

    def _app_closing_event(self):
        # type: () -> None
        """Adds a Telemetry event which notifies the agent that an application instance has terminated"""
        if self._forked:
            # app-closing event should only be sent by the main process
            return
        payload = {}  # type: Dict
        self.add_event(payload, "app-closing")

    def _app_integrations_changed_event(self, integrations):
        # type: (List[Dict]) -> None
        """Adds a Telemetry event which sends a list of configured integrations to the agent"""
        payload = {
            "integrations": integrations,
        }
        self.add_event(payload, "app-integrations-change")

    def _flush_integrations_queue(self):
        # type: () -> List[Dict]
        """Flushes and returns a list of all queued integrations"""
        with self._lock:
            integrations = list(self._integrations_queue.values())
            self._integrations_queue = dict()
        return integrations

    def _flush_configuration_queue(self):
        # type: () -> List[Dict]
        """Flushes and returns a list of all queued configurations"""
        with self._lock:
            configurations = list(self._configuration_queue.values())
            self._configuration_queue = {}
        return configurations

    def _app_client_configuration_changed_event(self, configurations):
        # type: (List[Dict]) -> None
        """Adds a Telemetry event which sends list of modified configurations to the agent"""
        payload = {
            "configuration": configurations,
        }
        self.add_event(payload, "app-client-configuration-change")

    def add_configuration(self, configuration_name, configuration_value, origin="unknown"):
        # type: (str, Union[bool, float, str], str) -> None
        """Creates and queues the name, origin, value of a configuration"""
        with self._lock:
            self._configuration_queue[configuration_name] = {
                "name": configuration_name,
                "origin": origin,
                "value": configuration_value,
            }

    def add_configurations(self, configuration_list):
        # type: (List[Tuple[str, Union[bool, float, str], str]]) -> None
        """Creates and queues a list of configurations"""
        with self._lock:
            for name, value, origin in configuration_list:
                self._configuration_queue[name] = {
                    "name": name,
                    "origin": origin,
                    "value": value,
                }

    def _app_dependencies_loaded_event(self):
        # type: () -> None
        """Adds a Telemetry event which sends a list of installed python packages to the agent"""
        payload = {"dependencies": get_dependencies()}
        self.add_event(payload, "app-dependencies-loaded")

    def add_log(self, level, message, stack_trace="", tags=None):
        # type: (str, str, str, Optional[Dict]) -> None
        """
        Queues log. This event is meant to send library logs to Datadog’s backend through the Telemetry intake.
        This will make support cycles easier and ensure we know about potentially silent issues in libraries.
        """
        if tags is None:
            tags = {}

        if self.enable():
            data = LogData(
                {
                    "message": message,
                    "level": level,
                    "tracer_time": int(time.time()),
                }
            )
            if tags:
                data["tags"] = ",".join(["%s:%s" % (k, str(v).lower()) for k, v in tags.items()])
            if stack_trace:
                data["stack_trace"] = stack_trace
            self._logs.add(data)

    def add_gauge_metric(self, namespace, name, value, tags=None):
        # type: (str,str, float, MetricTagType) -> None
        """
        Queues gauge metric
        """
        if self.status == ServiceStatus.RUNNING or self.enable():
            self._namespace.add_metric(
                GaugeMetric,
                namespace,
                name,
                value,
                tags,
                self.interval,
            )

    def add_rate_metric(self, namespace, name, value=1.0, tags=None):
        # type: (str,str, float, MetricTagType) -> None
        """
        Queues rate metric
        """
        if self.status == ServiceStatus.RUNNING or self.enable():
            self._namespace.add_metric(
                RateMetric,
                namespace,
                name,
                value,
                tags,
                self.interval,
            )

    def add_count_metric(self, namespace, name, value=1.0, tags=None):
        # type: (str,str, float, MetricTagType) -> None
        """
        Queues count metric
        """
        if self.status == ServiceStatus.RUNNING or self.enable():
            self._namespace.add_metric(
                CountMetric,
                namespace,
                name,
                value,
                tags,
            )

    def add_distribution_metric(self, namespace, name, value=1.0, tags=None):
        # type: (str,str, float, MetricTagType) -> None
        """
        Queues distributions metric
        """
        if self.status == ServiceStatus.RUNNING or self.enable():
            self._namespace.add_metric(
                DistributionMetric,
                namespace,
                name,
                value,
                tags,
            )

    def _flush_log_metrics(self):
        # type () -> Set[Metric]
        with self._lock:
            log_metrics = self._logs
            self._logs = set()
        return log_metrics

    def _generate_metrics_event(self, namespace_metrics):
        # type: (NamespaceMetricType) -> None
        for payload_type, namespaces in namespace_metrics.items():
            for namespace, metrics in namespaces.items():
                if metrics:
                    payload = {
                        "namespace": namespace,
                        "series": [m.to_dict() for m in metrics.values()],
                    }
                    log.debug("%s request payload, namespace %s", payload_type, namespace)
                    if payload_type == TELEMETRY_TYPE_DISTRIBUTION:
                        self.add_event(payload, TELEMETRY_TYPE_DISTRIBUTION)
                    elif payload_type == TELEMETRY_TYPE_GENERATE_METRICS:
                        self.add_event(payload, TELEMETRY_TYPE_GENERATE_METRICS)

    def _generate_logs_event(self, payload):
        # type: (Set[Dict[str, str]]) -> None
        log.debug("%s request payload", TELEMETRY_TYPE_LOGS)
        self.add_event(list(payload), TELEMETRY_TYPE_LOGS)

    def periodic(self, force_flush=False):
        namespace_metrics = self._namespace.flush()
        if namespace_metrics:
            self._generate_metrics_event(namespace_metrics)

        logs_metrics = self._flush_log_metrics()
        if logs_metrics:
            self._generate_logs_event(logs_metrics)

        # Telemetry metrics and logs should be aggregated into payloads every time periodic is called.
        # This ensures metrics and logs are submitted in 0 to 10 second time buckets.
        # Optimization: All other events should be aggregated using `config._telemetry_heartbeat_interval`.
        # Telemetry payloads will be submitted according to `config._telemetry_heartbeat_interval`.
        if self._is_periodic and force_flush is False:
            if self._periodic_count < self._periodic_threshold:
                self._periodic_count += 1
                return
            self._periodic_count = 0

        integrations = self._flush_integrations_queue()
        if integrations:
            self._app_integrations_changed_event(integrations)

        configurations = self._flush_configuration_queue()
        if configurations:
            self._app_client_configuration_changed_event(configurations)

        if not self._events_queue:
            # Optimization: only queue heartbeat if no other events are queued
            self._app_heartbeat_event()

        telemetry_events = self._flush_events_queue()
        for telemetry_event in telemetry_events:
            self._client.send_event(telemetry_event)

    def start(self, *args, **kwargs):
        # type: (...) -> None
        super(TelemetryWriter, self).start(*args, **kwargs)
        # Queue app-started event after the telemetry worker thread is running
        if self.started is False:
            self._app_started_event()
            self._app_dependencies_loaded_event()
            self.started = True

    def app_shutdown(self):
        self._app_closing_event()
        self.periodic(force_flush=True)

    def reset_queues(self):
        # type: () -> None
        self._events_queue = []
        self._integrations_queue = dict()
        self._namespace.flush()
        self._logs = set()

    def _flush_events_queue(self):
        # type: () -> List[Dict]
        """Flushes and returns a list of all telemtery event"""
        with self._lock:
            events = self._events_queue
            self._events_queue = []
        return events

    def _fork_writer(self):
        # type: () -> None
        self._forked = True
        # Avoid sending duplicate events.
        # Queued events should be sent in the main process.
        self.reset_queues()
        if self.status == ServiceStatus.STOPPED:
            return

        atexit.unregister(self.stop)
        self.stop(join=False)

    def _restart_sequence(self):
        self._sequence = itertools.count(1)

    def _stop_service(self, join=True, *args, **kwargs):
        # type: (...) -> None
        super(TelemetryWriter, self)._stop_service(*args, **kwargs)
        if join:
            self.join(timeout=2)<|MERGE_RESOLUTION|>--- conflicted
+++ resolved
@@ -286,11 +286,7 @@
         self.add_configurations(
             [
                 (TELEMETRY_TRACING_ENABLED, config._tracing_enabled, "unknown"),
-<<<<<<< HEAD
-=======
-                (TELEMETRY_CALL_BASIC_CONFIG, config._call_basic_config, "unknown"),
                 (TELEMETRY_STARTUP_LOGS_ENABLED, config._call_basic_config, "unknown"),
->>>>>>> c8d9658e
                 (TELEMETRY_DSM_ENABLED, config._data_streams_enabled, "unknown"),
                 (TELEMETRY_ASM_ENABLED, config._appsec_enabled, "unknown"),
                 (TELEMETRY_PROFILING_ENABLED, profiling_config.enabled, "unknown"),
