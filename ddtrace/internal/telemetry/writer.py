--- conflicted
+++ resolved
@@ -389,21 +389,6 @@
         :param str integration_name: name of patched module
         :param bool auto_enabled: True if module is enabled in _monkey.PATCH_MODULES
         """
-<<<<<<< HEAD
-        if self._enabled is None or self._enabled:
-            # Integrations can be patched before the telemetry writer is enabled.
-            integration = {
-                "name": integration_name,
-                "version": "",
-                "enabled": True,
-                "auto_enabled": auto_enabled,
-                "compatible": True,
-                "error": self._error[1],  # the integration error only takes a message, no code
-            }
-            # Reset the error after it has been reported.
-            self._error = (0, "")
-            self._integrations_queue.append(integration)
-=======
         # Integrations can be patched before the telemetry writer is enabled.
         integration = {
             "name": integration_name,
@@ -411,10 +396,11 @@
             "enabled": True,
             "auto_enabled": auto_enabled,
             "compatible": True,
-            "error": "",
+            "error": self._error[1],  # the integration error only takes a message, no code
         }
+        # Reset the error after it has been reported.
+        self._error = (0, "")
         self._integrations_queue.append(integration)
->>>>>>> ed503554
 
     def _app_started_event(self):
         # type: () -> None
