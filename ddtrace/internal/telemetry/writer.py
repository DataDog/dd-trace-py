# -*- coding: utf-8 -*-
import itertools
import os
import sys
import time
from typing import Any
from typing import Dict
from typing import List
from typing import Optional
from typing import Tuple
from typing import Union

from ...internal import atexit
from ...internal import forksafe
from ...internal.compat import parse
from ...settings import _config as config
from ..agent import get_connection
from ..agent import get_trace_url
from ..compat import get_connection_response
from ..compat import httplib
from ..encoding import JSONEncoderV2
from ..logger import get_logger
from ..periodic import PeriodicService
from ..runtime import get_runtime_id
from ..service import ServiceStatus
from ..utils.formats import asbool
from ..utils.time import StopWatch
from ..utils.version import _pep440_to_semver
from .constants import TELEMETRY_METRIC_TYPE_COUNT
from .constants import TELEMETRY_METRIC_TYPE_DISTRIBUTIONS
from .constants import TELEMETRY_METRIC_TYPE_GAUGE
from .constants import TELEMETRY_METRIC_TYPE_RATE
from .constants import TELEMETRY_TYPE_DISTRIBUTION
from .constants import TELEMETRY_TYPE_GENERATE_METRICS
from .constants import TELEMETRY_TYPE_LOGS
from .data import get_application
from .data import get_dependencies
from .data import get_host_info
from .metrics import MetricTagType
from .metrics_namespaces import MetricNamespace
from .metrics_namespaces import NamespaceMetricType


log = get_logger(__name__)


def _get_heartbeat_interval_or_default():
    # type: () -> float
    return float(os.getenv("DD_TELEMETRY_HEARTBEAT_INTERVAL", default=60))


class _TelemetryClient:
    def __init__(self, endpoint):
        # type: (str) -> None
        self._agent_url = get_trace_url()
        self._endpoint = endpoint
        self._encoder = JSONEncoderV2()
        self._headers = {
            "Content-Type": "application/json",
            "DD-Client-Library-Language": "python",
            "DD-Client-Library-Version": _pep440_to_semver(),
        }

    @property
    def url(self):
        return parse.urljoin(self._agent_url, self._endpoint)

    def send_event(self, request):
        # type: (Dict) -> Optional[httplib.HTTPResponse]
        """Sends a telemetry request to the trace agent"""
        resp = None
        conn = None
        try:
            rb_json = self._encoder.encode(request)
            headers = self.get_headers(request)
            with StopWatch() as sw:
                conn = get_connection(self._agent_url)
                conn.request("POST", self._endpoint, rb_json, headers)
                resp = get_connection_response(conn)
            if resp.status < 300:
                log.debug("sent %d in %.5fs to %s. response: %s", len(rb_json), sw.elapsed(), self.url, resp.status)
            else:
                log.debug("failed to send telemetry to the Datadog Agent at %s. response: %s", self.url, resp.status)
        except Exception:
            log.debug("failed to send telemetry to the Datadog Agent at %s.", self.url, exc_info=True)
        finally:
            if conn is not None:
                conn.close()
        return resp

    def get_headers(self, request):
        # type: (Dict) -> Dict
        """Get all telemetry api v2 request headers"""
        headers = self._headers.copy()
        headers["DD-Telemetry-Debug-Enabled"] = request["debug"]
        headers["DD-Telemetry-Request-Type"] = request["request_type"]
        headers["DD-Telemetry-API-Version"] = request["api_version"]
        return headers


class TelemetryWriter(PeriodicService):
    """
    Submits Instrumentation Telemetry events to the datadog agent.
    Supports v2 of the instrumentation telemetry api
    """

    # telemetry endpoint uses events platform v2 api
    ENDPOINT_V2 = "telemetry/proxy/api/v2/apmtelemetry"
    # Counter representing the number of events sent by the writer. Here we are relying on the atomicity
    # of `itertools.count()` which is a CPython implementation detail. The sequence field in telemetry
    # payloads is only used in tests and is not required to process Telemetry events.
    _sequence = itertools.count(1)

    def __init__(self):
        # type: () -> None
        super(TelemetryWriter, self).__init__(interval=_get_heartbeat_interval_or_default())
        self._integrations_queue = []  # type: List[Dict]
        # Currently telemetry only supports reporting a single error.
        # If we'd like to report multiple errors in the future
        # we could hack it in by xor-ing error codes and concatenating strings
        self._error = (0, "")  # type: Tuple[int, str]
        self._namespace = MetricNamespace()
        self._logs = []  # type: List[Dict[str, Any]]
        self._disabled = False
        self._forked = False  # type: bool
        self._events_queue = []  # type: List[Dict]
        self._lock = forksafe.Lock()  # type: forksafe.ResetObject
        self.started = False
        forksafe.register(self._fork_writer)

        # Debug flag that enables payload debug mode.
        self._debug = asbool(os.environ.get("DD_TELEMETRY_DEBUG", "false"))

        self._client = _TelemetryClient(self.ENDPOINT_V2)

    def enable(self, start_worker_thread=True):
        # type: (bool) -> bool
        """
        Enable the instrumentation telemetry collection service. If the service has already been
        activated before, this method does nothing. Use ``disable`` to turn off the telemetry collection service.
        """
        if not config._telemetry_enabled:
            return False

        if self.status == ServiceStatus.RUNNING:
            return True

        self.started = True

        if start_worker_thread:
            self.start()
            atexit.register(self.stop)
            return True
        self.status = ServiceStatus.RUNNING
        return True

    def disable(self):
        # type: () -> None
        """
        Disable the telemetry collection service and drop the existing integrations and events
        Once disabled, telemetry collection can not be re-enabled.
        """
        self._disabled = True
        self.reset_queues()

        if self.is_periodic:
            atexit.unregister(self.stop)
            self.stop()
        else:
            self.status = ServiceStatus.STOPPED

    def add_event(self, payload, payload_type):
        # type: (Union[Dict[str, Any], List[Any]], str) -> None
        """
        Adds a Telemetry event to the TelemetryWriter event buffer

        :param Dict payload: stores a formatted telemetry event
        :param str payload_type: The payload_type denotes the type of telmetery request.
            Payload types accepted by telemetry/proxy v2: app-started, app-closing, app-integrations-change
        """
        if not self._disabled and self.enable():
            event = {
                "tracer_time": int(time.time()),
                "runtime_id": get_runtime_id(),
                "api_version": "v2",
                "seq_id": next(self._sequence),
                "debug": self._debug,
                "application": get_application(config.service, config.version, config.env),
                "host": get_host_info(),
                "payload": payload,
                "request_type": payload_type,
            }
            self._events_queue.append(event)

    @property
    def is_periodic(self):
        # type: () -> bool
        """
        Returns true if the the telemetry writer is running and was enabled using
        telemetry_writer.enable(start_worker_thread=True)
        """
<<<<<<< HEAD
        return self.status is ServiceStatus.RUNNING and self._worker and self._worker.is_alive()
=======
        if self.status == ServiceStatus.RUNNING or self.enable():
            self._namespace.add_metric(
                TELEMETRY_METRIC_TYPE_DISTRIBUTIONS,
                namespace,
                name,
                value,
                tags,
            )

    def periodic(self):
        namespace_metrics = self._namespace.flush()
        if namespace_metrics:
            self._generate_metrics_event(namespace_metrics)

        logs_metrics = self._flush_log_metrics()
        if logs_metrics:
            self._generate_logs_event(logs_metrics)

        telemetry_events = self._flush_events_queue()
        for telemetry_event in telemetry_events:
            self._client.send_event(telemetry_event)

    def _flush_log_metrics(self):
        # type () -> List[Metric]
        with self._lock:
            log_metrics = self._logs
            self._logs = []
        return log_metrics

    def _generate_metrics_event(self, namespace_metrics):
        # type: (NamespaceMetricType) -> None
        for payload_type, namespaces in namespace_metrics.items():
            for namespace, metrics in namespaces.items():
                if metrics:
                    payload = {
                        "namespace": namespace,
                        "series": [m.to_dict() for m in metrics.values()],
                    }
                    log.debug("%s request payload, namespace %s", payload_type, namespace)
                    if payload_type == TELEMETRY_TYPE_DISTRIBUTION:
                        self.add_event(payload, TELEMETRY_TYPE_DISTRIBUTION)
                    elif payload_type == TELEMETRY_TYPE_GENERATE_METRICS:
                        self.add_event(payload, TELEMETRY_TYPE_GENERATE_METRICS)

    def _generate_logs_event(self, payload):
        # type: (List[Dict[str, str]]) -> None
        log.debug("%s request payload", TELEMETRY_TYPE_LOGS)
        self.add_event(payload, TELEMETRY_TYPE_LOGS)

    def on_shutdown(self):
        self.periodic()

    def reset_queues(self):
        # type: () -> None
        super(TelemetryLogsMetricsWriter, self).reset_queues()
        self._namespace.flush()
        self._logs = []


class TelemetryWriter(TelemetryBase):
    """
    Submits Instrumentation Telemetry events to the datadog agent.
    Supports v2 of the instrumentation telemetry api
    """

    def __init__(self):
        # type: () -> None
        super(TelemetryWriter, self).__init__(interval=_get_heartbeat_interval_or_default())
        self._integrations_queue = []  # type: List[Dict]
        self._configuration_queue = {}  # type: Dict[str, Dict]
        # Currently telemetry only supports reporting a single error.
        # If we'd like to report multiple errors in the future
        # we could hack it in by xor-ing error codes and concatenating strings
        self._error = (0, "")  # type: Tuple[int, str]
>>>>>>> a2ac520a

    def add_integration(self, integration_name, patched, auto_patched, error_msg):
        # type: (str, bool, bool, str) -> None
        """
        Creates and queues the names and settings of a patched module

        :param str integration_name: name of patched module
        :param bool auto_enabled: True if module is enabled in _monkey.PATCH_MODULES
        """
        # Integrations can be patched before the telemetry writer is enabled.
        integration = {
            "name": integration_name,
            "version": "",
            "enabled": patched,
            "auto_enabled": auto_patched,
            "compatible": error_msg == "",
            "error": error_msg,  # the integration error only takes a message, no code
        }
        # Reset the error after it has been reported.
        self._error = (0, "")
        self._integrations_queue.append(integration)

    def add_error(self, code, msg, filename, line_number):
        # type: (int, str, Optional[str], Optional[int]) -> None
        """Add an error to be submitted with an event.
        Note that this overwrites any previously set errors.
        """
        if filename and line_number is not None:
            msg = "%s:%s: %s" % (filename, line_number, msg)
        self._error = (code, msg)

    def _app_started_event(self):
        # type: () -> None
        """Sent when TelemetryWriter is enabled or forks"""
        if self._forked:
            # app-started events should only be sent by the main process
            return
        #  List of configurations to be collected
        self.add_configurations(
            [
                ("data_streams_enabled", config._data_streams_enabled, "unknown"),
                ("appsec_enabled", config._appsec_enabled, "unknown"),
                ("trace_propagation_style_inject", str(config._propagation_style_inject), "unknown"),
                ("trace_propagation_style_extract", str(config._propagation_style_extract), "unknown"),
                ("ddtrace_bootstrapped", config._ddtrace_bootstrapped, "unknown"),
                ("ddtrace_auto_used", "ddtrace.auto" in sys.modules, "unknown"),
                ("otel_enabled", config._otel_enabled, "unknown"),
            ]
        )

        payload = {
            "configuration": self._flush_configuration_queue(),
            "error": {
                "code": self._error[0],
                "message": self._error[1],
            },
        }  # type: Dict[str, Union[Dict[str, Any], List[Any]]]
        # Reset the error after it has been reported.
        self._error = (0, "")
        self.add_event(payload, "app-started")

    def _app_heartbeat_event(self):
        # type: () -> None
        if self._forked:
            # TODO: Enable app-heartbeat on forks
            #   Since we only send app-started events in the main process
            #   any forked processes won't be able to access the list of
            #   dependencies for this app, and therefore app-heartbeat won't
            #   add much value today.
            return

        self.add_event({}, "app-heartbeat")

    def _app_closing_event(self):
        # type: () -> None
        """Adds a Telemetry event which notifies the agent that an application instance has terminated"""
        if self._forked:
            # app-closing event should only be sent by the main process
            return
        payload = {}  # type: Dict
        self.add_event(payload, "app-closing")

    def _app_integrations_changed_event(self, integrations):
        # type: (List[Dict]) -> None
        """Adds a Telemetry event which sends a list of configured integrations to the agent"""
        payload = {
            "integrations": integrations,
        }
        self.add_event(payload, "app-integrations-change")

<<<<<<< HEAD
    def _flush_integrations_queue(self):
        # type: () -> List[Dict]
        """Flushes and returns a list of all queued integrations"""
        with self._lock:
            integrations = self._integrations_queue
            self._integrations_queue = []
        return integrations
=======
    def _flush_configuration_queue(self):
        # type: () -> List[Dict]
        """Flushes and returns a list of all queued configurations"""
        with self._lock:
            configurations = list(self._configuration_queue.values())
            self._configuration_queue = {}
        return configurations

    def _app_client_configuration_changed_event(self, configurations):
        # type: (List[Dict]) -> None
        """Adds a Telemetry event which sends list of modified configurations to the agent"""
        payload = {
            "configuration": configurations,
        }
        self.add_event(payload, "app-client-configuration-change")

    def add_configuration(self, configuration_name, configuration_value, origin="unknown"):
        # type: (str, Union[bool, float, str], str) -> None
        """Creates and queues the name, origin, value of a configuration"""
        with self._lock:
            self._configuration_queue[configuration_name] = {
                "name": configuration_name,
                "origin": origin,
                "value": configuration_value,
            }

    def add_configurations(self, configuration_list):
        # type: (List[Tuple[str, Union[bool, float, str], str]]) -> None
        """Creates and queues a list of configurations"""
        with self._lock:
            for name, value, origin in configuration_list:
                self._configuration_queue[name] = {
                    "name": name,
                    "origin": origin,
                    "value": value,
                }
>>>>>>> a2ac520a

    def _app_dependencies_loaded_event(self):
        # type: () -> None
        """Adds a Telemetry event which sends a list of installed python packages to the agent"""
        payload = {"dependencies": get_dependencies()}
        self.add_event(payload, "app-dependencies-loaded")

    def add_log(self, level, message, stack_trace="", tags={}):
        # type: (str, str, str, Dict) -> None
        """
        Queues log. This event is meant to send library logs to Datadog’s backend through the Telemetry intake.
        This will make support cycles easier and ensure we know about potentially silent issues in libraries.
        """
        if self.enable():
            data = {
                "message": message,
                "level": level,
                "tracer_time": int(time.time()),
            }
            if tags:
                data["tags"] = ",".join(["%s:%s" % (k, str(v).lower()) for k, v in tags.items()])
            if stack_trace:
                data["stack_trace"] = stack_trace
            self._logs.append(data)

    def add_gauge_metric(self, namespace, name, value, tags=None):
        # type: (str,str, float, MetricTagType) -> None
        """
        Queues gauge metric
        """
        if self.status == ServiceStatus.RUNNING or self.enable():
            self._namespace.add_metric(
                TELEMETRY_METRIC_TYPE_GAUGE,
                namespace,
                name,
                value,
                tags,
                self.interval,
            )

    def add_rate_metric(self, namespace, name, value=1.0, tags=None):
        # type: (str,str, float, MetricTagType) -> None
        """
        Queues rate metric
        """
        if self.status == ServiceStatus.RUNNING or self.enable():
            self._namespace.add_metric(
                TELEMETRY_METRIC_TYPE_RATE,
                namespace,
                name,
                value,
                tags,
                self.interval,
            )

    def add_count_metric(self, namespace, name, value=1.0, tags=None):
        # type: (str,str, float, MetricTagType) -> None
        """
        Queues count metric
        """
        if self.status == ServiceStatus.RUNNING or self.enable():
            self._namespace.add_metric(
                TELEMETRY_METRIC_TYPE_COUNT,
                namespace,
                name,
                value,
                tags,
            )

    def add_distribution_metric(self, namespace, name, value=1.0, tags=None):
        # type: (str,str, float, MetricTagType) -> None
        """
        Queues distributions metric
        """
        if self.status == ServiceStatus.RUNNING or self.enable():
            self._namespace.add_metric(
                TELEMETRY_METRIC_TYPE_DISTRIBUTIONS,
                namespace,
                name,
                value,
                tags,
            )

    def _flush_log_metrics(self):
        # type () -> List[Metric]
        with self._lock:
            log_metrics = self._logs
            self._logs = []
        return log_metrics

    def _generate_metrics_event(self, namespace_metrics):
        # type: (NamespaceMetricType) -> None
        for payload_type, namespaces in namespace_metrics.items():
            for namespace, metrics in namespaces.items():
                if metrics:
                    payload = {
                        "namespace": namespace,
                        "lib_language": "python",
                        "lib_version": _pep440_to_semver(),
                        "series": [m.to_dict() for m in metrics.values()],
                    }
                    log.debug("%s request payload, namespace %s", payload_type, namespace)
                    if payload_type == TELEMETRY_TYPE_DISTRIBUTION:
                        self.add_event(payload, TELEMETRY_TYPE_DISTRIBUTION)
                    elif payload_type == TELEMETRY_TYPE_GENERATE_METRICS:
                        self.add_event(payload, TELEMETRY_TYPE_GENERATE_METRICS)

    def _generate_logs_event(self, payload):
        # type: (List[Dict[str, str]]) -> None
        log.debug("%s request payload", TELEMETRY_TYPE_LOGS)
        self.add_event(payload, TELEMETRY_TYPE_LOGS)

    def periodic(self):
        integrations = self._flush_integrations_queue()
        if integrations:
            self._app_integrations_changed_event(integrations)

        configurations = self._flush_configuration_queue()
        if configurations:
            self._app_client_configuration_changed_event(configurations)

        if not self._events_queue:
            # Optimization: only queue heartbeat if no other events are queued
            self._app_heartbeat_event()

        namespace_metrics = self._namespace.flush()
        if namespace_metrics:
            self._generate_metrics_event(namespace_metrics)

        logs_metrics = self._flush_log_metrics()
        if logs_metrics:
            self._generate_logs_event(logs_metrics)

        telemetry_events = self._flush_events_queue()
        for telemetry_event in telemetry_events:
            self._client.send_event(telemetry_event)

    def start(self, *args, **kwargs):
        # type: (...) -> None
        super(TelemetryWriter, self).start(*args, **kwargs)
        # Queue app-started event after the telemetry worker thread is running
        self._app_started_event()
        self._app_dependencies_loaded_event()

    def on_shutdown(self):
        self._app_closing_event()
        self.periodic()

    def reset_queues(self):
        # type: () -> None
        self._events_queue = []
        self._integrations_queue = []
        self._namespace.flush()
        self._logs = []

    def _flush_events_queue(self):
        # type: () -> List[Dict]
        """Flushes and returns a list of all telemtery event"""
        with self._lock:
            events = self._events_queue
            self._events_queue = []
        return events

    def _fork_writer(self):
        # type: () -> None
        self._forked = True
        # Avoid sending duplicate events.
        # Queued events should be sent in the main process.
        self.reset_queues()
        if self.status == ServiceStatus.STOPPED:
            return

        atexit.unregister(self.stop)
        self.stop(join=False)

    def _restart_sequence(self):
        self._sequence = itertools.count(1)

    def _stop_service(self, join=True, *args, **kwargs):
        # type: (...) -> None
        super(TelemetryWriter, self)._stop_service(*args, **kwargs)
        if join:
            self.join(timeout=2)<|MERGE_RESOLUTION|>--- conflicted
+++ resolved
@@ -124,6 +124,7 @@
         self._disabled = False
         self._forked = False  # type: bool
         self._events_queue = []  # type: List[Dict]
+        self._configuration_queue = {}  # type: Dict[str, Dict]
         self._lock = forksafe.Lock()  # type: forksafe.ResetObject
         self.started = False
         forksafe.register(self._fork_writer)
@@ -145,11 +146,9 @@
         if self.status == ServiceStatus.RUNNING:
             return True
 
-        self.started = True
-
         if start_worker_thread:
             self.start()
-            atexit.register(self.stop)
+            atexit.register(self.app_shutdown)
             return True
         self.status = ServiceStatus.RUNNING
         return True
@@ -197,86 +196,9 @@
         # type: () -> bool
         """
         Returns true if the the telemetry writer is running and was enabled using
-        telemetry_writer.enable(start_worker_thread=True)
-        """
-<<<<<<< HEAD
+        telemetry_lifecycle_writer.enable(start_worker_thread=True)
+        """
         return self.status is ServiceStatus.RUNNING and self._worker and self._worker.is_alive()
-=======
-        if self.status == ServiceStatus.RUNNING or self.enable():
-            self._namespace.add_metric(
-                TELEMETRY_METRIC_TYPE_DISTRIBUTIONS,
-                namespace,
-                name,
-                value,
-                tags,
-            )
-
-    def periodic(self):
-        namespace_metrics = self._namespace.flush()
-        if namespace_metrics:
-            self._generate_metrics_event(namespace_metrics)
-
-        logs_metrics = self._flush_log_metrics()
-        if logs_metrics:
-            self._generate_logs_event(logs_metrics)
-
-        telemetry_events = self._flush_events_queue()
-        for telemetry_event in telemetry_events:
-            self._client.send_event(telemetry_event)
-
-    def _flush_log_metrics(self):
-        # type () -> List[Metric]
-        with self._lock:
-            log_metrics = self._logs
-            self._logs = []
-        return log_metrics
-
-    def _generate_metrics_event(self, namespace_metrics):
-        # type: (NamespaceMetricType) -> None
-        for payload_type, namespaces in namespace_metrics.items():
-            for namespace, metrics in namespaces.items():
-                if metrics:
-                    payload = {
-                        "namespace": namespace,
-                        "series": [m.to_dict() for m in metrics.values()],
-                    }
-                    log.debug("%s request payload, namespace %s", payload_type, namespace)
-                    if payload_type == TELEMETRY_TYPE_DISTRIBUTION:
-                        self.add_event(payload, TELEMETRY_TYPE_DISTRIBUTION)
-                    elif payload_type == TELEMETRY_TYPE_GENERATE_METRICS:
-                        self.add_event(payload, TELEMETRY_TYPE_GENERATE_METRICS)
-
-    def _generate_logs_event(self, payload):
-        # type: (List[Dict[str, str]]) -> None
-        log.debug("%s request payload", TELEMETRY_TYPE_LOGS)
-        self.add_event(payload, TELEMETRY_TYPE_LOGS)
-
-    def on_shutdown(self):
-        self.periodic()
-
-    def reset_queues(self):
-        # type: () -> None
-        super(TelemetryLogsMetricsWriter, self).reset_queues()
-        self._namespace.flush()
-        self._logs = []
-
-
-class TelemetryWriter(TelemetryBase):
-    """
-    Submits Instrumentation Telemetry events to the datadog agent.
-    Supports v2 of the instrumentation telemetry api
-    """
-
-    def __init__(self):
-        # type: () -> None
-        super(TelemetryWriter, self).__init__(interval=_get_heartbeat_interval_or_default())
-        self._integrations_queue = []  # type: List[Dict]
-        self._configuration_queue = {}  # type: Dict[str, Dict]
-        # Currently telemetry only supports reporting a single error.
-        # If we'd like to report multiple errors in the future
-        # we could hack it in by xor-ing error codes and concatenating strings
-        self._error = (0, "")  # type: Tuple[int, str]
->>>>>>> a2ac520a
 
     def add_integration(self, integration_name, patched, auto_patched, error_msg):
         # type: (str, bool, bool, str) -> None
@@ -367,7 +289,6 @@
         }
         self.add_event(payload, "app-integrations-change")
 
-<<<<<<< HEAD
     def _flush_integrations_queue(self):
         # type: () -> List[Dict]
         """Flushes and returns a list of all queued integrations"""
@@ -375,7 +296,7 @@
             integrations = self._integrations_queue
             self._integrations_queue = []
         return integrations
-=======
+
     def _flush_configuration_queue(self):
         # type: () -> List[Dict]
         """Flushes and returns a list of all queued configurations"""
@@ -412,7 +333,6 @@
                     "origin": origin,
                     "value": value,
                 }
->>>>>>> a2ac520a
 
     def _app_dependencies_loaded_event(self):
         # type: () -> None
@@ -510,8 +430,6 @@
                 if metrics:
                     payload = {
                         "namespace": namespace,
-                        "lib_language": "python",
-                        "lib_version": _pep440_to_semver(),
                         "series": [m.to_dict() for m in metrics.values()],
                     }
                     log.debug("%s request payload, namespace %s", payload_type, namespace)
@@ -534,17 +452,17 @@
         if configurations:
             self._app_client_configuration_changed_event(configurations)
 
+        namespace_metrics = self._namespace.flush()
+        if namespace_metrics:
+            self._generate_metrics_event(namespace_metrics)
+
+        logs_metrics = self._flush_log_metrics()
+        if logs_metrics:
+            self._generate_logs_event(logs_metrics)
+
         if not self._events_queue:
             # Optimization: only queue heartbeat if no other events are queued
             self._app_heartbeat_event()
-
-        namespace_metrics = self._namespace.flush()
-        if namespace_metrics:
-            self._generate_metrics_event(namespace_metrics)
-
-        logs_metrics = self._flush_log_metrics()
-        if logs_metrics:
-            self._generate_logs_event(logs_metrics)
 
         telemetry_events = self._flush_events_queue()
         for telemetry_event in telemetry_events:
@@ -554,10 +472,12 @@
         # type: (...) -> None
         super(TelemetryWriter, self).start(*args, **kwargs)
         # Queue app-started event after the telemetry worker thread is running
-        self._app_started_event()
-        self._app_dependencies_loaded_event()
-
-    def on_shutdown(self):
+        if self.started is False:
+            self._app_started_event()
+            self._app_dependencies_loaded_event()
+            self.started = True
+
+    def app_shutdown(self):
         self._app_closing_event()
         self.periodic()
 
