# -*- coding: utf-8 -*-
import itertools
import os
import sys
import time
from typing import TYPE_CHECKING  # noqa:F401
from typing import Any  # noqa:F401
from typing import Dict  # noqa:F401
from typing import List  # noqa:F401
from typing import Optional  # noqa:F401
from typing import Set  # noqa:F401
from typing import Tuple  # noqa:F401
from typing import Union  # noqa:F401

from ...internal import atexit
from ...internal import forksafe
from ...internal.compat import parse
<<<<<<< HEAD
=======
from ...internal.core import crashtracking
from ...internal.module import BaseModuleWatchdog
from ...internal.module import origin
>>>>>>> 53443006
from ...internal.schema import SCHEMA_VERSION
from ...internal.schema import _remove_client_service_names
from ...settings import _config as config
from ...settings.config import _ConfigSource
from ...settings.crashtracker import config as crashtracker_config
from ...settings.dynamic_instrumentation import config as di_config
from ...settings.exception_replay import config as er_config
from ...settings.peer_service import _ps_config
from ...settings.profiling import config as prof_config
from ..agent import get_connection
from ..agent import get_trace_url
from ..compat import get_connection_response
from ..compat import httplib
from ..encoding import JSONEncoderV2
from ..logger import get_logger
from ..periodic import PeriodicService
from ..runtime import container
from ..runtime import get_runtime_id
from ..service import ServiceStatus
from ..utils.formats import asbool
from ..utils.time import StopWatch
from ..utils.version import _pep440_to_semver
from . import modules
from .constants import TELEMETRY_128_BIT_TRACEID_GENERATION_ENABLED
from .constants import TELEMETRY_AGENT_HOST
from .constants import TELEMETRY_AGENT_PORT
from .constants import TELEMETRY_AGENT_URL
from .constants import TELEMETRY_ANALYTICS_ENABLED
from .constants import TELEMETRY_CLIENT_IP_ENABLED
from .constants import TELEMETRY_CRASHTRACKING_ALT_STACK
from .constants import TELEMETRY_CRASHTRACKING_AVAILABLE
from .constants import TELEMETRY_CRASHTRACKING_DEBUG_URL
from .constants import TELEMETRY_CRASHTRACKING_ENABLED
from .constants import TELEMETRY_CRASHTRACKING_STACKTRACE_RESOLVER
from .constants import TELEMETRY_CRASHTRACKING_STARTED
from .constants import TELEMETRY_CRASHTRACKING_STDERR_FILENAME
from .constants import TELEMETRY_CRASHTRACKING_STDOUT_FILENAME
from .constants import TELEMETRY_DOGSTATSD_PORT
from .constants import TELEMETRY_DOGSTATSD_URL
from .constants import TELEMETRY_DYNAMIC_INSTRUMENTATION_ENABLED
from .constants import TELEMETRY_ENABLED
from .constants import TELEMETRY_EXCEPTION_REPLAY_ENABLED
from .constants import TELEMETRY_INJECT_WAS_ATTEMPTED
from .constants import TELEMETRY_LIB_INJECTION_FORCED
from .constants import TELEMETRY_LIB_WAS_INJECTED
from .constants import TELEMETRY_LOG_LEVEL  # noqa:F401
from .constants import TELEMETRY_OBFUSCATION_QUERY_STRING_PATTERN
from .constants import TELEMETRY_OTEL_ENABLED
from .constants import TELEMETRY_PARTIAL_FLUSH_ENABLED
from .constants import TELEMETRY_PARTIAL_FLUSH_MIN_SPANS
from .constants import TELEMETRY_PROFILING_CAPTURE_PCT
from .constants import TELEMETRY_PROFILING_EXPORT_LIBDD_ENABLED
from .constants import TELEMETRY_PROFILING_HEAP_ENABLED
from .constants import TELEMETRY_PROFILING_LOCK_ENABLED
from .constants import TELEMETRY_PROFILING_MAX_FRAMES
from .constants import TELEMETRY_PROFILING_MEMORY_ENABLED
from .constants import TELEMETRY_PROFILING_STACK_ENABLED
from .constants import TELEMETRY_PROFILING_UPLOAD_INTERVAL
from .constants import TELEMETRY_PROPAGATION_STYLE_EXTRACT
from .constants import TELEMETRY_PROPAGATION_STYLE_INJECT
from .constants import TELEMETRY_REMOTE_CONFIGURATION_ENABLED
from .constants import TELEMETRY_REMOTE_CONFIGURATION_INTERVAL
from .constants import TELEMETRY_RUNTIMEMETRICS_ENABLED
from .constants import TELEMETRY_SERVICE_MAPPING
from .constants import TELEMETRY_SPAN_SAMPLING_RULES
from .constants import TELEMETRY_SPAN_SAMPLING_RULES_FILE
from .constants import TELEMETRY_STARTUP_LOGS_ENABLED
from .constants import TELEMETRY_TRACE_AGENT_TIMEOUT_SECONDS
from .constants import TELEMETRY_TRACE_API_VERSION
from .constants import TELEMETRY_TRACE_COMPUTE_STATS
from .constants import TELEMETRY_TRACE_DEBUG
from .constants import TELEMETRY_TRACE_HEALTH_METRICS_ENABLED
from .constants import TELEMETRY_TRACE_PEER_SERVICE_DEFAULTS_ENABLED
from .constants import TELEMETRY_TRACE_PEER_SERVICE_MAPPING
from .constants import TELEMETRY_TRACE_REMOVE_INTEGRATION_SERVICE_NAMES_ENABLED
from .constants import TELEMETRY_TRACE_SAMPLING_LIMIT
from .constants import TELEMETRY_TRACE_SPAN_ATTRIBUTE_SCHEMA
from .constants import TELEMETRY_TRACE_WRITER_BUFFER_SIZE_BYTES
from .constants import TELEMETRY_TRACE_WRITER_INTERVAL_SECONDS
from .constants import TELEMETRY_TRACE_WRITER_MAX_PAYLOAD_SIZE_BYTES
from .constants import TELEMETRY_TRACE_WRITER_REUSE_CONNECTIONS
from .constants import TELEMETRY_TYPE_DISTRIBUTION
from .constants import TELEMETRY_TYPE_GENERATE_METRICS
from .constants import TELEMETRY_TYPE_LOGS
from .data import get_application
from .data import get_host_info
from .data import get_python_config_vars
from .data import update_imported_dependencies
from .metrics import CountMetric
from .metrics import DistributionMetric
from .metrics import GaugeMetric
from .metrics import MetricTagType  # noqa:F401
from .metrics import RateMetric
from .metrics_namespaces import MetricNamespace
from .metrics_namespaces import NamespaceMetricType  # noqa:F401


log = get_logger(__name__)


class LogData(dict):
    def __hash__(self):
        return hash((self["message"], self["level"], self.get("tags"), self.get("stack_trace")))

    def __eq__(self, other):
        return (
            self["message"] == other["message"]
            and self["level"] == other["level"]
            and self.get("tags") == other.get("tags")
            and self.get("stack_trace") == other.get("stack_trace")
        )


class _TelemetryClient:
    AGENT_ENDPOINT = "telemetry/proxy/api/v2/apmtelemetry"
    AGENTLESS_ENDPOINT_V2 = "api/v2/apmtelemetry"

    def __init__(self, agentless):
        # type: (bool) -> None
        self._telemetry_url = self.get_host(config._dd_site, agentless)
        self._endpoint = self.get_endpoint(agentless)
        self._encoder = JSONEncoderV2()

        self._headers = {
            "Content-Type": "application/json",
            "DD-Client-Library-Language": "python",
            "DD-Client-Library-Version": _pep440_to_semver(),
        }

        if agentless and config._dd_api_key:
            self._headers["dd-api-key"] = config._dd_api_key

    @property
    def url(self):
        return parse.urljoin(self._telemetry_url, self._endpoint)

    def send_event(self, request: Dict) -> Optional[httplib.HTTPResponse]:
        """Sends a telemetry request to the trace agent"""
        resp = None
        conn = None
        try:
            rb_json = self._encoder.encode(request)
            headers = self.get_headers(request)
            with StopWatch() as sw:
                conn = get_connection(self._telemetry_url)
                conn.request("POST", self._endpoint, rb_json, headers)
                resp = get_connection_response(conn)
            if resp.status < 300:
                log.debug("sent %d in %.5fs to %s. response: %s", len(rb_json), sw.elapsed(), self.url, resp.status)
            else:
                log.debug("failed to send telemetry to %s. response: %s", self.url, resp.status)
        except Exception:
            log.debug("failed to send telemetry to %s.", self.url, exc_info=True)
        finally:
            if conn is not None:
                conn.close()
        return resp

    def get_headers(self, request):
        # type: (Dict) -> Dict
        """Get all telemetry api v2 request headers"""
        headers = self._headers.copy()
        headers["DD-Telemetry-Debug-Enabled"] = request["debug"]
        headers["DD-Telemetry-Request-Type"] = request["request_type"]
        headers["DD-Telemetry-API-Version"] = request["api_version"]
        container.update_headers_with_container_info(headers, container.get_container_info())
        return headers

    def get_endpoint(self, agentless: bool) -> str:
        return self.AGENTLESS_ENDPOINT_V2 if agentless else self.AGENT_ENDPOINT

    def get_host(self, site: str, agentless: bool) -> str:
        if not agentless:
            return get_trace_url()
        elif site == "datad0g.com":
            return "https://all-http-intake.logs.datad0g.com"
        elif site == "datadoghq.eu":
            return "https://instrumentation-telemetry-intake.datadoghq.eu"
        return f"https://instrumentation-telemetry-intake.{site}/"


class TelemetryWriter(PeriodicService):
    """
    Submits Instrumentation Telemetry events to the datadog agent.
    Supports v2 of the instrumentation telemetry api
    """

    # Counter representing the number of events sent by the writer. Here we are relying on the atomicity
    # of `itertools.count()` which is a CPython implementation detail. The sequence field in telemetry
    # payloads is only used in tests and is not required to process Telemetry events.
    _sequence = itertools.count(1)
    _ORIGINAL_EXCEPTHOOK = staticmethod(sys.excepthook)

    def __init__(self, is_periodic=True, agentless=None):
        # type: (bool, Optional[bool]) -> None
        super(TelemetryWriter, self).__init__(interval=min(config._telemetry_heartbeat_interval, 10))
        # Decouples the aggregation and sending of the telemetry events
        # TelemetryWriter events will only be sent when _periodic_count == _periodic_threshold.
        # By default this will occur at 10 second intervals.
        self._periodic_threshold = int(config._telemetry_heartbeat_interval // self.interval) - 1
        self._periodic_count = 0
        self._is_periodic = is_periodic
        self._integrations_queue = dict()  # type: Dict[str, Dict]
        # Currently telemetry only supports reporting a single error.
        # If we'd like to report multiple errors in the future
        # we could hack it in by xor-ing error codes and concatenating strings
        self._error = (0, "")  # type: Tuple[int, str]
        self._namespace = MetricNamespace()
        self._logs = set()  # type: Set[Dict[str, Any]]
        self._forked = False  # type: bool
        self._events_queue = []  # type: List[Dict]
        self._configuration_queue = {}  # type: Dict[str, Dict]
        self._lock = forksafe.Lock()  # type: forksafe.ResetObject
        self._imported_dependencies: Dict[str, str] = dict()

        self.started = False

        # Debug flag that enables payload debug mode.
        self._debug = asbool(os.environ.get("DD_TELEMETRY_DEBUG", "false"))

        self._enabled = config._telemetry_enabled
        agentless = config._ci_visibility_agentless_enabled if agentless is None else agentless
        if agentless and not config._dd_api_key:
            log.debug("Disabling telemetry: no Datadog API key found in agentless mode")
            self._enabled = False
        self._client = _TelemetryClient(agentless)

        if self._enabled:
            # Avoids sending app-started and app-closed events in forked processes
            forksafe.register(self._fork_writer)
            # shutdown the telemetry writer when the application exits
            atexit.register(self.app_shutdown)
            # Captures unhandled exceptions during application start up
            self.install_excepthook()
            # In order to support 3.12, we start the writer upon initialization.
            # See https://github.com/python/cpython/pull/104826.
            # Telemetry events will only be sent after the `app-started` is queued.
            # This will occur when the agent writer starts.
            self.enable()

    def enable(self):
        # type: () -> bool
        """
        Enable the instrumentation telemetry collection service. If the service has already been
        activated before, this method does nothing. Use ``disable`` to turn off the telemetry collection service.
        """
        if not self._enabled:
            return False

        if self.status == ServiceStatus.RUNNING:
            return True

        if self._is_periodic:
            self.start()
            return True

        self.status = ServiceStatus.RUNNING
        if config._telemetry_dependency_collection:
            modules.install_import_hook()
        return True

    def disable(self):
        # type: () -> None
        """
        Disable the telemetry collection service and drop the existing integrations and events
        Once disabled, telemetry collection can not be re-enabled.
        """
        self._enabled = False
        modules.uninstall_import_hook()
        self.reset_queues()
        if self._is_running():
            self.stop()
        else:
            self.status = ServiceStatus.STOPPED

    def _is_running(self):
        # type: () -> bool
        """Returns True when the telemetry writer worker thread is running"""
        return self._is_periodic and self._worker is not None and self.status is ServiceStatus.RUNNING

    def add_event(self, payload, payload_type):
        # type: (Union[Dict[str, Any], List[Any]], str) -> None
        """
        Adds a Telemetry event to the TelemetryWriter event buffer

        :param Dict payload: stores a formatted telemetry event
        :param str payload_type: The payload_type denotes the type of telemetry request.
            Payload types accepted by telemetry/proxy v2: app-started, app-closing, app-integrations-change
        """
        if self.enable():
            event = {
                "tracer_time": int(time.time()),
                "runtime_id": get_runtime_id(),
                "api_version": "v2",
                "seq_id": next(self._sequence),
                "debug": self._debug,
                "application": get_application(config.service, config.version, config.env),
                "host": get_host_info(),
                "payload": payload,
                "request_type": payload_type,
            }
            self._events_queue.append(event)

    def add_integration(self, integration_name, patched, auto_patched=None, error_msg=None, version=""):
        # type: (str, bool, Optional[bool], Optional[str], Optional[str]) -> None
        """
        Creates and queues the names and settings of a patched module

        :param str integration_name: name of patched module
        :param bool auto_enabled: True if module is enabled in _monkey.PATCH_MODULES
        """
        # Integrations can be patched before the telemetry writer is enabled.
        with self._lock:
            if integration_name not in self._integrations_queue:
                self._integrations_queue[integration_name] = {"name": integration_name}

            self._integrations_queue[integration_name]["version"] = version
            self._integrations_queue[integration_name]["enabled"] = patched

            if auto_patched is not None:
                self._integrations_queue[integration_name]["auto_enabled"] = auto_patched

            if error_msg is not None:
                self._integrations_queue[integration_name]["compatible"] = error_msg == ""
                self._integrations_queue[integration_name]["error"] = error_msg

    def add_error(self, code, msg, filename, line_number):
        # type: (int, str, Optional[str], Optional[int]) -> None
        """Add an error to be submitted with an event.
        Note that this overwrites any previously set errors.
        """
        if filename and line_number is not None:
            msg = "%s:%s: %s" % (filename, line_number, msg)
        self._error = (code, msg)

    def add_configs_changed(self, cfg_names):
        cs = [{"name": n, "value": v, "origin": o} for n, v, o in [self._telemetry_entry(n) for n in cfg_names]]
        self._app_client_configuration_changed_event(cs)

    def _telemetry_entry(self, cfg_name: str) -> Tuple[str, str, _ConfigSource]:
        item = config._config[cfg_name]
        if cfg_name == "_profiling_enabled":
            name = "profiling_enabled"
            value = "true" if item.value() else "false"
        elif cfg_name == "_asm_enabled":
            name = "appsec_enabled"
            value = "true" if item.value() else "false"
        elif cfg_name == "_dsm_enabled":
            name = "data_streams_enabled"
            value = "true" if item.value() else "false"
        elif cfg_name == "_trace_sample_rate":
            name = "trace_sample_rate"
            value = str(item.value())
        elif cfg_name == "_trace_sampling_rules":
            name = "trace_sampling_rules"
            value = str(item.value())
        elif cfg_name == "logs_injection":
            name = "logs_injection_enabled"
            value = "true" if item.value() else "false"
        elif cfg_name == "trace_http_header_tags":
            name = "trace_header_tags"
            value = ",".join(":".join(x) for x in item.value().items())
        elif cfg_name == "tags":
            name = "trace_tags"
            value = ",".join(":".join(x) for x in item.value().items())
        elif cfg_name == "_tracing_enabled":
            name = "trace_enabled"
            value = "true" if item.value() else "false"
        elif cfg_name == "_sca_enabled":
            name = "DD_APPSEC_SCA_ENABLED"
            if item.value() is None:
                value = ""
            else:
                value = "true" if item.value() else "false"
        else:
            raise ValueError("Unknown configuration item: %s" % cfg_name)
        return name, value, item.source()

    def app_started(self, register_app_shutdown=True):
        # type: (bool) -> None
        """Sent when TelemetryWriter is enabled or forks"""
        if self._forked or self.started:
            # app-started events should only be sent by the main process
            return
        #  List of configurations to be collected

        self.started = True

        inst_config_id_entry = ("instrumentation_config_id", "", "default")
        if "DD_INSTRUMENTATION_CONFIG_ID" in os.environ:
            inst_config_id_entry = (
                "instrumentation_config_id",
                os.environ["DD_INSTRUMENTATION_CONFIG_ID"],
                "env_var",
            )

        self.add_configurations(
            [
                self._telemetry_entry("_profiling_enabled"),
                self._telemetry_entry("_asm_enabled"),
                self._telemetry_entry("_sca_enabled"),
                self._telemetry_entry("_dsm_enabled"),
                self._telemetry_entry("_trace_sample_rate"),
                self._telemetry_entry("_trace_sampling_rules"),
                self._telemetry_entry("logs_injection"),
                self._telemetry_entry("trace_http_header_tags"),
                self._telemetry_entry("tags"),
                self._telemetry_entry("_tracing_enabled"),
                inst_config_id_entry,
                (TELEMETRY_STARTUP_LOGS_ENABLED, config._startup_logs_enabled, "unknown"),
                (TELEMETRY_DYNAMIC_INSTRUMENTATION_ENABLED, di_config.enabled, "unknown"),
                (TELEMETRY_EXCEPTION_REPLAY_ENABLED, er_config.enabled, "unknown"),
                (TELEMETRY_PROPAGATION_STYLE_INJECT, ",".join(config._propagation_style_inject), "unknown"),
                (TELEMETRY_PROPAGATION_STYLE_EXTRACT, ",".join(config._propagation_style_extract), "unknown"),
                ("ddtrace_bootstrapped", config._ddtrace_bootstrapped, "unknown"),
                ("ddtrace_auto_used", "ddtrace.auto" in sys.modules, "unknown"),
                (TELEMETRY_RUNTIMEMETRICS_ENABLED, config._runtime_metrics_enabled, "unknown"),
                (TELEMETRY_TRACE_DEBUG, config._debug_mode, "unknown"),
                (TELEMETRY_ENABLED, config._telemetry_enabled, "unknown"),
                (TELEMETRY_ANALYTICS_ENABLED, config.analytics_enabled, "unknown"),
                (TELEMETRY_CLIENT_IP_ENABLED, config.client_ip_header, "unknown"),
                (TELEMETRY_128_BIT_TRACEID_GENERATION_ENABLED, config._128_bit_trace_id_enabled, "unknown"),
                (TELEMETRY_TRACE_COMPUTE_STATS, config._trace_compute_stats, "unknown"),
                (
                    TELEMETRY_OBFUSCATION_QUERY_STRING_PATTERN,
                    config._obfuscation_query_string_pattern.pattern.decode("ascii")
                    if config._obfuscation_query_string_pattern
                    else "",
                    "unknown",
                ),
                (TELEMETRY_OTEL_ENABLED, config._otel_enabled, "unknown"),
                (TELEMETRY_TRACE_HEALTH_METRICS_ENABLED, config.health_metrics_enabled, "unknown"),
                (TELEMETRY_RUNTIMEMETRICS_ENABLED, config._runtime_metrics_enabled, "unknown"),
                (TELEMETRY_REMOTE_CONFIGURATION_ENABLED, config._remote_config_enabled, "unknown"),
                (TELEMETRY_REMOTE_CONFIGURATION_INTERVAL, config._remote_config_poll_interval, "unknown"),
                (TELEMETRY_TRACE_SAMPLING_LIMIT, config._trace_rate_limit, "unknown"),
                (TELEMETRY_SPAN_SAMPLING_RULES, config._sampling_rules, "unknown"),
                (TELEMETRY_SPAN_SAMPLING_RULES_FILE, config._sampling_rules_file, "unknown"),
                (TELEMETRY_PARTIAL_FLUSH_ENABLED, config._partial_flush_enabled, "unknown"),
                (TELEMETRY_PARTIAL_FLUSH_MIN_SPANS, config._partial_flush_min_spans, "unknown"),
                (TELEMETRY_TRACE_SPAN_ATTRIBUTE_SCHEMA, SCHEMA_VERSION, "unknown"),
                (TELEMETRY_TRACE_REMOVE_INTEGRATION_SERVICE_NAMES_ENABLED, _remove_client_service_names, "unknown"),
                (TELEMETRY_TRACE_PEER_SERVICE_DEFAULTS_ENABLED, _ps_config.set_defaults_enabled, "unknown"),
                (TELEMETRY_TRACE_PEER_SERVICE_MAPPING, _ps_config._unparsed_peer_service_mapping, "unknown"),
                (TELEMETRY_SERVICE_MAPPING, config._unparsed_service_mapping, "unknown"),
                (TELEMETRY_TRACE_API_VERSION, config._trace_api, "unknown"),
                (TELEMETRY_TRACE_WRITER_BUFFER_SIZE_BYTES, config._trace_writer_buffer_size, "unknown"),
                (TELEMETRY_TRACE_WRITER_MAX_PAYLOAD_SIZE_BYTES, config._trace_writer_payload_size, "unknown"),
                (TELEMETRY_TRACE_WRITER_INTERVAL_SECONDS, config._trace_writer_interval_seconds, "unknown"),
                (TELEMETRY_TRACE_WRITER_REUSE_CONNECTIONS, config._trace_writer_connection_reuse, "unknown"),
                (TELEMETRY_DOGSTATSD_PORT, config._stats_agent_port, "unknown"),
                (TELEMETRY_DOGSTATSD_URL, config._stats_agent_url, "unknown"),
                (TELEMETRY_AGENT_HOST, config._trace_agent_hostname, "unknown"),
                (TELEMETRY_AGENT_PORT, config._trace_agent_port, "unknown"),
                (TELEMETRY_AGENT_URL, config._trace_agent_url, "unknown"),
                (TELEMETRY_TRACE_AGENT_TIMEOUT_SECONDS, config._agent_timeout_seconds, "unknown"),
                (TELEMETRY_PROFILING_STACK_ENABLED, prof_config.stack.enabled, "unknown"),
                (TELEMETRY_PROFILING_MEMORY_ENABLED, prof_config.memory.enabled, "unknown"),
                (TELEMETRY_PROFILING_HEAP_ENABLED, prof_config.heap.sample_size > 0, "unknown"),
                (TELEMETRY_PROFILING_LOCK_ENABLED, prof_config.lock.enabled, "unknown"),
                (TELEMETRY_PROFILING_EXPORT_LIBDD_ENABLED, prof_config.export.libdd_enabled, "unknown"),
                (TELEMETRY_PROFILING_CAPTURE_PCT, prof_config.capture_pct, "unknown"),
                (TELEMETRY_PROFILING_MAX_FRAMES, prof_config.max_frames, "unknown"),
                (TELEMETRY_PROFILING_UPLOAD_INTERVAL, prof_config.upload_interval, "unknown"),
                (TELEMETRY_INJECT_WAS_ATTEMPTED, config._inject_was_attempted, "unknown"),
                (TELEMETRY_LIB_WAS_INJECTED, config._lib_was_injected, "unknown"),
                (TELEMETRY_LIB_INJECTION_FORCED, config._inject_force, "unknown"),
                # Crashtracker
                (TELEMETRY_CRASHTRACKING_ENABLED, crashtracker_config.enabled, "unknown"),
                (TELEMETRY_CRASHTRACKING_STARTED, crashtracking.is_started(), "unknown"),
                (TELEMETRY_CRASHTRACKING_AVAILABLE, crashtracking.is_available, "unknown"),
                (TELEMETRY_CRASHTRACKING_STACKTRACE_RESOLVER, str(crashtracker_config.stacktrace_resolver), "unknown"),
                (TELEMETRY_CRASHTRACKING_STDOUT_FILENAME, str(crashtracker_config.stdout_filename), "unknown"),
                (TELEMETRY_CRASHTRACKING_STDERR_FILENAME, str(crashtracker_config.stderr_filename), "unknown"),
                (TELEMETRY_CRASHTRACKING_DEBUG_URL, str(crashtracker_config.debug_url), "unknown"),
                (TELEMETRY_CRASHTRACKING_ALT_STACK, crashtracker_config.alt_stack, "unknown"),
            ]
            + get_python_config_vars()
        )

        if config._config["_sca_enabled"].value() is None:
            self.remove_configuration("DD_APPSEC_SCA_ENABLED")

        payload = {
            "configuration": self._flush_configuration_queue(),
            "error": {
                "code": self._error[0],
                "message": self._error[1],
            },
        }  # type: Dict[str, Union[Dict[str, Any], List[Any]]]
        # Add time to value telemetry metrics for single step instrumentation
        if config._telemetry_install_id or config._telemetry_install_type or config._telemetry_install_time:
            payload["install_signature"] = {
                "install_id": config._telemetry_install_id,
                "install_type": config._telemetry_install_type,
                "install_time": config._telemetry_install_time,
            }

        # Reset the error after it has been reported.
        self._error = (0, "")
        self.add_event(payload, "app-started")

    def _app_heartbeat_event(self):
        # type: () -> None
        if self._forked:
            # TODO: Enable app-heartbeat on forks
            #   Since we only send app-started events in the main process
            #   any forked processes won't be able to access the list of
            #   dependencies for this app, and therefore app-heartbeat won't
            #   add much value today.
            return

        self.add_event({}, "app-heartbeat")

    def _app_closing_event(self):
        # type: () -> None
        """Adds a Telemetry event which notifies the agent that an application instance has terminated"""
        if self._forked:
            # app-closing event should only be sent by the main process
            return
        payload = {}  # type: Dict
        self.add_event(payload, "app-closing")

    def _app_integrations_changed_event(self, integrations):
        # type: (List[Dict]) -> None
        """Adds a Telemetry event which sends a list of configured integrations to the agent"""
        payload = {
            "integrations": integrations,
        }
        self.add_event(payload, "app-integrations-change")

    def _flush_integrations_queue(self):
        # type: () -> List[Dict]
        """Flushes and returns a list of all queued integrations"""
        with self._lock:
            integrations = list(self._integrations_queue.values())
            self._integrations_queue = dict()
        return integrations

    def _flush_new_imported_dependencies(self) -> Set[str]:
        with self._lock:
            new_deps = modules.get_newly_imported_modules()
        return new_deps

    def _flush_configuration_queue(self):
        # type: () -> List[Dict]
        """Flushes and returns a list of all queued configurations"""
        with self._lock:
            configurations = list(self._configuration_queue.values())
            self._configuration_queue = {}
        return configurations

    def _app_client_configuration_changed_event(self, configurations):
        # type: (List[Dict]) -> None
        """Adds a Telemetry event which sends list of modified configurations to the agent"""
        payload = {
            "configuration": configurations,
        }
        self.add_event(payload, "app-client-configuration-change")

    def _app_dependencies_loaded_event(self, newly_imported_deps: List[str]):
        """Adds events to report imports done since the last periodic run"""

        if not config._telemetry_dependency_collection or not self._enabled:
            return

        with self._lock:
            packages = update_imported_dependencies(self._imported_dependencies, newly_imported_deps)

        if packages:
            payload = {"dependencies": packages}
            self.add_event(payload, "app-dependencies-loaded")

    def remove_configuration(self, configuration_name):
        with self._lock:
            del self._configuration_queue[configuration_name]

    def add_configuration(self, configuration_name, configuration_value, origin="unknown"):
        # type: (str, Union[bool, float, str], str) -> None
        """Creates and queues the name, origin, value of a configuration"""
        with self._lock:
            self._configuration_queue[configuration_name] = {
                "name": configuration_name,
                "origin": origin,
                "value": configuration_value,
            }

    def add_configurations(self, configuration_list):
        # type: (List[Tuple[str, Union[bool, float, str], str]]) -> None
        """Creates and queues a list of configurations"""
        with self._lock:
            for name, value, _origin in configuration_list:
                self._configuration_queue[name] = {
                    "name": name,
                    "origin": _origin,
                    "value": value,
                }

    def add_log(self, level, message, stack_trace="", tags=None):
        # type: (TELEMETRY_LOG_LEVEL, str, str, Optional[Dict]) -> None
        """
        Queues log. This event is meant to send library logs to Datadog’s backend through the Telemetry intake.
        This will make support cycles easier and ensure we know about potentially silent issues in libraries.
        """
        if tags is None:
            tags = {}

        if self.enable():
            data = LogData(
                {
                    "message": message,
                    "level": level.value,
                    "tracer_time": int(time.time()),
                }
            )
            if tags:
                data["tags"] = ",".join(["%s:%s" % (k, str(v).lower()) for k, v in tags.items()])
            if stack_trace:
                data["stack_trace"] = stack_trace
            self._logs.add(data)

    def add_gauge_metric(self, namespace, name, value, tags=None):
        # type: (str,str, float, MetricTagType) -> None
        """
        Queues gauge metric
        """
        if self.status == ServiceStatus.RUNNING or self.enable():
            self._namespace.add_metric(
                GaugeMetric,
                namespace,
                name,
                value,
                tags,
                self.interval,
            )

    def add_rate_metric(self, namespace, name, value=1.0, tags=None):
        # type: (str,str, float, MetricTagType) -> None
        """
        Queues rate metric
        """
        if self.status == ServiceStatus.RUNNING or self.enable():
            self._namespace.add_metric(
                RateMetric,
                namespace,
                name,
                value,
                tags,
                self.interval,
            )

    def add_count_metric(self, namespace, name, value=1.0, tags=None):
        # type: (str,str, float, MetricTagType) -> None
        """
        Queues count metric
        """
        if self.status == ServiceStatus.RUNNING or self.enable():
            self._namespace.add_metric(
                CountMetric,
                namespace,
                name,
                value,
                tags,
            )

    def add_distribution_metric(self, namespace, name, value=1.0, tags=None):
        # type: (str,str, float, MetricTagType) -> None
        """
        Queues distributions metric
        """
        if self.status == ServiceStatus.RUNNING or self.enable():
            self._namespace.add_metric(
                DistributionMetric,
                namespace,
                name,
                value,
                tags,
            )

    def _flush_log_metrics(self):
        # type () -> Set[Metric]
        with self._lock:
            log_metrics = self._logs
            self._logs = set()
        return log_metrics

    def _generate_metrics_event(self, namespace_metrics):
        # type: (NamespaceMetricType) -> None
        for payload_type, namespaces in namespace_metrics.items():
            for namespace, metrics in namespaces.items():
                if metrics:
                    payload = {
                        "namespace": namespace,
                        "series": [m.to_dict() for m in metrics.values()],
                    }
                    log.debug("%s request payload, namespace %s", payload_type, namespace)
                    if payload_type == TELEMETRY_TYPE_DISTRIBUTION:
                        self.add_event(payload, TELEMETRY_TYPE_DISTRIBUTION)
                    elif payload_type == TELEMETRY_TYPE_GENERATE_METRICS:
                        self.add_event(payload, TELEMETRY_TYPE_GENERATE_METRICS)

    def _generate_logs_event(self, logs):
        # type: (Set[Dict[str, str]]) -> None
        log.debug("%s request payload", TELEMETRY_TYPE_LOGS)
        self.add_event({"logs": list(logs)}, TELEMETRY_TYPE_LOGS)

    def periodic(self, force_flush=False, shutting_down=False):
        namespace_metrics = self._namespace.flush()
        if namespace_metrics:
            self._generate_metrics_event(namespace_metrics)

        logs_metrics = self._flush_log_metrics()
        if logs_metrics:
            self._generate_logs_event(logs_metrics)

        # Telemetry metrics and logs should be aggregated into payloads every time periodic is called.
        # This ensures metrics and logs are submitted in 10 second time buckets.
        if self._is_periodic and force_flush is False:
            if self._periodic_count < self._periodic_threshold:
                self._periodic_count += 1
                return
            self._periodic_count = 0

        integrations = self._flush_integrations_queue()
        if integrations:
            self._app_integrations_changed_event(integrations)

        configurations = self._flush_configuration_queue()
        if configurations:
            self._app_client_configuration_changed_event(configurations)

        if config._telemetry_dependency_collection:
            newly_imported_deps = self._flush_new_imported_dependencies()
            if newly_imported_deps:
                self._app_dependencies_loaded_event(newly_imported_deps)

        if shutting_down:
            self._app_closing_event()

        # Send a heartbeat event to the agent, this is required to keep RC connections alive
        self._app_heartbeat_event()

        telemetry_events = self._flush_events_queue()
        for telemetry_event in telemetry_events:
            self._client.send_event(telemetry_event)

    def app_shutdown(self):
        if self.started:
            self.periodic(force_flush=True, shutting_down=True)
        self.disable()

    def reset_queues(self):
        # type: () -> None
        self._events_queue = []
        self._integrations_queue = dict()
        self._namespace.flush()
        self._logs = set()
        self._imported_dependencies = {}
        self._configuration_queue = {}

    def _flush_events_queue(self):
        # type: () -> List[Dict]
        """Flushes and returns a list of all telemtery event"""
        with self._lock:
            events = self._events_queue
            self._events_queue = []
        return events

    def _fork_writer(self):
        # type: () -> None
        self._forked = True
        # Avoid sending duplicate events.
        # Queued events should be sent in the main process.
        self.reset_queues()
        if self.status == ServiceStatus.STOPPED:
            return

        if self._is_running():
            self.stop(join=False)

        # Enable writer service in child process to avoid interpreter shutdown
        # error in Python 3.12
        self.enable()

    def _restart_sequence(self):
        self._sequence = itertools.count(1)

    def _stop_service(self, join=True, *args, **kwargs):
        # type: (...) -> None
        super(TelemetryWriter, self)._stop_service(*args, **kwargs)
        if join:
            self.join(timeout=2)

    def _telemetry_excepthook(self, tp, value, root_traceback):
        if root_traceback is not None:
            # Get the frame which raised the exception
            traceback = root_traceback
            while traceback.tb_next:
                traceback = traceback.tb_next

            lineno = traceback.tb_frame.f_code.co_firstlineno
            filename = traceback.tb_frame.f_code.co_filename
            self.add_error(1, str(value), filename, lineno)

            dir_parts = filename.split(os.path.sep)
            # Check if exception was raised in the  `ddtrace.contrib` package
            if "ddtrace" in dir_parts and "contrib" in dir_parts:
                ddtrace_index = dir_parts.index("ddtrace")
                contrib_index = dir_parts.index("contrib")
                # Check if the filename has the following format:
                # `../ddtrace/contrib/integration_name/..(subpath and/or file)...`
                if ddtrace_index + 1 == contrib_index and len(dir_parts) - 2 > contrib_index:
                    integration_name = dir_parts[contrib_index + 1]
                    if "internal" in dir_parts:
                        # Check if the filename has the format:
                        # `../ddtrace/contrib/internal/integration_name/..(subpath and/or file)...`
                        internal_index = dir_parts.index("internal")
                        integration_name = dir_parts[internal_index + 1]
                    self.add_count_metric(
                        "tracers",
                        "integration_errors",
                        1,
                        (("integration_name", integration_name), ("error_type", tp.__name__)),
                    )
                    error_msg = "{}:{} {}".format(filename, lineno, str(value))
                    self.add_integration(integration_name, True, error_msg=error_msg)

            if self._enabled and not self.started:
                self.app_started(False)

            self.app_shutdown()

        return TelemetryWriter._ORIGINAL_EXCEPTHOOK(tp, value, root_traceback)

    def install_excepthook(self):
        """Install a hook that intercepts unhandled exception and send metrics about them."""
        sys.excepthook = self._telemetry_excepthook

    def uninstall_excepthook(self):
        """Uninstall the global tracer except hook."""
        sys.excepthook = TelemetryWriter._ORIGINAL_EXCEPTHOOK<|MERGE_RESOLUTION|>--- conflicted
+++ resolved
@@ -15,12 +15,9 @@
 from ...internal import atexit
 from ...internal import forksafe
 from ...internal.compat import parse
-<<<<<<< HEAD
-=======
 from ...internal.core import crashtracking
 from ...internal.module import BaseModuleWatchdog
 from ...internal.module import origin
->>>>>>> 53443006
 from ...internal.schema import SCHEMA_VERSION
 from ...internal.schema import _remove_client_service_names
 from ...settings import _config as config
