--- conflicted
+++ resolved
@@ -48,22 +48,14 @@
     See https://psutil.readthedocs.io/en/latest/#psutil.Process.oneshot
     for more information.
     """
-<<<<<<< HEAD
-    required_modules = ['ddtrace.vendor.psutil']
-=======
-
-    required_modules = ["psutil"]
->>>>>>> 7125e740
+    required_modules = ["ddtrace.vendor.psutil"]
     stored_value = dict(
         CPU_TIME_SYS_TOTAL=0, CPU_TIME_USER_TOTAL=0, CTX_SWITCH_VOLUNTARY_TOTAL=0, CTX_SWITCH_INVOLUNTARY_TOTAL=0,
     )
 
     def _on_modules_load(self):
-<<<<<<< HEAD
-        self.proc = self.modules['ddtrace.vendor.psutil'].Process(os.getpid())
-=======
+        self.proc = self.modules["ddtrace.vendor.psutil"].Process(os.getpid())
         self.proc = self.modules["psutil"].Process(os.getpid())
->>>>>>> 7125e740
 
     def collect_fn(self, keys):
         with self.proc.oneshot():
