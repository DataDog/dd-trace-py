--- conflicted
+++ resolved
@@ -20,11 +20,7 @@
   public:
     inline GILGuard()
     {
-<<<<<<< HEAD
-#if PY_VERSION_HEX >= 0x30d0000
-=======
 #if PY_VERSION_HEX >= 0x030d0000
->>>>>>> c7b888d0
         if (!Py_IsFinalizing()) {
 #else
         if (!_Py_IsFinalizing()) {
