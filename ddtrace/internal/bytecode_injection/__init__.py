from collections import deque
from types import FunctionType
from typing import Any  # noqa:F401
from typing import Callable  # noqa:F401
from typing import Deque  # noqa:F401
from typing import List  # noqa:F401
from typing import Tuple  # noqa:F401

from bytecode import Bytecode

from ddtrace.internal.assembly import Assembly
from ddtrace.internal.compat import PYTHON_VERSION_INFO as PY


HookType = Callable[[Any], Any]
HookInfoType = Tuple[HookType, int, Any]

HOOK_ARG_PREFIX = "_hook_arg"


class InvalidLine(Exception):
    """
    Raised when trying to inject a hook on an invalid line, e.g. a comment or a blank line.
    """


# DEV: This is the bytecode equivalent of
# >>> hook(arg)
# Additionally, we must discard the return value (top of the stack) to restore
# the stack to the state prior to the call.

INJECTION_ASSEMBLY = Assembly()
if PY >= (3, 15):
    raise NotImplementedError("Python >= 3.15 is not supported yet")
<<<<<<< HEAD
elif PY >= (3, 14):
    INJECTION_ASSEMBLY.parse(
        r"""
        load_const      {hook}
        push_null
        load_const      {arg}
        call            1
        pop_top
        """
    )
=======
>>>>>>> 0777b853
elif PY >= (3, 13):
    INJECTION_ASSEMBLY.parse(
        r"""
        load_const      {hook}
        push_null
        load_const      {arg}
        call            1
        pop_top
        """
    )
elif PY >= (3, 12):
    INJECTION_ASSEMBLY.parse(
        r"""
        push_null
        load_const      {hook}
        load_const      {arg}
        call            1
        pop_top
        """
    )
elif PY >= (3, 11):
    INJECTION_ASSEMBLY.parse(
        r"""
        push_null
        load_const      {hook}
        load_const      {arg}
        precall         1
        call            1
        pop_top
        """
    )
else:
    INJECTION_ASSEMBLY.parse(
        r"""
        load_const      {hook}
        load_const      {arg}
        call_function   1
        pop_top
        """
    )

_INJECT_HOOK_OPCODES = [_.name for _ in INJECTION_ASSEMBLY]


def _inject_hook(code: Bytecode, hook: HookType, lineno: int, arg: Any) -> None:
    """Inject a hook at the given line number inside an abstract code object.

    The hook is called with the given argument, which is also used as an
    identifier for the hook itself. This should be kept in case the hook needs
    to be removed.
    """
    # DEV: In general there are no guarantees for bytecode to be "linear",
    # meaning that a line number can occur multiple times. We need to find all
    # occurrences and inject the hook at each of them. An example of when this
    # happens is with finally blocks, which are duplicated at the end of the
    # bytecode.
    locs: Deque[Tuple[int, str]] = deque()
    last_lineno = None
    instrs = set()
    for i, instr in enumerate(code):
        try:
            if instr.lineno == last_lineno:
                continue
            last_lineno = instr.lineno
            # Some lines might be implemented across multiple instruction
            # offsets, and sometimes a NOP is used as a placeholder. We skip
            # those to avoid duplicate injections.
            if instr.lineno == lineno:
                locs.appendleft((i, instr.name))
                instrs.add(instr.name)
        except AttributeError:
            # pseudo-instruction (e.g. label)
            pass

    if not locs:
        raise InvalidLine("Line %d does not exist or is either blank or a comment" % lineno)

    if instrs == {"NOP"}:
        # If the line occurs on NOPs only, we instrument only the first one
        last_instr = locs.pop()
        locs.clear()
        locs.append(last_instr)
    elif "NOP" in instrs:
        # If the line occurs on NOPs and other instructions, we remove the NOPs
        # to avoid injecting the hook multiple times. The NOP in this case is
        # just a placeholder.
        locs = deque((i, instr) for i, instr in locs if instr != "NOP")

    for i, instr in locs:
        if instr.startswith("END_"):
            # This is the end of a block, e.g. a for loop. We have already
            # instrumented the block on entry, so we skip instrumenting the
            # end as well.
            continue
        code[i:i] = INJECTION_ASSEMBLY.bind(dict(hook=hook, arg=arg), lineno=lineno)


_INJECT_HOOK_OPCODE_POS = 1 if (3, 11) <= PY < (3, 13) else 0
_INJECT_ARG_OPCODE_POS = 1 if PY < (3, 11) else 2


def _eject_hook(code: Bytecode, hook: HookType, line: int, arg: Any) -> None:
    """Eject a hook from the abstract code object at the given line number.

    The hook is identified by its argument. This ensures that only the right
    hook is ejected.
    """
    locs: Deque[int] = deque()
    for i, instr in enumerate(code):
        try:
            # DEV: We look at the expected opcode pattern to match the injected
            # hook and we also test for the expected opcode arguments
            if (
                instr.lineno == line
                and code[i + _INJECT_HOOK_OPCODE_POS].arg == hook  # bound methods don't like identity comparisons
                and code[i + _INJECT_ARG_OPCODE_POS].arg is arg
                and [code[_].name for _ in range(i, i + len(_INJECT_HOOK_OPCODES))] == _INJECT_HOOK_OPCODES
            ):
                locs.appendleft(i)
        except AttributeError:
            # pseudo-instruction (e.g. label)
            pass
        except IndexError:
            pass

    if not locs:
        raise InvalidLine("Line %d does not contain a hook" % line)

    for i in locs:
        del code[i : i + len(_INJECT_HOOK_OPCODES)]


def inject_hooks(f: FunctionType, hooks: List[HookInfoType]) -> List[HookInfoType]:
    """Bulk-inject a list of hooks into a function.

    Hooks are specified via a list of tuples, where each tuple contains the hook
    itself, the line number and the identifying argument passed to the hook.

    Returns the list of hooks that failed to be injected.
    """
    abstract_code = Bytecode.from_code(f.__code__)

    failed = []
    for hook, line, arg in hooks:
        try:
            _inject_hook(abstract_code, hook, line, arg)
        except InvalidLine:
            failed.append((hook, line, arg))

    if len(failed) < len(hooks):
        f.__code__ = abstract_code.to_code()

    return failed


def eject_hooks(f: FunctionType, hooks: List[HookInfoType]) -> List[HookInfoType]:
    """Bulk-eject a list of hooks from a function.

    The hooks are specified via a list of tuples, where each tuple contains the
    hook line number and the identifying argument.

    Returns the list of hooks that failed to be ejected.
    """
    abstract_code = Bytecode.from_code(f.__code__)

    failed = []
    for hook, line, arg in hooks:
        try:
            _eject_hook(abstract_code, hook, line, arg)
        except InvalidLine:
            failed.append((hook, line, arg))

    if len(failed) < len(hooks):
        f.__code__ = abstract_code.to_code()

    return failed


def inject_hook(f: FunctionType, hook: HookType, line: int, arg: Any) -> FunctionType:
    """Inject a hook into a function.

    The hook is injected at the given line number and called with the given
    argument. The latter is also used as an identifier for the hook. This should
    be kept in case the hook needs to be removed.
    """
    abstract_code = Bytecode.from_code(f.__code__)

    _inject_hook(abstract_code, hook, line, arg)

    f.__code__ = abstract_code.to_code()

    return f


def eject_hook(f: FunctionType, hook: HookType, line: int, arg: Any) -> FunctionType:
    """Eject a hook from a function.

    The hook is identified by its line number and the argument passed to the
    hook.
    """
    abstract_code = Bytecode.from_code(f.__code__)

    _eject_hook(abstract_code, hook, line, arg)

    f.__code__ = abstract_code.to_code()

    return f<|MERGE_RESOLUTION|>--- conflicted
+++ resolved
@@ -32,19 +32,6 @@
 INJECTION_ASSEMBLY = Assembly()
 if PY >= (3, 15):
     raise NotImplementedError("Python >= 3.15 is not supported yet")
-<<<<<<< HEAD
-elif PY >= (3, 14):
-    INJECTION_ASSEMBLY.parse(
-        r"""
-        load_const      {hook}
-        push_null
-        load_const      {arg}
-        call            1
-        pop_top
-        """
-    )
-=======
->>>>>>> 0777b853
 elif PY >= (3, 13):
     INJECTION_ASSEMBLY.parse(
         r"""
