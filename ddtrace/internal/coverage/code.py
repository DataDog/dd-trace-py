from collections import defaultdict
from copy import deepcopy
from inspect import getmodule
import json
import os
from types import CodeType
from types import ModuleType
import typing as t

from ddtrace.internal.compat import Path
from ddtrace.internal.coverage.instrumentation import instrument_all_lines
from ddtrace.internal.coverage.report import gen_json_report
from ddtrace.internal.coverage.report import print_coverage_report
from ddtrace.internal.coverage.util import collapse_ranges
from ddtrace.internal.module import ModuleWatchdog
<<<<<<< HEAD
from ddtrace.internal.packages import platlib_path
from ddtrace.internal.packages import platstdlib_path
from ddtrace.internal.packages import purelib_path
from ddtrace.internal.packages import stdlib_path
=======
from ddtrace.internal.packages import is_stdlib
>>>>>>> 4c843ab7
from ddtrace.vendor.contextvars import ContextVar


_original_exec = exec

ctx_covered = ContextVar("ctx_covered", default=None)
ctx_is_import_coverage = ContextVar("ctx_is_import_coverage", default=False)
ctx_coverage_enabled = ContextVar("ctx_coverage_enabled", default=False)


def _get_ctx_covered_lines() -> t.DefaultDict[str, t.Set]:
    return ctx_covered.get()[-1] if ctx_coverage_enabled.get() else defaultdict(set)


class ModuleCodeCollector(ModuleWatchdog):
    _instance: t.Optional["ModuleCodeCollector"] = None

    def __init__(self) -> None:
        super().__init__()
<<<<<<< HEAD
        # Coverage collection configuration
        self._collect_import_coverage: bool = False
        self._include_paths: t.List[Path] = []
        # By default, exclude standard / venv paths (eg: avoids over-instrumenting cases where a virtualenv is created
        # in the root directory of a repository)
        self._exclude_paths: t.List[Path] = [stdlib_path, platstdlib_path, platlib_path, purelib_path]

        self._coverage_enabled: bool = False
        self.seen: t.Set[t.Tuple[CodeType, str]] = set()

        # Data structures for coverage data
        self.lines: t.DefaultDict[str, t.Set] = defaultdict(set)
        self.covered: t.DefaultDict[str, t.Set] = defaultdict(set)

        # Import-time coverage data
        self._import_time_covered: t.DefaultDict[str, t.Set[int]] = defaultdict(set)
        self._import_time_contexts: t.Dict[str, "ModuleCodeCollector.CollectInContext"] = {}
        self._import_time_name_to_path: t.Dict[str, str] = {}
        self._import_names_by_path: t.Dict[str, t.Set[t.Tuple[str, t.Tuple[str, ...]]]] = defaultdict(set)
=======
        self.seen: t.Set[t.Tuple[CodeType, str]] = set()
        self._collect_import_coverage: bool = False
        self._coverage_enabled: bool = False
        self.lines: t.DefaultDict[str, t.Set[int]] = defaultdict(set)
        self.covered: t.DefaultDict[str, t.Set[int]] = defaultdict(set)
        self._include_paths: t.List[Path] = []
        self.lines_by_context: t.DefaultDict[str, t.DefaultDict[str, t.Set]] = defaultdict(lambda: defaultdict(set))
>>>>>>> 4c843ab7

        # Import-time coverage data
        self._import_time_covered: t.DefaultDict[str, t.Set[int]] = defaultdict(set)
        self._import_time_contexts: t.Dict[str, "ModuleCodeCollector.CollectInContext"] = {}
        self._import_time_name_to_path: t.Dict[str, str] = {}
        self._import_names_by_path: t.Dict[str, t.Set[t.Tuple[str, t.Tuple[str, ...]]]] = defaultdict(set)

        # Replace the built-in exec function with our own in the pytest globals
        try:
            import _pytest.assertion.rewrite as par

            par.exec = self._exec
        except ImportError:
            pass

    @classmethod
    def install(cls, include_paths: t.Optional[t.List[Path]] = None, collect_import_time_coverage: bool = False):
        if ModuleCodeCollector.is_installed():
            return

        super().install()

        if cls._instance is None:
            # installation failed
            return

        if include_paths is None:
            include_paths = [Path(os.getcwd())]

        cls._instance._include_paths = include_paths
        cls._instance._collect_import_coverage = collect_import_time_coverage
<<<<<<< HEAD

        if collect_import_time_coverage:
            ModuleCodeCollector.register_import_exception_hook(
                lambda x: True, cls._instance._exit_context_on_exception_hook
            )

=======

        if collect_import_time_coverage:
            ModuleCodeCollector.register_import_exception_hook(
                lambda x: True, cls._instance._exit_context_on_exception_hook
            )

>>>>>>> 4c843ab7
    def hook(self, arg: t.Tuple[int, str, t.Optional[t.Tuple[str, t.Tuple[str, ...]]]]):
        line: int
        path: str
        import_name: t.Optional[t.Tuple[str, t.Tuple[str, ...]]]
        line, path, import_name = arg

        if self._coverage_enabled:
            lines = self.covered[path]
            if line not in lines:
                # This line has already been covered
                lines.add(line)

        if ctx_coverage_enabled.get():
            # Import-time contexts store their lines in a non-context variable to be aggregated on request when
            # reporting coverage
            ctx_lines = _get_ctx_covered_lines()[path]

            if line not in ctx_lines:
                ctx_lines.add(line)

        if import_name is not None and self._collect_import_coverage:
            self._import_names_by_path[path].add(import_name)

    @classmethod
    def absorb_data_json(cls, data_json: str):
        """Absorb a JSON report of coverage data. This is used to aggregate coverage data from multiple processes.

        Absolute paths are expected.
        """
        data = json.loads(data_json)
        cls.inject_coverage(lines=data["lines"], covered=data["covered"])

    @classmethod
    def inject_coverage(
        cls, lines: t.Optional[t.Dict[str, t.Set[int]]] = None, covered: t.Optional[t.Dict[str, t.Set[int]]] = None
    ):
        """Inject coverage data into the collector. This can be used to arbitrarily add covered files."""
        instance = cls._instance

        ctx_covered_lines = None
        if ctx_coverage_enabled.get():
            ctx_covered_lines = _get_ctx_covered_lines()

        if instance is None:
            return

        if lines:
            for path, path_lines in lines.items():
                instance.lines[path] |= set(path_lines)
        if covered:
            for path, path_covered in covered.items():
                if instance._coverage_enabled:
                    instance.covered[path] |= set(path_covered)
                if ctx_coverage_enabled.get() and ctx_covered_lines is not None:
                    ctx_covered_lines[path] |= set(path_covered)

    @classmethod
    def report(cls, workspace_path: Path, ignore_nocover: bool = False):
        if cls._instance is None:
            return
        instance: ModuleCodeCollector = cls._instance

        executable_lines = instance.lines
        covered_lines = instance._get_covered_lines()

        print_coverage_report(executable_lines, covered_lines, workspace_path, ignore_nocover=ignore_nocover)

    @classmethod
    def get_data_json(cls) -> str:
        if cls._instance is None:
            return "{}"
        instance: ModuleCodeCollector = cls._instance

        executable_lines = {path: list(lines) for path, lines in instance.lines.items()}
        covered_lines = {path: list(lines) for path, lines in instance._get_covered_lines().items()}

        return json.dumps({"lines": executable_lines, "covered": covered_lines})

    @classmethod
    def get_context_data_json(cls) -> str:
        covered_lines = _get_ctx_covered_lines()

        return json.dumps({"lines": {}, "covered": {path: list(lines) for path, lines in covered_lines.items()}})

    @classmethod
    def write_json_report_to_file(cls, filename: str, workspace_path: Path, ignore_nocover: bool = False):
        if cls._instance is None:
            return
        instance: ModuleCodeCollector = cls._instance

        executable_lines = instance.lines
        covered_lines = instance._get_covered_lines()

        with open(filename, "w") as f:
            f.write(gen_json_report(executable_lines, covered_lines, workspace_path, ignore_nocover=ignore_nocover))

    def _get_covered_lines(self, include_imported: bool = False) -> t.Dict[str, t.Set[int]]:
        # Covered lines should always be a copy to make sure the original cannot be altered
        covered_lines = deepcopy(_get_ctx_covered_lines() if ctx_coverage_enabled.get() else self.covered)
        if include_imported:
            self._add_import_time_lines(covered_lines)

        return covered_lines

    def _add_import_time_lines(self, covered_lines):
        """Modify given covered_lines in place and add lines that were covered at import time"""
        visited_paths = set()
        to_visit_paths = set(covered_lines.keys())

        while to_visit_paths:
            path = to_visit_paths.pop()

            if path in visited_paths:
                continue

            visited_paths.add(path)

            if path not in self._import_time_covered:
                continue

            imported_module_lines = self._import_time_covered[path]
            covered_lines[path] |= imported_module_lines

            # Queue up dependencies of current path, if they exist, have valid paths, and haven't been visited yet
            for dependencies in self._import_names_by_path.get(path, set()):
                package, modules = dependencies
                for module in modules:
                    dep_fqdn = f"{package}.{module}" if package else module
                    dep_name = dep_fqdn if dep_fqdn in self._import_time_name_to_path else module
                    if dep_name in self._import_time_name_to_path:
                        dependency_path = self._import_time_name_to_path[dep_name]
                        if dependency_path not in visited_paths:
                            to_visit_paths.add(dependency_path)

                    # Since modules can import from packages below them in the hierarchy, we may also need to find
                    # packages that were imported (eg: identifying __init__.py files). We do this by working our way
                    # from the module name to the package name "one dot at a time"
                    parent_package = dep_fqdn.split(".")[:-1]
                    while parent_package:
                        parent_package_str = ".".join(parent_package)
                        if parent_package_str in self._import_time_name_to_path:
                            dependency_path = self._import_time_name_to_path[parent_package_str]
                            if dependency_path not in visited_paths:
                                to_visit_paths.add(dependency_path)
                        if parent_package_str == package:
                            break
                        parent_package = parent_package[:-1]

    class CollectInContext:
        def __init__(self, is_import_coverage: bool = False):
            self.is_import_coverage = is_import_coverage
            if ctx_covered.get() is None:
                ctx_covered.set([])

        def __enter__(self):
            ctx_covered.get().append(defaultdict(set))
            ctx_coverage_enabled.set(True)

            if self.is_import_coverage:
                ctx_is_import_coverage.set(self.is_import_coverage)

            return self

        def __exit__(self, *args, **kwargs):
            covered_lines_stack = ctx_covered.get()
            covered_lines_stack.pop()

            # Stop coverage if we're exiting the last context
            if len(covered_lines_stack) == 0:
                ctx_coverage_enabled.set(False)

        def get_covered_lines(self):
            return ctx_covered.get()[-1]

    @classmethod
    def start_coverage(cls):
        if cls._instance is None:
            return
        cls._instance._coverage_enabled = True

    @classmethod
    def stop_coverage(cls):
        if cls._instance is None:
            return
        cls._instance._coverage_enabled = False

    @classmethod
    def coverage_enabled(cls):
        if ctx_coverage_enabled.get():
            return True
        if cls._instance is None:
            return False
        return cls._instance._coverage_enabled

    @classmethod
    def coverage_enabled_in_context(cls):
        return cls._instance is not None and ctx_coverage_enabled.get()

    @classmethod
    def report_seen_lines(cls, workspace_path: Path, include_imported: bool = False):
        """Generate the same data as expected by ddtrace.ci_visibility.coverage.build_payload:

        if input_path is provided, filter files to only include that path, and make it relative to said path

        "files": [
            {
                "filename": <String>,
                "segments": [
                    [Int, Int, Int, Int, Int],  # noqa:F401
                ]
            },
            ...
        ]
        """
        if cls._instance is None:
            return []
        files = []
        covered = cls._instance._get_covered_lines(include_imported=include_imported)

        for abs_path_str, lines in covered.items():
            abs_path = Path(abs_path_str)
            path_str = (
                str(abs_path.relative_to(workspace_path)) if abs_path.is_relative_to(workspace_path) else abs_path_str
            )

            sorted_lines = sorted(lines)

            collapsed_ranges = collapse_ranges(sorted_lines)
            file_segments = []
            for file_segment in collapsed_ranges:
                file_segments.append([file_segment[0], 0, file_segment[1], 0, -1])
            files.append({"filename": path_str, "segments": file_segments})

        return files

    def transform(self, code: CodeType, _module: ModuleType) -> CodeType:
        if _module is None:
            return code

<<<<<<< HEAD
        code_path = Path(code.co_filename).resolve()
=======
        code_path = Path(code.co_filename)
>>>>>>> 4c843ab7

        if not any(code_path.is_relative_to(include_path) for include_path in self._include_paths):
            # Not a code object we want to instrument
            return code

<<<<<<< HEAD
        if any(code_path.is_relative_to(exclude_path) for exclude_path in self._exclude_paths):
            # Don't instrument code from standard library/site packages/etc.
=======
        if is_stdlib(code_path):
            # Don't instrument standard library code (example: can happen when a virtual env is created in the same
            # directory as the include paths)
>>>>>>> 4c843ab7
            return code

        retval = self.instrument_code(code, _module.__package__ if _module is not None else "")

        if self._collect_import_coverage:
            self._import_time_name_to_path[_module.__name__] = code.co_filename
            module_context = self.CollectInContext(is_import_coverage=True)
            module_context.__enter__()
            self._import_time_contexts[code.co_filename] = module_context

        return retval

    def _exit_context_on_exception_hook(self, _, _module: ModuleType) -> None:
        if hasattr(_module, "__file__") and _module.__file__ in self._import_time_contexts:
            collector = self._import_time_contexts[_module.__file__]
            covered_lines = collector.get_covered_lines()
            collector.__exit__()
            if covered_lines[_module.__file__]:
                self._import_time_covered[_module.__file__].update(covered_lines[_module.__file__])

            del self._import_time_contexts[_module.__file__]

    def after_import(self, _module: ModuleType) -> None:
        if not self._collect_import_coverage:
            return

        if hasattr(_module, "__file__") and _module.__file__ in self._import_time_contexts:
            collector = self._import_time_contexts[_module.__file__]
            covered_lines = collector.get_covered_lines()
            collector.__exit__()
            if covered_lines[_module.__file__]:
                self._import_time_covered[_module.__file__].update(covered_lines[_module.__file__])
<<<<<<< HEAD

            del self._import_time_contexts[_module.__file__]

=======

            del self._import_time_contexts[_module.__file__]

>>>>>>> 4c843ab7
    def instrument_code(self, code: CodeType, package) -> CodeType:
        # Avoid instrumenting the same code object multiple times
        if (code, code.co_filename) in self.seen:
            return code
        self.seen.add((code, code.co_filename))

        new_code, lines = instrument_all_lines(code, self.hook, code.co_filename, package)
        self.seen.add((new_code, code.co_filename))
        # Keep note of all the lines that have been instrumented. These will be
        # the ones that can be covered.
        self.lines[code.co_filename] |= lines
        return new_code

    def _exec(self, _object, _globals=None, _locals=None, **kwargs):
        # The pytest module loader doesn't implement a get_code method so we
        # need to intercept the loading of test modules by wrapping around the
        # exec built-in function.

        module = getmodule(_object)

        new_object = (
            self.transform(_object, module)
            if isinstance(_object, CodeType) and _object.co_name == "<module>"
            else _object
        )
        # Execute the module before calling the after_import hook
        _original_exec(new_object, _globals, _locals, **kwargs)

    @classmethod
    def uninstall(cls) -> None:
        # Restore the original exec function
        try:
            import _pytest.assertion.rewrite as par

            par.exec = _original_exec
        except ImportError:
            pass

        return super().uninstall()<|MERGE_RESOLUTION|>--- conflicted
+++ resolved
@@ -13,14 +13,10 @@
 from ddtrace.internal.coverage.report import print_coverage_report
 from ddtrace.internal.coverage.util import collapse_ranges
 from ddtrace.internal.module import ModuleWatchdog
-<<<<<<< HEAD
 from ddtrace.internal.packages import platlib_path
 from ddtrace.internal.packages import platstdlib_path
 from ddtrace.internal.packages import purelib_path
 from ddtrace.internal.packages import stdlib_path
-=======
-from ddtrace.internal.packages import is_stdlib
->>>>>>> 4c843ab7
 from ddtrace.vendor.contextvars import ContextVar
 
 
@@ -40,7 +36,6 @@
 
     def __init__(self) -> None:
         super().__init__()
-<<<<<<< HEAD
         # Coverage collection configuration
         self._collect_import_coverage: bool = False
         self._include_paths: t.List[Path] = []
@@ -60,15 +55,6 @@
         self._import_time_contexts: t.Dict[str, "ModuleCodeCollector.CollectInContext"] = {}
         self._import_time_name_to_path: t.Dict[str, str] = {}
         self._import_names_by_path: t.Dict[str, t.Set[t.Tuple[str, t.Tuple[str, ...]]]] = defaultdict(set)
-=======
-        self.seen: t.Set[t.Tuple[CodeType, str]] = set()
-        self._collect_import_coverage: bool = False
-        self._coverage_enabled: bool = False
-        self.lines: t.DefaultDict[str, t.Set[int]] = defaultdict(set)
-        self.covered: t.DefaultDict[str, t.Set[int]] = defaultdict(set)
-        self._include_paths: t.List[Path] = []
-        self.lines_by_context: t.DefaultDict[str, t.DefaultDict[str, t.Set]] = defaultdict(lambda: defaultdict(set))
->>>>>>> 4c843ab7
 
         # Import-time coverage data
         self._import_time_covered: t.DefaultDict[str, t.Set[int]] = defaultdict(set)
@@ -100,22 +86,13 @@
 
         cls._instance._include_paths = include_paths
         cls._instance._collect_import_coverage = collect_import_time_coverage
-<<<<<<< HEAD
 
         if collect_import_time_coverage:
             ModuleCodeCollector.register_import_exception_hook(
                 lambda x: True, cls._instance._exit_context_on_exception_hook
             )
 
-=======
-
-        if collect_import_time_coverage:
-            ModuleCodeCollector.register_import_exception_hook(
-                lambda x: True, cls._instance._exit_context_on_exception_hook
-            )
-
->>>>>>> 4c843ab7
-    def hook(self, arg: t.Tuple[int, str, t.Optional[t.Tuple[str, t.Tuple[str, ...]]]]):
+      def hook(self, arg: t.Tuple[int, str, t.Optional[t.Tuple[str, t.Tuple[str, ...]]]]):
         line: int
         path: str
         import_name: t.Optional[t.Tuple[str, t.Tuple[str, ...]]]
@@ -354,24 +331,14 @@
         if _module is None:
             return code
 
-<<<<<<< HEAD
         code_path = Path(code.co_filename).resolve()
-=======
-        code_path = Path(code.co_filename)
->>>>>>> 4c843ab7
 
         if not any(code_path.is_relative_to(include_path) for include_path in self._include_paths):
             # Not a code object we want to instrument
             return code
 
-<<<<<<< HEAD
         if any(code_path.is_relative_to(exclude_path) for exclude_path in self._exclude_paths):
             # Don't instrument code from standard library/site packages/etc.
-=======
-        if is_stdlib(code_path):
-            # Don't instrument standard library code (example: can happen when a virtual env is created in the same
-            # directory as the include paths)
->>>>>>> 4c843ab7
             return code
 
         retval = self.instrument_code(code, _module.__package__ if _module is not None else "")
@@ -404,15 +371,9 @@
             collector.__exit__()
             if covered_lines[_module.__file__]:
                 self._import_time_covered[_module.__file__].update(covered_lines[_module.__file__])
-<<<<<<< HEAD
 
             del self._import_time_contexts[_module.__file__]
 
-=======
-
-            del self._import_time_contexts[_module.__file__]
-
->>>>>>> 4c843ab7
     def instrument_code(self, code: CodeType, package) -> CodeType:
         # Avoid instrumenting the same code object multiple times
         if (code, code.co_filename) in self.seen:
