--- conflicted
+++ resolved
@@ -123,7 +123,6 @@
         Absolute paths are expected.
         """
         data = json.loads(data_json)
-<<<<<<< HEAD
         cls.inject_coverage(lines=data["lines"], covered=data["covered"])
 
     @classmethod
@@ -145,15 +144,6 @@
                     instance.covered[path] |= set(path_covered)
                 if ctx_coverage_enabled.get():
                     ctx_covered.get()[path] |= set(path_covered)
-=======
-        for path, lines in data["lines"].items():
-            self.lines[path] |= set(lines)
-        for path, covered in data["covered"].items():
-            if self._coverage_enabled:
-                self.covered[path] |= set(covered)
-            if ctx_coverage_enabled.get():
-                ctx_covered.get()[path] |= set(covered)
->>>>>>> 9ef9b746
 
     @classmethod
     def report(cls, workspace_path: Path, ignore_nocover: bool = False):
@@ -233,13 +223,9 @@
         def __enter__(self):
             ctx_covered.set(defaultdict(set))
             ctx_coverage_enabled.set(True)
-            return self
 
         def __exit__(self, *args, **kwargs):
             ctx_coverage_enabled.set(False)
-
-        def get_covered_lines(self):
-            return ctx_covered.get()
 
     @classmethod
     def start_coverage(cls):
