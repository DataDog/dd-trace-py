--- conflicted
+++ resolved
@@ -66,6 +66,7 @@
         self._module_names_to_files: t.Dict[str, str] = {}
         self._module_level_covered: t.DefaultDict[str, t.Set[int]] = defaultdict(set)
         self._include_paths: t.List[Path] = []
+        self.lines_by_context: t.DefaultDict[str, t.DefaultDict[str, t.Set]] = defaultdict(lambda: defaultdict(set))
 
         # Replace the built-in exec function with our own in the pytest globals
         try:
@@ -93,11 +94,7 @@
         cls._instance._collect_module_dependencies = collect_module_dependencies
 
     def hook(self, arg):
-<<<<<<< HEAD
         path, line, is_module_level, import_module_name = arg
-=======
-        line, path = arg
->>>>>>> 66c8f7b2
 
         if self._coverage_enabled:
             lines = self.covered[path]
@@ -306,24 +303,7 @@
             # Not a code object we want to instrument
             return code
 
-<<<<<<< HEAD
-        # Recursively instrument nested code objects, in topological order
-        # DEV: We need to make a list of the code objects because when we start
-        # mutating the parent code objects, the hashes maintained by the
-        # generator will be invalidated.
-        for nested_code, parent_code in list(collect_code_objects(code)):
-            # Instrument the code object
-            new_code = self.instrument_code(nested_code, _module)
-
-            # If it has a parent, update the parent's co_consts to point to the
-            # new code object.
-            if parent_code is not None:
-                replace_in_tuple(parent_code.co_consts, nested_code, new_code)
-
-        return new_code
-=======
         return self.instrument_code(code)
->>>>>>> 66c8f7b2
 
     def after_import(self, _module: ModuleType) -> None:
         pass
