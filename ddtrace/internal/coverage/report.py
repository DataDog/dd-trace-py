import ast
import json
import linecache
import os
from pathlib import Path
import re
import typing as t

from ddtrace.internal.coverage.util import collapse_ranges


try:
    w, _ = os.get_terminal_size()
except OSError:
    w = 80

NOCOVER_PRAGMA_RE = re.compile(r"^\s*(?P<command>.*)\s*#.*\s+pragma\s*:\s*no\s?cover.*$")

ast_cache: t.Dict[str, t.Any] = {}


def _get_relative_path_strings(executable_lines, workspace_path: Path) -> t.Dict[str, str]:
    relative_path_strs: t.Dict[str, str] = {}

    for path in executable_lines:
        path_obj = Path(path)
        path_str = str(path_obj.relative_to(workspace_path) if path_obj.is_relative_to(workspace_path) else path_obj)
        relative_path_strs[path] = path_str

    return relative_path_strs


def _get_ast_for_path(path: str):
    if path not in ast_cache:
        with open(path, "r") as f:
            file_src = f.read()
        ast_cache[path] = ast.parse(file_src)
    return ast_cache[path]


def find_statement_for_line(node, line):
    if hasattr(node, "body"):
        for child_node in node.body:
            found_node = find_statement_for_line(child_node, line)
            if found_node is not None:
                return found_node

    # If the start and end line numbers are the same, we're (almost certainly) dealing with some kind of
    # statement instead of the sort of block statements we're looking for.
    if node.lineno == node.end_lineno:
        return None

    if node.lineno <= line <= node.end_lineno:
        return node

    return None


def no_cover(path, src_line) -> t.Optional[t.Tuple[int, int]]:
    """Returns the start and end lines of statements to ignore the line includes pragma nocover.

    If the line ends with a :, parse the AST and return the block the line belongs to.
    """
    text = linecache.getline(path, src_line).strip()
    matches = NOCOVER_PRAGMA_RE.match(text)
    if matches:
        if matches["command"].strip().endswith(":"):
            parsed = _get_ast_for_path(path)
            statement = find_statement_for_line(parsed, src_line)
            if statement is not None:
                return statement.lineno, statement.end_lineno
            # We shouldn't get here, in theory, but if we do, let's not consider anything uncovered.
            return None
        # If our line does not end in ':', assume it's just one line that needs to be removed
        return src_line, src_line
    return None


def print_coverage_report(executable_lines, covered_lines, workspace_path: Path, ignore_nocover=False):
    total_executable_lines = 0
    total_covered_lines = 0
    total_missed_lines = 0

    if len(executable_lines) == 0:
        print("No Datadog line coverage recorded.")
        return

    relative_path_strs: t.Dict[str, str] = _get_relative_path_strings(executable_lines, workspace_path)

    n = max(len(path_str) for path_str in relative_path_strs.values()) + 4

    if len(executable_lines) == 0:
        print("No Datadog line coverage recorded.")
        return

    relative_path_strs: t.Dict[str, str] = _get_relative_path_strings(executable_lines, workspace_path)

    n = max(len(path_str) for path_str in relative_path_strs.values()) + 4

    covered_lines = covered_lines

    # Title
    print(" DATADOG LINE COVERAGE REPORT ".center(w, "="))

    # Header
    print(f"{'PATH':<{n}}{'LINES':>8}{'MISSED':>8} {'COVERED':>8}  MISSED LINES")
    print("-" * (w))

    for path, orig_lines in sorted(executable_lines.items()):
        path_lines = orig_lines.copy()
        path_covered = covered_lines[path].copy()
        if not ignore_nocover:
            for line in orig_lines:
                # We may have already deleted this line due to no_cover
                if line not in path_lines and line not in path_covered:
                    continue
                no_cover_lines = no_cover(path, line)
                if no_cover_lines:
                    for no_cover_line in range(no_cover_lines[0], no_cover_lines[1] + 1):
                        path_lines.discard(no_cover_line)
                        path_covered.discard(no_cover_line)

        n_lines = len(path_lines)
        n_covered = len(path_covered)
        n_missed = n_lines - n_covered
        total_executable_lines += n_lines
        total_covered_lines += n_covered
        total_missed_lines += n_missed
        if n_covered == 0:
            continue
        missed_ranges = collapse_ranges(sorted(path_lines - path_covered))
        missed = ",".join([f"{start}-{end}" if start != end else str(start) for start, end in missed_ranges])
        missed_str = f"  [{missed}]" if missed else ""
        print(
            f"{relative_path_strs[path]:{n}s}{n_lines:>8}{n_missed:>8}{int(n_covered / n_lines * 100):>8}%{missed_str}"
        )
    print("-" * (w))
    total_covered_percent = int((total_covered_lines / total_executable_lines) * 100)
    print(f"{'TOTAL':<{n}}{total_executable_lines:>8}{total_missed_lines:>8}{total_covered_percent:>8}%")
    print()


<<<<<<< HEAD
def gen_json_report(
    executable_lines, covered_lines, workspace_path: t.Optional[Path] = None, ignore_nocover=False
) -> str:
=======
def get_json_report(executable_lines, covered_lines, workspace_path: Path, ignore_nocover=False):
>>>>>>> f37297ce
    """Writes a JSON-formatted coverage report similar in structure to coverage.py 's JSON report, but only
    containing a subset (namely file-level executed and missing lines).

    {
      "files": {
        "path/to/file.py": {
          "executed_lines": [1, 2, 3, 4, 11, 12, 13, ...],
          "missing_lines": [5, 6, 7, 15, 16, 17, ...]
        },
        ...
      }
    }

    Paths are relative to workspace_path if provided, and are absolute otherwise.
    """
<<<<<<< HEAD
    output: t.Dict[str, t.Dict[str, t.Dict[str, t.List[int]]]] = {"files": {}}

    relative_path_strs: t.Dict[str, str] = {}
    if workspace_path is not None:
        relative_path_strs.update(_get_relative_path_strings(executable_lines, workspace_path))
=======
    output: t.Dict[str, t.Any] = {"files": {}}

    relative_path_strs: t.Dict[str, str] = _get_relative_path_strings(executable_lines, workspace_path)
>>>>>>> f37297ce

    for path, orig_lines in sorted(executable_lines.items()):
        path_lines = orig_lines.copy()
        path_covered = covered_lines[path].copy()
        if not ignore_nocover:
            for line in orig_lines:
                # We may have already deleted this line due to no_cover
                if line not in path_lines and line not in path_covered:
                    continue
                no_cover_lines = no_cover(path, line)
                if no_cover_lines:
                    for no_cover_line in range(no_cover_lines[0], no_cover_lines[1] + 1):
                        path_lines.discard(no_cover_line)
                        path_covered.discard(no_cover_line)

<<<<<<< HEAD
        path_str = relative_path_strs[path] if workspace_path is not None else path

        output["files"][path_str] = {
=======
        output["files"][relative_path_strs[path]] = {
>>>>>>> f37297ce
            "executed_lines": sorted(list(path_covered)),
            "missing_lines": sorted(list(path_lines - path_covered)),
        }

    return json.dumps(output)


def compare_coverage_reports(coverage_py_filename: str, dd_coverage_filename: str) -> t.Dict[str, t.Any]:
    """Compare two JSON-formatted coverage reports and return a dictionary of the differences."""
    with open(coverage_py_filename, "r") as coverage_py_f:
        coverage_py_data = json.load(coverage_py_f)

    with open(dd_coverage_filename, "r") as dd_coverage_f:
        dd_coverage_data = json.load(dd_coverage_f)

    compared_data: t.Dict[str, t.Any] = {
        "coverage_py_missed_files": [f for f in dd_coverage_data["files"] if f not in coverage_py_data["files"]],
        "coverage_py_missed_executed_lines": {},
        "coverage_py_missed_missing_lines": {},
        "dd_coverage_missed_files": [
            f
            for f in coverage_py_data["files"]
            if len(coverage_py_data["files"][f]["executed_lines"]) > 0 and f not in dd_coverage_data["files"]
        ],
        "dd_coverage_missed_executed_lines": {},
        "dd_coverage_missed_missing_lines": {},
    }

    # Treat coverage.py as "source of truth" when comparing lines
    for path in coverage_py_data["files"].keys() & dd_coverage_data["files"].keys():
        dd_coverage_missed_executed_lines = sorted(
            set(coverage_py_data["files"][path]["executed_lines"])
            - set(coverage_py_data["files"][path]["excluded_lines"])  # Lines not covered because of pragma nocover
            - set(dd_coverage_data["files"][path]["executed_lines"])
        )
        dd_coverage_missed_missing_lines = sorted(
            set(coverage_py_data["files"][path]["missing_lines"])
            - set(dd_coverage_data["files"][path]["missing_lines"])
        )

        coverage_py_missed_executed_lines = sorted(
            set(dd_coverage_data["files"][path]["executed_lines"])
            - set(coverage_py_data["files"][path]["executed_lines"])
        )
        coverage_py_missed_missing_lines = sorted(
            set(dd_coverage_data["files"][path]["missing_lines"])
            - set(coverage_py_data["files"][path]["missing_lines"])
        )

        if dd_coverage_missed_executed_lines:
            compared_data["dd_coverage_missed_executed_lines"][path] = collapse_ranges(
                dd_coverage_missed_executed_lines
            )
        if dd_coverage_missed_missing_lines:
            compared_data["dd_coverage_missed_missing_lines"][path] = collapse_ranges(dd_coverage_missed_missing_lines)
        if coverage_py_missed_executed_lines:
            compared_data["coverage_py_missed_executed_lines"][path] = collapse_ranges(
                coverage_py_missed_executed_lines
            )
        if coverage_py_missed_missing_lines:
            compared_data["coverage_py_missed_missing_lines"][path] = collapse_ranges(coverage_py_missed_missing_lines)

    return compared_data<|MERGE_RESOLUTION|>--- conflicted
+++ resolved
@@ -140,13 +140,9 @@
     print()
 
 
-<<<<<<< HEAD
 def gen_json_report(
     executable_lines, covered_lines, workspace_path: t.Optional[Path] = None, ignore_nocover=False
 ) -> str:
-=======
-def get_json_report(executable_lines, covered_lines, workspace_path: Path, ignore_nocover=False):
->>>>>>> f37297ce
     """Writes a JSON-formatted coverage report similar in structure to coverage.py 's JSON report, but only
     containing a subset (namely file-level executed and missing lines).
 
@@ -162,17 +158,11 @@
 
     Paths are relative to workspace_path if provided, and are absolute otherwise.
     """
-<<<<<<< HEAD
     output: t.Dict[str, t.Dict[str, t.Dict[str, t.List[int]]]] = {"files": {}}
 
     relative_path_strs: t.Dict[str, str] = {}
     if workspace_path is not None:
         relative_path_strs.update(_get_relative_path_strings(executable_lines, workspace_path))
-=======
-    output: t.Dict[str, t.Any] = {"files": {}}
-
-    relative_path_strs: t.Dict[str, str] = _get_relative_path_strings(executable_lines, workspace_path)
->>>>>>> f37297ce
 
     for path, orig_lines in sorted(executable_lines.items()):
         path_lines = orig_lines.copy()
@@ -188,13 +178,9 @@
                         path_lines.discard(no_cover_line)
                         path_covered.discard(no_cover_line)
 
-<<<<<<< HEAD
         path_str = relative_path_strs[path] if workspace_path is not None else path
 
         output["files"][path_str] = {
-=======
-        output["files"][relative_path_strs[path]] = {
->>>>>>> f37297ce
             "executed_lines": sorted(list(path_covered)),
             "missing_lines": sorted(list(path_lines - path_covered)),
         }
