import dis
import sys
from types import CodeType
import typing as t

from ddtrace.internal.bytecode_injection import HookType
from ddtrace.internal.logger import get_logger
from ddtrace.internal.test_visibility.coverage_lines import CoverageLines


log = get_logger(__name__)


# This is primarily to make mypy happy without having to nest the rest of this module behind a version check
assert sys.version_info >= (3, 12)  # nosec

EXTENDED_ARG = dis.EXTENDED_ARG
IMPORT_NAME = dis.opmap["IMPORT_NAME"]
IMPORT_FROM = dis.opmap["IMPORT_FROM"]
RESUME = dis.opmap["RESUME"]
RETURN_CONST = dis.opmap["RETURN_CONST"]
EMPTY_MODULE_BYTES = bytes([RESUME, 0, RETURN_CONST, 0])

# Store: (hook, path, import_names_by_line)
_CODE_HOOKS: t.Dict[CodeType, t.Tuple[HookType, str, t.Dict[int, t.Tuple[str, t.Optional[t.Tuple[str]]]]]] = {}


<<<<<<< HEAD
def instrument_all_lines(
    code: CodeType, hook: HookType, path: str, package: str, file_level: bool = False
) -> t.Tuple[CodeType, CoverageLines]:
=======
def instrument_all_lines(code: CodeType, hook: HookType, path: str, package: str) -> t.Tuple[CodeType, CoverageLines]:
>>>>>>> 2a69e20c
    """
    Instrument code for coverage tracking using Python 3.12's monitoring API.

    Args:
        code: The code object to instrument
        hook: The hook function to call
        path: The file path
        package: The package name
<<<<<<< HEAD
        file_level: For Python 3.12, this uses the monitoring API which tracks all lines.
                     The parameter is kept for API consistency but doesn't affect behavior.
=======

    Note: Python 3.12+ uses an optimized approach where each line callback returns DISABLE
    after recording. This means:
    - Each line is only reported once per coverage context (test/suite)
    - No overhead for repeated line executions (e.g., in loops)
    - Full line-by-line coverage data is captured
>>>>>>> 2a69e20c
    """
    coverage_tool = sys.monitoring.get_tool(sys.monitoring.COVERAGE_ID)
    if coverage_tool is not None and coverage_tool != "datadog":
        log.debug("Coverage tool '%s' already registered, not gathering coverage", coverage_tool)
        return code, CoverageLines()

    if coverage_tool is None:
        log.debug("Registering code coverage tool")
        _register_monitoring()

    return _instrument_all_lines_with_monitoring(code, hook, path, package, file_level)


def _line_event_handler(code: CodeType, line: int) -> t.Literal[sys.monitoring.DISABLE]:
    hook_data = _CODE_HOOKS.get(code)
    if hook_data is None:
        return sys.monitoring.DISABLE

    hook, path, import_names = hook_data

    # Report the line and then disable monitoring for this specific line
    # This ensures each line is only reported once per context, even if executed multiple times (e.g., in loops)
    import_name = import_names.get(line, None)
    hook((line, path, import_name))

    # Return DISABLE to prevent future callbacks for this specific line
    # This provides full line coverage with minimal overhead
    return sys.monitoring.DISABLE


def _register_monitoring():
    """
    Register the coverage tool with the low-impact monitoring system.
    """
    sys.monitoring.use_tool_id(sys.monitoring.COVERAGE_ID, "datadog")

    # Register the line callback
    sys.monitoring.register_callback(
        sys.monitoring.COVERAGE_ID, sys.monitoring.events.LINE, _line_event_handler
    )  # noqa


def _instrument_all_lines_with_monitoring(
    code: CodeType, hook: HookType, path: str, package: str, file_level: bool = False
) -> t.Tuple[CodeType, CoverageLines]:
    # Enable local line events for the code object
    sys.monitoring.set_local_events(sys.monitoring.COVERAGE_ID, code, sys.monitoring.events.LINE)  # noqa

    # Collect all the line numbers in the code object
    linestarts = dict(dis.findlinestarts(code))

    lines = CoverageLines()
    import_names: t.Dict[int, t.Tuple[str, t.Optional[t.Tuple[str, ...]]]] = {}

    # The previous two arguments are kept in order to track the depth of the IMPORT_NAME
    # For example, from ...package import module
    current_arg: int = 0
    previous_arg: int = 0
    _previous_previous_arg: int = 0
    current_import_name: t.Optional[str] = None
    current_import_package: t.Optional[str] = None

    line: t.Optional[int] = None

    ext: list[bytes] = []
    code_iter = iter(enumerate(code.co_code))
    try:
        while True:
            offset, opcode = next(code_iter)
            _, arg = next(code_iter)

            if opcode == RESUME:
                continue

            if offset in linestarts:
                line = linestarts[offset]
                # Skip if line is None (bytecode that doesn't map to a specific source line)
                if line is not None:
                    lines.add(line)

                    # Make sure that the current module is marked as depending on its own package by instrumenting the
                    # first executable line
                    if code.co_name == "<module>" and len(lines) == 1 and package is not None:
                        import_names[line] = (package, ("",))

            if opcode is EXTENDED_ARG:
                ext.append(arg)
                continue
            else:
                _previous_previous_arg = previous_arg
                previous_arg = current_arg
                current_arg = int.from_bytes([*ext, arg], "big", signed=False)
                ext.clear()

            if opcode == IMPORT_NAME and line is not None:
                import_depth: int = code.co_consts[_previous_previous_arg]
                current_import_name: str = code.co_names[current_arg]
                # Adjust package name if the import is relative and a parent (ie: if depth is more than 1)
                current_import_package: str = (
                    ".".join(package.split(".")[: -import_depth + 1]) if import_depth > 1 else package
                )

                if line in import_names:
                    import_names[line] = (
                        current_import_package,
                        tuple(list(import_names[line][1]) + [current_import_name]),
                    )
                else:
                    import_names[line] = (current_import_package, (current_import_name,))

            # Also track import from statements since it's possible that the "from" target is a module, eg:
            # from my_package import my_module
            # Since the package has not changed, we simply extend the previous import names with the new value
            if opcode == IMPORT_FROM and line is not None:
                import_from_name = f"{current_import_name}.{code.co_names[current_arg]}"
                if line in import_names:
                    import_names[line] = (
                        current_import_package,
                        tuple(list(import_names[line][1]) + [import_from_name]),
                    )
                else:
                    import_names[line] = (current_import_package, (import_from_name,))

    except StopIteration:
        pass

    # Recursively instrument nested code objects
    for nested_code in (_ for _ in code.co_consts if isinstance(_, CodeType)):
        _, nested_lines = instrument_all_lines(nested_code, hook, path, package, file_level)
        lines.update(nested_lines)

    # Register the hook and argument for the code object
    _CODE_HOOKS[code] = (hook, path, import_names)

    # Special case for empty modules (eg: __init__.py ):
    # Make sure line 0 is marked as executable, and add package dependency
    if not lines and code.co_name == "<module>" and code.co_code == EMPTY_MODULE_BYTES:
        lines.add(0)
        if package is not None:
            import_names[0] = (package, ("",))

    return code, lines<|MERGE_RESOLUTION|>--- conflicted
+++ resolved
@@ -25,13 +25,9 @@
 _CODE_HOOKS: t.Dict[CodeType, t.Tuple[HookType, str, t.Dict[int, t.Tuple[str, t.Optional[t.Tuple[str]]]]]] = {}
 
 
-<<<<<<< HEAD
 def instrument_all_lines(
     code: CodeType, hook: HookType, path: str, package: str, file_level: bool = False
 ) -> t.Tuple[CodeType, CoverageLines]:
-=======
-def instrument_all_lines(code: CodeType, hook: HookType, path: str, package: str) -> t.Tuple[CodeType, CoverageLines]:
->>>>>>> 2a69e20c
     """
     Instrument code for coverage tracking using Python 3.12's monitoring API.
 
@@ -40,17 +36,14 @@
         hook: The hook function to call
         path: The file path
         package: The package name
-<<<<<<< HEAD
         file_level: For Python 3.12, this uses the monitoring API which tracks all lines.
                      The parameter is kept for API consistency but doesn't affect behavior.
-=======
 
     Note: Python 3.12+ uses an optimized approach where each line callback returns DISABLE
     after recording. This means:
     - Each line is only reported once per coverage context (test/suite)
     - No overhead for repeated line executions (e.g., in loops)
     - Full line-by-line coverage data is captured
->>>>>>> 2a69e20c
     """
     coverage_tool = sys.monitoring.get_tool(sys.monitoring.COVERAGE_ID)
     if coverage_tool is not None and coverage_tool != "datadog":
