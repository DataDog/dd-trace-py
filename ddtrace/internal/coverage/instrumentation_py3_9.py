from abc import ABC
import dis
from enum import Enum
import sys
from types import CodeType
import typing as t

from ddtrace.internal.injection import HookType


# This is primarily to make mypy happy without having to nest the rest of this module behind a version check
# NOTE: the "prettier" one-liner version (eg: assert (3,11) <= sys.version_info < (3,12)) does not work for mypy
assert sys.version_info >= (3, 9) and sys.version_info < (3, 10)  # nosec


class JumpDirection(int, Enum):
    FORWARD = 1
    BACKWARD = -1

    @classmethod
    def from_opcode(cls, opcode: int) -> "JumpDirection":
        return cls.BACKWARD if "BACKWARD" in dis.opname[opcode] else cls.FORWARD


class Jump(ABC):
    # NOTE: in Python 3.9, jump arguments are offsets, vs instruction numbers (ie offsets/2) in Python 3.10
    def __init__(self, start: int, argbytes: t.List[int]) -> None:
        self.start = start
        self.end: int
        self.arg = int.from_bytes(argbytes, "big", signed=False)
        self.argsize = len(argbytes)


class AJump(Jump):
    __opcodes__ = set(dis.hasjabs)

    def __init__(self, start: int, arg: t.List[int]) -> None:
        super().__init__(start, arg)
        self.end = self.arg


class RJump(Jump):
    __opcodes__ = set(dis.hasjrel)

    def __init__(self, start: int, arg: t.List[int], direction: JumpDirection) -> None:
        super().__init__(start, arg)
        self.direction = direction
        self.end = start + (self.arg) * self.direction + 2


class Instruction:
    __slots__ = ("offset", "opcode", "arg", "targets")

    def __init__(self, offset: int, opcode: int, arg: int) -> None:
        self.offset = offset
        self.opcode = opcode
        self.arg = arg
        self.targets: t.List["Branch"] = []


class Branch(ABC):
    def __init__(self, start: Instruction, end: Instruction) -> None:
        self.start = start
        self.end = end

    @property
    def arg(self) -> int:
        raise NotImplementedError


class RBranch(Branch):
    @property
    def arg(self) -> int:
        return abs(self.end.offset - self.start.offset - 2) >> 1


class ABranch(Branch):
    @property
    def arg(self) -> int:
        return self.end.offset >> 1


EXTENDED_ARG = dis.EXTENDED_ARG


def instr_with_arg(opcode: int, arg: int) -> t.List[Instruction]:
    instructions = [Instruction(-1, opcode, arg & 0xFF)]
    arg >>= 8
    while arg:
        instructions.insert(0, Instruction(-1, EXTENDED_ARG, arg & 0xFF))
        arg >>= 8
    return instructions


def update_location_data(
    code: CodeType, trap_map: t.Dict[int, int], ext_arg_offsets: t.List[t.Tuple[int, int]]
) -> bytes:
    # Some code objects do not have co_lnotab data (eg: certain lambdas)
    if code.co_lnotab == b"":
        return code.co_lnotab

    # DEV: We expect the original offsets in the trap_map
    new_data = bytearray()
    data = code.co_lnotab

    ext_arg_offset_iter = iter(sorted(ext_arg_offsets))
    ext_arg_offset, ext_arg_size = next(ext_arg_offset_iter, (None, None))

    current_orig_offset = 0  # Cumulative offset used to compare against trap offsets

    # 3.8 to 3.9: all instructions have to have line numbers, so the first instructions of the trap call must mark the
    # beginning of the line. The subsequent offsets need to be incremented by the size of the trap call instructions
    # plus any extended args.

    # Set the first trap size:
    current_new_offset = accumulated_new_offset = trap_map[0] << 1

    for i in range(0, len(data), 2):
        orig_offset_delta = data[i]
        line_delta = data[i + 1]

        # For each original offset, we compute how many offsets have been added in the new code, this includes:
        # - the size of the trap at the previous offset
        # - the amount of extended args added since the previous offset

        current_new_offset += orig_offset_delta
        current_orig_offset += orig_offset_delta
        accumulated_new_offset += orig_offset_delta

        # If the current offset is 255, just increment:
        if orig_offset_delta == 255:
            continue

        # If the current offset is 0, it means we are only incrementing the amount of lines jumped by the previous
        # non-zero offset
        if orig_offset_delta == 0:
            new_data.append(0)
            new_data.append(line_delta)
            continue

        while ext_arg_offset is not None and ext_arg_size is not None and current_new_offset > ext_arg_offset:
            accumulated_new_offset += ext_arg_size << 1
            current_new_offset += ext_arg_size << 1
            ext_arg_offset, ext_arg_size = next(ext_arg_offset_iter, (None, None))

        # If the current line delta changes, flush accumulated data:
        if line_delta != 0:
            while accumulated_new_offset > 255:
                new_data.append(255)
                new_data.append(0)
                accumulated_new_offset -= 255

            new_data.append(accumulated_new_offset)
            new_data.append(line_delta)

            # Also add the current trap size to the accumulated offset
            accumulated_new_offset = trap_map[current_orig_offset] << 1
            current_new_offset += accumulated_new_offset

    return bytes(new_data)


LOAD_CONST = dis.opmap["LOAD_CONST"]
CALL = dis.opmap["CALL_FUNCTION"]
POP_TOP = dis.opmap["POP_TOP"]


def trap_call(trap_index: int, arg_index: int) -> t.Tuple[Instruction, ...]:
    return (
        *instr_with_arg(LOAD_CONST, trap_index),
        *instr_with_arg(LOAD_CONST, arg_index),
        Instruction(-1, CALL, 1),
        Instruction(-1, POP_TOP, 0),
    )


def instrument_all_lines(
    code: CodeType, hook: HookType, path: str, collect_module_dependencies: bool = False
) -> t.Tuple[CodeType, t.Set[int]]:
    # TODO[perf]: Check if we really need to << and >> everywhere
    trap_func, trap_arg = hook, path

    instructions: t.List[Instruction] = []

    new_consts = list(code.co_consts)
    trap_index = len(new_consts)
    new_consts.append(trap_func)

    seen_lines = set()

    offset_map = {}

    # Collect all the original jumps
    jumps: t.Dict[int, Jump] = {}
    traps: t.Dict[int, int] = {}  # DEV: This uses the original offsets
    line_map = {}
    line_starts = dict(dis.findlinestarts(code))

    try:
        code_iter = iter(enumerate(code.co_code))
        ext: list[int] = []
        while True:
            original_offset, opcode = next(code_iter)

            if original_offset in line_starts:
                # Inject trap call at the beginning of the line. Keep track
                # of location and size of the trap call instructions. We
                # need this to adjust the location table.
                line = line_starts[original_offset]
                trap_instructions = trap_call(trap_index, len(new_consts))
                traps[original_offset] = len(trap_instructions)
                instructions.extend(trap_instructions)
                new_consts.append((line, trap_arg))

                line_map[original_offset] = trap_instructions[0]

                seen_lines.add(line)

            _, arg = next(code_iter)

            offset = len(instructions) << 1

            # Propagate code
            instructions.append(Instruction(original_offset, opcode, arg))

            # Collect branching instructions for processing
            if opcode in AJump.__opcodes__:
                jumps[offset] = AJump(original_offset, [*ext, arg])
            elif opcode in RJump.__opcodes__:
                jumps[offset] = RJump(original_offset, [*ext, arg], JumpDirection.from_opcode(opcode))

            if opcode is EXTENDED_ARG:
                ext.append(arg)
            else:
                ext.clear()
    except StopIteration:
        pass

    # Collect all the old jump start and end offsets
    jump_targets = {_ for j in jumps.values() for _ in (j.start, j.end)}

    # Adjust all the offsets and map the old offsets to the new ones for the
    # jumps
    for index, instr in enumerate(instructions):
        new_offset = index << 1
        if instr.offset in jump_targets:
            offset_map[instr.offset] = new_offset
        instr.offset = new_offset

    # Adjust all the jumps, neglecting any EXTENDED_ARGs for now
    branches: t.List[Branch] = []
    for jump in jumps.values():
        new_start = offset_map[jump.start]
        new_end = offset_map[jump.end]

        # If we are jumping at the beginning of a line, jump to the
        # beginning of the trap call instead
        target_instr = line_map.get(jump.end, instructions[new_end >> 1])
        branch: Branch = (
            RBranch(instructions[new_start >> 1], target_instr)
            if isinstance(jump, RJump)
            else ABranch(instructions[new_start >> 1], target_instr)
        )
        target_instr.targets.append(branch)

        branches.append(branch)

    # Process all the branching instructions to adjust the arguments. We
    # need to add EXTENDED_ARGs if the argument is too large.
    process_branches = True
    exts: t.List[t.Tuple[Instruction, int]] = []
    while process_branches:
        process_branches = False
        for branch in branches:
            jump_instr = branch.start
            new_arg = branch.arg << 1  # 3.9 uses offsets, not instruction numbers
            jump_instr.arg = new_arg & 0xFF
            new_arg >>= 8
            c = 0
            index = jump_instr.offset >> 1

            # Update the argument of the branching instruction, adding
            # EXTENDED_ARGs if needed
            while new_arg:
                if index and instructions[index - 1].opcode is EXTENDED_ARG:
                    index -= 1
                    instructions[index].arg = new_arg & 0xFF
                else:
                    ext_instr = Instruction(index << 1, EXTENDED_ARG, new_arg & 0xFF)
                    instructions.insert(index, ext_instr)
                    c += 1
                    # If the jump instruction was a target of another jump,
                    # make the latest EXTENDED_ARG instruction the target
                    # of that jump.
                    if jump_instr.targets:
                        for target in jump_instr.targets:
                            if target.end is not jump_instr:
<<<<<<< HEAD
                                raise ValueError("Invalid target")
=======
                                raise (ValueError("Jump instruction is not the end of the branch"))
>>>>>>> 8c1aad4c
                            target.end = ext_instr
                        ext_instr.targets.extend(jump_instr.targets)
                        jump_instr.targets.clear()
                new_arg >>= 8

            # Check if we added any EXTENDED_ARGs because we would have to
            # reprocess the branches.
            # TODO[perf]: only reprocess the branches that are affected.
            # However, this branch is not expected to be taken often.
            if c:
                exts.append((ext_instr, c))
                # Update the instruction offset from the point of insertion
                # of the EXTENDED_ARGs
                for instr_index, instr in enumerate(instructions[index + 1 :], index + 1):
                    instr.offset = instr_index << 1

                process_branches = True

    # Create the new code object
    new_code = bytearray()
    for instr in instructions:
        new_code.append(instr.opcode)
        new_code.append(instr.arg)

    # Instrument nested code objects recursively
    for original_offset, nested_code in enumerate(code.co_consts):
        if isinstance(nested_code, CodeType):
            new_consts[original_offset], nested_lines = instrument_all_lines(nested_code, trap_func, trap_arg)
            seen_lines.update(nested_lines)

    ext_arg_offsets = [(instr.offset, s) for instr, s in exts]

    return (
        code.replace(
            co_code=bytes(new_code),
            co_consts=tuple(new_consts),
            co_stacksize=code.co_stacksize + 4,  # TODO: Compute the value!
            co_lnotab=update_location_data(code, traps, ext_arg_offsets),
        ),
        seen_lines,
    )<|MERGE_RESOLUTION|>--- conflicted
+++ resolved
@@ -174,9 +174,7 @@
     )
 
 
-def instrument_all_lines(
-    code: CodeType, hook: HookType, path: str, collect_module_dependencies: bool = False
-) -> t.Tuple[CodeType, t.Set[int]]:
+def instrument_all_lines(code: CodeType, hook: HookType, path: str) -> t.Tuple[CodeType, t.Set[int]]:
     # TODO[perf]: Check if we really need to << and >> everywhere
     trap_func, trap_arg = hook, path
 
@@ -295,11 +293,7 @@
                     if jump_instr.targets:
                         for target in jump_instr.targets:
                             if target.end is not jump_instr:
-<<<<<<< HEAD
                                 raise ValueError("Invalid target")
-=======
-                                raise (ValueError("Jump instruction is not the end of the branch"))
->>>>>>> 8c1aad4c
                             target.end = ext_instr
                         ext_instr.targets.extend(jump_instr.targets)
                         jump_instr.targets.clear()
