--- conflicted
+++ resolved
@@ -1,87 +1,3 @@
-<<<<<<< HEAD
-from types import CodeType
-import typing as t
-
-from bytecode import Bytecode
-from bytecode import Instr
-
-from ddtrace.internal.injection import INJECTION_ASSEMBLY
-from ddtrace.internal.injection import HookType
-
-
-def instrument_all_lines(
-    code: CodeType,
-    line_coverage_hook: HookType,
-    path: str,
-    collect_module_dependencies: bool = False,
-) -> t.Tuple[CodeType, t.Set[int]]:
-    """Installs the relevant hook to collect coverage data for all lines in the code object.
-
-    More advance module-level coverage exists to capture module-level imports and dependencies (if desired). To avoid
-    the overhead of installing and calling multiple hooks per line, but keep the most-exercised line-level hook, as
-    simple as possible, we selectively install the module-level hooks only when needed.
-    """
-    abstract_code = Bytecode.from_code(code)
-    instrumented_abstract_code = Bytecode.from_code(code)
-    instrumented_abstract_code.clear()
-
-    lines: t.Set[int] = set()
-
-    is_module = collect_module_dependencies and code.co_name == "<module>"
-
-    previous_line_import: t.Optional[str] = None
-    previous_line_instrs = []
-    previous_line_number = None
-
-    # Code must be instrumented line-by-line to capture import statements
-    # This loop goes past the end of the code to ensure the last line is instrumented
-    for i in range(len(abstract_code) + 1):
-        # Get the current instruction, or None if we've reached the end of the code
-        instr = abstract_code[i] if i < len(abstract_code) else None
-
-        # Always appended to the previous line, and move on:
-        # - Instructions that are not Instr instances (eg: labels)
-        # - Instructions that have line numbers set to None
-        if instr is not None:
-            if not isinstance(instr, Instr) or instr.lineno is None:
-                previous_line_instrs.append(instr)
-                continue
-            if instr.name == "RESUME":
-                instrumented_abstract_code.append(instr)
-                continue
-
-        # If the current instruction is on a different line, or if the current instruction is the last one in the
-        # code object, instrument and flush the previous line
-        if instr is None or instr.lineno != previous_line_number:
-            # Don't inject the hook if the previous line was empty
-            if previous_line_instrs and previous_line_number is not None:
-                to_inject = INJECTION_ASSEMBLY.bind(
-                    dict(hook=line_coverage_hook, arg=(path, previous_line_number, is_module, previous_line_import)),
-                    lineno=previous_line_number,
-                )
-                instrumented_abstract_code.extend(to_inject)
-                instrumented_abstract_code.extend(previous_line_instrs)
-                lines.add(previous_line_number)
-
-            # Exit out of the loop if we've reached the end of the code
-            if instr is None:
-                break
-
-            # Now that the previous line has been flushed, reset the state
-            previous_line_instrs = []
-            previous_line_import = None
-            previous_line_number = instr.lineno
-
-        previous_line_instrs.append(instr)
-
-        if not isinstance(instr, Instr):
-            continue
-
-        if instr.name == "IMPORT_NAME" and collect_module_dependencies:
-            previous_line_import = instr.arg
-
-    return instrumented_abstract_code.to_code(), lines
-=======
 import sys
 
 
@@ -97,5 +13,4 @@
 elif sys.version_info >= (3, 8):
     from ddtrace.internal.coverage.instrumentation_py3_8 import instrument_all_lines  # noqa
 else:
-    from ddtrace.internal.coverage.instrumentation_py3_fallback import instrument_all_lines  # noqa
->>>>>>> 66c8f7b2
+    from ddtrace.internal.coverage.instrumentation_py3_fallback import instrument_all_lines  # noqa