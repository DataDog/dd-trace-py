import collections
import logging
import os
from typing import DefaultDict
from typing import Tuple


def get_logger(name: str) -> logging.Logger:
    """
    Retrieve or create a ``Logger`` instance with consistent behavior for internal use.

    Configure all loggers with a rate limiter filter to prevent excessive logging.

    """
    logger = logging.getLogger(name)
    # addFilter will only add the filter if it is not already present
    logger.addFilter(log_filter)
    return logger


# Named tuple used for keeping track of a log lines current time bucket and the number of log lines skipped
LoggingBucket = collections.namedtuple("LoggingBucket", ("bucket", "skipped"))
# Dict to keep track of the current time bucket per name/level/pathname/lineno
_buckets: DefaultDict[Tuple[str, int, str, int], LoggingBucket] = collections.defaultdict(lambda: LoggingBucket(0, 0))

# Allow 1 log record per name/level/pathname/lineno every 60 seconds by default
# Allow configuring via `DD_TRACE_LOGGING_RATE`
# DEV: `DD_TRACE_LOGGING_RATE=0` means to disable all rate limiting
_rate_limit = int(os.getenv("DD_TRACE_LOGGING_RATE", default=60))


def log_filter(record: logging.LogRecord) -> bool:
    """
    Function used to determine if a log record should be outputted or not (True = output, False = skip).

    This function will:
      - Log all records with a level of ERROR or higher with telemetry
      - Rate limit log records based on the logger name, record level, filename, and line number
    """
    if record.levelno >= logging.ERROR:
        # avoid circular import
        from ddtrace.internal import telemetry

        # currently we only have one error code
        full_file_name = os.path.join(record.pathname, record.filename)
        telemetry.telemetry_writer.add_error(1, record.msg % record.args, full_file_name, record.lineno)

<<<<<<< HEAD
        # Allow 1 log record per name/level/pathname/lineno every 60 seconds by default
        # Allow configuring via `DD_TRACE_LOGGING_RATE`
        # DEV: `DD_TRACE_LOGGING_RATE=0` means to disable all rate limiting
        rate_limit = os.getenv("DD_TRACE_LOGGING_RATE", default=None)

        if rate_limit is not None:
            self.rate_limit = int(rate_limit)
        else:
            self.rate_limit = 60

    def handle(self, record):
        # type: (logging.LogRecord) -> None
        """
        Function used to call the handlers for a log line.

        This implementation will first determine if this log line should
        be logged or rate limited, and then call the base ``logging.Logger.handle``
        function if it should be logged

        DEV: This method has all of it's code inlined to reduce on functions calls

        :param record: The log record being logged
        :type record: ``logging.LogRecord``
        """
        # If rate limiting has been disabled (`DD_TRACE_LOGGING_RATE=0`) then apply no rate limit
        # If the logging is in debug, then do not apply any limits to any log
        if not self.rate_limit or self.getEffectiveLevel() == logging.DEBUG:
            super(DDLogger, self).handle(record)
            return
=======
    logger = logging.getLogger(record.name)
>>>>>>> 122caa61

    # If rate limiting has been disabled (`DD_TRACE_LOGGING_RATE=0`) then apply no rate limit
    # If the logger is set to debug, then do not apply any limits to any log
    if not _rate_limit or logger.getEffectiveLevel() == logging.DEBUG:
        return True
        # Allow 1 log record by name/level/pathname/lineno every X seconds
    # DEV: current unix time / rate (e.g. 300 seconds) = time bucket
    #      int(1546615098.8404942 / 300) = 515538
    # DEV: LogRecord `created` is a unix timestamp/float
    # DEV: LogRecord has `levelname` and `levelno`, we want `levelno` e.g. `logging.DEBUG = 10`
    current_bucket = int(record.created / _rate_limit)
    # Limit based on logger name, record level, filename, and line number
    #   ('ddtrace.writer', 'DEBUG', '../site-packages/ddtrace/writer.py', 137)
    # This way each unique log message can get logged at least once per time period
    # DEV: LogRecord has `levelname` and `levelno`, we want `levelno` e.g. `logging.DEBUG = 10`
    key = (record.name, record.levelno, record.pathname, record.lineno)
    # Only log this message if the time bucket has changed from the previous time we ran
    logging_bucket = _buckets[key]
    if logging_bucket.bucket != current_bucket:
        # Append count of skipped messages if we have skipped some since our last logging
        if logging_bucket.skipped:
            record.msg = "{}, %s additional messages skipped".format(record.msg)
            record.args = record.args + (logging_bucket.skipped,)  # type: ignore
            # Reset our bucket
        _buckets[key] = LoggingBucket(current_bucket, 0)
        # Actually log this record
        return True
    # Increment the count of records we have skipped
    # DEV: `buckets[key]` is a tuple which is immutable so recreate instead
    _buckets[key] = LoggingBucket(logging_bucket.bucket, logging_bucket.skipped + 1)
    # Skip this log message
    return False<|MERGE_RESOLUTION|>--- conflicted
+++ resolved
@@ -45,39 +45,7 @@
         full_file_name = os.path.join(record.pathname, record.filename)
         telemetry.telemetry_writer.add_error(1, record.msg % record.args, full_file_name, record.lineno)
 
-<<<<<<< HEAD
-        # Allow 1 log record per name/level/pathname/lineno every 60 seconds by default
-        # Allow configuring via `DD_TRACE_LOGGING_RATE`
-        # DEV: `DD_TRACE_LOGGING_RATE=0` means to disable all rate limiting
-        rate_limit = os.getenv("DD_TRACE_LOGGING_RATE", default=None)
-
-        if rate_limit is not None:
-            self.rate_limit = int(rate_limit)
-        else:
-            self.rate_limit = 60
-
-    def handle(self, record):
-        # type: (logging.LogRecord) -> None
-        """
-        Function used to call the handlers for a log line.
-
-        This implementation will first determine if this log line should
-        be logged or rate limited, and then call the base ``logging.Logger.handle``
-        function if it should be logged
-
-        DEV: This method has all of it's code inlined to reduce on functions calls
-
-        :param record: The log record being logged
-        :type record: ``logging.LogRecord``
-        """
-        # If rate limiting has been disabled (`DD_TRACE_LOGGING_RATE=0`) then apply no rate limit
-        # If the logging is in debug, then do not apply any limits to any log
-        if not self.rate_limit or self.getEffectiveLevel() == logging.DEBUG:
-            super(DDLogger, self).handle(record)
-            return
-=======
     logger = logging.getLogger(record.name)
->>>>>>> 122caa61
 
     # If rate limiting has been disabled (`DD_TRACE_LOGGING_RATE=0`) then apply no rate limit
     # If the logger is set to debug, then do not apply any limits to any log
