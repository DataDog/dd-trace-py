--- conflicted
+++ resolved
@@ -88,11 +88,6 @@
             c = c.parent  # type: ignore
     return rv
 
-<<<<<<< HEAD
-    This function will:
-      - Rate limit log records based on the logger name, record level, filename, and line number
-    """
-=======
 
 class DDLogger(logging.Logger):
     """
@@ -114,7 +109,6 @@
         self.buckets = collections.defaultdict(
             lambda: DDLogger.LoggingBucket(0, 0)
         )  # type: DefaultDict[Tuple[str, int, str, int], DDLogger.LoggingBucket]
->>>>>>> eebffbff
 
         # Allow 1 log record per name/level/pathname/lineno every 60 seconds by default
         # Allow configuring via `DD_TRACE_LOGGING_RATE`
@@ -140,13 +134,6 @@
         :param record: The log record being logged
         :type record: ``logging.LogRecord``
         """
-        if record.levelno >= logging.ERROR:
-            # avoid circular import
-            from ddtrace.internal import telemetry
-
-            # currently we only have one error code
-            full_file_name = os.path.join(record.pathname, record.filename)
-            telemetry.telemetry_writer.add_error(1, record.msg % record.args, full_file_name, record.lineno)
 
         # If rate limiting has been disabled (`DD_TRACE_LOGGING_RATE=0`) then apply no rate limit
         # If the logging is in debug, then do not apply any limits to any log
