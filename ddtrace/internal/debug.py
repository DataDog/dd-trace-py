--- conflicted
+++ resolved
@@ -7,10 +7,6 @@
 import pkg_resources
 
 import ddtrace
-<<<<<<< HEAD
-from ddtrace.internal import agent
-=======
->>>>>>> a132183a
 from ddtrace.internal.writer import AgentWriter
 from ddtrace.internal.writer import LogWriter
 
@@ -49,20 +45,12 @@
         if isinstance(tracer.writer, AgentWriter):
             writer = tracer.writer
         else:
-<<<<<<< HEAD
-            writer = AgentWriter(agent_url=agent.get_trace_url())
-=======
             writer = AgentWriter()
->>>>>>> a132183a
 
         agent_url = writer.agent_url
         try:
             writer.write([])
-<<<<<<< HEAD
-            writer.flush_queue(raise_errors=True)
-=======
             writer.flush_queue(raise_exc=True)
->>>>>>> a132183a
         except Exception as e:
             agent_error = "Agent not reachable at %s. Exception raised: %s" % (agent_url, str(e))
         else:
