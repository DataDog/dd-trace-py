import os
from typing import Dict
from typing import Optional
from typing import Tuple

from ._native import DDSketch  # noqa: F401
from ._native import PyConfigurator
from ._native import PyTracerMetadata  # noqa: F401
from ._native import store_metadata  # noqa: F401


<<<<<<< HEAD
def get_configuration_from_disk() -> Tuple[Dict[str, str], Dict[str, str]]:
=======
def get_configuration_from_disk(
    debug_logs: bool = False,
) -> Tuple[Dict[str, str], Dict[str, str], Dict[str, Optional[str]]]:
>>>>>>> 2ce6988e
    """
    Retrieves the tracer configuration from disk. Calls the PyConfigurator object
    to read the configuration from the disk using the libdatadog shared library
    and returns the corresponding configuration
    See https://github.com/DataDog/libdatadog/blob/06d2b6a19d7ec9f41b3bfd4ddf521585c55298f6/library-config/src/lib.rs
    for more information on how the configuration is read from disk
    """
    debug_logs = os.getenv("DD_TRACE_DEBUG", "false").lower().strip() in ("true", "1")
    configurator = PyConfigurator(debug_logs)

    # Check if the file override is provided via environment variables
    # This is only used for testing purposes
    local_file_override = os.getenv("_DD_SC_LOCAL_FILE_OVERRIDE", "")
    managed_file_override = os.getenv("_DD_SC_MANAGED_FILE_OVERRIDE", "")
    if local_file_override:
        configurator.set_local_file_override(local_file_override)
    if managed_file_override:
        configurator.set_managed_file_override(managed_file_override)

    fleet_config = {}
    fleet_config_ids = {}
    local_config = {}
    try:
        for entry in configurator.get_configuration():
            env = entry["name"]
            source = entry["source"]
            if source == "fleet_stable_config":
                fleet_config[env] = entry["value"]
                fleet_config_ids[env] = entry.get("config_id")
            elif source == "local_stable_config":
                local_config[env] = entry["value"]
            else:
                print(f"Unknown configuration source: {source}, for {env}")
    except Exception as e:
        # No logger at this point, so we rely on good old print
        print(f"Failed to load configuration from disk, skipping: {e}")
    return fleet_config, local_config, fleet_config_ids<|MERGE_RESOLUTION|>--- conflicted
+++ resolved
@@ -9,13 +9,8 @@
 from ._native import store_metadata  # noqa: F401
 
 
-<<<<<<< HEAD
-def get_configuration_from_disk() -> Tuple[Dict[str, str], Dict[str, str]]:
-=======
 def get_configuration_from_disk(
-    debug_logs: bool = False,
 ) -> Tuple[Dict[str, str], Dict[str, str], Dict[str, Optional[str]]]:
->>>>>>> 2ce6988e
     """
     Retrieves the tracer configuration from disk. Calls the PyConfigurator object
     to read the configuration from the disk using the libdatadog shared library
