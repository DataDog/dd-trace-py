from collections import Counter
from collections import OrderedDict
from collections import defaultdict
from collections import deque
from inspect import isgeneratorfunction
import ipaddress
import os
import platform
import random
import re
import sys
from tempfile import mkdtemp
import textwrap
import threading
from types import BuiltinFunctionType
from types import BuiltinMethodType
from types import FunctionType
from types import MethodType
from types import TracebackType
from typing import Any
from typing import AnyStr
from typing import Optional
from typing import Text
from typing import Tuple
from typing import Type
from typing import Union
import warnings

import six

from ddtrace.vendor.wrapt.wrappers import BoundFunctionWrapper
from ddtrace.vendor.wrapt.wrappers import FunctionWrapper


__all__ = [
    "httplib",
    "iteritems",
    "Queue",
    "stringify",
    "StringIO",
    "TimeoutError",
    "urlencode",
    "parse",
    "reraise",
    "maybe_stringify",
]

PYTHON_VERSION_INFO = sys.version_info

try:
    from builtin import TimeoutError
except ImportError:
    # Purposely shadowing a missing python builtin
    from socket import timeout as TimeoutError  # noqa: A001


# Infos about python passed to the trace agent through the header
PYTHON_VERSION = platform.python_version()
PYTHON_INTERPRETER = platform.python_implementation()

try:
    StringIO = six.moves.cStringIO
except ImportError:
    StringIO = six.StringIO  # type: ignore[misc]

httplib = six.moves.http_client
urlencode = six.moves.urllib.parse.urlencode
parse = six.moves.urllib.parse
Queue = six.moves.queue.Queue
iteritems = six.iteritems
reraise = six.reraise
reload_module = six.moves.reload_module

ensure_text = six.ensure_text
ensure_str = six.ensure_str
ensure_binary = six.ensure_binary
stringify = six.text_type
string_type = six.string_types[0]
text_type = six.text_type
binary_type = six.binary_type
msgpack_type = six.binary_type
# DEV: `six` doesn't have `float` in `integer_types`
numeric_types = six.integer_types + (float,)

# `six.integer_types` cannot be used for typing as we need to define a type
# alias for
# see https://mypy.readthedocs.io/en/latest/common_issues.html#variables-vs-type-aliases
NumericType = Union[int, float]

# Pattern class generated by `re.compile`
if PYTHON_VERSION_INFO >= (3, 7):
    pattern_type = re.Pattern
else:
    pattern_type = re._pattern_type  # type: ignore[misc,attr-defined]

try:
    from inspect import getfullargspec  # noqa

    def is_not_void_function(f, argspec):
        return (
            argspec.args
            or argspec.varargs
            or argspec.varkw
            or argspec.defaults
            or argspec.kwonlyargs
            or argspec.kwonlydefaults
            or isgeneratorfunction(f)
        )

except ImportError:
    from inspect import getargspec as getfullargspec  # type: ignore[assignment]  # noqa: F401

    def is_not_void_function(f, argspec):
        return argspec.args or argspec.varargs or argspec.keywords or argspec.defaults or isgeneratorfunction(f)


def is_integer(obj):
    # type: (Any) -> bool
    """Helper to determine if the provided ``obj`` is an integer type or not"""
    # DEV: We have to make sure it is an integer and not a boolean
    # >>> type(True)
    # <class 'bool'>
    # >>> isinstance(True, int)
    # True
    return isinstance(obj, six.integer_types) and not isinstance(obj, bool)


try:
    from time import time_ns
except ImportError:
    from time import time as _time

    def time_ns():
        # type: () -> int
        return int(_time() * 10e5) * 1000


try:
    from time import monotonic
except ImportError:
    from ddtrace.vendor.monotonic import monotonic


try:
    from time import monotonic_ns
except ImportError:

    def monotonic_ns():
        # type: () -> int
        return int(monotonic() * 1e9)


try:
    from time import process_time_ns
except ImportError:
    from time import clock as _process_time  # type: ignore[attr-defined]

    def process_time_ns():
        # type: () -> int
        return int(_process_time() * 1e9)


if sys.version_info.major < 3:
    getrandbits = random.SystemRandom().getrandbits
else:
    # Use a wrapper that allows passing k as a kwargs like in Python 2
    def getrandbits(k):
        return random.getrandbits(k)


if sys.version_info.major < 3:
    if isinstance(threading.current_thread(), threading._MainThread):  # type: ignore[attr-defined]
        main_thread = threading.current_thread()
    else:
        main_thread = threading._shutdown.im_self  # type: ignore[attr-defined]
else:
    main_thread = threading.main_thread()


if PYTHON_VERSION_INFO[0:2] >= (3, 5):
    from inspect import iscoroutinefunction

    # Execute from a string to get around syntax errors from `yield from`
    # DEV: The idea to do this was stolen from `six`
    #   https://github.com/benjaminp/six/blob/15e31431af97e5e64b80af0a3f598d382bcdd49a/six.py#L719-L737
    six.exec_(
        textwrap.dedent(
            """
    import functools


    def make_async_decorator(tracer, coro, *params, **kw_params):
        \"\"\"
        Decorator factory that creates an asynchronous wrapper that yields
        a coroutine result. This factory is required to handle Python 2
        compatibilities.

        :param object tracer: the tracer instance that is used
        :param function f: the coroutine that must be executed
        :param tuple params: arguments given to the Tracer.trace()
        :param dict kw_params: keyword arguments given to the Tracer.trace()
        \"\"\"
        @functools.wraps(coro)
        async def func_wrapper(*args, **kwargs):
            with tracer.trace(*params, **kw_params):
                result = await coro(*args, **kwargs)
                return result

        return func_wrapper
    """
        )
    )
else:
    # asyncio is missing so we can't have coroutines; these
    # functions are used only to ensure code executions in case
    # of an unexpected behavior
    def iscoroutinefunction(fn):  # type: ignore
        return False

    def make_async_decorator(tracer, fn, *params, **kw_params):
        return fn


# DEV: There is `six.u()` which does something similar, but doesn't have the guard around `hasattr(s, 'decode')`
def to_unicode(s):
    # type: (AnyStr) -> Text
    """Return a unicode string for the given bytes or string instance."""
    # No reason to decode if we already have the unicode compatible object we expect
    # DEV: `six.text_type` will be a `str` for python 3 and `unicode` for python 2
    # DEV: Double decoding a `unicode` can cause a `UnicodeEncodeError`
    #   e.g. `'\xc3\xbf'.decode('utf-8').decode('utf-8')`
    if isinstance(s, six.text_type):
        return s

    # If the object has a `decode` method, then decode into `utf-8`
    #   e.g. Python 2 `str`, Python 2/3 `bytearray`, etc
    if hasattr(s, "decode"):
        return s.decode("utf-8")

    # Always try to coerce the object into the `six.text_type` object we expect
    #   e.g. `to_unicode(1)`, `to_unicode(dict(key='value'))`
    return six.text_type(s)


def get_connection_response(
    conn,  # type: httplib.HTTPConnection
):
    # type: (...) -> httplib.HTTPResponse
    """Returns the response for a connection.

    If using Python 2 enable buffering.

    Python 2 does not enable buffering by default resulting in many recv
    syscalls.

    See:
    https://bugs.python.org/issue4879
    https://github.com/python/cpython/commit/3c43fcba8b67ea0cec4a443c755ce5f25990a6cf
    """
    return conn.getresponse()


try:
    import contextvars  # noqa
except ImportError:
    from ddtrace.vendor import contextvars  # type: ignore  # noqa

    CONTEXTVARS_IS_AVAILABLE = False
else:
    CONTEXTVARS_IS_AVAILABLE = True


try:
    from collections.abc import Iterable  # noqa
except ImportError:
    from collections import Iterable  # type: ignore[no-redef, attr-defined]  # noqa


def maybe_stringify(obj):
    # type: (Any) -> Optional[str]
    if obj is not None:
        return stringify(obj)
    return None


NoneType = type(None)

<<<<<<< HEAD
BUILTIN_SIMPLE_TYPES = frozenset([int, float, str, bytes, bool, NoneType, type, complex])
BUILTIN_CONTAINER_TYPES = frozenset([list, tuple, dict, set])
=======
BUILTIN_SIMPLE_TYPES = frozenset([int, float, str, bytes, bool, NoneType, type, long, complex])
BUILTIN_MAPPNG_TYPES = frozenset([dict, defaultdict, Counter, OrderedDict])
BUILTIN_SEQUENCE_TYPES = frozenset([list, tuple, set, frozenset, deque])
BUILTIN_CONTAINER_TYPES = BUILTIN_MAPPNG_TYPES | BUILTIN_SEQUENCE_TYPES
>>>>>>> 09810027
BUILTIN_TYPES = BUILTIN_SIMPLE_TYPES | BUILTIN_CONTAINER_TYPES


try:
    from types import MethodWrapperType

except ImportError:
    MethodWrapperType = object().__init__.__class__  # type: ignore[misc]

CALLABLE_TYPES = (
    BuiltinMethodType,
    BuiltinFunctionType,
    FunctionType,
    MethodType,
    MethodWrapperType,
    FunctionWrapper,
    BoundFunctionWrapper,
    property,
    classmethod,
    staticmethod,
)
BUILTIN = "builtins"


try:
    from typing import Collection
except ImportError:
    from typing import List
    from typing import Set
    from typing import Union

    Collection = Union[List, Set, Tuple]  # type: ignore[misc,assignment]

ExcInfoType = Union[Tuple[Type[BaseException], BaseException, Optional[TracebackType]], Tuple[None, None, None]]


try:
    from json import JSONDecodeError
except ImportError:
    JSONDecodeError = ValueError  # type: ignore[misc,assignment]


def ip_is_global(ip):
    # type: (str) -> bool
    """
    is_global is Python 3+ only. This could raise a ValueError if the IP is not valid.
    """
    parsed_ip = ipaddress.ip_address(six.text_type(ip))

    return parsed_ip.is_global


# https://stackoverflow.com/a/19299884
class TemporaryDirectory(object):
    """Create and return a temporary directory.  This has the same
    behavior as mkdtemp but can be used as a context manager.  For
    example:

        with TemporaryDirectory() as tmpdir:
            ...

    Upon exiting the context, the directory and everything contained
    in it are removed.
    """

    def __init__(self, suffix="", prefix="tmp", _dir=None):
        self._closed = False
        self.name = None  # Handle mkdtemp raising an exception
        self.name = mkdtemp(suffix, prefix, _dir)

    def __repr__(self):
        return "<{} {!r}>".format(self.__class__.__name__, self.name)

    def __enter__(self):
        return self.name

    def cleanup(self, _warn=False):
        if self.name and not self._closed:
            try:
                self._rmtree(self.name)
            except (TypeError, AttributeError) as ex:
                # Issue #10188: Emit a warning on stderr
                # if the directory could not be cleaned
                # up due to missing globals
                if "None" not in str(ex):
                    raise
                return
            self._closed = True
            if _warn:
                self._warn("Implicitly cleaning up {!r}".format(self), ResourceWarning)

    def __exit__(self, exc, value, tb):
        self.cleanup()

    def __del__(self):
        # Issue a ResourceWarning if implicit cleanup needed
        self.cleanup(_warn=True)

    # XXX (ncoghlan): The following code attempts to make
    # this class tolerant of the module nulling out process
    # that happens during CPython interpreter shutdown
    # Alas, it doesn't actually manage it. See issue #10188
    _listdir = staticmethod(os.listdir)
    _path_join = staticmethod(os.path.join)
    _isdir = staticmethod(os.path.isdir)
    _islink = staticmethod(os.path.islink)
    _remove = staticmethod(os.remove)
    _rmdir = staticmethod(os.rmdir)
    _warn = warnings.warn

    def _rmtree(self, path):
        # Essentially a stripped down version of shutil.rmtree.  We can't
        # use globals because they may be None'ed out at shutdown.
        for name in self._listdir(path):
            fullname = self._path_join(path, name)
            try:
                isdir = self._isdir(fullname) and not self._islink(fullname)
            except OSError:
                isdir = False
            if isdir:
                self._rmtree(fullname)
            else:
                try:
                    self._remove(fullname)
                except OSError:
                    pass
        try:
            self._rmdir(path)
        except OSError:
            pass


try:
    from shlex import quote as shquote
except ImportError:
    import re

    _find_unsafe = re.compile(r"[^\w@%+=:,./-]").search

    def shquote(s):
        # type: (str) -> str
        """Return a shell-escaped version of the string *s*."""
        if not s:
            return "''"
        if _find_unsafe(s) is None:
            return s

        # use single quotes, and put single quotes into double quotes
        # the string $'b is then quoted as '$'"'"'b'
        return "'" + s.replace("'", "'\"'\"'") + "'"


try:
    from shlex import join as shjoin
except ImportError:

    def shjoin(args):  # type: ignore[misc]
        # type: (Iterable[str]) -> str
        """Return a shell-escaped string from *args*."""
        return " ".join(shquote(arg) for arg in args)


try:
    from contextlib import nullcontext
except ImportError:
    from contextlib import contextmanager

    @contextmanager  # type: ignore[no-redef]
    def nullcontext(enter_result=None):
        yield enter_result<|MERGE_RESOLUTION|>--- conflicted
+++ resolved
@@ -285,15 +285,10 @@
 
 NoneType = type(None)
 
-<<<<<<< HEAD
 BUILTIN_SIMPLE_TYPES = frozenset([int, float, str, bytes, bool, NoneType, type, complex])
-BUILTIN_CONTAINER_TYPES = frozenset([list, tuple, dict, set])
-=======
-BUILTIN_SIMPLE_TYPES = frozenset([int, float, str, bytes, bool, NoneType, type, long, complex])
 BUILTIN_MAPPNG_TYPES = frozenset([dict, defaultdict, Counter, OrderedDict])
 BUILTIN_SEQUENCE_TYPES = frozenset([list, tuple, set, frozenset, deque])
 BUILTIN_CONTAINER_TYPES = BUILTIN_MAPPNG_TYPES | BUILTIN_SEQUENCE_TYPES
->>>>>>> 09810027
 BUILTIN_TYPES = BUILTIN_SIMPLE_TYPES | BUILTIN_CONTAINER_TYPES
 
 
