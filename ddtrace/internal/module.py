--- conflicted
+++ resolved
@@ -1,4 +1,3 @@
-from ast import AST
 from collections import defaultdict
 from os.path import abspath
 from os.path import expanduser
@@ -15,10 +14,7 @@
 from typing import List
 from typing import Optional
 from typing import Set
-<<<<<<< HEAD
-=======
 from typing import Tuple
->>>>>>> 3eb2f2e4
 from typing import Type
 from typing import Union
 from typing import cast
@@ -31,7 +27,7 @@
 log = get_logger(__name__)
 
 ModuleHookType = Callable[[ModuleType], None]
-ASTTrasformer = Callable[[AST], AST]
+PreExecHookType = Callable[[Any, ModuleType], None]
 
 
 _run_code = None
@@ -197,24 +193,21 @@
         return self.loader.create_module(spec)
 
     def _exec_module(self, module):
-<<<<<<< HEAD
-        self.loader.exec_module(module)
-=======
         # Collect all the transformers registered by other ModuleWatchdog
         # instances so that we can run them all in order.
-        ast_transformers = [
-            transformer
-            for cond, transformer in (_._ast_transformers for _ in sys.meta_path if isinstance(_, ModuleWatchdog))
-            if isinstance(cond, str) and cond == module.__name__ or cond(module.__name__)
-        ]
-        if ast_transformers:
-            # Get the AST of the original module
-            # Pipe it through the transformers
-            # Compile and exec
-            pass
+        pre_exec_hooks = []
+
+        for _ in sys.meta_path:
+            if isinstance(_, ModuleWatchdog):
+                for cond, hook in _._pre_exec_module_hooks:
+                    if isinstance(cond, str) and cond == module.__name__ or cond(module.__name__):
+                        pre_exec_hooks.append(hook)
+
+        if pre_exec_hooks:
+            for hook in pre_exec_hooks:
+                hook(self, module)
         else:
             self.loader.exec_module(module)
->>>>>>> 3eb2f2e4
 
         for callback in self.callbacks.values():
             callback(module)
@@ -240,11 +233,8 @@
         self._om = None  # type: Optional[Dict[str, ModuleType]]
         self._modules = sys.modules  # type: Union[dict, ModuleWatchdog]
         self._finding = set()  # type: Set[str]
-<<<<<<< HEAD
-=======
-        self._ast_transformers = []  # type: List[Tuple[Callable[[str], bool], ASTTrasformer]]
->>>>>>> 3eb2f2e4
-        self._loader_class = _ImportHookChainedLoader  # type: Type[_ImportHookChainedLoader]
+        self._pre_exec_module_hooks = []  # type: List[Tuple[Callable[[str], bool], PreExecHookType]]
+        # self._loader_class = _ImportHookChainedLoader  # type: Type[_ImportHookChainedLoader]
 
     def __getitem__(self, item):
         # type: (str) -> ModuleType
@@ -381,8 +371,8 @@
         try:
             loader = find_loader(fullname)
             if loader is not None:
-                if not isinstance(loader, self._loader_class):
-                    loader = self._loader_class(loader)
+                if not isinstance(loader, _ImportHookChainedLoader):
+                    loader = _ImportHookChainedLoader(loader)
 
                 if PY2:
                     # With Python 2 we don't get all the finders invoked, so we
@@ -416,16 +406,10 @@
             loader = getattr(spec, "loader", None)
 
             if loader is not None:
-                if not isinstance(loader, self._loader_class):
-<<<<<<< HEAD
-                    spec.loader = self._loader_class(loader)
-=======
-                    spec.loader = self._loader_class(loader, spec)
->>>>>>> 3eb2f2e4
-
-                cast(self._loader_class, spec.loader).add_callback(  # type: ignore[name-defined]
-                    type(self), self.after_import
-                )
+                if not isinstance(loader, _ImportHookChainedLoader):
+                    spec.loader = _ImportHookChainedLoader(loader)
+
+                cast(_ImportHookChainedLoader, spec.loader).add_callback(type(self), self.after_import)
 
             return spec
 
@@ -532,20 +516,20 @@
             raise ValueError("Hook %r not registered for module %r" % (hook, module))
 
     @classmethod
-    def register_ast_transformer(cls, cond, transformer):
-        # type: (str, Union[str, Callable[[str], bool]], Callable[[AST], AST]) -> None
+    def register_pre_exec_module_hook(cls, cond, hook):
+        # ttype: (str, Union[str, Callable[[str], bool]], PreExecHookType) -> None
         """Register an AST transformer.
 
-        The transformer is executed before the module is executed to allow for
-        the AST to be transformed as required. To ensure that the transformer
+        The pre exec_module hook is executed before the module is executed to allow for
+        changed modules to be executed as needed. To ensure that the hook
         is applied only to the modules that are required, the condition is
         evaluated against the module name.
         """
         cls._check_installed()
 
-        log.debug("Registering AST transformer '%r' on condition '%s'", transformer, cond)
+        log.debug("Registering pre_exec module hook '%r' on condition '%s'", hook, cond)
         instance = cast(ModuleWatchdog, cls._instance)
-        instance._ast_transformers.append((cond, transformer))
+        instance._pre_exec_module_hooks.append((cond, hook))
 
     @classmethod
     def _check_installed(cls):
@@ -591,10 +575,4 @@
                 log.debug("%s uninstalled", cls)
                 return
             parent = current
-            current = current._modules
-
-    @classmethod
-    def use_loader(cls, loader_class):
-        # type: (Type[_ImportHookChainedLoader]) -> None
-        if cls and cls._instance:
-            cls._instance._loader_class = loader_class+            current = current._modules