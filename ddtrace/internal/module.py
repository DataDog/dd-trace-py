--- conflicted
+++ resolved
@@ -324,11 +324,7 @@
                     loader = _ImportHookChainedLoader(loader)
 
                 if PY2:
-<<<<<<< HEAD
-                    # With Python 2 we don't get all the finder invoked, so we
-=======
                     # With Python 2 we don't get all the finders invoked, so we
->>>>>>> 7fddbf6c
                     # make sure we register all the callbacks at the earliest
                     # opportunity.
                     for finder in sys.meta_path:
