from collections import defaultdict
from os.path import abspath
from os.path import expanduser
from os.path import isdir
from os.path import isfile
from os.path import join
import sys
from types import ModuleType
from typing import Any
from typing import Callable
from typing import DefaultDict
from typing import Dict
from typing import Iterator
from typing import List
from typing import Optional
from typing import Set
from typing import Union
from typing import cast

from ddtrace.internal.compat import PY2
from ddtrace.internal.logger import get_logger
from ddtrace.internal.utils import get_argument_value


log = get_logger(__name__)

ModuleHookType = Callable[[ModuleType], None]


_run_code = None
_post_run_module_hooks = []  # type: List[ModuleHookType]


def _wrapped_run_code(*args, **kwargs):
    # type: (*Any, **Any) -> Dict[str, Any]
    global _run_code, _post_run_module_hooks

    # DEV: If we are calling this wrapper then _run_code must have been set to
    # the original runpy._run_code.
    assert _run_code is not None

    mod_name = get_argument_value(args, kwargs, 3, "mod_name")

    try:
        return _run_code(*args, **kwargs)
    finally:
        module = sys.modules[mod_name]
        for hook in _post_run_module_hooks:
            hook(module)


def _patch_run_code():
    # type: () -> None
    global _run_code

    if _run_code is None:
        import runpy

        _run_code = runpy._run_code  # type: ignore[attr-defined]
        runpy._run_code = _wrapped_run_code  # type: ignore[attr-defined]


def register_post_run_module_hook(hook):
    # type: (ModuleHookType) -> None
    """Register a post run module hook.

    The hooks gets called after the module is loaded. For this to work, the
    hook needs to be registered during the interpreter initialization, e.g. as
    part of a sitecustomize.py script.
    """
    global _run_code, _post_run_module_hooks

    _patch_run_code()

    _post_run_module_hooks.append(hook)


def unregister_post_run_module_hook(hook):
    # type: (ModuleHookType) -> None
    """Unregister a post run module hook.

    If the hook was not registered, a ``ValueError`` exception is raised.
    """
    global _post_run_module_hooks

    _post_run_module_hooks.remove(hook)


def origin(module):
    # type: (ModuleType) -> str
    """Get the origin source file of the module."""
    try:
        orig = abspath(module.__file__)  # type: ignore[type-var]
    except (AttributeError, TypeError):
        # Module is probably only partially initialised, so we look at its
        # spec instead
        try:
            orig = abspath(module.__spec__.origin)  # type: ignore
        except (AttributeError, ValueError, TypeError):
            orig = None

    if orig is not None and isfile(orig):
        if orig.endswith(".pyc"):
            orig = orig[:-1]
        return orig

    return "<unknown origin>"


def _resolve(path):
    # type: (str) -> Optional[str]
    """Resolve a (relative) path with respect to sys.path."""
    for base in sys.path:
        if isdir(base):
            resolved_path = abspath(join(base, expanduser(path)))
            if isfile(resolved_path):
                return resolved_path
    return None


# Borrowed from the wrapt module
# https://github.com/GrahamDumpleton/wrapt/blob/df0e62c2740143cceb6cafea4c306dae1c559ef8/src/wrapt/importer.py

if PY2:
    find_spec = ModuleSpec = None
    Loader = object
else:
    from importlib.abc import Loader
    from importlib.machinery import ModuleSpec
    from importlib.util import find_spec


# DEV: This is used by Python 2 only
class _ImportHookLoader(object):
    def __init__(self, callback):
        # type: (Callable[[ModuleType], None]) -> None
        self.callback = callback

    def load_module(self, fullname):
        # type: (str) -> ModuleType
        module = sys.modules[fullname]
        self.callback(module)

        return module


class _ImportHookChainedLoader(Loader):
    def __init__(self, loader):
        # type: (Loader) -> None
        self.loader = loader
        self.callbacks = {}  # type: Dict[Any, Callable[[ModuleType], None]]

        # DEV: load_module is deprecated so we define it at runtime if also
        # defined by the default loader. We also check and define for the
        # methods that are supposed to replace the load_module functionality.
        if hasattr(loader, "load_module"):
            self.load_module = self._load_module  # type: ignore[assignment]
        if hasattr(loader, "create_module"):
            self.create_module = self._create_module  # type: ignore[assignment]
        if hasattr(loader, "exec_module"):
            self.exec_module = self._exec_module  # type: ignore[assignment]

    def add_callback(self, key, callback):
        # type: (Any, Callable[[ModuleType], None]) -> None
        self.callbacks[key] = callback

    def _load_module(self, fullname):
        # type: (str) -> ModuleType
        module = self.loader.load_module(fullname)
        for callback in self.callbacks.values():
            callback(module)

        return module

    def _create_module(self, spec):
        return self.loader.create_module(spec)

    def _exec_module(self, module):
        self.loader.exec_module(module)
        for callback in self.callbacks.values():
            callback(module)

    def get_code(self, mod_name):
        return self.loader.get_code(mod_name)


class ModuleWatchdog(dict):
    """Module watchdog.

    Replace the standard ``sys.modules`` dictionary to detect when modules are
    loaded/unloaded. This is also responsible for triggering any registered
    import hooks.

    Subclasses might customize the default behavior by overriding the
    ``after_import`` method, which is triggered on every module import, once
    the subclass is installed.
    """

    _instance = None  # type: Optional[ModuleWatchdog]

    def __init__(self):
        # type: () -> None
        self._hook_map = defaultdict(list)  # type: DefaultDict[str, List[ModuleHookType]]
        self._origin_map = {origin(module): module for module in sys.modules.values()}
        self._modules = sys.modules  # type: Union[dict, ModuleWatchdog]
        self._finding = set()  # type: Set[str]

    def __getitem__(self, item):
        # type: (str) -> ModuleType
        return self._modules.__getitem__(item)

    def __setitem__(self, name, module):
        # type: (str, ModuleType) -> None
        self._modules.__setitem__(name, module)

    def _add_to_meta_path(self):
        # type: () -> None
        sys.meta_path.insert(0, self)  # type: ignore[arg-type]

    @classmethod
    def _find_in_meta_path(cls):
        # type: () -> Optional[int]
        for i, meta_path in enumerate(sys.meta_path):
            if type(meta_path) is cls:
                return i
        return None

    @classmethod
    def _remove_from_meta_path(cls):
        # type: () -> None
        i = cls._find_in_meta_path()
        if i is not None:
            sys.meta_path.pop(i)

    def after_import(self, module):
        # type: (ModuleType) -> None
        path = origin(module)
        self._origin_map[path] = module

        # Collect all hooks by module origin and name
        hooks = []
        if path in self._hook_map:
            hooks.extend(self._hook_map[path])
        if module.__name__ in self._hook_map:
            hooks.extend(self._hook_map[module.__name__])

        if hooks:
            log.debug("Calling %d registered hooks on import of module '%s'", len(hooks), module.__name__)
            for hook in hooks:
                hook(module)

    @classmethod
    def get_by_origin(cls, origin):
        # type: (str) -> Optional[ModuleType]
        """Lookup a module by its origin."""
        cls._check_installed()

        path = _resolve(origin)
        if path is not None:
            return cls._instance._origin_map.get(path)  # type: ignore[union-attr]
        return None

    def __delitem__(self, name):
        # type: (str) -> None
        try:
            path = origin(sys.modules[name])
            # Drop the module reference to reclaim memory
            del self._origin_map[path]
        except KeyError:
            pass

        self._modules.__delitem__(name)

    def __getattribute__(self, name):
        # type: (str) -> Any
        try:
            return super(ModuleWatchdog, self).__getattribute__("_modules").__getattribute__(name)
        except AttributeError:
            return super(ModuleWatchdog, self).__getattribute__(name)

    def __contains__(self, name):
        # type: (object) -> bool
        return self._modules.__contains__(name)

    def __len__(self):
        # type: () -> int
        return self._modules.__len__()

    def __iter__(self):
        # type: () -> Iterator
        return self._modules.__iter__()

    def find_module(self, fullname, path=None):
        # type: (str, Optional[str]) -> Union[ModuleWatchdog, _ImportHookChainedLoader, None]
        if fullname in self._finding:
            return None

        self._finding.add(fullname)

        try:
            if PY2:
                __import__(fullname)
                return _ImportHookLoader(self.after_import)

            loader = getattr(find_spec(fullname), "loader", None)
            if loader is not None:
                if not isinstance(loader, _ImportHookChainedLoader):
                    loader = _ImportHookChainedLoader(loader)

                loader.add_callback(type(self), self.after_import)
<<<<<<< HEAD
=======

                return loader
>>>>>>> 76f14426

        finally:
            self._finding.remove(fullname)

        return None

    def find_spec(self, fullname, path=None, target=None):
        # type: (str, Optional[str], Optional[ModuleType]) -> Optional[ModuleSpec]
        if fullname in self._finding:
            return None

        self._finding.add(fullname)

        try:
            spec = find_spec(fullname)
            if spec is None:
                return None

            loader = getattr(spec, "loader", None)

            if loader is not None:
                if not isinstance(loader, _ImportHookChainedLoader):
                    spec.loader = _ImportHookChainedLoader(loader)

                cast(_ImportHookChainedLoader, spec.loader).add_callback(type(self), self.after_import)

            return spec

        finally:
            self._finding.remove(fullname)

    @classmethod
    def register_origin_hook(cls, origin, hook):
        # type: (str, ModuleHookType) -> None
        """Register a hook to be called when the module with the given origin is
        imported.

        The hook will be called with the module object as argument.
        """
        cls._check_installed()

        # DEV: Under the hypothesis that this is only ever called by the probe
        # poller thread, there are no further actions to take. Should this ever
        # change, then thread-safety might become a concern.
        path = _resolve(origin)
        if path is None:
            raise ValueError("Cannot resolve module origin %s" % origin)

        log.debug("Registering hook '%r' on path '%s'", hook, path)
        instance = cast(ModuleWatchdog, cls._instance)
        instance._hook_map[path].append(hook)
        try:
            module = instance._origin_map[path]
        except KeyError:
            # The module is not loaded yet. Nothing more we can do.
            return

        # The module was already imported so we invoke the hook straight-away
        log.debug("Calling hook '%r' on already imported module '%s'", hook, module.__name__)
        hook(module)

    @classmethod
    def unregister_origin_hook(cls, origin, hook):
        # type: (str, ModuleHookType) -> None
        """Unregister the hook registered with the given module origin and
        argument.
        """
        cls._check_installed()

        path = _resolve(origin)
        if path is None:
            raise ValueError("Module origin %s cannot be resolved", origin)

        instance = cast(ModuleWatchdog, cls._instance)
        if path not in instance._hook_map:
            raise ValueError("No hooks registered for origin %s" % origin)

        try:
            if path in instance._hook_map:
                hooks = instance._hook_map[path]
                hooks.remove(hook)
                if not hooks:
                    del instance._hook_map[path]
        except ValueError:
            raise ValueError("Hook %r not registered for origin %s" % (hook, origin))

    @classmethod
    def register_module_hook(cls, module, hook):
        # type: (str, ModuleHookType) -> None
        """Register a hook to be called when the module with the given name is
        imported.

        The hook will be called with the module object as argument.
        """
        cls._check_installed()

        log.debug("Registering hook '%r' on module '%s'", hook, module)
        instance = cast(ModuleWatchdog, cls._instance)
        instance._hook_map[module].append(hook)
        try:
            module_object = instance[module]
        except KeyError:
            # The module is not loaded yet. Nothing more we can do.
            return

        # The module was already imported so we invoke the hook straight-away
        log.debug("Calling hook '%r' on already imported module '%s'", hook, module)
        hook(module_object)

    @classmethod
    def unregister_module_hook(cls, module, hook):
        # type: (str, ModuleHookType) -> None
        """Unregister the hook registered with the given module name and
        argument.
        """
        cls._check_installed()

        instance = cast(ModuleWatchdog, cls._instance)
        if module not in instance._hook_map:
            raise ValueError("No hooks registered for module %s" % module)

        try:
            if module in instance._hook_map:
                hooks = instance._hook_map[module]
                hooks.remove(hook)
                if not hooks:
                    del instance._hook_map[module]
        except ValueError:
            raise ValueError("Hook %r not registered for module %r" % (hook, module))

    @classmethod
    def _check_installed(cls):
        # type: () -> None
        if not cls.is_installed():
            raise RuntimeError("%s is not installed" % cls.__name__)

    @classmethod
    def install(cls):
        # type: () -> None
        """Install the module watchdog."""
        if cls.is_installed():
            raise RuntimeError("%s is already installed" % cls.__name__)

        cls._instance = sys.modules = cls()
        sys.modules._add_to_meta_path()
        log.debug("%s installed", cls)

    @classmethod
    def is_installed(cls):
        """Check whether this module watchdog class is installed."""
        return cls._instance is not None and type(cls._instance) is cls

    @classmethod
    def uninstall(cls):
        # type: () -> None
        """Uninstall the module watchdog.

        This will uninstall only the most recently installed instance of this
        class.
        """
        cls._check_installed()

        parent, current = None, sys.modules
        while isinstance(current, ModuleWatchdog):
            if type(current) is cls:
                cls._remove_from_meta_path()
                if parent is not None:
                    setattr(parent, "_modules", getattr(current, "_modules"))
                else:
                    sys.modules = getattr(current, "_modules")
                cls._instance = None
                log.debug("%s uninstalled", cls)
                return
            parent = current
            current = current._modules<|MERGE_RESOLUTION|>--- conflicted
+++ resolved
@@ -308,11 +308,8 @@
                     loader = _ImportHookChainedLoader(loader)
 
                 loader.add_callback(type(self), self.after_import)
-<<<<<<< HEAD
-=======
 
                 return loader
->>>>>>> 76f14426
 
         finally:
             self._finding.remove(fullname)
