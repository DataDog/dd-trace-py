from collections import defaultdict
from os.path import abspath
from os.path import expanduser
from os.path import isdir
from os.path import isfile
from os.path import join
import sys
from types import ModuleType
from typing import Any
from typing import Callable
from typing import DefaultDict
from typing import Dict
from typing import Iterator
from typing import List
from typing import Optional
from typing import Set
from typing import Union
from typing import cast

from ddtrace.internal.compat import PY2
from ddtrace.internal.logger import get_logger
from ddtrace.internal.utils import get_argument_value


log = get_logger(__name__)

ModuleHookType = Callable[[ModuleType], None]


_run_code = None
_post_run_module_hooks = []  # type: List[ModuleHookType]


def _wrapped_run_code(*args, **kwargs):
    # type: (*Any, **Any) -> Dict[str, Any]
    global _run_code, _post_run_module_hooks

    # DEV: If we are calling this wrapper then _run_code must have been set to
    # the original runpy._run_code.
    assert _run_code is not None

    mod_name = get_argument_value(args, kwargs, 3, "mod_name")

    try:
        return _run_code(*args, **kwargs)
    finally:
        module = sys.modules[mod_name]
        for hook in _post_run_module_hooks:
            hook(module)


def _patch_run_code():
    # type: () -> None
    global _run_code

    if _run_code is None:
        import runpy

        _run_code = runpy._run_code  # type: ignore[attr-defined]
        runpy._run_code = _wrapped_run_code  # type: ignore[attr-defined]


def register_post_run_module_hook(hook):
    # type: (ModuleHookType) -> None
    """Register a post run module hook.

    The hooks gets called after the module is loaded. For this to work, the
    hook needs to be registered during the interpreter initialization, e.g. as
    part of a sitecustomize.py script.
    """
    global _run_code, _post_run_module_hooks

    _patch_run_code()

    _post_run_module_hooks.append(hook)


def unregister_post_run_module_hook(hook):
    # type: (ModuleHookType) -> None
    """Unregister a post run module hook.

    If the hook was not registered, a ``ValueError`` exception is raised.
    """
    global _post_run_module_hooks

    _post_run_module_hooks.remove(hook)


def origin(module):
    # type: (ModuleType) -> str
    """Get the origin source file of the module."""
    try:
        orig = abspath(module.__file__)  # type: ignore[type-var]
    except (AttributeError, TypeError):
        # Module is probably only partially initialised, so we look at its
        # spec instead
        try:
            orig = abspath(module.__spec__.origin)  # type: ignore
        except (AttributeError, ValueError, TypeError):
            orig = None

    if orig is not None and isfile(orig):
        if orig.endswith(".pyc"):
            orig = orig[:-1]
        return orig

    return "<unknown origin>"


def _resolve(path):
    # type: (str) -> Optional[str]
    """Resolve a (relative) path with respect to sys.path."""
    for base in sys.path:
        if isdir(base):
            resolved_path = abspath(join(base, expanduser(path)))
            if isfile(resolved_path):
                return resolved_path
    return None


# Borrowed from the wrapt module
# https://github.com/GrahamDumpleton/wrapt/blob/df0e62c2740143cceb6cafea4c306dae1c559ef8/src/wrapt/importer.py

if PY2:
    import pkgutil

    find_spec = ModuleSpec = None
    Loader = object

    find_loader = pkgutil.find_loader

else:
    from importlib.abc import Loader
    from importlib.machinery import ModuleSpec
    from importlib.util import find_spec

    find_loader = None


class _ImportHookChainedLoader(Loader):
    def __init__(self, loader):
        # type: (Loader) -> None
        self.loader = loader
        self.callbacks = {}  # type: Dict[Any, Callable[[ModuleType], None]]

        # DEV: load_module is deprecated so we define it at runtime if also
        # defined by the default loader. We also check and define for the
        # methods that are supposed to replace the load_module functionality.
        if hasattr(loader, "load_module"):
            self.load_module = self._load_module  # type: ignore[assignment]
        if hasattr(loader, "create_module"):
            self.create_module = self._create_module  # type: ignore[assignment]
        if hasattr(loader, "exec_module"):
            self.exec_module = self._exec_module  # type: ignore[assignment]

    def __getattribute__(self, name):
        if name == "__class__":
            # Make isinstance believe that self is also an instance of
            # type(self.loader). This is required, e.g. by some tools, like
            # slotscheck, that can handle known loaders only.
            return self.loader.__class__

        return super(_ImportHookChainedLoader, self).__getattribute__(name)

    def __getattr__(self, name):
        # Proxy any other attribute access to the underlying loader.
        return getattr(self.loader, name)

    def add_callback(self, key, callback):
        # type: (Any, Callable[[ModuleType], None]) -> None
        self.callbacks[key] = callback

    def _load_module(self, fullname):
        # type: (str) -> ModuleType
        module = self.loader.load_module(fullname)
        for callback in self.callbacks.values():
            callback(module)

        return module

    def _create_module(self, spec):
        return self.loader.create_module(spec)

    def _exec_module(self, module):
        self.loader.exec_module(module)
        for callback in self.callbacks.values():
            callback(module)

<<<<<<< HEAD
    def __getattr__(self, name):
        # type: (str) -> Any
        return getattr(self.loader, name)

=======
>>>>>>> 1b882a58

class ModuleWatchdog(dict):
    """Module watchdog.

    Replace the standard ``sys.modules`` dictionary to detect when modules are
    loaded/unloaded. This is also responsible for triggering any registered
    import hooks.

    Subclasses might customize the default behavior by overriding the
    ``after_import`` method, which is triggered on every module import, once
    the subclass is installed.
    """

    _instance = None  # type: Optional[ModuleWatchdog]

    def __init__(self):
        # type: () -> None
        self._hook_map = defaultdict(list)  # type: DefaultDict[str, List[ModuleHookType]]
        self._origin_map = {origin(module): module for module in sys.modules.values()}
        self._modules = sys.modules  # type: Union[dict, ModuleWatchdog]
        self._finding = set()  # type: Set[str]

    def __getitem__(self, item):
        # type: (str) -> ModuleType
        return self._modules.__getitem__(item)

    def __setitem__(self, name, module):
        # type: (str, ModuleType) -> None
        self._modules.__setitem__(name, module)

    def _add_to_meta_path(self):
        # type: () -> None
        sys.meta_path.insert(0, self)  # type: ignore[arg-type]

    @classmethod
    def _find_in_meta_path(cls):
        # type: () -> Optional[int]
        for i, meta_path in enumerate(sys.meta_path):
            if type(meta_path) is cls:
                return i
        return None

    @classmethod
    def _remove_from_meta_path(cls):
        # type: () -> None
        i = cls._find_in_meta_path()
        if i is not None:
            sys.meta_path.pop(i)

    def after_import(self, module):
        # type: (ModuleType) -> None
        path = origin(module)
        self._origin_map[path] = module

        # Collect all hooks by module origin and name
        hooks = []
        if path in self._hook_map:
            hooks.extend(self._hook_map[path])
        if module.__name__ in self._hook_map:
            hooks.extend(self._hook_map[module.__name__])

        if hooks:
            log.debug("Calling %d registered hooks on import of module '%s'", len(hooks), module.__name__)
            for hook in hooks:
                hook(module)

    @classmethod
    def get_by_origin(cls, origin):
        # type: (str) -> Optional[ModuleType]
        """Lookup a module by its origin."""
        cls._check_installed()

        path = _resolve(origin)
        if path is not None:
            return cls._instance._origin_map.get(path)  # type: ignore[union-attr]
        return None

    def __delitem__(self, name):
        # type: (str) -> None
        try:
            path = origin(sys.modules[name])
            # Drop the module reference to reclaim memory
            del self._origin_map[path]
        except KeyError:
            pass

        self._modules.__delitem__(name)

    def __getattribute__(self, name):
        # type: (str) -> Any
        try:
            return super(ModuleWatchdog, self).__getattribute__("_modules").__getattribute__(name)
        except AttributeError:
            return super(ModuleWatchdog, self).__getattribute__(name)

    def __contains__(self, name):
        # type: (object) -> bool
        return self._modules.__contains__(name)

    def __len__(self):
        # type: () -> int
        return self._modules.__len__()

    def __iter__(self):
        # type: () -> Iterator
        return self._modules.__iter__()

    def find_module(self, fullname, path=None):
        # type: (str, Optional[str]) -> Union[ModuleWatchdog, _ImportHookChainedLoader, None]
        if fullname in self._finding:
            return None

        self._finding.add(fullname)

        try:
            loader = find_loader(fullname) if PY2 else getattr(find_spec(fullname), "loader", None)
            if loader is not None:
                if not isinstance(loader, _ImportHookChainedLoader):
                    loader = _ImportHookChainedLoader(loader)

                loader.add_callback(type(self), self.after_import)

                return loader

        finally:
            self._finding.remove(fullname)

        return None

    def find_spec(self, fullname, path=None, target=None):
        # type: (str, Optional[str], Optional[ModuleType]) -> Optional[ModuleSpec]
        if fullname in self._finding:
            return None

        self._finding.add(fullname)

        try:
            spec = find_spec(fullname)
            if spec is None:
                return None

            loader = getattr(spec, "loader", None)

            if loader is not None:
                if not isinstance(loader, _ImportHookChainedLoader):
                    spec.loader = _ImportHookChainedLoader(loader)

                cast(_ImportHookChainedLoader, spec.loader).add_callback(type(self), self.after_import)

            return spec

        finally:
            self._finding.remove(fullname)

    @classmethod
    def register_origin_hook(cls, origin, hook):
        # type: (str, ModuleHookType) -> None
        """Register a hook to be called when the module with the given origin is
        imported.

        The hook will be called with the module object as argument.
        """
        cls._check_installed()

        # DEV: Under the hypothesis that this is only ever called by the probe
        # poller thread, there are no further actions to take. Should this ever
        # change, then thread-safety might become a concern.
        path = _resolve(origin)
        if path is None:
            raise ValueError("Cannot resolve module origin %s" % origin)

        log.debug("Registering hook '%r' on path '%s'", hook, path)
        instance = cast(ModuleWatchdog, cls._instance)
        instance._hook_map[path].append(hook)
        try:
            module = instance._origin_map[path]
        except KeyError:
            # The module is not loaded yet. Nothing more we can do.
            return

        # The module was already imported so we invoke the hook straight-away
        log.debug("Calling hook '%r' on already imported module '%s'", hook, module.__name__)
        hook(module)

    @classmethod
    def unregister_origin_hook(cls, origin, hook):
        # type: (str, ModuleHookType) -> None
        """Unregister the hook registered with the given module origin and
        argument.
        """
        cls._check_installed()

        path = _resolve(origin)
        if path is None:
            raise ValueError("Module origin %s cannot be resolved", origin)

        instance = cast(ModuleWatchdog, cls._instance)
        if path not in instance._hook_map:
            raise ValueError("No hooks registered for origin %s" % origin)

        try:
            if path in instance._hook_map:
                hooks = instance._hook_map[path]
                hooks.remove(hook)
                if not hooks:
                    del instance._hook_map[path]
        except ValueError:
            raise ValueError("Hook %r not registered for origin %s" % (hook, origin))

    @classmethod
    def register_module_hook(cls, module, hook):
        # type: (str, ModuleHookType) -> None
        """Register a hook to be called when the module with the given name is
        imported.

        The hook will be called with the module object as argument.
        """
        cls._check_installed()

        log.debug("Registering hook '%r' on module '%s'", hook, module)
        instance = cast(ModuleWatchdog, cls._instance)
        instance._hook_map[module].append(hook)
        try:
            module_object = instance[module]
        except KeyError:
            # The module is not loaded yet. Nothing more we can do.
            return

        # The module was already imported so we invoke the hook straight-away
        log.debug("Calling hook '%r' on already imported module '%s'", hook, module)
        hook(module_object)

    @classmethod
    def unregister_module_hook(cls, module, hook):
        # type: (str, ModuleHookType) -> None
        """Unregister the hook registered with the given module name and
        argument.
        """
        cls._check_installed()

        instance = cast(ModuleWatchdog, cls._instance)
        if module not in instance._hook_map:
            raise ValueError("No hooks registered for module %s" % module)

        try:
            if module in instance._hook_map:
                hooks = instance._hook_map[module]
                hooks.remove(hook)
                if not hooks:
                    del instance._hook_map[module]
        except ValueError:
            raise ValueError("Hook %r not registered for module %r" % (hook, module))

    @classmethod
    def _check_installed(cls):
        # type: () -> None
        if not cls.is_installed():
            raise RuntimeError("%s is not installed" % cls.__name__)

    @classmethod
    def install(cls):
        # type: () -> None
        """Install the module watchdog."""
        if cls.is_installed():
            raise RuntimeError("%s is already installed" % cls.__name__)

        cls._instance = sys.modules = cls()
        sys.modules._add_to_meta_path()
        log.debug("%s installed", cls)

    @classmethod
    def is_installed(cls):
        """Check whether this module watchdog class is installed."""
        return cls._instance is not None and type(cls._instance) is cls

    @classmethod
    def uninstall(cls):
        # type: () -> None
        """Uninstall the module watchdog.

        This will uninstall only the most recently installed instance of this
        class.
        """
        cls._check_installed()

        parent, current = None, sys.modules
        while isinstance(current, ModuleWatchdog):
            if type(current) is cls:
                cls._remove_from_meta_path()
                if parent is not None:
                    setattr(parent, "_modules", getattr(current, "_modules"))
                else:
                    sys.modules = getattr(current, "_modules")
                cls._instance = None
                log.debug("%s uninstalled", cls)
                return
            parent = current
            current = current._modules<|MERGE_RESOLUTION|>--- conflicted
+++ resolved
@@ -134,7 +134,9 @@
     from importlib.machinery import ModuleSpec
     from importlib.util import find_spec
 
-    find_loader = None
+    def find_loader(fullname):
+        # type: (str) -> Optional[Loader]
+        return getattr(find_spec(fullname), "loader", None)
 
 
 class _ImportHookChainedLoader(Loader):
@@ -186,13 +188,6 @@
         for callback in self.callbacks.values():
             callback(module)
 
-<<<<<<< HEAD
-    def __getattr__(self, name):
-        # type: (str) -> Any
-        return getattr(self.loader, name)
-
-=======
->>>>>>> 1b882a58
 
 class ModuleWatchdog(dict):
     """Module watchdog.
@@ -308,7 +303,7 @@
         self._finding.add(fullname)
 
         try:
-            loader = find_loader(fullname) if PY2 else getattr(find_spec(fullname), "loader", None)
+            loader = find_loader(fullname)
             if loader is not None:
                 if not isinstance(loader, _ImportHookChainedLoader):
                     loader = _ImportHookChainedLoader(loader)
