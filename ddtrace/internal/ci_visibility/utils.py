import inspect
import os
import typing

import ddtrace
from ddtrace.contrib.coverage.constants import PCT_COVERED_KEY
from ddtrace.ext import test
from ddtrace.internal.logger import get_logger


log = get_logger(__name__)


def get_relative_or_absolute_path_for_path(path: str, start_directory: str):
    try:
        relative_path = os.path.relpath(path, start=start_directory)
    except ValueError:
        log.debug(
            "Tried to collect relative path but it is using different drive paths on Windows, "
            "using absolute path instead",
        )
        return os.path.abspath(path)
    return relative_path


def get_source_file_path_for_test_method(test_method_object, repo_directory: str) -> typing.Union[str, None]:
    try:
        file_object = inspect.getfile(test_method_object)
    except TypeError:
        return ""

    return get_relative_or_absolute_path_for_path(file_object, repo_directory)


def get_source_lines_for_test_method(
    test_method_object,
) -> typing.Union[typing.Tuple[int, int], typing.Tuple[None, None]]:
    try:
        source_lines_tuple = inspect.getsourcelines(test_method_object)
    except (TypeError, OSError):
        return None, None
    start_line = source_lines_tuple[1]
    end_line = start_line + len(source_lines_tuple[0])
    return start_line, end_line


def _add_start_end_source_file_path_data_to_span(
    span: ddtrace.Span, test_method_object, test_name: str, repo_directory: str
):
    if not test_method_object:
        log.debug(
            "Tried to collect source start/end lines for test method %s but test method object could not be found",
            test_name,
        )
        return
    source_file_path = get_source_file_path_for_test_method(test_method_object, repo_directory)
    if not source_file_path:
        log.debug(
            "Tried to collect file path for test %s but it is a built-in Python function",
            test_name,
        )
        return
    start_line, end_line = get_source_lines_for_test_method(test_method_object)
    if not start_line or not end_line:
        log.debug("Tried to collect source start/end lines for test method %s but an exception was raised", test_name)
    span.set_tag_str(test.SOURCE_FILE, source_file_path)
    if start_line:
        span.set_tag(test.SOURCE_START, start_line)
    if end_line:
        span.set_tag(test.SOURCE_END, end_line)


<<<<<<< HEAD
def _add_pct_covered_to_span(coverage_data: dict, span: ddtrace.Span):
    if not coverage_data or PCT_COVERED_KEY not in coverage_data:
        log.warning("Tried to add total covered percentage to session span but no data was found")
        return
    lines_pct_value = coverage_data[PCT_COVERED_KEY]
    if type(lines_pct_value) != float:
        log.warning("Tried to add total covered percentage to session span but the format was unexpected")
        return
    span.set_tag(test.TEST_LINES_PCT, lines_pct_value)
=======
def _generate_fully_qualified_test_name(test_module_path: str, test_suite_name: str, test_name: str) -> str:
    return "{}.{}.{}".format(test_module_path, test_suite_name, test_name)


def _generate_fully_qualified_module_name(test_module_path: str, test_suite_name: str) -> str:
    return "{}.{}".format(test_module_path, test_suite_name)
>>>>>>> 2bd8e73b
<|MERGE_RESOLUTION|>--- conflicted
+++ resolved
@@ -70,7 +70,6 @@
         span.set_tag(test.SOURCE_END, end_line)
 
 
-<<<<<<< HEAD
 def _add_pct_covered_to_span(coverage_data: dict, span: ddtrace.Span):
     if not coverage_data or PCT_COVERED_KEY not in coverage_data:
         log.warning("Tried to add total covered percentage to session span but no data was found")
@@ -80,11 +79,10 @@
         log.warning("Tried to add total covered percentage to session span but the format was unexpected")
         return
     span.set_tag(test.TEST_LINES_PCT, lines_pct_value)
-=======
+
 def _generate_fully_qualified_test_name(test_module_path: str, test_suite_name: str, test_name: str) -> str:
     return "{}.{}.{}".format(test_module_path, test_suite_name, test_name)
 
 
 def _generate_fully_qualified_module_name(test_module_path: str, test_suite_name: str) -> str:
-    return "{}.{}".format(test_module_path, test_suite_name)
->>>>>>> 2bd8e73b
+    return "{}.{}".format(test_module_path, test_suite_name)