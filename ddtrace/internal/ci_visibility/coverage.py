from itertools import groupby
import json
import os
from typing import Dict  # noqa:F401
from typing import Iterable  # noqa:F401
from typing import List  # noqa:F401
from typing import Optional  # noqa:F401
from typing import Tuple  # noqa:F401
from typing import Union  # noqa:F401

import ddtrace
from ddtrace.internal.ci_visibility.constants import COVERAGE_TAG_NAME
from ddtrace.internal.ci_visibility.telemetry.constants import TEST_FRAMEWORKS
from ddtrace.internal.ci_visibility.telemetry.coverage import COVERAGE_LIBRARY
from ddtrace.internal.ci_visibility.telemetry.coverage import record_code_coverage_empty
from ddtrace.internal.ci_visibility.telemetry.coverage import record_code_coverage_error
from ddtrace.internal.ci_visibility.telemetry.coverage import record_code_coverage_files
from ddtrace.internal.ci_visibility.telemetry.coverage import record_code_coverage_finished
from ddtrace.internal.ci_visibility.telemetry.coverage import record_code_coverage_started
from ddtrace.internal.ci_visibility.utils import get_relative_or_absolute_path_for_path
from ddtrace.internal.coverage.code import ModuleCodeCollector
from ddtrace.internal.logger import get_logger
from ddtrace.internal.utils.formats import asbool


log = get_logger(__name__)
_global_relative_file_paths_for_cov: Dict[str, Dict[str, str]] = {}

# This feature-flags experimental collection of code coverage via our internal ModuleCodeCollector.
# It is disabled by default because it is not production-ready.
USE_DD_COVERAGE = asbool(os.environ.get("_DD_USE_INTERNAL_COVERAGE", "false"))

try:
    from coverage import Coverage
    from coverage import version_info as coverage_version

    # this public attribute became private after coverage==6.3
    EXECUTE_ATTR = "_execute" if coverage_version > (6, 3) else "execute"
except ImportError:
    Coverage = None  # type: ignore[misc,assignment]
    EXECUTE_ATTR = ""


def is_coverage_available():
    return Coverage is not None


def _initialize_coverage(root_dir):
    coverage_kwargs = {
        "data_file": None,
        "source": [root_dir],
        "config_file": False,
        "omit": [
            "*/site-packages/*",
        ],
    }
    cov_object = Coverage(**coverage_kwargs)
    cov_object.set_option("run:parallel", True)
    return cov_object


def _start_coverage(root_dir: str):
    # Experimental feature to use internal coverage collection
    if USE_DD_COVERAGE:
        ctx = ModuleCodeCollector.CollectInContext()
        return ctx
    coverage = _initialize_coverage(root_dir)
    coverage.start()
    return coverage


def _stop_coverage(module):
    # Experimental feature to use internal coverage collection
    if USE_DD_COVERAGE:
        module._dd_coverage.__exit__()
        return
    if _module_has_dd_coverage_enabled(module):
        module._dd_coverage.stop()
        module._dd_coverage.erase()
        del module._dd_coverage


def _module_has_dd_coverage_enabled(module, silent_mode: bool = False) -> bool:
    # Experimental feature to use internal coverage collection
    if USE_DD_COVERAGE:
        return hasattr(module, "_dd_coverage")
    if not hasattr(module, "_dd_coverage"):
        if not silent_mode:
            log.warning("Datadog Coverage has not been initiated")
        return False
    return True


def _coverage_has_valid_data(coverage_data: Coverage, silent_mode: bool = False) -> bool:
    if not coverage_data._collector or len(coverage_data._collector.data) == 0:
        if not silent_mode:
            log.warning("No coverage collector or data found for item")
        return False
    return True


def _switch_coverage_context(
<<<<<<< HEAD
    coverage_data: Union[Coverage, ModuleCodeCollector.CollectInContext], unique_test_name: str
):
    # Experimental feature to use internal coverage collection
    if isinstance(coverage_data, ModuleCodeCollector.CollectInContext):
        if USE_DD_COVERAGE:
            # In this case, coverage_data is the context manager supplied by ModuleCodeCollector.CollectInContext
            coverage_data.__enter__()
        return
=======
    coverage_data: Coverage, unique_test_name: str, framework: Optional[TEST_FRAMEWORKS] = None
):
    record_code_coverage_started(COVERAGE_LIBRARY.COVERAGEPY, framework)
>>>>>>> d7c368fe
    if not _coverage_has_valid_data(coverage_data, silent_mode=True):
        return
    coverage_data._collector.data.clear()  # type: ignore[union-attr]
    try:
        coverage_data.switch_context(unique_test_name)
    except RuntimeError as err:
        record_code_coverage_error()
        log.warning(err)


def _report_coverage_to_span(
<<<<<<< HEAD
    coverage_data: Union[Coverage, ModuleCodeCollector.CollectInContext], span: ddtrace.Span, root_dir: str
):
    # Experimental feature to use internal coverage collection
    if isinstance(coverage_data, ModuleCodeCollector.CollectInContext):
        if USE_DD_COVERAGE:
            # In this case, coverage_data is the context manager supplied by ModuleCodeCollector.CollectInContext
            files = ModuleCodeCollector.report_seen_lines()
            if not files:
                return
            span.set_tag_str(
                COVERAGE_TAG_NAME,
                json.dumps({"files": files}),
            )
            coverage_data.__exit__(None, None, None)

        return

=======
    coverage_data: Coverage, span: ddtrace.Span, root_dir: str, framework: Optional[TEST_FRAMEWORKS] = None
):
>>>>>>> d7c368fe
    span_id = str(span.trace_id)
    if not _coverage_has_valid_data(coverage_data):
        record_code_coverage_error()
        return
    record_code_coverage_finished(COVERAGE_LIBRARY.COVERAGEPY, framework)
    span.set_tag_str(
        COVERAGE_TAG_NAME,
        build_payload(coverage_data, root_dir, span_id),
    )
    coverage_data._collector.data.clear()  # type: ignore[union-attr]


def segments(lines: Iterable[int]) -> List[Tuple[int, int, int, int, int]]:
    """Extract the relevant report data for a single file."""
    _segments = []
    for _key, g in groupby(enumerate(sorted(lines)), lambda x: x[1] - x[0]):
        group = list(g)
        start = group[0][1]
        end = group[-1][1]
        _segments.append((start, 0, end, 0, -1))

    return _segments


def _lines(coverage: Coverage, context: Optional[str]) -> Dict[str, List[Tuple[int, int, int, int, int]]]:
    if not coverage._collector or not coverage._collector.data:
        return {}

    return {
        k: segments(v.keys()) if isinstance(v, dict) else segments(v)  # type: ignore
        for k, v in list(coverage._collector.data.items())
    }


def build_payload(coverage: Coverage, root_dir: str, test_id: Optional[str] = None) -> str:
    """
    Generate a CI Visibility coverage payload, formatted as follows:

    "files": [
        {
            "filename": <String>,
            "segments": [
                [Int, Int, Int, Int, Int],  # noqa:F401
            ]
        },
        ...
    ]

    For each segment of code for which there is coverage, there are always five integer values:
        The first number indicates the start line of the code block (index starting in 1)
        The second number indicates the start column of the code block (index starting in 1). Use value -1 if the
            column is unknown.
        The third number indicates the end line of the code block
        The fourth number indicates the end column of the code block
        The fifth number indicates the number of executions of the block
            If the number is >0 then it indicates the number of executions
            If the number is -1 then it indicates that the number of executions are unknown

    :param coverage: Coverage object containing coverage data
    :param root_dir: the directory relative to which paths to covered files should be resolved
    :param test_id: a unique identifier for the current test run
    """
    root_dir_str = str(root_dir)
    if root_dir_str not in _global_relative_file_paths_for_cov:
        _global_relative_file_paths_for_cov[root_dir_str] = {}
    files_data = []
    for filename, lines in _lines(coverage, test_id).items():
        if filename not in _global_relative_file_paths_for_cov[root_dir_str]:
            _global_relative_file_paths_for_cov[root_dir_str][filename] = get_relative_or_absolute_path_for_path(
                filename, root_dir_str
            )
        if lines:
            files_data.append(
                {"filename": _global_relative_file_paths_for_cov[root_dir_str][filename], "segments": lines}
            )
        else:
            files_data.append({"filename": _global_relative_file_paths_for_cov[root_dir_str][filename]})

    if len(files_data) == 0:
        record_code_coverage_empty()
    record_code_coverage_files(len(files_data))

    return json.dumps({"files": files_data})<|MERGE_RESOLUTION|>--- conflicted
+++ resolved
@@ -100,20 +100,16 @@
 
 
 def _switch_coverage_context(
-<<<<<<< HEAD
-    coverage_data: Union[Coverage, ModuleCodeCollector.CollectInContext], unique_test_name: str
+    coverage_data: Coverage, unique_test_name: str, framework: Optional[TEST_FRAMEWORKS] = None
 ):
+    record_code_coverage_started(COVERAGE_LIBRARY.COVERAGEPY, framework)
     # Experimental feature to use internal coverage collection
     if isinstance(coverage_data, ModuleCodeCollector.CollectInContext):
         if USE_DD_COVERAGE:
             # In this case, coverage_data is the context manager supplied by ModuleCodeCollector.CollectInContext
             coverage_data.__enter__()
         return
-=======
-    coverage_data: Coverage, unique_test_name: str, framework: Optional[TEST_FRAMEWORKS] = None
-):
-    record_code_coverage_started(COVERAGE_LIBRARY.COVERAGEPY, framework)
->>>>>>> d7c368fe
+
     if not _coverage_has_valid_data(coverage_data, silent_mode=True):
         return
     coverage_data._collector.data.clear()  # type: ignore[union-attr]
@@ -125,8 +121,7 @@
 
 
 def _report_coverage_to_span(
-<<<<<<< HEAD
-    coverage_data: Union[Coverage, ModuleCodeCollector.CollectInContext], span: ddtrace.Span, root_dir: str
+    coverage_data: Coverage, span: ddtrace.Span, root_dir: str, framework: Optional[TEST_FRAMEWORKS] = None
 ):
     # Experimental feature to use internal coverage collection
     if isinstance(coverage_data, ModuleCodeCollector.CollectInContext):
@@ -139,14 +134,11 @@
                 COVERAGE_TAG_NAME,
                 json.dumps({"files": files}),
             )
+            record_code_coverage_finished(COVERAGE_LIBRARY.COVERAGEPY, framework)
             coverage_data.__exit__(None, None, None)
 
         return
 
-=======
-    coverage_data: Coverage, span: ddtrace.Span, root_dir: str, framework: Optional[TEST_FRAMEWORKS] = None
-):
->>>>>>> d7c368fe
     span_id = str(span.trace_id)
     if not _coverage_has_valid_data(coverage_data):
         record_code_coverage_error()
