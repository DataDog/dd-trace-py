--- conflicted
+++ resolved
@@ -181,8 +181,6 @@
 
     def _check_enabled_features(self):
         # type: () -> Tuple[bool, bool]
-<<<<<<< HEAD
-
         # DEV: Remove this ``if`` once ITR is in GA
         if not ddconfig._ci_visibility_intelligent_testrunner_enabled:
             return False, False
@@ -192,10 +190,7 @@
                 "Intelligent Test Runner disabled: DD_APP_KEY is required when "
                 "DD_CIVISIBILITY_AGENTLESS_ENABLED is true."
             )
-=======
-        # DEV: Remove this ``if`` once ITR is in GA
-        if not ddconfig._ci_visibility_intelligent_testrunner_enabled:
->>>>>>> f37896de
+
             return False, False
 
         if self._requests_mode == REQUESTS_MODE.EVP_PROXY_EVENTS:
