import json
import os
from pathlib import Path
import re
from typing import TYPE_CHECKING  # noqa:F401
from typing import Any  # noqa:F401
from typing import Dict  # noqa:F401
from typing import List  # noqa:F401
from typing import NamedTuple  # noqa:F401
from typing import Optional
from typing import Set  # noqa:F401
from typing import Union  # noqa:F401

import ddtrace
from ddtrace import Tracer
from ddtrace import config as ddconfig
from ddtrace.contrib import trace_utils
from ddtrace.ext import ci
from ddtrace.ext import test
from ddtrace.ext.test_visibility import ITR_SKIPPING_LEVEL
from ddtrace.ext.test_visibility._test_visibility_base import TestSessionId
from ddtrace.ext.test_visibility._test_visibility_base import TestVisibilityItemId
from ddtrace.ext.test_visibility.api import Test
from ddtrace.ext.test_visibility.api import TestBase
from ddtrace.ext.test_visibility.api import TestId
from ddtrace.ext.test_visibility.api import TestModule
from ddtrace.ext.test_visibility.api import TestModuleId
from ddtrace.ext.test_visibility.api import TestSession
from ddtrace.ext.test_visibility.api import TestSuite
from ddtrace.ext.test_visibility.api import TestSuiteId
from ddtrace.internal import agent
from ddtrace.internal import atexit
from ddtrace.internal import compat
from ddtrace.internal import core
from ddtrace.internal import telemetry
from ddtrace.internal.agent import get_connection
from ddtrace.internal.ci_visibility._api_client import AgentlessTestVisibilityAPIClient
from ddtrace.internal.ci_visibility._api_client import EarlyFlakeDetectionSettings
from ddtrace.internal.ci_visibility._api_client import EVPProxyTestVisibilityAPIClient
from ddtrace.internal.ci_visibility._api_client import ITRData
from ddtrace.internal.ci_visibility._api_client import TestVisibilityAPISettings
from ddtrace.internal.ci_visibility._api_client import _TestVisibilityAPIClientBase
from ddtrace.internal.ci_visibility.api._module import TestVisibilityModule
from ddtrace.internal.ci_visibility.api._session import TestVisibilitySession
from ddtrace.internal.ci_visibility.api._session import TestVisibilitySessionSettings
from ddtrace.internal.ci_visibility.api._suite import TestVisibilitySuite
from ddtrace.internal.ci_visibility.api._test import TestVisibilityTest
from ddtrace.internal.ci_visibility.constants import AGENTLESS_DEFAULT_SITE
from ddtrace.internal.ci_visibility.constants import CUSTOM_CONFIGURATIONS_PREFIX
from ddtrace.internal.ci_visibility.constants import EVP_PROXY_AGENT_BASE_PATH
from ddtrace.internal.ci_visibility.constants import EVP_SUBDOMAIN_HEADER_EVENT_VALUE
from ddtrace.internal.ci_visibility.constants import EVP_SUBDOMAIN_HEADER_NAME
from ddtrace.internal.ci_visibility.constants import ITR_CORRELATION_ID_TAG_NAME
from ddtrace.internal.ci_visibility.constants import REQUESTS_MODE
from ddtrace.internal.ci_visibility.constants import SUITE
from ddtrace.internal.ci_visibility.constants import TEST
from ddtrace.internal.ci_visibility.constants import TRACER_PARTIAL_FLUSH_MIN_SPANS
from ddtrace.internal.ci_visibility.context import CIContextProvider
from ddtrace.internal.ci_visibility.coverage import is_coverage_available
from ddtrace.internal.ci_visibility.errors import CIVisibilityAuthenticationException
from ddtrace.internal.ci_visibility.errors import CIVisibilityError
from ddtrace.internal.ci_visibility.filters import TraceCiVisibilityFilter
from ddtrace.internal.ci_visibility.git_client import METADATA_UPLOAD_STATUS
from ddtrace.internal.ci_visibility.git_client import CIVisibilityGitClient
from ddtrace.internal.ci_visibility.git_data import GitData
from ddtrace.internal.ci_visibility.git_data import get_git_data_from_tags
from ddtrace.internal.ci_visibility.telemetry.constants import TEST_FRAMEWORKS
from ddtrace.internal.ci_visibility.writer import CIVisibilityEventClient
from ddtrace.internal.ci_visibility.writer import CIVisibilityWriter
from ddtrace.internal.codeowners import Codeowners
from ddtrace.internal.compat import parse
from ddtrace.internal.logger import get_logger
from ddtrace.internal.service import Service
from ddtrace.internal.test_visibility._efd_mixins import EFDTestMixin
from ddtrace.internal.test_visibility._internal_item_ids import InternalTestId
from ddtrace.internal.test_visibility._itr_mixins import ITRMixin
from ddtrace.internal.test_visibility.coverage_lines import CoverageLines
from ddtrace.internal.utils.formats import asbool
from ddtrace.internal.utils.http import verify_url
from ddtrace.internal.writer.writer import Response


if TYPE_CHECKING:  # pragma: no cover
    from typing import DefaultDict  # noqa:F401
    from typing import Tuple  # noqa:F401

    from ddtrace.settings import IntegrationConfig  # noqa:F401

log = get_logger(__name__)

DEFAULT_TIMEOUT = 15
DEFAULT_ITR_SKIPPABLE_TIMEOUT = 20


def _extract_repository_name_from_url(repository_url: str) -> str:
    _REPO_NAME_REGEX = r".*/(?P<repo_name>.*?)(\.git)?$"

    try:
        url_path = parse.urlparse(repository_url).path
        matches = re.match(_REPO_NAME_REGEX, url_path, flags=re.IGNORECASE)
        if matches:
            return matches.group("repo_name")
        log.warning("Cannot extract repository name from unexpected URL path: %s", url_path)
        return repository_url
    except ValueError:
        log.warning("Repository name cannot be parsed from repository_url: %s", repository_url)
        return repository_url


def _get_git_repo():
    # this exists only for the purpose of patching in tests
    return None


def _get_custom_configurations():
    # type () -> dict
    custom_configurations = {}
    for tag, value in ddconfig.tags.items():
        if tag.startswith(CUSTOM_CONFIGURATIONS_PREFIX):
            custom_configurations[tag.replace("%s." % CUSTOM_CONFIGURATIONS_PREFIX, "", 1)] = value

    return custom_configurations


def _do_request(method, url, payload, headers, timeout=DEFAULT_TIMEOUT):
    # type: (str, str, str, Dict, int) -> Response
    try:
        parsed_url = verify_url(url)
        url_path = parsed_url.path
        conn = get_connection(url, timeout=timeout)
        log.debug("Sending request: %s %s %s %s", method, url_path, payload, headers)
        conn.request("POST", url_path, payload, headers)
        resp = compat.get_connection_response(conn)
        log.debug("Response status: %s", resp.status)
        result = Response.from_http_response(resp)
    finally:
        conn.close()
    return result


class CIVisibility(Service):
    _instance = None  # type: Optional[CIVisibility]
    enabled = False

    def __init__(self, tracer=None, config=None, service=None):
        # type: (Optional[Tracer], Optional[IntegrationConfig], Optional[str]) -> None
        super(CIVisibility, self).__init__()

        if tracer:
            self.tracer = tracer
        else:
            if asbool(os.getenv("_DD_CIVISIBILITY_USE_CI_CONTEXT_PROVIDER")):
                log.debug("Using DD CI context provider: test traces may be incomplete, telemetry may be inaccurate")
                # Create a new CI tracer, using a specific URL if provided (only useful when testing the tracer itself)
                url = ddconfig._trace_agent_url

                env_agent_url = os.getenv("_CI_DD_AGENT_URL")
                if env_agent_url is not None:
                    log.debug("Using _CI_DD_AGENT_URL for CI Visibility tracer: %s", env_agent_url)
                    url = env_agent_url

                self.tracer = Tracer(context_provider=CIContextProvider(), url=url)
            else:
                self.tracer = ddtrace.tracer

            # Partial traces are required for ITR to work in suite-level skipping for long test sessions, but we
            # assume that a tracer is already configured if it's been passed in.
            self.tracer.configure(partial_flush_enabled=True, partial_flush_min_spans=TRACER_PARTIAL_FLUSH_MIN_SPANS)

        self._api_client: Optional[_TestVisibilityAPIClientBase] = None

        self._configurations = ci._get_runtime_and_os_metadata()
        custom_configurations = _get_custom_configurations()
        if custom_configurations:
            self._configurations["custom"] = custom_configurations

        self._api_key = os.getenv("_CI_DD_API_KEY", os.getenv("DD_API_KEY"))

        self._dd_site = os.getenv("DD_SITE", AGENTLESS_DEFAULT_SITE)
        self.config = config or ddconfig.test_visibility  # type: Optional[IntegrationConfig]
        self._itr_skipping_level: ITR_SKIPPING_LEVEL = ddconfig.test_visibility.itr_skipping_level
        self._itr_skipping_ignore_parameters: bool = ddconfig.test_visibility._itr_skipping_ignore_parameters
        if not isinstance(ddconfig.test_visibility.itr_skipping_level, ITR_SKIPPING_LEVEL):
            log.warning(
                "itr_skipping_level should be of type %s but is of type %s, defaulting to %s",
                ITR_SKIPPING_LEVEL,
                type(ddconfig.test_visibility.itr_skipping_level),
                ITR_SKIPPING_LEVEL.TEST.name,
            )
            self._itr_skipping_level = ITR_SKIPPING_LEVEL.TEST
        self._suite_skipping_mode = ddconfig.test_visibility.itr_skipping_level == ITR_SKIPPING_LEVEL.SUITE
        self._tags = ci.tags(cwd=_get_git_repo())  # type: Dict[str, str]
        self._service = service
        self._codeowners = None
        self._root_dir = None
        self._should_upload_git_metadata = True
        self._itr_meta = {}  # type: Dict[str, Any]
        self._itr_data: Optional[ITRData] = None
        self._unique_test_ids: Set[InternalTestId] = set()

        self._session: Optional[TestVisibilitySession] = None

        if service is None:
            # Use service if provided to enable() or __init__()
            int_service = None
            if self.config is not None:
                int_service = trace_utils.int_service(None, self.config)
            # check if repository URL detected from environment or .git, and service name unchanged
            if (
                self._tags.get(ci.git.REPOSITORY_URL, None)
                and self.config
                and int_service == self.config._default_service
            ):
                self._service = _extract_repository_name_from_url(self._tags[ci.git.REPOSITORY_URL])
            elif self._service is None and int_service is not None:
                self._service = int_service

        self._git_data: GitData = get_git_data_from_tags(self._tags)

        if ddconfig._ci_visibility_agentless_enabled:
            if not self._api_key:
                raise EnvironmentError(
                    "DD_CIVISIBILITY_AGENTLESS_ENABLED is set, but DD_API_KEY is not set, so ddtrace "
                    "cannot be initialized."
                )
            requests_mode_str = "agentless"
            self._requests_mode = REQUESTS_MODE.AGENTLESS_EVENTS
            self._api_client = AgentlessTestVisibilityAPIClient(
                self._itr_skipping_level,
                self._git_data,
                self._configurations,
                self._api_key,
                self._dd_site,
                ddconfig._ci_visibility_agentless_url if ddconfig._ci_visibility_agentless_url else None,
                self._service,
                ddconfig.env,
            )
        elif self._agent_evp_proxy_is_available():
            self._requests_mode = REQUESTS_MODE.EVP_PROXY_EVENTS
            requests_mode_str = "EVP Proxy"
            self._api_client = EVPProxyTestVisibilityAPIClient(
                self._itr_skipping_level,
                self._git_data,
                self._configurations,
                self.tracer._agent_url,
                self._service,
                ddconfig.env,
            )
        else:
            requests_mode_str = "APM (some features will be disabled)"
            self._requests_mode = REQUESTS_MODE.TRACES
            self._should_upload_git_metadata = False

        if self._should_upload_git_metadata:
            self._git_client = CIVisibilityGitClient(
                api_key=self._api_key or "", requests_mode=self._requests_mode, tracer=self.tracer
            )
            self._git_client.upload_git_metadata(cwd=_get_git_repo())

        self._api_settings = self._check_enabled_features()

        self._collect_coverage_enabled = self._should_collect_coverage(self._api_settings.coverage_enabled)

        self._configure_writer(coverage_enabled=self._collect_coverage_enabled, url=self.tracer._agent_url)

        log.info("Service: %s (env: %s)", self._service, ddconfig.env)
        log.info("Requests mode: %s", requests_mode_str)
        log.info("Git metadata upload enabled: %s", self._should_upload_git_metadata)
        log.info("API-provided settings: coverage collection: %s", self._api_settings.coverage_enabled)
        log.info(
            "API-provided settings: Intelligent Test Runner: %s, test skipping: %s",
            self._api_settings.itr_enabled,
            self._api_settings.skipping_enabled,
        )
        log.info(
            "API-provided settings: early flake detection enabled: %s",
            self._api_settings.early_flake_detection.enabled,
        )
        log.info("Detected configurations: %s", str(self._configurations))

        try:
            self._codeowners = Codeowners()
        except ValueError:
            log.warning("CODEOWNERS file is not available")
        except Exception:
            log.warning("Failed to load CODEOWNERS", exc_info=True)

    @staticmethod
    def _should_collect_coverage(coverage_enabled_by_api):
        if not coverage_enabled_by_api and not asbool(
            os.getenv("_DD_CIVISIBILITY_ITR_FORCE_ENABLE_COVERAGE", default=False)
        ):
            return False
        if not is_coverage_available():
            log.warning(
                "CI Visibility code coverage tracking is enabled, but the `coverage` package is not installed."
                "To use code coverage tracking, please install `coverage` from https://pypi.org/project/coverage/"
            )
            return False
        return True

    def _check_enabled_features(self):
        # type: () -> TestVisibilityAPISettings
        # DEV: Remove this ``if`` once ITR is in GA
        _error_return_value = TestVisibilityAPISettings()

        if not ddconfig._ci_visibility_intelligent_testrunner_enabled:
            return _error_return_value

        if not self._api_client:
            log.warning("API client not initialized, disabling coverage collection and test skipping")
            return _error_return_value

        try:
            settings = self._api_client.fetch_settings()
        except CIVisibilityAuthenticationException:
            # Authentication exception is handled during enable() to prevent the service from being used
            raise
        except Exception:
            log.warning(
                "Error checking Intelligent Test Runner API, disabling coverage collection and test skipping",
                exc_info=True,
            )
            return _error_return_value

        if settings.require_git:
            log.info("Settings API requires git metadata, waiting for git metadata upload to complete")
            try:
                try:
                    if self._git_client.wait_for_metadata_upload_status() == METADATA_UPLOAD_STATUS.FAILED:
                        log.warning("Metadata upload failed, test skipping will be best effort")
                except ValueError:
                    log.warning(
                        "Error waiting for git metadata upload, test skipping will be best effort", exc_info=True
                    )
            except TimeoutError:
                log.warning("Timeout waiting for metadata upload, test skipping will be best effort")

            # The most recent API response overrides the first one
            try:
                settings = self._api_client.fetch_settings()
            except Exception:
                log.warning(
                    "Error checking Intelligent Test Runner API after git metadata upload,"
                    " disabling coverage and test skipping",
                    exc_info=True,
                )
                return _error_return_value
            if settings.require_git:
                log.warning("git metadata upload did not complete in time, test skipping will be best effort")

        return settings

    def _configure_writer(self, coverage_enabled=False, requests_mode=None, url=None):
        writer = None
        if requests_mode is None:
            requests_mode = self._requests_mode

        if requests_mode == REQUESTS_MODE.AGENTLESS_EVENTS:
            headers = {"dd-api-key": self._api_key}
            writer = CIVisibilityWriter(
                headers=headers,
                coverage_enabled=coverage_enabled,
                itr_suite_skipping_mode=self._suite_skipping_mode,
            )
        elif requests_mode == REQUESTS_MODE.EVP_PROXY_EVENTS:
            writer = CIVisibilityWriter(
                intake_url=agent.get_trace_url() if url is None else url,
                headers={EVP_SUBDOMAIN_HEADER_NAME: EVP_SUBDOMAIN_HEADER_EVENT_VALUE},
                use_evp=True,
                coverage_enabled=coverage_enabled,
                itr_suite_skipping_mode=self._suite_skipping_mode,
            )
        if writer is not None:
            self.tracer.configure(writer=writer)

    def _agent_evp_proxy_is_available(self):
        # type: () -> bool
        try:
            info = agent.info(self.tracer._agent_url)
        except Exception:
            info = None

        if info:
            endpoints = info.get("endpoints", [])
            if endpoints and any(EVP_PROXY_AGENT_BASE_PATH in endpoint for endpoint in endpoints):
                return True
        return False

    @classmethod
    def is_itr_enabled(cls):
        # cls.enabled guarantees _instance is not None
        return cls.enabled and cls._instance._api_settings.itr_enabled

    @classmethod
    def test_skipping_enabled(cls):
        if not cls.enabled or asbool(os.getenv("_DD_CIVISIBILITY_ITR_PREVENT_TEST_SKIPPING", default=False)):
            return False
        return cls._instance and cls._instance._api_settings.skipping_enabled

    @classmethod
    def is_efd_enabled(cls):
        if cls._instance is None:
            return False
        return (
            cls._instance._api_settings.early_flake_detection.enabled
            and ddconfig._test_visibility_early_flake_detection_enabled
        )

    @classmethod
    def should_collect_coverage(cls):
        return cls._instance._api_settings.coverage_enabled or asbool(
            os.getenv("_DD_CIVISIBILITY_ITR_FORCE_ENABLE_COVERAGE", default=False)
        )

    def _fetch_tests_to_skip(self):
        # Make sure git uploading has finished
        # this will block the thread until that happens
        try:
            try:
                metadata_upload_status = self._git_client.wait_for_metadata_upload_status()
                if metadata_upload_status not in [METADATA_UPLOAD_STATUS.SUCCESS, METADATA_UPLOAD_STATUS.UNNECESSARY]:
                    log.warning("git metadata upload was not successful, some tests may not be skipped")
            except ValueError:
                log.warning(
                    "Error waiting for metadata upload to complete while fetching tests to skip"
                    ", some tests may not be skipped",
                    exc_info=True,
                )
        except TimeoutError:
            log.debug("Timed out waiting for git metadata upload, some tests may not be skipped")

        try:
            self._itr_data = self._api_client.fetch_skippable_items(
                ignore_test_parameters=self._itr_skipping_ignore_parameters
            )
            if self._itr_data.correlation_id is not None:
                self._itr_meta[ITR_CORRELATION_ID_TAG_NAME] = self._itr_data.correlation_id
        except Exception:  # noqa: E722
            log.debug("Error fetching skippable items", exc_info=True)

    def _fetch_unique_tests(self) -> Optional[Set[InternalTestId]]:
        try:
            if self._api_client is not None:
                return self._api_client.fetch_unique_tests()
            log.warning("API client not initialized, cannot fetch unique tests")
        except Exception:
            log.debug("Error fetching unique tests", exc_info=True)
        return None

    def _should_skip_path(self, path, name, test_skipping_mode=None):
        """This method supports legacy usage of the CIVisibility service and should be removed

        The conversion of path to InternalTestId or SuiteId is redundant and absent from the new way of getting item
        skipping status. This method has been updated to look for item_ids in a way that matches the previous behavior,
        including questionable use of os.path.relpath.

        Note that in this legacy mode, test parameters are ignored.
        """
        if self._itr_data is None:
            return False
        if test_skipping_mode is None:
            _test_skipping_mode = SUITE if self._suite_skipping_mode else TEST
        else:
            _test_skipping_mode = test_skipping_mode

        module_path, _, suite_name = os.path.relpath(path).rpartition("/")
        module_name = module_path.replace("/", ".")
        suite_id = TestSuiteId(TestModuleId(module_name), suite_name)

        item_id = suite_id if _test_skipping_mode == SUITE else InternalTestId(suite_id, name)

        return item_id in self._itr_data.skippable_items

    @classmethod
    def enable(cls, tracer=None, config=None, service=None):
        # type: (Optional[Tracer], Optional[Any], Optional[str]) -> None
        log.debug("Enabling %s", cls.__name__)
        if ddconfig._ci_visibility_agentless_enabled:
            if not os.getenv("_CI_DD_API_KEY", os.getenv("DD_API_KEY")):
                log.critical(
                    "%s disabled: environment variable DD_CIVISIBILITY_AGENTLESS_ENABLED is true but"
                    " DD_API_KEY is not set",
                    cls.__name__,
                )
                cls.enabled = False
                return

        if cls._instance is not None:
            log.debug("%s already enabled", cls.__name__)
            return

        try:
            cls._instance = cls(tracer=tracer, config=config, service=service)
        except CIVisibilityAuthenticationException:
            log.warning("Authentication error, disabling CI Visibility, please check Datadog API key")
            cls.enabled = False
            return

        cls.enabled = True

        cls._instance.start()
        atexit.register(cls.disable)

        log.debug("%s enabled", cls.__name__)
        log.info(
            "Final settings: coverage collection: %s, test skipping: %s, early flake detection: %s",
            cls._instance._collect_coverage_enabled,
            CIVisibility.test_skipping_enabled(),
            CIVisibility.is_efd_enabled(),
        )

    @classmethod
    def disable(cls):
        # type: () -> None
        if cls._instance is None:
            log.debug("%s not enabled", cls.__name__)
            return
        log.debug("Disabling %s", cls.__name__)
        atexit.unregister(cls.disable)

        cls._instance.stop()
        cls._instance = None
        cls.enabled = False

        telemetry.telemetry_writer.periodic(force_flush=True)

        log.debug("%s disabled", cls.__name__)

    def _start_service(self):
        # type: () -> None
        tracer_filters = self.tracer._filters
        if not any(isinstance(tracer_filter, TraceCiVisibilityFilter) for tracer_filter in tracer_filters):
            tracer_filters += [TraceCiVisibilityFilter(self._tags, self._service)]  # type: ignore[arg-type]
            self.tracer.configure(settings={"FILTERS": tracer_filters})

        if self.test_skipping_enabled():
            self._fetch_tests_to_skip()
            if self._itr_data is None:
                log.warning("Failed to fetch skippable items, no tests will be skipped.")
                return
            log.info("Intelligent Test Runner skipping level: %s", "suite" if self._suite_skipping_mode else "test")
            log.info("Skippable items fetched: %s", len(self._itr_data.skippable_items))
            log.info("ITR correlation ID: %s", self._itr_data.correlation_id)

        if CIVisibility.is_efd_enabled():
            unique_test_ids = self._fetch_unique_tests()
            if unique_test_ids is None:
                log.warning("Failed to fetch unique tests for Early Flake Detection")
            else:
                self._unique_test_ids = unique_test_ids
                log.info("Unique tests fetched for Early Flake Detection: %s", len(self._unique_test_ids))
        else:
            if (
                self._api_settings.early_flake_detection.enabled
                and not ddconfig._test_visibility_early_flake_detection_enabled
            ):
                log.warning(
                    "Early Flake Detection is enabled by API but disabled by "
                    "DD_TEST_VISIBILITY_EARLY_FLAKE_DETECTION_ENABLED environment variable"
                )

    def _stop_service(self):
        # type: () -> None
        if self._should_upload_git_metadata and not self._git_client.metadata_upload_finished():
            log.debug("git metadata upload still in progress, waiting before shutting down")
            try:
                try:
                    self._git_client._wait_for_metadata_upload(timeout=self.tracer.SHUTDOWN_TIMEOUT)
                except ValueError:
                    log.debug("Error waiting for metadata upload to complete during shutdown", exc_info=True)
            except TimeoutError:
                log.debug("Timed out waiting for metadata upload to complete during shutdown.")
        try:
            self.tracer.shutdown()
        except Exception:
            log.warning("Failed to shutdown tracer", exc_info=True)

    @classmethod
    def set_codeowners_of(cls, location, span=None):
        if not cls.enabled or cls._instance is None or cls._instance._codeowners is None or not location:
            return

        span = span or cls._instance.tracer.current_span()
        if span is None:
            return

        try:
            handles = cls._instance._codeowners.of(location)
            if handles:
                span.set_tag(test.CODEOWNERS, json.dumps(handles))
            else:
                log.debug("no matching codeowners for %s", location)
        except Exception:  # noqa: E722
            log.debug("Error setting codeowners for %s", location, exc_info=True)

    @classmethod
    def add_session(cls, session: TestVisibilitySession):
        log.debug("Adding session: %s", session)
        if cls._instance is None:
            error_msg = "CI Visibility is not enabled"
            log.warning(error_msg)
            raise CIVisibilityError(error_msg)
        if cls._instance._session is not None:
            log.warning("Session already exists: %s", cls._instance._session)
            return
        cls._instance._session = session

    @classmethod
    def get_item_by_id(
        cls,
        item_id: TestVisibilityItemId,
    ):
        if cls._instance is None:
            error_msg = "CI Visibility is not enabled"
            log.warning(error_msg)
            raise CIVisibilityError(error_msg)
        if isinstance(item_id, TestSessionId):
            return cls.get_session()
        if isinstance(item_id, TestModuleId):
            return cls.get_module_by_id(item_id)
        if isinstance(item_id, TestSuiteId):
            return cls.get_suite_by_id(item_id)
        if isinstance(item_id, TestId):
            return cls.get_test_by_id(item_id)
        error_msg = f"Unknown item id type: {type(item_id)}"
        log.warning(error_msg)
        raise CIVisibilityError(error_msg)

    @classmethod
    def get_session(cls) -> TestVisibilitySession:
        if cls._instance is None:
            error_msg = "CI Visibility is not enabled"
            log.warning(error_msg)
            raise CIVisibilityError(error_msg)
        if cls._instance._session is None:
            error_msg = "No session exists"
            log.warning(error_msg)
            raise CIVisibilityError(error_msg)
        return cls._instance._session

    @classmethod
    def get_module_by_id(cls, module_id: TestModuleId) -> TestVisibilityModule:
        if cls._instance is None:
            error_msg = "CI Visibility is not enabled"
            log.warning(error_msg)
            raise CIVisibilityError(error_msg)
        return cls.get_session().get_child_by_id(module_id)

    @classmethod
    def get_suite_by_id(cls, suite_id: TestSuiteId) -> TestVisibilitySuite:
        if cls._instance is None:
            error_msg = "CI Visibility is not enabled"
            log.warning(error_msg)
            raise CIVisibilityError(error_msg)
        return cls.get_module_by_id(suite_id.parent_id).get_child_by_id(suite_id)

    @classmethod
    def get_test_by_id(cls, test_id: TestId) -> TestVisibilityTest:
        if cls._instance is None:
            error_msg = "CI Visibility is not enabled"
            log.warning(error_msg)
            raise CIVisibilityError(error_msg)
        return cls.get_suite_by_id(test_id.parent_id).get_child_by_id(test_id)

    @classmethod
    def get_session_settings(cls) -> TestVisibilitySessionSettings:
        if cls._instance is None:
            error_msg = "CI Visibility is not enabled"
            log.warning(error_msg)
            raise CIVisibilityError(error_msg)
        return cls.get_session().get_session_settings()

    @classmethod
    def get_instance(cls) -> "CIVisibility":
        if not cls.enabled:
            error_msg = "CI Visibility is not enabled"
            log.warning(error_msg)
            raise CIVisibilityError(error_msg)
        if cls._instance is None:
            error_msg = "CI Visibility is enabled but _instance is None"
            log.warning(error_msg)
            raise CIVisibilityError(error_msg)
        return cls._instance

    @classmethod
    def get_tracer(cls) -> Optional[Tracer]:
        if not cls.enabled:
            error_msg = "CI Visibility is not enabled"
            log.warning(error_msg)
            raise CIVisibilityError(error_msg)
        instance = cls.get_instance()
        if instance is None:
            return None
        return instance.tracer

    @classmethod
    def get_service(cls) -> Optional[str]:
        if not cls.enabled:
            error_msg = "CI Visibility is not enabled"
            log.warning(error_msg)
            raise CIVisibilityError(error_msg)
        instance = cls.get_instance()
        if instance is None:
            return None
        return instance._service

    @classmethod
    def get_codeowners(cls) -> Optional[Codeowners]:
        if not cls.enabled:
            error_msg = "CI Visibility is not enabled"
            log.warning(error_msg)
            raise CIVisibilityError(error_msg)
        instance = cls.get_instance()
        if instance is None:
            return None
        return instance._codeowners

    @classmethod
    def get_efd_api_settings(cls) -> Optional[EarlyFlakeDetectionSettings]:
        if not cls.enabled:
            error_msg = "CI Visibility is not enabled"
            log.warning(error_msg)
            raise CIVisibilityError(error_msg)
        instance = cls.get_instance()
        if instance is None or instance._api_settings is None:
            return None
        return instance._api_settings.early_flake_detection

    @classmethod
    def get_workspace_path(cls) -> Optional[str]:
        if not cls.enabled:
            error_msg = "CI Visibility is not enabled"
            log.warning(error_msg)
            raise CIVisibilityError(error_msg)
        instance = cls.get_instance()
        if instance is None:
            return None
        return instance._tags.get(ci.WORKSPACE_PATH)

    @classmethod
    def is_item_itr_skippable(cls, item_id: TestVisibilityItemId) -> bool:
        if not cls.enabled:
            error_msg = "CI Visibility is not enabled"
            log.warning(error_msg)
            raise CIVisibilityError(error_msg)
        instance = cls.get_instance()
        if instance is None or instance._itr_data is None:
            return False

        if isinstance(item_id, TestSuiteId) and not instance._suite_skipping_mode:
            log.debug("Skipping mode is suite, but item is not a suite: %s", item_id)
            return False

        if isinstance(item_id, TestId) and instance._suite_skipping_mode:
            log.debug("Skipping mode is test, but item is not a test: %s", item_id)
            return False

        return item_id in instance._itr_data.skippable_items

    @classmethod
    def is_unknown_ci(cls) -> bool:
        instance = cls.get_instance()
        if instance is None:
            return False

        return instance._tags.get(ci.PROVIDER_NAME) is None

<<<<<<< HEAD
    def _get_ci_visibility_event_client(self) -> Optional[CIVisibilityEventClient]:
        writer = self.tracer._writer
        if isinstance(writer, CIVisibilityWriter):
            for client in writer._clients:
                if isinstance(client, CIVisibilityEventClient):
                    return client

        return None

    @classmethod
    def set_test_session_name(cls, test_command: str) -> None:
        instance = cls.get_instance()
        client = instance._get_ci_visibility_event_client()
        if not client:
            log.debug("Not setting test session name because no CIVisibilityEventClient is active")
            return

        if ddconfig.test_session_name:
            test_session_name = ddconfig.test_session_name
        else:
            job_name = instance._tags.get(ci.JOB_NAME)
            test_session_name = f"{job_name}-{test_command}" if job_name else test_command

        log.debug("Setting test session name: %s", test_session_name)
        client.set_test_session_name(test_session_name)
=======
    @classmethod
    def is_unique_test(cls, test_id: Union[TestId, InternalTestId]) -> bool:
        instance = cls.get_instance()
        if instance is None:
            return False

        return test_id in instance._unique_test_ids
>>>>>>> 397ec865


def _requires_civisibility_enabled(func):
    def wrapper(*args, **kwargs):
        if not CIVisibility.enabled:
            log.warning("CI Visibility is not enabled")
            raise CIVisibilityError("CI Visibility is not enabled")
        return func(*args, **kwargs)

    return wrapper


@_requires_civisibility_enabled
def _on_discover_session(
    discover_args: TestSession.DiscoverArgs, test_framework_telemetry_name: Optional[TEST_FRAMEWORKS] = None
):
    log.debug("Handling session discovery")

    # _requires_civisibility_enabled prevents us from getting here, but this makes type checkers happy
    tracer = CIVisibility.get_tracer()
    test_service = CIVisibility.get_service()
    instance = CIVisibility.get_instance()

    if tracer is None or test_service is None:
        error_msg = "Tracer or test service is None"
        log.warning(error_msg)
        raise CIVisibilityError(error_msg)

    # If we're not provided a root directory, try and extract it from workspace, defaulting to CWD
    workspace_path = discover_args.root_dir or Path(CIVisibility.get_workspace_path() or os.getcwd())

    test_framework_telemetry_name = test_framework_telemetry_name or TEST_FRAMEWORKS.MANUAL

    efd_api_settings = CIVisibility.get_efd_api_settings()

    session_settings = TestVisibilitySessionSettings(
        tracer=tracer,
        test_service=test_service,
        test_command=discover_args.test_command,
        reject_duplicates=discover_args.reject_duplicates,
        test_framework=discover_args.test_framework,
        test_framework_metric_name=test_framework_telemetry_name,
        test_framework_version=discover_args.test_framework_version,
        session_operation_name=discover_args.session_operation_name,
        module_operation_name=discover_args.module_operation_name,
        suite_operation_name=discover_args.suite_operation_name,
        test_operation_name=discover_args.test_operation_name,
        workspace_path=workspace_path,
        is_unsupported_ci=CIVisibility.is_unknown_ci(),
        itr_enabled=CIVisibility.is_itr_enabled(),
        itr_test_skipping_enabled=CIVisibility.test_skipping_enabled(),
        itr_test_skipping_level=instance._itr_skipping_level,
        itr_correlation_id=instance._itr_meta.get(ITR_CORRELATION_ID_TAG_NAME, ""),
        coverage_enabled=CIVisibility.should_collect_coverage(),
        efd_settings=efd_api_settings,
    )

    session = TestVisibilitySession(
        session_settings,
    )

    CIVisibility.add_session(session)
    CIVisibility.set_test_session_name(test_command=discover_args.test_command)


@_requires_civisibility_enabled
def _on_start_session():
    log.debug("Handling start session")
    session = CIVisibility.get_session()
    session.start()


@_requires_civisibility_enabled
def _on_finish_session(finish_args: TestSession.FinishArgs):
    log.debug("Handling finish session")
    session = CIVisibility.get_session()
    session.finish(finish_args.force_finish_children, finish_args.override_status)


@_requires_civisibility_enabled
def _on_session_is_test_skipping_enabled() -> bool:
    log.debug("Handling is test skipping enabled")
    return CIVisibility.test_skipping_enabled()


@_requires_civisibility_enabled
def _on_session_get_workspace_path() -> Optional[Path]:
    log.debug("Handling finish for session id %s")
    path_str = CIVisibility.get_workspace_path()
    return Path(path_str) if path_str is not None else None


@_requires_civisibility_enabled
def _on_session_should_collect_coverage() -> bool:
    log.debug("Handling should collect coverage")
    return CIVisibility.should_collect_coverage()


@_requires_civisibility_enabled
def _on_session_get_codeowners() -> Optional[Codeowners]:
    log.debug("Getting codeowners")
    return CIVisibility.get_codeowners()


@_requires_civisibility_enabled
def _on_session_is_efd_enabled() -> bool:
    log.debug("Getting Early Flake Detection enabled")
    return CIVisibility.is_efd_enabled()


@_requires_civisibility_enabled
def _on_session_set_covered_lines_pct(coverage_pct) -> None:
    log.debug("Setting coverage percentage for session to %s", coverage_pct)
    CIVisibility.get_session().set_covered_lines_pct(coverage_pct)


@_requires_civisibility_enabled
def _on_session_get_path_codeowners(path: Path) -> Optional[List[str]]:
    log.debug("Getting codeowners for path %s", path)
    codeowners = CIVisibility.get_codeowners()
    if codeowners is None:
        return None
    return codeowners.of(str(path.absolute()))


def _register_session_handlers():
    log.debug("Registering session handlers")
    core.on("test_visibility.session.discover", _on_discover_session)
    core.on("test_visibility.session.start", _on_start_session)
    core.on("test_visibility.session.finish", _on_finish_session)
    core.on("test_visibility.session.get_codeowners", _on_session_get_codeowners, "codeowners")
    core.on("test_visibility.session.get_path_codeowners", _on_session_get_path_codeowners, "path_codeowners")
    core.on("test_visibility.session.get_workspace_path", _on_session_get_workspace_path, "workspace_path")
    core.on("test_visibility.session.is_efd_enabled", _on_session_is_efd_enabled, "is_efd_enabled")
    core.on(
        "test_visibility.session.should_collect_coverage",
        _on_session_should_collect_coverage,
        "should_collect_coverage",
    )
    core.on(
        "test_visibility.session.is_test_skipping_enabled",
        _on_session_is_test_skipping_enabled,
        "is_test_skipping_enabled",
    )
    core.on("test_visibility.session.set_covered_lines_pct", _on_session_set_covered_lines_pct)


@_requires_civisibility_enabled
def _on_discover_module(discover_args: TestModule.DiscoverArgs):
    log.debug("Handling discovery for module %s", discover_args.module_id)
    session = CIVisibility.get_session()

    session.add_child(
        discover_args.module_id,
        TestVisibilityModule(
            discover_args.module_id.name,
            CIVisibility.get_session_settings(),
            discover_args.module_path,
        ),
    )


@_requires_civisibility_enabled
def _on_start_module(module_id: TestModuleId):
    log.debug("Handling start for module id %s", module_id)
    CIVisibility.get_module_by_id(module_id).start()


@_requires_civisibility_enabled
def _on_finish_module(finish_args: TestModule.FinishArgs):
    log.debug("Handling finish for module id %s", finish_args.module_id)
    CIVisibility.get_module_by_id(finish_args.module_id).finish()


def _register_module_handlers():
    log.debug("Registering module handlers")
    core.on("test_visibility.module.discover", _on_discover_module)
    core.on("test_visibility.module.start", _on_start_module)
    core.on("test_visibility.module.finish", _on_finish_module)


@_requires_civisibility_enabled
def _on_discover_suite(discover_args: TestSuite.DiscoverArgs):
    log.debug("Handling discovery for suite args %s", discover_args)
    module = CIVisibility.get_module_by_id(discover_args.suite_id.parent_id)

    module.add_child(
        discover_args.suite_id,
        TestVisibilitySuite(
            discover_args.suite_id.name,
            CIVisibility.get_session_settings(),
            discover_args.codeowners,
            discover_args.source_file_info,
        ),
    )


@_requires_civisibility_enabled
def _on_start_suite(suite_id: TestSuiteId):
    log.debug("Handling start for suite id %s", suite_id)
    CIVisibility.get_suite_by_id(suite_id).start()


@_requires_civisibility_enabled
def _on_finish_suite(finish_args: TestSuite.FinishArgs):
    log.debug("Handling finish for suite id %s", finish_args.suite_id)
    CIVisibility.get_suite_by_id(finish_args.suite_id).finish(
        finish_args.force_finish_children, finish_args.override_status
    )


def _register_suite_handlers():
    log.debug("Registering suite handlers")
    core.on("test_visibility.suite.discover", _on_discover_suite)
    core.on("test_visibility.suite.start", _on_start_suite)
    core.on("test_visibility.suite.finish", _on_finish_suite)


@_requires_civisibility_enabled
def _on_discover_test(discover_args: Test.DiscoverArgs):
    log.debug("Handling discovery for test %s", discover_args.test_id)
    suite = CIVisibility.get_suite_by_id(discover_args.test_id.parent_id)

    # New tests are currently only considered for EFD
    if CIVisibility.is_efd_enabled():
        is_new = not CIVisibility.is_unique_test(discover_args.test_id)
    else:
        is_new = False

    suite.add_child(
        discover_args.test_id,
        TestVisibilityTest(
            discover_args.test_id.name,
            CIVisibility.get_session_settings(),
            parameters=discover_args.test_id.parameters,
            codeowners=discover_args.codeowners,
            source_file_info=discover_args.source_file_info,
            resource=discover_args.resource,
            is_new=is_new,
        ),
    )


@_requires_civisibility_enabled
def _on_is_new_test(test_id: Union[TestId, InternalTestId]) -> bool:
    log.debug("Handling is new test for test %s", test_id)
    return CIVisibility.get_test_by_id(test_id).is_new()


@_requires_civisibility_enabled
def _on_start_test(test_id: TestId):
    log.debug("Handling start for test id %s", test_id)
    CIVisibility.get_test_by_id(test_id).start()


@_requires_civisibility_enabled
def _on_finish_test(finish_args: Test.FinishArgs):
    log.debug("Handling finish for test id %s, with status %s", finish_args.test_id, finish_args.status)
    CIVisibility.get_test_by_id(finish_args.test_id).finish_test(
        finish_args.status, finish_args.skip_reason, finish_args.exc_info
    )


@_requires_civisibility_enabled
def _on_set_test_parameters(item_id: TestId, parameters: str):
    log.debug("Handling set parameters for test id %s, parameters %s", item_id, parameters)
    CIVisibility.get_test_by_id(item_id).set_parameters(parameters)


def _register_test_handlers():
    log.debug("Registering test handlers")
    core.on("test_visibility.test.discover", _on_discover_test)
    core.on("test_visibility.test.is_new", _on_is_new_test, "is_new")
    core.on("test_visibility.test.start", _on_start_test)
    core.on("test_visibility.test.finish", _on_finish_test)
    core.on("test_visibility.test.set_parameters", _on_set_test_parameters)


@_requires_civisibility_enabled
def _on_item_get_span(item_id: TestVisibilityItemId):
    log.debug("Handing get_span for item %s", item_id)
    item = CIVisibility.get_item_by_id(item_id)
    return item.get_span()


@_requires_civisibility_enabled
def _on_item_is_finished(item_id: TestVisibilityItemId) -> bool:
    log.debug("Handling is finished for item %s", item_id)
    return CIVisibility.get_item_by_id(item_id).is_finished()


def _register_item_handlers():
    log.debug("Registering item handlers")
    core.on("test_visibility.item.get_span", _on_item_get_span, "span")
    core.on("test_visibility.item.is_finished", _on_item_is_finished, "is_finished")


@_requires_civisibility_enabled
def _on_get_coverage_data(item_id: Union[TestSuiteId, TestId]) -> Optional[Dict[Path, CoverageLines]]:
    log.debug("Handling get coverage data for item %s", item_id)
    return CIVisibility.get_item_by_id(item_id).get_coverage_data()


@_requires_civisibility_enabled
def _on_add_coverage_data(add_coverage_args: ITRMixin.AddCoverageArgs):
    """Adds coverage data to an item, merging with existing coverage data if necessary"""
    item_id = add_coverage_args.item_id
    coverage_data = add_coverage_args.coverage_data

    log.debug("Handling add coverage data for item id %s", item_id)

    if not isinstance(item_id, (TestSuiteId, TestId)):
        log.warning("Coverage data can only be added to suites and tests, not %s", type(item_id))
        return

    CIVisibility.get_item_by_id(item_id).add_coverage_data(coverage_data)


def _register_coverage_handlers():
    log.debug("Registering coverage handlers")
    core.on("test_visibility.item.get_coverage_data", _on_get_coverage_data, "coverage_data")
    core.on("test_visibility.item.add_coverage_data", _on_add_coverage_data)


@_requires_civisibility_enabled
def _on_get_tag(get_tag_args: TestBase.GetTagArgs) -> Any:
    item_id = get_tag_args.item_id
    key = get_tag_args.name
    log.debug("Handling get tag for item id %s, key %s", item_id, key)
    return CIVisibility.get_item_by_id(item_id).get_tag(key)


@_requires_civisibility_enabled
def _on_set_tag(set_tag_args: TestBase.SetTagArgs) -> None:
    item_id = set_tag_args.item_id
    key = set_tag_args.name
    value = set_tag_args.value
    log.debug("Handling set tag for item id %s, key %s, value %s", item_id, key, value)
    CIVisibility.get_item_by_id(item_id).set_tag(key, value)


@_requires_civisibility_enabled
def _on_set_tags(set_tags_args: TestBase.SetTagsArgs) -> None:
    item_id = set_tags_args.item_id
    tags = set_tags_args.tags
    log.debug("Handling set tags for item id %s, tags %s", item_id, tags)
    CIVisibility.get_item_by_id(item_id).set_tags(tags)


@_requires_civisibility_enabled
def _on_delete_tag(delete_tag_args: TestBase.DeleteTagArgs) -> None:
    item_id = delete_tag_args.item_id
    key = delete_tag_args.name
    log.debug("Handling delete tag for item id %s, key %s", item_id, key)
    CIVisibility.get_item_by_id(item_id).delete_tag(key)


@_requires_civisibility_enabled
def _on_delete_tags(delete_tags_args: TestBase.DeleteTagsArgs) -> None:
    item_id = delete_tags_args.item_id
    keys = delete_tags_args.names
    log.debug("Handling delete tags for item id %s, keys %s", item_id, keys)
    CIVisibility.get_item_by_id(item_id).delete_tags(keys)


def _register_tag_handlers():
    log.debug("Registering tag handlers")
    core.on("test_visibility.item.get_tag", _on_get_tag, "tag_value")
    core.on("test_visibility.item.set_tag", _on_set_tag)
    core.on("test_visibility.item.set_tags", _on_set_tags)
    core.on("test_visibility.item.delete_tag", _on_delete_tag)
    core.on("test_visibility.item.delete_tags", _on_delete_tags)


@_requires_civisibility_enabled
def _on_itr_finish_item_skipped(item_id: Union[TestSuiteId, TestId]) -> None:
    log.debug("Handling finish ITR skipped for item id %s", item_id)
    if not isinstance(item_id, (TestSuiteId, TestId)):
        log.warning("Only suites or tests can be skipped, not %s", type(item_id))
        return
    CIVisibility.get_item_by_id(item_id).finish_itr_skipped()


@_requires_civisibility_enabled
def _on_itr_mark_unskippable(item_id: Union[TestSuiteId, TestId]) -> None:
    log.debug("Handling marking %s unskippable", item_id)
    CIVisibility.get_item_by_id(item_id).mark_itr_unskippable()


@_requires_civisibility_enabled
def _on_itr_mark_forced_run(item_id: Union[TestSuiteId, TestId]) -> None:
    log.debug("Handling marking %s as forced run", item_id)
    CIVisibility.get_item_by_id(item_id).mark_itr_forced_run()


@_requires_civisibility_enabled
def _on_itr_was_forced_run(item_id: TestVisibilityItemId) -> bool:
    log.debug("Handling marking %s as forced run", item_id)
    return CIVisibility.get_item_by_id(item_id).was_itr_forced_run()


@_requires_civisibility_enabled
def _on_itr_is_item_skippable(item_id: Union[TestSuiteId, TestId]) -> bool:
    """Skippable items are fetched as part CIVisibility.enable(), so they are assumed to be available."""
    log.debug("Handling is item skippable for item id %s", item_id)

    if not isinstance(item_id, (TestSuiteId, TestId)):
        log.warning("Only suites or tests can be skippable, not %s", type(item_id))
        return False

    if not CIVisibility.test_skipping_enabled():
        log.debug("Test skipping is not enabled")
        return False

    return CIVisibility.is_item_itr_skippable(item_id)


@_requires_civisibility_enabled
def _on_itr_is_item_unskippable(item_id: Union[TestSuiteId, TestId]) -> bool:
    log.debug("Handling is item unskippable for %s", item_id)
    if not isinstance(item_id, (TestSuiteId, TestId)):
        raise CIVisibilityError("Only suites or tests can be unskippable")
    return CIVisibility.get_item_by_id(item_id).is_itr_unskippable()


@_requires_civisibility_enabled
def _on_itr_was_item_skipped(item_id: Union[TestSuiteId, TestId]) -> bool:
    log.debug("Handling was item skipped for %s", item_id)
    return CIVisibility.get_item_by_id(item_id).is_itr_skipped()


def _register_itr_handlers():
    log.debug("Registering ITR-related handlers")
    core.on("test_visibility.itr.finish_skipped_by_itr", _on_itr_finish_item_skipped)
    core.on("test_visibility.itr.is_item_skippable", _on_itr_is_item_skippable, "is_item_skippable")
    core.on("test_visibility.itr.was_item_skipped", _on_itr_was_item_skipped, "was_item_skipped")

    core.on("test_visibility.itr.is_item_unskippable", _on_itr_is_item_unskippable, "is_item_unskippable")
    core.on("test_visibility.itr.mark_forced_run", _on_itr_mark_forced_run)
    core.on("test_visibility.itr.mark_unskippable", _on_itr_mark_unskippable)
    core.on("test_visibility.itr.was_forced_run", _on_itr_was_forced_run, "was_forced_run")


#
# EFD handlers
#


@_requires_civisibility_enabled
def _on_efd_session_is_faulty() -> bool:
    return CIVisibility.get_session().efd_is_faulty_session()


@_requires_civisibility_enabled
def _on_efd_should_retry_test(test_id: InternalTestId):
    return CIVisibility.get_test_by_id(test_id).efd_should_retry()


@_requires_civisibility_enabled
def _on_efd_add_retry(test_id: InternalTestId, retry_number: int) -> Optional[int]:
    return CIVisibility.get_test_by_id(test_id).efd_add_retry(retry_number)


@_requires_civisibility_enabled
def _on_efd_start_retry(test_id: InternalTestId, retry_number: int):
    CIVisibility.get_test_by_id(test_id).efd_start_retry(retry_number)


@_requires_civisibility_enabled
def _on_efd_finish_retry(efd_finish_args: EFDTestMixin.EFDRetryFinishArgs):
    CIVisibility.get_test_by_id(efd_finish_args.test_id).efd_finish_retry(
        efd_finish_args.retry_number, efd_finish_args.status, efd_finish_args.exc_info
    )


@_requires_civisibility_enabled
def _on_efd_record_initial(efd_record_initial_args: EFDTestMixin.EFDRecordInitialArgs):
    CIVisibility.get_test_by_id(efd_record_initial_args.test_id).efd_record_initial(
        efd_record_initial_args.status, efd_record_initial_args.skip_reason, efd_record_initial_args.exc_info
    )


@_requires_civisibility_enabled
def _on_efd_get_final_status(test_id: InternalTestId):
    return CIVisibility.get_test_by_id(test_id).efd_get_final_status()


@_requires_civisibility_enabled
def _on_efd_finish_test(test_id: InternalTestId):
    CIVisibility.get_test_by_id(test_id).efd_finish_test()


def _register_efd_handlers():
    log.debug("Registering EFD handlers")
    core.on("test_visibility.efd.session_is_faulty", _on_efd_session_is_faulty, "is_faulty_session")
    core.on("test_visibility.efd.should_retry_test", _on_efd_should_retry_test, "should_retry_test")
    core.on("test_visibility.efd.add_retry", _on_efd_add_retry, "retry_number")
    core.on("test_visibility.efd.start_retry", _on_efd_start_retry)
    core.on("test_visibility.efd.finish_retry", _on_efd_finish_retry)
    core.on("test_visibility.efd.finish_test", _on_efd_finish_test)
    core.on("test_visibility.efd.record_initial", _on_efd_record_initial)
    core.on("test_visibility.efd.get_final_status", _on_efd_get_final_status, "efd_final_status")


_register_session_handlers()
_register_module_handlers()
_register_suite_handlers()
_register_test_handlers()
_register_item_handlers()
_register_tag_handlers()
_register_coverage_handlers()
_register_itr_handlers()
_register_efd_handlers()<|MERGE_RESOLUTION|>--- conflicted
+++ resolved
@@ -766,7 +766,6 @@
 
         return instance._tags.get(ci.PROVIDER_NAME) is None
 
-<<<<<<< HEAD
     def _get_ci_visibility_event_client(self) -> Optional[CIVisibilityEventClient]:
         writer = self.tracer._writer
         if isinstance(writer, CIVisibilityWriter):
@@ -792,7 +791,7 @@
 
         log.debug("Setting test session name: %s", test_session_name)
         client.set_test_session_name(test_session_name)
-=======
+
     @classmethod
     def is_unique_test(cls, test_id: Union[TestId, InternalTestId]) -> bool:
         instance = cls.get_instance()
@@ -800,7 +799,6 @@
             return False
 
         return test_id in instance._unique_test_ids
->>>>>>> 397ec865
 
 
 def _requires_civisibility_enabled(func):
