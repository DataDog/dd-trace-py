--- conflicted
+++ resolved
@@ -142,15 +142,9 @@
 
 
 class CIVisibilityTracer(Tracer):
-<<<<<<< HEAD
-    def __init__(self):
-        # Allows for multiple instances of the civis tracer to be created without logging a warning
-        super(CIVisibilityTracer, self).__init__()
-=======
     def __init__(self, *args, **kwargs) -> None:
         # Allows for multiple instances of the civis tracer to be created without logging a warning
         super().__init__(*args, **kwargs)
->>>>>>> ef35b0de
 
 
 class CIVisibility(Service):
