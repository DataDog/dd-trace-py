import json
import os
from typing import Any
from typing import Dict
from typing import List
from typing import Optional
from typing import Tuple
from uuid import uuid4

import ddtrace
from ddtrace import Tracer
from ddtrace import config as ddconfig
from ddtrace.contrib import trace_utils
from ddtrace.ext import ci
from ddtrace.ext import test
from ddtrace.internal import atexit
from ddtrace.internal import compat
from ddtrace.internal.agent import get_connection
from ddtrace.internal.agent import get_trace_url
from ddtrace.internal.ci_visibility.coverage import is_coverage_available
from ddtrace.internal.ci_visibility.filters import TraceCiVisibilityFilter
from ddtrace.internal.compat import JSONDecodeError
from ddtrace.internal.compat import TimeoutError
from ddtrace.internal.compat import parse
from ddtrace.internal.logger import get_logger
from ddtrace.internal.service import Service
from ddtrace.internal.utils.formats import asbool
from ddtrace.internal.writer.writer import Response
from ddtrace.settings import IntegrationConfig

from .. import agent
from .constants import AGENTLESS_DEFAULT_SITE
from .constants import EVP_PROXY_AGENT_BASE_PATH
from .constants import EVP_SUBDOMAIN_HEADER_API_VALUE
from .constants import EVP_SUBDOMAIN_HEADER_EVENT_VALUE
from .constants import EVP_SUBDOMAIN_HEADER_NAME
from .constants import REQUESTS_MODE
from .constants import SETTING_ENDPOINT
from .constants import SKIPPABLE_ENDPOINT
from .git_client import CIVisibilityGitClient
from .writer import CIVisibilityWriter


log = get_logger(__name__)

TEST_SKIPPING_LEVEL = "suite"
DEFAULT_TIMEOUT = 15


def _extract_repository_name_from_url(repository_url):
    # type: (str) -> str
    try:
        return parse.urlparse(repository_url).path.rstrip(".git").rpartition("/")[-1]
    except ValueError:
        # In case of parsing error, default to repository url
        log.warning("Repository name cannot be parsed from repository_url: %s", repository_url)
        return repository_url


def _get_git_repo():
    # this exists only for the purpose of patching in tests
    return None


def _do_request(method, url, payload, headers):
    # type: (str, str, str, Dict) -> Response
    try:
        conn = get_connection(url, timeout=DEFAULT_TIMEOUT)
        log.debug("Sending request: %s %s %s %s", method, url, payload, headers)
        conn.request("POST", url, payload, headers)
        resp = compat.get_connection_response(conn)
        log.debug("Response status: %s", resp.status)
        result = Response.from_http_response(resp)
    finally:
        conn.close()
    return result


class CIVisibility(Service):
    _instance = None  # type: Optional[CIVisibility]
    enabled = False
    _test_suites_to_skip = None  # type: Optional[List[str]]
    _itr_test_skipping_is_enabled = False

    def __init__(self, tracer=None, config=None, service=None):
        # type: (Optional[Tracer], Optional[IntegrationConfig], Optional[str]) -> None
        super(CIVisibility, self).__init__()

        self.tracer = tracer or ddtrace.tracer
        self._app_key = os.getenv("DD_APP_KEY", os.getenv("DD_APPLICATION_KEY", os.getenv("DATADOG_APPLICATION_KEY")))
        self._api_key = os.getenv("DD_API_KEY")
        self._dd_site = os.getenv("DD_SITE", AGENTLESS_DEFAULT_SITE)
        self.config = config  # type: Optional[IntegrationConfig]
        self._tags = ci.tags(cwd=_get_git_repo())  # type: Dict[str, str]
        self._service = service
        self._codeowners = None
        self._root_dir = None

        int_service = None
        if self.config is not None:
            int_service = trace_utils.int_service(None, self.config)
        # check if repository URL detected from environment or .git, and service name unchanged
        if self._tags.get(ci.git.REPOSITORY_URL, None) and self.config and int_service == self.config._default_service:
            self._service = _extract_repository_name_from_url(self._tags[ci.git.REPOSITORY_URL])
        elif self._service is None and int_service is not None:
            self._service = int_service

        self._requests_mode = REQUESTS_MODE.TRACES
        if ddconfig._ci_visibility_agentless_enabled:
            if not self._api_key:
                raise EnvironmentError(
                    "DD_CIVISIBILITY_AGENTLESS_ENABLED is set, but DD_API_KEY is not set, so ddtrace "
                    "cannot be initialized."
                )
            self._requests_mode = REQUESTS_MODE.AGENTLESS_EVENTS
        elif self._agent_evp_proxy_is_available():
            self._requests_mode = REQUESTS_MODE.EVP_PROXY_EVENTS

        self._code_coverage_enabled_by_api, self._test_skipping_enabled_by_api = self._check_enabled_features()

        self._collect_coverage_enabled = self._should_collect_coverage(self._code_coverage_enabled_by_api)

        self._configure_writer(coverage_enabled=self._collect_coverage_enabled)
        self._git_client = None

        self._configure_itr(self._api_key, self._app_key, self._requests_mode)

        try:
            from ddtrace.internal.codeowners import Codeowners

            self._codeowners = Codeowners()
        except ValueError:
            log.warning("CODEOWNERS file is not available")
        except Exception:
            log.warning("Failed to load CODEOWNERS", exc_info=True)

    @staticmethod
    def _should_collect_coverage(coverage_enabled_by_api):
        if not coverage_enabled_by_api:
            return False
        if compat.PY2:
            log.warning("CI Visibility code coverage tracking is enabled, but Python 2 is not supported.")
            return False
        if not is_coverage_available():
            log.warning(
                "CI Visibility code coverage tracking is enabled, but either the `coverage` package is not installed."
                "To use code coverage tracking, please install `coverage` from https://pypi.org/project/coverage/"
            )
            return False
        return True

    def _check_enabled_features(self):
        # type: () -> Tuple[bool, bool]
        if not self._app_key:
            return False, False

        _headers = {
            "dd-api-key": self._api_key,
            "dd-application-key": self._app_key,
            "Content-Type": "application/json",
        }

        if self._requests_mode == REQUESTS_MODE.EVP_PROXY_EVENTS:
            url = get_trace_url() + EVP_PROXY_AGENT_BASE_PATH + SETTING_ENDPOINT
            _headers = {EVP_SUBDOMAIN_HEADER_NAME: EVP_SUBDOMAIN_HEADER_API_VALUE}
        elif self._requests_mode == REQUESTS_MODE.AGENTLESS_EVENTS:
            url = "https://api." + self._dd_site + SETTING_ENDPOINT
        else:
            log.warning("Cannot make requests to setting endpoint if mode is not agentless or evp proxy")
            return False, False

        payload = {
            "data": {
                "id": str(uuid4()),
                "type": "ci_app_test_service_libraries_settings",
                "attributes": {
                    "service": self._service,
                    "env": ddconfig.env,
                    "repository_url": self._tags.get(ci.git.REPOSITORY_URL),
                    "sha": self._tags.get(ci.git.COMMIT_SHA),
                    "branch": self._tags.get(ci.git.BRANCH),
                },
            }
        }
        try:
            response = _do_request("POST", url, json.dumps(payload), _headers)
        except TimeoutError:
            log.warning("Request timeout while fetching enabled features")
            return False, False
        try:
            parsed = json.loads(response.body)
        except JSONDecodeError:
            log.warning("Settings request responded with invalid JSON '%s'", response.body)
            return False, False
        if response.status >= 400 or ("errors" in parsed and parsed["errors"][0] == "Not found"):
            log.warning(
                "Feature enablement check returned status %d - disabling Intelligent Test Runner", response.status
            )
            return False, False

        attributes = parsed["data"]["attributes"]
        return attributes["code_coverage"], attributes["tests_skipping"]

    def _configure_itr(self, api_key, app_key, requests_mode):
        if asbool(os.getenv("DD_CIVISIBILITY_ITR_ENABLED")) and not self._test_skipping_enabled_by_api:
            log.warning(
                "Test skipping disabled: environment variable DD_CIVISIBILITY_ITR_ENABLED is true but "
                "Datadog Intelligent Test Runner is not enabled for this service."
            )
            return
        elif not ddconfig._ci_visibility_intelligent_testrunner_enabled:
            log.warning(
                "Test skipping disabled: Intelligent Test Runner is enabled for this service, but "
                " disabled in tracer configuration or by DD_CIVISIBILITY_ITR_ENABLED environment variable."
            )
            return
        elif not app_key:
            log.warning("Test skipping disabled: required environment variable DD_APPLICATION_KEY is not set.")
            return
        elif requests_mode == REQUESTS_MODE.TRACES:
            log.warning("Test skipping disabled: cannot start git client if mode is not agentless or evp proxy.")
            return
        elif not self._code_coverage_enabled_by_api:
            log.warning("Test skipping disabled: coverage data is not enabled for this service.")
            return

        log.debug("Datadog Intelligent Test Runner is enabled.")

        self._itr_test_skipping_is_enabled = True
        self._git_client = CIVisibilityGitClient(api_key=api_key or "", app_key=app_key, requests_mode=requests_mode)

    def _configure_writer(self, coverage_enabled=False, requests_mode=None):
        writer = None
        if requests_mode is None:
            requests_mode = self._requests_mode

        if requests_mode == REQUESTS_MODE.AGENTLESS_EVENTS:
            headers = {"dd-api-key": self._api_key}
            writer = CIVisibilityWriter(
                headers=headers,
                coverage_enabled=coverage_enabled,
            )
        elif requests_mode == REQUESTS_MODE.EVP_PROXY_EVENTS:
            writer = CIVisibilityWriter(
                intake_url=agent.get_trace_url(),
                headers={EVP_SUBDOMAIN_HEADER_NAME: EVP_SUBDOMAIN_HEADER_EVENT_VALUE},
                use_evp=True,
                coverage_enabled=coverage_enabled,
            )
        if writer is not None:
            self.tracer.configure(writer=writer)

    def _agent_evp_proxy_is_available(self):
        # type: () -> bool
        try:
            info = agent.info()
        except Exception:
            info = None

        if info:
            endpoints = info.get("endpoints", [])
            if endpoints and any(EVP_PROXY_AGENT_BASE_PATH in endpoint for endpoint in endpoints):
                return True
        return False

    @classmethod
    def test_skipping_enabled(cls):
        if not cls.enabled:
            return False
        return cls._instance and cls._instance._itr_test_skipping_is_enabled

    def _fetch_tests_to_skip(self):
        # Make sure git uploading has finished
        # this will block the thread until that happens
        if self._git_client is not None:
            self._git_client.shutdown()
            self._git_client = None

        payload = {
            "data": {
                "type": "test_params",
                "attributes": {
                    "service": self._service,
                    "env": ddconfig.env,
                    "repository_url": self._tags.get(ci.git.REPOSITORY_URL),
                    "sha": self._tags.get(ci.git.COMMIT_SHA),
                    "configurations": ci._get_runtime_and_os_metadata(),
                    "test_level": TEST_SKIPPING_LEVEL,
                },
            }
        }

        _headers = {
            "dd-api-key": self._api_key,
            "dd-application-key": self._app_key,
            "Content-Type": "application/json",
        }
        if self._requests_mode == REQUESTS_MODE.EVP_PROXY_EVENTS:
            url = EVP_PROXY_AGENT_BASE_PATH + SKIPPABLE_ENDPOINT
            _headers = {EVP_SUBDOMAIN_HEADER_NAME: EVP_SUBDOMAIN_HEADER_API_VALUE}
        elif self._requests_mode == REQUESTS_MODE.AGENTLESS_EVENTS:
            url = "https://api." + self._dd_site + SKIPPABLE_ENDPOINT
        else:
            log.warning("Cannot make requests to skippable endpoint if mode is not agentless or evp proxy")
            return

        try:
            response = _do_request("POST", url, json.dumps(payload), _headers)
        except TimeoutError:
            log.warning("Request timeout while fetching skippable tests")
            self._test_suites_to_skip = []
            return

        self._test_suites_to_skip = []

<<<<<<< HEAD
        self._test_suites_to_skip = []

=======
>>>>>>> d4d2f783
        if response.status >= 400:
            log.warning("Test skips request responded with status %d", response.status)
            return
        try:
            parsed = json.loads(response.body)
        except json.JSONDecodeError:
            log.warning("Test skips request responded with invalid JSON '%s'", response.body)
            return

        for item in parsed["data"]:
            if item["type"] == TEST_SKIPPING_LEVEL and "suite" in item["attributes"]:
                module = item["attributes"].get("configurations", {}).get("test.bundle", "").replace(".", "/")
                self._test_suites_to_skip.append(
                    "/".join((module, item["attributes"]["suite"])) if module else item["attributes"]["suite"]
                )

    def _should_skip_path(self, path):
        return os.path.relpath(path) in self._test_suites_to_skip

    @classmethod
    def enable(cls, tracer=None, config=None, service=None):
        # type: (Optional[Tracer], Optional[Any], Optional[str]) -> None

        if cls._instance is not None:
            log.debug("%s already enabled", cls.__name__)
            return
        log.debug("Enabling %s", cls.__name__)

        cls._instance = cls(tracer=tracer, config=config, service=service)
        cls.enabled = True

        cls._instance.start()
        atexit.register(cls.disable)

        log.debug("%s enabled", cls.__name__)

    @classmethod
    def disable(cls):
        # type: () -> None
        if cls._instance is None:
            log.debug("%s not enabled", cls.__name__)
            return
        log.debug("Disabling %s", cls.__name__)
        atexit.unregister(cls.disable)

        cls._instance.stop()
        cls._instance = None
        cls.enabled = False

        log.debug("%s disabled", cls.__name__)

    def _start_service(self):
        # type: () -> None
        tracer_filters = self.tracer._filters
        if not any(isinstance(tracer_filter, TraceCiVisibilityFilter) for tracer_filter in tracer_filters):
            tracer_filters += [TraceCiVisibilityFilter(self._tags, self._service)]  # type: ignore[arg-type]
            self.tracer.configure(settings={"FILTERS": tracer_filters})
        if self._git_client is not None:
            self._git_client.start(cwd=_get_git_repo())
        if self.test_skipping_enabled() and self._test_suites_to_skip is None:
            self._fetch_tests_to_skip()

    def _stop_service(self):
        # type: () -> None
        if self._git_client is not None:
            self._git_client.shutdown(timeout=self.tracer.SHUTDOWN_TIMEOUT)
        try:
            self.tracer.shutdown()
        except Exception:
            log.warning("Failed to shutdown tracer", exc_info=True)

    @classmethod
    def set_codeowners_of(cls, location, span=None):
        if not cls.enabled or cls._instance is None or cls._instance._codeowners is None or not location:
            return

        span = span or cls._instance.tracer.current_span()
        if span is None:
            return

        try:
            handles = cls._instance._codeowners.of(location)
            if handles:
                span.set_tag(test.CODEOWNERS, json.dumps(handles))
        except KeyError:
            log.debug("no matching codeowners for %s", location)<|MERGE_RESOLUTION|>--- conflicted
+++ resolved
@@ -313,11 +313,6 @@
 
         self._test_suites_to_skip = []
 
-<<<<<<< HEAD
-        self._test_suites_to_skip = []
-
-=======
->>>>>>> d4d2f783
         if response.status >= 400:
             log.warning("Test skips request responded with status %d", response.status)
             return
