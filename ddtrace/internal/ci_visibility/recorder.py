--- conflicted
+++ resolved
@@ -93,11 +93,8 @@
     _instance = None  # type: Optional[CIVisibility]
     enabled = False
     _test_suites_to_skip = None  # type: Optional[List[str]]
-<<<<<<< HEAD
+    _tests_to_skip = defaultdict(list)  # type: DefaultDict[str, List[str]]
     _itr_test_skipping_is_enabled = False
-=======
-    _tests_to_skip = defaultdict(list)  # type: DefaultDict[str, List[str]]
->>>>>>> 13934ca0
 
     def __init__(self, tracer=None, config=None, service=None):
         # type: (Optional[Tracer], Optional[IntegrationConfig], Optional[str]) -> None
