import json
import os
from typing import Any
from typing import DefaultDict
from typing import Dict
from typing import List
from typing import Optional
from typing import Tuple
from uuid import uuid4

import ddtrace
from ddtrace import Tracer
from ddtrace import config as ddconfig
from ddtrace.contrib import trace_utils
from ddtrace.ext import ci
from ddtrace.ext import test
from ddtrace.internal import atexit
from ddtrace.internal import compat
from ddtrace.internal.agent import get_connection
from ddtrace.internal.agent import get_trace_url
from ddtrace.internal.ci_visibility.filters import TraceCiVisibilityFilter
from ddtrace.internal.compat import JSONDecodeError
from ddtrace.internal.compat import parse
from ddtrace.internal.logger import get_logger
from ddtrace.internal.service import Service
from ddtrace.internal.utils.formats import asbool
from ddtrace.internal.writer.writer import Response
from ddtrace.settings import IntegrationConfig

from .. import agent
from .constants import AGENTLESS_DEFAULT_SITE
from .constants import EVP_PROXY_AGENT_BASE_PATH
from .constants import EVP_SUBDOMAIN_HEADER_API_VALUE
from .constants import EVP_SUBDOMAIN_HEADER_EVENT_VALUE
from .constants import EVP_SUBDOMAIN_HEADER_NAME
from .constants import REQUESTS_MODE
from .constants import SETTING_ENDPOINT
from .constants import SKIPPABLE_ENDPOINT
from .constants import SUITE
from .constants import TEST
from .git_client import CIVisibilityGitClient
from .writer import CIVisibilityWriter


log = get_logger(__name__)

<<<<<<< HEAD
TEST_SKIPPING_LEVEL = SUITE if asbool(os.getenv("_DD_CIVISIBILITY_ITR_SUITE_MODE", default=False)) else TEST
=======
TEST_SKIPPING_LEVEL = "suite"
>>>>>>> eb7533eb


def _extract_repository_name_from_url(repository_url):
    # type: (str) -> str
    try:
        return parse.urlparse(repository_url).path.rstrip(".git").rpartition("/")[-1]
    except ValueError:
        # In case of parsing error, default to repository url
        log.warning("Repository name cannot be parsed from repository_url: %s", repository_url)
        return repository_url


def _get_git_repo():
    # this exists only for the purpose of patching in tests
    return None


def _do_request(method, url, payload, headers):
    # type: (str, str, str, Dict) -> Response
    try:
        conn = get_connection(url)
        log.debug("Sending request: %s %s %s %s", method, url, payload, headers)
        conn.request("POST", url, payload, headers)
        resp = compat.get_connection_response(conn)
        log.debug("Response status: %s", resp.status)
        result = Response.from_http_response(resp)
    finally:
        conn.close()
    return result


class CIVisibility(Service):
    _instance = None  # type: Optional[CIVisibility]
    enabled = False
    _test_suites_to_skip = None  # type: Optional[List[str]]
<<<<<<< HEAD
    _tests_to_skip = defaultdict(list)  # type: DefaultDict[str, List[str]]
=======
>>>>>>> eb7533eb

    def __init__(self, tracer=None, config=None, service=None):
        # type: (Optional[Tracer], Optional[IntegrationConfig], Optional[str]) -> None
        super(CIVisibility, self).__init__()

        self.tracer = tracer or ddtrace.tracer
        self._app_key = os.getenv("DD_APP_KEY", os.getenv("DD_APPLICATION_KEY", os.getenv("DATADOG_APPLICATION_KEY")))
        self._api_key = os.getenv("DD_API_KEY")
        self._dd_site = os.getenv("DD_SITE", AGENTLESS_DEFAULT_SITE)
        self.config = config  # type: Optional[IntegrationConfig]
        self._tags = ci.tags(cwd=_get_git_repo())  # type: Dict[str, str]
        self._service = service
        self._codeowners = None
        self._root_dir = None

        int_service = None
        if self.config is not None:
            int_service = trace_utils.int_service(None, self.config)
        # check if repository URL detected from environment or .git, and service name unchanged
        if self._tags.get(ci.git.REPOSITORY_URL, None) and self.config and int_service == self.config._default_service:
            self._service = _extract_repository_name_from_url(self._tags[ci.git.REPOSITORY_URL])
        elif self._service is None and int_service is not None:
            self._service = int_service

        self._requests_mode = REQUESTS_MODE.TRACES
        if ddconfig._ci_visibility_agentless_enabled:
            if not self._api_key:
                raise EnvironmentError(
                    "DD_CIVISIBILITY_AGENTLESS_ENABLED is set, but DD_API_KEY is not set, so ddtrace "
                    "cannot be initialized."
                )
            self._requests_mode = REQUESTS_MODE.AGENTLESS_EVENTS
        elif self._agent_evp_proxy_is_available():
            self._requests_mode = REQUESTS_MODE.EVP_PROXY_EVENTS

        self._configure_writer()

        self._code_coverage_enabled_by_api, self._test_skipping_enabled_by_api = self._check_enabled_features()

        self._git_client = None

        if ddconfig._ci_visibility_intelligent_testrunner_enabled:
            if self._app_key is None:
                log.warning("Environment variable DD_APPLICATION_KEY not set, so no git metadata will be uploaded.")
            elif self._requests_mode == REQUESTS_MODE.TRACES:
                log.warning("Cannot start git client if mode is not agentless or evp proxy")
            else:
                self._git_client = CIVisibilityGitClient(
                    api_key=self._api_key or "", app_key=self._app_key, requests_mode=self._requests_mode
                )
        try:
            from ddtrace.internal.codeowners import Codeowners

            self._codeowners = Codeowners()
        except ValueError:
            log.warning("CODEOWNERS file is not available")
        except Exception:
            log.warning("Failed to load CODEOWNERS", exc_info=True)

    def _check_enabled_features(self):
        # type: () -> Tuple[bool, bool]
        if not self._app_key:
            return False, False

        # DEV: Remove this ``if`` once ITR is in GA
        if not ddconfig._ci_visibility_intelligent_testrunner_enabled:
            return False, False

        _headers = {
            "dd-api-key": self._api_key,
            "dd-application-key": self._app_key,
            "Content-Type": "application/json",
        }

        if self._requests_mode == REQUESTS_MODE.EVP_PROXY_EVENTS:
            url = get_trace_url() + EVP_PROXY_AGENT_BASE_PATH + SETTING_ENDPOINT
            _headers = {EVP_SUBDOMAIN_HEADER_NAME: EVP_SUBDOMAIN_HEADER_API_VALUE}
        elif self._requests_mode == REQUESTS_MODE.AGENTLESS_EVENTS:
            url = "https://api." + self._dd_site + SETTING_ENDPOINT
        else:
            log.warning("Cannot make requests to setting endpoint if mode is not agentless or evp proxy")
            return False, False

        payload = {
            "data": {
                "id": str(uuid4()),
                "type": "ci_app_test_service_libraries_settings",
                "attributes": {
                    "service": self._service,
                    "env": ddconfig.env,
                    "repository_url": self._tags.get(ci.git.REPOSITORY_URL),
                    "sha": self._tags.get(ci.git.COMMIT_SHA),
                    "branch": self._tags.get(ci.git.BRANCH),
                },
            }
        }
        response = _do_request("POST", url, json.dumps(payload), _headers)
        try:
            parsed = json.loads(response.body)
        except JSONDecodeError:
            log.warning("Settings request responded with invalid JSON '%s'", response.body)
            return False, False
        if response.status >= 400 or ("errors" in parsed and parsed["errors"][0] == "Not found"):
            log.warning(
                "Feature enablement check returned status %d - disabling Intelligent Test Runner", response.status
            )
            return False, False

        attributes = parsed["data"]["attributes"]
        return attributes["code_coverage"], attributes["tests_skipping"]

    def _configure_writer(self, requests_mode=None):
        writer = None
        if requests_mode is None:
            requests_mode = self._requests_mode

        if requests_mode == REQUESTS_MODE.AGENTLESS_EVENTS:
            headers = {"dd-api-key": self._api_key}
            writer = CIVisibilityWriter(
                headers=headers,
            )
        elif requests_mode == REQUESTS_MODE.EVP_PROXY_EVENTS:
            writer = CIVisibilityWriter(
                intake_url=agent.get_trace_url(),
                headers={EVP_SUBDOMAIN_HEADER_NAME: EVP_SUBDOMAIN_HEADER_EVENT_VALUE},
                use_evp=True,
            )
        if writer is not None:
            self.tracer.configure(writer=writer)

    def _agent_evp_proxy_is_available(self):
        # type: () -> bool
        try:
            info = agent.info()
        except Exception:
            info = None

        if info:
            endpoints = info.get("endpoints", [])
            if endpoints and any(EVP_PROXY_AGENT_BASE_PATH in endpoint for endpoint in endpoints):
                return True
        return False

    @classmethod
    def test_skipping_enabled(cls):
        if not cls.enabled:
            return False
        return cls._instance and cls._instance._test_skipping_enabled_by_api

    def _fetch_tests_to_skip(self):
        # Make sure git uploading has finished
        # this will block the thread until that happens
        if self._git_client is not None:
            self._git_client.shutdown()
            self._git_client = None

        payload = {
            "data": {
                "type": "test_params",
                "attributes": {
                    "service": self._service,
                    "env": ddconfig.env,
                    "repository_url": self._tags.get(ci.git.REPOSITORY_URL),
                    "sha": self._tags.get(ci.git.COMMIT_SHA),
                    "configurations": ci._get_runtime_and_os_metadata(),
                    "test_level": TEST_SKIPPING_LEVEL,
                },
            }
        }

        _headers = {
            "dd-api-key": self._api_key,
            "dd-application-key": self._app_key,
            "Content-Type": "application/json",
        }
        if self._requests_mode == REQUESTS_MODE.EVP_PROXY_EVENTS:
            url = EVP_PROXY_AGENT_BASE_PATH + SKIPPABLE_ENDPOINT
            _headers = {EVP_SUBDOMAIN_HEADER_NAME: EVP_SUBDOMAIN_HEADER_API_VALUE}
        elif self._requests_mode == REQUESTS_MODE.AGENTLESS_EVENTS:
            url = "https://api." + self._dd_site + SKIPPABLE_ENDPOINT
        else:
            log.warning("Cannot make requests to skippable endpoint if mode is not agentless or evp proxy")
            return

        response = _do_request("POST", url, json.dumps(payload), _headers)

        if response.status >= 400:
            log.warning("Test skips request responded with status %d", response.status)
            return
        try:
            parsed = json.loads(response.body)
        except json.JSONDecodeError:
            log.warning("Test skips request responded with invalid JSON '%s'", response.body)
            return

<<<<<<< HEAD
        if TEST_SKIPPING_LEVEL == SUITE:
            self._test_suites_to_skip = []

        for item in parsed["data"]:
            if item["type"] == TEST_SKIPPING_LEVEL and "suite" in item["attributes"]:
                module = item["attributes"].get("configurations", {}).get("test.bundle", "").replace(".", "/")
                path = "/".join((module, item["attributes"]["suite"])) if module else item["attributes"]["suite"]

                if TEST_SKIPPING_LEVEL == SUITE:
                    self._test_suites_to_skip.append(path)
                else:
                    # self._tests_to_skip.setdefault(path, [])
                    self._tests_to_skip[path].append(item["attributes"]["name"])

    def _should_skip_path(self, path, name):
        if TEST_SKIPPING_LEVEL == SUITE:
            return os.path.relpath(path) in self._test_suites_to_skip
        else:
            return name in self._tests_to_skip[os.path.relpath(path)]
        return False
=======
        self._test_suites_to_skip = []
        for item in parsed["data"]:
            if item["type"] == TEST_SKIPPING_LEVEL and "suite" in item["attributes"]:
                module = item["attributes"].get("configurations", {}).get("test.bundle", "").replace(".", "/")
                self._test_suites_to_skip.append(
                    "/".join((module, item["attributes"]["suite"])) if module else item["attributes"]["suite"]
                )

    def _should_skip_path(self, path):
        return os.path.relpath(path) in self._test_suites_to_skip
>>>>>>> eb7533eb

    @classmethod
    def enable(cls, tracer=None, config=None, service=None):
        # type: (Optional[Tracer], Optional[Any], Optional[str]) -> None

        if cls._instance is not None:
            log.debug("%s already enabled", cls.__name__)
            return
        log.debug("Enabling %s", cls.__name__)

        cls._instance = cls(tracer=tracer, config=config, service=service)
        cls.enabled = True

        cls._instance.start()
        atexit.register(cls.disable)

        log.debug("%s enabled", cls.__name__)

    @classmethod
    def disable(cls):
        # type: () -> None
        if cls._instance is None:
            log.debug("%s not enabled", cls.__name__)
            return
        log.debug("Disabling %s", cls.__name__)
        atexit.unregister(cls.disable)

        cls._instance.stop()
        cls._instance = None
        cls.enabled = False

        log.debug("%s disabled", cls.__name__)

    def _start_service(self):
        # type: () -> None
        tracer_filters = self.tracer._filters
        if not any(isinstance(tracer_filter, TraceCiVisibilityFilter) for tracer_filter in tracer_filters):
            tracer_filters += [TraceCiVisibilityFilter(self._tags, self._service)]  # type: ignore[arg-type]
            self.tracer.configure(settings={"FILTERS": tracer_filters})
        if self._git_client is not None:
            self._git_client.start(cwd=_get_git_repo())
<<<<<<< HEAD
        if self.test_skipping_enabled() and (not self._tests_to_skip and self._test_suites_to_skip is None):
=======
        if self.test_skipping_enabled() and self._test_suites_to_skip is None:
>>>>>>> eb7533eb
            self._fetch_tests_to_skip()

    def _stop_service(self):
        # type: () -> None
        if self._git_client is not None:
            self._git_client.shutdown(timeout=self.tracer.SHUTDOWN_TIMEOUT)
        try:
            self.tracer.shutdown()
        except Exception:
            log.warning("Failed to shutdown tracer", exc_info=True)

    @classmethod
    def set_codeowners_of(cls, location, span=None):
        if not cls.enabled or cls._instance is None or cls._instance._codeowners is None or not location:
            return

        span = span or cls._instance.tracer.current_span()
        if span is None:
            return

        try:
            handles = cls._instance._codeowners.of(location)
            if handles:
                span.set_tag(test.CODEOWNERS, json.dumps(handles))
        except KeyError:
            log.debug("no matching codeowners for %s", location)<|MERGE_RESOLUTION|>--- conflicted
+++ resolved
@@ -44,11 +44,7 @@
 
 log = get_logger(__name__)
 
-<<<<<<< HEAD
 TEST_SKIPPING_LEVEL = SUITE if asbool(os.getenv("_DD_CIVISIBILITY_ITR_SUITE_MODE", default=False)) else TEST
-=======
-TEST_SKIPPING_LEVEL = "suite"
->>>>>>> eb7533eb
 
 
 def _extract_repository_name_from_url(repository_url):
@@ -84,10 +80,7 @@
     _instance = None  # type: Optional[CIVisibility]
     enabled = False
     _test_suites_to_skip = None  # type: Optional[List[str]]
-<<<<<<< HEAD
     _tests_to_skip = defaultdict(list)  # type: DefaultDict[str, List[str]]
-=======
->>>>>>> eb7533eb
 
     def __init__(self, tracer=None, config=None, service=None):
         # type: (Optional[Tracer], Optional[IntegrationConfig], Optional[str]) -> None
@@ -283,7 +276,6 @@
             log.warning("Test skips request responded with invalid JSON '%s'", response.body)
             return
 
-<<<<<<< HEAD
         if TEST_SKIPPING_LEVEL == SUITE:
             self._test_suites_to_skip = []
 
@@ -304,18 +296,6 @@
         else:
             return name in self._tests_to_skip[os.path.relpath(path)]
         return False
-=======
-        self._test_suites_to_skip = []
-        for item in parsed["data"]:
-            if item["type"] == TEST_SKIPPING_LEVEL and "suite" in item["attributes"]:
-                module = item["attributes"].get("configurations", {}).get("test.bundle", "").replace(".", "/")
-                self._test_suites_to_skip.append(
-                    "/".join((module, item["attributes"]["suite"])) if module else item["attributes"]["suite"]
-                )
-
-    def _should_skip_path(self, path):
-        return os.path.relpath(path) in self._test_suites_to_skip
->>>>>>> eb7533eb
 
     @classmethod
     def enable(cls, tracer=None, config=None, service=None):
@@ -357,11 +337,7 @@
             self.tracer.configure(settings={"FILTERS": tracer_filters})
         if self._git_client is not None:
             self._git_client.start(cwd=_get_git_repo())
-<<<<<<< HEAD
         if self.test_skipping_enabled() and (not self._tests_to_skip and self._test_suites_to_skip is None):
-=======
-        if self.test_skipping_enabled() and self._test_suites_to_skip is None:
->>>>>>> eb7533eb
             self._fetch_tests_to_skip()
 
     def _stop_service(self):
