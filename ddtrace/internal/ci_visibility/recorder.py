import json
import os
from typing import Any
from typing import Dict
from typing import Optional

import ddtrace
from ddtrace import Tracer
from ddtrace import config as ddconfig
from ddtrace.contrib import trace_utils
from ddtrace.ext import ci
from ddtrace.ext import test
from ddtrace.internal import atexit
from ddtrace.internal.ci_visibility.filters import TraceCiVisibilityFilter
from ddtrace.internal.compat import parse
from ddtrace.internal.logger import get_logger
from ddtrace.internal.service import Service
from ddtrace.settings import IntegrationConfig

<<<<<<< HEAD
from .git_client import CIVisibilityGitClient
=======
from .. import agent
from .constants import AGENTLESS_BASE_URL
from .constants import AGENTLESS_DEFAULT_SITE
from .constants import EVP_PROXY_AGENT_BASE_PATH
from .constants import EVP_SUBDOMAIN_HEADER_NAME
from .constants import EVP_SUBDOMAIN_HEADER_VALUE
>>>>>>> 8b531c8e
from .writer import CIVisibilityWriter


log = get_logger(__name__)


def _extract_repository_name_from_url(repository_url):
    # type: (str) -> str
    try:
        return parse.urlparse(repository_url).path.rstrip(".git").rpartition("/")[-1]
    except ValueError:
        # In case of parsing error, default to repository url
        log.warning("Repository name cannot be parsed from repository_url: %s", repository_url)
        return repository_url


def _get_git_repo():
    # this exists only for the purpose of patching in tests
    return None


class CIVisibility(Service):
    _instance = None  # type: Optional[CIVisibility]
    enabled = False

    def __init__(self, tracer=None, config=None, service=None):
        # type: (Optional[Tracer], Optional[IntegrationConfig], Optional[str]) -> None
        super(CIVisibility, self).__init__()

        self.tracer = tracer or ddtrace.tracer
<<<<<<< HEAD
        api_key = os.environ.get("DD_API_KEY")
        if not api_key:
            raise ValueError("Required environment variable DD_API_KEY not defined")
        if ddconfig._ci_visibility_agentless_enabled and not isinstance(self.tracer._writer, CIVisibilityWriter):
            writer = CIVisibilityWriter(headers={"dd-api-key": api_key})
            self.tracer.configure(writer=writer)
=======
        self._configure_writer()
>>>>>>> 8b531c8e
        self.config = config  # type: Optional[IntegrationConfig]
        self._tags = ci.tags(cwd=_get_git_repo())  # type: Dict[str, str]
        self._service = service
        self._codeowners = None

        self._git_client = None
        app_key = os.environ.get("DD_APPLICATION_KEY")
        if app_key is None:
            log.warning(
                "Environment variable DD_APPLICATION_KEY not set, which is required for CI Visibility reporting"
            )
        else:
            self._git_client = CIVisibilityGitClient(api_key=api_key, app_key=app_key)

        int_service = None
        if self.config is not None:
            int_service = trace_utils.int_service(None, self.config)
        # check if repository URL detected from environment or .git, and service name unchanged
        if self._tags.get(ci.git.REPOSITORY_URL, None) and self.config and int_service == self.config._default_service:
            self._service = _extract_repository_name_from_url(self._tags[ci.git.REPOSITORY_URL])
        elif self._service is None and int_service is not None:
            self._service = int_service

        try:
            from ddtrace.internal.codeowners import Codeowners

            self._codeowners = Codeowners()
        except ValueError:
            log.warning("CODEOWNERS file is not available")
        except Exception:
            log.warning("Failed to load CODEOWNERS", exc_info=True)

    def _configure_writer(self):
        writer = None
        if ddconfig._ci_visibility_agentless_enabled:
            headers = {"dd-api-key": os.environ.get("DD_API_KEY")}
            if headers["dd-api-key"]:
                writer = CIVisibilityWriter(
                    intake_url="%s.%s" % (AGENTLESS_BASE_URL, os.environ.get("DD_SITE", AGENTLESS_DEFAULT_SITE)),
                    headers=headers,
                )
            else:
                raise EnvironmentError(
                    "DD_CIVISIBILITY_AGENTLESS_ENABLED is set, but DD_API_KEY is not set, so ddtrace "
                    "cannot be initialized."
                )
        elif self._agent_evp_proxy_is_available():
            writer = CIVisibilityWriter(
                intake_url=agent.get_trace_url(),
                headers={EVP_SUBDOMAIN_HEADER_NAME: EVP_SUBDOMAIN_HEADER_VALUE},
                use_evp=True,
            )
        if writer is not None:
            self.tracer.configure(writer=writer)

    def _agent_evp_proxy_is_available(self):
        try:
            info = agent.info()
        except Exception:
            info = None

        if info:
            endpoints = info.get("endpoints", [])
            if endpoints and any(EVP_PROXY_AGENT_BASE_PATH in endpoint for endpoint in endpoints):
                return True
        return False

    @classmethod
    def enable(cls, tracer=None, config=None, service=None):
        # type: (Optional[Tracer], Optional[Any], Optional[str]) -> None

        if cls._instance is not None:
            log.debug("%s already enabled", cls.__name__)
            return
        log.debug("Enabling %s", cls.__name__)

        cls._instance = cls(tracer=tracer, config=config, service=service)
        cls.enabled = True

        cls._instance.start()
        atexit.register(cls.disable)

        log.debug("%s enabled", cls.__name__)

    @classmethod
    def disable(cls):
        # type: () -> None
        if cls._instance is None:
            log.debug("%s not enabled", cls.__name__)
            return
        log.debug("Disabling %s", cls.__name__)
        atexit.unregister(cls.disable)

        cls._instance.stop()
        cls._instance = None
        cls.enabled = False

        log.debug("%s disabled", cls.__name__)

    def _start_service(self):
        # type: () -> None
        tracer_filters = self.tracer._filters
        if not any(isinstance(tracer_filter, TraceCiVisibilityFilter) for tracer_filter in tracer_filters):
            tracer_filters += [TraceCiVisibilityFilter(self._tags, self._service)]  # type: ignore[arg-type]
            self.tracer.configure(settings={"FILTERS": tracer_filters})
        if self._git_client is not None:
            self._git_client.start(cwd=_get_git_repo())

    def _stop_service(self):
        # type: () -> None
        if self._git_client is not None:
            self._git_client.shutdown(timeout=self.tracer.SHUTDOWN_TIMEOUT)
        try:
            self.tracer.shutdown(timeout=self.tracer.SHUTDOWN_TIMEOUT)
        except Exception:
            log.warning("Failed to shutdown tracer", exc_info=True)

    @classmethod
    def set_codeowners_of(cls, location, span=None):
        if not cls.enabled or cls._instance is None or cls._instance._codeowners is None or not location:
            return

        span = span or cls._instance.tracer.current_span()
        if span is None:
            return

        try:
            handles = cls._instance._codeowners.of(location)
            if handles:
                span.set_tag(test.CODEOWNERS, json.dumps(handles))
        except KeyError:
            log.debug("no matching codeowners for %s", location)<|MERGE_RESOLUTION|>--- conflicted
+++ resolved
@@ -17,16 +17,13 @@
 from ddtrace.internal.service import Service
 from ddtrace.settings import IntegrationConfig
 
-<<<<<<< HEAD
-from .git_client import CIVisibilityGitClient
-=======
 from .. import agent
 from .constants import AGENTLESS_BASE_URL
 from .constants import AGENTLESS_DEFAULT_SITE
 from .constants import EVP_PROXY_AGENT_BASE_PATH
 from .constants import EVP_SUBDOMAIN_HEADER_NAME
 from .constants import EVP_SUBDOMAIN_HEADER_VALUE
->>>>>>> 8b531c8e
+from .git_client import CIVisibilityGitClient
 from .writer import CIVisibilityWriter
 
 
@@ -57,16 +54,7 @@
         super(CIVisibility, self).__init__()
 
         self.tracer = tracer or ddtrace.tracer
-<<<<<<< HEAD
-        api_key = os.environ.get("DD_API_KEY")
-        if not api_key:
-            raise ValueError("Required environment variable DD_API_KEY not defined")
-        if ddconfig._ci_visibility_agentless_enabled and not isinstance(self.tracer._writer, CIVisibilityWriter):
-            writer = CIVisibilityWriter(headers={"dd-api-key": api_key})
-            self.tracer.configure(writer=writer)
-=======
         self._configure_writer()
->>>>>>> 8b531c8e
         self.config = config  # type: Optional[IntegrationConfig]
         self._tags = ci.tags(cwd=_get_git_repo())  # type: Dict[str, str]
         self._service = service
@@ -79,7 +67,7 @@
                 "Environment variable DD_APPLICATION_KEY not set, which is required for CI Visibility reporting"
             )
         else:
-            self._git_client = CIVisibilityGitClient(api_key=api_key, app_key=app_key)
+            self._git_client = CIVisibilityGitClient(api_key=os.environ.get("DD_API_KEY"), app_key=app_key)
 
         int_service = None
         if self.config is not None:
