--- conflicted
+++ resolved
@@ -51,17 +51,13 @@
 
 log = get_logger(__name__)
 
-<<<<<<< HEAD
 
 def _get_test_skipping_level():
     return SUITE if asbool(os.getenv("_DD_CIVISIBILITY_ITR_SUITE_MODE", default=False)) else TEST
 
 
 TEST_SKIPPING_LEVEL = _get_test_skipping_level()
-=======
-TEST_SKIPPING_LEVEL = "suite"
 DEFAULT_TIMEOUT = 15
->>>>>>> 9a3693ff
 
 
 def _extract_repository_name_from_url(repository_url):
