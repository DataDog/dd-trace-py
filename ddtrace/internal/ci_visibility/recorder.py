--- conflicted
+++ resolved
@@ -51,7 +51,6 @@
 
 log = get_logger(__name__)
 
-<<<<<<< HEAD
 
 def _get_test_skipping_level():
     return SUITE if asbool(os.getenv("_DD_CIVISIBILITY_ITR_SUITE_MODE", default=False)) else TEST
@@ -64,10 +63,6 @@
 if sys.version_info[:2] < (3, 6):
     # Purposely shadowing a missing python builtin
     from socket import timeout as TimeoutError  # noqa: A001
-=======
-TEST_SKIPPING_LEVEL = "suite"
-DEFAULT_TIMEOUT = 15
->>>>>>> 90e95e8f
 
 
 def _extract_repository_name_from_url(repository_url):
@@ -216,14 +211,6 @@
                 },
             }
         }
-<<<<<<< HEAD
-=======
-        try:
-            response = _do_request("POST", url, json.dumps(payload), _headers)
-        except TimeoutError:
-            log.warning("Request timeout while fetching enabled features")
-            return False, False
->>>>>>> 90e95e8f
         try:
             response = _do_request("POST", url, json.dumps(payload), _headers)
         except TimeoutError:
