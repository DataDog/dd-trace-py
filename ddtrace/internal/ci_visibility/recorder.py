from collections import defaultdict
import json
import os
from typing import Any
from typing import Dict
from typing import List
from typing import Optional
from typing import Tuple
from uuid import uuid4

import ddtrace
from ddtrace import Tracer
from ddtrace import config as ddconfig
from ddtrace.contrib import trace_utils
from ddtrace.ext import ci
from ddtrace.ext import test
from ddtrace.internal import atexit
from ddtrace.internal import compat
from ddtrace.internal.agent import get_connection
from ddtrace.internal.ci_visibility.filters import TraceCiVisibilityFilter
from ddtrace.internal.compat import JSONDecodeError
from ddtrace.internal.compat import parse
from ddtrace.internal.logger import get_logger
from ddtrace.internal.service import Service
from ddtrace.internal.writer.writer import Response
from ddtrace.settings import IntegrationConfig

from .. import agent
from .constants import AGENTLESS_DEFAULT_SITE
from .constants import EVP_PROXY_AGENT_BASE_PATH
from .constants import EVP_SUBDOMAIN_HEADER_API_VALUE
from .constants import EVP_SUBDOMAIN_HEADER_EVENT_VALUE
from .constants import EVP_SUBDOMAIN_HEADER_NAME
<<<<<<< HEAD
from .constants import EVP_SUBDOMAIN_HEADER_VALUE
from .constants import SKIPPABLE_ENDPOINT
=======
from .constants import REQUESTS_MODE
>>>>>>> b61b4e42
from .git_client import CIVisibilityGitClient
from .writer import CIVisibilityWriter


log = get_logger(__name__)


def _extract_repository_name_from_url(repository_url):
    # type: (str) -> str
    try:
        return parse.urlparse(repository_url).path.rstrip(".git").rpartition("/")[-1]
    except ValueError:
        # In case of parsing error, default to repository url
        log.warning("Repository name cannot be parsed from repository_url: %s", repository_url)
        return repository_url


def _get_git_repo():
    # this exists only for the purpose of patching in tests
    return None


def _do_request(method, url, payload, headers):
    # type: (str, str, str, Dict) -> Response
    try:
        conn = get_connection(url)
        log.debug("Sending request: %s %s %s %s", method, url, payload, headers)
        conn.request("POST", url, payload, headers)
        resp = compat.get_connection_response(conn)
        log.debug("Response status: %s", resp.status)
        result = Response.from_http_response(resp)
    finally:
        conn.close()
    return result


class CIVisibility(Service):
    _instance = None  # type: Optional[CIVisibility]
    enabled = False

    def __init__(self, tracer=None, config=None, service=None):
        # type: (Optional[Tracer], Optional[IntegrationConfig], Optional[str]) -> None
        super(CIVisibility, self).__init__()

        self.tracer = tracer or ddtrace.tracer
        self._app_key = os.getenv("DD_APP_KEY", os.getenv("DD_APPLICATION_KEY", os.getenv("DATADOG_APPLICATION_KEY")))
        self._api_key = os.getenv("DD_API_KEY")
        self._dd_site = os.getenv("DD_SITE", AGENTLESS_DEFAULT_SITE)
        self.config = config  # type: Optional[IntegrationConfig]
        self._tags = ci.tags(cwd=_get_git_repo())  # type: Dict[str, str]
        self._service = service
        self._codeowners = None

        int_service = None
        if self.config is not None:
            int_service = trace_utils.int_service(None, self.config)
        # check if repository URL detected from environment or .git, and service name unchanged
        if self._tags.get(ci.git.REPOSITORY_URL, None) and self.config and int_service == self.config._default_service:
            self._service = _extract_repository_name_from_url(self._tags[ci.git.REPOSITORY_URL])
        elif self._service is None and int_service is not None:
            self._service = int_service

<<<<<<< HEAD
        # (suite, module) -> List[test_name]
        self._tests_to_skip = defaultdict(list)  # type: Dict[Tuple[str, Optional[str]], List[str]]
=======
        self._requests_mode = REQUESTS_MODE.TRACES
        if ddconfig._ci_visibility_agentless_enabled:
            if not self._api_key:
                raise EnvironmentError(
                    "DD_CIVISIBILITY_AGENTLESS_ENABLED is set, but DD_API_KEY is not set, so ddtrace "
                    "cannot be initialized."
                )
            self._requests_mode = REQUESTS_MODE.AGENTLESS_EVENTS
        elif self._agent_evp_proxy_is_available():
            self._requests_mode = REQUESTS_MODE.EVP_PROXY_EVENTS

        self._configure_writer()

>>>>>>> b61b4e42
        self._code_coverage_enabled_by_api, self._test_skipping_enabled_by_api = self._check_enabled_features()

        self._git_client = None

        if ddconfig._ci_visibility_intelligent_testrunner_enabled:
            if self._app_key is None:
                log.warning("Environment variable DD_APPLICATION_KEY not set, so no git metadata will be uploaded.")
            elif self._requests_mode == REQUESTS_MODE.TRACES:
                log.warning("Cannot start git client if mode is not agentless or evp proxy")
            else:
                self._git_client = CIVisibilityGitClient(
                    api_key=self._api_key or "", app_key=self._app_key, requests_mode=self._requests_mode
                )
        try:
            from ddtrace.internal.codeowners import Codeowners

            self._codeowners = Codeowners()
        except ValueError:
            log.warning("CODEOWNERS file is not available")
        except Exception:
            log.warning("Failed to load CODEOWNERS", exc_info=True)

    def _check_enabled_features(self):
        # type: () -> Tuple[bool, bool]
        if not self._app_key:
            return False, False

        # DEV: Remove this ``if`` once ITR is in GA
        if not ddconfig._ci_visibility_intelligent_testrunner_enabled:
            return False, False

<<<<<<< HEAD
        url = "https://api.%s/api/v2/libraries/tests/services/setting" % self._dd_site
        _headers = {
            "dd-api-key": self._api_key,
            "dd-application-key": self._app_key,
            "Content-Type": "application/json",
        }
=======
        endpoint = "/api/v2/libraries/tests/services/setting"
        _headers = {"dd-api-key": self._api_key, "dd-application-key": self._app_key}

        if self._requests_mode == REQUESTS_MODE.EVP_PROXY_EVENTS:
            url = EVP_PROXY_AGENT_BASE_PATH + endpoint
            _headers = {EVP_SUBDOMAIN_HEADER_NAME: EVP_SUBDOMAIN_HEADER_API_VALUE}
        elif self._requests_mode == REQUESTS_MODE.AGENTLESS_EVENTS:
            url = "https://api." + self._dd_site + endpoint
        else:
            log.warning("Cannot make requests to setting endpoint if mode is not agentless or evp proxy")
            return False, False

>>>>>>> b61b4e42
        payload = {
            "data": {
                "id": str(uuid4()),
                "type": "ci_app_test_service_libraries_settings",
                "attributes": {
                    "service": self._service,
                    "env": ddconfig.env,
                    "repository_url": self._tags.get(ci.git.REPOSITORY_URL),
                    "sha": self._tags.get(ci.git.COMMIT_SHA),
                    "branch": self._tags.get(ci.git.BRANCH),
                },
            }
        }
        response = _do_request("POST", url, json.dumps(payload), _headers)
        try:
            parsed = json.loads(response.body)
        except JSONDecodeError:
            log.warning("Settings request responded with invalid JSON '%s'", response.body)
            return False, False
        if response.status >= 400 or ("errors" in parsed and parsed["errors"][0] == "Not found"):
            log.warning(
                "Feature enablement check returned status %d - disabling Intelligent Test Runner", response.status
            )
            return False, False

        attributes = parsed["data"]["attributes"]
        return attributes["code_coverage"], attributes["tests_skipping"]

    def _configure_writer(self, requests_mode=None):
        writer = None
        if requests_mode is None:
            requests_mode = self._requests_mode

        if requests_mode == REQUESTS_MODE.AGENTLESS_EVENTS:
            headers = {"dd-api-key": self._api_key}
            writer = CIVisibilityWriter(
                headers=headers,
            )
        elif requests_mode == REQUESTS_MODE.EVP_PROXY_EVENTS:
            writer = CIVisibilityWriter(
                intake_url=agent.get_trace_url(),
                headers={EVP_SUBDOMAIN_HEADER_NAME: EVP_SUBDOMAIN_HEADER_EVENT_VALUE},
                use_evp=True,
            )
        if writer is not None:
            self.tracer.configure(writer=writer)

    def _agent_evp_proxy_is_available(self):
        # type: () -> bool
        try:
            info = agent.info()
        except Exception:
            info = None

        if info:
            endpoints = info.get("endpoints", [])
            if endpoints and any(EVP_PROXY_AGENT_BASE_PATH in endpoint for endpoint in endpoints):
                return True
        return False

    @classmethod
    def test_skipping_enabled(cls):
        if not cls.enabled:
            return False
        return getattr(cls._instance, "_test_skipping_enabled_by_api", False)

    @classmethod
    def should_skip(cls, test, suite, module):
        if not cls.enabled:
            return False

        return test in cls._instance._get_tests_to_skip(suite, module)

    def _fetch_tests_to_skip(self):
        # Make sure git uploading has finished
        # this will block the thread until that happens
        if self._git_client is not None:
            self._git_client.shutdown()
            self._git_client = None

        payload = {
            "data": {
                "type": "test_params",
                "attributes": {
                    "service": self._service,
                    "env": ddconfig.env,
                    "repository_url": self._tags.get(ci.git.REPOSITORY_URL),
                    "sha": self._tags.get(ci.git.COMMIT_SHA),
                    "configurations": {},
                },
            }
        }
        payload["data"]["attributes"]["configurations"] = ci._get_runtime_and_os_metadata()
        url = "https://api.{}/{}".format(self._dd_site, SKIPPABLE_ENDPOINT)
        headers = {"dd-api-key": self._api_key, "dd-application-key": self._app_key}
        response = _do_request("POST", url, json.dumps(payload), headers)

        if response.status >= 400:
            log.warning("Test skips request responded with status %d", response.status)
            return
        try:
            parsed = json.loads(response.body)
        except json.JSONDecodeError:
            log.warning("Test skips request responded with invalid JSON '%s'", response.body)
            return

        for item in parsed["data"]:
            if item["type"] == "test" and "suite" in item["attributes"]:
                module = item["attributes"].get("module", None)
                self._tests_to_skip[(item["attributes"]["suite"], module)].append(item["attributes"]["name"])

    def _get_tests_to_skip(self, suite, module):
        return self._tests_to_skip.get((suite, module), [])

    @classmethod
    def enable(cls, tracer=None, config=None, service=None):
        # type: (Optional[Tracer], Optional[Any], Optional[str]) -> None

        if cls._instance is not None:
            log.debug("%s already enabled", cls.__name__)
            return
        log.debug("Enabling %s", cls.__name__)

        cls._instance = cls(tracer=tracer, config=config, service=service)
        cls.enabled = True

        cls._instance.start()
        atexit.register(cls.disable)

        log.debug("%s enabled", cls.__name__)

    @classmethod
    def disable(cls):
        # type: () -> None
        if cls._instance is None:
            log.debug("%s not enabled", cls.__name__)
            return
        log.debug("Disabling %s", cls.__name__)
        atexit.unregister(cls.disable)

        cls._instance.stop()
        cls._instance = None
        cls.enabled = False

        log.debug("%s disabled", cls.__name__)

    def _start_service(self):
        # type: () -> None
        tracer_filters = self.tracer._filters
        if not any(isinstance(tracer_filter, TraceCiVisibilityFilter) for tracer_filter in tracer_filters):
            tracer_filters += [TraceCiVisibilityFilter(self._tags, self._service)]  # type: ignore[arg-type]
            self.tracer.configure(settings={"FILTERS": tracer_filters})
        if self._git_client is not None:
            self._git_client.start(cwd=_get_git_repo())
        if self.test_skipping_enabled() and not self._tests_to_skip:
            self._fetch_tests_to_skip()

    def _stop_service(self):
        # type: () -> None
        if self._git_client is not None:
            self._git_client.shutdown(timeout=self.tracer.SHUTDOWN_TIMEOUT)
        try:
            self.tracer.shutdown()
        except Exception:
            log.warning("Failed to shutdown tracer", exc_info=True)

    @classmethod
    def set_codeowners_of(cls, location, span=None):
        if not cls.enabled or cls._instance is None or cls._instance._codeowners is None or not location:
            return

        span = span or cls._instance.tracer.current_span()
        if span is None:
            return

        try:
            handles = cls._instance._codeowners.of(location)
            if handles:
                span.set_tag(test.CODEOWNERS, json.dumps(handles))
        except KeyError:
            log.debug("no matching codeowners for %s", location)<|MERGE_RESOLUTION|>--- conflicted
+++ resolved
@@ -31,12 +31,9 @@
 from .constants import EVP_SUBDOMAIN_HEADER_API_VALUE
 from .constants import EVP_SUBDOMAIN_HEADER_EVENT_VALUE
 from .constants import EVP_SUBDOMAIN_HEADER_NAME
-<<<<<<< HEAD
-from .constants import EVP_SUBDOMAIN_HEADER_VALUE
+from .constants import REQUESTS_MODE
+from .constants import SETTING_ENDPOINT
 from .constants import SKIPPABLE_ENDPOINT
-=======
-from .constants import REQUESTS_MODE
->>>>>>> b61b4e42
 from .git_client import CIVisibilityGitClient
 from .writer import CIVisibilityWriter
 
@@ -99,10 +96,8 @@
         elif self._service is None and int_service is not None:
             self._service = int_service
 
-<<<<<<< HEAD
         # (suite, module) -> List[test_name]
         self._tests_to_skip = defaultdict(list)  # type: Dict[Tuple[str, Optional[str]], List[str]]
-=======
         self._requests_mode = REQUESTS_MODE.TRACES
         if ddconfig._ci_visibility_agentless_enabled:
             if not self._api_key:
@@ -116,7 +111,6 @@
 
         self._configure_writer()
 
->>>>>>> b61b4e42
         self._code_coverage_enabled_by_api, self._test_skipping_enabled_by_api = self._check_enabled_features()
 
         self._git_client = None
@@ -148,27 +142,21 @@
         if not ddconfig._ci_visibility_intelligent_testrunner_enabled:
             return False, False
 
-<<<<<<< HEAD
-        url = "https://api.%s/api/v2/libraries/tests/services/setting" % self._dd_site
         _headers = {
             "dd-api-key": self._api_key,
             "dd-application-key": self._app_key,
             "Content-Type": "application/json",
         }
-=======
-        endpoint = "/api/v2/libraries/tests/services/setting"
-        _headers = {"dd-api-key": self._api_key, "dd-application-key": self._app_key}
 
         if self._requests_mode == REQUESTS_MODE.EVP_PROXY_EVENTS:
-            url = EVP_PROXY_AGENT_BASE_PATH + endpoint
+            url = EVP_PROXY_AGENT_BASE_PATH + SETTING_ENDPOINT
             _headers = {EVP_SUBDOMAIN_HEADER_NAME: EVP_SUBDOMAIN_HEADER_API_VALUE}
         elif self._requests_mode == REQUESTS_MODE.AGENTLESS_EVENTS:
-            url = "https://api." + self._dd_site + endpoint
+            url = "https://api." + self._dd_site + SETTING_ENDPOINT
         else:
             log.warning("Cannot make requests to setting endpoint if mode is not agentless or evp proxy")
             return False, False
 
->>>>>>> b61b4e42
         payload = {
             "data": {
                 "id": str(uuid4()),
@@ -262,9 +250,22 @@
             }
         }
         payload["data"]["attributes"]["configurations"] = ci._get_runtime_and_os_metadata()
-        url = "https://api.{}/{}".format(self._dd_site, SKIPPABLE_ENDPOINT)
-        headers = {"dd-api-key": self._api_key, "dd-application-key": self._app_key}
-        response = _do_request("POST", url, json.dumps(payload), headers)
+
+        _headers = {
+            "dd-api-key": self._api_key,
+            "dd-application-key": self._app_key,
+            "Content-Type": "application/json",
+        }
+        if self._requests_mode == REQUESTS_MODE.EVP_PROXY_EVENTS:
+            url = EVP_PROXY_AGENT_BASE_PATH + SKIPPABLE_ENDPOINT
+            _headers = {EVP_SUBDOMAIN_HEADER_NAME: EVP_SUBDOMAIN_HEADER_API_VALUE}
+        elif self._requests_mode == REQUESTS_MODE.AGENTLESS_EVENTS:
+            url = "https://api." + self._dd_site + SKIPPABLE_ENDPOINT
+        else:
+            log.warning("Cannot make requests to skippable endpoint if mode is not agentless or evp proxy")
+            return
+
+        response = _do_request("POST", url, json.dumps(payload), _headers)
 
         if response.status >= 400:
             log.warning("Test skips request responded with status %d", response.status)
