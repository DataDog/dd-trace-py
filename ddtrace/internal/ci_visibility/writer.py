import os
from typing import Dict
from typing import Optional

import ddtrace
from ddtrace import config
from ddtrace.vendor.dogstatsd import DogStatsd

from .. import agent
from .. import service
from ...sampler import BasePrioritySampler
from ...sampler import BaseSampler
from ..runtime import get_runtime_id
from ..writer import HTTPWriter
from ..writer import WriterClientBase
from ..writer import get_writer_interval_seconds
from .encoder import CIVisibilityEncoderV01


class CIVisibilityEventClient(WriterClientBase):
    ENDPOINT = "api/v2/citestcycle"

    def __init__(self):
        encoder = CIVisibilityEncoderV01(0, 0)
        encoder.set_metadata(
            {
                "language": "python",
                "env": config.env,
                "runtime-id": get_runtime_id(),
                "library_version": ddtrace.__version__,
            }
        )
        super(CIVisibilityEventClient, self).__init__(encoder)


class CIVisibilityWriter(HTTPWriter):
    RETRY_ATTEMPTS = 5
    HTTP_METHOD = "POST"
    STATSD_NAMESPACE = "civisibilitywriter"

    def __init__(
        self,
        intake_url=None,  # type: Optional[str]
        sampler=None,  # type: Optional[BaseSampler]
        priority_sampler=None,  # type: Optional[BasePrioritySampler]
        processing_interval=get_writer_interval_seconds(),  # type: float
        timeout=agent.get_trace_agent_timeout(),  # type: float
        dogstatsd=None,  # type: Optional[DogStatsd]
        sync_mode=False,  # type: bool
        report_metrics=False,  # type: bool
        api_version=None,  # type: Optional[str]
        reuse_connections=None,  # type: Optional[bool]
        headers=None,  # type: Optional[Dict[str, str]]
    ):
        if not intake_url:
            intake_url = "https://citestcycle-intake.%s" % os.environ.get("DD_SITE", "datadoghq.com")
<<<<<<< HEAD
=======
        headers = headers or dict()
        headers["dd-api-key"] = os.environ.get("DD_API_KEY") or ""
        if not headers["dd-api-key"]:
            raise ValueError("Required environment variable DD_API_KEY not defined")

        client = CIVisibilityEventClient()
        headers.update({"Content-Type": client.encoder.content_type})  # type: ignore[attr-defined]

>>>>>>> 553be115
        super(CIVisibilityWriter, self).__init__(
            intake_url=intake_url,
            clients=[client],
            sampler=sampler,
            priority_sampler=priority_sampler,
            processing_interval=processing_interval,
            timeout=timeout,
            dogstatsd=dogstatsd,
            sync_mode=sync_mode,
            reuse_connections=reuse_connections,
            headers=headers,
        )

    def stop(self, timeout=None):
        if self.status != service.ServiceStatus.STOPPED:
            super(CIVisibilityWriter, self).stop(timeout=timeout)

    def recreate(self):
        # type: () -> HTTPWriter
        return self.__class__(
            intake_url=self.intake_url,
            sampler=self._sampler,
            priority_sampler=self._priority_sampler,
            processing_interval=self._interval,
            timeout=self._timeout,
            dogstatsd=self.dogstatsd,
            sync_mode=self._sync_mode,
        )<|MERGE_RESOLUTION|>--- conflicted
+++ resolved
@@ -54,17 +54,11 @@
     ):
         if not intake_url:
             intake_url = "https://citestcycle-intake.%s" % os.environ.get("DD_SITE", "datadoghq.com")
-<<<<<<< HEAD
-=======
+        client = CIVisibilityEventClient()
+
         headers = headers or dict()
-        headers["dd-api-key"] = os.environ.get("DD_API_KEY") or ""
-        if not headers["dd-api-key"]:
-            raise ValueError("Required environment variable DD_API_KEY not defined")
-
-        client = CIVisibilityEventClient()
         headers.update({"Content-Type": client.encoder.content_type})  # type: ignore[attr-defined]
 
->>>>>>> 553be115
         super(CIVisibilityWriter, self).__init__(
             intake_url=intake_url,
             clients=[client],
