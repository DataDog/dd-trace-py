import os
from typing import Dict
from typing import Optional

import ddtrace
from ddtrace import config
from ddtrace.vendor.dogstatsd import DogStatsd

from .. import agent
from .. import service
from ...sampler import BasePrioritySampler
from ...sampler import BaseSampler
from ..runtime import get_runtime_id
from ..writer import HTTPWriter
from ..writer import WriterClientBase
from ..writer import get_writer_interval_seconds
from .constants import AGENTLESS_ENDPOINT
from .encoder import CIVisibilityEncoderV01


class CIVisibilityEventClient(WriterClientBase):
    ENDPOINT = "api/v2/citestcycle"

    def __init__(self):
        encoder = CIVisibilityEncoderV01(0, 0)
        encoder.set_metadata(
            {
                "language": "python",
                "env": config.env,
                "runtime-id": get_runtime_id(),
                "library_version": ddtrace.__version__,
            }
        )
        super(CIVisibilityEventClient, self).__init__(encoder)


class CIVisibilityWriter(HTTPWriter):
    RETRY_ATTEMPTS = 5
    HTTP_METHOD = "PUT"
    STATSD_NAMESPACE = "civisibilitywriter"

    def __init__(
        self,
        intake_url=None,  # type: Optional[str]
        endpoint=None,  # type: Optional[str]
        sampler=None,  # type: Optional[BaseSampler]
        priority_sampler=None,  # type: Optional[BasePrioritySampler]
        processing_interval=get_writer_interval_seconds(),  # type: float
        timeout=agent.get_trace_agent_timeout(),  # type: float
        dogstatsd=None,  # type: Optional[DogStatsd]
        sync_mode=True,  # type: bool
        report_metrics=False,  # type: bool
        api_version=None,  # type: Optional[str]
        reuse_connections=None,  # type: Optional[bool]
        headers=None,  # type: Optional[Dict[str, str]]
    ):
        if not intake_url:
<<<<<<< HEAD
            intake_url = "https://citestcycle-intake.datadoghq.com"
        encoder = CIVisibilityEncoderV01(0, 0)
        encoder.set_metadata(
            {
                "language": "python",
                "env": config.env,
                "runtime-id": get_runtime_id(),
                "library_version": ddtrace.__version__,
            }
        )

=======
            intake_url = "https://citestcycle-intake.%s" % os.environ.get("DD_SITE", "datadoghq.com")
>>>>>>> ba0397a1
        headers = headers or dict()
        headers["dd-api-key"] = os.environ.get("DD_API_KEY") or ""
        if not headers["dd-api-key"]:
            raise ValueError("Required environment variable DD_API_KEY not defined")
        super(CIVisibilityWriter, self).__init__(
            intake_url=intake_url,
<<<<<<< HEAD
            endpoint=endpoint or AGENTLESS_ENDPOINT,
            encoder=encoder,
=======
            clients=[CIVisibilityEventClient()],
>>>>>>> ba0397a1
            sampler=sampler,
            priority_sampler=priority_sampler,
            processing_interval=processing_interval,
            timeout=timeout,
            dogstatsd=dogstatsd,
            sync_mode=sync_mode,
            reuse_connections=reuse_connections,
            headers=headers,
        )

    def stop(self, timeout=None):
        if self.status != service.ServiceStatus.STOPPED:
            super(CIVisibilityWriter, self).stop(timeout=timeout)

    def recreate(self):
        # type: () -> HTTPWriter
        return self.__class__(
            intake_url=self.intake_url,
            sampler=self._sampler,
            priority_sampler=self._priority_sampler,
            processing_interval=self._interval,
            timeout=self._timeout,
            dogstatsd=self.dogstatsd,
            sync_mode=self._sync_mode,
        )<|MERGE_RESOLUTION|>--- conflicted
+++ resolved
@@ -19,9 +19,7 @@
 
 
 class CIVisibilityEventClient(WriterClientBase):
-    ENDPOINT = "api/v2/citestcycle"
-
-    def __init__(self):
+    def __init__(self, endpoint):
         encoder = CIVisibilityEncoderV01(0, 0)
         encoder.set_metadata(
             {
@@ -32,6 +30,7 @@
             }
         )
         super(CIVisibilityEventClient, self).__init__(encoder)
+        self.ENDPOINT = endpoint
 
 
 class CIVisibilityWriter(HTTPWriter):
@@ -55,33 +54,14 @@
         headers=None,  # type: Optional[Dict[str, str]]
     ):
         if not intake_url:
-<<<<<<< HEAD
             intake_url = "https://citestcycle-intake.datadoghq.com"
-        encoder = CIVisibilityEncoderV01(0, 0)
-        encoder.set_metadata(
-            {
-                "language": "python",
-                "env": config.env,
-                "runtime-id": get_runtime_id(),
-                "library_version": ddtrace.__version__,
-            }
-        )
-
-=======
-            intake_url = "https://citestcycle-intake.%s" % os.environ.get("DD_SITE", "datadoghq.com")
->>>>>>> ba0397a1
         headers = headers or dict()
         headers["dd-api-key"] = os.environ.get("DD_API_KEY") or ""
         if not headers["dd-api-key"]:
             raise ValueError("Required environment variable DD_API_KEY not defined")
         super(CIVisibilityWriter, self).__init__(
             intake_url=intake_url,
-<<<<<<< HEAD
-            endpoint=endpoint or AGENTLESS_ENDPOINT,
-            encoder=encoder,
-=======
-            clients=[CIVisibilityEventClient()],
->>>>>>> ba0397a1
+            clients=[CIVisibilityEventClient(endpoint or AGENTLESS_ENDPOINT)],
             sampler=sampler,
             priority_sampler=priority_sampler,
             processing_interval=processing_interval,
