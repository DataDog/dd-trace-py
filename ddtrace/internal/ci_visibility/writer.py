import os
from typing import Dict
from typing import Optional

import ddtrace
from ddtrace import config
from ddtrace.vendor.dogstatsd import DogStatsd

from .. import agent
from .. import service
from ...sampler import BasePrioritySampler
from ...sampler import BaseSampler
from ..runtime import get_runtime_id
from ..writer import HTTPWriter
from ..writer import WriterClientBase
from ..writer import get_writer_interval_seconds
from .encoder import CIVisibilityCoverageEncoderV02
from .encoder import CIVisibilityEncoderV01


class CIVisibilityEventClient(WriterClientBase):
    ENDPOINT = "api/v2/citestcycle"

    def __init__(self):
        encoder = CIVisibilityEncoderV01(0, 0)
        encoder.set_metadata(
            {
                "language": "python",
                "env": config.env,
                "runtime-id": get_runtime_id(),
                "library_version": ddtrace.__version__,
            }
        )
        super(CIVisibilityEventClient, self).__init__(encoder)


<<<<<<< HEAD
class CIVisibilityCoverageClient(WriterClientBase):
    ENDPOINT = "api/v2/citestcov"

    def __init__(self):
        encoder = CIVisibilityCoverageEncoderV02(0, 0)
        super(CIVisibilityCoverageClient, self).__init__(encoder)


=======
>>>>>>> b1e0fbb1
class CIVisibilityWriter(HTTPWriter):
    RETRY_ATTEMPTS = 5
    HTTP_METHOD = "PUT"
    STATSD_NAMESPACE = "civisibility.writer"

    def __init__(
        self,
        intake_url="",  # type: str
        sampler=None,  # type: Optional[BaseSampler]
        priority_sampler=None,  # type: Optional[BasePrioritySampler]
        processing_interval=get_writer_interval_seconds(),  # type: float
        timeout=agent.get_trace_agent_timeout(),  # type: float
        dogstatsd=None,  # type: Optional[DogStatsd]
        sync_mode=False,  # type: bool
        report_metrics=False,  # type: bool
        api_version=None,  # type: Optional[str]
        reuse_connections=None,  # type: Optional[bool]
        headers=None,  # type: Optional[Dict[str, str]]
    ):
        if not intake_url:
            intake_url = "https://citestcycle-intake.%s" % os.environ.get("DD_SITE", "datadoghq.com")
        headers = headers or dict()
        headers["dd-api-key"] = os.environ.get("DD_API_KEY") or ""
        if not headers["dd-api-key"]:
            raise ValueError("Required environment variable DD_API_KEY not defined")
        super(CIVisibilityWriter, self).__init__(
            intake_url=intake_url,
<<<<<<< HEAD
            clients=[CIVisibilityEventClient(), CIVisibilityCoverageClient()],
=======
            clients=[CIVisibilityEventClient()],
>>>>>>> b1e0fbb1
            sampler=sampler,
            priority_sampler=priority_sampler,
            processing_interval=processing_interval,
            timeout=timeout,
            dogstatsd=dogstatsd,
            sync_mode=sync_mode,
            reuse_connections=reuse_connections,
            headers=headers,
        )

    def stop(self, timeout=None):
        if self.status != service.ServiceStatus.STOPPED:
            super(CIVisibilityWriter, self).stop(timeout=timeout)

    def recreate(self):
        # type: () -> HTTPWriter
        return self.__class__(
            intake_url=self.intake_url,
            sampler=self._sampler,
            priority_sampler=self._priority_sampler,
            processing_interval=self._interval,
            timeout=self._timeout,
            dogstatsd=self.dogstatsd,
            sync_mode=self._sync_mode,
        )<|MERGE_RESOLUTION|>--- conflicted
+++ resolved
@@ -34,7 +34,6 @@
         super(CIVisibilityEventClient, self).__init__(encoder)
 
 
-<<<<<<< HEAD
 class CIVisibilityCoverageClient(WriterClientBase):
     ENDPOINT = "api/v2/citestcov"
 
@@ -43,8 +42,6 @@
         super(CIVisibilityCoverageClient, self).__init__(encoder)
 
 
-=======
->>>>>>> b1e0fbb1
 class CIVisibilityWriter(HTTPWriter):
     RETRY_ATTEMPTS = 5
     HTTP_METHOD = "PUT"
@@ -58,7 +55,7 @@
         processing_interval=get_writer_interval_seconds(),  # type: float
         timeout=agent.get_trace_agent_timeout(),  # type: float
         dogstatsd=None,  # type: Optional[DogStatsd]
-        sync_mode=False,  # type: bool
+        sync_mode=True,  # type: bool
         report_metrics=False,  # type: bool
         api_version=None,  # type: Optional[str]
         reuse_connections=None,  # type: Optional[bool]
@@ -72,11 +69,7 @@
             raise ValueError("Required environment variable DD_API_KEY not defined")
         super(CIVisibilityWriter, self).__init__(
             intake_url=intake_url,
-<<<<<<< HEAD
             clients=[CIVisibilityEventClient(), CIVisibilityCoverageClient()],
-=======
-            clients=[CIVisibilityEventClient()],
->>>>>>> b1e0fbb1
             sampler=sampler,
             priority_sampler=priority_sampler,
             processing_interval=processing_interval,
