from typing import Dict
from typing import Optional

import ddtrace
from ddtrace import config
from ddtrace.vendor.dogstatsd import DogStatsd

from .. import agent
from .. import service
from ...sampler import BasePrioritySampler
from ...sampler import BaseSampler
from ..runtime import get_runtime_id
from ..writer import HTTPWriter
from ..writer import WriterClientBase
from ..writer import get_writer_interval_seconds
from .constants import AGENTLESS_BASE_URL
from .constants import AGENTLESS_DEFAULT_SITE
from .constants import AGENTLESS_ENDPOINT
from .constants import EVP_PROXY_AGENT_ENDPOINT
from .encoder import CIVisibilityEncoderV01


class CIVisibilityEventClient(WriterClientBase):
    def __init__(self):
        encoder = CIVisibilityEncoderV01(0, 0)
        encoder.set_metadata(
            {
                "language": "python",
                "env": config.env,
                "runtime-id": get_runtime_id(),
                "library_version": ddtrace.__version__,
            }
        )
        super(CIVisibilityEventClient, self).__init__(encoder)


class CIVisibilityAgentlessEventClient(CIVisibilityEventClient):
    ENDPOINT = AGENTLESS_ENDPOINT


class CIVisibilityProxiedEventClient(CIVisibilityEventClient):
    ENDPOINT = EVP_PROXY_AGENT_ENDPOINT


class CIVisibilityWriter(HTTPWriter):
    RETRY_ATTEMPTS = 5
    HTTP_METHOD = "POST"
    STATSD_NAMESPACE = "civisibilitywriter"

    def __init__(
        self,
        intake_url=None,  # type: Optional[str]
        sampler=None,  # type: Optional[BaseSampler]
        priority_sampler=None,  # type: Optional[BasePrioritySampler]
        processing_interval=get_writer_interval_seconds(),  # type: float
        timeout=agent.get_trace_agent_timeout(),  # type: float
        dogstatsd=None,  # type: Optional[DogStatsd]
        sync_mode=False,  # type: bool
        report_metrics=False,  # type: bool
        api_version=None,  # type: Optional[str]
        reuse_connections=None,  # type: Optional[bool]
        headers=None,  # type: Optional[Dict[str, str]]
        use_evp=False,  # type: bool
    ):
        if not intake_url:
<<<<<<< HEAD
            intake_url = "https://citestcycle-intake.%s" % os.environ.get("DD_SITE", "datadoghq.com")
        client = CIVisibilityEventClient()
=======
            intake_url = "%s.%s" % (AGENTLESS_BASE_URL, AGENTLESS_DEFAULT_SITE)

        client = CIVisibilityProxiedEventClient() if use_evp else CIVisibilityAgentlessEventClient()
>>>>>>> 8b531c8e

        headers = headers or dict()
        headers.update({"Content-Type": client.encoder.content_type})  # type: ignore[attr-defined]

        super(CIVisibilityWriter, self).__init__(
            intake_url=intake_url,
            clients=[client],
            sampler=sampler,
            priority_sampler=priority_sampler,
            processing_interval=processing_interval,
            timeout=timeout,
            dogstatsd=dogstatsd,
            sync_mode=sync_mode,
            reuse_connections=reuse_connections,
            headers=headers,
        )

    def stop(self, timeout=None):
        if self.status != service.ServiceStatus.STOPPED:
            super(CIVisibilityWriter, self).stop(timeout=timeout)

    def recreate(self):
        # type: () -> HTTPWriter
        return self.__class__(
            intake_url=self.intake_url,
            sampler=self._sampler,
            priority_sampler=self._priority_sampler,
            processing_interval=self._interval,
            timeout=self._timeout,
            dogstatsd=self.dogstatsd,
            sync_mode=self._sync_mode,
        )<|MERGE_RESOLUTION|>--- conflicted
+++ resolved
@@ -63,14 +63,9 @@
         use_evp=False,  # type: bool
     ):
         if not intake_url:
-<<<<<<< HEAD
-            intake_url = "https://citestcycle-intake.%s" % os.environ.get("DD_SITE", "datadoghq.com")
-        client = CIVisibilityEventClient()
-=======
             intake_url = "%s.%s" % (AGENTLESS_BASE_URL, AGENTLESS_DEFAULT_SITE)
 
         client = CIVisibilityProxiedEventClient() if use_evp else CIVisibilityAgentlessEventClient()
->>>>>>> 8b531c8e
 
         headers = headers or dict()
         headers.update({"Content-Type": client.encoder.content_type})  # type: ignore[attr-defined]
