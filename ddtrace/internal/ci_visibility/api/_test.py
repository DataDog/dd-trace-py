--- conflicted
+++ resolved
@@ -157,12 +157,9 @@
             is_new=self.is_new(),
             is_retry=self._efd_is_retry or self._atr_is_retry,
             early_flake_detection_abort_reason=self._efd_abort_reason,
-<<<<<<< HEAD
             is_quarantined=self.is_quarantined(),
-=======
             is_rum=self._is_rum(),
             browser_driver=self._get_browser_driver(),
->>>>>>> 59c068fc
         )
 
     def finish_test(
