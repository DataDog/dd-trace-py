--- conflicted
+++ resolved
@@ -82,13 +82,9 @@
     if flaky_test_retries_enabled:
         response_tags.append(("flaky_test_retries_enabled", "true"))
     if early_flake_detection_enabled:
-<<<<<<< HEAD
-        response_tags.append(("early_flake_detection_enabled", "1"))
+        response_tags.append(("early_flake_detection_enabled", "true"))
     if quarantine_enabled:
-        response_tags.append(("quarantine_enabled", "1"))
-=======
-        response_tags.append(("early_flake_detection_enabled", "true"))
->>>>>>> 59c068fc
+        response_tags.append(("quarantine_enabled", "true"))
 
     if response_tags:
         telemetry_writer.add_count_metric(_NAMESPACE, GIT_TELEMETRY.SETTINGS_RESPONSE, 1, tuple(response_tags))