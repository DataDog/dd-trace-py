from enum import Enum
from typing import List
from typing import Optional
from typing import Tuple

from ddtrace.internal.ci_visibility.constants import UNSUPPORTED_PROVIDER
from ddtrace.internal.ci_visibility.telemetry.constants import EVENT_TYPES
from ddtrace.internal.ci_visibility.telemetry.constants import TEST_FRAMEWORKS
from ddtrace.internal.logger import get_logger
from ddtrace.internal.telemetry import telemetry_writer
from ddtrace.internal.telemetry.constants import TELEMETRY_NAMESPACE


log = get_logger(__name__)


class EVENTS_TELEMETRY(str, Enum):
    CREATED = "event_created"
    FINISHED = "event_finished"
    MANUAL_API_EVENT = "manual_api_events"
    ENQUEUED_FOR_SERIALIZATION = "events_enqueued_for_serialization"


def _record_event(
    event: EVENTS_TELEMETRY,
    event_type: EVENT_TYPES,
    test_framework: Optional[TEST_FRAMEWORKS],
    has_codeowners: Optional[bool] = False,
    is_unsupported_ci: Optional[bool] = False,
    early_flake_detection_abort_reason: Optional[str] = None,
):
    log.debug(
        "Recording event telemetry: event=%s"
        ", event_type=%s"
        ", test_framework=%s"
        ", has_codeowners=%s"
        ", is_unsuported_ci=%s"
        ", early_flake_detection_abort_reason=%s",
        event,
        event_type,
        test_framework,
        has_codeowners,
        is_unsupported_ci,
        early_flake_detection_abort_reason,
    )
    if event_type == EVENT_TYPES.TEST:
        log.warning("Test events should be recorded with record_event_test_created or record_event_test_finished")
        return

    if has_codeowners and event_type != EVENT_TYPES.SESSION:
        log.debug("has_codeowners tag can only be set for sessions, but event type is %s", event_type)
    if is_unsupported_ci and event_type != EVENT_TYPES.SESSION:
        log.debug("unsupported_ci tag can only be set for sessions, but event type is %s", event_type)
    if early_flake_detection_abort_reason and (
        event_type not in [EVENT_TYPES.SESSION] or event != EVENTS_TELEMETRY.FINISHED
    ):
        log.debug(
            "early_flake_detection_abort_reason tag can only be set for tests and session finish events",
        )

    _tags: List[Tuple[str, str]] = [("event_type", event_type.value)]
    if test_framework and test_framework != TEST_FRAMEWORKS.MANUAL:
        _tags.append(("test_framework", str(test_framework.value)))
    if event_type == EVENT_TYPES.SESSION:
        _tags.append(("has_codeowners", "1" if has_codeowners else "0"))
        _tags.append(("is_unsupported_ci", "1" if has_codeowners else "0"))

    if early_flake_detection_abort_reason and event == EVENTS_TELEMETRY.FINISHED and event_type == EVENT_TYPES.SESSION:
        _tags.append(("early_flake_detection_abort_reason", early_flake_detection_abort_reason))

    telemetry_writer.add_count_metric(TELEMETRY_NAMESPACE.CIVISIBILITY, event.value, 1, tuple(_tags))


def record_event_created(
    event_type: EVENT_TYPES,
    test_framework: TEST_FRAMEWORKS,
    has_codeowners: Optional[bool] = None,
    is_unsupported_ci: Optional[bool] = None,
):
    if event_type == EVENT_TYPES.TEST:
        log.warning("Test events should be recorded with record_event_test_created")
        return

    if test_framework == TEST_FRAMEWORKS.MANUAL:
        # manual API usage is tracked only by way of tracking created events
        record_manual_api_event_created(event_type)

    _record_event(
        event=EVENTS_TELEMETRY.CREATED,
        event_type=event_type,
        test_framework=test_framework,
        has_codeowners=has_codeowners,
        is_unsupported_ci=is_unsupported_ci,
    )


def record_event_finished(
    event_type: EVENT_TYPES,
    test_framework: Optional[TEST_FRAMEWORKS],
    has_codeowners: bool = False,
    is_unsupported_ci: bool = False,
    early_flake_detection_abort_reason: Optional[str] = None,
):
    if event_type == EVENT_TYPES.TEST:
        log.warning("Test events should be recorded with record_event_test_finished")
        return

    _record_event(
        event=EVENTS_TELEMETRY.FINISHED,
        event_type=event_type,
        test_framework=test_framework,
        has_codeowners=has_codeowners,
        is_unsupported_ci=is_unsupported_ci,
        early_flake_detection_abort_reason=early_flake_detection_abort_reason,
    )


def record_manual_api_event_created(event_type: EVENT_TYPES):
    # Note: _created suffix is added in cases we were to change the metric name in the future.
    # The current metric applies to event creation even though it does not specify it
    telemetry_writer.add_count_metric(
        TELEMETRY_NAMESPACE.CIVISIBILITY, EVENTS_TELEMETRY.MANUAL_API_EVENT, 1, (("event_type", event_type),)
    )


def record_events_enqueued_for_serialization(events_count: int):
    telemetry_writer.add_count_metric(
        TELEMETRY_NAMESPACE.CIVISIBILITY, EVENTS_TELEMETRY.ENQUEUED_FOR_SERIALIZATION, events_count
    )


def record_event_created_test(
    test_framework: Optional[TEST_FRAMEWORKS],
    is_benchmark: bool = False,
):
    log.debug("Recording test event created: test_framework=%s, is_benchmark=%s", test_framework, is_benchmark)
    tags: List[Tuple[str, str]] = [("event_type", EVENT_TYPES.TEST)]

    if test_framework and test_framework != TEST_FRAMEWORKS.MANUAL:
        tags.append(("test_framework", str(test_framework.value)))
    elif test_framework == TEST_FRAMEWORKS.MANUAL:
        record_manual_api_event_created(EVENT_TYPES.TEST)

    if is_benchmark:
        tags.append(("is_benchmark", "true"))

    telemetry_writer.add_count_metric(TELEMETRY_NAMESPACE.CIVISIBILITY, EVENTS_TELEMETRY.FINISHED, 1, tuple(tags))


def record_event_finished_test(
    test_framework: Optional[TEST_FRAMEWORKS],
    is_new: bool = False,
    is_retry: bool = False,
    early_flake_detection_abort_reason: Optional[str] = None,
    is_rum: bool = False,
    browser_driver: Optional[str] = None,
    is_benchmark: bool = False,
    is_quarantined: bool = False,
    is_disabled: bool = False,
<<<<<<< HEAD
    is_attempt_to_fix: bool = False,
    has_failed_all_retries: bool = False,
=======
    ci_provider_name: str = UNSUPPORTED_PROVIDER,
    is_auto_injected: bool = False,
>>>>>>> b7861a69
):
    log.debug(
        "Recording test event finished: test_framework=%s"
        ", is_new=%s"
        ", is_retry=%s"
        ", early_flake_detection_abort_reason=%s"
        ", is_rum=%s"
        ", browser_driver=%s"
        ", is_benchmark=%s"
        ", is_quarantined=%s"
        ", is_disabled=%s"
<<<<<<< HEAD
        ", is_attempt_to_fix=%s"
        ", has_failed_all_retries=%s",
=======
        ", provider_name=%s"
        ", is_auto_injected=%s",
>>>>>>> b7861a69
        test_framework,
        is_new,
        is_retry,
        early_flake_detection_abort_reason,
        is_rum,
        browser_driver,
        is_benchmark,
        is_quarantined,
        is_disabled,
<<<<<<< HEAD
        is_attempt_to_fix,
        has_failed_all_retries,
=======
        ci_provider_name,
        is_auto_injected,
>>>>>>> b7861a69
    )

    tags: List[Tuple[str, str]] = [("event_type", EVENT_TYPES.TEST)]

    if test_framework is not None:
        tags.append(("test_framework", test_framework))
    if is_benchmark:
        tags.append(("is_benchmark", "true"))
    if is_new:
        tags.append(("is_new", "true"))
    if is_retry:
        tags.append(("is_retry", "true"))
    if is_rum:
        tags.append(("is_rum", "true"))
    if browser_driver is not None:
        tags.append(("browser_driver", browser_driver))
    if early_flake_detection_abort_reason is not None:
        tags.append(("early_flake_detection_abort_reason", early_flake_detection_abort_reason))
    if is_quarantined:
        tags.append(("is_quarantined", "true"))
    if is_disabled:
        tags.append(("is_disabled", "true"))
<<<<<<< HEAD
    if is_attempt_to_fix:
        tags.append(("is_attempt_to_fix", "true"))
    if has_failed_all_retries:
        tags.append(("has_failed_all_retries", "true"))
=======
    if ci_provider_name:
        tags.append(("provider_name", ci_provider_name))
    if is_auto_injected:
        tags.append(("auto_injected", "true"))
>>>>>>> b7861a69

    telemetry_writer.add_count_metric(TELEMETRY_NAMESPACE.CIVISIBILITY, EVENTS_TELEMETRY.FINISHED, 1, tuple(tags))<|MERGE_RESOLUTION|>--- conflicted
+++ resolved
@@ -157,13 +157,10 @@
     is_benchmark: bool = False,
     is_quarantined: bool = False,
     is_disabled: bool = False,
-<<<<<<< HEAD
     is_attempt_to_fix: bool = False,
     has_failed_all_retries: bool = False,
-=======
     ci_provider_name: str = UNSUPPORTED_PROVIDER,
     is_auto_injected: bool = False,
->>>>>>> b7861a69
 ):
     log.debug(
         "Recording test event finished: test_framework=%s"
@@ -175,13 +172,10 @@
         ", is_benchmark=%s"
         ", is_quarantined=%s"
         ", is_disabled=%s"
-<<<<<<< HEAD
         ", is_attempt_to_fix=%s"
-        ", has_failed_all_retries=%s",
-=======
+        ", has_failed_all_retries=%s"
         ", provider_name=%s"
         ", is_auto_injected=%s",
->>>>>>> b7861a69
         test_framework,
         is_new,
         is_retry,
@@ -191,13 +185,10 @@
         is_benchmark,
         is_quarantined,
         is_disabled,
-<<<<<<< HEAD
         is_attempt_to_fix,
         has_failed_all_retries,
-=======
         ci_provider_name,
         is_auto_injected,
->>>>>>> b7861a69
     )
 
     tags: List[Tuple[str, str]] = [("event_type", EVENT_TYPES.TEST)]
@@ -220,16 +211,13 @@
         tags.append(("is_quarantined", "true"))
     if is_disabled:
         tags.append(("is_disabled", "true"))
-<<<<<<< HEAD
     if is_attempt_to_fix:
         tags.append(("is_attempt_to_fix", "true"))
     if has_failed_all_retries:
         tags.append(("has_failed_all_retries", "true"))
-=======
     if ci_provider_name:
         tags.append(("provider_name", ci_provider_name))
     if is_auto_injected:
         tags.append(("auto_injected", "true"))
->>>>>>> b7861a69
 
     telemetry_writer.add_count_metric(TELEMETRY_NAMESPACE.CIVISIBILITY, EVENTS_TELEMETRY.FINISHED, 1, tuple(tags))