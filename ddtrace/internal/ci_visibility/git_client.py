--- conflicted
+++ resolved
@@ -1,12 +1,9 @@
 from glob import glob
 import json
 import os
-<<<<<<< HEAD
 from threading import Thread
 from typing import Callable  # noqa
-=======
 from typing import Dict  # noqa
->>>>>>> 9f864cba
 from typing import List  # noqa
 from typing import Optional  # noqa
 from typing import Tuple  # noqa
@@ -20,11 +17,8 @@
 from ddtrace.internal.agent import get_trace_url
 from ddtrace.internal.compat import JSONDecodeError
 from ddtrace.internal.logger import get_logger
-<<<<<<< HEAD
 from ddtrace.propagation.http import HTTP_HEADER_TRACE_ID
-=======
 from ddtrace.internal.utils.retry import fibonacci_backoff_with_jitter
->>>>>>> 9f864cba
 
 from .. import compat
 from ..utils.http import Response
@@ -72,11 +66,14 @@
         if self._worker is None:
             self._worker = Thread(
                 target=CIVisibilityGitClient._run_protocol,
-<<<<<<< HEAD
-                args=(self._serializer, self._requests_mode, self._base_url, self._trace_id, self._response),
-=======
-                args=(self._serializer, self._requests_mode, self._base_url, self._tags, self._response),
->>>>>>> 9f864cba
+                args=(
+                    self._serializer,
+                    self._requests_mode,
+                    self._base_url,
+                    self._trace_id,
+                    self._tags,
+                    self._response,
+                ),
                 kwargs={"cwd": cwd},
             )
             self._worker.start()
@@ -88,15 +85,9 @@
             self._worker = None
 
     @classmethod
-<<<<<<< HEAD
-    def _run_protocol(cls, serializer, requests_mode, base_url, trace_id, _response, cwd=None):
-        # type: (CIVisibilityGitClientSerializerV1, int, str, str, Optional[Response], Optional[str]) -> None
-        repo_url = cls._get_repository_url(cwd=cwd)
-=======
-    def _run_protocol(cls, serializer, requests_mode, base_url, _tags={}, _response=None, cwd=None):
-        # type: (CIVisibilityGitClientSerializerV1, int, str, Dict[str, str], Optional[Response], Optional[str]) -> None
+    def _run_protocol(cls, serializer, requests_mode, base_url, trace_id, _tags={}, _response=None, cwd=None):
+        # type: (CIVisibilityGitClientSerializerV1, int, str, str, Dict[str, str], Optional[Response], Optional[str]) -> None
         repo_url = cls._get_repository_url(tags=_tags, cwd=cwd)
->>>>>>> 9f864cba
         latest_commits = cls._get_latest_commits(cwd=cwd)
         log.warning("%d latest commits", len(latest_commits))
         backend_commits = cls._search_commits(
@@ -116,23 +107,11 @@
             log.warning("No new commits to upload found")
 
     @classmethod
-<<<<<<< HEAD
-    def _get_repository_url(cls, cwd=None):
-        # type: (Optional[str]) -> str
-        result = extract_remote_url(cwd=cwd)
-        if not result.startswith(("http", "git")):
-            from ddtrace.ext import ci
-
-            _tags = ci.tags(cwd=cwd)
-            result = _tags.get(ci.git.REPOSITORY_URL, result)
-
-=======
     def _get_repository_url(cls, tags={}, cwd=None):
         # type: (Dict[str, str], Optional[str]) -> str
         result = tags.get(ci.git.REPOSITORY_URL, "")
         if not result:
             result = extract_remote_url(cwd=cwd)
->>>>>>> 9f864cba
         return result
 
     @classmethod
@@ -144,8 +123,7 @@
     def _search_commits(cls, requests_mode, base_url, repo_url, latest_commits, serializer, trace_id, _response):
         # type: (int, str, str, list[str], CIVisibilityGitClientSerializerV1, str, Optional[Response]) -> list[str]
         payload = serializer.search_commits_encode(repo_url, latest_commits)
-<<<<<<< HEAD
-        response = _response or cls.retry_request(
+        response = _response or cls._do_request(
             requests_mode, base_url, "/search_commits", payload, serializer, trace_id
         )
         result = []
@@ -156,18 +134,9 @@
         return result
 
     @classmethod
+    @fibonacci_backoff_with_jitter(attempts=5, until=lambda result: isinstance(result, Response))
     def _do_request(cls, requests_mode, base_url, endpoint, payload, serializer, trace_id, headers=None):
         # type: (int, str, str, str, CIVisibilityGitClientSerializerV1, str, Optional[dict]) -> Response
-=======
-        response = _response or cls._do_request(requests_mode, base_url, "/search_commits", payload, serializer)
-        result = serializer.search_commits_decode(response.body)
-        return result
-
-    @classmethod
-    @fibonacci_backoff_with_jitter(attempts=5, until=lambda result: isinstance(result, Response))
-    def _do_request(cls, requests_mode, base_url, endpoint, payload, serializer, headers=None):
-        # type: (int, str, str, str, CIVisibilityGitClientSerializerV1, Optional[dict]) -> Response
->>>>>>> 9f864cba
         url = "{}/repository{}".format(base_url, endpoint)
         _headers = {
             "dd-api-key": serializer.api_key,
@@ -215,33 +184,14 @@
             log.warning("uploading file path: %s", file_path)
             content_type, payload = serializer.upload_packfile_encode(repo_url, sha, file_path)
             headers = {"Content-Type": content_type}
-<<<<<<< HEAD
-            response = _response or cls.retry_request(
+            response = _response or cls._do_request(
                 requests_mode, base_url, "/packfile", payload, serializer, trace_id, headers=headers
-=======
-            response = _response or cls._do_request(
-                requests_mode, base_url, "/packfile", payload, serializer, headers=headers
->>>>>>> 9f864cba
             )
             if response.status != 204:
                 log.warning("Upload failed: status code %d , filename: %s", response.status, filename)
                 return False
         return True
 
-<<<<<<< HEAD
-    @classmethod
-    def retry_request(cls, *args, **kwargs):
-        return tenacity.Retrying(
-            wait=tenacity.wait_random_exponential(
-                multiplier=(0.618 / (1.618**cls.RETRY_ATTEMPTS) / 2),
-                exp_base=1.618,
-            ),
-            stop=tenacity.stop_after_attempt(cls.RETRY_ATTEMPTS),
-            retry=tenacity.retry_if_exception_type((compat.httplib.HTTPException, OSError, IOError)),
-        )(cls._do_request, *args, **kwargs)
-
-=======
->>>>>>> 9f864cba
 
 class CIVisibilityGitClientSerializerV1(object):
     def __init__(self, api_key, app_key):
