import json
from multiprocessing import Process
import os
from typing import Dict  # noqa
from typing import List  # noqa
from typing import Optional  # noqa
from typing import Tuple  # noqa

from ddtrace.ext import ci
from ddtrace.ext.git import _get_rev_list
from ddtrace.ext.git import _is_shallow_repository
from ddtrace.ext.git import _unshallow_repository
from ddtrace.ext.git import build_git_packfiles
from ddtrace.ext.git import extract_commit_sha
from ddtrace.ext.git import extract_git_version
from ddtrace.ext.git import extract_latest_commits
from ddtrace.ext.git import extract_remote_url
from ddtrace.internal.agent import get_trace_url
from ddtrace.internal.compat import JSONDecodeError
from ddtrace.internal.logger import get_logger
from ddtrace.internal.utils.retry import fibonacci_backoff_with_jitter

from .. import compat
from ..utils.http import Response
from ..utils.http import get_connection
from .constants import AGENTLESS_DEFAULT_SITE
from .constants import EVP_PROXY_AGENT_BASE_PATH
from .constants import EVP_SUBDOMAIN_HEADER_API_VALUE
from .constants import EVP_SUBDOMAIN_HEADER_NAME
from .constants import GIT_API_BASE_PATH
from .constants import REQUESTS_MODE


log = get_logger(__name__)

# this exists only for the purpose of mocking in tests
RESPONSE = None

# we're only interested in uploading .pack files
PACK_EXTENSION = ".pack"


class CIVisibilityGitClient(object):
    def __init__(
        self,
        api_key,
        app_key,
        requests_mode=REQUESTS_MODE.AGENTLESS_EVENTS,
        base_url="",
    ):
        # type: (str, str, int, str) -> None
        self._serializer = CIVisibilityGitClientSerializerV1(api_key, app_key)
        self._worker = None  # type: Optional[Process]
        self._response = RESPONSE
        self._requests_mode = requests_mode
        if self._requests_mode == REQUESTS_MODE.EVP_PROXY_EVENTS:
            self._base_url = get_trace_url() + EVP_PROXY_AGENT_BASE_PATH + GIT_API_BASE_PATH
        elif self._requests_mode == REQUESTS_MODE.AGENTLESS_EVENTS:
            self._base_url = "https://api.{}{}".format(os.getenv("DD_SITE", AGENTLESS_DEFAULT_SITE), GIT_API_BASE_PATH)

    def start(self, cwd=None):
        # type: (Optional[str]) -> None
        self._tags = ci.tags(cwd=cwd)
        if self._worker is None:
            self._worker = Process(
                target=CIVisibilityGitClient._run_protocol,
                args=(self._serializer, self._requests_mode, self._base_url, self._tags, self._response),
                kwargs={"cwd": cwd},
            )
            self._worker.start()

    def shutdown(self, timeout=None):
        # type: (Optional[float]) -> None
        if self._worker is not None:
            self._worker.join(timeout)
            self._worker = None

    @classmethod
    def _run_protocol(cls, serializer, requests_mode, base_url, _tags={}, _response=None, cwd=None):
        # type: (CIVisibilityGitClientSerializerV1, int, str, Dict[str, str], Optional[Response], Optional[str]) -> None
        repo_url = cls._get_repository_url(tags=_tags, cwd=cwd)

        if cls._is_shallow_repository(cwd=cwd) and extract_git_version(cwd=cwd) >= (2, 27, 0):
            log.debug("Shallow repository detected on git > 2.27 detected, unshallowing")
            try:
                cls._unshallow_repository(cwd=cwd)
                log.debug("Unshallowing done")
            except ValueError:
                log.warning("Failed to unshallow repository, continuing to send pack data", exc_info=True)

        latest_commits = cls._get_latest_commits(cwd=cwd)
        backend_commits = cls._search_commits(requests_mode, base_url, repo_url, latest_commits, serializer, _response)
<<<<<<< HEAD
        if backend_commits is None:
            return
        rev_list = cls._get_filtered_revisions(backend_commits, cwd=cwd)
=======
        commits_not_in_backend = list(set(latest_commits) - set(backend_commits))

        rev_list = cls._get_filtered_revisions(
            excluded_commits=backend_commits, included_commits=commits_not_in_backend, cwd=cwd
        )
>>>>>>> ae7bab3a
        if rev_list:
            with cls._build_packfiles(rev_list, cwd=cwd) as packfiles_prefix:
                cls._upload_packfiles(
                    requests_mode, base_url, repo_url, packfiles_prefix, serializer, _response, cwd=cwd
                )

    @classmethod
    def _get_repository_url(cls, tags={}, cwd=None):
        # type: (Dict[str, str], Optional[str]) -> str
        result = tags.get(ci.git.REPOSITORY_URL, "")
        if not result:
            result = extract_remote_url(cwd=cwd)
        return result

    @classmethod
    def _get_latest_commits(cls, cwd=None):
        # type: (Optional[str]) -> List[str]
        return extract_latest_commits(cwd=cwd)

    @classmethod
    def _search_commits(cls, requests_mode, base_url, repo_url, latest_commits, serializer, _response):
        # type: (int, str, str, List[str], CIVisibilityGitClientSerializerV1, Optional[Response]) -> Optional[List[str]]
        payload = serializer.search_commits_encode(repo_url, latest_commits)
        response = _response or cls._do_request(requests_mode, base_url, "/search_commits", payload, serializer)
        if response.status >= 400:
            log.warning("Response status: %s", response.status)
            log.warning("Response body: %s", response.body)
            return None
        result = serializer.search_commits_decode(response.body)
        return result

    @classmethod
    @fibonacci_backoff_with_jitter(attempts=5, until=lambda result: isinstance(result, Response))
    def _do_request(cls, requests_mode, base_url, endpoint, payload, serializer, headers=None):
        # type: (int, str, str, str, CIVisibilityGitClientSerializerV1, Optional[dict]) -> Response
        url = "{}/repository{}".format(base_url, endpoint)
        _headers = {"dd-api-key": serializer.api_key, "dd-application-key": serializer.app_key}
        if requests_mode == REQUESTS_MODE.EVP_PROXY_EVENTS:
            _headers = {EVP_SUBDOMAIN_HEADER_NAME: EVP_SUBDOMAIN_HEADER_API_VALUE}
        if headers is not None:
            _headers.update(headers)
        try:
            conn = get_connection(url)
            log.debug("Sending request: %s %s %s %s", ("POST", url, payload, _headers))
            conn.request("POST", url, payload, _headers)
            resp = compat.get_connection_response(conn)
            log.debug("Response status: %s", resp.status)
            result = Response.from_http_response(resp)
        finally:
            conn.close()
        return result

    @classmethod
<<<<<<< HEAD
    def _get_filtered_revisions(cls, excluded_commits, cwd=None):
        # type: (List[str], Optional[str]) -> List[str]
        return get_rev_list_excluding_commits(excluded_commits, cwd=cwd)
=======
    def _get_filtered_revisions(cls, excluded_commits, included_commits=None, cwd=None):
        # type: (list[str], Optional[list[str]], Optional[str]) -> str
        return _get_rev_list(excluded_commits, included_commits, cwd=cwd)
>>>>>>> ae7bab3a

    @classmethod
    def _build_packfiles(cls, revisions, cwd=None):
        return build_git_packfiles(revisions, cwd=cwd)

    @classmethod
    def _upload_packfiles(cls, requests_mode, base_url, repo_url, packfiles_prefix, serializer, _response, cwd=None):
        # type: (int, str, str, str, CIVisibilityGitClientSerializerV1, Optional[Response], Optional[str]) -> bool
        sha = extract_commit_sha(cwd=cwd)
        parts = packfiles_prefix.split("/")
        directory = "/".join(parts[:-1])
        rand = parts[-1]
        for filename in os.listdir(directory):
            if not filename.startswith(rand) or not filename.endswith(PACK_EXTENSION):
                continue
            file_path = os.path.join(directory, filename)
            content_type, payload = serializer.upload_packfile_encode(repo_url, sha, file_path)
            headers = {"Content-Type": content_type}
            response = _response or cls._do_request(
                requests_mode, base_url, "/packfile", payload, serializer, headers=headers
            )
            if response.status != 204:
                return False
        return True

    @classmethod
    def _is_shallow_repository(cls, cwd=None):
        # type () -> bool
        return _is_shallow_repository(cwd=cwd)

    @classmethod
    def _unshallow_repository(cls, cwd=None):
        # type () -> None
        _unshallow_repository(cwd=cwd)


class CIVisibilityGitClientSerializerV1(object):
    def __init__(self, api_key, app_key):
        # type: (str, str) -> None
        self.api_key = api_key
        self.app_key = app_key

    def search_commits_encode(self, repo_url, latest_commits):
        # type: (str, list[str]) -> str
        return json.dumps(
            {"meta": {"repository_url": repo_url}, "data": [{"id": sha, "type": "commit"} for sha in latest_commits]}
        )

    def search_commits_decode(self, payload):
        # type: (str) -> List[str]
        res = []  # type: List[str]
        try:
            parsed = json.loads(payload)
            return [item["id"] for item in parsed["data"] if item["type"] == "commit"]
        except KeyError:
            log.warning("Expected information not found in search_commits response", exc_info=True)
        except JSONDecodeError:
            log.warning("Unexpected decode error in search_commits response", exc_info=True)

        return res

    def upload_packfile_encode(self, repo_url, sha, file_path):
        # type: (str, str, str) -> Tuple[str, bytes]
        BOUNDARY = b"----------boundary------"
        CRLF = b"\r\n"
        body = []
        metadata = {"data": {"id": sha, "type": "commit"}, "meta": {"repository_url": repo_url}}
        body.extend(
            [
                b"--" + BOUNDARY,
                b'Content-Disposition: form-data; name="pushedSha"',
                b"Content-Type: application/json",
                b"",
                json.dumps(metadata).encode("utf-8"),
            ]
        )
        file_name = os.path.basename(file_path)
        f = open(file_path, "rb")
        file_content = f.read()
        f.close()
        body.extend(
            [
                b"--" + BOUNDARY,
                b'Content-Disposition: form-data; name="packfile"; filename="%s"' % file_name.encode("utf-8"),
                b"Content-Type: application/octet-stream",
                b"",
                file_content,
            ]
        )
        body.extend([b"--" + BOUNDARY + b"--", b""])
        return "multipart/form-data; boundary=%s" % BOUNDARY.decode("utf-8"), CRLF.join(body)<|MERGE_RESOLUTION|>--- conflicted
+++ resolved
@@ -90,17 +90,14 @@
 
         latest_commits = cls._get_latest_commits(cwd=cwd)
         backend_commits = cls._search_commits(requests_mode, base_url, repo_url, latest_commits, serializer, _response)
-<<<<<<< HEAD
         if backend_commits is None:
             return
-        rev_list = cls._get_filtered_revisions(backend_commits, cwd=cwd)
-=======
+
         commits_not_in_backend = list(set(latest_commits) - set(backend_commits))
 
         rev_list = cls._get_filtered_revisions(
             excluded_commits=backend_commits, included_commits=commits_not_in_backend, cwd=cwd
         )
->>>>>>> ae7bab3a
         if rev_list:
             with cls._build_packfiles(rev_list, cwd=cwd) as packfiles_prefix:
                 cls._upload_packfiles(
@@ -154,15 +151,9 @@
         return result
 
     @classmethod
-<<<<<<< HEAD
-    def _get_filtered_revisions(cls, excluded_commits, cwd=None):
-        # type: (List[str], Optional[str]) -> List[str]
-        return get_rev_list_excluding_commits(excluded_commits, cwd=cwd)
-=======
     def _get_filtered_revisions(cls, excluded_commits, included_commits=None, cwd=None):
-        # type: (list[str], Optional[list[str]], Optional[str]) -> str
+        # type: (List[str], Optional[List[str]], Optional[str]) -> str
         return _get_rev_list(excluded_commits, included_commits, cwd=cwd)
->>>>>>> ae7bab3a
 
     @classmethod
     def _build_packfiles(cls, revisions, cwd=None):
