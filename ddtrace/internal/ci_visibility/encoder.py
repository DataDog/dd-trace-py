import json
import threading
from typing import Any
from typing import Dict
from typing import TYPE_CHECKING
from uuid import uuid4

from ddtrace.ext import SpanTypes
from ddtrace.internal._encoding import BufferedEncoder
from ddtrace.internal._encoding import packb as msgpack_packb
from ddtrace.internal.ci_visibility.constants import COVERAGE_TAG_NAME
from ddtrace.internal.ci_visibility.constants import EVENT_TYPE
from ddtrace.internal.ci_visibility.constants import MODULE_ID
from ddtrace.internal.ci_visibility.constants import MODULE_TYPE
from ddtrace.internal.ci_visibility.constants import SESSION_ID
from ddtrace.internal.ci_visibility.constants import SESSION_TYPE
from ddtrace.internal.ci_visibility.constants import SUITE_ID
from ddtrace.internal.ci_visibility.constants import SUITE_TYPE
from ddtrace.internal.encoding import JSONEncoderV2
from ddtrace.internal.writer.writer import NoEncodableSpansError


if TYPE_CHECKING:  # pragma: no cover
    from typing import List
    from typing import Optional

    from ..span import Span


class CIVisibilityEncoderV01(BufferedEncoder):
    content_type = "application/msgpack"
    ALLOWED_METADATA_KEYS = ("language", "library_version", "runtime-id", "env")
    PAYLOAD_FORMAT_VERSION = 1
    TEST_SUITE_EVENT_VERSION = 1
    TEST_EVENT_VERSION = 2

    def __init__(self, *args):
        super(CIVisibilityEncoderV01, self).__init__()
        self._lock = threading.RLock()
        self._metadata = {}
        self._init_buffer()
        self._metadata = {}

    def __len__(self):
        with self._lock:
            return len(self.buffer)

    def set_metadata(self, metadata):
        self._metadata.update(metadata)

    def _init_buffer(self):
        with self._lock:
            self.buffer = []

    def put(self, spans):
        with self._lock:
            self.buffer.append(spans)

    def encode_traces(self, traces):
        return self._build_payload(traces=traces)

    def encode(self):
        with self._lock:
            payload = self._build_payload(self.buffer)
            self._init_buffer()
            return payload

    def _build_payload(self, traces):
        normalized_spans = [
            CIVisibilityEncoderV01._convert_span(span, trace[0].context.dd_origin) for trace in traces for span in trace
        ]
        self._metadata = {k: v for k, v in self._metadata.items() if k in self.ALLOWED_METADATA_KEYS}
        # TODO: Split the events in several payloads as needed to avoid hitting the intake's maximum payload size.
        return msgpack_packb(
            {"version": self.PAYLOAD_FORMAT_VERSION, "metadata": {"*": self._metadata}, "events": normalized_spans}
        )

    @staticmethod
    def _convert_span(span, dd_origin):
        # type: (Span, str) -> Dict[str, Any]
        sp = JSONEncoderV2._span_to_dict(span)
        sp = JSONEncoderV2._normalize_span(sp)
        sp["type"] = span.get_tag(EVENT_TYPE) or span.span_type
        sp["duration"] = span.duration_ns
        sp["meta"] = dict(sorted(span._meta.items()))
        sp["metrics"] = dict(sorted(span._metrics.items()))
        if dd_origin is not None:
            sp["meta"].update({"_dd.origin": dd_origin})

        sp = CIVisibilityEncoderV01._filter_ids(sp)

        version = CIVisibilityEncoderV01.TEST_SUITE_EVENT_VERSION
        if span.get_tag(EVENT_TYPE) == "test":
            version = CIVisibilityEncoderV01.TEST_EVENT_VERSION

        if span.span_type == "test":
            event_type = span.get_tag(EVENT_TYPE)
        else:
            event_type = "span"

        return {"version": version, "type": event_type, "content": sp}

    @staticmethod
    def _filter_ids(sp):
        """
        Remove trace/span/parent IDs if non-test event, move session/module/suite IDs from meta to outer content layer.
        """
        if sp["meta"].get(EVENT_TYPE) in [SESSION_TYPE, MODULE_TYPE, SUITE_TYPE]:
            del sp["trace_id"]
            del sp["span_id"]
            del sp["parent_id"]
        else:
            sp["trace_id"] = int(sp.get("trace_id") or "1")
            sp["parent_id"] = int(sp.get("parent_id") or "1")
            sp["span_id"] = int(sp.get("span_id") or "1")
        if sp["meta"].get(EVENT_TYPE) in [SESSION_TYPE, MODULE_TYPE, SUITE_TYPE, SpanTypes.TEST]:
            test_session_id = sp["meta"].get(SESSION_ID)
            if test_session_id:
                sp[SESSION_ID] = int(test_session_id)
                del sp["meta"][SESSION_ID]
        if sp["meta"].get(EVENT_TYPE) in [MODULE_TYPE, SUITE_TYPE, SpanTypes.TEST]:
            test_module_id = sp["meta"].get(MODULE_ID)
            if test_module_id:
                sp[MODULE_ID] = int(test_module_id)
                del sp["meta"][MODULE_ID]
        if sp["meta"].get(EVENT_TYPE) in [SUITE_TYPE, SpanTypes.TEST]:
            test_suite_id = sp["meta"].get(SUITE_ID)
            if test_suite_id:
                sp[SUITE_ID] = int(test_suite_id)
                del sp["meta"][SUITE_ID]
        if COVERAGE_TAG_NAME in sp["meta"]:
            del sp["meta"][COVERAGE_TAG_NAME]
        return sp


class CIVisibilityCoverageEncoderV02(CIVisibilityEncoderV01):
    PAYLOAD_FORMAT_VERSION = 2
    boundary = uuid4().hex
    content_type = "multipart/form-data; boundary=%s" % boundary

    def put(self, spans):
        spans_with_coverage = [span for span in spans if COVERAGE_TAG_NAME in span.get_tags()]
        if not spans_with_coverage:
            raise NoEncodableSpansError()
        return super(CIVisibilityCoverageEncoderV02, self).put(spans_with_coverage)

    def _build_coverage_attachment(self, data):
        # type: (bytes) -> List[bytes]
        return [
            b"--%s" % self.boundary.encode("utf-8"),
            b'Content-Disposition: form-data; name="coverage1"; filename="coverage1.msgpack"',
            b"Content-Type: application/msgpack",
            b"",
            data,
        ]

    def _build_event_json_attachment(self):
        # type: () -> List[bytes]
        return [
            b"--%s" % self.boundary.encode("utf-8"),
            b'Content-Disposition: form-data; name="event"; filename="event.json"',
            b"Content-Type: application/json",
            b"",
            b'{"dummy":true}',
        ]

    def _build_body(self, data):
        # type: (bytes) -> List[bytes]
        return (
            self._build_coverage_attachment(data)
            + self._build_event_json_attachment()
            + [b"--%s--" % self.boundary.encode("utf-8")]
        )

    def _build_data(self, traces):
        # type: (List[List[Span]]) -> Optional[bytes]
        normalized_covs = [
            CIVisibilityCoverageEncoderV02._convert_span(span, "")
            for trace in traces
            for span in trace
            if COVERAGE_TAG_NAME in span.get_tags()
        ]
<<<<<<< HEAD
=======
        if not normalized_covs:
            return None
>>>>>>> 9f864cba
        # TODO: Split the events in several payloads as needed to avoid hitting the intake's maximum payload size.
        return msgpack_packb({"version": self.PAYLOAD_FORMAT_VERSION, "coverages": normalized_covs})

    def _build_payload(self, traces):
        # type: (List[List[Span]]) -> Optional[bytes]
        data = self._build_data(traces)
        if not data:
            return None
        return b"\r\n".join(self._build_body(data))

    @staticmethod
    def _convert_span(span, dd_origin):
        # type: (Span, str) -> Dict[str, Any]
        return {
            "test_session_id": int(span.get_tag(SESSION_ID) or "1"),
            "test_suite_id": int(span.get_tag(SUITE_ID) or "1"),
            "files": json.loads(span.get_tag(COVERAGE_TAG_NAME))["files"],
        }<|MERGE_RESOLUTION|>--- conflicted
+++ resolved
@@ -180,11 +180,6 @@
             for span in trace
             if COVERAGE_TAG_NAME in span.get_tags()
         ]
-<<<<<<< HEAD
-=======
-        if not normalized_covs:
-            return None
->>>>>>> 9f864cba
         # TODO: Split the events in several payloads as needed to avoid hitting the intake's maximum payload size.
         return msgpack_packb({"version": self.PAYLOAD_FORMAT_VERSION, "coverages": normalized_covs})
 
