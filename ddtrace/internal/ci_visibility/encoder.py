--- conflicted
+++ resolved
@@ -17,12 +17,8 @@
     content_type = "application/msgpack"
     ALLOWED_METADATA_KEYS = ("language", "library_version", "runtime-id", "env")
     PAYLOAD_FORMAT_VERSION = 1
-<<<<<<< HEAD
-    TEST_EVENT_VERSION = 1
     TEST_FUNCTION_EVENT_VERSION = 2
-=======
     TEST_EVENT_VERSION = 2
->>>>>>> b03293ad
 
     def __init__(self, *args):
         super(CIVisibilityEncoderV01, self).__init__()
@@ -73,20 +69,17 @@
         sp["duration"] = span.duration_ns
         sp["meta"] = dict(sorted(span._meta.items()))
         sp["metrics"] = dict(sorted(span._metrics.items()))
-<<<<<<< HEAD
-        if span.get_tag(EVENT_TYPE) == "test":
-            version = CIVisibilityEncoderV01.TEST_FUNCTION_EVENT_VERSION
-        else:
-            version = CIVisibilityEncoderV01.TEST_EVENT_VERSION
-=======
         sp["trace_id"] = int(sp.get("trace_id") or "1")
         sp["parent_id"] = int(sp.get("parent_id") or "1")
         sp["span_id"] = int(sp.get("span_id") or "1")
         sp["test_suite_id"] = 1  # TODO: populate with real ID
         sp["test_session_id"] = 1  # TODO: populate with real ID
->>>>>>> b03293ad
         if dd_origin is not None:
             sp["meta"].update({"_dd.origin": dd_origin})
+        if span.get_tag(EVENT_TYPE) == "test":
+            version = CIVisibilityEncoderV01.TEST_FUNCTION_EVENT_VERSION
+        else:
+            version = CIVisibilityEncoderV01.TEST_EVENT_VERSION
         if span.span_type == "test":
             event_type = span.get_tag(EVENT_TYPE)
         else:
