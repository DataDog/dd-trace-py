import json
import os
import threading
from typing import TYPE_CHECKING  # noqa:F401
from typing import Any  # noqa:F401
from typing import Dict  # noqa:F401
from typing import List  # noqa:F401
from typing import Optional  # noqa:F401
from typing import Tuple  # noqa:F401
from uuid import uuid4

from ddtrace.ext import SpanTypes
from ddtrace.internal._encoding import BufferedEncoder
from ddtrace.internal._encoding import packb as msgpack_packb
from ddtrace.internal.ci_visibility.constants import COVERAGE_TAG_NAME
from ddtrace.internal.ci_visibility.constants import EVENT_TYPE
from ddtrace.internal.ci_visibility.constants import ITR_CORRELATION_ID_TAG_NAME
from ddtrace.internal.ci_visibility.constants import MODULE_ID
from ddtrace.internal.ci_visibility.constants import MODULE_TYPE
from ddtrace.internal.ci_visibility.constants import SESSION_ID
from ddtrace.internal.ci_visibility.constants import SESSION_TYPE
from ddtrace.internal.ci_visibility.constants import SUITE_ID
from ddtrace.internal.ci_visibility.constants import SUITE_TYPE
from ddtrace.internal.ci_visibility.telemetry.payload import ENDPOINT
from ddtrace.internal.ci_visibility.telemetry.payload import record_endpoint_payload_events_count
from ddtrace.internal.ci_visibility.telemetry.payload import record_endpoint_payload_events_serialization_time
from ddtrace.internal.encoding import JSONEncoderV2
from ddtrace.internal.logger import get_logger
from ddtrace.internal.utils.time import StopWatch
from ddtrace.internal.writer.writer import NoEncodableSpansError


log = get_logger(__name__)

if TYPE_CHECKING:  # pragma: no cover
<<<<<<< HEAD
=======
    from typing import Any  # noqa:F401
    from typing import Dict  # noqa:F401
    from typing import List  # noqa:F401
    from typing import Optional  # noqa:F401
    from typing import Tuple  # noqa:F401

>>>>>>> 696ffd80
    from ddtrace._trace.span import Span  # noqa:F401


class CIVisibilityEncoderV01(BufferedEncoder):
    content_type = "application/msgpack"
    PAYLOAD_FORMAT_VERSION = 1
    TEST_SUITE_EVENT_VERSION = 1
    TEST_EVENT_VERSION = 2
    ENDPOINT_TYPE = ENDPOINT.TEST_CYCLE
    _MAX_PAYLOAD_SIZE = 5 * 1024 * 1024  # 5MB

    def __init__(self, *args):
        # DEV: args are not used here, but are used by BufferedEncoder's __cinit__() method,
        #      which is called implicitly by Cython.
        super(CIVisibilityEncoderV01, self).__init__()
        self._metadata = {}  # type: Dict[str, Dict[str, str]]
        self._lock = threading.RLock()
        self._is_not_xdist_worker = os.getenv("PYTEST_XDIST_WORKER") is None
        self._init_buffer()

    def __len__(self):
        with self._lock:
            return len(self.buffer)

    def set_metadata(self, event_type, metadata):
        # type: (str, Dict[str, str]) -> None
        self._metadata.setdefault(event_type, {}).update(metadata)

    def _init_buffer(self):
        with self._lock:
            self.buffer = []

    def put(self, item):
        with self._lock:
            self.buffer.append(item)

    def encode_traces(self, traces):
        """
        Only used for LogWriter, not called for CI Visibility currently
        """
        raise NotImplementedError()

    def encode(self) -> List[Tuple[Optional[bytes], int]]:
        with self._lock:
            if not self.buffer:
                return []
            payloads = []
            with StopWatch() as sw:
                result_payloads = self._build_payload(self.buffer)
<<<<<<< HEAD
                payloads.extend(result_payloads)
            record_endpoint_payload_events_serialization_time(endpoint=self.ENDPOINT_TYPE, seconds=sw.elapsed())
            self._init_buffer()
            return payloads
=======
            record_endpoint_payload_events_serialization_time(endpoint=self.ENDPOINT_TYPE, seconds=sw.elapsed())
            self._init_buffer()
            return result_payloads
>>>>>>> 696ffd80

    def _get_parent_session(self, traces):
        for trace in traces:
            for span in trace:
                if span.get_tag(EVENT_TYPE) == SESSION_TYPE and span.parent_id is not None and span.parent_id != 0:
                    return span.parent_id
        return 0

    def _build_payload(self, traces):
        # type: (List[List[Span]]) -> List[Tuple[Optional[bytes], int]]
<<<<<<< HEAD
        """
        Build multiple payloads from traces, splitting when necessary to stay under size limits.
        Uses index-based recursive approach to avoid copying slices.

        Returns a list of (payload_bytes, trace_count) tuples, where each payload contains
        as many traces as possible without exceeding _MAX_PAYLOAD_SIZE.
        """
        if not traces:
            return [(None, 0)]

        new_parent_session_span_id = self._get_parent_session(traces)
        return self._build_payloads_recursive(traces, 0, len(traces), new_parent_session_span_id)

    def _build_payloads_recursive(self, traces, start_idx, end_idx, new_parent_session_span_id):
        # type: (List[List[Span]], int, int, int) -> List[Tuple[Optional[bytes], int]]
        """
        Recursively build payloads using start/end indexes to avoid slice copying.

        Args:
            traces: Full list of traces
            start_idx: Start index (inclusive)
            end_idx: End index (exclusive)
            new_parent_session_span_id: Parent session span ID

        Returns:
            List of (payload_bytes, trace_count) tuples
        """
        if start_idx >= end_idx:
            return []

        trace_count = end_idx - start_idx

        # Convert traces to spans with filtering (using indexes)
        all_spans_with_trace_info = self._convert_traces_to_spans_indexed(
            traces, start_idx, end_idx, new_parent_session_span_id
        )

        # Get all spans (flattened)
        all_spans = [span for _, trace_spans in all_spans_with_trace_info for span in trace_spans]

        if not all_spans:
            log.debug("No spans to encode after filtering, skipping chunk")
            return []

        # Try to create payload from all spans
        payload = self._create_payload_from_spans(all_spans)

        if len(payload) <= self._MAX_PAYLOAD_SIZE or trace_count == 1:
            # Payload fits or we can't split further (single trace)
            record_endpoint_payload_events_count(endpoint=self.ENDPOINT_TYPE, count=len(all_spans))
            return [(payload, trace_count)]
        else:
            # Payload is too large, split in half recursively
            mid_idx = start_idx + (trace_count + 1) // 2

            # Process both halves recursively
            left_payloads = self._build_payloads_recursive(traces, start_idx, mid_idx, new_parent_session_span_id)
            right_payloads = self._build_payloads_recursive(traces, mid_idx, end_idx, new_parent_session_span_id)

            # Combine results
            return left_payloads + right_payloads

    def _convert_traces_to_spans_indexed(self, traces, start_idx, end_idx, new_parent_session_span_id):
        # type: (List[List[Span]], int, int, int) -> List[Tuple[int, List[Dict[str, Any]]]]
        """Convert traces to spans with xdist filtering applied, using indexes to avoid slicing."""
        all_spans_with_trace_info = []
        for trace_idx in range(start_idx, end_idx):
            trace = traces[trace_idx]
            trace_spans = [
                self._convert_span(span, trace[0].context.dd_origin, new_parent_session_span_id)
                for span in trace
                if self._is_not_xdist_worker or span.get_tag(EVENT_TYPE) != SESSION_TYPE
            ]
            all_spans_with_trace_info.append((trace_idx, trace_spans))

        return all_spans_with_trace_info

    def _create_payload_from_spans(self, spans):
        # type: (List[Dict[str, Any]]) -> bytes
        """Create a payload from the given spans."""
        return CIVisibilityEncoderV01._pack_payload(
            {
                "version": self.PAYLOAD_FORMAT_VERSION,
                "metadata": self._metadata,
                "events": spans,
            }
        )
=======
        new_parent_session_span_id = self._get_parent_session(traces)
        is_not_xdist_worker = os.getenv("PYTEST_XDIST_WORKER") is None
        normalized_spans = [
            self._convert_span(span, trace[0].context.dd_origin, new_parent_session_span_id)
            for trace in traces
            for span in trace
            if (is_not_xdist_worker or span.get_tag(EVENT_TYPE) != SESSION_TYPE)
        ]
        if not normalized_spans:
            return []
        record_endpoint_payload_events_count(endpoint=ENDPOINT.TEST_CYCLE, count=len(normalized_spans))

        # TODO: Split the events in several payloads as needed to avoid hitting the intake's maximum payload size.
        return [
            (
                CIVisibilityEncoderV01._pack_payload(
                    {"version": self.PAYLOAD_FORMAT_VERSION, "metadata": self._metadata, "events": normalized_spans}
                ),
                len(traces),
            )
        ]
>>>>>>> 696ffd80

    @staticmethod
    def _pack_payload(payload):
        return msgpack_packb(payload)

<<<<<<< HEAD
    def _convert_span(self, span, dd_origin=None, new_parent_session_span_id=0):
        # type: (Span, Optional[str], int) -> Dict[str, Any]
=======
    def _convert_span(self, span, dd_origin, new_parent_session_span_id=0):
        # type: (Span, Optional[str], Optional[int]) -> Dict[str, Any]
>>>>>>> 696ffd80
        sp = JSONEncoderV2._span_to_dict(span)
        sp = JSONEncoderV2._normalize_span(sp)
        sp["type"] = span.get_tag(EVENT_TYPE) or span.span_type
        sp["duration"] = span.duration_ns
        sp["meta"] = dict(sorted(span._meta.items()))
        sp["metrics"] = dict(sorted(span._metrics.items()))
        if dd_origin is not None:
            sp["meta"].update({"_dd.origin": dd_origin})
        sp = CIVisibilityEncoderV01._filter_ids(sp, new_parent_session_span_id)

        version = CIVisibilityEncoderV01.TEST_SUITE_EVENT_VERSION
        if span.get_tag(EVENT_TYPE) == "test":
            version = CIVisibilityEncoderV01.TEST_EVENT_VERSION

        if span.span_type == "test":
            event_type = span.get_tag(EVENT_TYPE)
        else:
            event_type = "span"

        return {"version": version, "type": event_type, "content": sp}

    @staticmethod
    def _filter_ids(sp, new_parent_session_span_id=0):
        """
        Remove trace/span/parent IDs if non-test event, move session/module/suite IDs from meta to outer content layer.
        """
        if sp["meta"].get(EVENT_TYPE) in [SESSION_TYPE, MODULE_TYPE, SUITE_TYPE]:
            del sp["trace_id"]
            del sp["span_id"]
            del sp["parent_id"]
        else:
            sp["trace_id"] = int(sp.get("trace_id") or "1")
            sp["parent_id"] = int(sp.get("parent_id") or "1")
            sp["span_id"] = int(sp.get("span_id") or "1")
        if sp["meta"].get(EVENT_TYPE) in [SESSION_TYPE, MODULE_TYPE, SUITE_TYPE, SpanTypes.TEST]:
            test_session_id = new_parent_session_span_id or sp["meta"].get(SESSION_ID)
            if test_session_id:
                sp[SESSION_ID] = int(test_session_id)
                del sp["meta"][SESSION_ID]
        if sp["meta"].get(EVENT_TYPE) in [MODULE_TYPE, SUITE_TYPE, SpanTypes.TEST]:
            test_module_id = sp["meta"].get(MODULE_ID)
            if test_module_id:
                sp[MODULE_ID] = int(test_module_id)
                del sp["meta"][MODULE_ID]
        if sp["meta"].get(EVENT_TYPE) in [SUITE_TYPE, SpanTypes.TEST]:
            test_suite_id = sp["meta"].get(SUITE_ID)
            if test_suite_id:
                sp[SUITE_ID] = int(test_suite_id)
                del sp["meta"][SUITE_ID]
        if COVERAGE_TAG_NAME in sp["meta"]:
            del sp["meta"][COVERAGE_TAG_NAME]
        if ITR_CORRELATION_ID_TAG_NAME in sp["meta"]:
            sp[ITR_CORRELATION_ID_TAG_NAME] = sp["meta"][ITR_CORRELATION_ID_TAG_NAME]
            del sp["meta"][ITR_CORRELATION_ID_TAG_NAME]
        return sp


class CIVisibilityCoverageEncoderV02(CIVisibilityEncoderV01):
    PAYLOAD_FORMAT_VERSION = 2
    ENDPOINT_TYPE = ENDPOINT.CODE_COVERAGE
    boundary = uuid4().hex
    content_type = "multipart/form-data; boundary=%s" % boundary
    itr_suite_skipping_mode = False

    def _set_itr_suite_skipping_mode(self, new_value):
        self.itr_suite_skipping_mode = new_value

    def put(self, item):
        spans_with_coverage = [
            span
            for span in item
            if COVERAGE_TAG_NAME in span.get_tags() or span.get_struct_tag(COVERAGE_TAG_NAME) is not None
        ]
        if not spans_with_coverage:
            raise NoEncodableSpansError()
        return super(CIVisibilityCoverageEncoderV02, self).put(spans_with_coverage)

    def _build_coverage_attachment(self, data):
        # type: (bytes) -> List[bytes]
        return [
            b"--%s" % self.boundary.encode("utf-8"),
            b'Content-Disposition: form-data; name="coverage1"; filename="coverage1.msgpack"',
            b"Content-Type: application/msgpack",
            b"",
            data,
        ]

    def _build_event_json_attachment(self):
        # type: () -> List[bytes]
        return [
            b"--%s" % self.boundary.encode("utf-8"),
            b'Content-Disposition: form-data; name="event"; filename="event.json"',
            b"Content-Type: application/json",
            b"",
            b'{"dummy":true}',
        ]

    def _build_body(self, data):
        # type: (bytes) -> List[bytes]
        return (
            self._build_coverage_attachment(data)
            + self._build_event_json_attachment()
            + [b"--%s--" % self.boundary.encode("utf-8")]
        )

    def _build_data(self, traces):
        # type: (List[List[Span]]) -> Optional[bytes]
        normalized_covs = [
            self._convert_span(span)
            for trace in traces
            for span in trace
            if (COVERAGE_TAG_NAME in span.get_tags() or span.get_struct_tag(COVERAGE_TAG_NAME) is not None)
        ]
        if not normalized_covs:
            return None
        record_endpoint_payload_events_count(endpoint=ENDPOINT.CODE_COVERAGE, count=len(normalized_covs))
        # TODO: Split the events in several payloads as needed to avoid hitting the intake's maximum payload size.
        return msgpack_packb({"version": self.PAYLOAD_FORMAT_VERSION, "coverages": normalized_covs})

    def _build_payload(self, traces):
        # type: (List[List[Span]]) -> List[Tuple[Optional[bytes], int]]
        data = self._build_data(traces)
        if not data:
<<<<<<< HEAD
            return [(None, 0)]
        return [(b"\r\n".join(self._build_body(data)), len(data))]

    def _convert_span(self, span, dd_origin=None, new_parent_session_span_id=0):
=======
            return []
        return [(b"\r\n".join(self._build_body(data)), len(traces))]

    def _convert_span(self, span, dd_origin, new_parent_session_span_id=0):
>>>>>>> 696ffd80
        # type: (Span, Optional[str], Optional[int]) -> Dict[str, Any]
        # DEV: new_parent_session_span_id is unused here, but it is used in super class
        files: Dict[str, Any] = {}

        files_struct_tag_value = span.get_struct_tag(COVERAGE_TAG_NAME)
        if files_struct_tag_value is not None and "files" in files_struct_tag_value:
            files = files_struct_tag_value["files"]
        elif COVERAGE_TAG_NAME in span.get_tags():
            files = json.loads(str(span.get_tag(COVERAGE_TAG_NAME)))["files"]

        converted_span = {
            "test_session_id": int(span.get_tag(SESSION_ID) or "1"),
            "test_suite_id": int(span.get_tag(SUITE_ID) or "1"),
            "files": files,
        }

        if not self.itr_suite_skipping_mode:
            converted_span["span_id"] = span.span_id

        log.debug("Span converted to coverage event: %s", converted_span)

        return converted_span<|MERGE_RESOLUTION|>--- conflicted
+++ resolved
@@ -33,15 +33,6 @@
 log = get_logger(__name__)
 
 if TYPE_CHECKING:  # pragma: no cover
-<<<<<<< HEAD
-=======
-    from typing import Any  # noqa:F401
-    from typing import Dict  # noqa:F401
-    from typing import List  # noqa:F401
-    from typing import Optional  # noqa:F401
-    from typing import Tuple  # noqa:F401
-
->>>>>>> 696ffd80
     from ddtrace._trace.span import Span  # noqa:F401
 
 
@@ -91,16 +82,10 @@
             payloads = []
             with StopWatch() as sw:
                 result_payloads = self._build_payload(self.buffer)
-<<<<<<< HEAD
                 payloads.extend(result_payloads)
             record_endpoint_payload_events_serialization_time(endpoint=self.ENDPOINT_TYPE, seconds=sw.elapsed())
             self._init_buffer()
             return payloads
-=======
-            record_endpoint_payload_events_serialization_time(endpoint=self.ENDPOINT_TYPE, seconds=sw.elapsed())
-            self._init_buffer()
-            return result_payloads
->>>>>>> 696ffd80
 
     def _get_parent_session(self, traces):
         for trace in traces:
@@ -111,7 +96,6 @@
 
     def _build_payload(self, traces):
         # type: (List[List[Span]]) -> List[Tuple[Optional[bytes], int]]
-<<<<<<< HEAD
         """
         Build multiple payloads from traces, splitting when necessary to stay under size limits.
         Uses index-based recursive approach to avoid copying slices.
@@ -120,7 +104,7 @@
         as many traces as possible without exceeding _MAX_PAYLOAD_SIZE.
         """
         if not traces:
-            return [(None, 0)]
+            return []
 
         new_parent_session_span_id = self._get_parent_session(traces)
         return self._build_payloads_recursive(traces, 0, len(traces), new_parent_session_span_id)
@@ -199,41 +183,13 @@
                 "events": spans,
             }
         )
-=======
-        new_parent_session_span_id = self._get_parent_session(traces)
-        is_not_xdist_worker = os.getenv("PYTEST_XDIST_WORKER") is None
-        normalized_spans = [
-            self._convert_span(span, trace[0].context.dd_origin, new_parent_session_span_id)
-            for trace in traces
-            for span in trace
-            if (is_not_xdist_worker or span.get_tag(EVENT_TYPE) != SESSION_TYPE)
-        ]
-        if not normalized_spans:
-            return []
-        record_endpoint_payload_events_count(endpoint=ENDPOINT.TEST_CYCLE, count=len(normalized_spans))
-
-        # TODO: Split the events in several payloads as needed to avoid hitting the intake's maximum payload size.
-        return [
-            (
-                CIVisibilityEncoderV01._pack_payload(
-                    {"version": self.PAYLOAD_FORMAT_VERSION, "metadata": self._metadata, "events": normalized_spans}
-                ),
-                len(traces),
-            )
-        ]
->>>>>>> 696ffd80
 
     @staticmethod
     def _pack_payload(payload):
         return msgpack_packb(payload)
 
-<<<<<<< HEAD
     def _convert_span(self, span, dd_origin=None, new_parent_session_span_id=0):
         # type: (Span, Optional[str], int) -> Dict[str, Any]
-=======
-    def _convert_span(self, span, dd_origin, new_parent_session_span_id=0):
-        # type: (Span, Optional[str], Optional[int]) -> Dict[str, Any]
->>>>>>> 696ffd80
         sp = JSONEncoderV2._span_to_dict(span)
         sp = JSONEncoderV2._normalize_span(sp)
         sp["type"] = span.get_tag(EVENT_TYPE) or span.span_type
@@ -357,17 +313,10 @@
         # type: (List[List[Span]]) -> List[Tuple[Optional[bytes], int]]
         data = self._build_data(traces)
         if not data:
-<<<<<<< HEAD
-            return [(None, 0)]
+            return []
         return [(b"\r\n".join(self._build_body(data)), len(data))]
 
     def _convert_span(self, span, dd_origin=None, new_parent_session_span_id=0):
-=======
-            return []
-        return [(b"\r\n".join(self._build_body(data)), len(traces))]
-
-    def _convert_span(self, span, dd_origin, new_parent_session_span_id=0):
->>>>>>> 696ffd80
         # type: (Span, Optional[str], Optional[int]) -> Dict[str, Any]
         # DEV: new_parent_session_span_id is unused here, but it is used in super class
         files: Dict[str, Any] = {}
