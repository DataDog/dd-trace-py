import json
import threading
from typing import TYPE_CHECKING  # noqa:F401
from uuid import uuid4

from ddtrace.ext import SpanTypes
from ddtrace.internal._encoding import BufferedEncoder
from ddtrace.internal._encoding import packb as msgpack_packb
from ddtrace.internal.ci_visibility.constants import COVERAGE_TAG_NAME
from ddtrace.internal.ci_visibility.constants import EVENT_TYPE
from ddtrace.internal.ci_visibility.constants import ITR_CORRELATION_ID_TAG_NAME
from ddtrace.internal.ci_visibility.constants import MODULE_ID
from ddtrace.internal.ci_visibility.constants import MODULE_TYPE
from ddtrace.internal.ci_visibility.constants import SESSION_ID
from ddtrace.internal.ci_visibility.constants import SESSION_TYPE
from ddtrace.internal.ci_visibility.constants import SUITE_ID
from ddtrace.internal.ci_visibility.constants import SUITE_TYPE
from ddtrace.internal.ci_visibility.telemetry.payload import ENDPOINT
from ddtrace.internal.ci_visibility.telemetry.payload import record_endpoint_payload_events_count
from ddtrace.internal.ci_visibility.telemetry.payload import record_endpoint_payload_events_serialization_time
from ddtrace.internal.encoding import JSONEncoderV2
from ddtrace.internal.utils.time import StopWatch
from ddtrace.internal.writer.writer import NoEncodableSpansError


if TYPE_CHECKING:  # pragma: no cover
    from typing import Any  # noqa:F401
    from typing import Dict  # noqa:F401
    from typing import List  # noqa:F401
    from typing import Optional  # noqa:F401

    from ddtrace._trace.span import Span  # noqa:F401


class CIVisibilityEncoderV01(BufferedEncoder):
    content_type = "application/msgpack"
    ALLOWED_METADATA_KEYS = ("language", "library_version", "runtime-id", "env")
    PAYLOAD_FORMAT_VERSION = 1
    TEST_SUITE_EVENT_VERSION = 1
    TEST_EVENT_VERSION = 2
    ENDPOINT_TYPE = ENDPOINT.TEST_CYCLE

    def __init__(self, *args):
        super(CIVisibilityEncoderV01, self).__init__()
        self._lock = threading.RLock()
        self._metadata = {}
        self._init_buffer()
        self._metadata = {}

    def __len__(self):
        with self._lock:
            return len(self.buffer)

    def set_metadata(self, metadata):
        self._metadata.update(metadata)

    def _init_buffer(self):
        with self._lock:
            self.buffer = []

    def put(self, spans):
        with self._lock:
            self.buffer.append(spans)

    def encode_traces(self, traces):
        return self._build_payload(traces=traces)

    def encode(self):
        with self._lock:
<<<<<<< HEAD
            payload = self._build_payload(self.buffer)
            buffer_size = len(self.buffer)
=======
            with StopWatch() as sw:
                payload = self._build_payload(self.buffer)
            record_endpoint_payload_events_serialization_time(endpoint=self.ENDPOINT_TYPE, seconds=sw.elapsed())
>>>>>>> 9300bd0a
            self._init_buffer()
            return payload, buffer_size

    def _build_payload(self, traces):
        normalized_spans = [self._convert_span(span, trace[0].context.dd_origin) for trace in traces for span in trace]
        if not normalized_spans:
            return None
        record_endpoint_payload_events_count(endpoint=ENDPOINT.TEST_CYCLE, count=len(normalized_spans))
        self._metadata = {k: v for k, v in self._metadata.items() if k in self.ALLOWED_METADATA_KEYS}
        # TODO: Split the events in several payloads as needed to avoid hitting the intake's maximum payload size.
        return CIVisibilityEncoderV01._pack_payload(
            {"version": self.PAYLOAD_FORMAT_VERSION, "metadata": {"*": self._metadata}, "events": normalized_spans}
        )

    @staticmethod
    def _pack_payload(payload):
        return msgpack_packb(payload)

    def _convert_span(self, span, dd_origin):
        # type: (Span, str) -> Dict[str, Any]
        sp = JSONEncoderV2._span_to_dict(span)
        sp = JSONEncoderV2._normalize_span(sp)
        sp["type"] = span.get_tag(EVENT_TYPE) or span.span_type
        sp["duration"] = span.duration_ns
        sp["meta"] = dict(sorted(span._meta.items()))
        sp["metrics"] = dict(sorted(span._metrics.items()))
        if dd_origin is not None:
            sp["meta"].update({"_dd.origin": dd_origin})
        sp = CIVisibilityEncoderV01._filter_ids(sp)

        version = CIVisibilityEncoderV01.TEST_SUITE_EVENT_VERSION
        if span.get_tag(EVENT_TYPE) == "test":
            version = CIVisibilityEncoderV01.TEST_EVENT_VERSION

        if span.span_type == "test":
            event_type = span.get_tag(EVENT_TYPE)
        else:
            event_type = "span"

        return {"version": version, "type": event_type, "content": sp}

    @staticmethod
    def _filter_ids(sp):
        """
        Remove trace/span/parent IDs if non-test event, move session/module/suite IDs from meta to outer content layer.
        """
        if sp["meta"].get(EVENT_TYPE) in [SESSION_TYPE, MODULE_TYPE, SUITE_TYPE]:
            del sp["trace_id"]
            del sp["span_id"]
            del sp["parent_id"]
        else:
            sp["trace_id"] = int(sp.get("trace_id") or "1")
            sp["parent_id"] = int(sp.get("parent_id") or "1")
            sp["span_id"] = int(sp.get("span_id") or "1")
        if sp["meta"].get(EVENT_TYPE) in [SESSION_TYPE, MODULE_TYPE, SUITE_TYPE, SpanTypes.TEST]:
            test_session_id = sp["meta"].get(SESSION_ID)
            if test_session_id:
                sp[SESSION_ID] = int(test_session_id)
                del sp["meta"][SESSION_ID]
        if sp["meta"].get(EVENT_TYPE) in [MODULE_TYPE, SUITE_TYPE, SpanTypes.TEST]:
            test_module_id = sp["meta"].get(MODULE_ID)
            if test_module_id:
                sp[MODULE_ID] = int(test_module_id)
                del sp["meta"][MODULE_ID]
        if sp["meta"].get(EVENT_TYPE) in [SUITE_TYPE, SpanTypes.TEST]:
            test_suite_id = sp["meta"].get(SUITE_ID)
            if test_suite_id:
                sp[SUITE_ID] = int(test_suite_id)
                del sp["meta"][SUITE_ID]
        if COVERAGE_TAG_NAME in sp["meta"]:
            del sp["meta"][COVERAGE_TAG_NAME]
        if ITR_CORRELATION_ID_TAG_NAME in sp["meta"]:
            sp[ITR_CORRELATION_ID_TAG_NAME] = sp["meta"][ITR_CORRELATION_ID_TAG_NAME]
            del sp["meta"][ITR_CORRELATION_ID_TAG_NAME]
        return sp


class CIVisibilityCoverageEncoderV02(CIVisibilityEncoderV01):
    PAYLOAD_FORMAT_VERSION = 2
    ENDPOINT_TYPE = ENDPOINT.CODE_COVERAGE
    boundary = uuid4().hex
    content_type = "multipart/form-data; boundary=%s" % boundary
    itr_suite_skipping_mode = False

    def _set_itr_suite_skipping_mode(self, new_value):
        self.itr_suite_skipping_mode = new_value

    def put(self, spans):
        spans_with_coverage = [span for span in spans if COVERAGE_TAG_NAME in span.get_tags()]
        if not spans_with_coverage:
            raise NoEncodableSpansError()
        return super(CIVisibilityCoverageEncoderV02, self).put(spans_with_coverage)

    def _build_coverage_attachment(self, data):
        # type: (bytes) -> List[bytes]
        return [
            b"--%s" % self.boundary.encode("utf-8"),
            b'Content-Disposition: form-data; name="coverage1"; filename="coverage1.msgpack"',
            b"Content-Type: application/msgpack",
            b"",
            data,
        ]

    def _build_event_json_attachment(self):
        # type: () -> List[bytes]
        return [
            b"--%s" % self.boundary.encode("utf-8"),
            b'Content-Disposition: form-data; name="event"; filename="event.json"',
            b"Content-Type: application/json",
            b"",
            b'{"dummy":true}',
        ]

    def _build_body(self, data):
        # type: (bytes) -> List[bytes]
        return (
            self._build_coverage_attachment(data)
            + self._build_event_json_attachment()
            + [b"--%s--" % self.boundary.encode("utf-8")]
        )

    def _build_data(self, traces):
        # type: (List[List[Span]]) -> Optional[bytes]
        normalized_covs = [
            self._convert_span(span, "") for trace in traces for span in trace if COVERAGE_TAG_NAME in span.get_tags()
        ]
        if not normalized_covs:
            return None
        record_endpoint_payload_events_count(endpoint=ENDPOINT.CODE_COVERAGE, count=len(normalized_covs))
        # TODO: Split the events in several payloads as needed to avoid hitting the intake's maximum payload size.
        return msgpack_packb({"version": self.PAYLOAD_FORMAT_VERSION, "coverages": normalized_covs})

    def _build_payload(self, traces):
        # type: (List[List[Span]]) -> Optional[bytes]
        data = self._build_data(traces)
        if not data:
            return None
        return b"\r\n".join(self._build_body(data))

    def _convert_span(self, span, dd_origin):
        # type: (Span, str) -> Dict[str, Any]
        converted_span = {
            "test_session_id": int(span.get_tag(SESSION_ID) or "1"),
            "test_suite_id": int(span.get_tag(SUITE_ID) or "1"),
            "files": json.loads(str(span.get_tag(COVERAGE_TAG_NAME)))["files"],
        }

        if not self.itr_suite_skipping_mode:
            converted_span["span_id"] = span.span_id

        return converted_span<|MERGE_RESOLUTION|>--- conflicted
+++ resolved
@@ -67,14 +67,10 @@
 
     def encode(self):
         with self._lock:
-<<<<<<< HEAD
-            payload = self._build_payload(self.buffer)
-            buffer_size = len(self.buffer)
-=======
             with StopWatch() as sw:
                 payload = self._build_payload(self.buffer)
             record_endpoint_payload_events_serialization_time(endpoint=self.ENDPOINT_TYPE, seconds=sw.elapsed())
->>>>>>> 9300bd0a
+            buffer_size = len(self.buffer)
             self._init_buffer()
             return payload, buffer_size
 
