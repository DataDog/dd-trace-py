from ddtrace.constants import AUTO_KEEP
from ddtrace.constants import AUTO_REJECT
from ddtrace.constants import USER_KEEP
from ddtrace.constants import USER_REJECT


PROPAGATION_STYLE_DATADOG = "datadog"
PROPAGATION_STYLE_B3 = "b3multi"
PROPAGATION_STYLE_B3_SINGLE_HEADER = "b3 single header"
_PROPAGATION_STYLE_W3C_TRACECONTEXT = "tracecontext"
_PROPAGATION_STYLE_NONE = "none"
_PROPAGATION_STYLE_DEFAULT = "tracecontext,datadog"
PROPAGATION_STYLE_ALL = (
    _PROPAGATION_STYLE_W3C_TRACECONTEXT,
    PROPAGATION_STYLE_DATADOG,
    PROPAGATION_STYLE_B3,
    PROPAGATION_STYLE_B3_SINGLE_HEADER,
    _PROPAGATION_STYLE_NONE,
)
W3C_TRACESTATE_KEY = "tracestate"
W3C_TRACEPARENT_KEY = "traceparent"
W3C_TRACESTATE_ORIGIN_KEY = "o"
W3C_TRACESTATE_SAMPLING_PRIORITY_KEY = "s"
DEFAULT_SAMPLING_RATE_LIMIT = 100
SAMPLING_DECISION_TRACE_TAG_KEY = "_dd.p.dm"
DEFAULT_SERVICE_NAME = "unnamed_python_service"
# Used to set the name of an integration on a span
COMPONENT = "component"
HIGHER_ORDER_TRACE_ID_BITS = "_dd.p.tid"
MAX_UINT_64BITS = (1 << 64) - 1
SPAN_API_DATADOG = "datadog"
SPAN_API_OTEL = "otel"
SPAN_API_OPENTRACING = "opentracing"
DEFAULT_BUFFER_SIZE = 8 << 20  # 8 MB
DEFAULT_MAX_PAYLOAD_SIZE = 8 << 20  # 8 MB
DEFAULT_PROCESSING_INTERVAL = 1.0
DEFAULT_REUSE_CONNECTIONS = False
BLOCKED_RESPONSE_HTML = """
<!DOCTYPE html><html lang="en"><head> <meta charset="UTF-8"> <meta name="viewport"
content="width=device-width,initial-scale=1"> <title>You've been blocked</title>
<style>a, body, div, html, span{margin: 0; padding: 0; border: 0; font-size: 100%;
font: inherit; vertical-align: baseline}body{background: -webkit-radial-gradient(26% 19%,
circle, #fff, #f4f7f9); background: radial-gradient(circle at 26% 19%, #fff, #f4f7f9); display:
-webkit-box; display: -ms-flexbox; display: flex; -webkit-box-pack: center; -ms-flex-pack: center;
justify-content: center; -webkit-box-align: center; -ms-flex-align: center; align-items: center;
-ms-flex-line-pack: center; align-content: center; width: 100%; min-height: 100vh; line-height: 1;
flex-direction: column}p{display: block}main{text-align: center; flex: 1; display: -webkit-box;
display: -ms-flexbox; display: flex; -webkit-box-pack: center; -ms-flex-pack: center;
justify-content: center; -webkit-box-align: center; -ms-flex-align: center; align-items: center;
-ms-flex-line-pack: center; align-content: center; flex-direction: column}p{font-size: 18px;
line-height: normal; color: #646464; font-family: sans-serif; font-weight: 400}a{color:
#4842b7}footer{width: 100%; text-align: center}footer p{font-size: 16px}</style></head><body>
<main> <p>Sorry, you cannot access this page. Please contact the customer service team.</p></main>
<footer> <p>Security provided by
<a href="https://www.datadoghq.com/product/security-platform/application-security-monitoring/"
target="_blank">Datadog</a></p></footer></body></html>"""
BLOCKED_RESPONSE_JSON = (
    '{"errors": [{"title": "You\'ve been blocked", "detail": "Sorry, you cannot access '
    'this page. Please contact the customer service team. Security provided by Datadog."}]}'
)
HTTP_REQUEST_BLOCKED = "http.request.blocked"
RESPONSE_HEADERS = "http.response.headers"
HTTP_REQUEST_QUERY = "http.request.query"
HTTP_REQUEST_COOKIE_VALUE = "http.request.cookie.value"
HTTP_REQUEST_COOKIE_NAME = "http.request.cookie.name"
HTTP_REQUEST_PATH = "http.request.path"
HTTP_REQUEST_HEADER_NAME = "http.request.header.name"
HTTP_REQUEST_HEADER = "http.request.header"
HTTP_REQUEST_PARAMETER = "http.request.parameter"
HTTP_REQUEST_BODY = "http.request.body"
HTTP_REQUEST_PATH_PARAMETER = "http.request.path.parameter"
REQUEST_PATH_PARAMS = "http.request.path_params"
STATUS_403_TYPE_AUTO = {"status_code": 403, "type": "auto"}

MESSAGING_SYSTEM = "messaging.system"

FLASK_ENDPOINT = "flask.endpoint"
FLASK_VIEW_ARGS = "flask.view_args"
FLASK_URL_RULE = "flask.url_rule"

_HTTPLIB_NO_TRACE_REQUEST = "_dd_no_trace"
<<<<<<< HEAD
DEFAULT_TIMEOUT = 2.0
=======


class _PRIORITY_CATEGORY:
    USER = "user"
    RULE = "rule"
    AUTO = "auto"
    DEFAULT = "default"


# intermediate mapping of priority categories to actual priority values
# used to simplify code that selects sampling priority based on many factors
_CATEGORY_TO_PRIORITIES = {
    _PRIORITY_CATEGORY.USER: (USER_KEEP, USER_REJECT),
    _PRIORITY_CATEGORY.RULE: (USER_KEEP, USER_REJECT),
    _PRIORITY_CATEGORY.AUTO: (AUTO_KEEP, AUTO_REJECT),
    _PRIORITY_CATEGORY.DEFAULT: (AUTO_KEEP, AUTO_REJECT),
}
_KEEP_PRIORITY_INDEX = 0
_REJECT_PRIORITY_INDEX = 1
>>>>>>> 6fa9b0e2
<|MERGE_RESOLUTION|>--- conflicted
+++ resolved
@@ -79,9 +79,7 @@
 FLASK_URL_RULE = "flask.url_rule"
 
 _HTTPLIB_NO_TRACE_REQUEST = "_dd_no_trace"
-<<<<<<< HEAD
 DEFAULT_TIMEOUT = 2.0
-=======
 
 
 class _PRIORITY_CATEGORY:
@@ -100,5 +98,4 @@
     _PRIORITY_CATEGORY.DEFAULT: (AUTO_KEEP, AUTO_REJECT),
 }
 _KEEP_PRIORITY_INDEX = 0
-_REJECT_PRIORITY_INDEX = 1
->>>>>>> 6fa9b0e2
+_REJECT_PRIORITY_INDEX = 1