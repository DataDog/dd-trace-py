--- conflicted
+++ resolved
@@ -16,16 +16,12 @@
 W3C_TRACESTATE_ORIGIN_KEY = "o"
 W3C_TRACESTATE_SAMPLING_PRIORITY_KEY = "s"
 DEFAULT_SERVICE_NAME = "unnamed_python_service"
-<<<<<<< HEAD
 
 TELEMETRY_NAMESPACE_TAG_TRACER = "tracers"
 TELEMETRY_NAMESPACE_TAG_APPSEC = "appsec"
 
 TELEMETRY_TYPE_GENERATE_METRICS = "generate-metrics"
 
-COMPONENT = "component"
-=======
-# Used to set the name of an integration on a span
 COMPONENT = "component"
 
 APPSEC_BLOCKED_RESPONSE_HTML = """
@@ -50,5 +46,4 @@
 APPSEC_BLOCKED_RESPONSE_JSON = """
 {"errors": [{"title": "You've been blocked", "detail": "Sorry, you cannot access this page.
 Please contact the customer service team. Security provided by Datadog."}]}
-"""
->>>>>>> b85b5225
+"""