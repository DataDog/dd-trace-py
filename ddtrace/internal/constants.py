PROPAGATION_STYLE_DATADOG = "datadog"
PROPAGATION_STYLE_B3 = "b3multi"
PROPAGATION_STYLE_B3_SINGLE_HEADER = "b3 single header"
_PROPAGATION_STYLE_W3C_TRACECONTEXT = "tracecontext"
_PROPAGATION_STYLE_NONE = "none"
_PROPAGATION_STYLE_DEFAULT = "tracecontext,datadog"
PROPAGATION_STYLE_ALL = (
    _PROPAGATION_STYLE_W3C_TRACECONTEXT,
    PROPAGATION_STYLE_DATADOG,
    PROPAGATION_STYLE_B3,
    PROPAGATION_STYLE_B3_SINGLE_HEADER,
    _PROPAGATION_STYLE_NONE,
)
W3C_TRACESTATE_KEY = "tracestate"
W3C_TRACEPARENT_KEY = "traceparent"
W3C_TRACESTATE_ORIGIN_KEY = "o"
W3C_TRACESTATE_SAMPLING_PRIORITY_KEY = "s"
DEFAULT_SERVICE_NAME = "unnamed_python_service"
<<<<<<< HEAD
=======
# Used to set the name of an integration on a span
COMPONENT = "component"
>>>>>>> 4396ed68

APPSEC_BLOCKED_RESPONSE_HTML = """
<!DOCTYPE html><html lang="en"><head> <meta charset="UTF-8"> <meta name="viewport"
content="width=device-width,initial-scale=1"> <title>You've been blocked</title>
<style>a, body, div, html, span{margin: 0; padding: 0; border: 0; font-size: 100%;
font: inherit; vertical-align: baseline}body{background: -webkit-radial-gradient(26% 19%,
circle, #fff, #f4f7f9); background: radial-gradient(circle at 26% 19%, #fff, #f4f7f9); display:
-webkit-box; display: -ms-flexbox; display: flex; -webkit-box-pack: center; -ms-flex-pack: center;
justify-content: center; -webkit-box-align: center; -ms-flex-align: center; align-items: center;
-ms-flex-line-pack: center; align-content: center; width: 100%; min-height: 100vh; line-height: 1;
flex-direction: column}p{display: block}main{text-align: center; flex: 1; display: -webkit-box;
display: -ms-flexbox; display: flex; -webkit-box-pack: center; -ms-flex-pack: center;
justify-content: center; -webkit-box-align: center; -ms-flex-align: center; align-items: center;
-ms-flex-line-pack: center; align-content: center; flex-direction: column}p{font-size: 18px;
line-height: normal; color: #646464; font-family: sans-serif; font-weight: 400}a{color:
#4842b7}footer{width: 100%; text-align: center}footer p{font-size: 16px}</style></head><body>
<main> <p>Sorry, you cannot access this page. Please contact the customer service team.</p></main>
<footer> <p>Security provided by
<a href="https://www.datadoghq.com/product/security-platform/application-security-monitoring/"
target="_blank">Datadog</a></p></footer></body></html>"""
APPSEC_BLOCKED_RESPONSE_JSON = """
{"errors": [{"title": "You've been blocked", "detail": "Sorry, you cannot access this page.
Please contact the customer service team. Security provided by Datadog."}]}
"""<|MERGE_RESOLUTION|>--- conflicted
+++ resolved
@@ -16,11 +16,8 @@
 W3C_TRACESTATE_ORIGIN_KEY = "o"
 W3C_TRACESTATE_SAMPLING_PRIORITY_KEY = "s"
 DEFAULT_SERVICE_NAME = "unnamed_python_service"
-<<<<<<< HEAD
-=======
 # Used to set the name of an integration on a span
 COMPONENT = "component"
->>>>>>> 4396ed68
 
 APPSEC_BLOCKED_RESPONSE_HTML = """
 <!DOCTYPE html><html lang="en"><head> <meta charset="UTF-8"> <meta name="viewport"
