--- conflicted
+++ resolved
@@ -52,17 +52,10 @@
     )
 
 
-<<<<<<< HEAD
-def _get_version_agent_format():
-    # type: () -> str
-    # The library uses a PEP 440-compliant versioning scheme, but the
-    # RCM spec requires that we use a SemVer-compliant version.
-=======
 def _pep440_to_semver(version=None):
     # type: (Optional[str]) -> str
     # The library uses a PEP 440-compliant (https://peps.python.org/pep-0440/) versioning
     # scheme, but the RCM spec requires that we use a SemVer-compliant version.
->>>>>>> a6ff0c3d
     #
     # However, we may have versions like:
     #
@@ -79,11 +72,7 @@
     #
     # e.g. 1.7.1-rc2.dev3+gf258c7d9 is valid
 
-<<<<<<< HEAD
-    tracer_version = get_version()
-=======
     tracer_version = version or get_version()
->>>>>>> a6ff0c3d
     if "rc" in tracer_version and "-rc" not in tracer_version:
         tracer_version = tracer_version.replace("rc", "-rc", 1)
     elif ".dev" in tracer_version:
