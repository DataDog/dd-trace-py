from typing import Any
from typing import List
from typing import Optional
from typing import Union

<<<<<<< HEAD
class StringTable(list):
    def index(self, string: str) -> int: ...  # type: ignore[override]

class MsgpackEncoder(object):
    content_type: str
    def _decode(self, data: Union[str, bytes]) -> Any: ...

class MsgpackEncoderV03(MsgpackEncoder):
    def encode_trace(self, trace: List[Any]) -> bytes: ...
    def join_encoded(self, objs: List[bytes]) -> bytes: ...

class MsgpackEncoderV05(MsgpackEncoder):
    def encode_trace(self, trace: List[Any]) -> bytes: ...
=======
from ddtrace.span import Span

Trace = List[Span]

class BufferFull(Exception):
    pass

class BufferItemTooLarge(Exception):
    pass

class BufferedEncoder(object):
    content_type: str
    def __init__(self, max_size: int, max_item_size: int) -> None: ...
    def __len__(self) -> int: ...
    def put(self, trace: Trace) -> None: ...
    def encode(self) -> Optional[bytes]: ...
    @property
    def size(self) -> int: ...
    @property
    def max_size(self) -> int: ...
    @property
    def max_item_size(self) -> int: ...

class MsgpackEncoder(BufferedEncoder):
    def _decode(self, data: Union[str, bytes]) -> Any: ...
>>>>>>> be57e2b3
<|MERGE_RESOLUTION|>--- conflicted
+++ resolved
@@ -3,24 +3,12 @@
 from typing import Optional
 from typing import Union
 
-<<<<<<< HEAD
-class StringTable(list):
-    def index(self, string: str) -> int: ...  # type: ignore[override]
-
-class MsgpackEncoder(object):
-    content_type: str
-    def _decode(self, data: Union[str, bytes]) -> Any: ...
-
-class MsgpackEncoderV03(MsgpackEncoder):
-    def encode_trace(self, trace: List[Any]) -> bytes: ...
-    def join_encoded(self, objs: List[bytes]) -> bytes: ...
-
-class MsgpackEncoderV05(MsgpackEncoder):
-    def encode_trace(self, trace: List[Any]) -> bytes: ...
-=======
 from ddtrace.span import Span
 
 Trace = List[Span]
+
+class StringTable(object):
+    def index(self, string: str) -> int: ...
 
 class BufferFull(Exception):
     pass
@@ -43,4 +31,10 @@
 
 class MsgpackEncoder(BufferedEncoder):
     def _decode(self, data: Union[str, bytes]) -> Any: ...
->>>>>>> be57e2b3
+
+class MsgpackEncoderV03(MsgpackEncoder):
+    def encode_trace(self, trace: List[Any]) -> bytes: ...
+    def join_encoded(self, objs: List[bytes]) -> bytes: ...
+
+class MsgpackEncoderV05(MsgpackEncoder):
+    def encode_trace(self, trace: List[Any]) -> bytes: ...