--- conflicted
+++ resolved
@@ -6,15 +6,10 @@
 from typing import Optional
 
 import attr
+import six
 
 from ddtrace import Span
-<<<<<<< HEAD
 from ddtrace.internal.writer import TraceWriter
-from ddtrace.vendor import attr
-from ddtrace.vendor import six
-=======
-from ddtrace.filters import TraceFilter
->>>>>>> c7e0fcfc
 
 from .logger import get_logger
 
@@ -96,11 +91,10 @@
 class TraceSamplingProcessor(TraceProcessor):
     def process_trace(self, trace):
         # type: (List[Span]) -> Optional[List[Span]]
-<<<<<<< HEAD
         sampled_spans = [s.sampled for s in trace]
         if len(sampled_spans) == 0:
             log.info("dropping trace, %d spans unsampled", len(trace))
-            return
+            return None
 
         log.info("trace %d sampled (%d/%d spans sampled)", trace[0].trace_id, len(sampled_spans), len(trace))
         return trace
@@ -133,7 +127,7 @@
     _traces = attr.ib(
         factory=lambda: defaultdict(lambda: SpansToTraceProcessor._Trace()),
         init=False,
-        type=DefaultDict[str, "_Trace"],
+        type=DefaultDict[int, "_Trace"],
         repr=False,
     )
     _lock = attr.ib(init=False, factory=threading.Lock, repr=False)
@@ -144,7 +138,7 @@
         trace.spans.append(span)
 
     def on_span_finish(self, span):
-        # type: (Span) -> Optional[List[Span]]
+        # type: (Span) -> None
         with self._lock:
             trace = self._traces[span.trace_id]
             trace.num_finished += 1
@@ -158,30 +152,17 @@
                 if len(trace.spans) == 0:
                     del self._traces[span.trace_id]
 
-                spans = finished
+                spans = finished  # type: Optional[List[Span]]
                 for tp in self._trace_processors:
                     try:
+                        if spans is None:
+                            return
                         spans = tp.process_trace(spans)
                     except Exception:
                         log.error("error applying processor %r", tp, exc_info=True)
-                    else:
-                        if spans is None:
-                            return
 
                 self._writer.write(spans)
                 return
 
             log.debug("trace %d has %d spans, %d finished", span.trace_id, len(trace.spans), trace.num_finished)
-            return None
-=======
-        for filtr in self._filters:
-            try:
-                trace = filtr.process_trace(trace)  # type: ignore[assignment]
-            except Exception:
-                log.error("error applying filter %r to traces", filtr, exc_info=True)
-            else:
-                if trace is None:
-                    log.debug("dropping trace due to filter %r", filtr)
-                    return
-        return trace
->>>>>>> c7e0fcfc
+            return None