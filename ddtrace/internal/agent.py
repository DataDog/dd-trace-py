import json
from typing import Union

from ddtrace.internal.logger import get_logger
from ddtrace.settings._agent import config

from .http import HTTPConnection
from .http import HTTPSConnection
from .uds import UDSHTTPConnection
from .utils.http import get_connection


ConnectionType = Union[HTTPSConnection, HTTPConnection, UDSHTTPConnection]


log = get_logger(__name__)


<<<<<<< HEAD
def _derive_trace_url(config: "AgentConfig") -> str:
    user_supplied_host = config._trace_agent_hostname or config._agent_host
    user_supplied_port = config._trace_agent_port or config._agent_port

    url = config._trace_agent_url
    if not url:
        if user_supplied_host is not None or user_supplied_port is not None:
            host = user_supplied_host or DEFAULT_HOSTNAME
            port = user_supplied_port or DEFAULT_TRACE_PORT
            if is_ipv6_hostname(host):
                host = "[{}]".format(host)
            url = "http://%s:%s" % (host, port)
        elif os.path.exists("/var/run/datadog/apm.socket"):
            url = "unix://%s" % (DEFAULT_UNIX_TRACE_PATH)
        else:
            url = "http://{}:{}".format(DEFAULT_HOSTNAME, DEFAULT_TRACE_PORT)

    return url


def _derive_stats_url(config: "AgentConfig") -> str:
    user_supplied_host = config._dogstatsd_host or config._agent_host
    user_supplied_port = config._dogstatsd_port or config._agent_port
    url = config._dogstatsd_url

    if not url:
        if user_supplied_host is not None or user_supplied_port is not None:
            port = user_supplied_port or DEFAULT_STATS_PORT
            host = user_supplied_host or DEFAULT_HOSTNAME
            if is_ipv6_hostname(host):
                host = "[{}]".format(host)
            url = "udp://{}:{}".format(host, port)
        elif os.path.exists("/var/run/datadog/dsd.socket"):
            url = "unix://%s" % (DEFAULT_UNIX_DSD_PATH)
        else:
            url = "udp://{}:{}".format(DEFAULT_HOSTNAME, DEFAULT_STATS_PORT)
    return url


# This method returns if a hostname is an IPv6 address
def is_ipv6_hostname(hostname):
    # type: (Union[T, str]) -> bool
    if not isinstance(hostname, str):
        return False
    try:
        socket.inet_pton(socket.AF_INET6, hostname)
        return True
    except socket.error:  # not a valid address
        return False


class AgentConfig(DDConfig):
    __prefix__ = "dd"

    _trace_agent_hostname = DDConfig.v(
        Optional[str],
        "trace_agent_hostname",
        default=None,
        help_type="String",
        help="Legacy configuration, stores the hostname of the trace agent",
    )

    _trace_agent_port = DDConfig.v(
        Optional[int],
        "trace_agent_port",
        default=None,
        help_type="Int",
        help="Legacy configuration, stores the port of the trace agent",
    )

    _trace_agent_url = DDConfig.v(
        Optional[str],
        "trace_agent_url",
        default=None,
        help_type="String",
        help="Stores the URL of the trace agent",
    )

    trace_agent_timeout_seconds = DDConfig.v(
        float,
        "trace_agent_timeout_seconds",
        default=DEFAULT_TIMEOUT,
        help_type="Float",
        help="Stores the timeout in seconds for the trace agent",
    )

    _dogstatsd_host = DDConfig.v(
        Optional[str],
        "dogstatsd_host",
        default=None,
        help_type="String",
        help="Stores the hostname of the agent receiving DogStatsD metrics",
    )

    _dogstatsd_port = DDConfig.v(
        Optional[int],
        "dogstatsd_port",
        default=None,
        help_type="Int",
        help="Stores the port of the agent receiving DogStatsD metrics",
    )

    _dogstatsd_url = DDConfig.v(
        Optional[str],
        "dogstatsd_url",
        default=None,
        help_type="String",
        help="Stores the URL of the DogStatsD agent",
    )

    _agent_host = DDConfig.v(
        Optional[str],
        "agent_host",
        default=None,
        help_type="String",
        help="Stores the hostname of the agent",
    )

    _agent_port = DDConfig.v(
        Optional[int],
        "agent_port",
        default=None,
        help_type="Int",
        help="Stores the port of the agent",
    )
    # Effective trace agent URL (this is the one that will be used)
    trace_agent_url = DDConfig.d(str, _derive_trace_url)
    # Effective DogStatsD URL (this is the one that will be used)
    dogstatsd_url = DDConfig.d(str, _derive_stats_url)


config = AgentConfig()
=======
def get_trace_url() -> str:
    """Return the Agent URL computed from the environment."""
    return config.trace_agent_url


def get_stats_url() -> str:
    """Return the DogStatsD URL computed from the environment."""
    return config.dogstatsd_url
>>>>>>> 269b3d8b


def info(url=None):
    agent_url = config.trace_agent_url if url is None else url
    timeout = config.trace_agent_timeout_seconds
    _conn = get_connection(agent_url, timeout=timeout)
    try:
        _conn.request("GET", "info", headers={"content-type": "application/json"})
        resp = _conn.getresponse()
        data = resp.read()
    finally:
        _conn.close()

    if resp.status == 404:
        # Remote configuration is not enabled or unsupported by the agent
        return None

    if resp.status < 200 or resp.status >= 300:
        log.warning("Unexpected error: HTTP error status %s, reason %s", resp.status, resp.reason)
        return None

    return json.loads(data)<|MERGE_RESOLUTION|>--- conflicted
+++ resolved
@@ -14,151 +14,6 @@
 
 
 log = get_logger(__name__)
-
-
-<<<<<<< HEAD
-def _derive_trace_url(config: "AgentConfig") -> str:
-    user_supplied_host = config._trace_agent_hostname or config._agent_host
-    user_supplied_port = config._trace_agent_port or config._agent_port
-
-    url = config._trace_agent_url
-    if not url:
-        if user_supplied_host is not None or user_supplied_port is not None:
-            host = user_supplied_host or DEFAULT_HOSTNAME
-            port = user_supplied_port or DEFAULT_TRACE_PORT
-            if is_ipv6_hostname(host):
-                host = "[{}]".format(host)
-            url = "http://%s:%s" % (host, port)
-        elif os.path.exists("/var/run/datadog/apm.socket"):
-            url = "unix://%s" % (DEFAULT_UNIX_TRACE_PATH)
-        else:
-            url = "http://{}:{}".format(DEFAULT_HOSTNAME, DEFAULT_TRACE_PORT)
-
-    return url
-
-
-def _derive_stats_url(config: "AgentConfig") -> str:
-    user_supplied_host = config._dogstatsd_host or config._agent_host
-    user_supplied_port = config._dogstatsd_port or config._agent_port
-    url = config._dogstatsd_url
-
-    if not url:
-        if user_supplied_host is not None or user_supplied_port is not None:
-            port = user_supplied_port or DEFAULT_STATS_PORT
-            host = user_supplied_host or DEFAULT_HOSTNAME
-            if is_ipv6_hostname(host):
-                host = "[{}]".format(host)
-            url = "udp://{}:{}".format(host, port)
-        elif os.path.exists("/var/run/datadog/dsd.socket"):
-            url = "unix://%s" % (DEFAULT_UNIX_DSD_PATH)
-        else:
-            url = "udp://{}:{}".format(DEFAULT_HOSTNAME, DEFAULT_STATS_PORT)
-    return url
-
-
-# This method returns if a hostname is an IPv6 address
-def is_ipv6_hostname(hostname):
-    # type: (Union[T, str]) -> bool
-    if not isinstance(hostname, str):
-        return False
-    try:
-        socket.inet_pton(socket.AF_INET6, hostname)
-        return True
-    except socket.error:  # not a valid address
-        return False
-
-
-class AgentConfig(DDConfig):
-    __prefix__ = "dd"
-
-    _trace_agent_hostname = DDConfig.v(
-        Optional[str],
-        "trace_agent_hostname",
-        default=None,
-        help_type="String",
-        help="Legacy configuration, stores the hostname of the trace agent",
-    )
-
-    _trace_agent_port = DDConfig.v(
-        Optional[int],
-        "trace_agent_port",
-        default=None,
-        help_type="Int",
-        help="Legacy configuration, stores the port of the trace agent",
-    )
-
-    _trace_agent_url = DDConfig.v(
-        Optional[str],
-        "trace_agent_url",
-        default=None,
-        help_type="String",
-        help="Stores the URL of the trace agent",
-    )
-
-    trace_agent_timeout_seconds = DDConfig.v(
-        float,
-        "trace_agent_timeout_seconds",
-        default=DEFAULT_TIMEOUT,
-        help_type="Float",
-        help="Stores the timeout in seconds for the trace agent",
-    )
-
-    _dogstatsd_host = DDConfig.v(
-        Optional[str],
-        "dogstatsd_host",
-        default=None,
-        help_type="String",
-        help="Stores the hostname of the agent receiving DogStatsD metrics",
-    )
-
-    _dogstatsd_port = DDConfig.v(
-        Optional[int],
-        "dogstatsd_port",
-        default=None,
-        help_type="Int",
-        help="Stores the port of the agent receiving DogStatsD metrics",
-    )
-
-    _dogstatsd_url = DDConfig.v(
-        Optional[str],
-        "dogstatsd_url",
-        default=None,
-        help_type="String",
-        help="Stores the URL of the DogStatsD agent",
-    )
-
-    _agent_host = DDConfig.v(
-        Optional[str],
-        "agent_host",
-        default=None,
-        help_type="String",
-        help="Stores the hostname of the agent",
-    )
-
-    _agent_port = DDConfig.v(
-        Optional[int],
-        "agent_port",
-        default=None,
-        help_type="Int",
-        help="Stores the port of the agent",
-    )
-    # Effective trace agent URL (this is the one that will be used)
-    trace_agent_url = DDConfig.d(str, _derive_trace_url)
-    # Effective DogStatsD URL (this is the one that will be used)
-    dogstatsd_url = DDConfig.d(str, _derive_stats_url)
-
-
-config = AgentConfig()
-=======
-def get_trace_url() -> str:
-    """Return the Agent URL computed from the environment."""
-    return config.trace_agent_url
-
-
-def get_stats_url() -> str:
-    """Return the DogStatsD URL computed from the environment."""
-    return config.dogstatsd_url
->>>>>>> 269b3d8b
 
 
 def info(url=None):
