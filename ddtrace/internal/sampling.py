import json
import os
import re
from typing import Optional
from typing import TYPE_CHECKING


# TypedDict was added to typing in python 3.8
try:
    from typing import TypedDict
except ImportError:
    from typing_extensions import TypedDict

<<<<<<< HEAD
from jsonschema import validate
=======
from six import string_types
>>>>>>> c0e9a9bc

from ddtrace.constants import _SINGLE_SPAN_SAMPLING_MAX_PER_SEC
from ddtrace.constants import _SINGLE_SPAN_SAMPLING_MAX_PER_SEC_NO_LIMIT
from ddtrace.constants import _SINGLE_SPAN_SAMPLING_MECHANISM
from ddtrace.constants import _SINGLE_SPAN_SAMPLING_RATE
from ddtrace.internal.glob_matching import GlobMatcher
from ddtrace.internal.logger import get_logger

from .rate_limiter import RateLimiter


log = get_logger(__name__)

try:
    from json.decoder import JSONDecodeError
except ImportError:
    # handling python 2.X import error
    JSONDecodeError = ValueError  # type: ignore

if TYPE_CHECKING:
    from typing import Any
    from typing import Dict
    from typing import List
    from typing import Text

    from ddtrace.context import Context
    from ddtrace.span import Span

# Big prime number to make hashing better distributed
KNUTH_FACTOR = 1111111111111111111
MAX_SPAN_ID = 2 ** 64


class SamplingMechanism(object):
    DEFAULT = 0
    AGENT_RATE = 1
    REMOTE_RATE = 2
    TRACE_SAMPLING_RULE = 3
    MANUAL = 4
    APPSEC = 5
    REMOTE_RATE_USER = 6
    REMOTE_RATE_DATADOG = 7
    SPAN_SAMPLING_RULE = 8


SAMPLING_DECISION_TRACE_TAG_KEY = "_dd.p.dm"

# Use regex to validate trace tag value
TRACE_TAG_RE = re.compile(r"^-([0-9])$")


SpanSamplingRules = TypedDict(
    "SpanSamplingRules",
    {
        "name": str,
        "service": str,
        "sample_rate": float,
        "max_per_second": int,
    },
    total=False,
)

SPAN_SAMPLING_JSON_SCHEMA = {
    "type": "array",
    "items": {
        "type": "object",
        "anyOf": [
            {"properties": {"service": {"type": "string"}}, "required": ["service"]},
            {"properties": {"name": {"type": "string"}}, "required": ["name"]},
        ],
        "properties": {"max_per_second": {"type": "integer"}, "sample_rate": {"type": "number"}},
    },
}


def _set_trace_tag(
    context,  # type: Context
    sampling_mechanism,  # type: int
):
    # type: (...) -> Optional[Text]

    value = "-%d" % sampling_mechanism

    context._meta[SAMPLING_DECISION_TRACE_TAG_KEY] = value

    return value


def _unset_trace_tag(
    context,  # type: Context
):
    # type: (...) -> Optional[Text]
    if SAMPLING_DECISION_TRACE_TAG_KEY not in context._meta:
        return None

    value = context._meta[SAMPLING_DECISION_TRACE_TAG_KEY]
    del context._meta[SAMPLING_DECISION_TRACE_TAG_KEY]
    return value


def validate_sampling_decision(
    meta,  # type: Dict[str, str]
):
    # type: (...) -> Dict[str, str]
    value = meta.get(SAMPLING_DECISION_TRACE_TAG_KEY)
    if value:
        # Skip propagating invalid sampling mechanism trace tag
        if TRACE_TAG_RE.match(value) is None:
            del meta[SAMPLING_DECISION_TRACE_TAG_KEY]
            meta["_dd.propagation_error"] = "decoding_error"
            log.warning("failed to decode _dd.p.dm: %r", value, exc_info=True)
    return meta


def update_sampling_decision(
    context,  # type: Context
    sampling_mechanism,  # type: int
    sampled,  # type: bool
):
    # type: (...) -> Optional[Text]
    # When sampler keeps trace, we need to set sampling decision trace tag.
    # If sampler rejects trace, we need to remove sampling decision trace tag to avoid unnecessary propagation.
    if sampled:
        return _set_trace_tag(context, sampling_mechanism)
    else:
        return _unset_trace_tag(context)


class SpanSamplingRule:
    """A span sampling rule to evaluate and potentially tag each span upon finish."""

    __slots__ = (
        "_service_matcher",
        "_name_matcher",
        "_sample_rate",
        "_max_per_second",
        "_sampling_id_threshold",
        "_limiter",
        "_matcher",
    )

    def __init__(
        self,
        sample_rate,  # type: float
        max_per_second,  # type: int
        service=None,  # type: Optional[str]
        name=None,  # type: Optional[str]
    ):
        self._sample_rate = sample_rate
        self._sampling_id_threshold = self._sample_rate * MAX_SPAN_ID

        self._max_per_second = max_per_second
        self._limiter = RateLimiter(max_per_second)

        # we need to create matchers for the service and/or name pattern provided
        self._service_matcher = GlobMatcher(service) if service is not None else None
        self._name_matcher = GlobMatcher(name) if name is not None else None

    def sample(self, span):
        # type: (Span) -> bool
        if self._sample(span):
            if self._limiter.is_allowed(span.start_ns):
                self.apply_span_sampling_tags(span)
                return True
        return False

    def _sample(self, span):
        # type: (Span) -> bool
        if self._sample_rate == 1:
            return True
        elif self._sample_rate == 0:
            return False

        return ((span.span_id * KNUTH_FACTOR) % MAX_SPAN_ID) <= self._sampling_id_threshold

    def match(self, span):
        # type: (Span) -> bool
        """Determines if the span's service and name match the configured patterns"""
        name = span.name
        service = span.service
        # If a span lacks a name and service, we can't match on it
        if service is None and name is None:
            return False

        # Default to True, as the rule may not have a name or service rule
        # For whichever rules it does have, it will attempt to match on them
        service_match = True
        name_match = True

        if self._service_matcher:
            if service is None:
                return False
            else:
                service_match = self._service_matcher.match(service)
        if self._name_matcher:
            if name is None:
                return False
            else:
                name_match = self._name_matcher.match(name)
        return service_match and name_match

    def apply_span_sampling_tags(self, span):
        # type: (Span) -> None
        span.set_metric(_SINGLE_SPAN_SAMPLING_MECHANISM, SamplingMechanism.SPAN_SAMPLING_RULE)
        span.set_metric(_SINGLE_SPAN_SAMPLING_RATE, self._sample_rate)
        # Only set this tag if it's not the default -1
        if self._max_per_second != -1:
            span.set_metric(_SINGLE_SPAN_SAMPLING_MAX_PER_SEC, self._max_per_second)


def get_span_sampling_rules():
    # type: () -> List[SpanSamplingRule]
<<<<<<< HEAD
    json_rules = get_span_sampling_json()
    validate(json_rules, SPAN_SAMPLING_JSON_SCHEMA)
    sampling_rules = []
    for rule in json_rules:
        # If sample_rate not specified default to 100%
        sample_rate = rule.get("sample_rate", 1.0)
        service = rule.get("service")
        name = rule.get("name")
        # If max_per_second not specified default to no limit
        max_per_second = rule.get("max_per_second", -1)
=======
    json_rules = _get_span_sampling_json()
    sampling_rules = []
    for rule in json_rules:
        if not isinstance(rule, dict):
            raise TypeError("rule specified via DD_SPAN_SAMPLING_RULES is not a dictionary:%r" % rule)
        # If sample_rate not specified default to 100%
        sample_rate = float(rule.get("sample_rate", 1.0))
        service = rule.get("service")
        name = rule.get("name")
        # If max_per_second not specified default to no limit
        max_per_second = int(rule.get("max_per_second", _SINGLE_SPAN_SAMPLING_MAX_PER_SEC_NO_LIMIT))
        if service is not None and not isinstance(service, string_types):
            raise ValueError("The service value is not a string or None:%r" % service)
        if name is not None and not isinstance(name, string_types):
            raise ValueError("The name value is not a string or None:%r" % name)

        if service is None and name is None:
            raise ValueError("Neither service or name specified for single span sampling rule:%r" % rule)
>>>>>>> c0e9a9bc
        if service:
            _check_unsupported_pattern(service)
        if name:
            _check_unsupported_pattern(name)

        try:
            sampling_rule = SpanSamplingRule(
                sample_rate=sample_rate, service=service, name=name, max_per_second=max_per_second
            )
        except Exception as e:
            raise ValueError("Error creating single span sampling rule {}: {}".format(json.dumps(rule), e))
        sampling_rules.append(sampling_rule)
    return sampling_rules


<<<<<<< HEAD
def get_span_sampling_json():
    # type: () -> List[Dict[str, Any]]
    env_json_rules = get_env_json()
    file_json_rules = get_file_json()
=======
def _get_span_sampling_json():
    # type: () -> List[Dict[str, Any]]
    env_json_rules = _get_env_json()
    file_json_rules = _get_file_json()
>>>>>>> c0e9a9bc

    if env_json_rules and file_json_rules:
        log.warning(
            (
                "DD_SPAN_SAMPLING_RULES and DD_SPAN_SAMPLING_RULES_FILE detected. "
                "Defaulting to DD_SPAN_SAMPLING_RULES value."
            )
        )
        return env_json_rules
<<<<<<< HEAD
    elif env_json_rules:
        return env_json_rules
    elif file_json_rules:
        return file_json_rules
    # No rules specified
    else:
        return []


def get_file_json():
=======
    return env_json_rules or file_json_rules or []


def _get_file_json():
>>>>>>> c0e9a9bc
    # type: () -> Optional[List[Dict[str, Any]]]
    file_json_raw = os.getenv("DD_SPAN_SAMPLING_RULES_FILE")
    if file_json_raw:
        with open(file_json_raw) as f:
<<<<<<< HEAD
            return load_span_sampling_json(f.read())
    else:
        return None


def get_env_json():
    # type: () -> Optional[List[Dict[str, Any]]]
    env_json_raw = os.getenv("DD_SPAN_SAMPLING_RULES")
    if env_json_raw:
        return load_span_sampling_json(env_json_raw)
    else:
        return None


def load_span_sampling_json(raw_json_rules):
=======
            return _load_span_sampling_json(f.read())
    return None


def _get_env_json():
    # type: () -> Optional[List[Dict[str, Any]]]
    env_json_raw = os.getenv("DD_SPAN_SAMPLING_RULES")
    if env_json_raw:
        return _load_span_sampling_json(env_json_raw)
    return None


def _load_span_sampling_json(raw_json_rules):
>>>>>>> c0e9a9bc
    # type: (str) -> List[Dict[str, Any]]
    try:
        json_rules = json.loads(raw_json_rules)
        if not isinstance(json_rules, list):
            raise TypeError("DD_SPAN_SAMPLING_RULES is not list, got %r" % json_rules)
    except JSONDecodeError:
        raise ValueError("Unable to parse DD_SPAN_SAMPLING_RULES=%r" % raw_json_rules)

    return json_rules


def _check_unsupported_pattern(string):
    # type: (str) -> None
    # We don't support pattern bracket expansion or escape character
    unsupported_chars = {"[", "]", "\\"}
    for char in string:
        if char in unsupported_chars:
            raise ValueError("Unsupported Glob pattern found, character:%r is not supported" % char)


def is_single_span_sampled(span):
    # type: (Span) -> bool
    return span.get_metric(_SINGLE_SPAN_SAMPLING_MECHANISM) == SamplingMechanism.SPAN_SAMPLING_RULE<|MERGE_RESOLUTION|>--- conflicted
+++ resolved
@@ -11,11 +11,7 @@
 except ImportError:
     from typing_extensions import TypedDict
 
-<<<<<<< HEAD
 from jsonschema import validate
-=======
-from six import string_types
->>>>>>> c0e9a9bc
 
 from ddtrace.constants import _SINGLE_SPAN_SAMPLING_MAX_PER_SEC
 from ddtrace.constants import _SINGLE_SPAN_SAMPLING_MAX_PER_SEC_NO_LIMIT
@@ -228,7 +224,6 @@
 
 def get_span_sampling_rules():
     # type: () -> List[SpanSamplingRule]
-<<<<<<< HEAD
     json_rules = get_span_sampling_json()
     validate(json_rules, SPAN_SAMPLING_JSON_SCHEMA)
     sampling_rules = []
@@ -239,26 +234,6 @@
         name = rule.get("name")
         # If max_per_second not specified default to no limit
         max_per_second = rule.get("max_per_second", -1)
-=======
-    json_rules = _get_span_sampling_json()
-    sampling_rules = []
-    for rule in json_rules:
-        if not isinstance(rule, dict):
-            raise TypeError("rule specified via DD_SPAN_SAMPLING_RULES is not a dictionary:%r" % rule)
-        # If sample_rate not specified default to 100%
-        sample_rate = float(rule.get("sample_rate", 1.0))
-        service = rule.get("service")
-        name = rule.get("name")
-        # If max_per_second not specified default to no limit
-        max_per_second = int(rule.get("max_per_second", _SINGLE_SPAN_SAMPLING_MAX_PER_SEC_NO_LIMIT))
-        if service is not None and not isinstance(service, string_types):
-            raise ValueError("The service value is not a string or None:%r" % service)
-        if name is not None and not isinstance(name, string_types):
-            raise ValueError("The name value is not a string or None:%r" % name)
-
-        if service is None and name is None:
-            raise ValueError("Neither service or name specified for single span sampling rule:%r" % rule)
->>>>>>> c0e9a9bc
         if service:
             _check_unsupported_pattern(service)
         if name:
@@ -274,17 +249,11 @@
     return sampling_rules
 
 
-<<<<<<< HEAD
-def get_span_sampling_json():
-    # type: () -> List[Dict[str, Any]]
-    env_json_rules = get_env_json()
-    file_json_rules = get_file_json()
-=======
+
 def _get_span_sampling_json():
     # type: () -> List[Dict[str, Any]]
     env_json_rules = _get_env_json()
     file_json_rules = _get_file_json()
->>>>>>> c0e9a9bc
 
     if env_json_rules and file_json_rules:
         log.warning(
@@ -294,44 +263,14 @@
             )
         )
         return env_json_rules
-<<<<<<< HEAD
-    elif env_json_rules:
-        return env_json_rules
-    elif file_json_rules:
-        return file_json_rules
-    # No rules specified
-    else:
-        return []
-
-
-def get_file_json():
-=======
     return env_json_rules or file_json_rules or []
 
 
 def _get_file_json():
->>>>>>> c0e9a9bc
     # type: () -> Optional[List[Dict[str, Any]]]
     file_json_raw = os.getenv("DD_SPAN_SAMPLING_RULES_FILE")
     if file_json_raw:
         with open(file_json_raw) as f:
-<<<<<<< HEAD
-            return load_span_sampling_json(f.read())
-    else:
-        return None
-
-
-def get_env_json():
-    # type: () -> Optional[List[Dict[str, Any]]]
-    env_json_raw = os.getenv("DD_SPAN_SAMPLING_RULES")
-    if env_json_raw:
-        return load_span_sampling_json(env_json_raw)
-    else:
-        return None
-
-
-def load_span_sampling_json(raw_json_rules):
-=======
             return _load_span_sampling_json(f.read())
     return None
 
@@ -345,7 +284,6 @@
 
 
 def _load_span_sampling_json(raw_json_rules):
->>>>>>> c0e9a9bc
     # type: (str) -> List[Dict[str, Any]]
     try:
         json_rules = json.loads(raw_json_rules)
