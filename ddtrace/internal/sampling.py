--- conflicted
+++ resolved
@@ -173,16 +173,11 @@
         # type: (Span) -> None
         span.set_metric(_SINGLE_SPAN_SAMPLING_MECHANISM, SamplingMechanism.SPAN_SAMPLING_RULE)
         span.set_metric(_SINGLE_SPAN_SAMPLING_RATE, self._sample_rate)
-<<<<<<< HEAD
-        if self._max_per_second:
+        # Only set this tag if it's not the default -1
+        if self._max_per_second != -1:
             span.set_metric(_SINGLE_SPAN_SAMPLING_MAX_PER_SEC, self._max_per_second)
 
 
 def is_single_span_sampled(span):
     # type: (Span) -> bool
-    return span.get_metric(_SINGLE_SPAN_SAMPLING_MECHANISM) == SamplingMechanism.SPAN_SAMPLING_RULE
-=======
-        # Only set this tag if it's not the default -1
-        if self._max_per_second != -1:
-            span.set_metric(_SINGLE_SPAN_SAMPLING_MAX_PER_SEC, self._max_per_second)
->>>>>>> a26c3099
+    return span.get_metric(_SINGLE_SPAN_SAMPLING_MECHANISM) == SamplingMechanism.SPAN_SAMPLING_RULE