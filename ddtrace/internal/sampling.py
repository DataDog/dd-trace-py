--- conflicted
+++ resolved
@@ -4,16 +4,14 @@
 from typing import Optional
 from typing import TYPE_CHECKING
 
-<<<<<<< HEAD
 from six import string_types
-=======
+
 
 # TypedDict was added to typing in python 3.8
 try:
     from typing import TypedDict
 except ImportError:
     from typing_extensions import TypedDict
->>>>>>> 2fad8e75
 
 from ddtrace.constants import _SINGLE_SPAN_SAMPLING_MAX_PER_SEC
 from ddtrace.constants import _SINGLE_SPAN_SAMPLING_MAX_PER_SEC_NO_LIMIT
@@ -214,7 +212,6 @@
 
 def get_span_sampling_rules():
     # type: () -> List[SpanSamplingRule]
-<<<<<<< HEAD
     json_rules = _get_span_sampling_json()
     sampling_rules = []
     for rule in json_rules:
@@ -291,46 +288,6 @@
         raise ValueError("Unable to parse DD_SPAN_SAMPLING_RULES=%r" % raw_json_rules)
 
     return json_rules
-=======
-    json_rules_raw = os.getenv("DD_SPAN_SAMPLING_RULES")
-    if json_rules_raw is None:
-        return []
-    else:
-        sampling_rules = []
-        try:
-            json_rules = json.loads(json_rules_raw)  # type: List[SpanSamplingRules]
-            if not isinstance(json_rules, list):
-                raise TypeError("DD_SPAN_SAMPLING_RULES is not list, got %r" % json_rules)
-        except JSONDecodeError:
-            raise ValueError("Unable to parse DD_SPAN_SAMPLING_RULES=%r" % json_rules_raw)
-        for rule in json_rules:
-            if not isinstance(rule, dict):
-                raise TypeError("rule specified via DD_SPAN_SAMPLING_RULES is not a dictionary:%r" % rule)
-            # If sample_rate not specified default to 100%
-            sample_rate = float(rule.get("sample_rate", 1.0))
-            service = rule.get("service")
-            name = rule.get("name")
-            # If max_per_second not specified default to no limit
-            max_per_second = int(rule.get("max_per_second", -1))
-            if service is None and name is None:
-                raise ValueError(
-                    "Neither service or name specified for single span sampling rule:%r,"
-                    "at least one of these must be specified" % rule
-                )
-            if service:
-                _check_unsupported_pattern(service)
-            if name:
-                _check_unsupported_pattern(name)
-
-            try:
-                sampling_rule = SpanSamplingRule(
-                    sample_rate=sample_rate, service=service, name=name, max_per_second=max_per_second
-                )
-            except Exception as e:
-                raise ValueError("Error creating single span sampling rule {}: {}".format(json.dumps(rule), e))
-            sampling_rules.append(sampling_rule)
-        return sampling_rules
->>>>>>> 2fad8e75
 
 
 def _check_unsupported_pattern(string):
