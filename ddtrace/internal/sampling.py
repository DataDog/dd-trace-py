import json
import re
from typing import Optional
from typing import TYPE_CHECKING


# TypedDict was added to typing in python 3.8
try:
    from typing import TypedDict
except ImportError:
    from typing_extensions import TypedDict

from ddtrace.constants import _SINGLE_SPAN_SAMPLING_MAX_PER_SEC
from ddtrace.constants import _SINGLE_SPAN_SAMPLING_MAX_PER_SEC_NO_LIMIT
from ddtrace.constants import _SINGLE_SPAN_SAMPLING_MECHANISM
from ddtrace.constants import _SINGLE_SPAN_SAMPLING_RATE
from ddtrace.internal.constants import SAMPLING_DECISION_TRACE_TAG_KEY
from ddtrace.internal.glob_matching import GlobMatcher
from ddtrace.internal.logger import get_logger
<<<<<<< HEAD
from ddtrace.sampler import SamplingRule
=======
from ddtrace.settings import _config as config
>>>>>>> b4f19b21

from .rate_limiter import RateLimiter


log = get_logger(__name__)

try:
    from json.decoder import JSONDecodeError
except ImportError:
    # handling python 2.X import error
    JSONDecodeError = ValueError  # type: ignore

if TYPE_CHECKING:  # pragma: no cover
    from typing import Any
    from typing import Dict
    from typing import List
    from typing import Text

    from ddtrace.context import Context
    from ddtrace.span import Span

# Big prime number to make hashing better distributed
KNUTH_FACTOR = 1111111111111111111
MAX_SPAN_ID = 2 ** 64


class SamplingMechanism(object):
    DEFAULT = 0
    AGENT_RATE = 1
    REMOTE_RATE = 2
    TRACE_SAMPLING_RULE = 3
    MANUAL = 4
    APPSEC = 5
    REMOTE_RATE_USER = 6
    REMOTE_RATE_DATADOG = 7
    SPAN_SAMPLING_RULE = 8


# Use regex to validate trace tag value
TRACE_TAG_RE = re.compile(r"^-([0-9])$")


SpanSamplingRules = TypedDict(
    "SpanSamplingRules",
    {
        "name": str,
        "service": str,
        "sample_rate": float,
        "max_per_second": int,
    },
    total=False,
)

<<<<<<< HEAD
SPAN_SAMPLING_JSON_SCHEMA = {
    "type": "array",
    "items": {
        "type": "object",
        "anyOf": [
            {"properties": {"service": {"type": "string"}}, "required": ["service"]},
            {"properties": {"resource": {"type": "string"}}, "required": ["resource"]},
            {"properties": {"name": {"type": "string"}}, "required": ["name"]},
            {"properties": {"tags": {"type": "object"}}, "required": ["tags"]},
        ],
        "properties": {"max_per_second": {"type": "integer"}, "sample_rate": {"type": "number"}},
    },
}

=======
>>>>>>> b4f19b21

def _set_trace_tag(
    context,  # type: Context
    sampling_mechanism,  # type: int
):
    # type: (...) -> Optional[Text]

    value = "-%d" % sampling_mechanism

    context._meta[SAMPLING_DECISION_TRACE_TAG_KEY] = value

    return value


def _unset_trace_tag(
    context,  # type: Context
):
    # type: (...) -> Optional[Text]
    if SAMPLING_DECISION_TRACE_TAG_KEY not in context._meta:
        return None

    value = context._meta[SAMPLING_DECISION_TRACE_TAG_KEY]
    del context._meta[SAMPLING_DECISION_TRACE_TAG_KEY]
    return value


def validate_sampling_decision(
    meta,  # type: Dict[str, str]
):
    # type: (...) -> Dict[str, str]
    value = meta.get(SAMPLING_DECISION_TRACE_TAG_KEY)
    if value:
        # Skip propagating invalid sampling mechanism trace tag
        if TRACE_TAG_RE.match(value) is None:
            del meta[SAMPLING_DECISION_TRACE_TAG_KEY]
            meta["_dd.propagation_error"] = "decoding_error"
            log.warning("failed to decode _dd.p.dm: %r", value, exc_info=True)
    return meta


def update_sampling_decision(
    context,  # type: Context
    sampling_mechanism,  # type: int
    sampled,  # type: bool
):
    # type: (...) -> Optional[Text]
    # When sampler keeps trace, we need to set sampling decision trace tag.
    # If sampler rejects trace, we need to remove sampling decision trace tag to avoid unnecessary propagation.
    if sampled:
        return _set_trace_tag(context, sampling_mechanism)
    else:
        return _unset_trace_tag(context)


class SpanSamplingRule:
    """A span sampling rule to evaluate and potentially tag each span upon finish."""

    __slots__ = (
        "_service_matcher",
        "_name_matcher",
        "_resource_matcher",
        "_tag_value_matchers",
        "_sample_rate",
        "_max_per_second",
        "_sampling_id_threshold",
        "_limiter",
        "_matcher",
    )

    def __init__(
        self,
        sample_rate,  # type: float
        max_per_second,  # type: int
        service=None,  # type: Optional[str]
        name=None,  # type: Optional[str]
        resource=None,  # type: Optional[str]
        tags=None,  # type: Optional[dict]
    ):
        self._sample_rate = sample_rate
        self._sampling_id_threshold = self._sample_rate * MAX_SPAN_ID

        self._max_per_second = max_per_second
        self._limiter = RateLimiter(max_per_second)

        # we need to create matchers for the service and/or name pattern provided
        self._service_matcher = GlobMatcher(service) if service is not None else None
        self._name_matcher = GlobMatcher(name) if name is not None else None
        self._resource_matcher = GlobMatcher(resource) if resource is not None else None

        self._tag_value_matchers = {k: GlobMatcher(v) for k, v in tags.items()} if tags is not None else {}

    def sample(self, span):
        # type: (Span) -> bool
        if self._sample(span):
            if self._limiter.is_allowed(span.start_ns):
                self.apply_span_sampling_tags(span)
                return True
        return False

    def _sample(self, span):
        # type: (Span) -> bool
        if self._sample_rate == 1:
            return True
        elif self._sample_rate == 0:
            return False

        return ((span.span_id * KNUTH_FACTOR) % MAX_SPAN_ID) <= self._sampling_id_threshold

    def match(self, span):
        # type: (Span) -> bool
        """Determines if the span's service and name match the configured patterns"""
        name = span.name
        service = span.service
        resource = span.resource
        tags = span.get_tags()

        # Default to True in the absence of a rule
        # For whichever rules it does have, it will attempt to match on them
        service_match = True
        name_match = True
        resource_match = True
        tag_match = True

        if self._service_matcher:
            if service is None:
                return False
            else:
                service_match = self._service_matcher.match(service)

        if self._name_matcher:
            if name is None:
                return False
            else:
                name_match = self._name_matcher.match(name)

        if self._resource_matcher:
            if resource is None:
                return False
            else:
                resource_match = self._resource_matcher.match(resource)

        if self._tag_value_matchers:
            if tags is None:
                return False
            else:
                for tag_key in self._tag_value_matchers.keys():
                    value = span.get_tag(tag_key)
                    if value is not None:
                        tag_match = self._tag_value_matchers[tag_key].match(value)
                    else:
                        # if we don't match with all specified tags for a rule, it's not a match
                        return False

        return service_match and name_match and resource_match and tag_match

    def apply_span_sampling_tags(self, span):
        # type: (Span) -> None
        span.set_metric(_SINGLE_SPAN_SAMPLING_MECHANISM, SamplingMechanism.SPAN_SAMPLING_RULE)
        span.set_metric(_SINGLE_SPAN_SAMPLING_RATE, self._sample_rate)
        # Only set this tag if it's not the default -1
        if self._max_per_second != _SINGLE_SPAN_SAMPLING_MAX_PER_SEC_NO_LIMIT:
            span.set_metric(_SINGLE_SPAN_SAMPLING_MAX_PER_SEC, self._max_per_second)


def get_span_sampling_rules():
    # type: () -> List[SpanSamplingRule]
    json_rules = _get_span_sampling_json()
    sampling_rules = []
    for rule in json_rules:
        # If sample_rate not specified default to 100%
        sample_rate = rule.get("sample_rate", 1.0)
        service = rule.get("service")
        name = rule.get("name")
<<<<<<< HEAD
        resource = rule.get("resource")

        tags = rule.get("tags")
=======

        if not service and not name:
            raise ValueError("Sampling rules must supply at least 'service' or 'name', got {}".format(json.dumps(rule)))

>>>>>>> b4f19b21
        # If max_per_second not specified default to no limit
        max_per_second = rule.get("max_per_second", _SINGLE_SPAN_SAMPLING_MAX_PER_SEC_NO_LIMIT)
        if service:
            _check_unsupported_pattern(service)
        if name:
            _check_unsupported_pattern(name)

        try:
            sampling_rule = SpanSamplingRule(
                sample_rate=sample_rate,
                service=service,
                name=name,
                resource=resource,
                tags=tags,
                max_per_second=max_per_second,
            )
        except Exception as e:
            raise ValueError("Error creating single span sampling rule {}: {}".format(json.dumps(rule), e))
        sampling_rules.append(sampling_rule)
    return sampling_rules


def _get_span_sampling_json():
    # type: () -> List[Dict[str, Any]]
    env_json_rules = _get_env_json()
    file_json_rules = _get_file_json()

    if env_json_rules and file_json_rules:
        log.warning(
            (
                "DD_SPAN_SAMPLING_RULES and DD_SPAN_SAMPLING_RULES_FILE detected. "
                "Defaulting to DD_SPAN_SAMPLING_RULES value."
            )
        )
        return env_json_rules
    return env_json_rules or file_json_rules or []


def _get_file_json():
    # type: () -> Optional[List[Dict[str, Any]]]
    file_json_raw = config._sampling_rules_file
    if file_json_raw:
        with open(file_json_raw) as f:
            return _load_span_sampling_json(f.read())
    return None


def _get_env_json():
    # type: () -> Optional[List[Dict[str, Any]]]
    env_json_raw = config._sampling_rules
    if env_json_raw:
        return _load_span_sampling_json(env_json_raw)
    return None


def _load_span_sampling_json(raw_json_rules):
    # type: (str) -> List[Dict[str, Any]]
    try:
        json_rules = json.loads(raw_json_rules)
        if not isinstance(json_rules, list):
            raise TypeError("DD_SPAN_SAMPLING_RULES is not list, got %r" % json_rules)
    except JSONDecodeError:
        raise ValueError("Unable to parse DD_SPAN_SAMPLING_RULES=%r" % raw_json_rules)

    return json_rules


def _check_unsupported_pattern(string):
    # type: (str) -> None
    # We don't support pattern bracket expansion or escape character
    unsupported_chars = {"[", "]", "\\"}
    for char in string:
        if char in unsupported_chars:
            raise ValueError("Unsupported Glob pattern found, character:%r is not supported" % char)


def is_single_span_sampled(span):
    # type: (Span) -> bool
    return span.get_metric(_SINGLE_SPAN_SAMPLING_MECHANISM) == SamplingMechanism.SPAN_SAMPLING_RULE


def get_trace_sampling_rules():
    # type:() -> Optional[List[SamplingRule]]
    # Ensure rules is a list
    rules = []  # type: List[SamplingRule]
    if rules is None:
        env_sampling_rules = os.getenv("DD_TRACE_SAMPLING_RULES")
        if env_sampling_rules:
            rules = _parse_rules_from_env_variable(env_sampling_rules)
        else:
            rules = []
    # Validate that the rules is a list of SampleRules
    for rule in rules:
        if not isinstance(rule, SamplingRule):
            raise TypeError("Rule {!r} must be a sub-class of type ddtrace.sampler.SamplingRules".format(rule))
    return rules


def _parse_rules_from_env_variable(self, rules):
    sampling_rules = []
    if rules is not None:
        json_rules = []
        try:
            json_rules = json.loads(rules)
        except JSONDecodeError:
            raise ValueError("Unable to parse DD_TRACE_SAMPLING_RULES={}".format(rules))
        for rule in json_rules:
            if "sample_rate" not in rule:
                raise KeyError("No sample_rate provided for sampling rule: {}".format(json.dumps(rule)))
            sample_rate = float(rule["sample_rate"])
            service = rule.get("service", SamplingRule.NO_RULE)
            name = rule.get("name", SamplingRule.NO_RULE)
            resource = rule.get("resource", SamplingRule.NO_RULE)
            tags = rule.get("tags", SamplingRule.NO_RULE)
            try:
                sampling_rule = SamplingRule(
                    sample_rate=sample_rate, service=service, name=name, resource=resource, tags=tags
                )
            except ValueError as e:
                raise ValueError("Error creating sampling rule {}: {}".format(json.dumps(rule), e))
            sampling_rules.append(sampling_rule)
    return sampling_rules<|MERGE_RESOLUTION|>--- conflicted
+++ resolved
@@ -17,11 +17,8 @@
 from ddtrace.internal.constants import SAMPLING_DECISION_TRACE_TAG_KEY
 from ddtrace.internal.glob_matching import GlobMatcher
 from ddtrace.internal.logger import get_logger
-<<<<<<< HEAD
 from ddtrace.sampler import SamplingRule
-=======
 from ddtrace.settings import _config as config
->>>>>>> b4f19b21
 
 from .rate_limiter import RateLimiter
 
@@ -75,7 +72,6 @@
     total=False,
 )
 
-<<<<<<< HEAD
 SPAN_SAMPLING_JSON_SCHEMA = {
     "type": "array",
     "items": {
@@ -90,8 +86,6 @@
     },
 }
 
-=======
->>>>>>> b4f19b21
 
 def _set_trace_tag(
     context,  # type: Context
@@ -265,16 +259,12 @@
         sample_rate = rule.get("sample_rate", 1.0)
         service = rule.get("service")
         name = rule.get("name")
-<<<<<<< HEAD
         resource = rule.get("resource")
-
         tags = rule.get("tags")
-=======
 
         if not service and not name:
             raise ValueError("Sampling rules must supply at least 'service' or 'name', got {}".format(json.dumps(rule)))
 
->>>>>>> b4f19b21
         # If max_per_second not specified default to no limit
         max_per_second = rule.get("max_per_second", _SINGLE_SPAN_SAMPLING_MAX_PER_SEC_NO_LIMIT)
         if service:
