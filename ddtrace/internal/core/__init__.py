"""
This file implements the Core API, the abstraction layer between Integrations and Product code.
The Core API enables two primary use cases: maintaining a tree of ``ExecutionContext`` objects
and dispatching events.

When using the Core API, keep concerns separate between Products and Integrations. Integrations
should not contain any code that references Products (Tracing, AppSec, Spans, WAF, Debugging, et cetera)
and Product code should never reference the library being integrated with (for example by importing ``flask``).

It's helpful to think of the context tree as a Trace with extra data on each Span. It's similar
to a tree of Spans in that it represents the parts of the execution state that Datadog products
care about.

This example shows how ``core.context_with_data`` might be used to create a node in this context tree::


    import flask


    def _patched_request(pin, wrapped, args, kwargs):
        with core.context_with_data(
            "flask._patched_request",
            pin=pin,
            flask_request=flask.request,
            block_request_callable=_block_request_callable,
        ) as ctx, ctx.span:
            return wrapped(*args, **kwargs)


This example looks a bit like a span created by ``tracer.trace()``: it has a name, a ``Pin`` instance, and
``__enter__`` and ``__exit__`` functionality as a context manager. In fact, it's so similar to a span that
the Tracing code in ``ddtrace/tracing`` can create a span directly from it (that's what ``flask_request_call``
is in this example).

The ``ExecutionContext`` object in this example also holds some data that you wouldn't typically find on
spans, like ``flask_request`` and ``block_request_callable``. These illustrate the context's utility as a
generic container for data that Datadog products need related to the current execution. ``block_request_callable``
happens to be used in ``ddtrace/appsec`` by the AppSec product code to make request-blocking decisions, and
``flask_request`` is a reference to a library-specific function that Tracing uses.

The first argument to ``context_with_data`` is the unique name of the context. When choosing this name,
consider how to differentiate it from other similar contexts while making its purpose clear. An easy default
is to use the name of the function within which ``context_with_data`` is being called, prefixed with the
integration name and a dot, for example ``flask._patched_request``.

The integration code finds all of the library-specific objects that products need, and puts them into
the context tree it's building via ``context_with_data``. Product code then accesses the data it needs
by calling ``ExecutionContext.get_item`` like this::


    pin = ctx.get_item("pin")
    current_span = pin.tracer.current_span()
    ctx.set_item("current_span", current_span)
    flask_config = ctx.get_item("flask_config")
    _set_request_tags(ctx.get_item("flask_request"), current_span, flask_config)


Integration code can also call ``get_item`` when necessary, for example when the Flask integration checks
the request blocking flag that may have been set on the context by AppSec code and then runs Flask-specific
response logic::


    if core.get_item(HTTP_REQUEST_BLOCKED):
        result = start_response("403", [("content-type", "application/json")])


In order for ``get_item`` calls in Product code like ``ddtrace/appsec`` to find what they're looking for,
they need to happen at the right time. That's the problem that the ``core.dispatch`` and ``core.on``
functions solve.

The common pattern is that integration code generates events by calling ``dispatch`` and product code
listens to those events by calling ``on``. This allows product code to react to integration code at the
appropriate moments while maintaining clear separation of concerns.

For example, the Flask integration calls ``dispatch`` to indicate that a blocked response just started,
passing some data along with the event::


    call = tracer.trace("operation")
    core.dispatch("flask.blocked_request_callable", call)


The AppSec code listens for this event and does some AppSec-specific stuff in the handler::


    def _on_flask_blocked_request():
        core.set_item(HTTP_REQUEST_BLOCKED, True)
    core.on("flask.blocked_request_callable", _on_flask_blocked_request)


``ExecutionContexts`` also generate their own start and end events that Product code can respond to
like this::


    def _on_jsonify_context_started_flask(ctx):
        span = ctx.get_item("pin").tracer.trace(ctx.get_item("name"))
        ctx.set_item("flask_jsonify_call", span)
    core.on("context.started.flask.jsonify", _on_jsonify_context_started_flask)


The names of these events follow the pattern ``context.[started|ended].<context_name>``.
"""

import logging
import types
import typing
from typing import Any  # noqa:F401
from typing import Dict  # noqa:F401
from typing import List  # noqa:F401
from typing import Optional  # noqa:F401

from . import event_hub  # noqa:F401
from .event_hub import EventResultDict  # noqa:F401
from .event_hub import dispatch
from .event_hub import dispatch_with_results  # noqa:F401
from .event_hub import has_listeners  # noqa:F401
from .event_hub import on  # noqa:F401
from .event_hub import reset as reset_listeners  # noqa:F401


if typing.TYPE_CHECKING:
    from ddtrace._trace.span import Span  # noqa:F401

import contextvars


_MISSING = object()

tracer = None

log = logging.getLogger(__name__)


ROOT_CONTEXT_ID = "__root"


class ExecutionContext(object):
    __slots__ = ("identifier", "_data", "_suppress_exceptions", "_parent", "_inner_span", "_token")

    def __init__(self, identifier: str, parent: Optional["ExecutionContext"] = None, **kwargs) -> None:
        self.identifier: str = identifier
        self._data: Dict[str, Any] = {}
        self._suppress_exceptions: List[type] = []
        self._data.update(kwargs)
        self._parent: Optional["ExecutionContext"] = parent
        self._inner_span: Optional["Span"] = None
        self._token: Optional[contextvars.Token["ExecutionContext"]] = None

    def __enter__(self) -> "ExecutionContext":
        if "_CURRENT_CONTEXT" in globals():
            self._token = _CURRENT_CONTEXT.set(self)
        dispatch("context.started.%s" % self.identifier, (self,))
        return self

    def __repr__(self) -> str:
        return f"{self.__class__.__name__} '{self.identifier}' @ {id(self)}"

    @property
    def parent(self) -> Optional["ExecutionContext"]:
        return self._parent

    @parent.setter
    def parent(self, value: "ExecutionContext") -> None:
        if self._parent is not None:
            raise ValueError("Cannot overwrite ExecutionContext parent")
        self._parent = value

    def __exit__(
        self,
        exc_type: Optional[type],
        exc_value: Optional[BaseException],
        traceback: Optional[types.TracebackType],
    ) -> bool:
        dispatch("context.ended.%s" % self.identifier, (self, (exc_type, exc_value, traceback)))
        try:
            if self._token is not None:
                _CURRENT_CONTEXT.reset(self._token)
        except ValueError:
            log.debug(
                "Encountered ValueError during core contextvar reset() call. "
                "This can happen when a span holding an executioncontext is "
                "finished in a Context other than the one that started it."
            )
        except LookupError:
            log.debug("Encountered LookupError during core contextvar reset() call. I don't know why this is possible.")
        return (
            True
            if exc_type is None
            else any(issubclass(exc_type, exc_type_) for exc_type_ in self._suppress_exceptions)
        )

    def get_item(self, data_key: str, default: Optional[Any] = None) -> Any:
        # NB mimic the behavior of `ddtrace.internal._context` by doing lazy inheritance
        current: Optional[ExecutionContext] = self
        while current is not None:
            value = current._data.get(data_key, _MISSING)
            if value is not _MISSING:
                return value
            current = current._parent
        return default

    def get_local_item(self, data_key: str, default: Optional[Any] = None) -> Any:
        return self._data.get(data_key, default)

    def __getitem__(self, key: str):
        value = self.get_item(key)
        if value is None and key not in self._data:
            raise KeyError
        return value

    def get_items(self, data_keys: List[str]) -> List[Optional[Any]]:
        return [self.get_item(key) for key in data_keys]

    def set_item(self, data_key: str, data_value: Optional[Any]) -> None:
        self._data[data_key] = data_value

    def set_safe(self, data_key: str, data_value: Optional[Any]) -> None:
        if data_key in self._data:
            raise ValueError("Cannot overwrite ExecutionContext data key '%s'", data_key)
        return self.set_item(data_key, data_value)

    def set_items(self, keys_values: Dict[str, Optional[Any]]) -> None:
        for data_key, data_value in keys_values.items():
            self.set_item(data_key, data_value)

    def discard_item(self, data_key: str) -> None:
        # NB mimic the behavior of `ddtrace.internal._context` by doing lazy inheritance
        current: Optional[ExecutionContext] = self
        while current is not None:
            if data_key in current._data:
                del current._data[data_key]
                return
            current = current._parent

    def discard_local_item(self, data_key: str) -> None:
        self._data.pop(data_key, None)

    def root(self):
        if self.identifier == ROOT_CONTEXT_ID:
            return self
        current = self
        while current._parent is not None:
            current = current._parent
        return current

    @property
    def span(self) -> "Span":
        if self._inner_span is None:
            log.warning("No span found in ExecutionContext %s", self.identifier)
            self._inner_span = tracer.current_span() or tracer.trace("default")  # type: ignore
        return self._inner_span

    @span.setter
    def span(self, value: "Span") -> None:
        self._inner_span = value
        if "span_key" in self._data:
            self._data[self._data["span_key"]] = value


def __getattr__(name):
    if name == "root":
        return _CURRENT_CONTEXT.get().root()
    if name == "current":
        return _CURRENT_CONTEXT.get()
    raise AttributeError


_CURRENT_CONTEXT = contextvars.ContextVar("ExecutionContext_var", default=ExecutionContext(ROOT_CONTEXT_ID))
_CONTEXT_CLASS = ExecutionContext


def _reset_context():
    """private function to reset the context. Only used in testing"""
    global _CURRENT_CONTEXT
    _CURRENT_CONTEXT = contextvars.ContextVar("ExecutionContext_var", default=ExecutionContext(ROOT_CONTEXT_ID))


def context_with_data(identifier, parent=None, **kwargs):
    return _CONTEXT_CLASS(identifier, parent=(parent or _CURRENT_CONTEXT.get()), **kwargs)


def add_suppress_exception(exc_type: type) -> None:
    _CURRENT_CONTEXT.get()._suppress_exceptions.append(exc_type)


<<<<<<< HEAD
def get_item(
    data_key: str,
    span: Optional["Span"] = None,
    default: Optional[Any] = None,
) -> Any:
    _deprecate_span_kwarg(span)
    if span is not None and span._local_root is not None:
        return span._local_root._get_ctx_item(data_key)
    return _CURRENT_CONTEXT.get().get_item(data_key, default=default)
=======
def get_item(data_key: str) -> Any:
    return _CURRENT_CONTEXT.get().get_item(data_key)
>>>>>>> 4ed3d21d


def get_local_item(data_key: str) -> Any:
    return _CURRENT_CONTEXT.get().get_local_item(data_key)


def get_items(data_keys: List[str]) -> List[Optional[Any]]:
    return _CURRENT_CONTEXT.get().get_items(data_keys)


def set_safe(data_key: str, data_value: Optional[Any]) -> None:
    _CURRENT_CONTEXT.get().set_safe(data_key, data_value)


# NB Don't call these set_* functions from `ddtrace.contrib`, only from product code!
def set_item(data_key: str, data_value: Optional[Any]) -> None:
    _CURRENT_CONTEXT.get().set_item(data_key, data_value)


def set_items(keys_values: Dict[str, Optional[Any]]) -> None:
    _CURRENT_CONTEXT.get().set_items(keys_values)


def discard_item(data_key: str) -> None:
    _CURRENT_CONTEXT.get().discard_item(data_key)


def discard_local_item(data_key: str) -> None:
    _CURRENT_CONTEXT.get().discard_local_item(data_key)


def get_span() -> Optional["Span"]:
    current: Optional[ExecutionContext] = _CURRENT_CONTEXT.get()
    while current is not None:
        if current._inner_span is not None:
            return current._inner_span
        current = current._parent
    return None


def get_root_span() -> Optional["Span"]:
    span = get_span()
    if span is None:
        return None if tracer is None else tracer.current_root_span()
    return span._local_root or span<|MERGE_RESOLUTION|>--- conflicted
+++ resolved
@@ -283,20 +283,8 @@
     _CURRENT_CONTEXT.get()._suppress_exceptions.append(exc_type)
 
 
-<<<<<<< HEAD
-def get_item(
-    data_key: str,
-    span: Optional["Span"] = None,
-    default: Optional[Any] = None,
-) -> Any:
-    _deprecate_span_kwarg(span)
-    if span is not None and span._local_root is not None:
-        return span._local_root._get_ctx_item(data_key)
+def get_item(data_key: str, default: Optional[Any] = None) -> Any:
     return _CURRENT_CONTEXT.get().get_item(data_key, default=default)
-=======
-def get_item(data_key: str) -> Any:
-    return _CURRENT_CONTEXT.get().get_item(data_key)
->>>>>>> 4ed3d21d
 
 
 def get_local_item(data_key: str) -> Any:
