"""
An API to provide fork-safe functions.
"""

import functools
import logging
import os
import threading
import typing
import weakref

import wrapt


log = logging.getLogger(__name__)


_registry = []  # type: typing.List[typing.Callable[[], None]]
_registry_before_fork = []  # type: typing.List[typing.Callable[[], None]]
_registry_after_parent = []  # type: typing.List[typing.Callable[[], None]]

# Some integrations might require after-fork hooks to be executed after the
# actual call to os.fork with earlier versions of Python (<= 3.6), else issues
# like SIGSEGV will occur. Setting this to True will cause the after-fork hooks
# to be executed after the actual fork, which seems to prevent the issue.
_soft = True


# Flag to determine, from the parent process, if fork has been called
_forked = False


def set_forked():
    global _forked

    _forked = True


def has_forked():
    return _forked


def run_hooks(registry):
    # type: (typing.List[typing.Callable[[], None]]) -> None
    for hook in list(registry):
        try:
            hook()
        except Exception:
            # Mimic the behaviour of Python's fork hooks.
            log.exception("Exception ignored in forksafe hook %r", hook)


ddtrace_before_fork = functools.partial(run_hooks, _registry_before_fork)
ddtrace_after_in_child = functools.partial(run_hooks, _registry)
ddtrace_after_in_parent = functools.partial(run_hooks, _registry_after_parent)


def register_hook(registry, hook):
    registry.append(hook)
    return hook


register_before_fork = functools.partial(register_hook, _registry_before_fork)
register = functools.partial(register_hook, _registry)
register_after_parent = functools.partial(register_hook, _registry_after_parent)

register_after_parent(set_forked)


def unregister(after_in_child):
    # type: (typing.Callable[[], None]) -> None
    try:
        _registry.remove(after_in_child)
    except ValueError:
        log.info("after_in_child hook %s was unregistered without first being registered", after_in_child.__name__)


def unregister_parent(after_in_parent: typing.Callable[[], None]) -> None:
    try:
        _registry_after_parent.remove(after_in_parent)
    except ValueError:
        log.info("after_in_parent hook %s was unregistered without first being registered", after_in_parent.__name__)


def unregister_before_fork(before_fork):
    # type: (typing.Callable[[], None]) -> None
    try:
        _registry_before_fork.remove(before_fork)
    except ValueError:
        log.info("before_in_child hook %s was unregistered without first being registered", before_fork.__name__)


# Availability: Unix, not WASI, not Android, not iOS.
# Added in version 3.7.
if hasattr(os, "register_at_fork"):
    os.register_at_fork(
        before=ddtrace_before_fork, after_in_child=ddtrace_after_in_child, after_in_parent=ddtrace_after_in_parent
    )

_resetable_objects = weakref.WeakSet()  # type: weakref.WeakSet[ResetObject]


def _reset_objects():
    # type: (...) -> None
    for obj in list(_resetable_objects):
        try:
            obj._reset_object()
        except Exception:
            log.exception("Exception ignored in object reset forksafe hook %r", obj)


register(_reset_objects)


_T = typing.TypeVar("_T")


class ResetObject(wrapt.ObjectProxy, typing.Generic[_T]):
    """An object wrapper object that is fork-safe and resets itself after a fork.

    When a Python process forks, a Lock can be in any state, locked or not, by any thread. Since after fork all threads
    are gone, Lock objects needs to be reset. CPython does this with an internal `threading._after_fork` function. We
    use the same mechanism here.

    """

    def __init__(
        self,
        wrapped_class,  # type: typing.Type[_T]
    ):
        # type: (...) -> None
        super(ResetObject, self).__init__(wrapped_class())
        self._self_wrapped_class = wrapped_class
        _resetable_objects.add(self)

    def _reset_object(self):
        # type: (...) -> None
        self.__wrapped__ = self._self_wrapped_class()


<<<<<<< HEAD
def Event():
    # type: (...) -> ResetObject[threading.Event]
    return ResetObject(threading.Event)
=======
def Lock() -> threading.Lock:
    return ResetObject(threading.Lock)  # type: ignore


def RLock() -> threading.RLock:
    return ResetObject(threading.RLock)  # type: ignore


def Event() -> threading.Event:
    return ResetObject(threading.Event)  # type: ignore
>>>>>>> 93aff644
<|MERGE_RESOLUTION|>--- conflicted
+++ resolved
@@ -138,19 +138,5 @@
         self.__wrapped__ = self._self_wrapped_class()
 
 
-<<<<<<< HEAD
-def Event():
-    # type: (...) -> ResetObject[threading.Event]
-    return ResetObject(threading.Event)
-=======
-def Lock() -> threading.Lock:
-    return ResetObject(threading.Lock)  # type: ignore
-
-
-def RLock() -> threading.RLock:
-    return ResetObject(threading.RLock)  # type: ignore
-
-
 def Event() -> threading.Event:
-    return ResetObject(threading.Event)  # type: ignore
->>>>>>> 93aff644
+    return ResetObject(threading.Event)  # type: ignore