include(FetchContent)
FetchContent_Declare(
    googletest
    GIT_REPOSITORY https://github.com/google/googletest.git
    GIT_TAG v1.15.2)
set(gtest_force_shared_crt
    ON
    CACHE BOOL "" FORCE)
set(INSTALL_GTEST
    OFF
    CACHE BOOL "" FORCE)
FetchContent_MakeAvailable(googletest)
include(GoogleTest)
include(AnalysisFunc)

find_package(Python3 COMPONENTS Interpreter Development)

if(DO_VALGRIND)
    find_program(
        VALGRIND_EXECUTABLE
        NAMES valgrind
        PATHS /usr/bin /usr/local/bin)

    if(VALGRIND_EXECUTABLE)
        set(MEMORYCHECK_COMMAND "${VALGRIND_EXECUTABLE}")
        set(MEMORYCHECK_COMMAND_OPTIONS
            "--leak-check=full --show-leak-kinds=definite --errors-for-leak-kinds=definite --trace-children=yes --error-exitcode=1 --log-fd=1 --suppressions=${CMAKE_CURRENT_SOURCE_DIR}/valgrind.supp"
        )
    else()
        message(FATAL_ERROR "Valgrind not found")
    endif()

    include(CTest)
endif()

function(dd_wrapper_add_test name)
    add_executable(${name} ${ARGN})
    target_include_directories(${name} PRIVATE ../include)
<<<<<<< HEAD
    # target_link_libraries(${name} PRIVATE ${Python3_LIBRARIES})
=======
>>>>>>> 18f6cf96
    target_link_libraries(${name} PRIVATE gmock gtest_main dd_wrapper ${Python3_LIBRARIES})
    add_ddup_config(${name})
    target_link_options(${name} PRIVATE -Wl,--no-as-needed)

    gtest_discover_tests(
        ${name}
        PROPERTIES # We start new threads after fork(), and we want to continue running the tests after that instead of
                   # dying.
                   ENVIRONMENT "TSAN_OPTIONS=die_after_fork=0:suppressions=${CMAKE_CURRENT_SOURCE_DIR}/TSan.supp")

    set_target_properties(${name} PROPERTIES INSTALL_RPATH "$ORIGIN/..")

    if(LIB_INSTALL_DIR)
        install(TARGETS ${name} RUNTIME DESTINATION ${LIB_INSTALL_DIR}/../test)
    endif()
endfunction()

# Add the tests
dd_wrapper_add_test(test_initialization test_initialization.cpp)
dd_wrapper_add_test(test_api test_api.cpp)
dd_wrapper_add_test(test_threading test_threading.cpp)
dd_wrapper_add_test(test_forking test_forking.cpp)<|MERGE_RESOLUTION|>--- conflicted
+++ resolved
@@ -36,10 +36,6 @@
 function(dd_wrapper_add_test name)
     add_executable(${name} ${ARGN})
     target_include_directories(${name} PRIVATE ../include)
-<<<<<<< HEAD
-    # target_link_libraries(${name} PRIVATE ${Python3_LIBRARIES})
-=======
->>>>>>> 18f6cf96
     target_link_libraries(${name} PRIVATE gmock gtest_main dd_wrapper ${Python3_LIBRARIES})
     add_ddup_config(${name})
     target_link_options(${name} PRIVATE -Wl,--no-as-needed)
