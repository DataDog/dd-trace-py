--- conflicted
+++ resolved
@@ -27,15 +27,6 @@
     std::atomic<bool> first_time{ true };
     std::mutex profile_mtx{};
 
-<<<<<<< HEAD
-    // Storage for strings
-    std::deque<std::string> string_storage{};
-    StringTable strings{};
-    std::mutex string_table_mtx{};
-    void reset_string_table();
-
-=======
->>>>>>> 474dfb17
     // Configuration
     SampleType type_mask{ 0 };
     unsigned int max_nframes{ g_default_max_nframes };
