#include "sample.hpp"

<<<<<<< HEAD
#include "code_provenance.hpp"

=======
#include <algorithm>
>>>>>>> 75d5b361
#include <chrono>
#include <thread>

Datadog::Sample::Sample(SampleType _type_mask, unsigned int _max_nframes)
  : max_nframes{ _max_nframes }
  , type_mask{ _type_mask }
{
    // Initialize values
    values.resize(profile_state.get_sample_type_length());
    std::fill(values.begin(), values.end(), 0);

    // Initialize other state
    locations.reserve(max_nframes + 1); // +1 for a "truncated frames" virtual frame
}

void
Datadog::Sample::profile_clear_state()
{
    profile_state.cycle_buffers();
}

void
Datadog::Sample::push_frame_impl(std::string_view name, std::string_view filename, uint64_t address, int64_t line)
{
    static const ddog_prof_Mapping null_mapping = { 0, 0, 0, to_slice(""), to_slice("") };
    name = profile_state.insert_or_get(name);
    filename = profile_state.insert_or_get(filename);

    CodeProvenance::get_instance().add_filename(filename);

    const ddog_prof_Location loc = {
        .mapping = null_mapping, // No support for mappings in Python
        .function = {
          .name = to_slice(name),
          .system_name = {}, // No support for system_name in Python
          .filename = to_slice(filename),
          .start_line = 0, // We don't know the start_line for the function
        },
        .address = address,
        .line = line,
    };

    locations.emplace_back(loc);
}

void
Datadog::Sample::push_frame(std::string_view name, std::string_view filename, uint64_t address, int64_t line)
{

    if (locations.size() <= max_nframes) {
        push_frame_impl(name, filename, address, line);
    } else {
        ++dropped_frames;
    }
}

bool
Datadog::Sample::push_label(const ExportLabelKey key, std::string_view val)
{
    // Get the sv for the key
    const std::string_view key_sv = to_string(key);

    // If either the val or the key are empty, we don't add the label, but
    // we don't return error
    // TODO is this what we want?
    if (val.empty() || key_sv.empty()) {
        return true;
    }

    // Otherwise, persist the val string and add the label
    val = profile_state.insert_or_get(val);
    auto& label = labels.emplace_back();
    label.key = to_slice(key_sv);
    label.str = to_slice(val);
    return true;
}

bool
Datadog::Sample::push_label(const ExportLabelKey key, int64_t val)
{
    // Get the sv for the key.  If there is no key, then there
    // is no label.  Right now this is OK.
    // TODO make this not OK
    const std::string_view key_sv = to_string(key);
    if (key_sv.empty()) {
        return true;
    }

    auto& label = labels.emplace_back();
    label.key = to_slice(key_sv);
    label.str = to_slice("");
    label.num = val;
    label.num_unit = to_slice("");
    return true;
}

void
Datadog::Sample::clear_buffers()
{
    std::fill(values.begin(), values.end(), 0);
    labels.clear();
    locations.clear();
    dropped_frames = 0;
}

bool
Datadog::Sample::flush_sample(bool reverse_locations)
{
    if (dropped_frames > 0) {
        const std::string name =
          "<" + std::to_string(dropped_frames) + " frame" + (1 == dropped_frames ? "" : "s") + " omitted>";
        Sample::push_frame_impl(name, "", 0, 0);
    }

    if (reverse_locations) {
        std::reverse(locations.begin(), locations.end());
    }

    const ddog_prof_Sample sample = {
        .locations = { locations.data(), locations.size() },
        .values = { values.data(), values.size() },
        .labels = { labels.data(), labels.size() },
    };

    const bool ret = profile_state.collect(sample, endtime_ns);
    clear_buffers();
    return ret;
}

bool
Datadog::Sample::push_cputime(int64_t cputime, int64_t count)
{
    // NB all push-type operations return bool for semantic uniformity,
    // even if they can't error.  This should promote generic code.
    if (0U != (type_mask & SampleType::CPU)) {
        values[profile_state.val().cpu_time] += cputime * count;
        values[profile_state.val().cpu_count] += count;
        return true;
    }
    std::cout << "bad push cpu" << std::endl;
    return false;
}

bool
Datadog::Sample::push_walltime(int64_t walltime, int64_t count)
{
    if (0U != (type_mask & SampleType::Wall)) {
        values[profile_state.val().wall_time] += walltime * count;
        values[profile_state.val().wall_count] += count;
        return true;
    }
    std::cout << "bad push wall" << std::endl;
    return false;
}

bool
Datadog::Sample::push_exceptioninfo(std::string_view exception_type, int64_t count)
{
    if (0U != (type_mask & SampleType::Exception)) {
        push_label(ExportLabelKey::exception_type, exception_type);
        values[profile_state.val().exception_count] += count;
        return true;
    }
    std::cout << "bad push except" << std::endl;
    return false;
}

bool
Datadog::Sample::push_acquire(int64_t acquire_time, int64_t count) // NOLINT (bugprone-easily-swappable-parameters)
{
    if (0U != (type_mask & SampleType::LockAcquire)) {
        values[profile_state.val().lock_acquire_time] += acquire_time;
        values[profile_state.val().lock_acquire_count] += count;
        return true;
    }
    std::cout << "bad push acquire" << std::endl;
    return false;
}

bool
Datadog::Sample::push_release(int64_t lock_time, int64_t count) // NOLINT (bugprone-easily-swappable-parameters)
{
    if (0U != (type_mask & SampleType::LockRelease)) {
        values[profile_state.val().lock_release_time] += lock_time;
        values[profile_state.val().lock_release_count] += count;
        return true;
    }
    std::cout << "bad push release" << std::endl;
    return false;
}

bool
Datadog::Sample::push_alloc(int64_t size, int64_t count) // NOLINT (bugprone-easily-swappable-parameters)
{
    if (size < 0 || count < 0) {
        std::cout << "bad push alloc (params)" << std::endl;
        return false;
    }

    if (0U != (type_mask & SampleType::Allocation)) {
        values[profile_state.val().alloc_space] += size;
        values[profile_state.val().alloc_count] += count;
        return true;
    }
    std::cout << "bad push alloc" << std::endl;
    return false;
}

bool
Datadog::Sample::push_heap(int64_t size)
{
    if (size < 0) {
        std::cout << "bad push heap (params)" << std::endl;
        return false;
    }

    if (0U != (type_mask & SampleType::Heap)) {
        values[profile_state.val().heap_space] += size;
        return true;
    }
    std::cout << "bad push heap" << std::endl;
    return false;
}

bool
Datadog::Sample::push_lock_name(std::string_view lock_name)
{
    push_label(ExportLabelKey::lock_name, lock_name);
    return true;
}

bool
Datadog::Sample::push_threadinfo(int64_t thread_id, int64_t thread_native_id, std::string_view thread_name)
{
    std::string temp_string;
    if (thread_name.empty()) {
        temp_string = std::to_string(thread_id);
        thread_name = temp_string;
    }
    if (!push_label(ExportLabelKey::thread_id, thread_id) ||
        !push_label(ExportLabelKey::thread_native_id, thread_native_id) ||
        !push_label(ExportLabelKey::thread_name, thread_name)) {
        std::cout << "bad push" << std::endl;
        return false;
    }
    return true;
}

bool
Datadog::Sample::push_task_id(int64_t task_id)
{
    if (!push_label(ExportLabelKey::task_id, task_id)) {
        std::cout << "bad push" << std::endl;
        return false;
    }
    return true;
}
bool
Datadog::Sample::push_task_name(std::string_view task_name)
{
    if (!push_label(ExportLabelKey::task_name, task_name)) {
        std::cout << "bad push" << std::endl;
        return false;
    }
    return true;
}

bool
Datadog::Sample::push_span_id(uint64_t span_id)
{
    // The pprof container expects a signed 64-bit integer for numeric labels, whereas
    // the emitted ID is unsigned (full 64-bit range).  We type-pun to int64_t here.
    const int64_t recoded_id =
      reinterpret_cast<int64_t&>(span_id); // NOLINT (cppcoreguidelines-pro-type-reinterpret-cast)
    if (!push_label(ExportLabelKey::span_id, recoded_id)) {
        std::cout << "bad push" << std::endl;
        return false;
    }
    return true;
}

bool
Datadog::Sample::push_local_root_span_id(uint64_t local_root_span_id)
{
    const int64_t recoded_id =
      reinterpret_cast<int64_t&>(local_root_span_id); // NOLINT (cppcoreguidelines-pro-type-reinterpret-cast)
    if (!push_label(ExportLabelKey::local_root_span_id, recoded_id)) {
        std::cout << "bad push" << std::endl;
        return false;
    }
    return true;
}

bool
Datadog::Sample::push_trace_type(std::string_view trace_type)
{
    if (!push_label(ExportLabelKey::trace_type, trace_type)) {
        std::cout << "bad push" << std::endl;
        return false;
    }
    return true;
}

bool
Datadog::Sample::push_class_name(std::string_view class_name)
{
    if (!push_label(ExportLabelKey::class_name, class_name)) {
        std::cout << "bad push" << std::endl;
        return false;
    }
    return true;
}

bool
Datadog::Sample::push_monotonic_ns(int64_t _monotonic_ns)
{
    // Monotonic times have their epoch at the system start, so they need an
    // adjustment to the standard epoch
    // Just set a static for now and use a lambda to compute the offset once
    const static auto offset = []() {
        // Get the current epoch time
        using namespace std::chrono;
        auto epoch_ns = duration_cast<nanoseconds>(system_clock::now().time_since_epoch()).count();

        // Get the current monotonic time.  Use clock_gettime directly because the standard underspecifies
        // which clock is actually used in std::chrono
        timespec ts;
        clock_gettime(CLOCK_MONOTONIC, &ts);
        auto monotonic_ns = static_cast<int64_t>(ts.tv_sec) * 1'000'000'000LL + ts.tv_nsec;

        // Compute the difference.  We're after 1970, so epoch_ns will be larger
        return epoch_ns - monotonic_ns;
    }();

    // If timeline is not enabled, then this is a no-op
    if (is_timeline_enabled()) {
        endtime_ns = _monotonic_ns + offset;
    }

    return true;
}

void
Datadog::Sample::set_timeline(bool enabled)
{
    timeline_enabled = enabled;
}

bool
Datadog::Sample::is_timeline_enabled() const
{
    return timeline_enabled;
}

ddog_prof_Profile&
Datadog::Sample::profile_borrow()
{
    return profile_state.profile_borrow();
}

void
Datadog::Sample::profile_release()
{
    profile_state.profile_release();
}

void
Datadog::Sample::postfork_child()
{
    profile_state.postfork_child();
}<|MERGE_RESOLUTION|>--- conflicted
+++ resolved
@@ -1,11 +1,8 @@
 #include "sample.hpp"
 
-<<<<<<< HEAD
 #include "code_provenance.hpp"
 
-=======
 #include <algorithm>
->>>>>>> 75d5b361
 #include <chrono>
 #include <thread>
 
