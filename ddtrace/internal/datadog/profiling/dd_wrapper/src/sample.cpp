--- conflicted
+++ resolved
@@ -73,24 +73,15 @@
     CodeProvenance::get_instance().add_filename(filename);
 
     const ddog_prof_Location loc = {
-<<<<<<< HEAD
         null_mapping, // No support for mappings in Python
         {
           to_slice(name),
+          { 0 },
           {}, // No support for system_name in Python
+          { 0 },
           to_slice(filename),
+          { 0 },
           0, // We don't know the start_line for the function
-=======
-        .mapping = null_mapping, // No support for mappings in Python
-        .function = {
-          .name = to_slice(name),
-          .name_id = { 0 },
-          .system_name = {}, // No support for system_name in Python
-          .system_name_id = { 0 },
-          .filename = to_slice(filename),
-          .filename_id = { 0 },
-          .start_line = 0, // We don't know the start_line for the function
->>>>>>> 5c8fb466
         },
         address,
         line,
