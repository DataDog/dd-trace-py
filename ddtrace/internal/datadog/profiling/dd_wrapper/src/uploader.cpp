--- conflicted
+++ resolved
@@ -3,9 +3,6 @@
 
 using namespace Datadog;
 
-<<<<<<< HEAD
-Uploader::Uploader(std::string_view _url, ddog_prof_Exporter* _ddog_exporter)
-=======
 void
 DdogProfExporterDeleter::operator()(ddog_prof_Exporter* ptr) const
 {
@@ -24,7 +21,6 @@
 }
 
 Datadog::Uploader::Uploader(std::string_view _url, ddog_prof_Exporter* _ddog_exporter)
->>>>>>> ffac4a0e
   : url{ _url }
   , ddog_exporter{ _ddog_exporter }
 {}
