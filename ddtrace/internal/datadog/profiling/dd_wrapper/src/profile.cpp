#include "profile.hpp"
#include "libdatadog_helpers.hpp"

#include <functional>
#include <iostream>

#include <fcntl.h>
#include <sys/stat.h>
#include <sys/types.h>
#include <unistd.h>

// Inline helpers
namespace {

inline bool
make_profile(const ddog_prof_Slice_ValueType& sample_types,
             const struct ddog_prof_Period* period,
             ddog_prof_Profile& profile)
{
    // Private helper function for creating a ddog_prof_Profile from arguments
    ddog_prof_Profile_NewResult res = ddog_prof_Profile_new(sample_types, period, nullptr);
    if (res.tag != DDOG_PROF_PROFILE_NEW_RESULT_OK) { // NOLINT (cppcoreguidelines-pro-type-union-access)
        auto err = res.err;                           // NOLINT (cppcoreguidelines-pro-type-union-access)
        const std::string errmsg = Datadog::err_to_msg(&err, "Error initializing profile");
        std::cerr << errmsg << std::endl;
        ddog_Error_drop(&err);
        return false;
    }
    profile = res.ok; // NOLINT (cppcoreguidelines-pro-type-union-access)
    return true;
}

}

bool
Datadog::Profile::cycle_buffers()
{
    const std::lock_guard<std::mutex> lock(profile_mtx);

    std::swap(last_profile, cur_profile);

    // Clear the profile before using it
    auto res = ddog_prof_Profile_reset(&cur_profile, nullptr);
    if (!res.ok) {          // NOLINT (cppcoreguidelines-pro-type-union-access)
        auto err = res.err; // NOLINT (cppcoreguidelines-pro-type-union-access)
        const std::string errmsg = err_to_msg(&err, "Error resetting profile");
        std::cout << "Could not drop profile:" << errmsg << std::endl;
        ddog_Error_drop(&err);
        return false;
    }
    return true;
}

void
Datadog::Profile::setup_samplers()
{
    // TODO propagate error if no valid samplers are defined
    samplers.clear();
    auto get_value_idx = [this](std::string_view value, std::string_view unit) {
        const size_t idx = this->samplers.size();
        this->samplers.push_back({ to_slice(value), to_slice(unit) });
        return idx;
    };

    // Check which samplers were enabled by the user
    if (0U != (type_mask & SampleType::CPU)) {
        val_idx.cpu_time = get_value_idx("cpu-time", "nanoseconds");
        val_idx.cpu_count = get_value_idx("cpu-samples", "count");
    }
    if (0U != (type_mask & SampleType::Wall)) {
        val_idx.wall_time = get_value_idx("wall-time", "nanoseconds");
        val_idx.wall_count = get_value_idx("wall-samples", "count");
    }
    if (0U != (type_mask & SampleType::Exception)) {
        val_idx.exception_count = get_value_idx("exception-samples", "count");
    }
    if (0U != (type_mask & SampleType::LockAcquire)) {
        val_idx.lock_acquire_time = get_value_idx("lock-acquire-wait", "nanoseconds");
        val_idx.lock_acquire_count = get_value_idx("lock-acquire", "count");
    }
    if (0U != (type_mask & SampleType::LockRelease)) {
        val_idx.lock_release_time = get_value_idx("lock-release-hold", "nanoseconds");
        val_idx.lock_release_count = get_value_idx("lock-release", "count");
    }
    if (0U != (type_mask & SampleType::Allocation)) {
        val_idx.alloc_space = get_value_idx("alloc-space", "bytes");
        val_idx.alloc_count = get_value_idx("alloc-samples", "count");
    }
    if (0U != (type_mask & SampleType::Heap)) {
        val_idx.heap_space = get_value_idx("heap-space", "bytes");
    }

    // Whatever the first sampler happens to be is the default "period" for the profile
    // The value of 1 is a pointless default.
    if (!samplers.empty()) {
        default_period = { .type_ = samplers[0], .value = 1 };
    }
}

size_t
Datadog::Profile::get_sample_type_length()
{
    return samplers.size();
}

ddog_prof_Profile&
Datadog::Profile::profile_borrow()
{
    // We could wrap this in an object for better RAII, but since this
    // sequence is only used in a single place, we'll hold off on that sidequest.
    profile_mtx.lock();
    return cur_profile;
}

void
Datadog::Profile::profile_release()
{
    profile_mtx.unlock();
}

void
Datadog::Profile::one_time_init(SampleType type, unsigned int _max_nframes)
{
    // In contemporary dd-trace-py, it is expected that the initialization path is in
    // a single thread, and done only once.
    // However, it doesn't cost us much to keep this initialization tight.
    if (!first_time.load()) {
        return;
    }

    // Threads need to serialize at this point
    const std::lock_guard<std::mutex> lock(profile_mtx);

    // nframes
    max_nframes = _max_nframes;

    // Set the type mask
    const unsigned int mask_as_int = type & SampleType::All;
    if (mask_as_int == 0) {
        // This can't happen in contemporary dd-trace-py, but we need better handling around this case
        // TODO fix this
        std::cerr << "No valid sample types were enabled" << std::endl;
        return;
    }
    type_mask = static_cast<SampleType>(mask_as_int);

    // Setup the samplers
    setup_samplers();

    // We need to initialize the profiles
    const ddog_prof_Slice_ValueType sample_types = { .ptr = samplers.data(), .len = samplers.size() };
    if (!make_profile(sample_types, &default_period, cur_profile)) {
        std::cerr << "Error initializing top half of profile storage" << std::endl;
        return;
    }
    if (!make_profile(sample_types, &default_period, last_profile)) {
        std::cerr << "Error initializing bottom half of profile storage" << std::endl;
        return;
    }

    // We're done. Don't do this again.
    first_time.store(false);
}

std::string_view
Datadog::Profile::insert_or_get(std::string_view str)
{
    const std::lock_guard<std::mutex> lock(string_table_mtx); // Serialize access

    auto str_it = strings.find(str);
    if (str_it != strings.end()) {
        return *str_it;
    }

    string_storage.emplace_back(str);
    strings.insert(string_storage.back());
    return string_storage.back();
}

const Datadog::ValueIndex&
Datadog::Profile::val()
{
    return val_idx;
}

bool
<<<<<<< HEAD
Profile::collect(const ddog_prof_Sample& sample, int64_t endtime_ns)
=======
Datadog::Profile::collect(const ddog_prof_Sample& sample)
>>>>>>> 6e46390b
{
    const std::lock_guard<std::mutex> lock(profile_mtx);
<<<<<<< HEAD
    auto res = ddog_prof_Profile_add(&cur_profile, sample, endtime_ns);
    if (!res.ok) {
        const std::string errmsg = err_to_msg(&res.err, "Error adding sample to profile");
=======
    auto res = ddog_prof_Profile_add(&cur_profile, sample, 0);
    if (!res.ok) {          // NOLINT (cppcoreguidelines-pro-type-union-access)
        auto err = res.err; // NOLINT (cppcoreguidelines-pro-type-union-access)
        const std::string errmsg = err_to_msg(&err, "Error adding sample to profile");
>>>>>>> 6e46390b
        std::cerr << errmsg << std::endl;
        ddog_Error_drop(&err);
        return false;
    }
    return true;
}

void
Datadog::Profile::postfork_child()
{
    profile_mtx.unlock();
    cycle_buffers();
}<|MERGE_RESOLUTION|>--- conflicted
+++ resolved
@@ -184,23 +184,13 @@
 }
 
 bool
-<<<<<<< HEAD
-Profile::collect(const ddog_prof_Sample& sample, int64_t endtime_ns)
-=======
-Datadog::Profile::collect(const ddog_prof_Sample& sample)
->>>>>>> 6e46390b
+Datadog::Profile::collect(const ddog_prof_Sample& sample, int64_t endtime_ns)
 {
     const std::lock_guard<std::mutex> lock(profile_mtx);
-<<<<<<< HEAD
     auto res = ddog_prof_Profile_add(&cur_profile, sample, endtime_ns);
-    if (!res.ok) {
-        const std::string errmsg = err_to_msg(&res.err, "Error adding sample to profile");
-=======
-    auto res = ddog_prof_Profile_add(&cur_profile, sample, 0);
     if (!res.ok) {          // NOLINT (cppcoreguidelines-pro-type-union-access)
         auto err = res.err; // NOLINT (cppcoreguidelines-pro-type-union-access)
         const std::string errmsg = err_to_msg(&err, "Error adding sample to profile");
->>>>>>> 6e46390b
         std::cerr << errmsg << std::endl;
         ddog_Error_drop(&err);
         return false;
