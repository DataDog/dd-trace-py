--- conflicted
+++ resolved
@@ -201,17 +201,10 @@
 void
 Datadog::Profile::postfork_child()
 {
-<<<<<<< HEAD
-    profile_mtx.~mutex();
-    new (&profile_mtx) std::mutex();
-    string_table_mtx.~mutex();
-    new (&string_table_mtx) std::mutex();
-=======
     // DEV: Need to reset locks in child to avoid deadlock, and we recreate
     // the data structures these lock protect.
     profile_mtx.~mutex();
     new (&profile_mtx) std::mutex();
->>>>>>> cb168ed7
     cycle_buffers();
     string_table_mtx.~mutex();
     new (&string_table_mtx) std::mutex();
