--- conflicted
+++ resolved
@@ -15,7 +15,6 @@
 include(FetchContent)
 
 # Set version if not already set
-<<<<<<< HEAD
 if(NOT DEFINED LIBDATADOG_GIT_TAG)
     set(LIBDATADOG_GIT_TAG
         "2703b252e4d915c178f5ae44df625fc7244a42eb" # taegyunkim/musllinux-fix
@@ -36,77 +35,12 @@
 set(LIBDD_OUTPUT_FOLDER "${CMAKE_CURRENT_BINARY_DIR}/libdatadog-output")
 if(EXISTS "${LIBDD_OUTPUT_FOLDER}")
     file(REMOVE_RECURSE "${LIBDD_OUTPUT_FOLDER}")
-=======
-if(NOT DEFINED TAG_LIBDATADOG)
-    set(TAG_LIBDATADOG
-        "v18.0.0"
-        CACHE STRING "libdatadog github tag")
-endif()
-
-if(NOT DEFINED DD_CHECKSUMS)
-    set(DD_CHECKSUMS
-        "4b64b58162d215a4f16b6ced4d602667565ebe20015341219daa998e3cf4e0a8 libdatadog-aarch64-alpine-linux-musl.tar.gz"
-        "1b63df9650c2d087ec291198616a9bc2237b52ad532244eccbf5923a0662815b libdatadog-aarch64-apple-darwin.tar.gz"
-        "f544316a2b58476979a3b05f0236837790320c385a73f1e111f8736b95ca3a87 libdatadog-aarch64-unknown-linux-gnu.tar.gz"
-        "8af91ff3f7d266a6acc55b3a12a927a3d1b6ab51845b3d54333965086453c1c6 libdatadog-x86_64-alpine-linux-musl.tar.gz"
-        "9402b83ecee3a73da8b4bccee1c57a3a8ac6e6d175d50fbee08d458eeda69c16 libdatadog-x86_64-apple-darwin.tar.gz"
-        "c7c7f0ce597d515ce6aa8bcf3edd12a009c2c02dd5e715ea318a3bcf3221a65d libdatadog-x86_64-unknown-linux-gnu.tar.gz"
-        "1d1be67b92327618bd8023abc36f51484a951c3ab069841b7cb09b5484e36f1f69c189895da5b8f16fe853c7b99cd1be5e24ff99bed195d0cfd57dd0f62b8a95 libdatadog-x64-windows.zip"
-        "9015e0a4747a91d5c7334955e2d5e2006207fb683a7534b9ea65a7accdb7d24e5869a9d58df3a918e2ffc739630fac3c6d293664b7f12b32f3977d7bd12b2c44 libdatadog-x86-windows.zip"
-    )
-endif()
-
-# Determine platform-specific tarball name in a way that conforms to the libdatadog naming scheme in Github releases
-if(CMAKE_SYSTEM_PROCESSOR MATCHES "aarch64|arm64")
-    set(DD_ARCH "aarch64")
-elseif(CMAKE_SYSTEM_PROCESSOR MATCHES "x86_64|amd64|AMD64")
-    set(DD_ARCH "x86_64")
-else()
-    message(FATAL_ERROR "Unsupported architecture: ${CMAKE_SYSTEM_PROCESSOR}")
-endif()
-
-set(DD_EXT "tar.gz")
-set(DD_HASH_ALGO "SHA256")
-
-if(APPLE)
-    set(DD_PLATFORM "apple-darwin")
-elseif(UNIX)
-    execute_process(
-        COMMAND ldd --version
-        OUTPUT_VARIABLE LDD_OUTPUT
-        ERROR_VARIABLE LDD_OUTPUT
-        OUTPUT_STRIP_TRAILING_WHITESPACE)
-
-    if(LDD_OUTPUT MATCHES "musl")
-        set(DD_PLATFORM "alpine-linux-musl")
-    else()
-        set(DD_PLATFORM "unknown-linux-gnu")
-    endif()
-elseif(WIN32)
-    # WIN32 is True when it's Windows, including Win64
-    set(DD_PLATFORM "windows")
-
-    if(CMAKE_SIZEOF_VOID_P EQUAL 8)
-        set(DD_ARCH "x64")
-    else()
-        set(DD_ARCH "x86")
-    endif()
-
-    set(DD_EXT "zip")
-    set(DD_HASH_ALGO "SHA512")
-else()
-    message(FATAL_ERROR "Unsupported operating system")
->>>>>>> 169f6768
 endif()
 file(MAKE_DIRECTORY "${LIBDD_OUTPUT_FOLDER}")
 
-<<<<<<< HEAD
 if(NOT DEFINED ENV{CARGO_BUILD_JOBS})
     set(ENV{CARGO_BUILD_JOBS} 8)
 endif()
-=======
-set(DD_TARBALL "libdatadog-${DD_ARCH}-${DD_PLATFORM}.${DD_EXT}")
->>>>>>> 169f6768
 
 set(CARGO_PROFILE "release")
 if(DEFINED CMAKE_BUILD_TYPE)
@@ -116,7 +50,6 @@
     endif()
 endif()
 
-<<<<<<< HEAD
 # Run the build
 execute_process(
     COMMAND cargo run --bin release --features profiling,crashtracker --profile ${CARGO_PROFILE} -- --out
@@ -131,42 +64,13 @@
 set(Datadog_DIR "${LIBDD_OUTPUT_FOLDER}/cmake")
 set(Datadog_LIBRARY "${LIBDD_OUTPUT_FOLDER}/lib/libdatadog_profiling${CMAKE_STATIC_LIBRARY_SUFFIX}")
 set(Datadog_INCLUDE_DIR "${LIBDD_OUTPUT_FOLDER}/include")
-=======
-# Clean up any existing downloads if they exist
-set(TARBALL_PATH "${FETCHCONTENT_DOWNLOADS_DIR}/${DD_TARBALL}")
-
-set(LIBDATADOG_URL "https://github.com/DataDog/libdatadog/releases/download/${TAG_LIBDATADOG}/${DD_TARBALL}")
-
-if(EXISTS "${TARBALL_PATH}")
-    file(${DD_HASH_ALGO} "${TARBALL_PATH}" EXISTING_HASH)
-
-    if(NOT EXISTING_HASH STREQUAL DD_HASH)
-        file(REMOVE "${TARBALL_PATH}")
-
-        # Also remove the subbuild directory to force a fresh download
-        file(REMOVE_RECURSE "${CMAKE_CURRENT_BINARY_DIR}/_deps/libdatadog-subbuild")
-    endif()
-endif()
-
-# Use FetchContent to download and extract the library
-FetchContent_Declare(
-    libdatadog
-    URL ${LIBDATADOG_URL}
-    URL_HASH ${DD_HASH_ALGO}=${DD_HASH}
-    DOWNLOAD_DIR "${FETCHCONTENT_DOWNLOADS_DIR}" SOURCE_DIR "${FETCHCONTENT_BASE_DIR}/libdatadog-src")
->>>>>>> 169f6768
 
 if(NOT EXISTS ${Datadog_LIBRARY} OR NOT EXISTS ${Datadog_INCLUDE_DIR})
     message(FATAL_ERROR "Built libdatadog but couldn't find library or include files in ${LIBDD_OUTPUT_FOLDER}")
 endif()
 
 # Set up paths
-<<<<<<< HEAD
 get_filename_component(Datadog_ROOT "${LIBDD_OUTPUT_FOLDER}" ABSOLUTE)
-=======
-get_filename_component(Datadog_ROOT "${libdatadog_SOURCE_DIR}" ABSOLUTE)
-set(ENV{Datadog_ROOT} "${Datadog_ROOT}")
->>>>>>> 169f6768
 set(Datadog_DIR "${Datadog_ROOT}/cmake")
 
 # Configure library preferences (static over shared)
