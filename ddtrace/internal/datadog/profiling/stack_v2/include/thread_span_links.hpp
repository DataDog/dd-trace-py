#pragma once

#include <memory>
#include <mutex>
#include <optional>
#include <stdint.h>
#include <string>
#include <unordered_map>

namespace Datadog {

struct Span
{
    uint64_t span_id;
    uint64_t local_root_span_id;
    std::string span_type;

    Span(uint64_t _span_id, uint64_t _local_root_span_id, std::string _span_type)
      : span_id(_span_id)
      , local_root_span_id(_local_root_span_id)
      , span_type(_span_type)
    {
    }
};

class ThreadSpanLinks
{
  public:
    static ThreadSpanLinks& get_instance()
    {
        static ThreadSpanLinks instance;
        return instance;
    }

    // Delete Copy constructor and assignment operator to prevent copies
    ThreadSpanLinks(ThreadSpanLinks const&) = delete;
    ThreadSpanLinks& operator=(ThreadSpanLinks const&) = delete;

    void link_span(uint64_t thread_id, uint64_t span_id, uint64_t local_root_span_id, std::string span_type);
<<<<<<< HEAD

    const std::optional<Span> get_active_span_from_thread_id(uint64_t thread_id);
=======
    const Span* get_active_span_from_thread_id(uint64_t thread_id);
    void reset();
>>>>>>> ae34e92c

    static void postfork_child();

  private:
    std::mutex mtx;
    std::unordered_map<uint64_t, std::unique_ptr<Span>> thread_id_to_span;

    // Private Constructor/Destructor
    ThreadSpanLinks() = default;
    ~ThreadSpanLinks() = default;
};

}<|MERGE_RESOLUTION|>--- conflicted
+++ resolved
@@ -37,13 +37,8 @@
     ThreadSpanLinks& operator=(ThreadSpanLinks const&) = delete;
 
     void link_span(uint64_t thread_id, uint64_t span_id, uint64_t local_root_span_id, std::string span_type);
-<<<<<<< HEAD
-
     const std::optional<Span> get_active_span_from_thread_id(uint64_t thread_id);
-=======
-    const Span* get_active_span_from_thread_id(uint64_t thread_id);
     void reset();
->>>>>>> ae34e92c
 
     static void postfork_child();
 
