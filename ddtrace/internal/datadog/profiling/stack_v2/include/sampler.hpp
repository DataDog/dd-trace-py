--- conflicted
+++ resolved
@@ -51,14 +51,11 @@
                       PyObject* _asyncio_eager_tasks);
     void link_tasks(PyObject* parent, PyObject* child);
     void sampling_thread(const uint64_t seq_num);
-<<<<<<< HEAD
-    void set_max_nframes(int max_nframes);
-=======
     void track_greenlet(uintptr_t greenlet_id, StringTable::Key name, PyObject* frame);
     void untrack_greenlet(uintptr_t greenlet_id);
     void link_greenlets(uintptr_t parent, uintptr_t child);
     void update_greenlet_frame(uintptr_t greenlet_id, PyObject* frame);
->>>>>>> ef1048e9
+    void set_max_nframes(int max_nframes);
 
     // The Python side dynamically adjusts the sampling rate based on overhead, so we need to be able to update our
     // own intervals accordingly.  Rather than a preemptive measure, we assume the rate is ~fairly stable and just
