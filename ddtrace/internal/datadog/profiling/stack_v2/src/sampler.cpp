--- conflicted
+++ resolved
@@ -69,13 +69,10 @@
     // We also need to recreate the lock used by echion
     thread_info_map_lock.~mutex();
     new (&thread_info_map_lock) std::mutex();
-<<<<<<< HEAD
-=======
     {
         std::lock_guard<std::mutex> lock(thread_info_map_lock);
         thread_info_map.clear();
     }
->>>>>>> cb168ed7
     ThreadSpanLinks::postfork_child();
 }
 
