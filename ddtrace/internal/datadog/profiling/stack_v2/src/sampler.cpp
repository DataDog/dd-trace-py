#include "sampler.hpp"

#include "thread_span_links.hpp"

<<<<<<< HEAD
#include "echion/config.h"
=======
#include "echion/greenlets.h"
>>>>>>> ef1048e9
#include "echion/interp.h"
#include "echion/tasks.h"
#include "echion/threads.h"

#include <pthread.h>

using namespace Datadog;

// Helper class for spawning a std::thread with control over its default stack size
#ifdef __linux__
#include <sys/resource.h>
#include <time.h>
#include <unistd.h>

struct ThreadArgs
{
    Sampler* sampler;
    uint64_t seq_num;
};

void*
call_sampling_thread(void* args)
{
    ThreadArgs thread_args = *static_cast<ThreadArgs*>(args);
    delete static_cast<ThreadArgs*>(args); // no longer needed, dynamic alloc
    Sampler* sampler = thread_args.sampler;
    sampler->sampling_thread(thread_args.seq_num);
    return nullptr;
}

pthread_t
create_thread_with_stack(size_t stack_size, Sampler* sampler, uint64_t seq_num)
{
    pthread_attr_t attr;
    if (pthread_attr_init(&attr) != 0) {
        return 0;
    }
    if (stack_size > 0) {
        pthread_attr_setstacksize(&attr, stack_size);
    }

    pthread_t thread_id;
    ThreadArgs* thread_args = new ThreadArgs{ sampler, seq_num };
    int ret = pthread_create(&thread_id, &attr, call_sampling_thread, thread_args);

    pthread_attr_destroy(&attr);

    if (ret != 0) {
        delete thread_args; // usually deleted in the thread, but need to clean it up here
        return 0;
    }
    return thread_id;
}
#elif defined(__MACH__)
#include <mach/mach.h>
#endif

void
Sampler::adapt_sampling_interval()
{
#if defined(__linux__)
    struct timespec ts;

    clock_gettime(CLOCK_PROCESS_CPUTIME_ID, &ts);
    auto new_process_count = static_cast<uint64_t>(ts.tv_sec * 1000000ULL + ts.tv_nsec / 1000);

    clock_gettime(CLOCK_THREAD_CPUTIME_ID, &ts);
    auto new_sampler_thread_count = static_cast<uint64_t>(ts.tv_sec * 1000000ULL + ts.tv_nsec / 1000);
#elif defined(__MACH__)
    // Get the process CPU time
    task_thread_times_info_data_t task_info_data;
    mach_msg_type_number_t task_info_count = TASK_THREAD_TIMES_INFO_COUNT;

    if (task_info(
          mach_task_self(), TASK_THREAD_TIMES_INFO, reinterpret_cast<task_info_t>(&task_info_data), &task_info_count) !=
        KERN_SUCCESS) {
        return;
    }

    auto new_process_count =
      static_cast<uint64_t>(task_info_data.user_time.seconds * 1e6 + task_info_data.user_time.microseconds +
                            task_info_data.system_time.seconds * 1e6 + task_info_data.system_time.microseconds);

    // Get the sampling thread CPU time
    mach_msg_type_number_t count = THREAD_BASIC_INFO_COUNT;
    thread_basic_info_data_t info;

    thread_port_t thread = mach_thread_self(); // perf: call once
    int kr = thread_info(thread, THREAD_BASIC_INFO, reinterpret_cast<thread_info_t>(&info), &count);
    mach_port_deallocate(mach_task_self(), thread);
    if (kr != KERN_SUCCESS) {
        return;
    }

    auto new_sampler_thread_count =
      static_cast<uint64_t>(info.user_time.seconds * 1e6 + info.user_time.microseconds +
                            info.system_time.seconds * 1e6 + info.system_time.microseconds);
#endif
    auto sampler_thread_delta = static_cast<double>(new_sampler_thread_count - sampler_thread_count);
    auto process_delta = static_cast<double>(new_process_count - process_count - sampler_thread_delta);
    if (process_delta <= 0) {
        process_delta = 1; // Avoid division by zero or negative values
    }

    auto current_interval = static_cast<double>(sample_interval_us.load());

    // We assume that every sampling operation contributes a fixed amount of
    // overhead, while the application consumes an average amount of CPU over
    // time. With:
    //    s - sampler time
    //    p - process time
    //    o - overhead threshold
    //    I - interval
    //    I'- interval after adjustment
    // we use the following formula to adapt the sampling interval
    //    I' = I * [(s / p) / o]
    // As the value could be small when the process is idle, we use a lower
    // bound of the sampling interval to avoid CPU spikes from the sampler.
    auto new_interval =
      static_cast<microsecond_t>(current_interval * ((sampler_thread_delta / process_delta) / g_target_overhead));

    // Cap the new interval to the min/max sampling period
    if (new_interval < g_min_sampling_period_us) {
        new_interval = g_min_sampling_period_us;
    } else if (new_interval > g_max_sampling_period_us) {
        new_interval = g_max_sampling_period_us;
    }

    sample_interval_us.store(new_interval);

    // Update the counters for the next iteration
    process_count = new_process_count;
    sampler_thread_count = new_sampler_thread_count;
}

void
Sampler::sampling_thread(const uint64_t seq_num)
{
    using namespace std::chrono;
    auto sample_time_prev = steady_clock::now();
    auto interval_adjust_time_prev = sample_time_prev;

    while (seq_num == thread_seq_num.load()) {
        auto sample_time_now = steady_clock::now();
        auto wall_time_us = duration_cast<microseconds>(sample_time_now - sample_time_prev).count();
        sample_time_prev = sample_time_now;

        // Perform the sample
        for_each_interp([&](PyInterpreterState* interp) -> void {
            for_each_thread(interp, [&](PyThreadState* tstate, ThreadInfo& thread) {
                thread.sample(interp->id, tstate, wall_time_us);
            });
        });

        if (do_adaptive_sampling) {
            // Adjust the sampling interval at most every second
            if (sample_time_now - interval_adjust_time_prev > microseconds(g_adaptive_sampling_interval_us)) {
                adapt_sampling_interval();
                interval_adjust_time_prev = sample_time_now;
            }
        }

        // Before sleeping, check whether the user has called for this thread to die.
        if (seq_num != thread_seq_num.load()) {
            break;
        }

        // Sleep for the remainder of the interval, get it atomically
        // Generally speaking system "sleep" times will wait _at least_ as long as the specified time, so
        // in actual fact the duration may be more than we indicated.  This tends to be more true on busy
        // systems.
        std::this_thread::sleep_until(sample_time_now + microseconds(sample_interval_us.load()));
    }
}

void
Sampler::set_interval(double new_interval_s)
{
    microsecond_t new_interval_us = static_cast<microsecond_t>(new_interval_s * 1e6);
    sample_interval_us.store(new_interval_us);
}

Sampler::Sampler()
  : renderer_ptr{ std::make_shared<StackRenderer>() }
{
}

Sampler&
Sampler::get()
{
    static Sampler instance;
    return instance;
}

void
_stack_v2_atfork_child()
{
    // The only thing we need to do at fork is to propagate the PID to echion
    // so we don't even reveal this function to the user
    _set_pid(getpid());
    ThreadSpanLinks::postfork_child();

    // `thread_info_map_lock` and `task_link_map_lock` are global locks held in echion
    // NB placement-new to re-init and leak the mutex because doing anything else is UB
    new (&thread_info_map_lock) std::mutex;
    new (&task_link_map_lock) std::mutex;
    new (&greenlet_info_map_lock) std::mutex;
}

__attribute__((constructor)) void
_stack_v2_init()
{
    _stack_v2_atfork_child();
}

void
Sampler::one_time_setup()
{
    _set_cpu(true);
    // By default echion will ignore thread that are not running. We still want
    // to track them and set cpu time 0, so we disable this behavior.
    _set_ignore_non_running_threads(false);
    init_frame_cache(echion_frame_cache_size);

    // It is unlikely, but possible, that the caller has forked since application startup, but before starting echion.
    // Run the atfork handler to ensure that we're tracking the correct process
    _stack_v2_atfork_child();
    pthread_atfork(nullptr, nullptr, _stack_v2_atfork_child);

    // Register our rendering callbacks with echion's Renderer singleton
    Renderer::get().set_renderer(renderer_ptr);
}

void
Sampler::register_thread(uint64_t id, uint64_t native_id, const char* name)
{
    // Registering threads requires coordinating with one of echion's global locks, which we take here.
    const std::lock_guard<std::mutex> thread_info_guard{ thread_info_map_lock };

    static bool has_errored = false;
    auto it = thread_info_map.find(id);
    if (it == thread_info_map.end()) {
        try {
            thread_info_map.emplace(id, std::make_unique<ThreadInfo>(id, native_id, name));
        } catch (const ThreadInfo::Error& e) {
            if (!has_errored) {
                has_errored = true;
                std::cerr << "Failed to register thread: " << std::hex << id << std::dec << " (" << native_id << ") "
                          << name << std::endl;
            }
        }
    } else {
        try {
            it->second = std::make_unique<ThreadInfo>(id, native_id, name);
        } catch (const ThreadInfo::Error& e) {
            if (!has_errored) {
                has_errored = true;
                std::cerr << "Failed to register thread: " << std::hex << id << std::dec << " (" << native_id << ") "
                          << name << std::endl;
            }
        }
    }
}

void
Sampler::unregister_thread(uint64_t id)
{
    // unregistering threads requires coordinating with one of echion's global locks, which we take here.
    const std::lock_guard<std::mutex> thread_info_guard{ thread_info_map_lock };
    thread_info_map.erase(id);
}

bool
Sampler::start()
{
    static std::once_flag once;
    std::call_once(once, [this]() { this->one_time_setup(); });

    // Launch the sampling thread.
    // Thread lifetime is bounded by the value of the sequence number.  When it is changed from the value the thread was
    // launched with, the thread will exit.
#ifdef __linux__
    // We might as well get the default stack size and use that
    rlimit stack_sz = {};
    getrlimit(RLIMIT_STACK, &stack_sz);
    if (create_thread_with_stack(stack_sz.rlim_cur, this, ++thread_seq_num) == 0) {
        return false;
    }
#else
    try {
        std::thread t(&Sampler::sampling_thread, this, ++thread_seq_num);
        t.detach();
    } catch (const std::exception& e) {
        return false;
    }
#endif
    return true;
}

void
Sampler::stop()
{
    // Modifying the thread sequence number will cause the sampling thread to exit when it completes
    // a sampling loop.  Currently there is no mechanism to force stuck threads, should they get locked.
    ++thread_seq_num;
}

void
Sampler::track_asyncio_loop(uintptr_t thread_id, PyObject* loop)
{
    // Holds echion's global lock
    std::lock_guard<std::mutex> guard(thread_info_map_lock);
    if (thread_info_map.find(thread_id) != thread_info_map.end()) {
        thread_info_map.find(thread_id)->second->asyncio_loop =
          (loop != Py_None) ? reinterpret_cast<uintptr_t>(loop) : 0;
    }
}

void
Sampler::init_asyncio(PyObject* _asyncio_current_tasks,
                      PyObject* _asyncio_scheduled_tasks,
                      PyObject* _asyncio_eager_tasks)
{
    asyncio_current_tasks = _asyncio_current_tasks;
    asyncio_scheduled_tasks = _asyncio_scheduled_tasks;
    asyncio_eager_tasks = _asyncio_eager_tasks;
    if (asyncio_eager_tasks == Py_None) {
        asyncio_eager_tasks = NULL;
    }
}

void
Sampler::link_tasks(PyObject* parent, PyObject* child)
{
    std::lock_guard<std::mutex> guard(task_link_map_lock);
    task_link_map[child] = parent;
}

void
<<<<<<< HEAD
Sampler::set_max_nframes(int new_max_frames)
{
    // max_frames is a global variable that is used to limit the number of frames
    // that are unwound for a single thread/task.
    if (new_max_frames > 0) {
        max_frames = new_max_frames;
    }
    if (max_frames > g_backend_max_nframes) {
        max_frames = g_backend_max_nframes;
=======
Sampler::track_greenlet(uintptr_t greenlet_id, StringTable::Key name, PyObject* frame)
{
    const std::lock_guard<std::mutex> guard(greenlet_info_map_lock);

    auto entry = greenlet_info_map.find(greenlet_id);
    if (entry != greenlet_info_map.end())
        // Greenlet is already tracked so we update its info
        entry->second = std::make_unique<GreenletInfo>(greenlet_id, frame, name);
    else
        greenlet_info_map.emplace(greenlet_id, std::make_unique<GreenletInfo>(greenlet_id, frame, name));

    // Update the thread map
    auto native_id = PyThread_get_thread_native_id();
    greenlet_thread_map[native_id] = greenlet_id;
}

void
Sampler::untrack_greenlet(uintptr_t greenlet_id)
{
    const std::lock_guard<std::mutex> guard(greenlet_info_map_lock);

    greenlet_info_map.erase(greenlet_id);
    greenlet_parent_map.erase(greenlet_id);
    greenlet_thread_map.erase(greenlet_id);
}

void
Sampler::link_greenlets(uintptr_t parent, uintptr_t child)
{
    std::lock_guard<std::mutex> guard(greenlet_info_map_lock);

    greenlet_parent_map[child] = parent;
}

void
Sampler::update_greenlet_frame(uintptr_t greenlet_id, PyObject* frame)
{
    std::lock_guard<std::mutex> guard(greenlet_info_map_lock);

    auto entry = greenlet_info_map.find(greenlet_id);
    if (entry != greenlet_info_map.end()) {
        // Update the frame of the greenlet
        entry->second->frame = frame;
>>>>>>> ef1048e9
    }
}<|MERGE_RESOLUTION|>--- conflicted
+++ resolved
@@ -2,11 +2,8 @@
 
 #include "thread_span_links.hpp"
 
-<<<<<<< HEAD
+#include "echion/greenlets.h"
 #include "echion/config.h"
-=======
-#include "echion/greenlets.h"
->>>>>>> ef1048e9
 #include "echion/interp.h"
 #include "echion/tasks.h"
 #include "echion/threads.h"
@@ -346,17 +343,6 @@
 }
 
 void
-<<<<<<< HEAD
-Sampler::set_max_nframes(int new_max_frames)
-{
-    // max_frames is a global variable that is used to limit the number of frames
-    // that are unwound for a single thread/task.
-    if (new_max_frames > 0) {
-        max_frames = new_max_frames;
-    }
-    if (max_frames > g_backend_max_nframes) {
-        max_frames = g_backend_max_nframes;
-=======
 Sampler::track_greenlet(uintptr_t greenlet_id, StringTable::Key name, PyObject* frame)
 {
     const std::lock_guard<std::mutex> guard(greenlet_info_map_lock);
@@ -400,6 +386,18 @@
     if (entry != greenlet_info_map.end()) {
         // Update the frame of the greenlet
         entry->second->frame = frame;
->>>>>>> ef1048e9
+    }
+}
+
+void
+Sampler::set_max_nframes(int new_max_frames)
+{
+    // max_frames is a global variable that is used to limit the number of frames
+    // that are unwound for a single thread/task.
+    if (new_max_frames > 0) {
+        max_frames = new_max_frames;
+    }
+    if (max_frames > g_backend_max_nframes) {
+        max_frames = g_backend_max_nframes;
     }
 }