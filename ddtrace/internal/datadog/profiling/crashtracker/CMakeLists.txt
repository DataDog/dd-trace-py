--- conflicted
+++ resolved
@@ -83,33 +83,17 @@
 endif()
 
 # Crashtracker receiver binary
-<<<<<<< HEAD
 add_executable(crashtracker_exe src/crashtracker.cpp)
 target_include_directories(crashtracker_exe PRIVATE .. ${Datadog_INCLUDE_DIRS})
-set_target_properties(crashtracker_exe PROPERTIES INSTALL_RPATH "$ORIGIN/..")
-target_link_libraries(crashtracker_exe PRIVATE dd_wrapper)
-=======
-add_executable(crashtracker_exe
-    src/crashtracker.cpp
-)
-target_include_directories(crashtracker_exe PRIVATE
-    ..
-    ${Datadog_INCLUDE_DIRS}
-)
 
 # The CRASHTRACKER_EXE_TARGET_NAME should have been set by dd_wrapper
-if (NOT CRASHTRACKER_EXE_TARGET_NAME)
+if(NOT CRASHTRACKER_EXE_TARGET_NAME)
     message(FATAL_ERROR "CRASHTRACKER_EXE_TARGET_NAME not set")
 endif()
 
-set_target_properties(crashtracker_exe PROPERTIES
-    INSTALL_RPATH "$ORIGIN/.."
-    OUTPUT_NAME ${CRASHTRACKER_EXE_TARGET_NAME}
-)
-target_link_libraries(crashtracker_exe PRIVATE
-    dd_wrapper
-)
->>>>>>> 1c13106a
+set_target_properties(crashtracker_exe PROPERTIES INSTALL_RPATH "$ORIGIN/.." OUTPUT_NAME
+                                                                             ${CRASHTRACKER_EXE_TARGET_NAME})
+target_link_libraries(crashtracker_exe PRIVATE dd_wrapper)
 
 # See the dd_wrapper CMakeLists.txt for a more detailed explanation of why we do what we do.
 if(INPLACE_LIB_INSTALL_DIR)
