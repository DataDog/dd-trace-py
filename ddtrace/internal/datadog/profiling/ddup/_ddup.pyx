--- conflicted
+++ resolved
@@ -233,12 +233,9 @@
 
     def push_task_id(self, task_id: Optional[int]) -> None:
         if self.ptr is not NULL:
-<<<<<<< HEAD
             if task_id is not None:
                 ddup_push_task_id(self.ptr, task_id)
-=======
-            ddup_push_task_id(self.ptr, clamp_to_int64_unsigned(task_id))
->>>>>>> eb635dd9
+                ddup_push_task_id(self.ptr, clamp_to_int64_unsigned(task_id))
 
     def push_task_name(self, task_name: StringType) -> None:
         if self.ptr is not NULL:
