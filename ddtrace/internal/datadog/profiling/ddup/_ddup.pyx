# distutils: language = c++
# cython: language_level=3

import os
import platform
from typing import Dict
from typing import Optional
from typing import Union

import ddtrace
from ddtrace.internal.compat import ensure_binary
from ddtrace.internal.constants import DEFAULT_SERVICE_NAME
from ddtrace.internal.datadog.profiling.ddup.utils import sanitize_string
from ddtrace.internal.runtime import get_runtime_id
from ddtrace._trace.span import Span


StringType = Union[str, bytes, None]


cdef extern from "stdint.h":
    ctypedef unsigned long long uint64_t
    ctypedef long long int64_t
    cdef uint64_t UINT64_MAX
    cdef int64_t INT64_MAX

cdef extern from "<string_view>" namespace "std" nogil:
    cdef cppclass string_view:
        string_view(const char* s, size_t count)

cdef extern from "sample.hpp" namespace "Datadog":
    ctypedef struct Sample:
        pass

cdef extern from "interface.hpp":
    void ddup_config_env(string_view env)
    void ddup_config_service(string_view service)
    void ddup_config_version(string_view version)
    void ddup_config_runtime(string_view runtime)
    void ddup_config_runtime_version(string_view runtime_version)
    void ddup_config_profiler_version(string_view profiler_version)
    void ddup_config_url(string_view url)
    void ddup_config_max_nframes(int max_nframes)
    void ddup_config_timeline(bint enable)

    void ddup_config_user_tag(string_view key, string_view val)
    void ddup_config_sample_type(unsigned int type)

    void ddup_start()

    Sample *ddup_start_sample()
    void ddup_push_walltime(Sample *sample, int64_t walltime, int64_t count)
    void ddup_push_cputime(Sample *sample, int64_t cputime, int64_t count)
    void ddup_push_acquire(Sample *sample, int64_t acquire_time, int64_t count)
    void ddup_push_release(Sample *sample, int64_t release_time, int64_t count)
    void ddup_push_alloc(Sample *sample, int64_t size, int64_t count)
    void ddup_push_heap(Sample *sample, int64_t size)
    void ddup_push_lock_name(Sample *sample, string_view lock_name)
    void ddup_push_threadinfo(Sample *sample, int64_t thread_id, int64_t thread_native_id, string_view thread_name)
    void ddup_push_task_id(Sample *sample, int64_t task_id)
    void ddup_push_task_name(Sample *sample, string_view task_name)
    void ddup_push_span_id(Sample *sample, uint64_t span_id)
    void ddup_push_local_root_span_id(Sample *sample, uint64_t local_root_span_id)
    void ddup_push_trace_type(Sample *sample, string_view trace_type)
    void ddup_push_trace_resource_container(Sample *sample, string_view trace_resource_container)
    void ddup_push_exceptioninfo(Sample *sample, string_view exception_type, int64_t count)
    void ddup_push_class_name(Sample *sample, string_view class_name)
    void ddup_push_frame(Sample *sample, string_view _name, string_view _filename, uint64_t address, int64_t line)
    void ddup_push_monotonic_ns(Sample *sample, int64_t monotonic_ns)
    void ddup_flush_sample(Sample *sample)
    void ddup_drop_sample(Sample *sample)
    void ddup_set_runtime_id(string_view _id)
    bint ddup_upload() nogil
    void ddup_config_crashtracker_url(string_view url)
    void ddup_config_crashtracker_stdout_filename(string_view filename)
    void ddup_config_crashtracker_stderr_filename(string_view filename)
    void ddup_config_crashtracker_alt_stack(bint alt_stack)
    void ddup_config_crashtracker_resolve_frames_never()
    void ddup_config_crashtracker_resolve_frames_self()
    void ddup_config_crashtracker_resolve_frames_receiver()
    bint ddup_config_crashtracker_receiver_binary_path(string_view path)
    void ddup_crashtracker_start()

# Create wrappers for cython
cdef call_ddup_config_service(bytes service):
    ddup_config_service(string_view(<const char*>service, len(service)))

cdef call_ddup_config_env(bytes env):
    ddup_config_env(string_view(<const char*>env, len(env)))

cdef call_ddup_config_version(bytes version):
    ddup_config_version(string_view(<const char*>version, len(version)))

cdef call_ddup_config_url(bytes url):
    ddup_config_url(string_view(<const char*>url, len(url)))

cdef call_ddup_config_runtime(bytes runtime):
    ddup_config_runtime(string_view(<const char*>runtime, len(runtime)))

cdef call_ddup_config_runtime_version(bytes runtime_version):
    ddup_config_runtime_version(string_view(<const char*>runtime_version, len(runtime_version)))

cdef call_ddup_config_profiler_version(bytes profiler_version):
    ddup_config_profiler_version(string_view(<const char*>profiler_version, len(profiler_version)))

cdef call_ddup_config_user_tag(bytes key, bytes val):
    ddup_config_user_tag(string_view(<const char*>key, len(key)), string_view(<const char*>val, len(val)))


# Conversion functions
def ensure_binary_or_empty(s: StringType) -> bytes:
    try:
        return ensure_binary(s)
    except Exception:
        pass
    return b""


cdef uint64_t clamp_to_uint64_unsigned(value):
    # This clamps a Python int to the nonnegative range of an unsigned 64-bit integer.
    # The name is redundant, but consistent with the other clamping function.
    if value < 0:
        return 0
    if value > UINT64_MAX:
        return UINT64_MAX
    return value


cdef int64_t clamp_to_int64_unsigned(value):
    # This clamps a Python int to the nonnegative range of a signed 64-bit integer.
    if value < 0:
        return 0
    if value > INT64_MAX:
        return INT64_MAX
    return value


# Public API
def config(
        service: StringType = None,
        env: StringType = None,
        version: StringType = None,
        tags: Optional[Dict[Union[str, bytes], Union[str, bytes]]] = None,
        max_nframes: Optional[int] = None,
        url: StringType = None,
        timeline_enabled: Optional[bool] = None) -> None:

    # Try to provide a ddtrace-specific default service if one is not given
    service = service or DEFAULT_SERVICE_NAME
    call_ddup_config_service(ensure_binary_or_empty(service))

    # If otherwise no values are provided, the uploader will omit the fields
    # and they will be auto-populated in the backend
    if env:
        call_ddup_config_env(ensure_binary_or_empty(env))
    if version:
        call_ddup_config_version(ensure_binary_or_empty(version))
    if url:
        call_ddup_config_url(ensure_binary_or_empty(url))

    # Inherited
    call_ddup_config_runtime(ensure_binary_or_empty(platform.python_implementation()))
    call_ddup_config_runtime_version(ensure_binary_or_empty(platform.python_version()))
    call_ddup_config_profiler_version(ensure_binary_or_empty(ddtrace.__version__))

    if max_nframes is not None:
        ddup_config_max_nframes(clamp_to_int64_unsigned(max_nframes))
    if tags is not None:
        for key, val in tags.items():
            if key and val:
                call_ddup_config_user_tag(ensure_binary_or_empty(key), ensure_binary_or_empty(val))
<<<<<<< HEAD


def start() -> None:
    ddup_start()


def set_crashtracker_url(url: StringType) -> None:
    url_bytes = ensure_binary_or_empty(url)
    ddup_config_crashtracker_url(string_view(<const char*>url_bytes, len(url_bytes)))


def set_crashtracker_stdout_filename(filename: StringType) -> None:
    filename_bytes = ensure_binary_or_empty(filename)
    ddup_config_crashtracker_stdout_filename(string_view(<const char*>filename_bytes, len(filename_bytes)))


def set_crashtracker_stderr_filename(filename: StringType) -> None:
    filename_bytes = ensure_binary_or_empty(filename)
    ddup_config_crashtracker_stderr_filename(string_view(<const char*>filename_bytes, len(filename_bytes)))


def set_crashtracker_alt_stack(alt_stack: bool) -> None:
    ddup_config_crashtracker_alt_stack(alt_stack)


def set_crashtracker_resolve_frames_never() -> None:
    ddup_config_crashtracker_resolve_frames_never()


def set_crashtracker_resolve_frames_self() -> None:
    ddup_config_crashtracker_resolve_frames_self()


def set_crashtracker_resolve_frames_receiver() -> None:
    ddup_config_crashtracker_resolve_frames_receiver()


def start_crashtracker() -> None:
    # The file is "crashtracker_exe" in the same directory as this .so
    exe_dir = os.path.dirname(__file__)
    crashtracker_path = os.path.join(exe_dir, "crashtracker_exe")
    crashtracker_path_bytes = ensure_binary_or_empty(crashtracker_path)
    bin_exists = ddup_config_crashtracker_receiver_binary_path(
        string_view(<const char*>crashtracker_path_bytes, len(crashtracker_path_bytes))
    )

    # We don't have a good place to report on the failure for now.
    if bin_exists:
        ddup_crashtracker_start()
=======
    if timeline_enabled is True:
        ddup_config_timeline(True)
    ddup_init()
>>>>>>> 099aa764


def upload() -> None:
    runtime_id = ensure_binary_or_empty(get_runtime_id())
    ddup_set_runtime_id(string_view(<const char*>runtime_id, len(runtime_id)))
    with nogil:
        ddup_upload()


cdef class SampleHandle:
    cdef Sample *ptr

    def __cinit__(self):
        self.ptr = ddup_start_sample()

    def __dealloc__(self):
        if self.ptr is not NULL:
            ddup_drop_sample(self.ptr)
            self.ptr = NULL  # defensively, in case of post-dealloc access in native

    def push_cputime(self, value: int, count: int) -> None:
        if self.ptr is not NULL:
            ddup_push_cputime(self.ptr, clamp_to_int64_unsigned(value), clamp_to_int64_unsigned(count))

    def push_walltime(self, value: int, count: int) -> None:
        if self.ptr is not NULL:
            ddup_push_walltime(self.ptr, clamp_to_int64_unsigned(value), clamp_to_int64_unsigned(count))

    def push_acquire(self, value: int, count: int) -> None:
        if self.ptr is not NULL:
            ddup_push_acquire(self.ptr, clamp_to_int64_unsigned(value), clamp_to_int64_unsigned(count))

    def push_release(self, value: int, count: int) -> None:
        if self.ptr is not NULL:
            ddup_push_release(self.ptr, clamp_to_int64_unsigned(value), clamp_to_int64_unsigned(count))

    def push_alloc(self, value: int, count: int) -> None:
        if self.ptr is not NULL:
            ddup_push_alloc(self.ptr, clamp_to_int64_unsigned(value), clamp_to_int64_unsigned(count))

    def push_heap(self, value: int) -> None:
        if self.ptr is not NULL:
            ddup_push_heap(self.ptr, clamp_to_int64_unsigned(value))

    def push_lock_name(self, lock_name: StringType) -> None:
        if self.ptr is not NULL:
            lock_name_bytes = ensure_binary_or_empty(lock_name)
            ddup_push_lock_name(self.ptr, string_view(<const char*>lock_name_bytes, len(lock_name_bytes)))

    def push_frame(self, name: StringType, filename: StringType, address: int, line: int) -> None:
        if self.ptr is not NULL:
            # Customers report `name` and `filename` may be unexpected objects, so sanitize.
            name_bytes = ensure_binary_or_empty(sanitize_string(name))
            filename_bytes = ensure_binary_or_empty(sanitize_string(filename))
            ddup_push_frame(
                    self.ptr,
                    string_view(<const char*>name_bytes, len(name_bytes)),
                    string_view(<const char*>filename_bytes, len(filename_bytes)),
                    clamp_to_uint64_unsigned(address),
                    clamp_to_int64_unsigned(line),
            )

    def push_threadinfo(self, thread_id: int, thread_native_id: int, thread_name: StringType) -> None:
        if self.ptr is not NULL:
            thread_id = thread_id if thread_id is not None else 0
            thread_native_id = thread_native_id if thread_native_id is not None else 0
            thread_name_bytes = ensure_binary_or_empty(thread_name)
            ddup_push_threadinfo(
                    self.ptr,
                    clamp_to_int64_unsigned(thread_id),
                    clamp_to_int64_unsigned(thread_native_id),
                    string_view(<const char*>thread_name_bytes, len(thread_name_bytes))
            )

    def push_task_id(self, task_id: Optional[int]) -> None:
        if self.ptr is not NULL:
            if task_id is not None:
                ddup_push_task_id(self.ptr, clamp_to_int64_unsigned(task_id))

    def push_task_name(self, task_name: StringType) -> None:
        if self.ptr is not NULL:
            if task_name is not None:
                task_name_bytes = ensure_binary_or_empty(task_name)
                ddup_push_task_name(self.ptr, string_view(<const char*>task_name_bytes, len(task_name_bytes)))

    def push_exceptioninfo(self, exc_type: Union[None, bytes, str, type], count: int) -> None:
        if self.ptr is not NULL:
            exc_name = None
            if isinstance(exc_type, type):
                exc_name = ensure_binary_or_empty(exc_type.__module__ + "." + exc_type.__name__)
            else:
                exc_name = ensure_binary_or_empty(exc_type)
            ddup_push_exceptioninfo(
                self.ptr,
                string_view(<const char*>exc_name, len(exc_name)),
                clamp_to_int64_unsigned(count)
            )

    def push_class_name(self, class_name: StringType) -> None:
        if self.ptr is not NULL:
            class_name_bytes = ensure_binary_or_empty(class_name)
            ddup_push_class_name(self.ptr, string_view(<const char*>class_name_bytes, len(class_name_bytes)))

    def push_span(self, span: Optional[Span], endpoint_collection_enabled: bool) -> None:
        if self.ptr is NULL:
            return
        if not span:
            return
        if span.span_id:
            ddup_push_span_id(self.ptr, clamp_to_uint64_unsigned(span.span_id))
        if not span._local_root:
            return
        if span._local_root.span_id:
            ddup_push_local_root_span_id(self.ptr, clamp_to_uint64_unsigned(span._local_root.span_id))
        if span._local_root.span_type:
            span_type_bytes = ensure_binary_or_empty(span._local_root.span_type)
            ddup_push_trace_type(self.ptr, string_view(<const char*>span_type_bytes, len(span_type_bytes)))
        if endpoint_collection_enabled:
            root_service_bytes = ensure_binary_or_empty(span._local_root.service)
            ddup_push_trace_resource_container(
                    self.ptr,
                    string_view(<const char*>root_service_bytes, len(root_service_bytes))
            )

    def push_monotonic_ns(self, monotonic_ns: int) -> None:
        if self.ptr is not NULL:
            ddup_push_monotonic_ns(self.ptr, <int64_t>monotonic_ns)

    def flush_sample(self) -> None:
        # Flushing the sample consumes it.  The user will no longer be able to use
        # this handle after flushing it.
        if self.ptr is not NULL:
            ddup_flush_sample(self.ptr)
            ddup_drop_sample(self.ptr)
            self.ptr = NULL<|MERGE_RESOLUTION|>--- conflicted
+++ resolved
@@ -169,7 +169,10 @@
         for key, val in tags.items():
             if key and val:
                 call_ddup_config_user_tag(ensure_binary_or_empty(key), ensure_binary_or_empty(val))
-<<<<<<< HEAD
+                
+    if timeline_enabled is True:
+        ddup_config_timeline(True)
+    ddup_init()
 
 
 def start() -> None:
@@ -219,11 +222,6 @@
     # We don't have a good place to report on the failure for now.
     if bin_exists:
         ddup_crashtracker_start()
-=======
-    if timeline_enabled is True:
-        ddup_config_timeline(True)
-    ddup_init()
->>>>>>> 099aa764
 
 
 def upload() -> None:
