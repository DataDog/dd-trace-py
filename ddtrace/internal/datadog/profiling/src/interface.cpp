// Unless explicitly stated otherwise all files in this repository are licensed
// under the Apache License Version 2.0. This product includes software
// developed at Datadog (https://www.datadoghq.com/). Copyright 2021-Present
// Datadog, Inc.

#include "interface.hpp"
#include "exporter.hpp"

#include <csignal>
#include <cstdlib>
#include <cxxabi.h>
#include <execinfo.h>
<<<<<<< HEAD
#include <thread>
=======
#include <iostream>
>>>>>>> c18ffb7d
#include <unistd.h>

// State
bool is_initialized = false;
Datadog::Uploader* g_uploader;
Datadog::Profile* g_profile;
Datadog::Profile* g_profile_real[2];
bool g_prof_flag = true;

// State used only for one-time configuration
Datadog::UploaderBuilder uploader_builder;
Datadog::ProfileBuilder profile_builder;

// Configuration
void
ddup_config_env(const char* env)
{
    if (!env || !*env)
        return;
    uploader_builder.set_env(env);
}
void
ddup_config_service(const char* service)
{
    if (!service || !*service) {
        return;
    }

    uploader_builder.set_service(service);
}
void
ddup_config_version(const char* version)
{
    if (!version || !*version)
        return;
    uploader_builder.set_version(version);
}
void
ddup_config_runtime(const char* runtime)
{
    uploader_builder.set_runtime(runtime);
}
void
ddup_config_runtime_version(const char* runtime_version)
{
    uploader_builder.set_runtime_version(runtime_version);
}
void
ddup_config_profiler_version(const char* profiler_version)
{
    uploader_builder.set_profiler_version(profiler_version);
}
void
ddup_config_url(const char* url)
{
    if (url && *url)
        uploader_builder.set_url(url);
}
void
ddup_config_user_tag(const char* key, const char* val)
{
    uploader_builder.set_tag(key, val);
}
void
ddup_config_sample_type(unsigned int type)
{
    profile_builder.add_type(type);
}
void
ddup_config_max_nframes(int max_nframes)
{
    if (max_nframes > 0)
        profile_builder.set_max_nframes(max_nframes);
}

#if DDUP_BACKTRACE_ENABLE
inline static void
print_backtrace()
{
    constexpr int max_frames = 128;
    void* frames[max_frames];
    int num_frames = backtrace(frames, max_frames);
    char** symbols = backtrace_symbols(frames, num_frames);

    std::cerr << "Backtrace:\n";
    for (int i = 0; i < num_frames; ++i) {
        std::string symbol(symbols[i]);
        std::size_t start = symbol.find_first_of('_');
        std::size_t end = symbol.find_first_of(' ', start);

        if (start != std::string::npos && end != std::string::npos) {
            std::string mangled_name = symbol.substr(start, end - start);
            int status = -1;
            char* demangled_name = abi::__cxa_demangle(mangled_name.c_str(), nullptr, nullptr, &status);
            if (status == 0) {
                symbol.replace(start, end - start, demangled_name);
                free(demangled_name);
            }
        }
        std::cerr << symbol << std::endl;
    }
    std::cerr << std::endl;

    free(symbols);
}

static void
sigsegv_handler(int sig, siginfo_t* si, void* uc)
{
    (void)uc;
    print_backtrace();
    exit(-1);
}

#endif
char* ddup_errmsg = nullptr;
char*
get_err()
{
    return ddup_errmsg;
}

bool
ddup_init()
{
    if (!is_initialized) {
#if DDUP_BACKTRACE_ENABLE
        // Install segfault handler
        struct sigaction sigaction_handlers = {};
        sigaction_handlers.sa_sigaction = sigsegv_handler;
        sigaction_handlers.sa_flags = SA_SIGINFO;
        sigaction(SIGSEGV, &(sigaction_handlers), NULL);
#endif

        g_profile_real[0] = profile_builder.build_ptr();
        g_profile_real[1] = profile_builder.build_ptr();
        g_profile = g_profile_real[g_prof_flag];
        g_uploader = uploader_builder.build_ptr();
        if (!g_uploader) {
            ddup_errmsg = const_cast<char*>(uploader_builder.errmsg.c_str());
            return false;
        }
        is_initialized = true;
    }

    return true;
}

bool
set_err(bool value, std::string& str)
{
    ddup_errmsg = value ? const_cast<char*>(str.c_str()) : nullptr;
    return value;
}

bool
ddup_start_sample(unsigned int nframes)
{
    return set_err(g_profile->start_sample(nframes), g_profile->errmsg);
}

bool
ddup_push_walltime(int64_t walltime, int64_t count)
{
    return set_err(g_profile->push_walltime(walltime, count), g_profile->errmsg);
}

bool
ddup_push_cputime(int64_t cputime, int64_t count)
{
    return set_err(g_profile->push_cputime(cputime, count), g_profile->errmsg);
}

bool
ddup_push_acquire(int64_t acquire_time, int64_t count)
{
    return set_err(g_profile->push_acquire(acquire_time, count), g_profile->errmsg);
}

bool
ddup_push_release(int64_t release_time, int64_t count)
{
    return set_err(g_profile->push_release(release_time, count), g_profile->errmsg);
}

bool
ddup_push_alloc(uint64_t size, uint64_t count)
{
    return set_err(g_profile->push_alloc(size, count), g_profile->errmsg);
}

bool
ddup_push_heap(uint64_t size)
{
    return set_err(g_profile->push_heap(size), g_profile->errmsg);
}

bool
ddup_push_lock_name(const char* lock_name)
{
    return set_err(g_profile->push_lock_name(lock_name), g_profile->errmsg);
}

bool
ddup_push_threadinfo(int64_t thread_id, int64_t thread_native_id, const char* thread_name)
{
    return set_err(g_profile->push_threadinfo(thread_id, thread_native_id, thread_name), g_profile->errmsg);
}

bool
ddup_push_task_id(int64_t task_id)
{
    return set_err(g_profile->push_task_id(task_id), g_profile->errmsg);
}

bool
ddup_push_task_name(const char* task_name)
{
    return set_err(g_profile->push_task_name(task_name), g_profile->errmsg);
}

bool
ddup_push_span_id(int64_t span_id)
{
    return set_err(g_profile->push_span_id(span_id), g_profile->errmsg);
}

bool
ddup_push_local_root_span_id(int64_t local_root_span_id)
{
    return set_err(g_profile->push_local_root_span_id(local_root_span_id), g_profile->errmsg);
}

bool
ddup_push_trace_type(const char* trace_type)
{
    return set_err(g_profile->push_trace_type(trace_type), g_profile->errmsg);
}

bool
ddup_push_trace_resource_container(const char* trace_resource_container)
{
    return set_err(g_profile->push_trace_resource_container(trace_resource_container), g_profile->errmsg);
}

bool
ddup_push_exceptioninfo(const char* exception_type, int64_t count)
{
    return set_err(g_profile->push_exceptioninfo(exception_type, count), g_profile->errmsg);
}

bool
ddup_push_class_name(const char* class_name)
{
    return set_err(g_profile->push_class_name(class_name), g_profile->errmsg);
}

void
ddup_push_frame(const char* name, const char* fname, uint64_t address, int64_t line)
{
    g_profile->push_frame(name, fname, address, line);
}

bool
ddup_flush_sample()
{
    return set_err(g_profile->flush_sample(), g_profile->errmsg);
}

bool
ddup_set_runtime_id(const char* id, size_t sz)
{
<<<<<<< HEAD
    return set_err(g_uploader->set_runtime_id(std::string_view(id, sz)), g_profile->errmsg);
=======
    if (id && *id)
        g_uploader->set_runtime_id(std::string_view(id, sz));
>>>>>>> c18ffb7d
}

bool
ddup_upload()
{
    if (!is_initialized) {
        // Rationalize return for interface
<<<<<<< HEAD
        static char err_uninitialized[] = "Error: not initialized";
        ddup_errmsg = err_uninitialized;
=======
        std::cerr << "libdd uploader called before initialization" << std::endl;
>>>>>>> c18ffb7d
        return false;
    }

    // NB., this function strongly assumes single-threaded access in the
    // caller; otherwise the collection will be serialized as it is being
    // written to, which is undefined behavior for libdatadog.
    auto upload_profile = g_profile;
    g_prof_flag ^= true;
    g_profile = g_profile_real[g_prof_flag];
    g_profile->reset();
    return g_uploader->upload(upload_profile);
}<|MERGE_RESOLUTION|>--- conflicted
+++ resolved
@@ -10,11 +10,6 @@
 #include <cstdlib>
 #include <cxxabi.h>
 #include <execinfo.h>
-<<<<<<< HEAD
-#include <thread>
-=======
-#include <iostream>
->>>>>>> c18ffb7d
 #include <unistd.h>
 
 // State
@@ -287,12 +282,8 @@
 bool
 ddup_set_runtime_id(const char* id, size_t sz)
 {
-<<<<<<< HEAD
-    return set_err(g_uploader->set_runtime_id(std::string_view(id, sz)), g_profile->errmsg);
-=======
     if (id && *id)
-        g_uploader->set_runtime_id(std::string_view(id, sz));
->>>>>>> c18ffb7d
+        return set_err(g_uploader->set_runtime_id(std::string_view(id, sz)), g_profile->errmsg);
 }
 
 bool
@@ -300,12 +291,8 @@
 {
     if (!is_initialized) {
         // Rationalize return for interface
-<<<<<<< HEAD
         static char err_uninitialized[] = "Error: not initialized";
         ddup_errmsg = err_uninitialized;
-=======
-        std::cerr << "libdd uploader called before initialization" << std::endl;
->>>>>>> c18ffb7d
         return false;
     }
 
