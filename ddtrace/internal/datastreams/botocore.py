--- conflicted
+++ resolved
@@ -2,10 +2,6 @@
 import json
 
 from ddtrace import config
-<<<<<<< HEAD
-# from ddtrace.contrib.botocore.utils import get_kinesis_data_object
-=======
->>>>>>> 6d135835
 from ddtrace.internal import core
 from ddtrace.internal.compat import parse
 from ddtrace.internal.datastreams.processor import DsmPathwayCodec
@@ -62,9 +58,6 @@
     path_type = "type:{}".format(endpoint_service)
     if not dsm_identifier:
         log.debug("pathway being generated with unrecognized service: ", dsm_identifier)
-    log.warning(f"set checkpoint out {endpoint_service}")
-    print("inject_context sqs/sns/kinesis")
-    print(endpoint_service)
     ctx = processor().set_checkpoint(["direction:out", "topic:{}".format(dsm_identifier), path_type])
     DsmPathwayCodec.encode(ctx, trace_data)
 
@@ -75,8 +68,6 @@
 
 
 def handle_sqs_sns_produce(endpoint_service, trace_data, params):
-    log.warning("handle_sqs_sns_produce")
-    print("handle_sqs_sns_produce")
     dsm_identifier = None
     if endpoint_service == "sqs":
         dsm_identifier = get_queue_name(params)
@@ -138,13 +129,7 @@
     for message in result.get("Messages"):
         try:
             context_json = get_datastreams_context(message)
-            log.warning("receive sqs")
-            print("receive sqs")
-            log.warning(context_json)
-            print(context_json)
             ctx = DsmPathwayCodec.decode(context_json, processor())
-            log.warning("set checkpoint sqs")
-            print("set checkpopint sqs")
             ctx.set_checkpoint(["direction:in", "topic:" + queue_name, "type:sqs"])
         except Exception:
             log.debug("Error receiving SQS message with data streams monitoring enabled", exc_info=True)
@@ -159,32 +144,12 @@
         log.debug("Unable to determine StreamARN and/or StreamName for request with params: ", params)
         return
 
-<<<<<<< HEAD
-    for record in results.get("Records", []):
-        time_estimate = record.get("ApproximateArrivalTimestamp", datetime.now()).timestamp()
-
-        # _, data_obj = get_kinesis_data_object(record["Data"])
-        data_obj = data_obj if data_obj else {}
-
-        ctx = DsmPathwayCodec.decode(data_obj.get("_datadog"), processor())
-        ctx.set_checkpoint(
-            ["direction:in", "topic:" + stream, "type:kinesis"],
-            edge_start_sec_override=time_estimate,
-            pathway_start_sec_override=time_estimate,
-        )
-=======
-    if context_json:
-        pathway = context_json.get(PROPAGATION_KEY_BASE_64, None) if context_json else None
-        ctx = processor().decode_pathway_b64(pathway)
-    else:
-        ctx = processor().new_pathway()
-
+    ctx = DsmPathwayCodec.decode(context_json.get("_datadog"), processor())
     ctx.set_checkpoint(
         ["direction:in", "topic:" + stream, "type:kinesis"],
         edge_start_sec_override=time_estimate,
         pathway_start_sec_override=time_estimate,
     )
->>>>>>> 6d135835
 
 
 def handle_kinesis_receive(params, time_estimate, context_json):
