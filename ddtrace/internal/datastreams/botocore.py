import base64
import json

from ddtrace import config
from ddtrace.internal import core
from ddtrace.internal.compat import parse
from ddtrace.internal.datastreams.processor import DsmPathwayCodec
from ddtrace.internal.logger import get_logger


log = get_logger(__name__)


def get_queue_name(params):
    # type: (dict) -> str
    """
    :params: contains the params for the current botocore action

    Return the name of the queue given the params
    """
    queue_url = params["QueueUrl"]
    url = parse.urlparse(queue_url)
    return url.path.rsplit("/", 1)[-1]


def get_topic_arn(params):
    # type: (dict) -> str
    """
    :params: contains the params for the current botocore action

    Return the name of the topic given the params
    """
    sns_arn = params["TopicArn"]
    return sns_arn


def get_stream(params):
    # type: (dict) -> str
    """
    :params: contains the params for the current botocore action

    Return the name of the stream given the params
    """
    stream = params.get("StreamARN", params.get("StreamName", ""))
    return stream


def inject_context(trace_data, endpoint_service, dsm_identifier):
    # type: (dict, str, str) -> None
    """
    :endpoint_service: the name  of the service (i.e. 'sns', 'sqs', 'kinesis')
    :dsm_identifier: the identifier for the topic/queue/stream/etc

    Set the data streams monitoring checkpoint and inject context to carrier
    """
    from . import data_streams_processor as processor

    path_type = "type:{}".format(endpoint_service)
    if not dsm_identifier:
        log.debug("pathway being generated with unrecognized service: ", dsm_identifier)
    ctx = processor().set_checkpoint(["direction:out", "topic:{}".format(dsm_identifier), path_type])
    DsmPathwayCodec.encode(ctx, trace_data)

<<<<<<< HEAD

=======
>>>>>>> 2f33a9f5
def handle_kinesis_produce(stream, dd_ctx_json):
    if stream:  # If stream ARN / stream name isn't specified, we give up (it is not a required param)
        inject_context(dd_ctx_json, "kinesis", stream)


def handle_sqs_sns_produce(endpoint_service, trace_data, params):
    dsm_identifier = None
    if endpoint_service == "sqs":
        dsm_identifier = get_queue_name(params)
    elif endpoint_service == "sns":
        dsm_identifier = get_topic_arn(params)
    inject_context(trace_data, endpoint_service, dsm_identifier)


def handle_sqs_prepare(params):
    if "MessageAttributeNames" not in params:
        params.update({"MessageAttributeNames": ["_datadog"]})
    elif "_datadog" not in params["MessageAttributeNames"]:
        params.update({"MessageAttributeNames": list(params["MessageAttributeNames"]) + ["_datadog"]})


def get_datastreams_context(message):
    """
    Formats we're aware of:
        - message.Body.MessageAttributes._datadog.Value.decode() (SQS)
        - message.MessageAttributes._datadog.StringValue (SNS -> SQS)
        - message.MesssageAttributes._datadog.BinaryValue.decode() (SNS -> SQS, raw)
    """
    context_json = None
    message_body = message
    try:
        message_body = json.loads(message.get("Body"))
    except ValueError:
        log.debug("Unable to parse message body, treat as non-json")

    if "MessageAttributes" not in message_body:
        log.debug("DataStreams skipped message: %r", message)
        return None

    if "_datadog" not in message_body["MessageAttributes"]:
        log.debug("DataStreams skipped message: %r", message)
        return None

    if message_body.get("Type") == "Notification":
        # This is potentially a DSM SNS notification
        if message_body["MessageAttributes"]["_datadog"]["Type"] == "Binary":
            context_json = json.loads(base64.b64decode(message_body["MessageAttributes"]["_datadog"]["Value"]).decode())
    elif "StringValue" in message["MessageAttributes"]["_datadog"]:
        # The message originated from SQS
        context_json = json.loads(message_body["MessageAttributes"]["_datadog"]["StringValue"])
    elif "BinaryValue" in message["MessageAttributes"]["_datadog"]:
        # Raw message delivery
        context_json = json.loads(message_body["MessageAttributes"]["_datadog"]["BinaryValue"].decode())
    else:
        log.debug("DataStreams did not handle message: %r", message)

    return context_json


def handle_sqs_receive(params, result):
    from . import data_streams_processor as processor

    queue_name = get_queue_name(params)

    for message in result.get("Messages"):
        try:
            context_json = get_datastreams_context(message)
            ctx = DsmPathwayCodec.decode(context_json, processor())
            ctx.set_checkpoint(["direction:in", "topic:" + queue_name, "type:sqs"])
        except Exception:
            log.debug("Error receiving SQS message with data streams monitoring enabled", exc_info=True)


def record_data_streams_path_for_kinesis_stream(params, time_estimate, context_json):
    from . import data_streams_processor as processor

    stream = get_stream(params)

    if not stream:
        log.debug("Unable to determine StreamARN and/or StreamName for request with params: ", params)
        return

<<<<<<< HEAD
    ctx = DsmPathwayCodec.decode(context_json.get("_datadog"), processor())
=======
    if context_json:
        pathway = context_json.get(PROPAGATION_KEY_BASE_64, None) if context_json else None
        ctx = processor().decode_pathway_b64(pathway)
    else:
        ctx = processor().new_pathway()

>>>>>>> 2f33a9f5
    ctx.set_checkpoint(
        ["direction:in", "topic:" + stream, "type:kinesis"],
        edge_start_sec_override=time_estimate,
        pathway_start_sec_override=time_estimate,
    )


def handle_kinesis_receive(params, time_estimate, context_json):
    try:
        record_data_streams_path_for_kinesis_stream(params, time_estimate, context_json)
    except Exception:
        log.debug("Failed to report data streams monitoring info for kinesis", exc_info=True)


if config._data_streams_enabled:
    core.on("botocore.kinesis.start", handle_kinesis_produce)
    core.on("botocore.sqs_sns.start", handle_sqs_sns_produce)
    core.on("botocore.sqs.ReceiveMessage.pre", handle_sqs_prepare)
    core.on("botocore.sqs.ReceiveMessage.post", handle_sqs_receive)
    core.on("botocore.kinesis.GetRecords.post", handle_kinesis_receive)<|MERGE_RESOLUTION|>--- conflicted
+++ resolved
@@ -61,10 +61,7 @@
     ctx = processor().set_checkpoint(["direction:out", "topic:{}".format(dsm_identifier), path_type])
     DsmPathwayCodec.encode(ctx, trace_data)
 
-<<<<<<< HEAD
 
-=======
->>>>>>> 2f33a9f5
 def handle_kinesis_produce(stream, dd_ctx_json):
     if stream:  # If stream ARN / stream name isn't specified, we give up (it is not a required param)
         inject_context(dd_ctx_json, "kinesis", stream)
@@ -147,16 +144,7 @@
         log.debug("Unable to determine StreamARN and/or StreamName for request with params: ", params)
         return
 
-<<<<<<< HEAD
-    ctx = DsmPathwayCodec.decode(context_json.get("_datadog"), processor())
-=======
-    if context_json:
-        pathway = context_json.get(PROPAGATION_KEY_BASE_64, None) if context_json else None
-        ctx = processor().decode_pathway_b64(pathway)
-    else:
-        ctx = processor().new_pathway()
-
->>>>>>> 2f33a9f5
+    ctx = DsmPathwayCodec.decode(context_json, processor())
     ctx.set_checkpoint(
         ["direction:in", "topic:" + stream, "type:kinesis"],
         edge_start_sec_override=time_estimate,
