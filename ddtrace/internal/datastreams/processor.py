--- conflicted
+++ resolved
@@ -112,15 +112,8 @@
         self._timeout = timeout
         # Have the bucket size match the interval in which flushes occur.
         self._bucket_size_ns = int(interval * 1e9)  # type: int
-<<<<<<< HEAD
-        self._buckets = defaultdict(
-            lambda: Bucket(defaultdict(PathwayStats), defaultdict(int), defaultdict(int))
-        )  # type: DefaultDict[int, Bucket]
+        self._buckets = defaultdict(lambda: Bucket(defaultdict(PathwayStats), defaultdict(int), defaultdict(int)))  # type: DefaultDict[int, Bucket]
         self._version = __version__
-=======
-        self._buckets = defaultdict(lambda: Bucket(defaultdict(PathwayStats), defaultdict(int), defaultdict(int)))  # type: DefaultDict[int, Bucket]
-        self._version = get_version()
->>>>>>> 829131af
         self._headers = {
             "Datadog-Meta-Lang": "python",
             "Datadog-Meta-Tracer-Version": self._version,
