# coding: utf-8
from collections import defaultdict
import gzip
import os
import struct
import threading
import time
import typing
from typing import DefaultDict
from typing import Dict
from typing import List
from typing import Optional
from typing import Union

from ddsketch import LogCollapsingLowestDenseDDSketch
from ddsketch.pb.proto import DDSketchProto
import six
<<<<<<< HEAD
import tenacity
import base64
=======
>>>>>>> 5d174c88

import ddtrace
from ddtrace import config
from ddtrace.internal.utils.retry import fibonacci_backoff_with_jitter

from .._encoding import packb
from ..agent import get_connection
from ..compat import get_connection_response
from ..forksafe import Lock
from ..hostname import get_hostname
from ..logger import get_logger
from ..periodic import PeriodicService
from ..writer import _human_size
from .encoding import decode_var_int_64
from .encoding import encode_var_int_64
from .fnv import fnv1_64


if six.PY3:

    def gzip_compress(payload):
        return gzip.compress(payload, 1)


else:
    import StringIO

    def gzip_compress(payload):
        compressed_data = StringIO.StringIO()
        gzipper = gzip.GzipFile(fileobj=compressed_data, mode="wb", compresslevel=1)
        gzipper.write(payload)
        gzipper.close()
        return compressed_data.getvalue()


"""
The data streams processor aggregate stats about pathways (linked chains of services and topics)
And example of a pathway would be:

service 1 --> Kafka topic A --> service 2 --> kafka topic B --> service 3

The processor flushes stats periodically (every 10 sec) to the Datadog agent.
This powers the data streams monitoring product. More details about the product can be found here:
https://docs.datadoghq.com/data_streams/
"""


log = get_logger(__name__)

PROPAGATION_KEY = "dd-pathway-ctx"
"""
PathwayAggrKey uniquely identifies a pathway to aggregate stats on.
"""
PathwayAggrKey = typing.Tuple[
    str,  # edge tags
    int,  # hash_value
    int,  # parent hash
]


class PathwayStats(object):
    """Aggregated pathway statistics."""

    __slots__ = ("full_pathway_latency", "edge_latency")

    def __init__(self):
        self.full_pathway_latency = LogCollapsingLowestDenseDDSketch(0.00775, bin_limit=2048)
        self.edge_latency = LogCollapsingLowestDenseDDSketch(0.00775, bin_limit=2048)


class DataStreamsProcessor(PeriodicService):
    """DataStreamsProcessor for computing, collecting and submitting data stream stats to the Datadog Agent."""

    def __init__(self, agent_url, interval=None, timeout=1.0, retry_attempts=3):
        # type: (str, Optional[float], float, int) -> None
        if interval is None:
            interval = float(os.getenv("_DD_TRACE_STATS_WRITER_INTERVAL") or 10.0)
        super(DataStreamsProcessor, self).__init__(interval=interval)
        self._agent_url = agent_url
        self._endpoint = "/v0.1/pipeline_stats"
        self._agent_endpoint = "%s%s" % (self._agent_url, self._endpoint)
        self._timeout = timeout
        # Have the bucket size match the interval in which flushes occur.
        self._bucket_size_ns = int(interval * 1e9)  # type: int
        self._buckets = defaultdict(
            lambda: defaultdict(PathwayStats)
        )  # type: DefaultDict[int, DefaultDict[PathwayAggrKey, PathwayStats]]
        self._headers = {
            "Datadog-Meta-Lang": "python",
            "Datadog-Meta-Tracer-Version": ddtrace.__version__,
            "Content-Type": "application/msgpack",
            "Content-Encoding": "gzip",
        }  # type: Dict[str, str]
        self._hostname = six.ensure_text(get_hostname())
        self._service = six.ensure_text(config._get_service("unnamed-python-service"))
        self._lock = Lock()
        self._current_context = threading.local()
        self._enabled = True

        self._flush_stats_with_backoff = fibonacci_backoff_with_jitter(
            attempts=retry_attempts,
            initial_wait=0.618 * self.interval / (1.618 ** retry_attempts) / 2,
        )(self._flush_stats)

        self.start()

    def on_checkpoint_creation(
        self, hash_value, parent_hash, edge_tags, now_sec, edge_latency_sec, full_pathway_latency_sec
    ):
        # type: (int, int, List[str], float, float, float) -> None
        """
        on_checkpoint_creation is called every time a new checkpoint is created on a pathway. It records the
        latency to the previous checkpoint in the pathway (edge latency),
        and the latency from the very first element in the pathway (full_pathway_latency)
        the pathway is hashed to reduce amount of information transmitted in headers.

        :param hash_value: hash of the pathway, it's a hash of the edge leading to this point, and the parent hash.
        :param parent_hash: hash of the previous step in the pathway
        :param edge_tags: all tags associated with the edge leading to this step in the pathway
        :param now_sec: current time
        :param edge_latency_sec: latency of the direct edge between the previous point
            in the pathway, and the current step
        :param full_pathway_latency_sec: latency from the very start of the pathway.
        :return: Nothing
        """
        if not self._enabled:
            return

        now_ns = int(now_sec * 1e9)

        with self._lock:
            # Align the span into the corresponding stats bucket
            bucket_time_ns = now_ns - (now_ns % self._bucket_size_ns)
            aggr_key = (",".join(edge_tags), hash_value, parent_hash)
            stats = self._buckets[bucket_time_ns][aggr_key]
            stats.full_pathway_latency.add(full_pathway_latency_sec)
            stats.edge_latency.add(edge_latency_sec)

    def _serialize_buckets(self):
        # type: () -> List[Dict]
        """Serialize and update the buckets."""
        serialized_buckets = []
        serialized_bucket_keys = []
        for bucket_time_ns, bucket in self._buckets.items():
            bucket_aggr_stats = []
            serialized_bucket_keys.append(bucket_time_ns)

            for aggr_key, stat_aggr in bucket.items():
                edge_tags, hash_value, parent_hash = aggr_key
                serialized_bucket = {
                    u"EdgeTags": [six.ensure_text(tag) for tag in edge_tags.split(",")],
                    u"Hash": hash_value,
                    u"ParentHash": parent_hash,
                    u"PathwayLatency": DDSketchProto.to_proto(stat_aggr.full_pathway_latency).SerializeToString(),
                    u"EdgeLatency": DDSketchProto.to_proto(stat_aggr.edge_latency).SerializeToString(),
                }
                bucket_aggr_stats.append(serialized_bucket)
            serialized_buckets.append(
                {
                    u"Start": bucket_time_ns,
                    u"Duration": self._bucket_size_ns,
                    u"Stats": bucket_aggr_stats,
                }
            )

        # Clear out buckets that have been serialized
        for key in serialized_bucket_keys:
            del self._buckets[key]

        return serialized_buckets

    def _flush_stats(self, payload):
        # type: (bytes) -> None
        try:
            conn = get_connection(self._agent_url, self._timeout)
            conn.request("POST", self._endpoint, payload, self._headers)
            resp = get_connection_response(conn)
        except Exception:
            log.error("failed to submit pathway stats to the Datadog agent at %s", self._agent_endpoint, exc_info=True)
            raise
        else:
            if resp.status == 404:
                log.error("Datadog agent does not support data streams monitoring. Upgrade to 7.34+")
                return
            elif resp.status >= 400:
                log.error(
                    "failed to send data stream stats payload, %s (%s) (%s) response from Datadog agent at %s",
                    resp.status,
                    resp.reason,
                    resp.read(),
                    self._agent_endpoint,
                )
            else:
                log.debug("sent %s to %s", _human_size(len(payload)), self._agent_endpoint)

    def periodic(self):
        # type: () -> None

        with self._lock:
            serialized_stats = self._serialize_buckets()

        if not serialized_stats:
            log.debug("No data streams reported. Skipping flushing.")
            return
        raw_payload = {
            u"Service": self._service,
            u"TracerVersion": ddtrace.__version__,
            u"Lang": "python",
            u"Stats": serialized_stats,
            u"Hostname": self._hostname,
        }  # type: Dict[str, Union[List[Dict], str]]
        if config.env:
            raw_payload[u"Env"] = six.ensure_text(config.env)
        if config.version:
            raw_payload[u"Version"] = six.ensure_text(config.version)

        payload = packb(raw_payload)
        compressed = gzip_compress(payload)
        try:
            self._flush_stats_with_backoff(compressed)
        except Exception:
            log.error("retry limit exceeded submitting pathway stats to the Datadog agent at %s", self._agent_endpoint)

    def shutdown(self, timeout):
        # type: (Optional[float]) -> None
        self.periodic()
        self.stop(timeout)

    def decode_pathway(self, data):
        # type: (bytes) -> DataStreamsCtx
        try:
            hash_value = struct.unpack("<Q", data[:8])[0]
            data = data[8:]
            pathway_start_ms, data = decode_var_int_64(data)
            current_edge_start_ms, data = decode_var_int_64(data)
            ctx = DataStreamsCtx(self, hash_value, float(pathway_start_ms) / 1e3, float(current_edge_start_ms) / 1e3)
            # reset context of current thread every time we decode
            self._current_context.value = ctx
            return ctx
        except (EOFError, TypeError):
            return self.new_pathway()

    def decode_pathway_b64(self, data):
        binary_pathway = data.encode('utf-8')
        encoded_pathway = base64.b64decode(binary_pathway)
        data_streams_context = self.decode_pathway(encoded_pathway)
        return data_streams_context

    def new_pathway(self):
        # type: () -> DataStreamsCtx
        now_sec = time.time()
        ctx = DataStreamsCtx(self, 0, now_sec, now_sec)
        return ctx

    def set_checkpoint(self, tags):
        if hasattr(self._current_context, "value"):
            ctx = self._current_context.value
        else:
            ctx = self.new_pathway()
            self._current_context.value = ctx
        ctx.set_checkpoint(tags)
        return ctx


class DataStreamsCtx:
    def __init__(self, processor, hash_value, pathway_start_sec, current_edge_start_sec):
        # type: (DataStreamsProcessor, int, float, float) -> None
        self.processor = processor
        self.pathway_start_sec = pathway_start_sec
        self.current_edge_start_sec = current_edge_start_sec
        self.hash = hash_value
        self.service = six.ensure_text(config._get_service("unnamed-python-service"))
        self.env = six.ensure_text(config.env or "none")
        # loop detection logic
        self.previous_direction = ""
        self.closest_opposite_direction_hash = 0
        self.closest_opposite_direction_edge_start = current_edge_start_sec

    def encode(self):
        # type: () -> bytes
        return (
            struct.pack("<Q", self.hash)
            + encode_var_int_64(int(self.pathway_start_sec * 1e3))
            + encode_var_int_64(int(self.current_edge_start_sec * 1e3))
        )

    def encode_b64(self):
        encoded_pathway = self.encode()
        binary_pathway = base64.b64encode(encoded_pathway)
        data_streams_context = binary_pathway.decode('utf-8')
        return data_streams_context

    def _compute_hash(self, tags, parent_hash):
        if six.PY3:

            def get_bytes(s):
                return bytes(s, encoding="utf-8")

        else:

            def get_bytes(s):
                return bytes(s)

        b = get_bytes(self.service) + get_bytes(self.env)
        for t in tags:
            b += get_bytes(t)
        node_hash = fnv1_64(b)
        return fnv1_64(struct.pack("<Q", node_hash) + struct.pack("<Q", parent_hash))

    def set_checkpoint(self, tags):
        # type: (List[str]) -> None
        now_sec = time.time()
        tags = sorted(tags)
        direction = ""
        for t in tags:
            if t.startswith("direction:"):
                direction = t
                break
        if direction == self.previous_direction:
            self.hash = self.closest_opposite_direction_hash
            if self.hash == 0:
                # if the closest hash from opposite direction is 0, that means we produce in a loop, without consuming
                # in that case, we don't want the pathway to be longer and longer, but we want to restart a new pathway.
                self.current_edge_start_sec = now_sec
                self.pathway_start_sec = now_sec
            else:
                self.current_edge_start_sec = self.closest_opposite_direction_edge_start
        else:
            self.previous_direction = direction
            self.closest_opposite_direction_hash = self.hash
            self.closest_opposite_direction_edge_start = now_sec
        parent_hash = self.hash
        hash_value = self._compute_hash(tags, parent_hash)
        edge_latency_sec = now_sec - self.current_edge_start_sec
        pathway_latency_sec = now_sec - self.pathway_start_sec
        self.hash = hash_value
        self.current_edge_start_sec = now_sec
        self.processor.on_checkpoint_creation(
            hash_value, parent_hash, tags, now_sec, edge_latency_sec, pathway_latency_sec
        )<|MERGE_RESOLUTION|>--- conflicted
+++ resolved
@@ -15,11 +15,7 @@
 from ddsketch import LogCollapsingLowestDenseDDSketch
 from ddsketch.pb.proto import DDSketchProto
 import six
-<<<<<<< HEAD
-import tenacity
 import base64
-=======
->>>>>>> 5d174c88
 
 import ddtrace
 from ddtrace import config
