--- conflicted
+++ resolved
@@ -3,6 +3,7 @@
 from builtins import open as unpatched_open  # noqa
 import gc as _gc  # noqa
 from json import loads as unpatched_json_loads  # noqa
+from os import close as unpatched_close  # noqa: F401, E402
 
 from ._instrumentation_enabled import _INSTRUMENTATION_ENABLED
 
@@ -16,14 +17,8 @@
     import threading as _threading  # noqa
     import sys
 
-<<<<<<< HEAD
     previous_loaded_modules = frozenset(sys.modules.keys())
     from subprocess import Popen as unpatched_Popen  # noqa # nosec B404
-=======
-previous_loaded_modules = frozenset(sys.modules.keys())
-from subprocess import Popen as unpatched_Popen  # noqa # nosec B404
-from os import close as unpatched_close  # noqa: F401, E402
->>>>>>> ea8e7838
 
     loaded_modules = frozenset(sys.modules.keys())
     for module in previous_loaded_modules - loaded_modules:
