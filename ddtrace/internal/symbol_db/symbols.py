from dataclasses import asdict
from dataclasses import dataclass
from dataclasses import field
import dis
from enum import Enum
import gzip
from hashlib import sha1
from http.client import HTTPResponse
from inspect import CO_VARARGS
from inspect import CO_VARKEYWORDS
from inspect import isasyncgenfunction
from inspect import iscoroutinefunction
from inspect import isgeneratorfunction
from inspect import signature
from itertools import chain
from itertools import islice
from itertools import tee
import json
import os
from pathlib import Path
import sys
from types import CodeType
from types import FunctionType
from types import ModuleType
import typing as t

from ddtrace import config
from ddtrace.internal import packages
from ddtrace.internal.compat import singledispatchmethod
from ddtrace.internal.constants import DEFAULT_SERVICE_NAME
from ddtrace.internal.logger import get_logger
from ddtrace.internal.module import BaseModuleWatchdog
from ddtrace.internal.module import origin
from ddtrace.internal.runtime import get_runtime_id
from ddtrace.internal.safety import _isinstance
from ddtrace.internal.utils.cache import cached
from ddtrace.internal.utils.http import FormData
from ddtrace.internal.utils.http import connector
from ddtrace.internal.utils.http import multipart
from ddtrace.internal.utils.inspection import linenos
from ddtrace.internal.utils.inspection import undecorated
from ddtrace.settings._agent import config as agent_config
from ddtrace.settings.symbol_db import config as symdb_config


log = get_logger(__name__)

SOF = 0
EOF = 2147483647
MAX_FILE_SIZE = 1 << 20  # 1MB


@cached()
def is_from_user_code(obj: t.Any) -> t.Optional[bool]:
    try:
        path = origin(sys.modules[object.__getattribute__(obj, "__module__")])
        return packages.is_user_code(path) if path is not None else None
    except (AttributeError, KeyError):
        return None


@cached()
def type_qualname(_type: type) -> str:
    try:
        module = object.__getattribute__(_type, "__module__")
    except AttributeError:
        module = "<unknown>"

    try:
        qualname = object.__getattribute__(_type, "__qualname__")
    except AttributeError:
        qualname = str(_type)

    return qualname if module == int.__module__ or qualname.startswith(f"{module}.") else f"{module}.{qualname}"


def func_origin(f: FunctionType) -> t.Optional[str]:
    try:
        filename = f.__code__.co_filename
    except AttributeError:
        return None
    return filename if Path(filename).exists() else None


def get_fields(cls: type) -> t.Set[str]:
    # If the class has a __slots__ attribute, return it.
    try:
        return set(object.__getattribute__(cls, "__slots__"))
    except AttributeError:
        pass

    # Otherwise, look at the bytecode for the __init__ method.
    try:
        code = object.__getattribute__(cls, "__init__").__code__

        return {
            code.co_names[b.arg]
            for a, b in zip(*(islice(t, i, None) for i, t in enumerate(tee(dis.get_instructions(code), 2))))
            if a.opname == "LOAD_FAST" and a.arg == 0 and b.opname == "STORE_ATTR"
        }
    except AttributeError:
        return set()


class SymbolType(str, Enum):
    FIELD = "FIELD"
    STATIC_FIELD = "STATIC_FIELD"
    ARG = "ARG"
    LOCAL = "LOCAL"


@dataclass
class Symbol:
    """A symbol available from a scope."""

    symbol_type: str
    name: str
    line: int
    type: t.Optional[str] = None

    @classmethod
    def from_code(cls, code: CodeType) -> t.List["Symbol"]:
        nargs = code.co_argcount + bool(code.co_flags & CO_VARARGS) + bool(code.co_flags & CO_VARKEYWORDS)
        arg_names = code.co_varnames[:nargs]
        locals_names = code.co_varnames[nargs:]

        start_line = min(linenos(code))

        return list(
            chain(
                (cls(symbol_type=SymbolType.ARG, name=name, line=start_line) for name in arg_names),
                (cls(symbol_type=SymbolType.LOCAL, name=name, line=start_line) for name in locals_names),
            )
        )


class ScopeType(str, Enum):
    MODULE = "MODULE"
    CLASS = "CLASS"
    FUNCTION = "FUNCTION"
    CLOSURE = "CLOSURE"


@dataclass
class ScopeData:
    origin: Path
    seen: t.Set[t.Any]


@dataclass
class Scope:
    """A scope is a collection of symbols."""

    scope_type: str
    name: str
    source_file: str
    start_line: int
    end_line: int
    symbols: t.List[Symbol]
    scopes: t.List["Scope"]

    language_specifics: dict = field(default_factory=dict)

    def to_json(self) -> dict:
        return asdict(self)

    @singledispatchmethod
    @classmethod
    def _get_from(cls, _: t.Any, data: ScopeData, recursive: bool = True) -> t.Optional["Scope"]:
        return None

    @_get_from.register
    @classmethod
    def _(cls, module: ModuleType, data: ScopeData, recursive: bool = True):
        if module in data.seen:
            return None
        data.seen.add(module)

        module_origin = origin(module)
        if module_origin is None:
            return None

        symbols = []
        scopes = []

        if recursive:
            for alias, child in object.__getattribute__(module, "__dict__").items():
                if _isinstance(child, ModuleType):
                    # We don't want to traverse other modules.
                    continue

                try:
                    if _isinstance(child, FunctionType):
                        child = undecorated(child, alias, module_origin)
                    scope = Scope._get_from(child, data)
                    if scope is not None:
                        scopes.append(scope)
                    elif not callable(child):
                        symbols.append(
                            Symbol(
                                symbol_type=SymbolType.STATIC_FIELD,
                                name=alias,
                                line=0,
                            )
                        )
                except Exception:
                    log.debug("Cannot get child scope %r for module %s", child, module.__name__, exc_info=True)

        source_git_hash = sha1()  # nosec B324
        source_git_hash.update(f"blob {module_origin.stat().st_size}\0".encode())
        with module_origin.open("rb") as f:
            for chunk in iter(lambda: f.read(8192), b""):
                source_git_hash.update(chunk)

        return Scope(
            scope_type=ScopeType.MODULE,
            name=module.__name__,
            source_file=str(module_origin),
            start_line=0,
            end_line=0,
            symbols=symbols,
            scopes=scopes,
            language_specifics={"file_hash": source_git_hash.hexdigest()},
        )

    @_get_from.register
    @classmethod
    def _(cls, obj: type, data: ScopeData, recursive: bool = True):
        if obj in data.seen:
            return None
        data.seen.add(obj)

        if not is_from_user_code(obj):
            return None

        symbols = []
        scopes = []

        try:
            type_origin = origin(sys.modules[object.__getattribute__(obj, "__module__")])
            if type_origin is None or type_origin != data.origin:
                return None
        except (KeyError, AttributeError):
            return None

        # Get whatever we see in the dir() of the class.
        for name, child in object.__getattribute__(obj, "__dict__").items():
            try:
                child = object.__getattribute__(obj, name)
                if _isinstance(child, FunctionType):
                    child = undecorated(child, name, type_origin)
                try:
                    if child.__module__ == "builtins":
                        # We don't want to see builtins. This also stops an
                        # infinite recursion.
                        continue
                except AttributeError:
                    pass
            except AttributeError:
                # best effort
                continue
            scope = Scope._get_from(child, data)
            if scope is not None:
                scopes.append(scope)
            else:
                if not callable(child):
                    symbols.append(
                        Symbol(
                            symbol_type=SymbolType.STATIC_FIELD,
                            name=name,
                            line=0,
                        )
                    )

        # Infer object instance fields from __slots__ or the __init__ method.
        for f in get_fields(obj):
            symbols.append(
                Symbol(
                    symbol_type=SymbolType.FIELD,
                    name=f,
                    line=0,
                )
            )

        # Compute line numbers from child scopes
        if scopes:
            try:
                start_line = min(_.start_line for _ in scopes if _.start_line > SOF)
            except ValueError:
                start_line = SOF
            try:
                end_line = max(_.end_line for _ in scopes if _.end_line < EOF)
            except ValueError:
                end_line = EOF
        else:
            start_line = end_line = SOF

        try:
            # Exclude object and self from the MRO.
            super_classes = [type_qualname(_) for _ in obj.__mro__ if _ is not object and _ is not obj]
        except Exception:
            log.debug("Cannot get super-classes for %r", obj, exc_info=True)
            super_classes = []

        return Scope(
            scope_type=ScopeType.CLASS,
            name=type_qualname(obj),
            source_file=str(type_origin),
            start_line=start_line,
            end_line=end_line,
            symbols=symbols,
            scopes=scopes,
            language_specifics={"super_classes": super_classes},
        )

    @_get_from.register
    @classmethod
    def _(cls, code: CodeType, data: ScopeData, recursive: bool = True):
        # DEV: A code object with a mutable probe is currently not hashable, so
        # we cannot put it directly into the set.
        code_id = f"code-{id(code)}"
        if code_id in data.seen:
            return None
        data.seen.add(code_id)

        if Path(code.co_filename).resolve() != data.origin:
            # Comes from another module.
            return None

        ls = linenos(code)
        if not ls:
            return None

        start_line = min(ls)
        end_line = max(ls)

        return Scope(
            scope_type=ScopeType.CLOSURE,  # DEV: Not in the sense of a Python closure.
            name=code.co_name,
            source_file=str(Path(code.co_filename).resolve()),
            start_line=start_line,
            end_line=end_line,
            symbols=Symbol.from_code(code),
            scopes=[
                _ for _ in (cls._get_from(_, data) for _ in code.co_consts if isinstance(_, CodeType)) if _ is not None
            ],
        )

    @_get_from.register
    @classmethod
    def _(cls, f: FunctionType, data: ScopeData, recursive: bool = True):
        if f in data.seen:
            return None
        data.seen.add(f)

        if not is_from_user_code(f):
            return None

        code = f.__dd_wrapped__.__code__ if hasattr(f, "__dd_wrapped__") else f.__code__
        code_scope = t.cast(t.Optional[Scope], cls._get_from(code, data))
        if code_scope is None:
            return None

        # Code objects define a closure scope in general. In this case we know
        # that this comes from a function scope, so we override the type.
        code_scope.scope_type = ScopeType.FUNCTION

        # Get the signature of the function and add type annotations to the
        # arguments.
        sig = signature(f)
        params = sig.parameters
        for arg in (
            _
            for _ in code_scope.symbols
            if _.symbol_type == SymbolType.ARG and params[_.name].annotation is not sig.empty
        ):
            ann = params[arg.name].annotation
            arg.type = ann if isinstance(ann, str) else type_qualname(ann)

        if sig.return_annotation is not sig.empty:
            ann = sig.return_annotation
            code_scope.language_specifics["return_type"] = ann if isinstance(ann, str) else type_qualname(ann)

        function_type = None
        if isasyncgenfunction(f):
            function_type = "asyncgen"
        elif isgeneratorfunction(f):
            function_type = "generator"
        elif iscoroutinefunction(f):
            function_type = "coroutine"

        if function_type is not None:
            code_scope.language_specifics["function_type"] = function_type

        return code_scope

    @_get_from.register
    @classmethod
    def _(cls, method: classmethod, data: ScopeData, recursive: bool = True):
        scope = cls._get_from(method.__func__, data)

        if scope is not None:
            scope.language_specifics["method_type"] = "class"

        return scope

    @_get_from.register
    @classmethod
    def _(cls, method: staticmethod, data: ScopeData, recursive: bool = True):
        scope = cls._get_from(method.__func__, data)

        if scope is not None:
            scope.language_specifics["method_type"] = "static"

        return scope

    @_get_from.register
    @classmethod
    def _(cls, pr: property, data: ScopeData, recursive: bool = True):
        if pr.fget in data.seen:
            return None
        data.seen.add(pr.fget)

        # TODO: These names don't match what is reported by the discovery.
        if pr.fget is None or not is_from_user_code(pr.fget):
            return None

        path = func_origin(t.cast(FunctionType, pr.fget))
        if path is None:
            return None

        # DEV: This is a "logical" scope.
        return Scope(
            scope_type=ScopeType.FUNCTION,
            name=pr.fget.__name__,
            source_file=path,
            start_line=SOF,
            end_line=SOF,
            symbols=[],
            scopes=[
                _
                for _ in (cls._get_from(_, data) for _ in (pr.fget, pr.fset, pr.fdel) if _ is not None)
                if _ is not None
            ],
            language_specifics={"method_type": "property"},
        )

    # TODO: support for singledispatch

    @classmethod
    def from_module(cls, module: ModuleType, recursive: bool = True) -> "Scope":
        """Get the scope of a module.

        The module must have an origin.
        """
        module_origin = origin(module)
        if module_origin is None:
            raise ValueError(f"Cannot get scope of module with no origin '{module.__name__}'")

        return t.cast(Scope, cls._get_from(module, ScopeData(module_origin, set()), recursive))


class ScopeContext:
    def __init__(self, scopes: t.Optional[t.List[Scope]] = None) -> None:
        self._scopes: t.List[Scope] = scopes if scopes is not None else []

        self._event_data = {
            "ddsource": "python",
            "service": config.service or DEFAULT_SERVICE_NAME,
            "runtimeId": get_runtime_id(),
        }

    def add_scope(self, scope: Scope) -> None:
        self._scopes.append(scope)

    def to_json(self) -> dict:
        return {
            "schema_version": 1,
            "service": config.service or DEFAULT_SERVICE_NAME,
            "env": config.env or "",
            "version": config.version or "",
            "language": "python",
            "scopes": [_.to_json() for _ in self._scopes],
        }

    def upload(self) -> HTTPResponse:
        body, headers = multipart(
            parts=[
                FormData(
                    name="event",
                    filename="event.json",
                    data=json.dumps(self._event_data),
                    content_type="json",
                ),
                FormData(
                    name="file",
                    filename=f"symbols_{os.getpid()}.json.gz",
                    data="[symbols_placeholder]",
                    content_type="gzip",
                ),
            ]
        )

        # DEV: The as_bytes method ends up writing the data line by line, which
        # breaks the final payload. We add a placeholder instead and manually
        # replace it with the compressed JSON.
        body = body.replace(b"[symbols_placeholder]", gzip.compress(json.dumps(self.to_json()).encode("utf-8")))

        with connector(agent_config.trace_agent_url, timeout=5.0)() as conn:
            log.debug("[PID %d] SymDB: Uploading symbols payload", os.getpid())
            conn.request("POST", "/symdb/v1/input", body, headers)

            return conn.getresponse()

    def __bool__(self) -> bool:
        return bool(self._scopes)

    def __len__(self) -> int:
        return len(self._scopes)


def is_module_included(module: ModuleType) -> bool:
    # Check if module name matches the include patterns
    if symdb_config.includes and symdb_config._includes_re.match(module.__name__):
        return True

    # Check if it is user code
    module_origin = origin(module)
    if module_origin is None or not module_origin.exists():
        return False

    if module_origin.stat().st_size > MAX_FILE_SIZE:
        # Skip large files
        return False

    if packages.is_user_code(module_origin):
        return True

    # Check if the package name matches the include patterns
    if symdb_config.includes:
        package = packages.filename_to_package(module_origin)
        if package is not None and symdb_config._includes_re.match(package.name):
            return True

    return False


class SymbolDatabaseUploader(BaseModuleWatchdog):
<<<<<<< HEAD
    __scope_limit__: int = 400

    shallow: bool = True
=======
    __scope_limit__ = 400
    __file_number_limit__ = 10000
>>>>>>> e55ca19b

    def __init__(self) -> None:
        super().__init__()

        self._seen_modules: t.Set[str] = set()
        self._update_called = False
        self._processed_files_count = 0

        self._process_unseen_loaded_modules()

    def _process_unseen_loaded_modules(self) -> None:
        # Look for all the modules that are already imported when this is
        # installed and upload the symbols that are marked for inclusion.
        recursive = not self.shallow

        context = ScopeContext()
        for name, module in list(sys.modules.items()):
            if self._processed_files_count >= self.__file_number_limit__:
                log.debug("[PID %d] SymDB: Reached file limit of %d", os.getpid(), self.__file_number_limit__)
                break

            # Skip modules that are being initialized as they might not be
            # fully loaded yet.
            try:
                if module.__spec__._initializing:  # type: ignore[union-attr]
                    continue
            except AttributeError:
                pass

            if name in self._seen_modules:
                continue

            self._seen_modules.add(name)

            if not is_module_included(module):
                continue

            try:
                scope = Scope.from_module(module, recursive)
            except Exception:
                log.debug("Cannot get symbol scope for module %s", module.__name__, exc_info=True)
                continue

            if scope is not None:
                log.debug("[PID %d] SymDB: Adding Symbol DB module scope %r", os.getpid(), scope.name)
                context.add_scope(scope)
                self._processed_files_count += 1

            # Batching: send at most 100 module scopes at a time
            n = len(context)
            if n >= self.__scope_limit__:
                log.debug("[PID %d] SymDB: Flushing batch of %d module scopes", os.getpid(), n)
                try:
                    self._upload_context(context)
                except Exception:
                    log.error(
                        "[PID %d] SymDB: Failed to upload symbols context with %d scopes", os.getpid(), n, exc_info=True
                    )
                    return
                context = ScopeContext()

        try:
            self._upload_context(context)
        except Exception:
            log.error(
                "[PID %d] SymDB: Failed to upload symbols context with %d scopes",
                os.getpid(),
                len(context),
                exc_info=True,
            )

    def after_import(self, module: ModuleType) -> None:
        if self._processed_files_count >= self.__file_number_limit__:
            log.debug("[PID %d] SymDB: Reached file limit of %d", os.getpid(), self.__file_number_limit__)
            return

        if not is_module_included(module):
            log.debug("[PID %d] SymDB: Excluding imported module %s from symbol database", os.getpid(), module.__name__)
            return

        scope = Scope.from_module(module, recursive=not self.shallow)
        if scope is not None:
            self._upload_context(ScopeContext([scope]))
            self._processed_files_count += 1

    @classmethod
    def update(cls):
        instance = t.cast(SymbolDatabaseUploader, cls._instance)
        if instance is None:
            return

        if instance._update_called:
            return

        # We only need to update the symbol database once, in case the
        # enablement raced with module imports.
        instance._process_unseen_loaded_modules()

        instance._update_called = True

    @staticmethod
    def _upload_context(context: ScopeContext) -> None:
        if not context:
            return

        try:
            log.debug("[PID %d] SymDB: Uploading symbols context with %d scopes", os.getpid(), len(context._scopes))
            result = context.upload()
            if result.status // 100 != 2:
                log.error("[PID %d] SymDB: Bad response while uploading symbols: %s", os.getpid(), result.status)

        except Exception:
            log.exception(
                "[PID %d] SymDB: Failed to upload symbols context with %d scopes", os.getpid(), len(context._scopes)
            )

    @classmethod
    def install(cls, shallow=True):
        cls._shallow = shallow
        return super().install()<|MERGE_RESOLUTION|>--- conflicted
+++ resolved
@@ -546,14 +546,10 @@
 
 
 class SymbolDatabaseUploader(BaseModuleWatchdog):
-<<<<<<< HEAD
     __scope_limit__: int = 400
+    __file_number_limit__: int = 10000
 
     shallow: bool = True
-=======
-    __scope_limit__ = 400
-    __file_number_limit__ = 10000
->>>>>>> e55ca19b
 
     def __init__(self) -> None:
         super().__init__()
