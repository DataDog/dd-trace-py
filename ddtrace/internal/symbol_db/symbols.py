from dataclasses import asdict
from dataclasses import dataclass
from dataclasses import field
import dis
from enum import Enum
import gzip
from hashlib import sha1
from http.client import HTTPResponse
from inspect import CO_VARARGS
from inspect import CO_VARKEYWORDS
from inspect import isasyncgenfunction
from inspect import iscoroutinefunction
from inspect import isgeneratorfunction
from inspect import signature
from itertools import chain
from itertools import islice
from itertools import tee
import json
import os
from pathlib import Path
import sys
from types import CodeType
from types import FunctionType
from types import ModuleType
import typing as t

from ddtrace import config
from ddtrace.internal import packages
from ddtrace.internal.compat import singledispatchmethod
from ddtrace.internal.constants import DEFAULT_SERVICE_NAME
from ddtrace.internal.logger import get_logger
from ddtrace.internal.module import BaseModuleWatchdog
from ddtrace.internal.module import origin
from ddtrace.internal.runtime import get_runtime_id
from ddtrace.internal.safety import _isinstance
from ddtrace.internal.utils.cache import cached
from ddtrace.internal.utils.http import FormData
from ddtrace.internal.utils.http import connector
from ddtrace.internal.utils.http import multipart
from ddtrace.internal.utils.inspection import linenos
from ddtrace.internal.utils.inspection import undecorated
from ddtrace.settings._agent import config as agent_config
from ddtrace.settings.symbol_db import config as symdb_config


log = get_logger(__name__)

SOF = 0
EOF = 2147483647
MAX_FILE_SIZE = 1 << 20  # 1MB


@cached()
def is_from_user_code(obj: t.Any) -> t.Optional[bool]:
    try:
        path = origin(sys.modules[object.__getattribute__(obj, "__module__")])
        return packages.is_user_code(path) if path is not None else None
    except (AttributeError, KeyError):
        return None


@cached()
def type_qualname(_type: type) -> str:
    try:
        module = object.__getattribute__(_type, "__module__")
    except AttributeError:
        module = "<unknown>"

    try:
        qualname = object.__getattribute__(_type, "__qualname__")
    except AttributeError:
        qualname = str(_type)

    return qualname if module == int.__module__ or qualname.startswith(f"{module}.") else f"{module}.{qualname}"


def func_origin(f: FunctionType) -> t.Optional[str]:
    try:
        filename = f.__code__.co_filename
    except AttributeError:
        return None
    return filename if Path(filename).exists() else None


def get_fields(cls: type) -> t.Set[str]:
    # If the class has a __slots__ attribute, return it.
    try:
        return set(object.__getattribute__(cls, "__slots__"))
    except AttributeError:
        pass

    # Otherwise, look at the bytecode for the __init__ method.
    try:
        code = object.__getattribute__(cls, "__init__").__code__

        return {
            code.co_names[b.arg]
            for a, b in zip(*(islice(t, i, None) for i, t in enumerate(tee(dis.get_instructions(code), 2))))
            # Python 3.14 changed this to LOAD_FAST_BORROW
<<<<<<< HEAD
            if a.opname.startswith("LOAD_FAST") and a.arg == 0 and b.opname == "STORE_ATTR"
=======
            if a.opname.startswith("LOAD_FAST") and a.arg & 15 == 0 and b.opname == "STORE_ATTR"
>>>>>>> 0777b853
        }
    except AttributeError:
        return set()


class SymbolType(str, Enum):
    FIELD = "FIELD"
    STATIC_FIELD = "STATIC_FIELD"
    ARG = "ARG"
    LOCAL = "LOCAL"


@dataclass
class Symbol:
    """A symbol available from a scope."""

    symbol_type: str
    name: str
    line: int
    type: t.Optional[str] = None

    @classmethod
    def from_code(cls, code: CodeType) -> t.List["Symbol"]:
        nargs = code.co_argcount + bool(code.co_flags & CO_VARARGS) + bool(code.co_flags & CO_VARKEYWORDS)
        arg_names = code.co_varnames[:nargs]
        locals_names = code.co_varnames[nargs:]

        start_line = min(linenos(code))

        return list(
            chain(
                (cls(symbol_type=SymbolType.ARG, name=name, line=start_line) for name in arg_names),
                (cls(symbol_type=SymbolType.LOCAL, name=name, line=start_line) for name in locals_names),
            )
        )


class ScopeType(str, Enum):
    MODULE = "MODULE"
    CLASS = "CLASS"
    FUNCTION = "FUNCTION"
    CLOSURE = "CLOSURE"


@dataclass
class ScopeData:
    origin: Path
    seen: t.Set[t.Any]


@dataclass
class Scope:
    """A scope is a collection of symbols."""

    scope_type: str
    name: str
    source_file: str
    start_line: int
    end_line: int
    symbols: t.List[Symbol]
    scopes: t.List["Scope"]

    language_specifics: dict = field(default_factory=dict)

    def to_json(self) -> dict:
        return asdict(self)

    @singledispatchmethod
    @classmethod
    def _get_from(cls, _: t.Any, data: ScopeData, recursive: bool = True) -> t.Optional["Scope"]:
        return None

    @_get_from.register
    @classmethod
    def _(cls, module: ModuleType, data: ScopeData, recursive: bool = True):
        if module in data.seen:
            return None
        data.seen.add(module)

        module_origin = origin(module)
        if module_origin is None:
            return None

        symbols = []
        scopes = []

        if recursive:
            for alias, child in object.__getattribute__(module, "__dict__").items():
                if _isinstance(child, ModuleType):
                    # We don't want to traverse other modules.
                    continue

                try:
                    if _isinstance(child, FunctionType):
                        child = undecorated(child, alias, module_origin)
                    scope = Scope._get_from(child, data)
                    if scope is not None:
                        scopes.append(scope)
                    elif not callable(child):
                        symbols.append(
                            Symbol(
                                symbol_type=SymbolType.STATIC_FIELD,
                                name=alias,
                                line=0,
                            )
                        )
                except Exception:
                    log.debug("Cannot get child scope %r for module %s", child, module.__name__, exc_info=True)

        source_git_hash = sha1()  # nosec B324
        source_git_hash.update(f"blob {module_origin.stat().st_size}\0".encode())
        with module_origin.open("rb") as f:
            for chunk in iter(lambda: f.read(8192), b""):
                source_git_hash.update(chunk)

        return Scope(
            scope_type=ScopeType.MODULE,
            name=module.__name__,
            source_file=str(module_origin),
            start_line=0,
            end_line=0,
            symbols=symbols,
            scopes=scopes,
            language_specifics={"file_hash": source_git_hash.hexdigest()},
        )

    @_get_from.register
    @classmethod
    def _(cls, obj: type, data: ScopeData, recursive: bool = True):
        if obj in data.seen:
            return None
        data.seen.add(obj)

        if not is_from_user_code(obj):
            return None

        symbols = []
        scopes = []

        try:
            type_origin = origin(sys.modules[object.__getattribute__(obj, "__module__")])
            if type_origin is None or type_origin != data.origin:
                return None
        except (KeyError, AttributeError):
            return None

        # Get whatever we see in the dir() of the class.
        for name, child in object.__getattribute__(obj, "__dict__").items():
            try:
                child = object.__getattribute__(obj, name)
                if _isinstance(child, FunctionType):
                    child = undecorated(child, name, type_origin)
                try:
                    if child.__module__ == "builtins":
                        # We don't want to see builtins. This also stops an
                        # infinite recursion.
                        continue
                except AttributeError:
                    pass
            except AttributeError:
                # best effort
                continue
            scope = Scope._get_from(child, data)
            if scope is not None:
                scopes.append(scope)
            else:
                if not callable(child):
                    symbols.append(
                        Symbol(
                            symbol_type=SymbolType.STATIC_FIELD,
                            name=name,
                            line=0,
                        )
                    )

        # Infer object instance fields from __slots__ or the __init__ method.
        for f in get_fields(obj):
            symbols.append(
                Symbol(
                    symbol_type=SymbolType.FIELD,
                    name=f,
                    line=0,
                )
            )

        # Compute line numbers from child scopes
        if scopes:
            try:
                start_line = min(_.start_line for _ in scopes if _.start_line > SOF)
            except ValueError:
                start_line = SOF
            try:
                end_line = max(_.end_line for _ in scopes if _.end_line < EOF)
            except ValueError:
                end_line = EOF
        else:
            start_line = end_line = SOF

        try:
            # Exclude object and self from the MRO.
            super_classes = [type_qualname(_) for _ in obj.__mro__ if _ is not object and _ is not obj]
        except Exception:
            log.debug("Cannot get super-classes for %r", obj, exc_info=True)
            super_classes = []

        return Scope(
            scope_type=ScopeType.CLASS,
            name=type_qualname(obj),
            source_file=str(type_origin),
            start_line=start_line,
            end_line=end_line,
            symbols=symbols,
            scopes=scopes,
            language_specifics={"super_classes": super_classes},
        )

    @_get_from.register
    @classmethod
    def _(cls, code: CodeType, data: ScopeData, recursive: bool = True):
        # DEV: A code object with a mutable probe is currently not hashable, so
        # we cannot put it directly into the set.
        code_id = f"code-{id(code)}"
        if code_id in data.seen:
            return None
        data.seen.add(code_id)

        if Path(code.co_filename).resolve() != data.origin:
            # Comes from another module.
            return None

        ls = linenos(code)
        if not ls:
            return None

        start_line = min(ls)
        end_line = max(ls)

        return Scope(
            scope_type=ScopeType.CLOSURE,  # DEV: Not in the sense of a Python closure.
            name=code.co_name,
            source_file=str(Path(code.co_filename).resolve()),
            start_line=start_line,
            end_line=end_line,
            symbols=Symbol.from_code(code),
            scopes=[
                _ for _ in (cls._get_from(_, data) for _ in code.co_consts if isinstance(_, CodeType)) if _ is not None
            ],
        )

    @_get_from.register
    @classmethod
    def _(cls, f: FunctionType, data: ScopeData, recursive: bool = True):
        if f in data.seen:
            return None
        data.seen.add(f)

        if not is_from_user_code(f):
            return None

        code = f.__dd_wrapped__.__code__ if hasattr(f, "__dd_wrapped__") else f.__code__
        code_scope = t.cast(t.Optional[Scope], cls._get_from(code, data))
        if code_scope is None:
            return None

        # Code objects define a closure scope in general. In this case we know
        # that this comes from a function scope, so we override the type.
        code_scope.scope_type = ScopeType.FUNCTION

        # Get the signature of the function and add type annotations to the
        # arguments.
        sig = signature(f)
        params = sig.parameters
        for arg in (
            _
            for _ in code_scope.symbols
            if _.symbol_type == SymbolType.ARG and params[_.name].annotation is not sig.empty
        ):
            ann = params[arg.name].annotation
            arg.type = ann if isinstance(ann, str) else type_qualname(ann)

        if sig.return_annotation is not sig.empty:
            ann = sig.return_annotation
            code_scope.language_specifics["return_type"] = ann if isinstance(ann, str) else type_qualname(ann)

        function_type = None
        if isasyncgenfunction(f):
            function_type = "asyncgen"
        elif isgeneratorfunction(f):
            function_type = "generator"
        elif iscoroutinefunction(f):
            function_type = "coroutine"

        if function_type is not None:
            code_scope.language_specifics["function_type"] = function_type

        return code_scope

    @_get_from.register
    @classmethod
    def _(cls, method: classmethod, data: ScopeData, recursive: bool = True):
        scope = cls._get_from(method.__func__, data)

        if scope is not None:
            scope.language_specifics["method_type"] = "class"

        return scope

    @_get_from.register
    @classmethod
    def _(cls, method: staticmethod, data: ScopeData, recursive: bool = True):
        scope = cls._get_from(method.__func__, data)

        if scope is not None:
            scope.language_specifics["method_type"] = "static"

        return scope

    @_get_from.register
    @classmethod
    def _(cls, pr: property, data: ScopeData, recursive: bool = True):
        if pr.fget in data.seen:
            return None
        data.seen.add(pr.fget)

        # TODO: These names don't match what is reported by the discovery.
        if pr.fget is None or not is_from_user_code(pr.fget):
            return None

        path = func_origin(t.cast(FunctionType, pr.fget))
        if path is None:
            return None

        # DEV: This is a "logical" scope.
        return Scope(
            scope_type=ScopeType.FUNCTION,
            name=pr.fget.__name__,
            source_file=path,
            start_line=SOF,
            end_line=SOF,
            symbols=[],
            scopes=[
                _
                for _ in (cls._get_from(_, data) for _ in (pr.fget, pr.fset, pr.fdel) if _ is not None)
                if _ is not None
            ],
            language_specifics={"method_type": "property"},
        )

    # TODO: support for singledispatch

    @classmethod
    def from_module(cls, module: ModuleType, recursive: bool = True) -> "Scope":
        """Get the scope of a module.

        The module must have an origin.
        """
        module_origin = origin(module)
        if module_origin is None:
            raise ValueError(f"Cannot get scope of module with no origin '{module.__name__}'")

        return t.cast(Scope, cls._get_from(module, ScopeData(module_origin, set()), recursive))


class ScopeContext:
    def __init__(self, scopes: t.Optional[t.List[Scope]] = None) -> None:
        self._scopes: t.List[Scope] = scopes if scopes is not None else []

        self._event_data = {
            "ddsource": "python",
            "service": config.service or DEFAULT_SERVICE_NAME,
            "runtimeId": get_runtime_id(),
            "type": "symdb",
        }

    def add_scope(self, scope: Scope) -> None:
        self._scopes.append(scope)

    def to_json(self) -> dict:
        return {
            "schema_version": 1,
            "service": config.service or DEFAULT_SERVICE_NAME,
            "env": config.env or "",
            "version": config.version or "",
            "language": "python",
            "scopes": [_.to_json() for _ in self._scopes],
        }

    def upload(self) -> HTTPResponse:
        body, headers = multipart(
            parts=[
                FormData(
                    name="event",
                    filename="event.json",
                    data=json.dumps(self._event_data),
                    content_type="json",
                ),
                FormData(
                    name="file",
                    filename=f"symbols_{os.getpid()}.json.gz",
                    data="[symbols_placeholder]",
                    content_type="gzip",
                ),
            ]
        )

        # DEV: The as_bytes method ends up writing the data line by line, which
        # breaks the final payload. We add a placeholder instead and manually
        # replace it with the compressed JSON.
        body = body.replace(b"[symbols_placeholder]", gzip.compress(json.dumps(self.to_json()).encode("utf-8")))

        with connector(agent_config.trace_agent_url, timeout=5.0)() as conn:
            log.debug("[PID %d] SymDB: Uploading symbols payload", os.getpid())
            conn.request("POST", "/symdb/v1/input", body, headers)

            return conn.getresponse()

    def __bool__(self) -> bool:
        return bool(self._scopes)

    def __len__(self) -> int:
        return len(self._scopes)


def is_module_included(module: ModuleType) -> bool:
    # Check if module name matches the include patterns
    if symdb_config.includes and symdb_config._includes_re.match(module.__name__):
        return True

    # Check if it is user code
    module_origin = origin(module)
    if module_origin is None or not module_origin.exists():
        return False

    if module_origin.stat().st_size > MAX_FILE_SIZE:
        # Skip large files
        return False

    if packages.is_user_code(module_origin):
        return True

    # Check if the package name matches the include patterns
    if symdb_config.includes:
        package = packages.filename_to_package(module_origin)
        if package is not None and symdb_config._includes_re.match(package.name):
            return True

    return False


class SymbolDatabaseUploader(BaseModuleWatchdog):
    __scope_limit__: int = 400
    __file_number_limit__: int = 10000

    shallow: bool = True

    def __init__(self) -> None:
        super().__init__()

        self._seen_modules: t.Set[str] = set()
        self._update_called = False
        self._processed_files_count = 0

        self._process_unseen_loaded_modules()

    def _process_unseen_loaded_modules(self) -> None:
        # Look for all the modules that are already imported when this is
        # installed and upload the symbols that are marked for inclusion.
        recursive = not self.shallow

        context = ScopeContext()
        for name, module in list(sys.modules.items()):
            if self._processed_files_count >= self.__file_number_limit__:
                log.debug("[PID %d] SymDB: Reached file limit of %d", os.getpid(), self.__file_number_limit__)
                break

            # Skip modules that are being initialized as they might not be
            # fully loaded yet.
            try:
                if module.__spec__._initializing:  # type: ignore[union-attr]
                    continue
            except AttributeError:
                pass

            if name in self._seen_modules:
                continue

            self._seen_modules.add(name)

            if not is_module_included(module):
                continue

            try:
                scope = Scope.from_module(module, recursive)
            except Exception:
                log.debug("Cannot get symbol scope for module %s", module.__name__, exc_info=True)
                continue

            if scope is not None:
                log.debug("[PID %d] SymDB: Adding Symbol DB module scope %r", os.getpid(), scope.name)
                context.add_scope(scope)
                self._processed_files_count += 1

            # Batching: send at most 100 module scopes at a time
            n = len(context)
            if n >= self.__scope_limit__:
                log.debug("[PID %d] SymDB: Flushing batch of %d module scopes", os.getpid(), n)
                try:
                    self._upload_context(context)
                except Exception:
                    log.error(
                        "[PID %d] SymDB: Failed to upload symbols context with %d scopes", os.getpid(), n, exc_info=True
                    )
                    return
                context = ScopeContext()

        try:
            self._upload_context(context)
        except Exception:
            log.error(
                "[PID %d] SymDB: Failed to upload symbols context with %d scopes",
                os.getpid(),
                len(context),
                exc_info=True,
            )

    def after_import(self, module: ModuleType) -> None:
        if self._processed_files_count >= self.__file_number_limit__:
            log.debug("[PID %d] SymDB: Reached file limit of %d", os.getpid(), self.__file_number_limit__)
            return

        if not is_module_included(module):
            log.debug("[PID %d] SymDB: Excluding imported module %s from symbol database", os.getpid(), module.__name__)
            return

        scope = Scope.from_module(module, recursive=not self.shallow)
        if scope is not None:
            self._upload_context(ScopeContext([scope]))
            self._processed_files_count += 1

    @classmethod
    def update(cls):
        instance = t.cast(SymbolDatabaseUploader, cls._instance)
        if instance is None:
            return

        if instance._update_called:
            return

        # We only need to update the symbol database once, in case the
        # enablement raced with module imports.
        instance._process_unseen_loaded_modules()

        instance._update_called = True

    @staticmethod
    def _upload_context(context: ScopeContext) -> None:
        if not context:
            return

        try:
            log.debug("[PID %d] SymDB: Uploading symbols context with %d scopes", os.getpid(), len(context._scopes))
            result = context.upload()
            if result.status // 100 != 2:
                log.error("[PID %d] SymDB: Bad response while uploading symbols: %s", os.getpid(), result.status)

        except Exception:
            log.exception(
                "[PID %d] SymDB: Failed to upload symbols context with %d scopes", os.getpid(), len(context._scopes)
            )

    @classmethod
    def install(cls, shallow=True):
        cls.shallow = shallow
        return super().install()<|MERGE_RESOLUTION|>--- conflicted
+++ resolved
@@ -97,11 +97,7 @@
             code.co_names[b.arg]
             for a, b in zip(*(islice(t, i, None) for i, t in enumerate(tee(dis.get_instructions(code), 2))))
             # Python 3.14 changed this to LOAD_FAST_BORROW
-<<<<<<< HEAD
-            if a.opname.startswith("LOAD_FAST") and a.arg == 0 and b.opname == "STORE_ATTR"
-=======
             if a.opname.startswith("LOAD_FAST") and a.arg & 15 == 0 and b.opname == "STORE_ATTR"
->>>>>>> 0777b853
         }
     except AttributeError:
         return set()
