import dataclasses
from time import monotonic
<<<<<<< HEAD
from typing import Any
from typing import Dict
from typing import List
from typing import Sequence
=======
from typing import Dict
>>>>>>> 177b5af0
from typing import Set
from typing import Tuple


@dataclasses.dataclass(frozen=True)
class HttpEndPoint:
    method: str
    path: str
    resource_name: str = dataclasses.field(default="")
    operation_name: str = dataclasses.field(default="http.request")
    response_body_type: Sequence[str] = dataclasses.field(default_factory=tuple)
    response_code: Sequence[int] = dataclasses.field(default_factory=tuple)
    _hash: int = dataclasses.field(init=False, repr=False)

    def __post_init__(self) -> None:
        super().__setattr__("method", self.method.upper())
        if not self.resource_name:
            super().__setattr__("resource_name", f"{self.method} {self.path}")
        # cache hash result
        super().__setattr__("_hash", hash((self.method, self.path)))

    def __hash__(self) -> int:
        return self._hash


<<<<<<< HEAD
def _dict_factory(lst: List[Tuple[str, Any]]) -> Dict[str, Any]:
    return {k: v for k, v in lst if v not in ((), [], None)}


=======
>>>>>>> 177b5af0
class Singleton(type):
    """Singleton Class."""

    _instances: Dict[type, object] = {}

    def __call__(cls, *args, **kwargs):
        if cls not in cls._instances:
            cls._instances[cls] = super(Singleton, cls).__call__(*args, **kwargs)
        return cls._instances[cls]


@dataclasses.dataclass()
class HttpEndPointsCollection(metaclass=Singleton):
    """A collection of HTTP endpoints that can be modified and flushed to a telemetry payload.

    The collection collects HTTP endpoints at startup and can be flushed to a telemetry payload.
    It maintains a maximum size and drops endpoints after a certain time period in case of a hot reload of the server.
    """

    endpoints: Set[HttpEndPoint] = dataclasses.field(default_factory=set, init=False)
    is_first: bool = dataclasses.field(default=True, init=False)
    drop_time_seconds: float = dataclasses.field(default=90.0, init=False)
    last_modification_time: float = dataclasses.field(default_factory=monotonic, init=False)
    max_size_length: int = dataclasses.field(default=900, init=False)

    def reset(self) -> None:
        """Reset the collection to its initial state."""
        self.endpoints.clear()
        self.is_first = True
        self.last_modification_time = monotonic()

    def add_endpoint(
        self,
        method: str,
        path: str,
        resource_name: str = "",
        operation_name: str = "http.request",
        response_body_type: Sequence[str] = (),
        response_code: Sequence[int] = (),
    ) -> None:
        """
        Add an endpoint to the collection.
        """
        current_time = monotonic()
        if current_time - self.last_modification_time > self.drop_time_seconds:
            self.reset()
            self.endpoints.add(
                HttpEndPoint(
                    method=method,
                    path=path,
                    resource_name=resource_name,
                    operation_name=operation_name,
                    response_body_type=response_body_type,
                    response_code=response_code,
                )
            )
        elif len(self.endpoints) < self.max_size_length:
            self.last_modification_time = current_time
            self.endpoints.add(
                HttpEndPoint(
                    method=method,
                    path=path,
                    resource_name=resource_name,
                    operation_name=operation_name,
                    response_body_type=response_body_type,
                    response_code=response_code,
                )
            )

    def flush(self, max_length: int) -> dict:
        """
        Flush the endpoints to a payload, returning the first `max` endpoints.
        """
        if max_length >= len(self.endpoints):
            res = {
                "is_first": self.is_first,
                "endpoints": [dataclasses.asdict(ep, dict_factory=_dict_factory) for ep in self.endpoints],
            }
            self.reset()
            return res
        else:
            batch = [self.endpoints.pop() for _ in range(max_length)]
            res = {
                "is_first": self.is_first,
                "endpoints": [dataclasses.asdict(ep, dict_factory=_dict_factory) for ep in batch],
            }
            self.is_first = False
            self.last_modification_time = monotonic()
            return res


endpoint_collection = HttpEndPointsCollection()<|MERGE_RESOLUTION|>--- conflicted
+++ resolved
@@ -1,13 +1,10 @@
 import dataclasses
 from time import monotonic
-<<<<<<< HEAD
 from typing import Any
 from typing import Dict
 from typing import List
 from typing import Sequence
-=======
 from typing import Dict
->>>>>>> 177b5af0
 from typing import Set
 from typing import Tuple
 
@@ -33,13 +30,10 @@
         return self._hash
 
 
-<<<<<<< HEAD
 def _dict_factory(lst: List[Tuple[str, Any]]) -> Dict[str, Any]:
     return {k: v for k, v in lst if v not in ((), [], None)}
 
 
-=======
->>>>>>> 177b5af0
 class Singleton(type):
     """Singleton Class."""
 
@@ -49,6 +43,7 @@
         if cls not in cls._instances:
             cls._instances[cls] = super(Singleton, cls).__call__(*args, **kwargs)
         return cls._instances[cls]
+
 
 
 @dataclasses.dataclass()
