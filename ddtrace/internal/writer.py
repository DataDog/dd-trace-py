--- conflicted
+++ resolved
@@ -112,20 +112,6 @@
         if not traces:
             return
 
-<<<<<<< HEAD
-        # Before sending the traces, make them go through the
-        # filters
-        try:
-            traces = _apply_filters(self._filters, traces)
-        except Exception:
-            log.error("error while filtering traces", exc_info=True)
-            return
-=======
-        if self._send_stats:
-            traces_queue_length = len(traces)
-            traces_queue_spans = sum(map(len, traces))
->>>>>>> 04616e59
-
         # If we have data, let's try to send it.
         traces_responses = self.api.send_traces(traces)
         for response in traces_responses:
@@ -144,51 +130,6 @@
                                 result_traces_json["rate_by_service"],
                             )
 
-<<<<<<< HEAD
-=======
-        # Dump statistics
-        # NOTE: Do not use the buffering of dogstatsd as it's not thread-safe
-        # https://github.com/DataDog/datadogpy/issues/439
-        if self._send_stats:
-            # Statistics about the queue length, size and number of spans
-            self.dogstatsd.increment("datadog.tracer.flushes")
-            self._histogram_with_total("datadog.tracer.flush.traces", traces_queue_length)
-            self._histogram_with_total("datadog.tracer.flush.spans", traces_queue_spans)
-
-            # Statistics about API
-            self._histogram_with_total("datadog.tracer.api.requests", len(traces_responses))
-
-            self._histogram_with_total(
-                "datadog.tracer.api.errors",
-                len(list(t for t in traces_responses if isinstance(t, Exception) and not isinstance(t, PayloadFull))),
-            )
-
-            self._histogram_with_total(
-                "datadog.tracer.api.traces_payloadfull",
-                len(list(t for t in traces_responses if isinstance(t, PayloadFull))),
-            )
-
-            for status, grouped_responses in itertools.groupby(
-                sorted((t for t in traces_responses if not isinstance(t, Exception)), key=lambda r: r.status),
-                key=lambda r: r.status,
-            ):
-                self._histogram_with_total(
-                    "datadog.tracer.api.responses", len(list(grouped_responses)), tags=["status:%d" % status]
-                )
-
-            # Statistics about the writer thread
-            if hasattr(time, "thread_time"):
-                new_thread_time = time.thread_time()
-                diff = new_thread_time - self._last_thread_time
-                self._last_thread_time = new_thread_time
-                self.dogstatsd.histogram("datadog.tracer.writer.cpu_time", diff)
-
-    def _histogram_with_total(self, name, value, tags=None):
-        """Helper to add metric as a histogram and with a `.total` counter"""
-        self.dogstatsd.histogram(name, value, tags=tags)
-        self.dogstatsd.increment("%s.total" % (name,), value, tags=tags)
-
->>>>>>> 04616e59
     def run_periodic(self):
         self.flush_queue()
 
