from collections import defaultdict
from json import loads
import logging
import sys
import threading

import ddtrace

from .. import _worker
from .. import compat
from ..compat import httplib
from ..compat import reraise
from ..constants import KEEP_SPANS_RATE_KEY
from ..encoding import Encoder
from ..encoding import JSONEncoderV2
from ..sampler import BasePrioritySampler
from ..utils.time import StopWatch
from .agent import get_connection
from .agent import get_trace_url
from .buffer import BufferFull
from .buffer import BufferItemTooLarge
from .buffer import TraceBuffer
from .logger import get_logger
from .runtime import container
from .sma import SimpleMovingAverage


log = get_logger(__name__)

DEFAULT_TIMEOUT = 5
LOG_ERR_INTERVAL = 60

# The window size should be chosen so that the look-back period is
# greater-equal to the agent API's timeout. Although most tracers have a
# 2s timeout, the java tracer has a 10s timeout, so we set the window size
# to 10 buckets of 1s duration.
DEFAULT_SMA_WINDOW = 10


def _human_size(nbytes):
    """Return a human-readable size."""
    i = 0
    suffixes = ["B", "KB", "MB", "GB", "TB"]
    while nbytes >= 1000 and i < len(suffixes) - 1:
        nbytes /= 1000.0
        i += 1
    f = ("%.2f" % nbytes).rstrip("0").rstrip(".")
    return "%s%s" % (f, suffixes[i])


class Response(object):
    """
    Custom API Response object to represent a response from calling the API.

    We do this to ensure we know expected properties will exist, and so we
    can call `resp.read()` and load the body once into an instance before we
    close the HTTPConnection used for the request.
    """

    __slots__ = ["status", "body", "reason", "msg"]

    def __init__(self, status=None, body=None, reason=None, msg=None):
        self.status = status
        self.body = body
        self.reason = reason
        self.msg = msg

    @classmethod
    def from_http_response(cls, resp):
        """
        Build a ``Response`` from the provided ``HTTPResponse`` object.

        This function will call `.read()` to consume the body of the ``HTTPResponse`` object.

        :param resp: ``HTTPResponse`` object to build the ``Response`` from
        :type resp: ``HTTPResponse``
        :rtype: ``Response``
        :returns: A new ``Response``
        """
        return cls(
            status=resp.status,
            body=resp.read(),
            reason=getattr(resp, "reason", None),
            msg=getattr(resp, "msg", None),
        )

    def get_json(self):
        """Helper to parse the body of this request as JSON"""
        try:
            body = self.body
            if not body:
                log.debug("Empty reply from Datadog Agent, %r", self)
                return

            if not isinstance(body, str) and hasattr(body, "decode"):
                body = body.decode("utf-8")

            if hasattr(body, "startswith") and body.startswith("OK"):
                # This typically happens when using a priority-sampling enabled
                # library with an outdated agent. It still works, but priority sampling
                # will probably send too many traces, so the next step is to upgrade agent.
                log.debug("Cannot parse Datadog Agent response, please make sure your Datadog Agent is up to date")
                return

            return loads(body)
        except (ValueError, TypeError):
            log.debug("Unable to parse Datadog Agent JSON response: %r", body, exc_info=True)

    def __repr__(self):
        return "{0}(status={1!r}, body={2!r}, reason={3!r}, msg={4!r})".format(
            self.__class__.__name__,
            self.status,
            self.body,
            self.reason,
            self.msg,
        )


class LogWriter:
    def __init__(self, out=sys.stdout, sampler=None, priority_sampler=None):
        self._sampler = sampler
        self._priority_sampler = priority_sampler
        self.encoder = JSONEncoderV2()
        self.out = out

    def recreate(self):
        """Create a new instance of :class:`LogWriter` using the same settings from this instance

        :rtype: :class:`LogWriter`
        :returns: A new :class:`LogWriter` instance
        """
        writer = self.__class__(out=self.out, sampler=self._sampler, priority_sampler=self._priority_sampler)
        return writer

    def write(self, spans=None, services=None):
        if not spans:
            return

        encoded = self.encoder.encode_traces([spans])
        self.out.write(encoded + "\n")
        self.out.flush()


class AgentWriter(object):
    """Writer to the Datadog Agent.

    The Datadog Agent supports (at the time of writing this) receiving trace
    payloads up to 50MB. A trace payload is just a list of traces and the agent
    expects a trace to be complete. That is, all spans with the same trace_id
    should be in the same trace.
    """

    def __init__(
        self,
        agent_url=None,
        shutdown_timeout=DEFAULT_TIMEOUT,
        sampler=None,
        priority_sampler=None,
        processing_interval=1,
        # Match the payload size since there is no functionality
        # to flush dynamically.
        buffer_size=8 * 1000000,
        max_payload_size=8 * 1000000,
        timeout=2,
        dogstatsd=None,
        report_metrics=False,
        strategy=None,
    ):
<<<<<<< HEAD
        self.interval = processing_interval

        if strategy is None:
            self._strategy = _worker.PeriodicWorkerThread(
                interval=processing_interval, exit_timeout=shutdown_timeout, name=self.__class__.__name__
            )
        else:
            self._strategy = strategy

        self._strategy.register(self.flush_queue)

=======
        super(AgentWriter, self).__init__(
            interval=processing_interval, exit_timeout=shutdown_timeout, name=self.__class__.__name__
        )
        self.agent_url = get_trace_url() if agent_url is None else agent_url
>>>>>>> 18b460f4
        self._buffer_size = buffer_size
        self._max_payload_size = max_payload_size
        self._buffer = TraceBuffer(max_size=self._buffer_size, max_item_size=self._max_payload_size)
        self._sampler = sampler
        self._priority_sampler = priority_sampler
        self._headers = {
            "Datadog-Meta-Lang": "python",
            "Datadog-Meta-Lang-Version": compat.PYTHON_VERSION,
            "Datadog-Meta-Lang-Interpreter": compat.PYTHON_INTERPRETER,
            "Datadog-Meta-Tracer-Version": ddtrace.__version__,
        }
        self._timeout = timeout

        if priority_sampler is not None:
            self._endpoint = "/v0.4/traces"
        else:
            self._endpoint = "/v0.3/traces"

        self._container_info = container.get_container_info()
        if self._container_info and self._container_info.container_id:
            self._headers.update(
                {
                    "Datadog-Container-Id": self._container_info.container_id,
                }
            )

        self._encoder = Encoder()
        self._headers.update({"Content-Type": self._encoder.content_type})

        self._started_lock = threading.Lock()
        self.dogstatsd = dogstatsd
        self._report_metrics = report_metrics
        self._metrics_reset()
        self._drop_sma = SimpleMovingAverage(DEFAULT_SMA_WINDOW)

    def _metrics_dist(self, name, count=1, tags=None):
        self._metrics[name]["count"] += count
        if tags:
            self._metrics[name]["tags"].extend(tags)

    def _metrics_reset(self):
        self._metrics = defaultdict(lambda: {"count": 0, "tags": []})

    def _set_drop_rate(self):
        dropped = sum(
            self._metrics[metric]["count"]
            for metric in ("encoder.dropped.traces", "buffer.dropped.traces", "http.dropped.traces")
        )
        accepted = self._metrics["writer.accepted.traces"]["count"]

        if dropped > accepted:
            # Sanity check, we cannot drop more traces than we accepted.
            log.error("dropped more traces than accepted (dropped: %d, accepted: %d)", dropped, accepted)

            accepted = dropped

        self._drop_sma.set(dropped, accepted)

    def _set_keep_rate(self, trace):
        if trace:
            trace[0].set_metric(KEEP_SPANS_RATE_KEY, 1.0 - self._drop_sma.get())

    def recreate(self):
        writer = self.__class__(
            agent_url=self.agent_url,
            shutdown_timeout=self.exit_timeout,
            priority_sampler=self._priority_sampler,
        )
        writer._encoder = self._encoder
        writer._headers = self._headers
        writer._endpoint = self._endpoint
        return writer

    def _put(self, data, headers):
        conn = get_connection(self.agent_url, self._timeout)

        with StopWatch() as sw:
            try:
                conn.request("PUT", self._endpoint, data, headers)
                resp = compat.get_connection_response(conn)
                return Response.from_http_response(resp)
            finally:
                conn.close()
            t = sw.elapsed()
            if t >= self.interval:
                log_level = logging.WARNING
            else:
                log_level = logging.DEBUG
            log.log(log_level, "sent %s in %.5fs", _human_size(len(data)), t)

    def _downgrade(self, payload, response):
        if self._endpoint == "/v0.4/traces":
            self._endpoint = "/v0.3/traces"
            return payload
        raise ValueError

    def _send_payload(self, payload, count):
        headers = self._headers.copy()
        headers["X-Datadog-Trace-Count"] = str(count)

        self._metrics_dist("http.requests")

        response = self._put(payload, headers)

        if response.status >= 400:
            self._metrics_dist("http.errors", tags=["type:%s" % response.status])
        else:
            self._metrics_dist("http.sent.bytes", len(payload))

        if response.status in [404, 415]:
            log.debug("calling endpoint '%s' but received %s; downgrading API", self._endpoint, response.status)
            try:
                payload = self._downgrade(payload, response)
            except ValueError:
                log.error(
                    "unsupported endpoint '%s': received response %s from Datadog Agent",
                    self._endpoint,
                    response.status,
                )
            else:
                return self._send_payload(payload, count)
        elif response.status >= 400:
            log.error(
                "failed to send traces to Datadog Agent at %s: HTTP error status %s, reason %s",
                self.agent_url,
                response.status,
                response.reason,
            )
            self._metrics_dist("http.dropped.bytes", len(payload))
            self._metrics_dist("http.dropped.traces", count)
        elif self._priority_sampler or isinstance(self._sampler, BasePrioritySampler):
            result_traces_json = response.get_json()
            if result_traces_json and "rate_by_service" in result_traces_json:
                try:
                    if self._priority_sampler:
                        self._priority_sampler.update_rate_by_service_sample_rates(
                            result_traces_json["rate_by_service"],
                        )
                    if isinstance(self._sampler, BasePrioritySampler):
                        self._sampler.update_rate_by_service_sample_rates(
                            result_traces_json["rate_by_service"],
                        )
                except ValueError:
                    log.error("sample_rate is negative, cannot update the rate samplers")

    def start(self):
        return self._strategy.start()

    def stop(self):
        return self._strategy.stop()

    def join(self, **kwargs):
        return self._strategy.join(**kwargs)

    def is_alive(self, **kwargs):
        return self._strategy.is_alive(**kwargs)

    def write(self, spans):
        # Start the AgentWriter on first write.
        # Starting it earlier might be an issue with gevent, see:
        # https://github.com/DataDog/dd-trace-py/issues/1192
        if self.started is False:
            with self._started_lock:
                if self.started is False:
                    self.start()

        self._metrics_dist("writer.accepted.traces")
        self._set_keep_rate(spans)

        try:
            encoded = self._encoder.encode_trace(spans)
        except Exception:
            log.error("failed to encode trace with encoder %r", self._encoder, exc_info=True)
            self._metrics_dist("encoder.dropped.traces", 1)
        else:
            try:
                self._buffer.put(encoded)
            except BufferItemTooLarge:
                log.warning(
                    "trace (%db) larger than payload limit (%db), dropping",
                    len(encoded),
                    self._max_payload_size,
                )
                self._metrics_dist("buffer.dropped.traces", 1, tags=["reason:t_too_big"])
                self._metrics_dist("buffer.dropped.bytes", len(encoded), tags=["reason:t_too_big"])
            except BufferFull:
                log.warning(
                    "trace buffer (%s traces %db/%db) cannot fit trace of size %db, dropping",
                    len(self._buffer),
                    self._buffer.size,
                    self._buffer.max_size,
                    len(encoded),
                )
                self._metrics_dist("buffer.dropped.traces", 1, tags=["reason:full"])
                self._metrics_dist("buffer.dropped.bytes", len(encoded), tags=["reason:full"])
            else:
                self._metrics_dist("buffer.accepted.traces", 1)
                self._metrics_dist("buffer.accepted.spans", len(spans))

    def flush_queue(self, raise_exc=False):
        enc_traces = self._buffer.get()
        try:
            if not enc_traces:
                return

            encoded = self._encoder.join_encoded(enc_traces)
            try:
                self._send_payload(encoded, len(enc_traces))
            except (httplib.HTTPException, OSError, IOError):
                self._metrics_dist("http.errors", tags=["type:err"])
                self._metrics_dist("http.dropped.bytes", len(encoded))
                self._metrics_dist("http.dropped.traces", len(enc_traces))
                if raise_exc:
                    exc_type, exc_val, exc_tb = sys.exc_info()
                    reraise(exc_type, exc_val, exc_tb)
                else:
                    log.error("failed to send traces to Datadog Agent at %s", self.agent_url, exc_info=True)
            finally:
                if self._report_metrics:
                    # Note that we cannot use the batching functionality of dogstatsd because
                    # it's not thread-safe.
                    # https://github.com/DataDog/datadogpy/issues/439
                    # This really isn't ideal as now we're going to do a ton of socket calls.
                    self.dogstatsd.distribution("datadog.tracer.http.sent.bytes", len(encoded))
                    self.dogstatsd.distribution("datadog.tracer.http.sent.traces", len(enc_traces))
                    for name, metric in self._metrics.items():
                        self.dogstatsd.distribution("datadog.tracer.%s" % name, metric["count"], tags=metric["tags"])
        finally:
            self._set_drop_rate()
            self._metrics_reset()

    def run_periodic(self):
        self.flush_queue(raise_exc=False)

    on_shutdown = run_periodic<|MERGE_RESOLUTION|>--- conflicted
+++ resolved
@@ -166,7 +166,6 @@
         report_metrics=False,
         strategy=None,
     ):
-<<<<<<< HEAD
         self.interval = processing_interval
 
         if strategy is None:
@@ -178,12 +177,7 @@
 
         self._strategy.register(self.flush_queue)
 
-=======
-        super(AgentWriter, self).__init__(
-            interval=processing_interval, exit_timeout=shutdown_timeout, name=self.__class__.__name__
-        )
         self.agent_url = get_trace_url() if agent_url is None else agent_url
->>>>>>> 18b460f4
         self._buffer_size = buffer_size
         self._max_payload_size = max_payload_size
         self._buffer = TraceBuffer(max_size=self._buffer_size, max_item_size=self._max_payload_size)
