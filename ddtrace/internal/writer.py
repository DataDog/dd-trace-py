# stdlib
import itertools
import random
import time

from .. import api
from .. import _worker
from ..internal.logger import get_logger
<<<<<<< HEAD
from ..internal import stats
=======
from ..sampler import BasePrioritySampler
>>>>>>> b4aaa29d
from ..settings import config
from ..vendor import monotonic
from ddtrace.vendor.six.moves.queue import Queue, Full, Empty

log = get_logger(__name__)


MAX_TRACES = 1000

DEFAULT_TIMEOUT = 5
LOG_ERR_INTERVAL = 60


class AgentWriter(_worker.PeriodicWorkerThread):

    QUEUE_PROCESSING_INTERVAL = 1

    def __init__(self, hostname='localhost', port=8126, uds_path=None, https=False,
                 shutdown_timeout=DEFAULT_TIMEOUT,
                 filters=None, sampler=None, priority_sampler=None,
                 dogstatsd=None):
        super(AgentWriter, self).__init__(interval=self.QUEUE_PROCESSING_INTERVAL,
                                          exit_timeout=shutdown_timeout,
                                          name=self.__class__.__name__)
        self._trace_queue = Q(maxsize=MAX_TRACES)
        self._filters = filters
        self._sampler = sampler
        self._priority_sampler = priority_sampler
        self._last_error_ts = 0
        self.dogstatsd = dogstatsd
        self.api = api.API(hostname, port, uds_path=uds_path, https=https,
                           priority_sampling=priority_sampler is not None)
        if hasattr(time, 'thread_time'):
            self._last_thread_time = time.thread_time()
        self.start()

    def recreate(self):
        """ Create a new instance of :class:`AgentWriter` using the same settings from this instance

        :rtype: :class:`AgentWriter`
        :returns: A new :class:`AgentWriter` instance
        """
        writer = self.__class__(
            hostname=self.api.hostname,
            port=self.api.port,
            uds_path=self.api.uds_path,
            https=self.api.https,
            shutdown_timeout=self.exit_timeout,
            filters=self._filters,
            priority_sampler=self._priority_sampler,
            dogstatsd=self.dogstatsd,
        )
        return writer

    @property
    def _send_stats(self):
        """Determine if we're sending stats or not."""
        return bool(config.health_metrics_enabled and self.dogstatsd)

    def write(self, spans=None, services=None):
        if spans:
            self._trace_queue.put(spans)

    def flush_queue(self):
        try:
            traces = self._trace_queue.get(block=False)
        except Empty:
            return

        if self._send_stats:
            traces_queue_length = len(traces)
            traces_queue_spans = sum(map(len, traces))

        # Before sending the traces, make them go through the
        # filters
        try:
            traces = self._apply_filters(traces)
        except Exception:
            log.error('error while filtering traces', exc_info=True)
            return

        if self._send_stats:
            traces_filtered = len(traces) - traces_queue_length

        # If we have data, let's try to send it.
        traces_responses = self.api.send_traces(traces)
        for response in traces_responses:
            if isinstance(response, Exception) or response.status >= 400:
                self._log_error_status(response)
            elif self._priority_sampler or isinstance(self._sampler, BasePrioritySampler):
                result_traces_json = response.get_json()
                if result_traces_json and 'rate_by_service' in result_traces_json:
                    if self._priority_sampler:
                        self._priority_sampler.update_rate_by_service_sample_rates(
                            result_traces_json['rate_by_service'],
                        )
                    if isinstance(self._sampler, BasePrioritySampler):
                        self._sampler.update_rate_by_service_sample_rates(
                            result_traces_json['rate_by_service'],
                        )

        # Dump statistics
        # NOTE: Do not use the buffering of dogstatsd as it's not thread-safe
        # https://github.com/DataDog/datadogpy/issues/439
        if self._send_stats:
            # Statistics about the queue length, size and number of spans
            self.dogstatsd.increment('datadog.tracer.flushes')
            self._histogram_with_total('datadog.tracer.flush.traces', traces_queue_length)
            self._histogram_with_total('datadog.tracer.flush.spans', traces_queue_spans)

            # Statistics about the filtering
            self._histogram_with_total('datadog.tracer.flush.traces_filtered', traces_filtered)

            # Statistics about API
            self._histogram_with_total('datadog.tracer.api.requests', len(traces_responses))

            self._histogram_with_total('datadog.tracer.api.errors',
                                       len(list(t for t in traces_responses if isinstance(t, Exception))))
            for status, grouped_responses in itertools.groupby(
                    sorted((t for t in traces_responses if not isinstance(t, Exception)),
                           key=lambda r: r.status),
                    key=lambda r: r.status):
                self._histogram_with_total('datadog.tracer.api.responses',
                                           len(list(grouped_responses)),
                                           tags=['status:%d' % status])

    def _histogram_with_total(self, name, value, tags=None):
        """Helper to add metric as a histogram and with a `.total` counter"""
        self.dogstatsd.histogram(name, value, tags=tags)
        self.dogstatsd.increment('%s.total' % (name, ), value, tags=tags)

    def run_periodic(self):
        if self._send_stats:
            self.dogstatsd.gauge('datadog.tracer.heartbeat', 1)

        try:
            self.flush_queue()
        finally:
            if not self._send_stats:
                return

            # Statistics about the writer thread
            if hasattr(time, 'thread_time'):
                new_thread_time = time.thread_time()
                diff = new_thread_time - self._last_thread_time
                self._last_thread_time = new_thread_time
                self.dogstatsd.histogram('datadog.tracer.writer.cpu_time', diff)

            # Report global stats
            stats.get_stats().report(self.dogstatsd)

            # Statistics about the rate at which spans are inserted in the queue
            dropped, enqueued, enqueued_lengths = self._trace_queue.reset_stats()
            self.dogstatsd.gauge('datadog.tracer.queue.max_length', self._trace_queue.maxsize)
            self.dogstatsd.increment('datadog.tracer.queue.dropped.traces', dropped)
            self.dogstatsd.increment('datadog.tracer.queue.enqueued.traces', enqueued)
            self.dogstatsd.increment('datadog.tracer.queue.enqueued.spans', enqueued_lengths)

    def on_shutdown(self):
        try:
            self.run_periodic()
        finally:
            if not self._send_stats:
                return

            self.dogstatsd.increment('datadog.tracer.shutdown')

    def _log_error_status(self, response):
        log_level = log.debug
        now = monotonic.monotonic()
        if now > self._last_error_ts + LOG_ERR_INTERVAL:
            log_level = log.error
            self._last_error_ts = now
        prefix = 'Failed to send traces to Datadog Agent at %s: '
        if isinstance(response, api.Response):
            log_level(
                prefix + 'HTTP error status %s, reason %s, message %s',
                self.api,
                response.status,
                response.reason,
                response.msg,
            )
        else:
            log_level(
                prefix + '%s',
                self.api,
                response,
            )

    def _apply_filters(self, traces):
        """
        Here we make each trace go through the filters configured in the
        tracer. There is no need for a lock since the traces are owned by the
        AgentWriter at that point.
        """
        if self._filters is not None:
            filtered_traces = []
            for trace in traces:
                for filtr in self._filters:
                    trace = filtr.process_trace(trace)
                    if trace is None:
                        break
                if trace is not None:
                    filtered_traces.append(trace)
            return filtered_traces
        return traces


class Q(Queue):
    """
    Q is a threadsafe queue that let's you pop everything at once and
    will randomly overwrite elements when it's over the max size.

    This queue also exposes some statistics about its length, the number of items dropped, etc.
    """

    def __init__(self, maxsize=0):
        # Cannot use super() here because Queue in Python2 is old style class
        Queue.__init__(self, maxsize)
        # Number of item dropped (queue full)
        self.dropped = 0
        # Number of items accepted
        self.accepted = 0
        # Cumulative length of accepted items
        self.accepted_lengths = 0

    def put(self, item):
        try:
            # Cannot use super() here because Queue in Python2 is old style class
            Queue.put(self, item, block=False)
        except Full:
            # If the queue is full, replace a random item. We need to make sure
            # the queue is not emptied was emptied in the meantime, so we lock
            # check qsize value.
            with self.mutex:
                qsize = self._qsize()
                if qsize != 0:
                    idx = random.randrange(0, qsize)
                    self.queue[idx] = item
                    log.warning('Writer queue is full has more than %d traces, some traces will be lost', self.maxsize)
                    self.dropped += 1
                    self._update_stats(item)
                    return
            # The queue has been emptied, simply retry putting item
            return self.put(item)
        else:
            with self.mutex:
                self._update_stats(item)

    def _update_stats(self, item):
        # self.mutex needs to be locked to make sure we don't lose data when resetting
        self.accepted += 1
        if hasattr(item, '__len__'):
            item_length = len(item)
        else:
            item_length = 1
        self.accepted_lengths += item_length

    def reset_stats(self):
        """Reset the stats to 0.

        :return: The current value of dropped, accepted and accepted_lengths.
        """
        with self.mutex:
            dropped, accepted, accepted_lengths = (
                self.dropped, self.accepted, self.accepted_lengths
            )
            self.dropped, self.accepted, self.accepted_lengths = 0, 0, 0
        return dropped, accepted, accepted_lengths

    def _get(self):
        things = self.queue
        self._init(self.maxsize)
        return things<|MERGE_RESOLUTION|>--- conflicted
+++ resolved
@@ -6,11 +6,8 @@
 from .. import api
 from .. import _worker
 from ..internal.logger import get_logger
-<<<<<<< HEAD
 from ..internal import stats
-=======
 from ..sampler import BasePrioritySampler
->>>>>>> b4aaa29d
 from ..settings import config
 from ..vendor import monotonic
 from ddtrace.vendor.six.moves.queue import Queue, Full, Empty
