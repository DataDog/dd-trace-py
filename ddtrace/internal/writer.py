--- conflicted
+++ resolved
@@ -429,13 +429,8 @@
                 return
 
             try:
-<<<<<<< HEAD
-                self._send_payload(encoded, n_traces)
-            except (compat.httplib.HTTPException, OSError, IOError):
-=======
-                self._retry_upload(self._send_payload, encoded, len(enc_traces))
+                self._retry_upload(self._send_payload, encoded, n_traces)
             except tenacity.RetryError as e:
->>>>>>> e0a07815
                 self._metrics_dist("http.errors", tags=["type:err"])
                 self._metrics_dist("http.dropped.bytes", len(encoded))
                 self._metrics_dist("http.dropped.traces", n_traces)
