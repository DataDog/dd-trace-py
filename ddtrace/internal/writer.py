from collections import defaultdict
import logging
import sys
import threading

import ddtrace

from .. import _worker
from .. import compat
from ..api import Response
from ..compat import httplib
from ..compat import reraise
from ..constants import KEEP_SPANS_RATE_KEY
from ..encoding import Encoder
from ..encoding import JSONEncoderV2
from ..sampler import BasePrioritySampler
from ..utils.time import StopWatch
from .agent import get_connection
from .agent import get_trace_url
from .buffer import BufferFull
from .buffer import BufferItemTooLarge
from .buffer import TraceBuffer
from .logger import get_logger
from .runtime import container
from .sma import SimpleMovingAverage


log = get_logger(__name__)

DEFAULT_TIMEOUT = 5
LOG_ERR_INTERVAL = 60

# The window size should be chosen so that the look-back period is
# greater-equal to the agent API's timeout. Although most tracers have a
# 2s timeout, the java tracer has a 10s timeout, so we set the window size
# to 10 buckets of 1s duration.
DEFAULT_SMA_WINDOW = 10


def _human_size(nbytes):
    """Return a human-readable size."""
    i = 0
    suffixes = ["B", "KB", "MB", "GB", "TB"]
    while nbytes >= 1000 and i < len(suffixes) - 1:
        nbytes /= 1000.0
        i += 1
    f = ("%.2f" % nbytes).rstrip("0").rstrip(".")
    return "%s%s" % (f, suffixes[i])


class LogWriter:
    def __init__(self, out=sys.stdout, sampler=None, priority_sampler=None):
        self._sampler = sampler
        self._priority_sampler = priority_sampler
        self.encoder = JSONEncoderV2()
        self.out = out

    def recreate(self):
        """Create a new instance of :class:`LogWriter` using the same settings from this instance

        :rtype: :class:`LogWriter`
        :returns: A new :class:`LogWriter` instance
        """
        writer = self.__class__(out=self.out, sampler=self._sampler, priority_sampler=self._priority_sampler)
        return writer

    def write(self, spans=None, services=None):
        if not spans:
            return

        encoded = self.encoder.encode_traces([spans])
        self.out.write(encoded + "\n")
        self.out.flush()


class AgentWriter(_worker.PeriodicWorkerThread):
    """Writer to the Datadog Agent.

    The Datadog Agent supports (at the time of writing this) receiving trace
    payloads up to 50MB. A trace payload is just a list of traces and the agent
    expects a trace to be complete. That is, all spans with the same trace_id
    should be in the same trace.
    """

    def __init__(
        self,
        agent_url=None,
        shutdown_timeout=DEFAULT_TIMEOUT,
        sampler=None,
        priority_sampler=None,
        processing_interval=1,
        # Match the payload size since there is no functionality
        # to flush dynamically.
        buffer_size=8 * 1000000,
        max_payload_size=8 * 1000000,
        timeout=2,
        dogstatsd=None,
        report_metrics=False,
    ):
        super(AgentWriter, self).__init__(
            interval=processing_interval, exit_timeout=shutdown_timeout, name=self.__class__.__name__
        )
        self.agent_url = get_trace_url() if agent_url is None else agent_url
        self._buffer_size = buffer_size
        self._max_payload_size = max_payload_size
        self._buffer = TraceBuffer(max_size=self._buffer_size, max_item_size=self._max_payload_size)
        self._sampler = sampler
        self._priority_sampler = priority_sampler
        self._headers = {
            "Datadog-Meta-Lang": "python",
            "Datadog-Meta-Lang-Version": compat.PYTHON_VERSION,
            "Datadog-Meta-Lang-Interpreter": compat.PYTHON_INTERPRETER,
            "Datadog-Meta-Tracer-Version": ddtrace.__version__,
        }
        self._timeout = timeout

        if priority_sampler is not None:
            self._endpoint = "/v0.4/traces"
        else:
            self._endpoint = "/v0.3/traces"

        self._container_info = container.get_container_info()
        if self._container_info and self._container_info.container_id:
            self._headers.update(
                {
                    "Datadog-Container-Id": self._container_info.container_id,
                }
            )

        self._encoder = Encoder()
        self._headers.update({"Content-Type": self._encoder.content_type})

        self._started_lock = threading.Lock()
        self.dogstatsd = dogstatsd
        self._report_metrics = report_metrics
        self._metrics_reset()
        self._drop_sma = SimpleMovingAverage(DEFAULT_SMA_WINDOW)

    def _metrics_dist(self, name, count=1, tags=None):
        self._metrics[name]["count"] += count
        if tags:
            self._metrics[name]["tags"].extend(tags)

    def _metrics_reset(self):
        self._metrics = defaultdict(lambda: {"count": 0, "tags": []})

    def _set_drop_rate(self):
        dropped = sum(
            self._metrics[metric]["count"]
            for metric in ("encoder.dropped.traces", "buffer.dropped.traces", "http.dropped.traces")
        )
        accepted = self._metrics["writer.accepted.traces"]["count"]

        if dropped > accepted:
            # Sanity check, we cannot drop more traces than we accepted.
            log.error("dropped more traces than accepted (dropped: %d, accepted: %d)", dropped, accepted)

            accepted = dropped

        self._drop_sma.set(dropped, accepted)

    def _set_keep_rate(self, trace):
        if trace:
            trace[0].set_metric(KEEP_SPANS_RATE_KEY, 1.0 - self._drop_sma.get())

    def recreate(self):
        writer = self.__class__(
            agent_url=self.agent_url,
            shutdown_timeout=self.exit_timeout,
            priority_sampler=self._priority_sampler,
        )
        writer._encoder = self._encoder
        writer._headers = self._headers
        writer._endpoint = self._endpoint
        return writer

    def _put(self, data, headers):
        conn = get_connection(self.agent_url, self._timeout)

        with StopWatch() as sw:
            try:
                conn.request("PUT", self._endpoint, data, headers)
                resp = compat.get_connection_response(conn)
                return Response.from_http_response(resp)
            finally:
                conn.close()
            t = sw.elapsed()
            if t >= self.interval:
                log_level = logging.WARNING
            else:
                log_level = logging.DEBUG
            log.log(log_level, "sent %s in %.5fs", _human_size(len(data)), t)

    def _downgrade(self, payload, response):
        if self._endpoint == "/v0.4/traces":
            self._endpoint = "/v0.3/traces"
            return payload
        raise ValueError

    def _send_payload(self, payload, count):
        headers = self._headers.copy()
        headers["X-Datadog-Trace-Count"] = str(count)

        self._metrics_dist("http.requests")

        response = self._put(payload, headers)

        if response.status >= 400:
            self._metrics_dist("http.errors", tags=["type:%s" % response.status])
        else:
            self._metrics_dist("http.sent.bytes", len(payload))

        if response.status in [404, 415]:
            log.debug("calling endpoint '%s' but received %s; downgrading API", self._endpoint, response.status)
            try:
                payload = self._downgrade(payload, response)
            except ValueError:
                log.error(
                    "unsupported endpoint '%s': received response %s from Datadog Agent",
                    self._endpoint,
                    response.status,
                )
            else:
                return self._send_payload(payload, count)
        elif response.status >= 400:
            log.error(
                "failed to send traces to Datadog Agent at %s: HTTP error status %s, reason %s",
                self.agent_url,
                response.status,
                response.reason,
            )
            self._metrics_dist("http.dropped.bytes", len(payload))
            self._metrics_dist("http.dropped.traces", count)
        elif self._priority_sampler or isinstance(self._sampler, BasePrioritySampler):
            result_traces_json = response.get_json()
            if result_traces_json and "rate_by_service" in result_traces_json:
                try:
                    if self._priority_sampler:
                        self._priority_sampler.update_rate_by_service_sample_rates(
                            result_traces_json["rate_by_service"],
                        )
                    if isinstance(self._sampler, BasePrioritySampler):
                        self._sampler.update_rate_by_service_sample_rates(
                            result_traces_json["rate_by_service"],
                        )
                except ValueError:
                    log.error("sample_rate is negative, cannot update the rate samplers")

    def write(self, spans):
        # Start the AgentWriter on first write.
        # Starting it earlier might be an issue with gevent, see:
        # https://github.com/DataDog/dd-trace-py/issues/1192
        if self.started is False:
            with self._started_lock:
                if self.started is False:
                    self.start()

        self._metrics_dist("writer.accepted.traces")
        self._set_keep_rate(spans)

        try:
            encoded = self._encoder.encode_trace(spans)
        except Exception:
            log.error("failed to encode trace with encoder %r", self._encoder, exc_info=True)
            self._metrics_dist("encoder.dropped.traces", 1)
        else:
            try:
                self._buffer.put(encoded)
            except BufferItemTooLarge:
                log.warning(
                    "trace (%db) larger than payload limit (%db), dropping",
                    len(encoded),
                    self._max_payload_size,
                )
                self._metrics_dist("buffer.dropped.traces", 1, tags=["reason:t_too_big"])
                self._metrics_dist("buffer.dropped.bytes", len(encoded), tags=["reason:t_too_big"])
            except BufferFull:
                log.warning(
                    "trace buffer (%s traces %db/%db) cannot fit trace of size %db, dropping",
                    len(self._buffer),
                    self._buffer.size,
                    self._buffer.max_size,
                    len(encoded),
                )
                self._metrics_dist("buffer.dropped.traces", 1, tags=["reason:full"])
                self._metrics_dist("buffer.dropped.bytes", len(encoded), tags=["reason:full"])
            else:
                self._metrics_dist("buffer.accepted.traces", 1)
                self._metrics_dist("buffer.accepted.spans", len(spans))

<<<<<<< HEAD
    def flush_queue(self, raise_errors=False):
=======
    def flush_queue(self, raise_exc=False):
>>>>>>> a132183a
        enc_traces = self._buffer.get()
        try:
            if not enc_traces:
                return

            encoded = self._encoder.join_encoded(enc_traces)
            try:
                self._send_payload(encoded, len(enc_traces))
            except (httplib.HTTPException, OSError, IOError):
                self._metrics_dist("http.errors", tags=["type:err"])
                self._metrics_dist("http.dropped.bytes", len(encoded))
                self._metrics_dist("http.dropped.traces", len(enc_traces))
<<<<<<< HEAD
                if raise_errors:
=======
                if raise_exc:
>>>>>>> a132183a
                    exc_type, exc_val, exc_tb = sys.exc_info()
                    reraise(exc_type, exc_val, exc_tb)
                else:
                    log.error("failed to send traces to Datadog Agent at %s", self.agent_url, exc_info=True)
            finally:
                if self._report_metrics:
                    # Note that we cannot use the batching functionality of dogstatsd because
                    # it's not thread-safe.
                    # https://github.com/DataDog/datadogpy/issues/439
                    # This really isn't ideal as now we're going to do a ton of socket calls.
                    self.dogstatsd.distribution("datadog.tracer.http.sent.bytes", len(encoded))
                    self.dogstatsd.distribution("datadog.tracer.http.sent.traces", len(enc_traces))
                    for name, metric in self._metrics.items():
                        self.dogstatsd.distribution("datadog.tracer.%s" % name, metric["count"], tags=metric["tags"])
        finally:
            self._set_drop_rate()
            self._metrics_reset()

    def run_periodic(self):
<<<<<<< HEAD
        self.flush_queue(raise_errors=False)
=======
        self.flush_queue(raise_exc=False)
>>>>>>> a132183a

    on_shutdown = run_periodic<|MERGE_RESOLUTION|>--- conflicted
+++ resolved
@@ -288,11 +288,7 @@
                 self._metrics_dist("buffer.accepted.traces", 1)
                 self._metrics_dist("buffer.accepted.spans", len(spans))
 
-<<<<<<< HEAD
-    def flush_queue(self, raise_errors=False):
-=======
     def flush_queue(self, raise_exc=False):
->>>>>>> a132183a
         enc_traces = self._buffer.get()
         try:
             if not enc_traces:
@@ -305,11 +301,7 @@
                 self._metrics_dist("http.errors", tags=["type:err"])
                 self._metrics_dist("http.dropped.bytes", len(encoded))
                 self._metrics_dist("http.dropped.traces", len(enc_traces))
-<<<<<<< HEAD
-                if raise_errors:
-=======
                 if raise_exc:
->>>>>>> a132183a
                     exc_type, exc_val, exc_tb = sys.exc_info()
                     reraise(exc_type, exc_val, exc_tb)
                 else:
@@ -329,10 +321,6 @@
             self._metrics_reset()
 
     def run_periodic(self):
-<<<<<<< HEAD
-        self.flush_queue(raise_errors=False)
-=======
         self.flush_queue(raise_exc=False)
->>>>>>> a132183a
 
     on_shutdown = run_periodic