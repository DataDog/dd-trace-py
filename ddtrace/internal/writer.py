--- conflicted
+++ resolved
@@ -18,15 +18,7 @@
 from . import compat
 from . import periodic
 from . import service
-<<<<<<< HEAD
-from .. import compat
-from ..compat import httplib
-from ..encoding import Encoder
-from ..encoding import JSONEncoderV2
 from ..internal.constants import KEEP_SPANS_RATE_KEY
-=======
-from ..constants import KEEP_SPANS_RATE_KEY
->>>>>>> 0565444f
 from ..sampler import BasePrioritySampler
 from ..sampler import BaseSampler
 from ..utils.time import StopWatch
