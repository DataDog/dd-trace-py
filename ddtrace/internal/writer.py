--- conflicted
+++ resolved
@@ -535,18 +535,14 @@
                     # are initialized
                     if asbool(os.getenv("DD_INSTRUMENTATION_TELEMETRY_ENABLED", True)):
                         telemetry_writer.enable()
-<<<<<<< HEAD
+
+                    if config._telemetry_metrics_enabled:
+                        telemetry_metrics_writer.enable()
+
                     # remote config should be enabled/started after the global tracer and configs are initialized
                     if asbool(os.environ.get("DD_REMOTE_CONFIGURATION_ENABLED", "true")):
                         remoteconfig_poller.enable()
                     # appsec remote config products should be enabled/started after the global tracer and configs
-=======
-
-                    if config._telemetry_metrics_enabled:
-                        telemetry_metrics_writer.enable()
-
-                    # appsec remote config should be enabled/started after the global tracer and configs
->>>>>>> b3194c72
                     # are initialized
                     enable_appsec_rc()
             except service.ServiceStatusError:
