--- conflicted
+++ resolved
@@ -403,16 +403,6 @@
                 if self.status != service.ServiceStatus.RUNNING:
                     self.start()
 
-<<<<<<< HEAD
-                    # instrumentation telemetry writer should be enabled/started after the global tracer and configs
-                    # are initialized
-                    if asbool(os.getenv("DD_INSTRUMENTATION_TELEMETRY_ENABLED", True)):
-                        telemetry_writer.enable()
-
-                    if config._telemetry_metrics_enabled:
-                        telemetry_metrics_writer.enable()
-=======
->>>>>>> 119b06d8
             except service.ServiceStatusError:
                 pass
 
@@ -706,10 +696,6 @@
 
             if config._telemetry_metrics_enabled:
                 telemetry_metrics_writer.enable()
-
-            # appsec remote config should be enabled/started after the global tracer and configs
-            # are initialized
-            enable_appsec_rc()
         except service.ServiceStatusError:
             pass
 
