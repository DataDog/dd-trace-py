--- conflicted
+++ resolved
@@ -37,9 +37,7 @@
 thread_get_ident = get_original(six.moves._thread.__name__, "get_ident")
 Thread = get_original("threading", "Thread")
 Lock = get_original("threading", "Lock")
-<<<<<<< HEAD
-<<<<<<< HEAD
-=======
+
 
 if six.PY2 and is_module_patched("threading"):
     _allocate_lock = get_original("threading", "_allocate_lock")
@@ -65,7 +63,6 @@
     def RLock(*args, **kwargs):
         return _RLock(*args, **kwargs)
 
-
 else:
     # We do not patch RLock in Python 3 however for < 3.7 the C implementation of
     # RLock might not be available as the _thread module is optional.  In that
@@ -77,10 +74,6 @@
     # https://github.com/python/cpython/blob/c19983125a42a4b4958b11a26ab5e03752c956fc/Doc/library/_thread.rst#L26-L27
     RLock = get_original("threading", "RLock")
 
->>>>>>> b0d8765c (fix(profiling): ensure RLock uses original allocate_lock (#4131))
-=======
-RLock = get_original("threading", "RLock")
->>>>>>> 9960cd70
 
 is_threading_patched = is_module_patched("threading")
 
