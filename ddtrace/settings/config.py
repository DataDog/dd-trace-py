from copy import deepcopy
import json
import os
import re
import sys
from typing import Any  # noqa:F401
from typing import Callable  # noqa:F401
from typing import Dict  # noqa:F401
from typing import List  # noqa:F401
from typing import Optional  # noqa:F401
from typing import Tuple  # noqa:F401
from typing import Union  # noqa:F401

from ddtrace.internal._file_queue import File_Queue
from ddtrace.internal.serverless import in_azure_function
from ddtrace.internal.serverless import in_gcp_function
from ddtrace.internal.telemetry import telemetry_writer
from ddtrace.internal.utils.cache import cachedmethod
from ddtrace.internal.utils.deprecations import DDTraceDeprecationWarning
from ddtrace.vendor.debtcollector import deprecate

from ..internal import gitmetadata
from ..internal.constants import _PROPAGATION_STYLE_DEFAULT
from ..internal.constants import DEFAULT_BUFFER_SIZE
from ..internal.constants import DEFAULT_MAX_PAYLOAD_SIZE
from ..internal.constants import DEFAULT_PROCESSING_INTERVAL
from ..internal.constants import DEFAULT_REUSE_CONNECTIONS
from ..internal.constants import DEFAULT_SAMPLING_RATE_LIMIT
from ..internal.constants import DEFAULT_TIMEOUT
from ..internal.constants import PROPAGATION_STYLE_ALL
from ..internal.constants import PROPAGATION_STYLE_B3_SINGLE
from ..internal.logger import get_logger
from ..internal.schema import DEFAULT_SPAN_SERVICE_NAME
from ..internal.serverless import in_aws_lambda
from ..internal.utils.formats import asbool
from ..internal.utils.formats import parse_tags_str
from ..pin import Pin
from ._core import get_config as _get_config
from ._otel_remapper import otel_remapping as _otel_remapping
from .http import HttpConfig
from .integration import IntegrationConfig


if sys.version_info >= (3, 8):
    from typing import Literal  # noqa:F401
else:
    from typing_extensions import Literal


log = get_logger(__name__)


DD_TRACE_OBFUSCATION_QUERY_STRING_REGEXP_DEFAULT = (
    r"(?ix)"
    r"(?:"  # JSON-ish leading quote
    r'(?:"|%22)?'
    r")"
    r"(?:"  # common keys"
    r"(?:old[-_]?|new[-_]?)?p(?:ass)?w(?:or)?d(?:1|2)?"  # pw, password variants
    r"|pass(?:[-_]?phrase)?"  # pass, passphrase variants
    r"|secret"
    r"|(?:"  # key, key_id variants
    r"api[-_]?"
    r"|private[-_]?"
    r"|public[-_]?"
    r"|access[-_]?"
    r"|secret[-_]?"
    r"|app(?:lica"
    r"tion)?[-_]?"
    r")key(?:[-_]?id)?"
    r"|token"
    r"|consumer[-_]?(?:id|key|secret)"
    r"|sign(?:ed|ature)?"
    r"|auth(?:entication|orization)?"
    r")"
    r"(?:"
    # '=' query string separator, plus value til next '&' separator
    r"(?:\s|%20)*(?:=|%3D)[^&]+"
    # JSON-ish '": "somevalue"', key being handled with case above, without the opening '"'
    r'|(?:"|%22)'  # closing '"' at end of key
    r"(?:\s|%20)*(?::|%3A)(?:\s|%20)*"  # ':' key-value separator, with surrounding spaces
    r'(?:"|%22)'  # opening '"' at start of value
    r'(?:%2[^2]|%[^2]|[^"%])+'  # value
    r'(?:"|%22)'  # closing '"' at end of value
    r")"
    r"|(?:"  # other common secret values
    r" bearer(?:\s|%20)+[a-z0-9._\-]+"
    r"|token(?::|%3A)[a-z0-9]{13}"
    r"|gh[opsu]_[0-9a-zA-Z]{36}"
    r"|ey[I-L](?:[\w=-]|%3D)+\.ey[I-L](?:[\w=-]|%3D)+(?:\.(?:[\w.+/=-]|%3D|%2F|%2B)+)?"
    r"|-{5}BEGIN(?:[a-z\s]|%20)+PRIVATE(?:\s|%20)KEY-{5}[^\-]+-{5}END"
    r"(?:[a-z\s]|%20)+PRIVATE(?:\s|%20)KEY(?:-{5})?(?:\n|%0A)?"
    r"|(?:ssh-(?:rsa|dss)|ecdsa-[a-z0-9]+-[a-z0-9]+)(?:\s|%20|%09)+(?:[a-z0-9/.+]"
    r"|%2F|%5C|%2B){100,}(?:=|%3D)*(?:(?:\s|%20|%09)+[a-z0-9._-]+)?"
    r")"
)


def _parse_propagation_styles(styles_str):
    # type: (str) -> Optional[List[str]]
    """Helper to parse http propagation extract/inject styles via env variables.

    The expected format is::

        <style>[,<style>...]


    The allowed values are:

    - "datadog"
    - "b3multi"
    - "b3" (formerly 'b3 single header')
    - "b3 single header (deprecated for 'b3')"
    - "tracecontext"
    - "none"


    The default value is ``"datadog,tracecontext"``.


    Examples::

        # Extract and inject b3 headers:
        DD_TRACE_PROPAGATION_STYLE="b3multi"

        # Disable header propagation:
        DD_TRACE_PROPAGATION_STYLE="none"

        # Extract trace context from "x-datadog-*" or "x-b3-*" headers from upstream headers
        DD_TRACE_PROPAGATION_STYLE_EXTRACT="datadog,b3multi"

        # Inject the "b3: *" header into downstream requests headers
        DD_TRACE_PROPAGATION_STYLE_INJECT="b3"
    """
    styles = []
    for style in styles_str.split(","):
        style = style.strip().lower()
        if style == "b3 single header":
            deprecate(
                'Using DD_TRACE_PROPAGATION_STYLE="b3 single header" is deprecated',
                message="Please use 'DD_TRACE_PROPAGATION_STYLE=\"b3\"' instead",
                removal_version="3.0.0",
                category=DDTraceDeprecationWarning,
            )
            style = PROPAGATION_STYLE_B3_SINGLE
        if not style:
            continue
        if style not in PROPAGATION_STYLE_ALL:
            log.warning("Unknown DD_TRACE_PROPAGATION_STYLE: {!r}, allowed values are %r", style, PROPAGATION_STYLE_ALL)
            continue
        styles.append(style)
    return styles


# Borrowed from: https://stackoverflow.com/questions/20656135/python-deep-merge-dictionary-data#20666342
def _deepmerge(source, destination):
    """
    Merge the first provided ``dict`` into the second.

    :param dict source: The ``dict`` to merge into ``destination``
    :param dict destination: The ``dict`` that should get updated
    :rtype: dict
    :returns: ``destination`` modified
    """
    for key, value in source.items():
        if isinstance(value, dict):
            # get node or create one
            node = destination.setdefault(key, {})
            _deepmerge(value, node)
        else:
            destination[key] = value

    return destination


def get_error_ranges(error_range_str):
    # type: (str) -> List[Tuple[int, int]]
    error_ranges = []
    error_range_str = error_range_str.strip()
    error_ranges_str = error_range_str.split(",")
    for error_range in error_ranges_str:
        values = error_range.split("-")
        try:
            # Note: mypy does not like variable type changing
            values = [int(v) for v in values]  # type: ignore[misc]
        except ValueError:
            log.exception("Error status codes was not a number %s", values)
            continue
        error_range = (min(values), max(values))  # type: ignore[assignment]
        error_ranges.append(error_range)
    return error_ranges  # type: ignore[return-value]


_ConfigSource = Literal["default", "env_var", "code", "remote_config"]
_JSONType = Union[None, int, float, str, bool, List["_JSONType"], Dict[str, "_JSONType"]]


class _ConfigItem:
    """Configuration item that tracks the value of a setting, and where it came from."""

    def __init__(self, name, default, envs):
        # type: (str, Union[_JSONType, Callable[[], _JSONType]], List[Tuple[str, Callable[[str], Any]]]) -> None
        self._name = name
        self._env_value: _JSONType = None
        self._code_value: _JSONType = None
        self._rc_value: _JSONType = None
        if callable(default):
            self._default_value = default()
        else:
            self._default_value = default
        self._envs = envs
        for env_var, parser in envs:
            if env_var in os.environ:
                self._env_value = parser(os.environ[env_var])
                telemetry_writer.add_configuration(env_var, self._env_value, "env_var")
                break
        else:
            telemetry_writer.add_configuration(envs[0][0], self._default_value, "default")

    def set_value_source(self, value: Any, source: _ConfigSource) -> None:
        if source == "code":
            self._code_value = value
        elif source == "remote_config":
            self._rc_value = value
        else:
            log.warning("Invalid source: %s", source)

    def set_code(self, value: _JSONType) -> None:
        self._code_value = value

    def unset_rc(self) -> None:
        self._rc_value = None

    def value(self) -> _JSONType:
        if self._rc_value is not None:
            return self._rc_value
        if self._code_value is not None:
            return self._code_value
        if self._env_value is not None:
            return self._env_value
        return self._default_value

    def source(self) -> _ConfigSource:
        if self._rc_value is not None:
            return "remote_config"
        if self._code_value is not None:
            return "code"
        if self._env_value is not None:
            return "env_var"
        return "default"

    def __repr__(self):
        return "<{} name={} default={} env_value={} user_value={} remote_config_value={}>".format(
            self.__class__.__name__,
            self._name,
            self._default_value,
            self._env_value,
            self._code_value,
            self._rc_value,
        )


def _parse_global_tags(s):
    # cleanup DD_TAGS, because values will be inserted back in the optimal way (via _dd.git.* tags)
    return gitmetadata.clean_tags(parse_tags_str(s))


def _default_config() -> Dict[str, _ConfigItem]:
    return {
        "_trace_sample_rate": _ConfigItem(
            name="trace_sample_rate",
            default=1.0,
            envs=[("DD_TRACE_SAMPLE_RATE", float)],
        ),
        "_trace_sampling_rules": _ConfigItem(
            name="trace_sampling_rules",
            default=lambda: "",
            envs=[("DD_TRACE_SAMPLING_RULES", str)],
        ),
        "logs_injection": _ConfigItem(
            name="logs_injection",
            default=False,
            envs=[("DD_LOGS_INJECTION", asbool)],
        ),
        "trace_http_header_tags": _ConfigItem(
            name="trace_http_header_tags",
            default=lambda: {},
            envs=[("DD_TRACE_HEADER_TAGS", parse_tags_str)],
        ),
        "tags": _ConfigItem(
            name="tags",
            default=lambda: {},
            envs=[("DD_TAGS", _parse_global_tags)],
        ),
        "_tracing_enabled": _ConfigItem(
            name="tracing_enabled",
            default=True,
            envs=[("DD_TRACE_ENABLED", asbool)],
        ),
        "_profiling_enabled": _ConfigItem(
            name="profiling_enabled",
            default=False,
            envs=[("DD_PROFILING_ENABLED", asbool)],
        ),
        "_asm_enabled": _ConfigItem(
            name="asm_enabled",
            default=False,
            envs=[("DD_APPSEC_ENABLED", asbool)],
        ),
        "_sca_enabled": _ConfigItem(
            name="sca_enabled",
            default=None,
            envs=[("DD_APPSEC_SCA_ENABLED", asbool)],
        ),
        "_dsm_enabled": _ConfigItem(
            name="dsm_enabled",
            default=False,
            envs=[("DD_DATA_STREAMS_ENABLED", asbool)],
        ),
    }


class Config(object):
    """Configuration object that exposes an API to set and retrieve
    global settings for each integration. All integrations must use
    this instance to register their defaults, so that they're public
    available and can be updated by users.
    """

    class _HTTPServerConfig(object):
        _error_statuses = "500-599"  # type: str
        _error_ranges = get_error_ranges(_error_statuses)  # type: List[Tuple[int, int]]

        @property
        def error_statuses(self):
            # type: () -> str
            return self._error_statuses

        @error_statuses.setter
        def error_statuses(self, value):
            # type: (str) -> None
            self._error_statuses = value
            self._error_ranges = get_error_ranges(value)
            # Mypy can't catch cached method's invalidate()
            self.is_error_code.invalidate()  # type: ignore[attr-defined]

        @property
        def error_ranges(self):
            # type: () -> List[Tuple[int, int]]
            return self._error_ranges

        @cachedmethod()
        def is_error_code(self, status_code):
            # type: (int) -> bool
            """Returns a boolean representing whether or not a status code is an error code.
            Error status codes by default are 500-599.
            You may also enable custom error codes::

                from ddtrace import config
                config.http_server.error_statuses = '401-404,419'

            Ranges and singular error codes are permitted and can be separated using commas.
            """
            for error_range in self.error_ranges:
                if error_range[0] <= status_code <= error_range[1]:
                    return True
            return False

    def __init__(self):
        # Must map Otel configurations to Datadog configurations before creating the config object.
        _otel_remapping()
        # Must come before _integration_configs due to __setattr__
        self._config = _default_config()

        sample_rate = os.getenv("DD_TRACE_SAMPLE_RATE")
        if sample_rate is not None:
            deprecate(
                "DD_TRACE_SAMPLE_RATE is deprecated",
                message="Please use DD_TRACE_SAMPLING_RULES instead.",
                removal_version="3.0.0",
            )

        # Use a dict as underlying storing mechanism for integration configs
        self._integration_configs = {}

        self._debug_mode = _get_config("DD_TRACE_DEBUG", False, asbool)
        self._startup_logs_enabled = _get_config("DD_TRACE_STARTUP_LOGS", False, asbool)

<<<<<<< HEAD
        self._trace_rate_limit = _get_config("DD_TRACE_RATE_LIMIT", DEFAULT_SAMPLING_RATE_LIMIT, int)
        self._partial_flush_enabled = _get_config("DD_TRACE_PARTIAL_FLUSH_ENABLED", True, asbool)
        self._partial_flush_min_spans = _get_config("DD_TRACE_PARTIAL_FLUSH_MIN_SPANS", 300, int)
=======
        rate_limit = os.getenv("DD_TRACE_RATE_LIMIT")
        if rate_limit is not None and self._trace_sampling_rules in ("", "[]"):
            # This warning will be logged when DD_TRACE_SAMPLE_RATE is set. This is intentional.
            # Even though DD_TRACE_SAMPLE_RATE is treated as a global trace sampling rule, this configuration
            # is deprecated. We should always encourage users to set DD_TRACE_SAMPLING_RULES instead.
            log.warning(
                "DD_TRACE_RATE_LIMIT is set to %s and DD_TRACE_SAMPLING_RULES is not set. "
                "Tracer rate limitting is only applied to spans that match tracer sampling rules. "
                "All other spans will be rate limited by the Datadog Agent via DD_APM_MAX_TPS.",
                rate_limit,
            )
        self._trace_rate_limit = int(rate_limit or DEFAULT_SAMPLING_RATE_LIMIT)
        self._partial_flush_enabled = asbool(os.getenv("DD_TRACE_PARTIAL_FLUSH_ENABLED", default=True))
        self._partial_flush_min_spans = int(os.getenv("DD_TRACE_PARTIAL_FLUSH_MIN_SPANS", default=300))
>>>>>>> 099ab941

        self.http = HttpConfig(header_tags=self.trace_http_header_tags)
        self._remote_config_enabled = _get_config("DD_REMOTE_CONFIGURATION_ENABLED", True, asbool)
        self._remote_config_poll_interval = _get_config(
            ["DD_REMOTE_CONFIG_POLL_INTERVAL_SECONDS", "DD_REMOTECONFIG_POLL_SECONDS"], 5.0, float
        )
        self._trace_api = _get_config("DD_TRACE_API_VERSION")
        if self._trace_api == "v0.3":
            deprecate(
                "DD_TRACE_API_VERSION=v0.3 is deprecated",
                message="Traces will be submitted to the v0.4/traces agent endpoint instead.",
                removal_version="3.0.0",
                category=DDTraceDeprecationWarning,
            )
            self._trace_api = "v0.4"
        self._trace_writer_buffer_size = _get_config("DD_TRACE_WRITER_BUFFER_SIZE_BYTES", DEFAULT_BUFFER_SIZE, int)
        self._trace_writer_payload_size = _get_config(
            "DD_TRACE_WRITER_MAX_PAYLOAD_SIZE_BYTES", DEFAULT_MAX_PAYLOAD_SIZE, int
        )
        self._trace_writer_interval_seconds = _get_config(
            "DD_TRACE_WRITER_INTERVAL_SECONDS", DEFAULT_PROCESSING_INTERVAL, float
        )
        self._trace_writer_connection_reuse = _get_config(
            "DD_TRACE_WRITER_REUSE_CONNECTIONS", DEFAULT_REUSE_CONNECTIONS, asbool
        )
        self._trace_writer_log_err_payload = _get_config("_DD_TRACE_WRITER_LOG_ERROR_PAYLOADS", False, asbool)

        self._trace_agent_hostname = _get_config(["DD_AGENT_HOST", "DD_TRACE_AGENT_HOSTNAME"])
        self._trace_agent_port = _get_config(["DD_AGENT_PORT", "DD_TRACE_AGENT_PORT"])
        self._trace_agent_url = _get_config("DD_TRACE_AGENT_URL")

        self._stats_agent_hostname = _get_config(["DD_AGENT_HOST", "DD_DOGSTATSD_HOST"])
        self._stats_agent_port = _get_config("DD_DOGSTATSD_PORT")
        self._stats_agent_url = _get_config("DD_DOGSTATSD_URL")
        self._agent_timeout_seconds = _get_config("DD_TRACE_AGENT_TIMEOUT_SECONDS", DEFAULT_TIMEOUT, float)

        self._span_traceback_max_size = _get_config("DD_TRACE_SPAN_TRACEBACK_MAX_SIZE", 30, int)

        # Master switch for turning on and off trace search by default
        # this weird invocation of getenv is meant to read the DD_ANALYTICS_ENABLED
        # legacy environment variable. It should be removed in the future
        self.analytics_enabled = _get_config(["DD_TRACE_ANALYTICS_ENABLED", "DD_ANALYTICS_ENABLED"], False, asbool)
        if self.analytics_enabled:
            deprecate(
                "Datadog App Analytics is deprecated and will be removed in a future version. "
                "App Analytics can be enabled via DD_TRACE_ANALYTICS_ENABLED and DD_ANALYTICS_ENABLED "
                "environment variables and ddtrace.config.analytics_enabled configuration. "
                "These configurations will also be removed.",
                category=DDTraceDeprecationWarning,
            )

        self.client_ip_header = _get_config("DD_TRACE_CLIENT_IP_HEADER")
        self.retrieve_client_ip = _get_config("DD_TRACE_CLIENT_IP_ENABLED", False, asbool)

        self.propagation_http_baggage_enabled = _get_config("DD_TRACE_PROPAGATION_HTTP_BAGGAGE_ENABLED", False, asbool)

        self.env = _get_config("DD_ENV", self.tags.get("env"))
        self.service = _get_config("DD_SERVICE", self.tags.get("service", DEFAULT_SPAN_SERVICE_NAME))

        if self.service is None and in_gcp_function():
            self.service = _get_config(["K_SERVICE", "FUNCTION_NAME"], DEFAULT_SPAN_SERVICE_NAME)
        if self.service is None and in_azure_function():
            self.service = _get_config("WEBSITE_SITE_NAME", DEFAULT_SPAN_SERVICE_NAME)

        self._extra_services = set()
        self._extra_services_queue = None if in_aws_lambda() or not self._remote_config_enabled else File_Queue()
        self.version = _get_config("DD_VERSION", self.tags.get("version"))
        self.http_server = self._HTTPServerConfig()

        self._unparsed_service_mapping = _get_config("DD_SERVICE_MAPPING", "")
        self.service_mapping = parse_tags_str(self._unparsed_service_mapping)

        # The service tag corresponds to span.service and should not be
        # included in the global tags.
        if self.service and "service" in self.tags:
            del self.tags["service"]

        # The version tag should not be included on all spans.
        if self.version and "version" in self.tags:
            del self.tags["version"]

        self.report_hostname = _get_config("DD_TRACE_REPORT_HOSTNAME", False, asbool)

        self.health_metrics_enabled = _get_config("DD_TRACE_HEALTH_METRICS_ENABLED", False, asbool)

        self._telemetry_enabled = _get_config("DD_INSTRUMENTATION_TELEMETRY_ENABLED", True, asbool)
        self._telemetry_heartbeat_interval = _get_config("DD_TELEMETRY_HEARTBEAT_INTERVAL", 60, float)
        self._telemetry_dependency_collection = _get_config("DD_TELEMETRY_DEPENDENCY_COLLECTION_ENABLED", True, asbool)

        self._runtime_metrics_enabled = _get_config("DD_RUNTIME_METRICS_ENABLED", False, asbool)

        self._128_bit_trace_id_enabled = _get_config("DD_TRACE_128_BIT_TRACEID_GENERATION_ENABLED", True, asbool)

        self._128_bit_trace_id_logging_enabled = _get_config("DD_TRACE_128_BIT_TRACEID_LOGGING_ENABLED", False, asbool)
        if self._128_bit_trace_id_logging_enabled:
            deprecate(
                "Using DD_TRACE_128_BIT_TRACEID_LOGGING_ENABLED is deprecated.",
                message="Log injection format is now configured automatically.",
                removal_version="3.0.0",
                category=DDTraceDeprecationWarning,
            )

        self._sampling_rules = _get_config("DD_SPAN_SAMPLING_RULES")
        self._sampling_rules_file = _get_config("DD_SPAN_SAMPLING_RULES_FILE")

        # Propagation styles
        # DD_TRACE_PROPAGATION_STYLE_EXTRACT and DD_TRACE_PROPAGATION_STYLE_INJECT
        #  take precedence over DD_TRACE_PROPAGATION_STYLE
        self._propagation_style_extract = _parse_propagation_styles(
            _get_config(
                ["DD_TRACE_PROPAGATION_STYLE_EXTRACT", "DD_TRACE_PROPAGATION_STYLE"], _PROPAGATION_STYLE_DEFAULT
            )
        )
        self._propagation_style_inject = _parse_propagation_styles(
            _get_config(["DD_TRACE_PROPAGATION_STYLE_INJECT", "DD_TRACE_PROPAGATION_STYLE"], _PROPAGATION_STYLE_DEFAULT)
        )

        self._propagation_extract_first = _get_config("DD_TRACE_PROPAGATION_EXTRACT_FIRST", False, asbool)

        # Datadog tracer tags propagation
        x_datadog_tags_max_length = _get_config("DD_TRACE_X_DATADOG_TAGS_MAX_LENGTH", 512, int)
        if x_datadog_tags_max_length < 0:
            log.warning(
                (
                    "Invalid value %r provided for DD_TRACE_X_DATADOG_TAGS_MAX_LENGTH, "
                    "only non-negative values allowed"
                ),
                x_datadog_tags_max_length,
            )
            x_datadog_tags_max_length = 0
        self._x_datadog_tags_max_length = x_datadog_tags_max_length
        self._x_datadog_tags_enabled = x_datadog_tags_max_length > 0

        # Raise certain errors only if in testing raise mode to prevent crashing in production with non-critical errors
        self._raise = _get_config("DD_TESTING_RAISE", False, asbool)

        trace_compute_stats_default = in_gcp_function() or in_azure_function()
        self._trace_compute_stats = _get_config(
            ["DD_TRACE_COMPUTE_STATS", "DD_TRACE_STATS_COMPUTATION_ENABLED"], trace_compute_stats_default, asbool
        )
        self._data_streams_enabled = _get_config("DD_DATA_STREAMS_ENABLED", False, asbool)

        legacy_client_tag_enabled = _get_config("DD_HTTP_CLIENT_TAG_QUERY_STRING")
        if legacy_client_tag_enabled is None:
            self._http_client_tag_query_string = _get_config("DD_TRACE_HTTP_CLIENT_TAG_QUERY_STRING", "true")
        else:
            deprecate(
                "DD_HTTP_CLIENT_TAG_QUERY_STRING is deprecated",
                message="Please use DD_TRACE_HTTP_CLIENT_TAG_QUERY_STRING instead.",
                removal_version="3.0.0",
                category=DDTraceDeprecationWarning,
            )
            self._http_client_tag_query_string = legacy_client_tag_enabled.lower()

        dd_trace_obfuscation_query_string_regexp = _get_config(
            "DD_TRACE_OBFUSCATION_QUERY_STRING_REGEXP", DD_TRACE_OBFUSCATION_QUERY_STRING_REGEXP_DEFAULT
        )
        self.global_query_string_obfuscation_disabled = True  # If empty obfuscation pattern
        self._obfuscation_query_string_pattern = None
        self.http_tag_query_string = True  # Default behaviour of query string tagging in http.url
        if dd_trace_obfuscation_query_string_regexp != "":
            self.global_query_string_obfuscation_disabled = False  # Not empty obfuscation pattern
            try:
                self._obfuscation_query_string_pattern = re.compile(
                    dd_trace_obfuscation_query_string_regexp.encode("ascii")
                )
            except Exception:
                log.warning("Invalid obfuscation pattern, disabling query string tracing", exc_info=True)
                self.http_tag_query_string = False  # Disable query string tagging if malformed obfuscation pattern

        self._ci_visibility_agentless_enabled = _get_config("DD_CIVISIBILITY_AGENTLESS_ENABLED", False, asbool)
        self._ci_visibility_agentless_url = _get_config("DD_CIVISIBILITY_AGENTLESS_URL", "")
        self._ci_visibility_intelligent_testrunner_enabled = _get_config("DD_CIVISIBILITY_ITR_ENABLED", True, asbool)
        self.ci_visibility_log_level = _get_config("DD_CIVISIBILITY_LOG_LEVEL", "info")
        self._otel_enabled = _get_config("DD_TRACE_OTEL_ENABLED", False, asbool)
        if self._otel_enabled:
            # Replaces the default otel api runtime context with DDRuntimeContext
            # https://github.com/open-telemetry/opentelemetry-python/blob/v1.16.0/opentelemetry-api/src/opentelemetry/context/__init__.py#L53
            os.environ["OTEL_PYTHON_CONTEXT"] = "ddcontextvars_context"
        self._subscriptions = []  # type: List[Tuple[List[str], Callable[[Config, List[str]], None]]]
        self._span_aggregator_rlock = _get_config("DD_TRACE_SPAN_AGGREGATOR_RLOCK", True, asbool)
        if self._span_aggregator_rlock is False:
            deprecate(
                "DD_TRACE_SPAN_AGGREGATOR_RLOCK is deprecated",
                message="Soon the ddtrace library will only support using threading.Rlock to "
                "aggregate and encode span data. If you need to disable the re-entrant lock and "
                "revert to using threading.Lock, please contact Datadog support.",
                removal_version="3.0.0",
            )

        self.trace_methods = _get_config("DD_TRACE_METHODS")

        self._telemetry_install_id = _get_config("DD_INSTRUMENTATION_INSTALL_ID")
        self._telemetry_install_type = _get_config("DD_INSTRUMENTATION_INSTALL_TYPE")
        self._telemetry_install_time = _get_config("DD_INSTRUMENTATION_INSTALL_TYPE")

        self._dd_api_key = _get_config("DD_API_KEY")
        self._dd_site = _get_config("DD_SITE", "datadoghq.com")

        self._llmobs_enabled = _get_config("DD_LLMOBS_ENABLED", False, asbool)
        self._llmobs_sample_rate = _get_config("DD_LLMOBS_SAMPLE_RATE", 1.0, float)
        self._llmobs_ml_app = _get_config("DD_LLMOBS_ML_APP")
        self._llmobs_agentless_enabled = _get_config("DD_LLMOBS_AGENTLESS_ENABLED", False, asbool)

        self._inject_force = _get_config("DD_INJECT_FORCE", False, asbool)
        self._lib_was_injected = False
        self._inject_was_attempted = _get_config("_DD_INJECT_WAS_ATTEMPTED", False, asbool)

    def __getattr__(self, name) -> Any:
        if name in self._config:
            return self._config[name].value()
        if name not in self._integration_configs:
            self._integration_configs[name] = IntegrationConfig(self, name)

        return self._integration_configs[name]

    def _add_extra_service(self, service_name: str) -> None:
        if self._extra_services_queue is None:
            return
        if service_name != self.service:
            self._extra_services_queue.put(service_name)

    def _get_extra_services(self):
        # type: () -> set[str]
        if self._extra_services_queue is None:
            return set()
        self._extra_services.update(self._extra_services_queue.get_all())
        while len(self._extra_services) > 64:
            self._extra_services.pop()
        return self._extra_services

    def get_from(self, obj):
        """Retrieves the configuration for the given object.
        Any object that has an attached `Pin` must have a configuration
        and if a wrong object is given, an empty `dict` is returned
        for safety reasons.
        """
        pin = Pin.get_from(obj)
        if pin is None:
            log.debug("No configuration found for %s", obj)
            return {}

        return pin._config

    def _add(self, integration, settings, merge=True):
        """Internal API that registers an integration with given default
        settings.

        :param str integration: The integration name (i.e. `requests`)
        :param dict settings: A dictionary that contains integration settings;
            to preserve immutability of these values, the dictionary is copied
            since it contains integration defaults.
        :param bool merge: Whether to merge any existing settings with those provided,
            or if we should overwrite the settings with those provided;
            Note: when merging existing settings take precedence.
        """
        # DEV: Use `getattr()` to call our `__getattr__` helper
        existing = getattr(self, integration)
        settings = deepcopy(settings)

        if merge:
            # DEV: This may appear backwards keeping `existing` as the "source" and `settings` as
            #   the "destination", but we do not want to let `_add(..., merge=True)` overwrite any
            #   existing settings
            #
            # >>> config.requests['split_by_domain'] = True
            # >>> config._add('requests', dict(split_by_domain=False))
            # >>> config.requests['split_by_domain']
            # True
            self._integration_configs[integration] = IntegrationConfig(
                self, integration, _deepmerge(existing, settings)
            )
        else:
            self._integration_configs[integration] = IntegrationConfig(self, integration, settings)

    def trace_headers(self, whitelist):
        """
        Registers a set of headers to be traced at global level or integration level.
        :param whitelist: the case-insensitive list of traced headers
        :type whitelist: list of str or str
        :return: self
        :rtype: HttpConfig
        """
        self.http.trace_headers(whitelist)
        return self

    def header_is_traced(self, header_name):
        # type: (str) -> bool
        """
        Returns whether or not the current header should be traced.
        :param header_name: the header name
        :type header_name: str
        :rtype: bool
        """
        return self.http.header_is_traced(header_name)

    @cachedmethod()
    def _header_tag_name(self, header_name):
        # type: (str) -> Optional[str]
        return self.http._header_tag_name(header_name)

    def _get_service(self, default=None):
        """
        Returns the globally configured service or the default if none is configured.

        :param default: the default service to use if none is configured or
            found.
        :type default: str
        :rtype: str|None
        """
        # TODO: This method can be replaced with `config.service`.
        return self.service if self.service is not None else default

    def __repr__(self):
        cls = self.__class__
        integrations = ", ".join(self._integration_config.keys())
        return "{}.{}({})".format(cls.__module__, cls.__name__, integrations)

    def _subscribe(self, items, handler):
        # type: (List[str], Callable[[Config, List[str]], None]) -> None
        self._subscriptions.append((items, handler))

    def _notify_subscribers(self, changed_items):
        # type: (List[str]) -> None
        for sub_items, sub_handler in self._subscriptions:
            sub_updated_items = [i for i in changed_items if i in sub_items]
            if sub_updated_items:
                sub_handler(self, sub_updated_items)

    def __setattr__(self, key, value):
        # type: (str, Any) -> None
        if key == "_config":
            return super(self.__class__, self).__setattr__(key, value)
        elif key in self._config:
            self._set_config_items([(key, value, "code")])
            return None
        else:
            return super(self.__class__, self).__setattr__(key, value)

    def _set_config_items(self, items):
        # type: (List[Tuple[str, Any, _ConfigSource]]) -> None
        item_names = []
        for key, value, origin in items:
            item_names.append(key)
            item = self._config[key]
            item.set_value_source(value, origin)
            if self._telemetry_enabled:
                telemetry_writer.add_configuration(item._envs[0][0], value, origin)
        self._notify_subscribers(item_names)

    def _reset(self):
        # type: () -> None
        self._config = _default_config()

    def _get_source(self, item):
        # type: (str) -> str
        return self._config[item].source()

    def _remoteconfigPubSub(self):
        from ddtrace.internal.remoteconfig._connectors import PublisherSubscriberConnector
        from ddtrace.internal.remoteconfig._publishers import RemoteConfigPublisher
        from ddtrace.internal.remoteconfig._pubsub import PubSub
        from ddtrace.internal.remoteconfig._pubsub import RemoteConfigSubscriber

        class _GlobalConfigPubSub(PubSub):
            __publisher_class__ = RemoteConfigPublisher
            __subscriber_class__ = RemoteConfigSubscriber
            __shared_data__ = PublisherSubscriberConnector()

            def __init__(self, callback):
                self._publisher = self.__publisher_class__(self.__shared_data__, None)
                self._subscriber = self.__subscriber_class__(self.__shared_data__, callback, "GlobalConfig")

        return _GlobalConfigPubSub

    def _handle_remoteconfig(self, data, test_tracer=None):
        # type: (Any, Any) -> None
        if not isinstance(data, dict) or (isinstance(data, dict) and "config" not in data):
            log.warning("unexpected RC payload %r", data)
            return
        if len(data["config"]) == 0:
            log.warning("unexpected number of RC payloads %r", data)
            return

        # Check if 'lib_config' is a key in the dictionary since other items can be sent in the payload
        config = None
        for config_item in data["config"]:
            if isinstance(config_item, Dict):
                if "lib_config" in config_item:
                    config = config_item
                    break

        # If no data is submitted then the RC config has been deleted. Revert the settings.
        base_rc_config = {n: None for n in self._config}

        if config and "lib_config" in config:
            lib_config = config["lib_config"]
            if "tracing_sampling_rate" in lib_config:
                base_rc_config["_trace_sample_rate"] = lib_config["tracing_sampling_rate"]

            if "tracing_sampling_rules" in lib_config:
                trace_sampling_rules = lib_config["tracing_sampling_rules"]
                if trace_sampling_rules:
                    # returns None if no rules
                    trace_sampling_rules = self.convert_rc_trace_sampling_rules(trace_sampling_rules)
                    if trace_sampling_rules:
                        base_rc_config["_trace_sampling_rules"] = trace_sampling_rules

            if "log_injection_enabled" in lib_config:
                base_rc_config["logs_injection"] = lib_config["log_injection_enabled"]

            if "tracing_tags" in lib_config:
                tags = lib_config["tracing_tags"]
                if tags:
                    tags = self._format_tags(lib_config["tracing_tags"])
                base_rc_config["tags"] = tags

            if "tracing_enabled" in lib_config and lib_config["tracing_enabled"] is not None:
                base_rc_config["_tracing_enabled"] = asbool(lib_config["tracing_enabled"])  # type: ignore[assignment]

            if "tracing_header_tags" in lib_config:
                tags = lib_config["tracing_header_tags"]
                if tags:
                    tags = self._format_tags(lib_config["tracing_header_tags"])
                base_rc_config["trace_http_header_tags"] = tags
        self._set_config_items([(k, v, "remote_config") for k, v in base_rc_config.items()])
        # called unconditionally to handle the case where header tags have been unset
        self._handle_remoteconfig_header_tags(base_rc_config)

    def _handle_remoteconfig_header_tags(self, base_rc_config):
        """Implements precedence order between remoteconfig header tags from code, env, and RC"""
        header_tags_conf = self._config["trace_http_header_tags"]
        env_headers = header_tags_conf._env_value or {}
        code_headers = header_tags_conf._code_value or {}
        non_rc_header_tags = {**code_headers, **env_headers}
        selected_header_tags = base_rc_config.get("trace_http_header_tags") or non_rc_header_tags
        self.http = HttpConfig(header_tags=selected_header_tags)

    def _format_tags(self, tags: List[Union[str, Dict]]) -> Dict[str, str]:
        if not tags:
            return {}
        if isinstance(tags[0], Dict):
            pairs = [(item["header"], item["tag_name"]) for item in tags]  # type: ignore[index]
        else:
            pairs = [t.split(":") for t in tags]  # type: ignore[union-attr,misc]
        return {k: v for k, v in pairs}

    def enable_remote_configuration(self):
        # type: () -> None
        """Enable fetching configuration from Datadog."""
        from ddtrace.internal.flare.flare import Flare
        from ddtrace.internal.flare.handler import _handle_tracer_flare
        from ddtrace.internal.flare.handler import _tracerFlarePubSub
        from ddtrace.internal.remoteconfig.worker import remoteconfig_poller

        remoteconfig_pubsub = self._remoteconfigPubSub()(self._handle_remoteconfig)
        flare = Flare(trace_agent_url=self._trace_agent_url, api_key=self._dd_api_key, ddconfig=self.__dict__)
        tracerflare_pubsub = _tracerFlarePubSub()(_handle_tracer_flare, flare)
        remoteconfig_poller.register("APM_TRACING", remoteconfig_pubsub)
        remoteconfig_poller.register("AGENT_CONFIG", tracerflare_pubsub)
        remoteconfig_poller.register("AGENT_TASK", tracerflare_pubsub)

    def _remove_invalid_rules(self, rc_rules: List) -> List:
        """Remove invalid sampling rules from the given list"""
        # loop through list of dictionaries, if a dictionary doesn't have certain attributes, remove it
        for rule in rc_rules:
            if (
                ("service" not in rule and "name" not in rule and "resource" not in rule and "tags" not in rule)
                or "sample_rate" not in rule
                or "provenance" not in rule
            ):
                log.debug("Invalid sampling rule from remoteconfig found, rule will be removed: %s", rule)
                rc_rules.remove(rule)

        return rc_rules

    def _tags_to_dict(self, tags: List[Dict]):
        """
        Converts a list of tag dictionaries to a single dictionary.
        """
        if isinstance(tags, list):
            return {tag["key"]: tag["value_glob"] for tag in tags}
        return tags

    def convert_rc_trace_sampling_rules(self, rc_rules: List[Dict[str, Any]]) -> Optional[str]:
        """Example of an incoming rule:
        [
          {
            "service": "my-service",
            "name": "web.request",
            "resource": "*",
            "provenance": "customer",
            "sample_rate": 1.0,
            "tags": [
              {
                "key": "care_about",
                "value_glob": "yes"
              },
              {
                "key": "region",
                "value_glob": "us-*"
              }
            ]
          }
        ]

                Example of a converted rule:
                '[{"sample_rate":1.0,"service":"my-service","resource":"*","name":"web.request","tags":{"care_about":"yes","region":"us-*"},provenance":"customer"}]'
        """
        rc_rules = self._remove_invalid_rules(rc_rules)
        for rule in rc_rules:
            tags = rule.get("tags")
            if tags:
                rule["tags"] = self._tags_to_dict(tags)
        if rc_rules:
            return json.dumps(rc_rules)
        else:
            return None<|MERGE_RESOLUTION|>--- conflicted
+++ resolved
@@ -386,11 +386,6 @@
         self._debug_mode = _get_config("DD_TRACE_DEBUG", False, asbool)
         self._startup_logs_enabled = _get_config("DD_TRACE_STARTUP_LOGS", False, asbool)
 
-<<<<<<< HEAD
-        self._trace_rate_limit = _get_config("DD_TRACE_RATE_LIMIT", DEFAULT_SAMPLING_RATE_LIMIT, int)
-        self._partial_flush_enabled = _get_config("DD_TRACE_PARTIAL_FLUSH_ENABLED", True, asbool)
-        self._partial_flush_min_spans = _get_config("DD_TRACE_PARTIAL_FLUSH_MIN_SPANS", 300, int)
-=======
         rate_limit = os.getenv("DD_TRACE_RATE_LIMIT")
         if rate_limit is not None and self._trace_sampling_rules in ("", "[]"):
             # This warning will be logged when DD_TRACE_SAMPLE_RATE is set. This is intentional.
@@ -402,10 +397,9 @@
                 "All other spans will be rate limited by the Datadog Agent via DD_APM_MAX_TPS.",
                 rate_limit,
             )
-        self._trace_rate_limit = int(rate_limit or DEFAULT_SAMPLING_RATE_LIMIT)
-        self._partial_flush_enabled = asbool(os.getenv("DD_TRACE_PARTIAL_FLUSH_ENABLED", default=True))
-        self._partial_flush_min_spans = int(os.getenv("DD_TRACE_PARTIAL_FLUSH_MIN_SPANS", default=300))
->>>>>>> 099ab941
+        self._trace_rate_limit = _get_config("DD_TRACE_RATE_LIMIT", DEFAULT_SAMPLING_RATE_LIMIT, int)
+        self._partial_flush_enabled = _get_config("DD_TRACE_PARTIAL_FLUSH_ENABLED", True, asbool)
+        self._partial_flush_min_spans = _get_config("DD_TRACE_PARTIAL_FLUSH_MIN_SPANS", 300, int)
 
         self.http = HttpConfig(header_tags=self.trace_http_header_tags)
         self._remote_config_enabled = _get_config("DD_REMOTE_CONFIGURATION_ENABLED", True, asbool)
