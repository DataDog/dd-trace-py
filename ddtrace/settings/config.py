from copy import deepcopy
import http.client as http_client
import io
import json
import logging
import os
import re
import shutil
import sys
import tarfile
import threading
from typing import Any  # noqa:F401
from typing import Callable  # noqa:F401
from typing import Dict  # noqa:F401
from typing import List  # noqa:F401
from typing import Optional  # noqa:F401
from typing import Tuple  # noqa:F401
from typing import Union

from ddtrace.internal.compat import get_mp_context
from ddtrace.internal.serverless import in_azure_function_consumption_plan
from ddtrace.internal.serverless import in_gcp_function
from ddtrace.internal.utils.cache import cachedmethod
from ddtrace.internal.utils.deprecations import DDTraceDeprecationWarning
from ddtrace.internal.utils.http import get_connection
from ddtrace.vendor.debtcollector import deprecate

from .._logger import _add_file_handler
from .._logger import _disable_ddtrace_file_logger
from ..internal import gitmetadata
from ..internal.constants import _PROPAGATION_STYLE_DEFAULT
from ..internal.constants import DDTRACE_FILE_HANDLER_NAME
from ..internal.constants import DEFAULT_BUFFER_SIZE
from ..internal.constants import DEFAULT_MAX_PAYLOAD_SIZE
from ..internal.constants import DEFAULT_PROCESSING_INTERVAL
from ..internal.constants import DEFAULT_REUSE_CONNECTIONS
from ..internal.constants import DEFAULT_SAMPLING_RATE_LIMIT
from ..internal.constants import DEFAULT_TIMEOUT
from ..internal.constants import PROPAGATION_STYLE_ALL
from ..internal.constants import PROPAGATION_STYLE_B3_SINGLE
from ..internal.constants import TRACER_FLARE_DIRECTORY
from ..internal.constants import TRACER_FLARE_ENDPOINT
from ..internal.logger import get_logger
from ..internal.schema import DEFAULT_SPAN_SERVICE_NAME
from ..internal.serverless import in_aws_lambda
from ..internal.utils.formats import asbool
from ..internal.utils.formats import parse_tags_str
from ..pin import Pin
from .http import HttpConfig
from .integration import IntegrationConfig


if sys.version_info >= (3, 8):
    from typing import Literal  # noqa:F401
else:
    from typing_extensions import Literal

log = get_logger(__name__)

lock = threading.Lock()
http_client.HTTPConnection.debuglevel = 1


DD_TRACE_OBFUSCATION_QUERY_STRING_REGEXP_DEFAULT = (
    r"(?ix)"
    r"(?:"  # JSON-ish leading quote
    r'(?:"|%22)?'
    r")"
    r"(?:"  # common keys"
    r"(?:old[-_]?|new[-_]?)?p(?:ass)?w(?:or)?d(?:1|2)?"  # pw, password variants
    r"|pass(?:[-_]?phrase)?"  # pass, passphrase variants
    r"|secret"
    r"|(?:"  # key, key_id variants
    r"api[-_]?"
    r"|private[-_]?"
    r"|public[-_]?"
    r"|access[-_]?"
    r"|secret[-_]?"
    r"|app(?:lica"
    r"tion)?[-_]?"
    r")key(?:[-_]?id)?"
    r"|token"
    r"|consumer[-_]?(?:id|key|secret)"
    r"|sign(?:ed|ature)?"
    r"|auth(?:entication|orization)?"
    r")"
    r"(?:"
    # '=' query string separator, plus value til next '&' separator
    r"(?:\s|%20)*(?:=|%3D)[^&]+"
    # JSON-ish '": "somevalue"', key being handled with case above, without the opening '"'
    r'|(?:"|%22)'  # closing '"' at end of key
    r"(?:\s|%20)*(?::|%3A)(?:\s|%20)*"  # ':' key-value separator, with surrounding spaces
    r'(?:"|%22)'  # opening '"' at start of value
    r'(?:%2[^2]|%[^2]|[^"%])+'  # value
    r'(?:"|%22)'  # closing '"' at end of value
    r")"
    r"|(?:"  # other common secret values
    r" bearer(?:\s|%20)+[a-z0-9._\-]+"
    r"|token(?::|%3A)[a-z0-9]{13}"
    r"|gh[opsu]_[0-9a-zA-Z]{36}"
    r"|ey[I-L](?:[\w=-]|%3D)+\.ey[I-L](?:[\w=-]|%3D)+(?:\.(?:[\w.+/=-]|%3D|%2F|%2B)+)?"
    r"|-{5}BEGIN(?:[a-z\s]|%20)+PRIVATE(?:\s|%20)KEY-{5}[^\-]+-{5}END"
    r"(?:[a-z\s]|%20)+PRIVATE(?:\s|%20)KEY(?:-{5})?(?:\n|%0A)?"
    r"|(?:ssh-(?:rsa|dss)|ecdsa-[a-z0-9]+-[a-z0-9]+)(?:\s|%20|%09)+(?:[a-z0-9/.+]"
    r"|%2F|%5C|%2B){100,}(?:=|%3D)*(?:(?:\s|%20|%09)+[a-z0-9._-]+)?"
    r")"
)
TRACER_FLARE_TAR = f"{TRACER_FLARE_DIRECTORY}.tar"
TRACER_FLARE_LOCK = "tracer_flare.lock"


def _parse_propagation_styles(name, default):
    # type: (str, Optional[str]) -> Optional[List[str]]
    """Helper to parse http propagation extract/inject styles via env variables.

    The expected format is::

        <style>[,<style>...]


    The allowed values are:

    - "datadog"
    - "b3multi"
    - "b3" (formerly 'b3 single header')
    - "b3 single header (deprecated for 'b3')"
    - "tracecontext"
    - "none"


    The default value is ``"datadog,tracecontext"``.


    Examples::

        # Extract and inject b3 headers:
        DD_TRACE_PROPAGATION_STYLE="b3multi"

        # Disable header propagation:
        DD_TRACE_PROPAGATION_STYLE="none"

        # Extract trace context from "x-datadog-*" or "x-b3-*" headers from upstream headers
        DD_TRACE_PROPAGATION_STYLE_EXTRACT="datadog,b3multi"

        # Inject the "b3: *" header into downstream requests headers
        DD_TRACE_PROPAGATION_STYLE_INJECT="b3"
    """
    styles = []
    envvar = os.getenv(name, default=default)
    if envvar is None:
        return None
    for style in envvar.split(","):
        style = style.strip().lower()
        if style == "b3 single header":
            deprecate(
                'Using DD_TRACE_PROPAGATION_STYLE="b3 single header" is deprecated',
                message="Please use 'DD_TRACE_PROPAGATION_STYLE=\"b3\"' instead",
                removal_version="3.0.0",
                category=DDTraceDeprecationWarning,
            )
            style = PROPAGATION_STYLE_B3_SINGLE
        if not style:
            continue
        if style not in PROPAGATION_STYLE_ALL:
            raise ValueError(
                "Unknown style {!r} provided for {!r}, allowed values are {!r}".format(
                    style, name, PROPAGATION_STYLE_ALL
                )
            )
        styles.append(style)
    return styles


# Borrowed from: https://stackoverflow.com/questions/20656135/python-deep-merge-dictionary-data#20666342
def _deepmerge(source, destination):
    """
    Merge the first provided ``dict`` into the second.

    :param dict source: The ``dict`` to merge into ``destination``
    :param dict destination: The ``dict`` that should get updated
    :rtype: dict
    :returns: ``destination`` modified
    """
    for key, value in source.items():
        if isinstance(value, dict):
            # get node or create one
            node = destination.setdefault(key, {})
            _deepmerge(value, node)
        else:
            destination[key] = value

    return destination


def get_error_ranges(error_range_str):
    # type: (str) -> List[Tuple[int, int]]
    error_ranges = []
    error_range_str = error_range_str.strip()
    error_ranges_str = error_range_str.split(",")
    for error_range in error_ranges_str:
        values = error_range.split("-")
        try:
            # Note: mypy does not like variable type changing
            values = [int(v) for v in values]  # type: ignore[misc]
        except ValueError:
            log.exception("Error status codes was not a number %s", values)
            continue
        error_range = (min(values), max(values))  # type: ignore[assignment]
        error_ranges.append(error_range)
    return error_ranges  # type: ignore[return-value]


_ConfigSource = Literal["default", "env_var", "code", "remote_config"]
_JSONType = Union[None, int, float, str, bool, List["_JSONType"], Dict[str, "_JSONType"]]


class _ConfigItem:
    """Configuration item that tracks the value of a setting, and where it came from."""

    def __init__(self, name, default, envs):
        # type: (str, Union[_JSONType, Callable[[], _JSONType]], List[Tuple[str, Callable[[str], Any]]]) -> None
        self._name = name
        self._env_value: _JSONType = None
        self._code_value: _JSONType = None
        self._rc_value: _JSONType = None
        if callable(default):
            self._default_value = default()
        else:
            self._default_value = default
        self._envs = envs
        for env_var, parser in envs:
            if env_var in os.environ:
                self._env_value = parser(os.environ[env_var])
                break

    def set_value_source(self, value, source):
        # type: (Any, _ConfigSource) -> None
        if source == "code":
            self._code_value = value
        elif source == "remote_config":
            self._rc_value = value
        else:
            raise ValueError("Invalid source: {}".format(source))

    def set_code(self, value):
        # type: (_JSONType) -> None
        self._code_value = value

    def unset_rc(self):
        # type: () -> None
        self._rc_value = None

    def value(self):
        # type: () -> _JSONType
        if self._rc_value is not None:
            return self._rc_value
        if self._code_value is not None:
            return self._code_value
        if self._env_value is not None:
            return self._env_value
        return self._default_value

    def source(self):
        # type: () -> _ConfigSource
        if self._rc_value is not None:
            return "remote_config"
        if self._code_value is not None:
            return "code"
        if self._env_value is not None:
            return "env_var"
        return "default"

    def __repr__(self):
        return "<{} name={} default={} env_value={} user_value={} remote_config_value={}>".format(
            self.__class__.__name__,
            self._name,
            self._default_value,
            self._env_value,
            self._code_value,
            self._rc_value,
        )


def _parse_global_tags(s):
    # cleanup DD_TAGS, because values will be inserted back in the optimal way (via _dd.git.* tags)
    return gitmetadata.clean_tags(parse_tags_str(s))


def _default_config():
    # type: () -> Dict[str, _ConfigItem]
    return {
        "_trace_enabled": _ConfigItem(
            name="trace_enabled",
            default=True,
            envs=[("DD_TRACE_ENABLED", asbool)],
        ),
        "_trace_sample_rate": _ConfigItem(
            name="trace_sample_rate",
            default=1.0,
            envs=[("DD_TRACE_SAMPLE_RATE", float)],
        ),
        "logs_injection": _ConfigItem(
            name="logs_injection",
            default=False,
            envs=[("DD_LOGS_INJECTION", asbool)],
        ),
        "trace_http_header_tags": _ConfigItem(
            name="trace_http_header_tags",
            default=lambda: {},
            envs=[("DD_TRACE_HEADER_TAGS", parse_tags_str)],
        ),
        "tags": _ConfigItem(
            name="tags",
            default=lambda: {},
            envs=[("DD_TAGS", _parse_global_tags)],
        ),
        "_tracing_enabled": _ConfigItem(
            name="tracing_enabled",
            default=True,
            envs=[("DD_TRACE_ENABLED", asbool)],
        ),
        "_profiling_enabled": _ConfigItem(
            name="profiling_enabled",
            default=False,
            envs=[("DD_PROFILING_ENABLED", asbool)],
        ),
        "_asm_enabled": _ConfigItem(
            name="asm_enabled",
            default=False,
            envs=[("DD_APPSEC_ENABLED", asbool)],
        ),
        "_sca_enabled": _ConfigItem(
            name="sca_enabled",
            default=None,
            envs=[("DD_APPSEC_SCA_ENABLED", asbool)],
        ),
        "_dsm_enabled": _ConfigItem(
            name="dsm_enabled",
            default=False,
            envs=[("DD_DATA_STREAMS_ENABLED", asbool)],
        ),
    }


class Config(object):
    """Configuration object that exposes an API to set and retrieve
    global settings for each integration. All integrations must use
    this instance to register their defaults, so that they're public
    available and can be updated by users.
    """

    _extra_services_queue = None if in_aws_lambda() else get_mp_context().Queue(512)

    class _HTTPServerConfig(object):
        _error_statuses = "500-599"  # type: str
        _error_ranges = get_error_ranges(_error_statuses)  # type: List[Tuple[int, int]]

        @property
        def error_statuses(self):
            # type: () -> str
            return self._error_statuses

        @error_statuses.setter
        def error_statuses(self, value):
            # type: (str) -> None
            self._error_statuses = value
            self._error_ranges = get_error_ranges(value)
            # Mypy can't catch cached method's invalidate()
            self.is_error_code.invalidate()  # type: ignore[attr-defined]

        @property
        def error_ranges(self):
            # type: () -> List[Tuple[int, int]]
            return self._error_ranges

        @cachedmethod()
        def is_error_code(self, status_code):
            # type: (int) -> bool
            """Returns a boolean representing whether or not a status code is an error code.
            Error status codes by default are 500-599.
            You may also enable custom error codes::

                from ddtrace import config
                config.http_server.error_statuses = '401-404,419'

            Ranges and singular error codes are permitted and can be separated using commas.
            """
            for error_range in self.error_ranges:
                if error_range[0] <= status_code <= error_range[1]:
                    return True
            return False

    def __init__(self):
        # Must come before _integration_configs due to __setattr__
        self._config = _default_config()

        # use a dict as underlying storing mechanism for integration configs
        self._integration_configs = {}

        self._debug_mode = asbool(os.getenv("DD_TRACE_DEBUG", default=False))
        self._startup_logs_enabled = asbool(os.getenv("DD_TRACE_STARTUP_LOGS", False))

        self._trace_rate_limit = int(os.getenv("DD_TRACE_RATE_LIMIT", default=DEFAULT_SAMPLING_RATE_LIMIT))
        self._trace_sampling_rules = os.getenv("DD_TRACE_SAMPLING_RULES")
        self._partial_flush_enabled = asbool(os.getenv("DD_TRACE_PARTIAL_FLUSH_ENABLED", default=True))
        self._partial_flush_min_spans = int(os.getenv("DD_TRACE_PARTIAL_FLUSH_MIN_SPANS", default=300))
        self._priority_sampling = asbool(os.getenv("DD_PRIORITY_SAMPLING", default=True))

        self.http = HttpConfig(header_tags=self.trace_http_header_tags)
        self._remote_config_enabled = asbool(os.getenv("DD_REMOTE_CONFIGURATION_ENABLED", default=True))
        self._remote_config_poll_interval = float(
            os.getenv(
                "DD_REMOTE_CONFIG_POLL_INTERVAL_SECONDS", default=os.getenv("DD_REMOTECONFIG_POLL_SECONDS", default=5.0)
            )
        )
        self._trace_api = os.getenv("DD_TRACE_API_VERSION")
        self._trace_writer_buffer_size = int(
            os.getenv("DD_TRACE_WRITER_BUFFER_SIZE_BYTES", default=DEFAULT_BUFFER_SIZE)
        )
        self._trace_writer_payload_size = int(
            os.getenv("DD_TRACE_WRITER_MAX_PAYLOAD_SIZE_BYTES", default=DEFAULT_MAX_PAYLOAD_SIZE)
        )
        self._trace_writer_interval_seconds = float(
            os.getenv("DD_TRACE_WRITER_INTERVAL_SECONDS", default=DEFAULT_PROCESSING_INTERVAL)
        )
        self._trace_writer_connection_reuse = asbool(
            os.getenv("DD_TRACE_WRITER_REUSE_CONNECTIONS", DEFAULT_REUSE_CONNECTIONS)
        )
        self._trace_writer_log_err_payload = asbool(os.environ.get("_DD_TRACE_WRITER_LOG_ERROR_PAYLOADS", False))

        self._trace_agent_hostname = os.environ.get("DD_AGENT_HOST", os.environ.get("DD_TRACE_AGENT_HOSTNAME"))
        self._trace_agent_port = os.environ.get("DD_AGENT_PORT", os.environ.get("DD_TRACE_AGENT_PORT"))
        self._trace_agent_url = os.environ.get("DD_TRACE_AGENT_URL")

        self._stats_agent_hostname = os.environ.get("DD_AGENT_HOST", os.environ.get("DD_DOGSTATSD_HOST"))
        self._stats_agent_port = os.getenv("DD_DOGSTATSD_PORT")
        self._stats_agent_url = os.getenv("DD_DOGSTATSD_URL")
        self._agent_timeout_seconds = float(os.getenv("DD_TRACE_AGENT_TIMEOUT_SECONDS", DEFAULT_TIMEOUT))

        self._span_traceback_max_size = int(os.getenv("DD_TRACE_SPAN_TRACEBACK_MAX_SIZE", default=30))

        # Master switch for turning on and off trace search by default
        # this weird invocation of getenv is meant to read the DD_ANALYTICS_ENABLED
        # legacy environment variable. It should be removed in the future
        legacy_config_value = os.getenv("DD_ANALYTICS_ENABLED", default=False)

        self.analytics_enabled = asbool(os.getenv("DD_TRACE_ANALYTICS_ENABLED", default=legacy_config_value))
        self.client_ip_header = os.getenv("DD_TRACE_CLIENT_IP_HEADER")
        self.retrieve_client_ip = asbool(os.getenv("DD_TRACE_CLIENT_IP_ENABLED", default=False))

        self.propagation_http_baggage_enabled = asbool(
            os.getenv("DD_TRACE_PROPAGATION_HTTP_BAGGAGE_ENABLED", default=False)
        )

        self.env = os.getenv("DD_ENV") or self.tags.get("env")
        self.service = os.getenv("DD_SERVICE", default=self.tags.get("service", DEFAULT_SPAN_SERVICE_NAME))

        if self.service is None and in_gcp_function():
            self.service = os.environ.get("K_SERVICE", os.environ.get("FUNCTION_NAME"))
        if self.service is None and in_azure_function_consumption_plan():
            self.service = os.environ.get("WEBSITE_SITE_NAME")

        self._extra_services = set()
        self.version = os.getenv("DD_VERSION", default=self.tags.get("version"))
        self.http_server = self._HTTPServerConfig()

        self._unparsed_service_mapping = os.getenv("DD_SERVICE_MAPPING", default="")
        self.service_mapping = parse_tags_str(self._unparsed_service_mapping)

        # The service tag corresponds to span.service and should not be
        # included in the global tags.
        if self.service and "service" in self.tags:
            del self.tags["service"]

        # The version tag should not be included on all spans.
        if self.version and "version" in self.tags:
            del self.tags["version"]

        self.report_hostname = asbool(os.getenv("DD_TRACE_REPORT_HOSTNAME", default=False))

        self.health_metrics_enabled = asbool(os.getenv("DD_TRACE_HEALTH_METRICS_ENABLED", default=False))

        self._telemetry_enabled = asbool(os.getenv("DD_INSTRUMENTATION_TELEMETRY_ENABLED", True))
        self._telemetry_heartbeat_interval = float(os.getenv("DD_TELEMETRY_HEARTBEAT_INTERVAL", "60"))
        self._telemetry_dependency_collection = asbool(os.getenv("DD_TELEMETRY_DEPENDENCY_COLLECTION_ENABLED", True))

        self._runtime_metrics_enabled = asbool(os.getenv("DD_RUNTIME_METRICS_ENABLED", False))

        self._128_bit_trace_id_enabled = asbool(os.getenv("DD_TRACE_128_BIT_TRACEID_GENERATION_ENABLED", True))

        self._128_bit_trace_id_logging_enabled = asbool(os.getenv("DD_TRACE_128_BIT_TRACEID_LOGGING_ENABLED", False))

        self._sampling_rules = os.getenv("DD_SPAN_SAMPLING_RULES")
        self._sampling_rules_file = os.getenv("DD_SPAN_SAMPLING_RULES_FILE")

        # Propagation styles
        self._propagation_style_extract = self._propagation_style_inject = _parse_propagation_styles(
            "DD_TRACE_PROPAGATION_STYLE", default=_PROPAGATION_STYLE_DEFAULT
        )
        # DD_TRACE_PROPAGATION_STYLE_EXTRACT and DD_TRACE_PROPAGATION_STYLE_INJECT
        #  take precedence over DD_TRACE_PROPAGATION_STYLE
        propagation_style_extract = _parse_propagation_styles("DD_TRACE_PROPAGATION_STYLE_EXTRACT", default=None)
        if propagation_style_extract is not None:
            self._propagation_style_extract = propagation_style_extract

        propagation_style_inject = _parse_propagation_styles("DD_TRACE_PROPAGATION_STYLE_INJECT", default=None)
        if propagation_style_inject is not None:
            self._propagation_style_inject = propagation_style_inject

        self._propagation_extract_first = asbool(os.getenv("DD_TRACE_PROPAGATION_EXTRACT_FIRST", False))

        # Datadog tracer tags propagation
        x_datadog_tags_max_length = int(os.getenv("DD_TRACE_X_DATADOG_TAGS_MAX_LENGTH", default=512))
        if x_datadog_tags_max_length < 0:
            raise ValueError(
                (
                    "Invalid value {!r} provided for DD_TRACE_X_DATADOG_TAGS_MAX_LENGTH, "
                    "only non-negative values allowed"
                ).format(x_datadog_tags_max_length)
            )
        self._x_datadog_tags_max_length = x_datadog_tags_max_length
        self._x_datadog_tags_enabled = x_datadog_tags_max_length > 0

        # Raise certain errors only if in testing raise mode to prevent crashing in production with non-critical errors
        self._raise = asbool(os.getenv("DD_TESTING_RAISE", False))

        trace_compute_stats_default = in_gcp_function() or in_azure_function_consumption_plan()
        self._trace_compute_stats = asbool(
            os.getenv(
                "DD_TRACE_COMPUTE_STATS", os.getenv("DD_TRACE_STATS_COMPUTATION_ENABLED", trace_compute_stats_default)
            )
        )
        self._data_streams_enabled = asbool(os.getenv("DD_DATA_STREAMS_ENABLED", False))

        dd_trace_obfuscation_query_string_regexp = os.getenv(
            "DD_TRACE_OBFUSCATION_QUERY_STRING_REGEXP", DD_TRACE_OBFUSCATION_QUERY_STRING_REGEXP_DEFAULT
        )
        self.global_query_string_obfuscation_disabled = True  # If empty obfuscation pattern
        self._obfuscation_query_string_pattern = None
        self.http_tag_query_string = True  # Default behaviour of query string tagging in http.url
        if dd_trace_obfuscation_query_string_regexp != "":
            self.global_query_string_obfuscation_disabled = False  # Not empty obfuscation pattern
            try:
                self._obfuscation_query_string_pattern = re.compile(
                    dd_trace_obfuscation_query_string_regexp.encode("ascii")
                )
            except Exception:
                log.warning("Invalid obfuscation pattern, disabling query string tracing", exc_info=True)
                self.http_tag_query_string = False  # Disable query string tagging if malformed obfuscation pattern

        self._ci_visibility_agentless_enabled = asbool(os.getenv("DD_CIVISIBILITY_AGENTLESS_ENABLED", default=False))
        self._ci_visibility_agentless_url = os.getenv("DD_CIVISIBILITY_AGENTLESS_URL", default="")
        self._ci_visibility_intelligent_testrunner_enabled = asbool(
            os.getenv("DD_CIVISIBILITY_ITR_ENABLED", default=True)
        )
        self.ci_visibility_log_level = os.getenv("DD_CIVISIBILITY_LOG_LEVEL", default="info")
        self._otel_enabled = asbool(os.getenv("DD_TRACE_OTEL_ENABLED", False))
        if self._otel_enabled:
            # Replaces the default otel api runtime context with DDRuntimeContext
            # https://github.com/open-telemetry/opentelemetry-python/blob/v1.16.0/opentelemetry-api/src/opentelemetry/context/__init__.py#L53
            os.environ["OTEL_PYTHON_CONTEXT"] = "ddcontextvars_context"
        self._ddtrace_bootstrapped = False
        self._subscriptions = []  # type: List[Tuple[List[str], Callable[[Config, List[str]], None]]]
        self._span_aggregator_rlock = asbool(os.getenv("DD_TRACE_SPAN_AGGREGATOR_RLOCK", True))

        self.trace_methods = os.getenv("DD_TRACE_METHODS")

        self._telemetry_install_id = os.getenv("DD_INSTRUMENTATION_INSTALL_ID", None)
        self._telemetry_install_type = os.getenv("DD_INSTRUMENTATION_INSTALL_TYPE", None)
        self._telemetry_install_time = os.getenv("DD_INSTRUMENTATION_INSTALL_TIME", None)

        self._dd_api_key = os.getenv("DD_API_KEY")
        self._dd_site = os.getenv("DD_SITE", "datadoghq.com")

        self._llmobs_enabled = asbool(os.getenv("DD_LLMOBS_ENABLED", False))
        self._llmobs_sample_rate = float(os.getenv("DD_LLMOBS_SAMPLE_RATE", 1.0))
        self._llmobs_ml_app = os.getenv("DD_LLMOBS_APP_NAME")

        self.__original_log_level = 0  # NOTSET

    def __getattr__(self, name) -> Any:
        if name in self._config:
            return self._config[name].value()

        if name not in self._integration_configs:
            self._integration_configs[name] = IntegrationConfig(self, name)

        return self._integration_configs[name]

    def _add_extra_service(self, service_name: str) -> None:
        if self._extra_services_queue is None:
            return
        if self._remote_config_enabled and service_name != self.service:
            try:
                self._extra_services_queue.put_nowait(service_name)
            except Exception:  # nosec
                pass

    def _get_extra_services(self):
        # type: () -> set[str]
        if self._extra_services_queue is None:
            return set()
        try:
            while True:
                self._extra_services.add(self._extra_services_queue.get(timeout=0.002))
                if len(self._extra_services) > 64:
                    self._extra_services.pop()
        except Exception:  # nosec
            pass
        return self._extra_services

    def get_from(self, obj):
        """Retrieves the configuration for the given object.
        Any object that has an attached `Pin` must have a configuration
        and if a wrong object is given, an empty `dict` is returned
        for safety reasons.
        """
        pin = Pin.get_from(obj)
        if pin is None:
            log.debug("No configuration found for %s", obj)
            return {}

        return pin._config

    def _add(self, integration, settings, merge=True):
        """Internal API that registers an integration with given default
        settings.

        :param str integration: The integration name (i.e. `requests`)
        :param dict settings: A dictionary that contains integration settings;
            to preserve immutability of these values, the dictionary is copied
            since it contains integration defaults.
        :param bool merge: Whether to merge any existing settings with those provided,
            or if we should overwrite the settings with those provided;
            Note: when merging existing settings take precedence.
        """
        # DEV: Use `getattr()` to call our `__getattr__` helper
        existing = getattr(self, integration)
        settings = deepcopy(settings)

        if merge:
            # DEV: This may appear backwards keeping `existing` as the "source" and `settings` as
            #   the "destination", but we do not want to let `_add(..., merge=True)` overwrite any
            #   existing settings
            #
            # >>> config.requests['split_by_domain'] = True
            # >>> config._add('requests', dict(split_by_domain=False))
            # >>> config.requests['split_by_domain']
            # True
            self._integration_configs[integration] = IntegrationConfig(
                self, integration, _deepmerge(existing, settings)
            )
        else:
            self._integration_configs[integration] = IntegrationConfig(self, integration, settings)

    def trace_headers(self, whitelist):
        """
        Registers a set of headers to be traced at global level or integration level.
        :param whitelist: the case-insensitive list of traced headers
        :type whitelist: list of str or str
        :return: self
        :rtype: HttpConfig
        """
        self.http.trace_headers(whitelist)
        return self

    def header_is_traced(self, header_name):
        # type: (str) -> bool
        """
        Returns whether or not the current header should be traced.
        :param header_name: the header name
        :type header_name: str
        :rtype: bool
        """
        return self.http.header_is_traced(header_name)

    @cachedmethod()
    def _header_tag_name(self, header_name):
        # type: (str) -> Optional[str]
        return self.http._header_tag_name(header_name)

    def _get_service(self, default=None):
        """
        Returns the globally configured service or the default if none is configured.

        :param default: the default service to use if none is configured or
            found.
        :type default: str
        :rtype: str|None
        """
        # TODO: This method can be replaced with `config.service`.
        return self.service if self.service is not None else default

    def __repr__(self):
        cls = self.__class__
        integrations = ", ".join(self._integration_config.keys())
        return "{}.{}({})".format(cls.__module__, cls.__name__, integrations)

    def _subscribe(self, items, handler):
        # type: (List[str], Callable[[Config, List[str]], None]) -> None
        self._subscriptions.append((items, handler))

    def _notify_subscribers(self, changed_items):
        # type: (List[str]) -> None
        for sub_items, sub_handler in self._subscriptions:
            sub_updated_items = [i for i in changed_items if i in sub_items]
            if sub_updated_items:
                sub_handler(self, sub_updated_items)

    def __setattr__(self, key, value):
        # type: (str, Any) -> None
        if key == "_config":
            return super(self.__class__, self).__setattr__(key, value)
        elif key in self._config:
            self._set_config_items([(key, value, "code")])
            return None
        else:
            return super(self.__class__, self).__setattr__(key, value)

    def _set_config_items(self, items):
        # type: (List[Tuple[str, Any, _ConfigSource]]) -> None
        item_names = []
        for key, value, origin in items:
            item_names.append(key)
            self._config[key].set_value_source(value, origin)
        if self._telemetry_enabled:
            from ..internal.telemetry import telemetry_writer

            telemetry_writer.add_configs_changed(item_names)
        self._notify_subscribers(item_names)

    def _reset(self):
        # type: () -> None
        self._config = _default_config()

    def _get_source(self, item):
        # type: (str) -> str
        return self._config[item].source()

    def _remoteconfigPubSub(self):
        from ddtrace.internal.remoteconfig._connectors import PublisherSubscriberConnector
        from ddtrace.internal.remoteconfig._publishers import RemoteConfigPublisher
        from ddtrace.internal.remoteconfig._pubsub import PubSub
        from ddtrace.internal.remoteconfig._pubsub import RemoteConfigSubscriber

        class _GlobalConfigPubSub(PubSub):
            __publisher_class__ = RemoteConfigPublisher
            __subscriber_class__ = RemoteConfigSubscriber
            __shared_data__ = PublisherSubscriberConnector()

            def __init__(self, callback):
                self._publisher = self.__publisher_class__(self.__shared_data__, None)
                self._subscriber = self.__subscriber_class__(self.__shared_data__, callback, "GlobalConfig")

        return _GlobalConfigPubSub

    def _handle_remoteconfig(self, data, test_tracer=None):
        # type: (Any, Any) -> None
        if not isinstance(data, dict) or (isinstance(data, dict) and "config" not in data):
            log.warning("unexpected RC payload %r", data)
            return
        if len(data["config"]) == 0:
            log.warning("unexpected number of RC payloads %r", data)
            return

        product_type = data.get("metadata", [])[0].get("product_name")
        configs = data["config"]

        if product_type == "APM_TRACING":
            self._handle_apm_tracing_product(configs[0])
        else:
            log.warning("unexpected RC product name: %s", product_type)

    def _handle_apm_tracing_product(self, config: dict):
        # If no data is submitted then the RC config has been deleted. Revert the settings.
        base_rc_config = {n: None for n in self._config}

        if config:
            lib_config = config.get("lib_config", {})
            if "tracing_sampling_rate" in lib_config:
                base_rc_config["_trace_sample_rate"] = lib_config["tracing_sampling_rate"]

            if "log_injection_enabled" in lib_config:
                base_rc_config["logs_injection"] = lib_config["log_injection_enabled"]

            if "tracing_tags" in lib_config:
                tags = lib_config["tracing_tags"]
                if tags:
                    tags = self._format_tags(lib_config["tracing_tags"])
                base_rc_config["tags"] = tags

            if "tracing_enabled" in lib_config and lib_config["tracing_enabled"] is not None:
                base_rc_config["_tracing_enabled"] = asbool(lib_config["tracing_enabled"])  # type: ignore[assignment]

            if "tracing_header_tags" in lib_config:
                tags = lib_config["tracing_header_tags"]
                if tags:
                    tags = self._format_tags(lib_config["tracing_header_tags"])
                base_rc_config["trace_http_header_tags"] = tags

        self._set_config_items([(k, v, "remote_config") for k, v in base_rc_config.items()])
        # called unconditionally to handle the case where header tags have been unset
        self._handle_remoteconfig_header_tags(base_rc_config)

    def _handle_remoteconfig_header_tags(self, base_rc_config):
        """Implements precedence order between remoteconfig header tags from code, env, and RC"""
        header_tags_conf = self._config["trace_http_header_tags"]
        env_headers = header_tags_conf._env_value or {}
        code_headers = header_tags_conf._code_value or {}
        non_rc_header_tags = {**code_headers, **env_headers}
        selected_header_tags = base_rc_config.get("trace_http_header_tags") or non_rc_header_tags
        self.http = HttpConfig(header_tags=selected_header_tags)

    def _format_tags(self, tags: List[Union[str, Dict]]) -> Dict[str, str]:
        if not tags:
            return {}
        if isinstance(tags[0], Dict):
            pairs = [(item["header"], item["tag_name"]) for item in tags]  # type: ignore[index]
        else:
            pairs = [t.split(":") for t in tags]  # type: ignore[union-attr,misc]
        return {k: v for k, v in pairs}

    def enable_remote_configuration(self):
        # type: () -> None
        """Enable fetching configuration from Datadog."""
        from ddtrace.internal.remoteconfig.worker import remoteconfig_poller

        remoteconfig_pubsub = self._remoteconfigPubSub()(self._handle_remoteconfig)
        tracerflare_pubsub = self._tracerFlarePubSub()(self._handle_tracer_flare)
        remoteconfig_poller.register("APM_TRACING", remoteconfig_pubsub)
        remoteconfig_poller.register("AGENT_CONFIG", tracerflare_pubsub)
        remoteconfig_poller.register("AGENT_TASK", tracerflare_pubsub)

    def _tracerFlarePubSub(self):
        from ddtrace.internal.remoteconfig._connectors import PublisherSubscriberConnector
        from ddtrace.internal.remoteconfig._publishers import RemoteConfigPublisher
        from ddtrace.internal.remoteconfig._pubsub import PubSub
        from ddtrace.internal.remoteconfig._subscribers import TracerFlareSubscriber

        class _TracerFlarePubSub(PubSub):
            __publisher_class__ = RemoteConfigPublisher
            __subscriber_class__ = TracerFlareSubscriber
            __shared_data__ = PublisherSubscriberConnector()

            def __init__(self, callback):
                self._publisher = self.__publisher_class__(self.__shared_data__, None)
                self._subscriber = self.__subscriber_class__(self.__shared_data__, callback)

        return _TracerFlarePubSub

    def _handle_tracer_flare(self, data: dict, cleanup: bool = False):
        if cleanup:
            self._revert_tracer_flare_configs()
            self._clean_up_tracer_flare_files()
            return

        if "config" not in data:
            log.warning("unexpected tracer flare RC payload %r", data)
            return
        if len(data["config"]) == 0:
            log.warning("unexpected number of tracer flare RC payloads %r", data)
            return

        product_type = data.get("metadata", [])[0].get("product_name")
        configs = data["config"]
        if product_type == "AGENT_CONFIG":
            self._prepare_tracer_flare(configs)
        elif product_type == "AGENT_TASK":
            self._generate_tracer_flare(configs)

    def _prepare_tracer_flare(self, configs: List[dict]):
        """
        Update configurations to start sending tracer logs to a file
        to be sent in a flare later.
        """
        os.makedirs(TRACER_FLARE_DIRECTORY, exist_ok=True)
        for c in configs:
            # AGENT_CONFIG is currently being used for multiple purposes
            # We only want to prepare for a tracer flare if the config name
            # starts with 'flare-log-level'
            if not c.get("name", "").startswith("flare-log-level"):
                return

            # Validate the flare log level
            flare_log_level = c.get("config", {}).get("log_level").upper()
            flare_log_level_int = logging.getLevelName(flare_log_level)
            if type(flare_log_level_int) != int:
                raise TypeError("Invalid log level provided: %s", flare_log_level_int)

            ddlogger = get_logger("ddtrace")
            pid = os.getpid()
            flare_file_path = f"{TRACER_FLARE_DIRECTORY}/tracer_python_{pid}.log"
            self.__setattr__("__original_log_level", ddlogger.level)
            os.environ.update({"DD_TRACE_LOG_FILE_LEVEL": flare_log_level, "DD_TRACE_LOG_FILE": flare_file_path})

            # Set the logger level to the more verbose between original and flare
            # We do this valid_original_level check because if the log level is NOTSET, the value is 0
            # which is the minimum value. In this case, we just want to use the flare level, but still
            # retain the original state as NOTSET/0
            self.__original_log_level = ddlogger.level
            valid_original_level = 100 if self.__original_log_level == 0 else self.__original_log_level
            logger_level = min(valid_original_level, flare_log_level_int)
            ddlogger.setLevel(logger_level)
            _add_file_handler(ddlogger, flare_file_path, flare_log_level, DDTRACE_FILE_HANDLER_NAME)

            # Create and add config file
            self._generate_config_file(pid)

    def _get_valid_logger_level(self, flare: int) -> int:
        valid_original_level = 100 if self.__original_log_level == 0 else self.__original_log_level
        return min(valid_original_level, flare)

    def _generate_tracer_flare(self, configs: List[Any]):
        """
        Revert tracer flare configurations back to original state
        before sending the flare.
        """
        for c in configs:
            # AGENT_TASK is currently being used for multiple purposes
            # We only want to generate the tracer flare if the task_type is
            # 'tracer_flare'
            if type(c) != dict or c.get("task_type") != "tracer_flare":
                continue
            args = c.get("args", {})

            self._revert_tracer_flare_configs()

            # We only want the flare to be sent once, even if there are
            # multiple tracer instances
            if not os.path.exists(TRACER_FLARE_LOCK):
                open(TRACER_FLARE_LOCK, "w").close()
                try:
                    data = {
                        "case_id": args.get("case_id"),
                        "source": "tracer_python",
                        "hostname": args.get("hostname"),
                        "email": args.get("user_handle"),
                    }
                    self._send_tracer_flare(data)
                finally:
                    # Clean up files regardless of success/failure
                    self._clean_up_tracer_flare_files()
                    os.remove(TRACER_FLARE_LOCK)

    def _generate_config_file(self, pid: int):
        config_file = f"{TRACER_FLARE_DIRECTORY}/tracer_config_{pid}.json"
        try:
            with open(config_file, "w") as f:
                tracer_configs = {
                    "configs": self.__dict__,
                }
                json.dump(
                    tracer_configs,
                    f,
                    default=lambda obj: obj.__repr__() if hasattr(obj, "__repr__") else obj.__dict__,
                    indent=4,
                )
        except Exception as e:
            log.warning("Failed to generate %s: %s", config_file, e)
            if os.path.exists(config_file):
                os.remove(config_file)

    def _send_tracer_flare(self, metadata: dict):
        client = get_connection(self._trace_agent_url, timeout=5)
        client.set_debuglevel(1)
        tar_stream = io.BytesIO()
        with tarfile.open(fileobj=tar_stream, mode="w") as tar:
            for file_name in os.listdir(TRACER_FLARE_DIRECTORY):
                # Add file
                flare_file_name = f"{TRACER_FLARE_DIRECTORY}/{file_name}"
                tar.add(flare_file_name)
        tar_stream.seek(0)
<<<<<<< HEAD
        boundary = "BOUNDARY".encode()
        body = io.BytesIO()
        for key, value in metadata.items():
            body.write(b"--" + boundary + b"\r\n")
            body.write(f'Content-Disposition: form-data; name="{key}"\r\n\r\n'.encode())
            body.write(f"{value}\r\n".encode())
        # Add tarfile
        body.write(b"--" + boundary + b"\r\n")
        body.write(b'Content-Disposition: form-data; name="flare_file"; filename="flare.tar"\r\n')
        body.write(b"Content-Type: application/octet-stream\r\n\r\n")
        body.write(tar_stream.getvalue() + b"\r\n")
        # Add final boundary
        body.write(b"--" + boundary + b"--\r\n")

        headers = {
            "Content-Type": "multipart/form-data; boundary=" + boundary.decode(),
            "Content-Length": str(body.getbuffer().nbytes),
=======
        newline = "\r\n"
        boundary = "abcdefg"
        body = io.StringIO()
        for key, value in metadata.items():
            body.write("--" + boundary + newline)
            body.write(f'Content-Disposition: form-data; name="{key}"{newline}{newline}')
            body.write(f"{value}{newline}")

        # Add tarfile
        body.write("--" + boundary + newline)
        body.write(f'Content-Disposition: form-data; name="flare_file"; filename="flare.tar"{newline}')
        body.write(f"Content-Type: application/octet-stream{newline}{newline}")
        body.write(tar_stream.getvalue().decode() + newline)
        body.write("--" + boundary + "--")
        headers = {
            "Content-Type": "multipart/form-data; boundary=" + boundary,
            "Content-Length": str(len(body.getvalue().encode())),
>>>>>>> b34d3e55
        }
        if self._dd_api_key:
            headers["DD-API-KEY"] = self._dd_api_key

        try:
            client.request("POST", TRACER_FLARE_ENDPOINT, body=body.getvalue().encode(), headers=headers)
            response = client.getresponse()
<<<<<<< HEAD
            print(response.getheaders())
            print("CONTENT: ", response.read().decode())
=======
            print("content: ", response.read().decode())
>>>>>>> b34d3e55

            if response.status == 200:
                log.info("Successfully sent the flare")
            else:
                log.error("Upload failed with status code %s: %s", response.status, response.reason)
        except Exception as e:
            raise Exception("Failed to send tracer flare: %s" % e)
        finally:
            client.close()

    def _revert_tracer_flare_configs(self):
        ddlogger = get_logger("ddtrace")
        _disable_ddtrace_file_logger(ddlogger, DDTRACE_FILE_HANDLER_NAME)
        ddlogger.setLevel(self.__original_log_level)

    def _clean_up_tracer_flare_files(self):
        try:
            shutil.rmtree(TRACER_FLARE_DIRECTORY)
        except Exception as e:
            log.warning("Failed to clean up tracer flare files: %s", e)<|MERGE_RESOLUTION|>--- conflicted
+++ resolved
@@ -970,25 +970,6 @@
                 flare_file_name = f"{TRACER_FLARE_DIRECTORY}/{file_name}"
                 tar.add(flare_file_name)
         tar_stream.seek(0)
-<<<<<<< HEAD
-        boundary = "BOUNDARY".encode()
-        body = io.BytesIO()
-        for key, value in metadata.items():
-            body.write(b"--" + boundary + b"\r\n")
-            body.write(f'Content-Disposition: form-data; name="{key}"\r\n\r\n'.encode())
-            body.write(f"{value}\r\n".encode())
-        # Add tarfile
-        body.write(b"--" + boundary + b"\r\n")
-        body.write(b'Content-Disposition: form-data; name="flare_file"; filename="flare.tar"\r\n')
-        body.write(b"Content-Type: application/octet-stream\r\n\r\n")
-        body.write(tar_stream.getvalue() + b"\r\n")
-        # Add final boundary
-        body.write(b"--" + boundary + b"--\r\n")
-
-        headers = {
-            "Content-Type": "multipart/form-data; boundary=" + boundary.decode(),
-            "Content-Length": str(body.getbuffer().nbytes),
-=======
         newline = "\r\n"
         boundary = "abcdefg"
         body = io.StringIO()
@@ -1006,7 +987,6 @@
         headers = {
             "Content-Type": "multipart/form-data; boundary=" + boundary,
             "Content-Length": str(len(body.getvalue().encode())),
->>>>>>> b34d3e55
         }
         if self._dd_api_key:
             headers["DD-API-KEY"] = self._dd_api_key
@@ -1014,12 +994,7 @@
         try:
             client.request("POST", TRACER_FLARE_ENDPOINT, body=body.getvalue().encode(), headers=headers)
             response = client.getresponse()
-<<<<<<< HEAD
-            print(response.getheaders())
-            print("CONTENT: ", response.read().decode())
-=======
             print("content: ", response.read().decode())
->>>>>>> b34d3e55
 
             if response.status == 200:
                 log.info("Successfully sent the flare")
