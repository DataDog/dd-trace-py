--- conflicted
+++ resolved
@@ -555,12 +555,9 @@
         self._dd_app_key = os.getenv("DD_APP_KEY")
         self._dd_site = os.getenv("DD_SITE", "datadoghq.com")
 
-<<<<<<< HEAD
         self._llmobs_enabled = asbool(os.getenv("DD_LLMOBS_ENABLED", False))
         self._llmobs_sample_rate = float(os.getenv("DD_LLMOBS_SAMPLE_RATE", 1.0))
 
-=======
->>>>>>> 11585cef
     def __getattr__(self, name) -> Any:
         if name in self._config:
             return self._config[name].value()
