from copy import deepcopy
import json
import os
import re
import sys
from typing import Any  # noqa:F401
from typing import Callable  # noqa:F401
from typing import Dict  # noqa:F401
from typing import List  # noqa:F401
from typing import Optional  # noqa:F401
from typing import Tuple  # noqa:F401
from typing import Union  # noqa:F401

from ddtrace.internal._file_queue import File_Queue
from ddtrace.internal.serverless import in_azure_function
from ddtrace.internal.serverless import in_gcp_function
from ddtrace.internal.telemetry import telemetry_writer
from ddtrace.internal.utils.cache import cachedmethod
from ddtrace.internal.utils.deprecations import DDTraceDeprecationWarning
from ddtrace.vendor.debtcollector import deprecate

from ..internal import gitmetadata
from ..internal.constants import _PROPAGATION_STYLE_DEFAULT
from ..internal.constants import DEFAULT_BUFFER_SIZE
from ..internal.constants import DEFAULT_MAX_PAYLOAD_SIZE
from ..internal.constants import DEFAULT_PROCESSING_INTERVAL
from ..internal.constants import DEFAULT_REUSE_CONNECTIONS
from ..internal.constants import DEFAULT_SAMPLING_RATE_LIMIT
from ..internal.constants import DEFAULT_TIMEOUT
from ..internal.constants import PROPAGATION_STYLE_ALL
from ..internal.constants import PROPAGATION_STYLE_B3_SINGLE
from ..internal.logger import get_logger
from ..internal.schema import DEFAULT_SPAN_SERVICE_NAME
from ..internal.serverless import in_aws_lambda
from ..internal.utils.formats import asbool
from ..internal.utils.formats import parse_tags_str
from ..pin import Pin
from ._core import get_config as _get_config
from ._otel_remapper import otel_remapping as _otel_remapping
from .http import HttpConfig
from .integration import IntegrationConfig


if sys.version_info >= (3, 8):
    from typing import Literal  # noqa:F401
else:
    from typing_extensions import Literal


log = get_logger(__name__)


DD_TRACE_OBFUSCATION_QUERY_STRING_REGEXP_DEFAULT = (
    r"(?ix)"
    r"(?:"  # JSON-ish leading quote
    r'(?:"|%22)?'
    r")"
    r"(?:"  # common keys"
    r"(?:old[-_]?|new[-_]?)?p(?:ass)?w(?:or)?d(?:1|2)?"  # pw, password variants
    r"|pass(?:[-_]?phrase)?"  # pass, passphrase variants
    r"|secret"
    r"|(?:"  # key, key_id variants
    r"api[-_]?"
    r"|private[-_]?"
    r"|public[-_]?"
    r"|access[-_]?"
    r"|secret[-_]?"
    r"|app(?:lica"
    r"tion)?[-_]?"
    r")key(?:[-_]?id)?"
    r"|token"
    r"|consumer[-_]?(?:id|key|secret)"
    r"|sign(?:ed|ature)?"
    r"|auth(?:entication|orization)?"
    r")"
    r"(?:"
    # '=' query string separator, plus value til next '&' separator
    r"(?:\s|%20)*(?:=|%3D)[^&]+"
    # JSON-ish '": "somevalue"', key being handled with case above, without the opening '"'
    r'|(?:"|%22)'  # closing '"' at end of key
    r"(?:\s|%20)*(?::|%3A)(?:\s|%20)*"  # ':' key-value separator, with surrounding spaces
    r'(?:"|%22)'  # opening '"' at start of value
    r'(?:%2[^2]|%[^2]|[^"%])+'  # value
    r'(?:"|%22)'  # closing '"' at end of value
    r")"
    r"|(?:"  # other common secret values
    r" bearer(?:\s|%20)+[a-z0-9._\-]+"
    r"|token(?::|%3A)[a-z0-9]{13}"
    r"|gh[opsu]_[0-9a-zA-Z]{36}"
    r"|ey[I-L](?:[\w=-]|%3D)+\.ey[I-L](?:[\w=-]|%3D)+(?:\.(?:[\w.+/=-]|%3D|%2F|%2B)+)?"
    r"|-{5}BEGIN(?:[a-z\s]|%20)+PRIVATE(?:\s|%20)KEY-{5}[^\-]+-{5}END"
    r"(?:[a-z\s]|%20)+PRIVATE(?:\s|%20)KEY(?:-{5})?(?:\n|%0A)?"
    r"|(?:ssh-(?:rsa|dss)|ecdsa-[a-z0-9]+-[a-z0-9]+)(?:\s|%20|%09)+(?:[a-z0-9/.+]"
    r"|%2F|%5C|%2B){100,}(?:=|%3D)*(?:(?:\s|%20|%09)+[a-z0-9._-]+)?"
    r")"
)


def _parse_propagation_styles(styles_str):
    # type: (str) -> Optional[List[str]]
    """Helper to parse http propagation extract/inject styles via env variables.

    The expected format is::

        <style>[,<style>...]


    The allowed values are:

    - "datadog"
    - "b3multi"
    - "b3" (formerly 'b3 single header')
    - "b3 single header (deprecated for 'b3')"
    - "tracecontext"
    - "none"


    The default value is ``"datadog,tracecontext"``.


    Examples::

        # Extract and inject b3 headers:
        DD_TRACE_PROPAGATION_STYLE="b3multi"

        # Disable header propagation:
        DD_TRACE_PROPAGATION_STYLE="none"

        # Extract trace context from "x-datadog-*" or "x-b3-*" headers from upstream headers
        DD_TRACE_PROPAGATION_STYLE_EXTRACT="datadog,b3multi"

        # Inject the "b3: *" header into downstream requests headers
        DD_TRACE_PROPAGATION_STYLE_INJECT="b3"
    """
    styles = []
    for style in styles_str.split(","):
        style = style.strip().lower()
        if style == "b3 single header":
            deprecate(
                'Using DD_TRACE_PROPAGATION_STYLE="b3 single header" is deprecated',
                message="Please use 'DD_TRACE_PROPAGATION_STYLE=\"b3\"' instead",
                removal_version="3.0.0",
                category=DDTraceDeprecationWarning,
            )
            style = PROPAGATION_STYLE_B3_SINGLE
        if not style:
            continue
        if style not in PROPAGATION_STYLE_ALL:
            log.warning("Unknown DD_TRACE_PROPAGATION_STYLE: {!r}, allowed values are %r", style, PROPAGATION_STYLE_ALL)
            continue
        styles.append(style)
    return styles


# Borrowed from: https://stackoverflow.com/questions/20656135/python-deep-merge-dictionary-data#20666342
def _deepmerge(source, destination):
    """
    Merge the first provided ``dict`` into the second.

    :param dict source: The ``dict`` to merge into ``destination``
    :param dict destination: The ``dict`` that should get updated
    :rtype: dict
    :returns: ``destination`` modified
    """
    for key, value in source.items():
        if isinstance(value, dict):
            # get node or create one
            node = destination.setdefault(key, {})
            _deepmerge(value, node)
        else:
            destination[key] = value

    return destination


def get_error_ranges(error_range_str):
    # type: (str) -> List[Tuple[int, int]]
    error_ranges = []
    error_range_str = error_range_str.strip()
    error_ranges_str = error_range_str.split(",")
    for error_range in error_ranges_str:
        values = error_range.split("-")
        try:
            # Note: mypy does not like variable type changing
            values = [int(v) for v in values]  # type: ignore[misc]
        except ValueError:
            log.exception("Error status codes was not a number %s", values)
            continue
        error_range = (min(values), max(values))  # type: ignore[assignment]
        error_ranges.append(error_range)
    return error_ranges  # type: ignore[return-value]


_ConfigSource = Literal["default", "env_var", "code", "remote_config"]
_JSONType = Union[None, int, float, str, bool, List["_JSONType"], Dict[str, "_JSONType"]]


class _ConfigItem:
    """Configuration item that tracks the value of a setting, and where it came from."""

    def __init__(self, name, default, envs):
        # type: (str, Union[_JSONType, Callable[[], _JSONType]], List[Tuple[str, Callable[[str], Any]]]) -> None
        self._name = name
        self._env_value: _JSONType = None
        self._code_value: _JSONType = None
        self._rc_value: _JSONType = None
        if callable(default):
            self._default_value = default()
        else:
            self._default_value = default
        self._envs = envs
        for env_var, parser in envs:
            if env_var in os.environ:
                self._env_value = parser(os.environ[env_var])
                telemetry_writer.add_configuration(env_var, self._env_value, "env_var")
                break
        else:
            telemetry_writer.add_configuration(envs[0][0], self._default_value, "default")

    def set_value_source(self, value: Any, source: _ConfigSource) -> None:
        if source == "code":
            self._code_value = value
        elif source == "remote_config":
            self._rc_value = value
        else:
            log.warning("Invalid source: %s", source)

    def set_code(self, value: _JSONType) -> None:
        self._code_value = value

    def unset_rc(self) -> None:
        self._rc_value = None

    def value(self) -> _JSONType:
        if self._rc_value is not None:
            return self._rc_value
        if self._code_value is not None:
            return self._code_value
        if self._env_value is not None:
            return self._env_value
        return self._default_value

    def source(self) -> _ConfigSource:
        if self._rc_value is not None:
            return "remote_config"
        if self._code_value is not None:
            return "code"
        if self._env_value is not None:
            return "env_var"
        return "default"

    def __repr__(self):
        return "<{} name={} default={} env_value={} user_value={} remote_config_value={}>".format(
            self.__class__.__name__,
            self._name,
            self._default_value,
            self._env_value,
            self._code_value,
            self._rc_value,
        )


def _parse_global_tags(s):
    # cleanup DD_TAGS, because values will be inserted back in the optimal way (via _dd.git.* tags)
    return gitmetadata.clean_tags(parse_tags_str(s))


def _default_config() -> Dict[str, _ConfigItem]:
    return {
        "_trace_sample_rate": _ConfigItem(
            name="trace_sample_rate",
            default=1.0,
            envs=[("DD_TRACE_SAMPLE_RATE", float)],
        ),
        "_trace_sampling_rules": _ConfigItem(
            name="trace_sampling_rules",
            default=lambda: "",
            envs=[("DD_TRACE_SAMPLING_RULES", str)],
        ),
        "logs_injection": _ConfigItem(
            name="logs_injection",
            default=False,
            envs=[("DD_LOGS_INJECTION", asbool)],
        ),
        "trace_http_header_tags": _ConfigItem(
            name="trace_http_header_tags",
            default=lambda: {},
            envs=[("DD_TRACE_HEADER_TAGS", parse_tags_str)],
        ),
        "tags": _ConfigItem(
            name="tags",
            default=lambda: {},
            envs=[("DD_TAGS", _parse_global_tags)],
        ),
        "_tracing_enabled": _ConfigItem(
            name="tracing_enabled",
            default=True,
            envs=[("DD_TRACE_ENABLED", asbool)],
        ),
        "_profiling_enabled": _ConfigItem(
            name="profiling_enabled",
            default=False,
            envs=[("DD_PROFILING_ENABLED", asbool)],
        ),
        "_asm_enabled": _ConfigItem(
            name="asm_enabled",
            default=False,
            envs=[("DD_APPSEC_ENABLED", asbool)],
        ),
        "_sca_enabled": _ConfigItem(
            name="sca_enabled",
            default=None,
            envs=[("DD_APPSEC_SCA_ENABLED", asbool)],
        ),
        "_dsm_enabled": _ConfigItem(
            name="dsm_enabled",
            default=False,
            envs=[("DD_DATA_STREAMS_ENABLED", asbool)],
        ),
    }


class Config(object):
    """Configuration object that exposes an API to set and retrieve
    global settings for each integration. All integrations must use
    this instance to register their defaults, so that they're public
    available and can be updated by users.
    """

    class _HTTPServerConfig(object):
        _error_statuses = _get_config("DD_TRACE_HTTP_SERVER_ERROR_STATUSES", "500-599")  # type: str
        _error_ranges = get_error_ranges(_error_statuses)  # type: List[Tuple[int, int]]

        @property
        def error_statuses(self):
            # type: () -> str
            return self._error_statuses

        @error_statuses.setter
        def error_statuses(self, value):
            # type: (str) -> None
            self._error_statuses = value
            self._error_ranges = get_error_ranges(value)
            # Mypy can't catch cached method's invalidate()
            self.is_error_code.invalidate()  # type: ignore[attr-defined]

        @property
        def error_ranges(self):
            # type: () -> List[Tuple[int, int]]
            return self._error_ranges

        @cachedmethod()
        def is_error_code(self, status_code):
            # type: (int) -> bool
            """Returns a boolean representing whether or not a status code is an error code.
            Error status codes by default are 500-599.
            You may also enable custom error codes::

                from ddtrace import config
                config.http_server.error_statuses = '401-404,419'

            Ranges and singular error codes are permitted and can be separated using commas.
            """
            for error_range in self.error_ranges:
                if error_range[0] <= status_code <= error_range[1]:
                    return True
            return False

    def __init__(self):
        # Must map Otel configurations to Datadog configurations before creating the config object.
        _otel_remapping()
        # Must come before _integration_configs due to __setattr__
        self._config = _default_config()

        sample_rate = os.getenv("DD_TRACE_SAMPLE_RATE")
        if sample_rate is not None:
            deprecate(
                "DD_TRACE_SAMPLE_RATE is deprecated",
                message="Please use DD_TRACE_SAMPLING_RULES instead.",
                removal_version="3.0.0",
            )

        # Use a dict as underlying storing mechanism for integration configs
        self._integration_configs = {}

        self._debug_mode = _get_config("DD_TRACE_DEBUG", False, asbool)
        self._startup_logs_enabled = _get_config("DD_TRACE_STARTUP_LOGS", False, asbool)

        rate_limit = os.getenv("DD_TRACE_RATE_LIMIT")
        if rate_limit is not None and self._trace_sampling_rules in ("", "[]"):
            # This warning will be logged when DD_TRACE_SAMPLE_RATE is set. This is intentional.
            # Even though DD_TRACE_SAMPLE_RATE is treated as a global trace sampling rule, this configuration
            # is deprecated. We should always encourage users to set DD_TRACE_SAMPLING_RULES instead.
            log.warning(
                "DD_TRACE_RATE_LIMIT is set to %s and DD_TRACE_SAMPLING_RULES is not set. "
                "Tracer rate limitting is only applied to spans that match tracer sampling rules. "
                "All other spans will be rate limited by the Datadog Agent via DD_APM_MAX_TPS.",
                rate_limit,
            )
        self._trace_rate_limit = _get_config("DD_TRACE_RATE_LIMIT", DEFAULT_SAMPLING_RATE_LIMIT, int)
        self._partial_flush_enabled = _get_config("DD_TRACE_PARTIAL_FLUSH_ENABLED", True, asbool)
        self._partial_flush_min_spans = _get_config("DD_TRACE_PARTIAL_FLUSH_MIN_SPANS", 300, int)

        self.http = HttpConfig(header_tags=self.trace_http_header_tags)
        self._remote_config_enabled = _get_config("DD_REMOTE_CONFIGURATION_ENABLED", True, asbool)
        self._remote_config_poll_interval = _get_config(
            ["DD_REMOTE_CONFIG_POLL_INTERVAL_SECONDS", "DD_REMOTECONFIG_POLL_SECONDS"], 5.0, float
        )
        self._trace_api = _get_config("DD_TRACE_API_VERSION")
        if self._trace_api == "v0.3":
            deprecate(
                "DD_TRACE_API_VERSION=v0.3 is deprecated",
                message="Traces will be submitted to the v0.4/traces agent endpoint instead.",
                removal_version="3.0.0",
                category=DDTraceDeprecationWarning,
            )
            self._trace_api = "v0.4"
        self._trace_writer_buffer_size = _get_config("DD_TRACE_WRITER_BUFFER_SIZE_BYTES", DEFAULT_BUFFER_SIZE, int)
        self._trace_writer_payload_size = _get_config(
            "DD_TRACE_WRITER_MAX_PAYLOAD_SIZE_BYTES", DEFAULT_MAX_PAYLOAD_SIZE, int
        )
        self._trace_writer_interval_seconds = _get_config(
            "DD_TRACE_WRITER_INTERVAL_SECONDS", DEFAULT_PROCESSING_INTERVAL, float
        )
        self._trace_writer_connection_reuse = _get_config(
            "DD_TRACE_WRITER_REUSE_CONNECTIONS", DEFAULT_REUSE_CONNECTIONS, asbool
        )
        self._trace_writer_log_err_payload = _get_config("_DD_TRACE_WRITER_LOG_ERROR_PAYLOADS", False, asbool)

        self._trace_agent_hostname = _get_config(["DD_AGENT_HOST", "DD_TRACE_AGENT_HOSTNAME"])
        self._trace_agent_port = _get_config(["DD_AGENT_PORT", "DD_TRACE_AGENT_PORT"])
        self._trace_agent_url = _get_config("DD_TRACE_AGENT_URL")

        self._stats_agent_hostname = _get_config(["DD_AGENT_HOST", "DD_DOGSTATSD_HOST"])
        self._stats_agent_port = _get_config("DD_DOGSTATSD_PORT")
        self._stats_agent_url = _get_config("DD_DOGSTATSD_URL")
        self._agent_timeout_seconds = _get_config("DD_TRACE_AGENT_TIMEOUT_SECONDS", DEFAULT_TIMEOUT, float)

        self._span_traceback_max_size = _get_config("DD_TRACE_SPAN_TRACEBACK_MAX_SIZE", 30, int)

        # Master switch for turning on and off trace search by default
        # this weird invocation of getenv is meant to read the DD_ANALYTICS_ENABLED
        # legacy environment variable. It should be removed in the future
        self.analytics_enabled = _get_config(["DD_TRACE_ANALYTICS_ENABLED", "DD_ANALYTICS_ENABLED"], False, asbool)
        if self.analytics_enabled:
            deprecate(
                "Datadog App Analytics is deprecated and will be removed in a future version. "
                "App Analytics can be enabled via DD_TRACE_ANALYTICS_ENABLED and DD_ANALYTICS_ENABLED "
                "environment variables and ddtrace.config.analytics_enabled configuration. "
                "These configurations will also be removed.",
                category=DDTraceDeprecationWarning,
            )

        self.client_ip_header = _get_config("DD_TRACE_CLIENT_IP_HEADER")
        self.retrieve_client_ip = _get_config("DD_TRACE_CLIENT_IP_ENABLED", False, asbool)

        self.propagation_http_baggage_enabled = _get_config("DD_TRACE_PROPAGATION_HTTP_BAGGAGE_ENABLED", False, asbool)

        self.env = _get_config("DD_ENV", self.tags.get("env"))
        self.service = _get_config("DD_SERVICE", self.tags.get("service", DEFAULT_SPAN_SERVICE_NAME))

        if self.service is None and in_gcp_function():
            self.service = _get_config(["K_SERVICE", "FUNCTION_NAME"], DEFAULT_SPAN_SERVICE_NAME)
        if self.service is None and in_azure_function():
            self.service = _get_config("WEBSITE_SITE_NAME", DEFAULT_SPAN_SERVICE_NAME)

        self._extra_services = set()
        self._extra_services_queue = None if in_aws_lambda() or not self._remote_config_enabled else File_Queue()
        self.version = _get_config("DD_VERSION", self.tags.get("version"))
        self.http_server = self._HTTPServerConfig()

        self._unparsed_service_mapping = _get_config("DD_SERVICE_MAPPING", "")
        self.service_mapping = parse_tags_str(self._unparsed_service_mapping)

        # The service tag corresponds to span.service and should not be
        # included in the global tags.
        if self.service and "service" in self.tags:
            del self.tags["service"]

        # The version tag should not be included on all spans.
        if self.version and "version" in self.tags:
            del self.tags["version"]

        self.report_hostname = _get_config("DD_TRACE_REPORT_HOSTNAME", False, asbool)

        self.health_metrics_enabled = _get_config("DD_TRACE_HEALTH_METRICS_ENABLED", False, asbool)

        self._telemetry_enabled = _get_config("DD_INSTRUMENTATION_TELEMETRY_ENABLED", True, asbool)
        self._telemetry_heartbeat_interval = _get_config("DD_TELEMETRY_HEARTBEAT_INTERVAL", 60, float)
        self._telemetry_dependency_collection = _get_config("DD_TELEMETRY_DEPENDENCY_COLLECTION_ENABLED", True, asbool)

        self._runtime_metrics_enabled = _get_config("DD_RUNTIME_METRICS_ENABLED", False, asbool)

        self._128_bit_trace_id_enabled = _get_config("DD_TRACE_128_BIT_TRACEID_GENERATION_ENABLED", True, asbool)

        self._128_bit_trace_id_logging_enabled = _get_config("DD_TRACE_128_BIT_TRACEID_LOGGING_ENABLED", False, asbool)
        if self._128_bit_trace_id_logging_enabled:
            deprecate(
                "Using DD_TRACE_128_BIT_TRACEID_LOGGING_ENABLED is deprecated.",
                message="Log injection format is now configured automatically.",
                removal_version="3.0.0",
                category=DDTraceDeprecationWarning,
            )

        self._sampling_rules = _get_config("DD_SPAN_SAMPLING_RULES")
        self._sampling_rules_file = _get_config("DD_SPAN_SAMPLING_RULES_FILE")

        # Propagation styles
        # DD_TRACE_PROPAGATION_STYLE_EXTRACT and DD_TRACE_PROPAGATION_STYLE_INJECT
        #  take precedence over DD_TRACE_PROPAGATION_STYLE
        self._propagation_style_extract = _parse_propagation_styles(
            _get_config(
                ["DD_TRACE_PROPAGATION_STYLE_EXTRACT", "DD_TRACE_PROPAGATION_STYLE"], _PROPAGATION_STYLE_DEFAULT
            )
        )
        self._propagation_style_inject = _parse_propagation_styles(
            _get_config(["DD_TRACE_PROPAGATION_STYLE_INJECT", "DD_TRACE_PROPAGATION_STYLE"], _PROPAGATION_STYLE_DEFAULT)
        )

        self._propagation_extract_first = _get_config("DD_TRACE_PROPAGATION_EXTRACT_FIRST", False, asbool)

        # Datadog tracer tags propagation
        x_datadog_tags_max_length = _get_config("DD_TRACE_X_DATADOG_TAGS_MAX_LENGTH", 512, int)
        if x_datadog_tags_max_length < 0:
            log.warning(
                (
                    "Invalid value %r provided for DD_TRACE_X_DATADOG_TAGS_MAX_LENGTH, "
                    "only non-negative values allowed"
                ),
                x_datadog_tags_max_length,
            )
            x_datadog_tags_max_length = 0
        self._x_datadog_tags_max_length = x_datadog_tags_max_length
        self._x_datadog_tags_enabled = x_datadog_tags_max_length > 0

        # Raise certain errors only if in testing raise mode to prevent crashing in production with non-critical errors
        self._raise = _get_config("DD_TESTING_RAISE", False, asbool)

        trace_compute_stats_default = in_gcp_function() or in_azure_function()
        self._trace_compute_stats = _get_config(
            ["DD_TRACE_COMPUTE_STATS", "DD_TRACE_STATS_COMPUTATION_ENABLED"], trace_compute_stats_default, asbool
        )
        self._data_streams_enabled = _get_config("DD_DATA_STREAMS_ENABLED", False, asbool)

        legacy_client_tag_enabled = _get_config("DD_HTTP_CLIENT_TAG_QUERY_STRING")
        if legacy_client_tag_enabled is None:
            self._http_client_tag_query_string = _get_config("DD_TRACE_HTTP_CLIENT_TAG_QUERY_STRING", "true")
        else:
            deprecate(
                "DD_HTTP_CLIENT_TAG_QUERY_STRING is deprecated",
                message="Please use DD_TRACE_HTTP_CLIENT_TAG_QUERY_STRING instead.",
                removal_version="3.0.0",
                category=DDTraceDeprecationWarning,
            )
            self._http_client_tag_query_string = legacy_client_tag_enabled.lower()

        dd_trace_obfuscation_query_string_regexp = _get_config(
            "DD_TRACE_OBFUSCATION_QUERY_STRING_REGEXP", DD_TRACE_OBFUSCATION_QUERY_STRING_REGEXP_DEFAULT
        )
        self.global_query_string_obfuscation_disabled = True  # If empty obfuscation pattern
        self._obfuscation_query_string_pattern = None
        self.http_tag_query_string = True  # Default behaviour of query string tagging in http.url
        if dd_trace_obfuscation_query_string_regexp != "":
            self.global_query_string_obfuscation_disabled = False  # Not empty obfuscation pattern
            try:
                self._obfuscation_query_string_pattern = re.compile(
                    dd_trace_obfuscation_query_string_regexp.encode("ascii")
                )
            except Exception:
                log.warning("Invalid obfuscation pattern, disabling query string tracing", exc_info=True)
                self.http_tag_query_string = False  # Disable query string tagging if malformed obfuscation pattern

<<<<<<< HEAD
        self._ci_visibility_agentless_enabled = _get_config("DD_CIVISIBILITY_AGENTLESS_ENABLED", False, asbool)
        self._ci_visibility_agentless_url = _get_config("DD_CIVISIBILITY_AGENTLESS_URL", "")
        self._ci_visibility_intelligent_testrunner_enabled = _get_config("DD_CIVISIBILITY_ITR_ENABLED", True, asbool)
        self.ci_visibility_log_level = _get_config("DD_CIVISIBILITY_LOG_LEVEL", "info")
        self._otel_enabled = _get_config("DD_TRACE_OTEL_ENABLED", False, asbool)
=======
        # Test Visibility config items
        self._ci_visibility_agentless_enabled = asbool(os.getenv("DD_CIVISIBILITY_AGENTLESS_ENABLED", default=False))
        self._ci_visibility_agentless_url = os.getenv("DD_CIVISIBILITY_AGENTLESS_URL", default="")
        self._ci_visibility_intelligent_testrunner_enabled = asbool(
            os.getenv("DD_CIVISIBILITY_ITR_ENABLED", default=True)
        )
        self.ci_visibility_log_level = os.getenv("DD_CIVISIBILITY_LOG_LEVEL", default="info")
        self._test_visibility_early_flake_detection_enabled = asbool(
            os.getenv("DD_CIVISIBILITY_EARLY_FLAKE_DETECTION_ENABLED", default=True)
        )

        self._otel_enabled = asbool(os.getenv("DD_TRACE_OTEL_ENABLED", False))
>>>>>>> 66563bf9
        if self._otel_enabled:
            # Replaces the default otel api runtime context with DDRuntimeContext
            # https://github.com/open-telemetry/opentelemetry-python/blob/v1.16.0/opentelemetry-api/src/opentelemetry/context/__init__.py#L53
            os.environ["OTEL_PYTHON_CONTEXT"] = "ddcontextvars_context"
        self._subscriptions = []  # type: List[Tuple[List[str], Callable[[Config, List[str]], None]]]
        self._span_aggregator_rlock = _get_config("DD_TRACE_SPAN_AGGREGATOR_RLOCK", True, asbool)
        if self._span_aggregator_rlock is False:
            deprecate(
                "DD_TRACE_SPAN_AGGREGATOR_RLOCK is deprecated",
                message="Soon the ddtrace library will only support using threading.Rlock to "
                "aggregate and encode span data. If you need to disable the re-entrant lock and "
                "revert to using threading.Lock, please contact Datadog support.",
                removal_version="3.0.0",
            )

        self.trace_methods = _get_config("DD_TRACE_METHODS")

        self._telemetry_install_id = _get_config("DD_INSTRUMENTATION_INSTALL_ID")
        self._telemetry_install_type = _get_config("DD_INSTRUMENTATION_INSTALL_TYPE")
        self._telemetry_install_time = _get_config("DD_INSTRUMENTATION_INSTALL_TYPE")

        self._dd_api_key = _get_config("DD_API_KEY")
        self._dd_site = _get_config("DD_SITE", "datadoghq.com")

        self._llmobs_enabled = _get_config("DD_LLMOBS_ENABLED", False, asbool)
        self._llmobs_sample_rate = _get_config("DD_LLMOBS_SAMPLE_RATE", 1.0, float)
        self._llmobs_ml_app = _get_config("DD_LLMOBS_ML_APP")
        self._llmobs_agentless_enabled = _get_config("DD_LLMOBS_AGENTLESS_ENABLED", False, asbool)

        self._inject_force = _get_config("DD_INJECT_FORCE", False, asbool)
        self._lib_was_injected = False
        self._inject_was_attempted = _get_config("_DD_INJECT_WAS_ATTEMPTED", False, asbool)

    def __getattr__(self, name) -> Any:
        if name in self._config:
            return self._config[name].value()
        if name not in self._integration_configs:
            self._integration_configs[name] = IntegrationConfig(self, name)

        return self._integration_configs[name]

    def _add_extra_service(self, service_name: str) -> None:
        if self._extra_services_queue is None:
            return
        if service_name != self.service:
            self._extra_services_queue.put(service_name)

    def _get_extra_services(self):
        # type: () -> set[str]
        if self._extra_services_queue is None:
            return set()
        self._extra_services.update(self._extra_services_queue.get_all())
        while len(self._extra_services) > 64:
            self._extra_services.pop()
        return self._extra_services

    def get_from(self, obj):
        """Retrieves the configuration for the given object.
        Any object that has an attached `Pin` must have a configuration
        and if a wrong object is given, an empty `dict` is returned
        for safety reasons.
        """
        pin = Pin.get_from(obj)
        if pin is None:
            log.debug("No configuration found for %s", obj)
            return {}

        return pin._config

    def _add(self, integration, settings, merge=True):
        """Internal API that registers an integration with given default
        settings.

        :param str integration: The integration name (i.e. `requests`)
        :param dict settings: A dictionary that contains integration settings;
            to preserve immutability of these values, the dictionary is copied
            since it contains integration defaults.
        :param bool merge: Whether to merge any existing settings with those provided,
            or if we should overwrite the settings with those provided;
            Note: when merging existing settings take precedence.
        """
        # DEV: Use `getattr()` to call our `__getattr__` helper
        existing = getattr(self, integration)
        settings = deepcopy(settings)

        if merge:
            # DEV: This may appear backwards keeping `existing` as the "source" and `settings` as
            #   the "destination", but we do not want to let `_add(..., merge=True)` overwrite any
            #   existing settings
            #
            # >>> config.requests['split_by_domain'] = True
            # >>> config._add('requests', dict(split_by_domain=False))
            # >>> config.requests['split_by_domain']
            # True
            self._integration_configs[integration] = IntegrationConfig(
                self, integration, _deepmerge(existing, settings)
            )
        else:
            self._integration_configs[integration] = IntegrationConfig(self, integration, settings)

    def trace_headers(self, whitelist):
        """
        Registers a set of headers to be traced at global level or integration level.
        :param whitelist: the case-insensitive list of traced headers
        :type whitelist: list of str or str
        :return: self
        :rtype: HttpConfig
        """
        self.http.trace_headers(whitelist)
        return self

    def header_is_traced(self, header_name):
        # type: (str) -> bool
        """
        Returns whether or not the current header should be traced.
        :param header_name: the header name
        :type header_name: str
        :rtype: bool
        """
        return self.http.header_is_traced(header_name)

    @cachedmethod()
    def _header_tag_name(self, header_name):
        # type: (str) -> Optional[str]
        return self.http._header_tag_name(header_name)

    def _get_service(self, default=None):
        """
        Returns the globally configured service or the default if none is configured.

        :param default: the default service to use if none is configured or
            found.
        :type default: str
        :rtype: str|None
        """
        # TODO: This method can be replaced with `config.service`.
        return self.service if self.service is not None else default

    def __repr__(self):
        cls = self.__class__
        integrations = ", ".join(self._integration_config.keys())
        return "{}.{}({})".format(cls.__module__, cls.__name__, integrations)

    def _subscribe(self, items, handler):
        # type: (List[str], Callable[[Config, List[str]], None]) -> None
        self._subscriptions.append((items, handler))

    def _notify_subscribers(self, changed_items):
        # type: (List[str]) -> None
        for sub_items, sub_handler in self._subscriptions:
            sub_updated_items = [i for i in changed_items if i in sub_items]
            if sub_updated_items:
                sub_handler(self, sub_updated_items)

    def __setattr__(self, key, value):
        # type: (str, Any) -> None
        if key == "_config":
            return super(self.__class__, self).__setattr__(key, value)
        elif key in self._config:
            self._set_config_items([(key, value, "code")])
            return None
        else:
            return super(self.__class__, self).__setattr__(key, value)

    def _set_config_items(self, items):
        # type: (List[Tuple[str, Any, _ConfigSource]]) -> None
        item_names = []
        for key, value, origin in items:
            item_names.append(key)
            item = self._config[key]
            item.set_value_source(value, origin)
            if self._telemetry_enabled:
                telemetry_writer.add_configuration(item._envs[0][0], value, origin)
        self._notify_subscribers(item_names)

    def _reset(self):
        # type: () -> None
        self._config = _default_config()

    def _get_source(self, item):
        # type: (str) -> str
        return self._config[item].source()

    def _remoteconfigPubSub(self):
        from ddtrace.internal.remoteconfig._connectors import PublisherSubscriberConnector
        from ddtrace.internal.remoteconfig._publishers import RemoteConfigPublisher
        from ddtrace.internal.remoteconfig._pubsub import PubSub
        from ddtrace.internal.remoteconfig._pubsub import RemoteConfigSubscriber

        class _GlobalConfigPubSub(PubSub):
            __publisher_class__ = RemoteConfigPublisher
            __subscriber_class__ = RemoteConfigSubscriber
            __shared_data__ = PublisherSubscriberConnector()

            def __init__(self, callback):
                self._publisher = self.__publisher_class__(self.__shared_data__, None)
                self._subscriber = self.__subscriber_class__(self.__shared_data__, callback, "GlobalConfig")

        return _GlobalConfigPubSub

    def _handle_remoteconfig(self, data, test_tracer=None):
        # type: (Any, Any) -> None
        if not isinstance(data, dict) or (isinstance(data, dict) and "config" not in data):
            log.warning("unexpected RC payload %r", data)
            return
        if len(data["config"]) == 0:
            log.warning("unexpected number of RC payloads %r", data)
            return

        # Check if 'lib_config' is a key in the dictionary since other items can be sent in the payload
        config = None
        for config_item in data["config"]:
            if isinstance(config_item, Dict):
                if "lib_config" in config_item:
                    config = config_item
                    break

        # If no data is submitted then the RC config has been deleted. Revert the settings.
        base_rc_config = {n: None for n in self._config}

        if config and "lib_config" in config:
            lib_config = config["lib_config"]
            if "tracing_sampling_rate" in lib_config:
                base_rc_config["_trace_sample_rate"] = lib_config["tracing_sampling_rate"]

            if "tracing_sampling_rules" in lib_config:
                trace_sampling_rules = lib_config["tracing_sampling_rules"]
                if trace_sampling_rules:
                    # returns None if no rules
                    trace_sampling_rules = self.convert_rc_trace_sampling_rules(trace_sampling_rules)
                    if trace_sampling_rules:
                        base_rc_config["_trace_sampling_rules"] = trace_sampling_rules

            if "log_injection_enabled" in lib_config:
                base_rc_config["logs_injection"] = lib_config["log_injection_enabled"]

            if "tracing_tags" in lib_config:
                tags = lib_config["tracing_tags"]
                if tags:
                    tags = self._format_tags(lib_config["tracing_tags"])
                base_rc_config["tags"] = tags

            if "tracing_enabled" in lib_config and lib_config["tracing_enabled"] is not None:
                base_rc_config["_tracing_enabled"] = asbool(lib_config["tracing_enabled"])  # type: ignore[assignment]

            if "tracing_header_tags" in lib_config:
                tags = lib_config["tracing_header_tags"]
                if tags:
                    tags = self._format_tags(lib_config["tracing_header_tags"])
                base_rc_config["trace_http_header_tags"] = tags
        self._set_config_items([(k, v, "remote_config") for k, v in base_rc_config.items()])
        # called unconditionally to handle the case where header tags have been unset
        self._handle_remoteconfig_header_tags(base_rc_config)

    def _handle_remoteconfig_header_tags(self, base_rc_config):
        """Implements precedence order between remoteconfig header tags from code, env, and RC"""
        header_tags_conf = self._config["trace_http_header_tags"]
        env_headers = header_tags_conf._env_value or {}
        code_headers = header_tags_conf._code_value or {}
        non_rc_header_tags = {**code_headers, **env_headers}
        selected_header_tags = base_rc_config.get("trace_http_header_tags") or non_rc_header_tags
        self.http = HttpConfig(header_tags=selected_header_tags)

    def _format_tags(self, tags: List[Union[str, Dict]]) -> Dict[str, str]:
        if not tags:
            return {}
        if isinstance(tags[0], Dict):
            pairs = [(item["header"], item["tag_name"]) for item in tags]  # type: ignore[index]
        else:
            pairs = [t.split(":") for t in tags]  # type: ignore[union-attr,misc]
        return {k: v for k, v in pairs}

    def enable_remote_configuration(self):
        # type: () -> None
        """Enable fetching configuration from Datadog."""
        from ddtrace.internal.flare.flare import Flare
        from ddtrace.internal.flare.handler import _handle_tracer_flare
        from ddtrace.internal.flare.handler import _tracerFlarePubSub
        from ddtrace.internal.remoteconfig.worker import remoteconfig_poller

        remoteconfig_pubsub = self._remoteconfigPubSub()(self._handle_remoteconfig)
        flare = Flare(trace_agent_url=self._trace_agent_url, api_key=self._dd_api_key, ddconfig=self.__dict__)
        tracerflare_pubsub = _tracerFlarePubSub()(_handle_tracer_flare, flare)
        remoteconfig_poller.register("APM_TRACING", remoteconfig_pubsub)
        remoteconfig_poller.register("AGENT_CONFIG", tracerflare_pubsub)
        remoteconfig_poller.register("AGENT_TASK", tracerflare_pubsub)

    def _remove_invalid_rules(self, rc_rules: List) -> List:
        """Remove invalid sampling rules from the given list"""
        # loop through list of dictionaries, if a dictionary doesn't have certain attributes, remove it
        for rule in rc_rules:
            if (
                ("service" not in rule and "name" not in rule and "resource" not in rule and "tags" not in rule)
                or "sample_rate" not in rule
                or "provenance" not in rule
            ):
                log.debug("Invalid sampling rule from remoteconfig found, rule will be removed: %s", rule)
                rc_rules.remove(rule)

        return rc_rules

    def _tags_to_dict(self, tags: List[Dict]):
        """
        Converts a list of tag dictionaries to a single dictionary.
        """
        if isinstance(tags, list):
            return {tag["key"]: tag["value_glob"] for tag in tags}
        return tags

    def convert_rc_trace_sampling_rules(self, rc_rules: List[Dict[str, Any]]) -> Optional[str]:
        """Example of an incoming rule:
        [
          {
            "service": "my-service",
            "name": "web.request",
            "resource": "*",
            "provenance": "customer",
            "sample_rate": 1.0,
            "tags": [
              {
                "key": "care_about",
                "value_glob": "yes"
              },
              {
                "key": "region",
                "value_glob": "us-*"
              }
            ]
          }
        ]

                Example of a converted rule:
                '[{"sample_rate":1.0,"service":"my-service","resource":"*","name":"web.request","tags":{"care_about":"yes","region":"us-*"},provenance":"customer"}]'
        """
        rc_rules = self._remove_invalid_rules(rc_rules)
        for rule in rc_rules:
            tags = rule.get("tags")
            if tags:
                rule["tags"] = self._tags_to_dict(tags)
        if rc_rules:
            return json.dumps(rc_rules)
        else:
            return None<|MERGE_RESOLUTION|>--- conflicted
+++ resolved
@@ -570,26 +570,14 @@
                 log.warning("Invalid obfuscation pattern, disabling query string tracing", exc_info=True)
                 self.http_tag_query_string = False  # Disable query string tagging if malformed obfuscation pattern
 
-<<<<<<< HEAD
         self._ci_visibility_agentless_enabled = _get_config("DD_CIVISIBILITY_AGENTLESS_ENABLED", False, asbool)
         self._ci_visibility_agentless_url = _get_config("DD_CIVISIBILITY_AGENTLESS_URL", "")
         self._ci_visibility_intelligent_testrunner_enabled = _get_config("DD_CIVISIBILITY_ITR_ENABLED", True, asbool)
         self.ci_visibility_log_level = _get_config("DD_CIVISIBILITY_LOG_LEVEL", "info")
+        self._test_visibility_early_flake_detection_enabled = _get_config(
+          "DD_CIVISIBILITY_EARLY_FLAKE_DETECTION_ENABLED", True, asbool
+        )
         self._otel_enabled = _get_config("DD_TRACE_OTEL_ENABLED", False, asbool)
-=======
-        # Test Visibility config items
-        self._ci_visibility_agentless_enabled = asbool(os.getenv("DD_CIVISIBILITY_AGENTLESS_ENABLED", default=False))
-        self._ci_visibility_agentless_url = os.getenv("DD_CIVISIBILITY_AGENTLESS_URL", default="")
-        self._ci_visibility_intelligent_testrunner_enabled = asbool(
-            os.getenv("DD_CIVISIBILITY_ITR_ENABLED", default=True)
-        )
-        self.ci_visibility_log_level = os.getenv("DD_CIVISIBILITY_LOG_LEVEL", default="info")
-        self._test_visibility_early_flake_detection_enabled = asbool(
-            os.getenv("DD_CIVISIBILITY_EARLY_FLAKE_DETECTION_ENABLED", default=True)
-        )
-
-        self._otel_enabled = asbool(os.getenv("DD_TRACE_OTEL_ENABLED", False))
->>>>>>> 66563bf9
         if self._otel_enabled:
             # Replaces the default otel api runtime context with DDRuntimeContext
             # https://github.com/open-telemetry/opentelemetry-python/blob/v1.16.0/opentelemetry-api/src/opentelemetry/context/__init__.py#L53
