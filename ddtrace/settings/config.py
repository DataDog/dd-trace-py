from copy import deepcopy
import multiprocessing
import os
import re
import sys
from typing import Any  # noqa:F401
from typing import Callable  # noqa:F401
from typing import Dict  # noqa:F401
from typing import List  # noqa:F401
from typing import Optional  # noqa:F401
from typing import Tuple  # noqa:F401
from typing import Union  # noqa:F401

from ddtrace.internal.serverless import in_azure_function_consumption_plan
from ddtrace.internal.serverless import in_gcp_function
from ddtrace.internal.utils.cache import cachedmethod
from ddtrace.internal.utils.deprecations import DDTraceDeprecationWarning
from ddtrace.vendor.debtcollector import deprecate

from ..internal import gitmetadata
from ..internal.constants import _PROPAGATION_STYLE_DEFAULT
from ..internal.constants import DEFAULT_BUFFER_SIZE
from ..internal.constants import DEFAULT_MAX_PAYLOAD_SIZE
from ..internal.constants import DEFAULT_PROCESSING_INTERVAL
from ..internal.constants import DEFAULT_REUSE_CONNECTIONS
from ..internal.constants import DEFAULT_SAMPLING_RATE_LIMIT
from ..internal.constants import DEFAULT_TIMEOUT
from ..internal.constants import PROPAGATION_STYLE_ALL
from ..internal.constants import PROPAGATION_STYLE_B3_SINGLE
from ..internal.logger import get_logger
from ..internal.schema import DEFAULT_SPAN_SERVICE_NAME
from ..internal.serverless import in_aws_lambda
from ..internal.utils.formats import asbool
from ..internal.utils.formats import parse_tags_str
from ..pin import Pin
from .http import HttpConfig
from .integration import IntegrationConfig


if sys.version_info >= (3, 8):
    from typing import Literal  # noqa:F401
else:
    from typing_extensions import Literal


log = get_logger(__name__)


DD_TRACE_OBFUSCATION_QUERY_STRING_REGEXP_DEFAULT = (
    r"(?ix)"
    r"(?:"  # JSON-ish leading quote
    r'(?:"|%22)?'
    r")"
    r"(?:"  # common keys"
    r"(?:old[-_]?|new[-_]?)?p(?:ass)?w(?:or)?d(?:1|2)?"  # pw, password variants
    r"|pass(?:[-_]?phrase)?"  # pass, passphrase variants
    r"|secret"
    r"|(?:"  # key, key_id variants
    r"api[-_]?"
    r"|private[-_]?"
    r"|public[-_]?"
    r"|access[-_]?"
    r"|secret[-_]?"
    r"|app(?:lica"
    r"tion)?[-_]?"
    r")key(?:[-_]?id)?"
    r"|token"
    r"|consumer[-_]?(?:id|key|secret)"
    r"|sign(?:ed|ature)?"
    r"|auth(?:entication|orization)?"
    r")"
    r"(?:"
    # '=' query string separator, plus value til next '&' separator
    r"(?:\s|%20)*(?:=|%3D)[^&]+"
    # JSON-ish '": "somevalue"', key being handled with case above, without the opening '"'
    r'|(?:"|%22)'  # closing '"' at end of key
    r"(?:\s|%20)*(?::|%3A)(?:\s|%20)*"  # ':' key-value separator, with surrounding spaces
    r'(?:"|%22)'  # opening '"' at start of value
    r'(?:%2[^2]|%[^2]|[^"%])+'  # value
    r'(?:"|%22)'  # closing '"' at end of value
    r")"
    r"|(?:"  # other common secret values
    r" bearer(?:\s|%20)+[a-z0-9._\-]+"
    r"|token(?::|%3A)[a-z0-9]{13}"
    r"|gh[opsu]_[0-9a-zA-Z]{36}"
    r"|ey[I-L](?:[\w=-]|%3D)+\.ey[I-L](?:[\w=-]|%3D)+(?:\.(?:[\w.+/=-]|%3D|%2F|%2B)+)?"
    r"|-{5}BEGIN(?:[a-z\s]|%20)+PRIVATE(?:\s|%20)KEY-{5}[^\-]+-{5}END"
    r"(?:[a-z\s]|%20)+PRIVATE(?:\s|%20)KEY(?:-{5})?(?:\n|%0A)?"
    r"|(?:ssh-(?:rsa|dss)|ecdsa-[a-z0-9]+-[a-z0-9]+)(?:\s|%20|%09)+(?:[a-z0-9/.+]"
    r"|%2F|%5C|%2B){100,}(?:=|%3D)*(?:(?:\s|%20|%09)+[a-z0-9._-]+)?"
    r")"
)


def _parse_propagation_styles(name, default):
    # type: (str, Optional[str]) -> Optional[List[str]]
    """Helper to parse http propagation extract/inject styles via env variables.

    The expected format is::

        <style>[,<style>...]


    The allowed values are:

    - "datadog"
    - "b3multi"
    - "b3" (formerly 'b3 single header')
    - "b3 single header (deprecated for 'b3')"
    - "tracecontext"
    - "none"


    The default value is ``"tracecontext,datadog"``.


    Examples::

        # Extract and inject b3 headers:
        DD_TRACE_PROPAGATION_STYLE="b3multi"

        # Disable header propagation:
        DD_TRACE_PROPAGATION_STYLE="none"

        # Extract trace context from "x-datadog-*" or "x-b3-*" headers from upstream headers
        DD_TRACE_PROPAGATION_STYLE_EXTRACT="datadog,b3multi"

        # Inject the "b3: *" header into downstream requests headers
        DD_TRACE_PROPAGATION_STYLE_INJECT="b3"
    """
    styles = []
    envvar = os.getenv(name, default=default)
    if envvar is None:
        return None
    for style in envvar.split(","):
        style = style.strip().lower()
        if style == "b3 single header":
            deprecate(
                'Using DD_TRACE_PROPAGATION_STYLE="b3 single header" is deprecated',
                message="Please use 'DD_TRACE_PROPAGATION_STYLE=\"b3\"' instead",
                removal_version="3.0.0",
                category=DDTraceDeprecationWarning,
            )
            style = PROPAGATION_STYLE_B3_SINGLE
        if not style:
            continue
        if style not in PROPAGATION_STYLE_ALL:
            raise ValueError(
                "Unknown style {!r} provided for {!r}, allowed values are {!r}".format(
                    style, name, PROPAGATION_STYLE_ALL
                )
            )
        styles.append(style)
    return styles


# Borrowed from: https://stackoverflow.com/questions/20656135/python-deep-merge-dictionary-data#20666342
def _deepmerge(source, destination):
    """
    Merge the first provided ``dict`` into the second.

    :param dict source: The ``dict`` to merge into ``destination``
    :param dict destination: The ``dict`` that should get updated
    :rtype: dict
    :returns: ``destination`` modified
    """
    for key, value in source.items():
        if isinstance(value, dict):
            # get node or create one
            node = destination.setdefault(key, {})
            _deepmerge(value, node)
        else:
            destination[key] = value

    return destination


def get_error_ranges(error_range_str):
    # type: (str) -> List[Tuple[int, int]]
    error_ranges = []
    error_range_str = error_range_str.strip()
    error_ranges_str = error_range_str.split(",")
    for error_range in error_ranges_str:
        values = error_range.split("-")
        try:
            # Note: mypy does not like variable type changing
            values = [int(v) for v in values]  # type: ignore[misc]
        except ValueError:
            log.exception("Error status codes was not a number %s", values)
            continue
        error_range = (min(values), max(values))  # type: ignore[assignment]
        error_ranges.append(error_range)
    return error_ranges  # type: ignore[return-value]


_ConfigSource = Literal["default", "env_var", "code", "remote_config"]
_JSONType = Union[None, int, float, str, bool, List["_JSONType"], Dict[str, "_JSONType"]]


class _ConfigItem:
    """Configuration item that tracks the value of a setting, and where it came from."""

    def __init__(self, name, default, envs):
        # type: (str, Union[_JSONType, Callable[[], _JSONType]], List[Tuple[str, Callable[[str], Any]]]) -> None
        self._name = name
        self._env_value: _JSONType = None
        self._code_value: _JSONType = None
        self._rc_value: _JSONType = None
        if callable(default):
            self._default_value = default()
        else:
            self._default_value = default
        self._envs = envs
        for env_var, parser in envs:
            if env_var in os.environ:
                self._env_value = parser(os.environ[env_var])
                break

    def set_value_source(self, value, source):
        # type: (Any, _ConfigSource) -> None
        if source == "code":
            self._code_value = value
        elif source == "remote_config":
            self._rc_value = value
        else:
            raise ValueError("Invalid source: {}".format(source))

    def set_code(self, value):
        # type: (_JSONType) -> None
        self._code_value = value

    def unset_rc(self):
        # type: () -> None
        self._rc_value = None

    def value(self):
        # type: () -> _JSONType
        if self._rc_value is not None:
            return self._rc_value
        if self._code_value is not None:
            return self._code_value
        if self._env_value is not None:
            return self._env_value
        return self._default_value

    def source(self):
        # type: () -> _ConfigSource
        if self._rc_value is not None:
            return "remote_config"
        if self._code_value is not None:
            return "code"
        if self._env_value is not None:
            return "env_var"
        return "default"

    def __repr__(self):
        return "<{} name={} default={} env_value={} user_value={} remote_config_value={}>".format(
            self.__class__.__name__,
            self._name,
            self._default_value,
            self._env_value,
            self._code_value,
            self._rc_value,
        )


def _parse_global_tags(s):
    # cleanup DD_TAGS, because values will be inserted back in the optimal way (via _dd.git.* tags)
    return gitmetadata.clean_tags(parse_tags_str(s))


def _default_config():
    # type: () -> Dict[str, _ConfigItem]
    return {
        "_trace_sample_rate": _ConfigItem(
            name="trace_sample_rate",
            default=1.0,
            envs=[("DD_TRACE_SAMPLE_RATE", float)],
        ),
        "logs_injection": _ConfigItem(
            name="logs_injection",
            default=False,
            envs=[("DD_LOGS_INJECTION", asbool)],
        ),
        "trace_http_header_tags": _ConfigItem(
            name="trace_http_header_tags",
            default=lambda: {},
            envs=[("DD_TRACE_HEADER_TAGS", parse_tags_str)],
        ),
        "tags": _ConfigItem(
            name="tags",
            default=lambda: {},
            envs=[("DD_TAGS", _parse_global_tags)],
        ),
        "_tracing_enabled": _ConfigItem(
            name="tracing_enabled",
            default=True,
            envs=[("DD_TRACE_ENABLED", asbool)],
        ),
    }


class Config(object):
    """Configuration object that exposes an API to set and retrieve
    global settings for each integration. All integrations must use
    this instance to register their defaults, so that they're public
    available and can be updated by users.
    """

    _extra_services_queue = (
        None
        if in_aws_lambda()
        else multiprocessing.get_context("fork" if sys.platform != "win32" else "spawn").Queue(512)
    )  # type: multiprocessing.Queue | None

    class _HTTPServerConfig(object):
        _error_statuses = "500-599"  # type: str
        _error_ranges = get_error_ranges(_error_statuses)  # type: List[Tuple[int, int]]

        @property
        def error_statuses(self):
            # type: () -> str
            return self._error_statuses

        @error_statuses.setter
        def error_statuses(self, value):
            # type: (str) -> None
            self._error_statuses = value
            self._error_ranges = get_error_ranges(value)
            # Mypy can't catch cached method's invalidate()
            self.is_error_code.invalidate()  # type: ignore[attr-defined]

        @property
        def error_ranges(self):
            # type: () -> List[Tuple[int, int]]
            return self._error_ranges

        @cachedmethod()
        def is_error_code(self, status_code):
            # type: (int) -> bool
            """Returns a boolean representing whether or not a status code is an error code.
            Error status codes by default are 500-599.
            You may also enable custom error codes::

                from ddtrace import config
                config.http_server.error_statuses = '401-404,419'

            Ranges and singular error codes are permitted and can be separated using commas.
            """
            for error_range in self.error_ranges:
                if error_range[0] <= status_code <= error_range[1]:
                    return True
            return False

    def __init__(self):
        # Must come before _integration_configs due to __setattr__
        self._config = _default_config()

        # use a dict as underlying storing mechanism for integration configs
        self._integration_configs = {}

        self._debug_mode = asbool(os.getenv("DD_TRACE_DEBUG", default=False))
        self._startup_logs_enabled = asbool(os.getenv("DD_TRACE_STARTUP_LOGS", False))

        self._trace_rate_limit = int(os.getenv("DD_TRACE_RATE_LIMIT", default=DEFAULT_SAMPLING_RATE_LIMIT))
        self._trace_sampling_rules = os.getenv("DD_TRACE_SAMPLING_RULES")
        self._partial_flush_enabled = asbool(os.getenv("DD_TRACE_PARTIAL_FLUSH_ENABLED", default=True))
        self._partial_flush_min_spans = int(os.getenv("DD_TRACE_PARTIAL_FLUSH_MIN_SPANS", default=300))
        self._priority_sampling = asbool(os.getenv("DD_PRIORITY_SAMPLING", default=True))

        self.http = HttpConfig(header_tags=self.trace_http_header_tags)
        self._remote_config_enabled = asbool(os.getenv("DD_REMOTE_CONFIGURATION_ENABLED", default=True))
        self._remote_config_poll_interval = float(
            os.getenv(
                "DD_REMOTE_CONFIG_POLL_INTERVAL_SECONDS", default=os.getenv("DD_REMOTECONFIG_POLL_SECONDS", default=5.0)
            )
        )
        self._trace_api = os.getenv("DD_TRACE_API_VERSION")
        self._trace_writer_buffer_size = int(
            os.getenv("DD_TRACE_WRITER_BUFFER_SIZE_BYTES", default=DEFAULT_BUFFER_SIZE)
        )
        self._trace_writer_payload_size = int(
            os.getenv("DD_TRACE_WRITER_MAX_PAYLOAD_SIZE_BYTES", default=DEFAULT_MAX_PAYLOAD_SIZE)
        )
        self._trace_writer_interval_seconds = float(
            os.getenv("DD_TRACE_WRITER_INTERVAL_SECONDS", default=DEFAULT_PROCESSING_INTERVAL)
        )
        self._trace_writer_connection_reuse = asbool(
            os.getenv("DD_TRACE_WRITER_REUSE_CONNECTIONS", DEFAULT_REUSE_CONNECTIONS)
        )
        self._trace_writer_log_err_payload = asbool(os.environ.get("_DD_TRACE_WRITER_LOG_ERROR_PAYLOADS", False))

        self._trace_agent_hostname = os.environ.get("DD_AGENT_HOST", os.environ.get("DD_TRACE_AGENT_HOSTNAME"))
        self._trace_agent_port = os.environ.get("DD_AGENT_PORT", os.environ.get("DD_TRACE_AGENT_PORT"))
        self._trace_agent_url = os.environ.get("DD_TRACE_AGENT_URL")

        self._stats_agent_hostname = os.environ.get("DD_AGENT_HOST", os.environ.get("DD_DOGSTATSD_HOST"))
        self._stats_agent_port = os.getenv("DD_DOGSTATSD_PORT")
        self._stats_agent_url = os.getenv("DD_DOGSTATSD_URL")
        self._agent_timeout_seconds = float(os.getenv("DD_TRACE_AGENT_TIMEOUT_SECONDS", DEFAULT_TIMEOUT))

        self._span_traceback_max_size = int(os.getenv("DD_TRACE_SPAN_TRACEBACK_MAX_SIZE", default=30))

        # Master switch for turning on and off trace search by default
        # this weird invocation of getenv is meant to read the DD_ANALYTICS_ENABLED
        # legacy environment variable. It should be removed in the future
        legacy_config_value = os.getenv("DD_ANALYTICS_ENABLED", default=False)

        self.analytics_enabled = asbool(os.getenv("DD_TRACE_ANALYTICS_ENABLED", default=legacy_config_value))
        self.client_ip_header = os.getenv("DD_TRACE_CLIENT_IP_HEADER")
        self.retrieve_client_ip = asbool(os.getenv("DD_TRACE_CLIENT_IP_ENABLED", default=False))

        self.propagation_http_baggage_enabled = asbool(
            os.getenv("DD_TRACE_PROPAGATION_HTTP_BAGGAGE_ENABLED", default=False)
        )

        self.env = os.getenv("DD_ENV") or self.tags.get("env")
        self.service = os.getenv("DD_SERVICE", default=self.tags.get("service", DEFAULT_SPAN_SERVICE_NAME))

        if self.service is None and in_gcp_function():
            self.service = os.environ.get("K_SERVICE", os.environ.get("FUNCTION_NAME"))
        if self.service is None and in_azure_function_consumption_plan():
            self.service = os.environ.get("WEBSITE_SITE_NAME")

        self._extra_services = set()
        self.version = os.getenv("DD_VERSION", default=self.tags.get("version"))
        self.http_server = self._HTTPServerConfig()

        self._unparsed_service_mapping = os.getenv("DD_SERVICE_MAPPING", default="")
        self.service_mapping = parse_tags_str(self._unparsed_service_mapping)

        # The service tag corresponds to span.service and should not be
        # included in the global tags.
        if self.service and "service" in self.tags:
            del self.tags["service"]

        # The version tag should not be included on all spans.
        if self.version and "version" in self.tags:
            del self.tags["version"]

        self.report_hostname = asbool(os.getenv("DD_TRACE_REPORT_HOSTNAME", default=False))

        self.health_metrics_enabled = asbool(os.getenv("DD_TRACE_HEALTH_METRICS_ENABLED", default=False))

        self._telemetry_enabled = asbool(os.getenv("DD_INSTRUMENTATION_TELEMETRY_ENABLED", True))
        self._telemetry_heartbeat_interval = float(os.getenv("DD_TELEMETRY_HEARTBEAT_INTERVAL", "60"))
        self._telemetry_dependency_collection = asbool(os.getenv("DD_TELEMETRY_DEPENDENCY_COLLECTION_ENABLED", True))

        self._runtime_metrics_enabled = asbool(os.getenv("DD_RUNTIME_METRICS_ENABLED", False))

        self._128_bit_trace_id_enabled = asbool(os.getenv("DD_TRACE_128_BIT_TRACEID_GENERATION_ENABLED", True))

        self._128_bit_trace_id_logging_enabled = asbool(os.getenv("DD_TRACE_128_BIT_TRACEID_LOGGING_ENABLED", False))

        self._sampling_rules = os.getenv("DD_SPAN_SAMPLING_RULES")
        self._sampling_rules_file = os.getenv("DD_SPAN_SAMPLING_RULES_FILE")

        # Propagation styles
        self._propagation_style_extract = self._propagation_style_inject = _parse_propagation_styles(
            "DD_TRACE_PROPAGATION_STYLE", default=_PROPAGATION_STYLE_DEFAULT
        )
        # DD_TRACE_PROPAGATION_STYLE_EXTRACT and DD_TRACE_PROPAGATION_STYLE_INJECT
        #  take precedence over DD_TRACE_PROPAGATION_STYLE
        propagation_style_extract = _parse_propagation_styles("DD_TRACE_PROPAGATION_STYLE_EXTRACT", default=None)
        if propagation_style_extract is not None:
            self._propagation_style_extract = propagation_style_extract

        propagation_style_inject = _parse_propagation_styles("DD_TRACE_PROPAGATION_STYLE_INJECT", default=None)
        if propagation_style_inject is not None:
            self._propagation_style_inject = propagation_style_inject

        self._propagation_extract_first = asbool(os.getenv("DD_TRACE_PROPAGATION_EXTRACT_FIRST", False))

        # Datadog tracer tags propagation
        x_datadog_tags_max_length = int(os.getenv("DD_TRACE_X_DATADOG_TAGS_MAX_LENGTH", default=512))
        if x_datadog_tags_max_length < 0:
            raise ValueError(
                (
                    "Invalid value {!r} provided for DD_TRACE_X_DATADOG_TAGS_MAX_LENGTH, "
                    "only non-negative values allowed"
                ).format(x_datadog_tags_max_length)
            )
        self._x_datadog_tags_max_length = x_datadog_tags_max_length
        self._x_datadog_tags_enabled = x_datadog_tags_max_length > 0

        # Raise certain errors only if in testing raise mode to prevent crashing in production with non-critical errors
        self._raise = asbool(os.getenv("DD_TESTING_RAISE", False))

        trace_compute_stats_default = in_gcp_function() or in_azure_function_consumption_plan()
        self._trace_compute_stats = asbool(
            os.getenv(
                "DD_TRACE_COMPUTE_STATS", os.getenv("DD_TRACE_STATS_COMPUTATION_ENABLED", trace_compute_stats_default)
            )
        )
        self._data_streams_enabled = asbool(os.getenv("DD_DATA_STREAMS_ENABLED", False))

        dd_trace_obfuscation_query_string_regexp = os.getenv(
            "DD_TRACE_OBFUSCATION_QUERY_STRING_REGEXP", DD_TRACE_OBFUSCATION_QUERY_STRING_REGEXP_DEFAULT
        )
        self.global_query_string_obfuscation_disabled = True  # If empty obfuscation pattern
        self._obfuscation_query_string_pattern = None
        self.http_tag_query_string = True  # Default behaviour of query string tagging in http.url
        if dd_trace_obfuscation_query_string_regexp != "":
            self.global_query_string_obfuscation_disabled = False  # Not empty obfuscation pattern
            try:
                self._obfuscation_query_string_pattern = re.compile(
                    dd_trace_obfuscation_query_string_regexp.encode("ascii")
                )
            except Exception:
                log.warning("Invalid obfuscation pattern, disabling query string tracing", exc_info=True)
                self.http_tag_query_string = False  # Disable query string tagging if malformed obfuscation pattern

        self._ci_visibility_agentless_enabled = asbool(os.getenv("DD_CIVISIBILITY_AGENTLESS_ENABLED", default=False))
        self._ci_visibility_agentless_url = os.getenv("DD_CIVISIBILITY_AGENTLESS_URL", default="")
        self._ci_visibility_intelligent_testrunner_enabled = asbool(
            os.getenv("DD_CIVISIBILITY_ITR_ENABLED", default=True)
        )
        self.ci_visibility_log_level = os.getenv("DD_CIVISIBILITY_LOG_LEVEL", default="info")
        self._otel_enabled = asbool(os.getenv("DD_TRACE_OTEL_ENABLED", False))
        if self._otel_enabled:
            # Replaces the default otel api runtime context with DDRuntimeContext
            # https://github.com/open-telemetry/opentelemetry-python/blob/v1.16.0/opentelemetry-api/src/opentelemetry/context/__init__.py#L53
            os.environ["OTEL_PYTHON_CONTEXT"] = "ddcontextvars_context"
        self._ddtrace_bootstrapped = False
        self._subscriptions = []  # type: List[Tuple[List[str], Callable[[Config, List[str]], None]]]
        self._span_aggregator_rlock = asbool(os.getenv("DD_TRACE_SPAN_AGGREGATOR_RLOCK", True))

        self.trace_methods = os.getenv("DD_TRACE_METHODS")

        self._telemetry_install_id = os.getenv("DD_INSTRUMENTATION_INSTALL_ID", None)
        self._telemetry_install_type = os.getenv("DD_INSTRUMENTATION_INSTALL_TYPE", None)
        self._telemetry_install_time = os.getenv("DD_INSTRUMENTATION_INSTALL_TIME", None)

    def __getattr__(self, name) -> Any:
        if name in self._config:
            return self._config[name].value()

        if name not in self._integration_configs:
            self._integration_configs[name] = IntegrationConfig(self, name)

        return self._integration_configs[name]

    def _add_extra_service(self, service_name: str) -> None:
        if self._extra_services_queue is None:
            return
        if self._remote_config_enabled and service_name != self.service:
            try:
                self._extra_services_queue.put_nowait(service_name)
            except BaseException:  # nosec
                pass

    def _get_extra_services(self):
        # type: () -> set[str]
        if self._extra_services_queue is None:
            return set()
        try:
            while True:
                self._extra_services.add(self._extra_services_queue.get(timeout=0.002))
                if len(self._extra_services) > 64:
                    self._extra_services.pop()
        except BaseException:  # nosec
            pass
        return self._extra_services

    def get_from(self, obj):
        """Retrieves the configuration for the given object.
        Any object that has an attached `Pin` must have a configuration
        and if a wrong object is given, an empty `dict` is returned
        for safety reasons.
        """
        pin = Pin.get_from(obj)
        if pin is None:
            log.debug("No configuration found for %s", obj)
            return {}

        return pin._config

    def _add(self, integration, settings, merge=True):
        """Internal API that registers an integration with given default
        settings.

        :param str integration: The integration name (i.e. `requests`)
        :param dict settings: A dictionary that contains integration settings;
            to preserve immutability of these values, the dictionary is copied
            since it contains integration defaults.
        :param bool merge: Whether to merge any existing settings with those provided,
            or if we should overwrite the settings with those provided;
            Note: when merging existing settings take precedence.
        """
        # DEV: Use `getattr()` to call our `__getattr__` helper
        existing = getattr(self, integration)
        settings = deepcopy(settings)

        if merge:
            # DEV: This may appear backwards keeping `existing` as the "source" and `settings` as
            #   the "destination", but we do not want to let `_add(..., merge=True)` overwrite any
            #   existing settings
            #
            # >>> config.requests['split_by_domain'] = True
            # >>> config._add('requests', dict(split_by_domain=False))
            # >>> config.requests['split_by_domain']
            # True
            self._integration_configs[integration] = IntegrationConfig(
                self, integration, _deepmerge(existing, settings)
            )
        else:
            self._integration_configs[integration] = IntegrationConfig(self, integration, settings)

    def trace_headers(self, whitelist):
        """
        Registers a set of headers to be traced at global level or integration level.
        :param whitelist: the case-insensitive list of traced headers
        :type whitelist: list of str or str
        :return: self
        :rtype: HttpConfig
        """
        self.http.trace_headers(whitelist)
        return self

    def header_is_traced(self, header_name):
        # type: (str) -> bool
        """
        Returns whether or not the current header should be traced.
        :param header_name: the header name
        :type header_name: str
        :rtype: bool
        """
        return self.http.header_is_traced(header_name)

    @cachedmethod()
    def _header_tag_name(self, header_name):
        # type: (str) -> Optional[str]
        return self.http._header_tag_name(header_name)

    def _get_service(self, default=None):
        """
        Returns the globally configured service or the default if none is configured.

        :param default: the default service to use if none is configured or
            found.
        :type default: str
        :rtype: str|None
        """
        # TODO: This method can be replaced with `config.service`.
        return self.service if self.service is not None else default

    def __repr__(self):
        cls = self.__class__
        integrations = ", ".join(self._integration_config.keys())
        return "{}.{}({})".format(cls.__module__, cls.__name__, integrations)

    def _subscribe(self, items, handler):
        # type: (List[str], Callable[[Config, List[str]], None]) -> None
        self._subscriptions.append((items, handler))

    def _notify_subscribers(self, changed_items):
        # type: (List[str]) -> None
        for sub_items, sub_handler in self._subscriptions:
            sub_updated_items = [i for i in changed_items if i in sub_items]
            if sub_updated_items:
                sub_handler(self, sub_updated_items)

    def __setattr__(self, key, value):
        # type: (str, Any) -> None
        if key == "_config":
            return super(self.__class__, self).__setattr__(key, value)
        elif key in self._config:
            self._set_config_items([(key, value, "code")])
            return None
        else:
            return super(self.__class__, self).__setattr__(key, value)

    def _set_config_items(self, items):
        # type: (List[Tuple[str, Any, _ConfigSource]]) -> None
        item_names = []
        for key, value, origin in items:
            item_names.append(key)
            self._config[key].set_value_source(value, origin)
        if self._telemetry_enabled:
            from ..internal.telemetry import telemetry_writer

            telemetry_writer.add_configs_changed(item_names)
        self._notify_subscribers(item_names)

    def _reset(self):
        # type: () -> None
        self._config = _default_config()

    def _get_source(self, item):
        # type: (str) -> str
        return self._config[item].source()

    def _remoteconfigPubSub(self):
        from ddtrace.internal.remoteconfig._connectors import PublisherSubscriberConnector
        from ddtrace.internal.remoteconfig._publishers import RemoteConfigPublisher
        from ddtrace.internal.remoteconfig._pubsub import PubSub
        from ddtrace.internal.remoteconfig._pubsub import RemoteConfigSubscriber

        class _GlobalConfigPubSub(PubSub):
            __publisher_class__ = RemoteConfigPublisher
            __subscriber_class__ = RemoteConfigSubscriber
            __shared_data__ = PublisherSubscriberConnector()

            def __init__(self, callback):
                self._publisher = self.__publisher_class__(self.__shared_data__, None)
                self._subscriber = self.__subscriber_class__(self.__shared_data__, callback, "GlobalConfig")

        return _GlobalConfigPubSub

    def _handle_remoteconfig(self, data, test_tracer=None):
        # type: (Any, Any) -> None
        if not isinstance(data, dict) or (isinstance(data, dict) and "config" not in data):
            log.warning("unexpected RC payload %r", data)
            return
        if len(data["config"]) == 0:
            log.warning("unexpected number of RC payloads %r", data)
            return

        # If no data is submitted then the RC config has been deleted. Revert the settings.
        config = data["config"][0]
        base_rc_config = {n: None for n in self._config}

        if config:
            lib_config = config["lib_config"]
            if "tracing_sampling_rate" in lib_config:
                base_rc_config["_trace_sample_rate"] = lib_config["tracing_sampling_rate"]

            if "log_injection_enabled" in lib_config:
                base_rc_config["logs_injection"] = lib_config["log_injection_enabled"]

            if "tracing_tags" in lib_config:
                tags = lib_config["tracing_tags"]
                if tags:
                    tags = {k: v for k, v in [t.split(":") for t in lib_config["tracing_tags"]]}
                base_rc_config["tags"] = tags

<<<<<<< HEAD
            if "tracing_enabled" in lib_config and lib_config["tracing_enabled"] is not None:
                updated_items.append(("_tracing_enabled", asbool(lib_config["tracing_enabled"])))

        self._set_config_items([(k, v, "remote_config") for k, v in updated_items])
=======
        self._set_config_items([(k, v, "remote_config") for k, v in base_rc_config.items()])
>>>>>>> 490ec089

    def enable_remote_configuration(self):
        # type: () -> None
        """Enable fetching configuration from Datadog."""
        from ddtrace.internal.remoteconfig.worker import remoteconfig_poller

        remoteconfig_poller.register("APM_TRACING", self._remoteconfigPubSub()(self._handle_remoteconfig))<|MERGE_RESOLUTION|>--- conflicted
+++ resolved
@@ -734,14 +734,10 @@
                     tags = {k: v for k, v in [t.split(":") for t in lib_config["tracing_tags"]]}
                 base_rc_config["tags"] = tags
 
-<<<<<<< HEAD
             if "tracing_enabled" in lib_config and lib_config["tracing_enabled"] is not None:
-                updated_items.append(("_tracing_enabled", asbool(lib_config["tracing_enabled"])))
-
-        self._set_config_items([(k, v, "remote_config") for k, v in updated_items])
-=======
+                base_rc_config["_tracing_enabled"] = asbool(lib_config["tracing_enabled"])
+
         self._set_config_items([(k, v, "remote_config") for k, v in base_rc_config.items()])
->>>>>>> 490ec089
 
     def enable_remote_configuration(self):
         # type: () -> None
