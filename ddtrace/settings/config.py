from copy import deepcopy
import os
import re
from typing import List
from typing import Optional
from typing import Tuple

from ddtrace.appsec._constants import API_SECURITY
from ddtrace.appsec._constants import APPSEC
from ddtrace.appsec._constants import DEFAULT
from ddtrace.constants import APPSEC_ENV
from ddtrace.constants import IAST_ENV
from ddtrace.internal.serverless import in_azure_function_consumption_plan
from ddtrace.internal.serverless import in_gcp_function
from ddtrace.internal.utils.cache import cachedmethod

from ..internal import gitmetadata
from ..internal.constants import DEFAULT_SAMPLING_RATE_LIMIT
from ..internal.constants import PROPAGATION_STYLE_ALL
from ..internal.constants import _PROPAGATION_STYLE_DEFAULT
from ..internal.logger import get_logger
from ..internal.schema import DEFAULT_SPAN_SERVICE_NAME
from ..internal.utils.formats import asbool
from ..internal.utils.formats import parse_tags_str
from ..pin import Pin
from .http import HttpConfig
from .integration import IntegrationConfig


log = get_logger(__name__)


DD_TRACE_OBFUSCATION_QUERY_STRING_PATTERN_DEFAULT = (
    r"(?i)(?:p(?:ass)?w(?:or)?d|pass(?:_?phrase)?|secret|(?:api_?|"
    r"private_?|public_?|access_?|secret_?)key(?:_?id)?|token|consumer_?(?:id|key|secret)|"
    r'sign(?:ed|ature)?|auth(?:entication|orization)?)(?:(?:\s|%20)*(?:=|%3D)[^&]+|(?:"|%22)'
    r'(?:\s|%20)*(?::|%3A)(?:\s|%20)*(?:"|%22)(?:%2[^2]|%[^2]|[^"%])+(?:"|%22))|bearer(?:\s|%20)'
    r"+[a-z0-9\._\-]|token(?::|%3A)[a-z0-9]{13}|gh[opsu]_[0-9a-zA-Z]{36}|ey[I-L](?:[\w=-]|%3D)+\.ey[I-L]"
    r"(?:[\w=-]|%3D)+(?:\.(?:[\w.+\/=-]|%3D|%2F|%2B)+)?|[\-]{5}BEGIN(?:[a-z\s]|%20)+"
    r"PRIVATE(?:\s|%20)KEY[\-]{5}[^\-]+[\-]{5}END(?:[a-z\s]|%20)+PRIVATE(?:\s|%20)KEY|"
    r"ssh-rsa(?:\s|%20)*(?:[a-z0-9\/\.+]|%2F|%5C|%2B){100,}"
)


def _parse_propagation_styles(name, default):
    # type: (str, Optional[str]) -> Optional[List[str]]
    """Helper to parse http propagation extract/inject styles via env variables.

    The expected format is::

        <style>[,<style>...]


    The allowed values are:

    - "datadog"
    - "b3multi"
    - "b3 single header"
    - "tracecontext"
    - "none"


    The default value is ``"tracecontext,datadog"``.


    Examples::

        # Extract and inject b3 headers:
        DD_TRACE_PROPAGATION_STYLE="b3multi"

        # Disable header propagation:
        DD_TRACE_PROPAGATION_STYLE="none"

        # Extract trace context from "x-datadog-*" or "x-b3-*" headers from upstream headers
        DD_TRACE_PROPAGATION_STYLE_EXTRACT="datadog,b3multi"

        # Inject the "b3: *" header into downstream requests headers
        DD_TRACE_PROPAGATION_STYLE_INJECT="b3 single header"
    """
    styles = []
    envvar = os.getenv(name, default=default)
    if envvar is None:
        return None
    for style in envvar.split(","):
        style = style.strip().lower()
        if not style:
            continue
        if style not in PROPAGATION_STYLE_ALL:
            raise ValueError(
                "Unknown style {!r} provided for {!r}, allowed values are {!r}".format(
                    style, name, PROPAGATION_STYLE_ALL
                )
            )
        styles.append(style)
    return styles


# Borrowed from: https://stackoverflow.com/questions/20656135/python-deep-merge-dictionary-data#20666342
def _deepmerge(source, destination):
    """
    Merge the first provided ``dict`` into the second.

    :param dict source: The ``dict`` to merge into ``destination``
    :param dict destination: The ``dict`` that should get updated
    :rtype: dict
    :returns: ``destination`` modified
    """
    for key, value in source.items():
        if isinstance(value, dict):
            # get node or create one
            node = destination.setdefault(key, {})
            _deepmerge(value, node)
        else:
            destination[key] = value

    return destination


def get_error_ranges(error_range_str):
    # type: (str) -> List[Tuple[int, int]]
    error_ranges = []
    error_range_str = error_range_str.strip()
    error_ranges_str = error_range_str.split(",")
    for error_range in error_ranges_str:
        values = error_range.split("-")
        try:
            # Note: mypy does not like variable type changing
            values = [int(v) for v in values]  # type: ignore[misc]
        except ValueError:
            log.exception("Error status codes was not a number %s", values)
            continue
        error_range = (min(values), max(values))  # type: ignore[assignment]
        error_ranges.append(error_range)
    return error_ranges  # type: ignore[return-value]


class Config(object):
    """Configuration object that exposes an API to set and retrieve
    global settings for each integration. All integrations must use
    this instance to register their defaults, so that they're public
    available and can be updated by users.
    """

    class _HTTPServerConfig(object):
        _error_statuses = "500-599"  # type: str
        _error_ranges = get_error_ranges(_error_statuses)  # type: List[Tuple[int, int]]

        @property
        def error_statuses(self):
            # type: () -> str
            return self._error_statuses

        @error_statuses.setter
        def error_statuses(self, value):
            # type: (str) -> None
            self._error_statuses = value
            self._error_ranges = get_error_ranges(value)
            # Mypy can't catch cached method's invalidate()
            self.is_error_code.invalidate()  # type: ignore[attr-defined]

        @property
        def error_ranges(self):
            # type: () -> List[Tuple[int, int]]
            return self._error_ranges

        @cachedmethod()
        def is_error_code(self, status_code):
            # type: (int) -> bool
            """Returns a boolean representing whether or not a status code is an error code.
            Error status codes by default are 500-599.
            You may also enable custom error codes::

                from ddtrace import config
                config.http_server.error_statuses = '401-404,419'

            Ranges and singular error codes are permitted and can be separated using commas.
            """
            for error_range in self.error_ranges:
                if error_range[0] <= status_code <= error_range[1]:
                    return True
            return False

    def __init__(self):
        # use a dict as underlying storing mechanism
        self._config = {}

        self._debug_mode = asbool(os.getenv("DD_TRACE_DEBUG", default=False))
<<<<<<< HEAD
=======
        self._call_basic_config = asbool(os.environ.get("DD_CALL_BASIC_CONFIG", "false"))
        if self._call_basic_config:
            deprecate(
                "`DD_CALL_BASIC_CONFIG` is deprecated and will be removed in the next major version.",
                message="Call `logging.basicConfig()` to configure logging in your application",
                removal_version="2.0.0",
            )

        self._trace_sample_rate = os.getenv("DD_TRACE_SAMPLE_RATE")
        self._trace_rate_limit = int(os.getenv("DD_TRACE_RATE_LIMIT", default=DEFAULT_SAMPLING_RATE_LIMIT))
        self._trace_sampling_rules = os.getenv("DD_TRACE_SAMPLING_RULES")
>>>>>>> b59e3c18

        header_tags = parse_tags_str(os.getenv("DD_TRACE_HEADER_TAGS", ""))
        self.http = HttpConfig(header_tags=header_tags)
        self._tracing_enabled = asbool(os.getenv("DD_TRACE_ENABLED", default=True))

        # Master switch for turning on and off trace search by default
        # this weird invocation of getenv is meant to read the DD_ANALYTICS_ENABLED
        # legacy environment variable. It should be removed in the future
        legacy_config_value = os.getenv("DD_ANALYTICS_ENABLED", default=False)

        self.analytics_enabled = asbool(os.getenv("DD_TRACE_ANALYTICS_ENABLED", default=legacy_config_value))
        self.client_ip_header = os.getenv("DD_TRACE_CLIENT_IP_HEADER")
        self.retrieve_client_ip = asbool(os.getenv("DD_TRACE_CLIENT_IP_ENABLED", default=False))

        # cleanup DD_TAGS, because values will be inserted back in the optimal way (via _dd.git.* tags)
        self.tags = gitmetadata.clean_tags(parse_tags_str(os.getenv("DD_TAGS") or ""))

        self.env = os.getenv("DD_ENV") or self.tags.get("env")
        self.service = os.getenv("DD_SERVICE", default=self.tags.get("service", DEFAULT_SPAN_SERVICE_NAME))

        if self.service is None and in_gcp_function():
            self.service = os.environ.get("K_SERVICE", os.environ.get("FUNCTION_NAME"))

        if self.service is None and in_azure_function_consumption_plan():
            self.service = os.environ.get("WEBSITE_SITE_NAME")

        self.version = os.getenv("DD_VERSION", default=self.tags.get("version"))
        self.http_server = self._HTTPServerConfig()

        self._unparsed_service_mapping = os.getenv("DD_SERVICE_MAPPING", default="")
        self.service_mapping = parse_tags_str(self._unparsed_service_mapping)

        # The service tag corresponds to span.service and should not be
        # included in the global tags.
        if self.service and "service" in self.tags:
            del self.tags["service"]

        # The version tag should not be included on all spans.
        if self.version and "version" in self.tags:
            del self.tags["version"]

        self.logs_injection = asbool(os.getenv("DD_LOGS_INJECTION", default=False))

        self.report_hostname = asbool(os.getenv("DD_TRACE_REPORT_HOSTNAME", default=False))

        self.health_metrics_enabled = asbool(os.getenv("DD_TRACE_HEALTH_METRICS_ENABLED", default=False))

        self._telemetry_enabled = asbool(os.getenv("DD_INSTRUMENTATION_TELEMETRY_ENABLED", True))
        self._runtime_metrics_enabled = asbool(os.getenv("DD_RUNTIME_METRICS_ENABLED", False))

        self._128_bit_trace_id_enabled = asbool(os.getenv("DD_TRACE_128_BIT_TRACEID_GENERATION_ENABLED", False))

        self._128_bit_trace_id_logging_enabled = asbool(os.getenv("DD_TRACE_128_BIT_TRACEID_LOGGING_ENABLED", False))

        self._sampling_rules = os.getenv("DD_SPAN_SAMPLING_RULES")
        self._sampling_rules_file = os.getenv("DD_SPAN_SAMPLING_RULES_FILE")

        # Propagation styles
        self._propagation_style_extract = self._propagation_style_inject = _parse_propagation_styles(
            "DD_TRACE_PROPAGATION_STYLE", default=_PROPAGATION_STYLE_DEFAULT
        )
        # DD_TRACE_PROPAGATION_STYLE_EXTRACT and DD_TRACE_PROPAGATION_STYLE_INJECT
        #  take precedence over DD_TRACE_PROPAGATION_STYLE
        propagation_style_extract = _parse_propagation_styles("DD_TRACE_PROPAGATION_STYLE_EXTRACT", default=None)
        if propagation_style_extract is not None:
            self._propagation_style_extract = propagation_style_extract

        propagation_style_inject = _parse_propagation_styles("DD_TRACE_PROPAGATION_STYLE_INJECT", default=None)
        if propagation_style_inject is not None:
            self._propagation_style_inject = propagation_style_inject

        # Datadog tracer tags propagation
        x_datadog_tags_max_length = int(os.getenv("DD_TRACE_X_DATADOG_TAGS_MAX_LENGTH", default=512))
        if x_datadog_tags_max_length < 0 or x_datadog_tags_max_length > 512:
            raise ValueError(
                (
                    "Invalid value {!r} provided for DD_TRACE_X_DATADOG_TAGS_MAX_LENGTH, "
                    "only non-negative values less than or equal to 512 allowed"
                ).format(x_datadog_tags_max_length)
            )
        self._x_datadog_tags_max_length = x_datadog_tags_max_length
        self._x_datadog_tags_enabled = x_datadog_tags_max_length > 0

        # Raise certain errors only if in testing raise mode to prevent crashing in production with non-critical errors
        self._raise = asbool(os.getenv("DD_TESTING_RAISE", False))

        trace_compute_stats_default = in_gcp_function() or in_azure_function_consumption_plan()
        self._trace_compute_stats = asbool(
            os.getenv(
                "DD_TRACE_COMPUTE_STATS", os.getenv("DD_TRACE_STATS_COMPUTATION_ENABLED", trace_compute_stats_default)
            )
        )
        self._data_streams_enabled = asbool(os.getenv("DD_DATA_STREAMS_ENABLED", False))
        self._appsec_enabled = asbool(os.getenv(APPSEC_ENV, False))
        self._automatic_login_events_mode = os.getenv(APPSEC.AUTOMATIC_USER_EVENTS_TRACKING, "safe")
        self._user_model_login_field = os.getenv(APPSEC.USER_MODEL_LOGIN_FIELD, default="")
        self._user_model_email_field = os.getenv(APPSEC.USER_MODEL_EMAIL_FIELD, default="")
        self._user_model_name_field = os.getenv(APPSEC.USER_MODEL_NAME_FIELD, default="")
        self._iast_enabled = asbool(os.getenv(IAST_ENV, False))
        self._api_security_enabled = asbool(os.getenv(API_SECURITY.ENV_VAR_ENABLED, False))
        self._waf_timeout = DEFAULT.WAF_TIMEOUT
        try:
            self._waf_timeout = float(os.getenv("DD_APPSEC_WAF_TIMEOUT"))
        except (TypeError, ValueError):
            pass

        dd_trace_obfuscation_query_string_pattern = os.getenv(
            "DD_TRACE_OBFUSCATION_QUERY_STRING_PATTERN", DD_TRACE_OBFUSCATION_QUERY_STRING_PATTERN_DEFAULT
        )
        self.global_query_string_obfuscation_disabled = True  # If empty obfuscation pattern
        self._obfuscation_query_string_pattern = None
        self.http_tag_query_string = True  # Default behaviour of query string tagging in http.url
        if dd_trace_obfuscation_query_string_pattern != "":
            self.global_query_string_obfuscation_disabled = False  # Not empty obfuscation pattern
            try:
                self._obfuscation_query_string_pattern = re.compile(
                    dd_trace_obfuscation_query_string_pattern.encode("ascii")
                )
            except Exception:
                log.warning("Invalid obfuscation pattern, disabling query string tracing")
                self.http_tag_query_string = False  # Disable query string tagging if malformed obfuscation pattern

        self._ci_visibility_agentless_enabled = asbool(os.getenv("DD_CIVISIBILITY_AGENTLESS_ENABLED", default=False))
        self._ci_visibility_agentless_url = os.getenv("DD_CIVISIBILITY_AGENTLESS_URL", default="")
        self._ci_visibility_intelligent_testrunner_enabled = asbool(
            os.getenv("DD_CIVISIBILITY_ITR_ENABLED", default=False)
        )
        self._otel_enabled = asbool(os.getenv("DD_TRACE_OTEL_ENABLED", False))
        if self._otel_enabled:
            # Replaces the default otel api runtime context with DDRuntimeContext
            # https://github.com/open-telemetry/opentelemetry-python/blob/v1.16.0/opentelemetry-api/src/opentelemetry/context/__init__.py#L53
            os.environ["OTEL_PYTHON_CONTEXT"] = "ddcontextvars_context"
        self._ddtrace_bootstrapped = False
        self._span_aggregator_rlock = asbool(os.getenv("DD_TRACE_SPAN_AGGREGATOR_RLOCK", False))

        self._iast_redaction_enabled = asbool(os.getenv("DD_IAST_REDACTION_ENABLED", default=True))
        self._iast_redaction_name_pattern = os.getenv(
            "DD_IAST_REDACTION_NAME_PATTERN",
            default=r"(?i)^.*(?:p(?:ass)?w(?:or)?d|pass(?:_?phrase)?|secret|(?:api_?|private_?|"
            + r"public_?|access_?|secret_?)key(?:_?id)?|token|consumer_?(?:id|key|secret)|"
            + r"sign(?:ed|ature)?|auth(?:entication|orization)?)",
        )
        self._iast_redaction_value_pattern = os.getenv(
            "DD_IAST_REDACTION_VALUE_PATTERN",
            default=r"(?i)bearer\s+[a-z0-9\._\-]+|token:[a-z0-9]{13}|gh[opsu]_[0-9a-zA-Z]{36}|"
            + r"ey[I-L][\w=-]+\.ey[I-L][\w=-]+(\.[\w.+\/=-]+)?|[\-]{5}BEGIN[a-z\s]+PRIVATE\sKEY"
            + r"[\-]{5}[^\-]+[\-]{5}END[a-z\s]+PRIVATE\sKEY|ssh-rsa\s*[a-z0-9\/\.+]{100,}",
        )

    def __getattr__(self, name):
        if name not in self._config:
            self._config[name] = IntegrationConfig(self, name)

        return self._config[name]

    def get_from(self, obj):
        """Retrieves the configuration for the given object.
        Any object that has an attached `Pin` must have a configuration
        and if a wrong object is given, an empty `dict` is returned
        for safety reasons.
        """
        pin = Pin.get_from(obj)
        if pin is None:
            log.debug("No configuration found for %s", obj)
            return {}

        return pin._config

    def _add(self, integration, settings, merge=True):
        """Internal API that registers an integration with given default
        settings.

        :param str integration: The integration name (i.e. `requests`)
        :param dict settings: A dictionary that contains integration settings;
            to preserve immutability of these values, the dictionary is copied
            since it contains integration defaults.
        :param bool merge: Whether to merge any existing settings with those provided,
            or if we should overwrite the settings with those provided;
            Note: when merging existing settings take precedence.
        """
        # DEV: Use `getattr()` to call our `__getattr__` helper
        existing = getattr(self, integration)
        settings = deepcopy(settings)

        if merge:
            # DEV: This may appear backwards keeping `existing` as the "source" and `settings` as
            #   the "destination", but we do not want to let `_add(..., merge=True)` overwrite any
            #   existing settings
            #
            # >>> config.requests['split_by_domain'] = True
            # >>> config._add('requests', dict(split_by_domain=False))
            # >>> config.requests['split_by_domain']
            # True
            self._config[integration] = IntegrationConfig(self, integration, _deepmerge(existing, settings))
        else:
            self._config[integration] = IntegrationConfig(self, integration, settings)

    def trace_headers(self, whitelist):
        """
        Registers a set of headers to be traced at global level or integration level.
        :param whitelist: the case-insensitive list of traced headers
        :type whitelist: list of str or str
        :return: self
        :rtype: HttpConfig
        """
        self.http.trace_headers(whitelist)
        return self

    def header_is_traced(self, header_name):
        # type: (str) -> bool
        """
        Returns whether or not the current header should be traced.
        :param header_name: the header name
        :type header_name: str
        :rtype: bool
        """
        return self.http.header_is_traced(header_name)

    @cachedmethod()
    def _header_tag_name(self, header_name):
        # type: (str) -> Optional[str]
        return self.http._header_tag_name(header_name)

    def _get_service(self, default=None):
        """
        Returns the globally configured service or the default if none is configured.

        :param default: the default service to use if none is configured or
            found.
        :type default: str
        :rtype: str|None
        """
        # TODO: This method can be replaced with `config.service`.
        return self.service if self.service is not None else default

    def __repr__(self):
        cls = self.__class__
        integrations = ", ".join(self._config.keys())
        return "{}.{}({})".format(cls.__module__, cls.__name__, integrations)<|MERGE_RESOLUTION|>--- conflicted
+++ resolved
@@ -185,20 +185,9 @@
         self._config = {}
 
         self._debug_mode = asbool(os.getenv("DD_TRACE_DEBUG", default=False))
-<<<<<<< HEAD
-=======
-        self._call_basic_config = asbool(os.environ.get("DD_CALL_BASIC_CONFIG", "false"))
-        if self._call_basic_config:
-            deprecate(
-                "`DD_CALL_BASIC_CONFIG` is deprecated and will be removed in the next major version.",
-                message="Call `logging.basicConfig()` to configure logging in your application",
-                removal_version="2.0.0",
-            )
-
         self._trace_sample_rate = os.getenv("DD_TRACE_SAMPLE_RATE")
         self._trace_rate_limit = int(os.getenv("DD_TRACE_RATE_LIMIT", default=DEFAULT_SAMPLING_RATE_LIMIT))
         self._trace_sampling_rules = os.getenv("DD_TRACE_SAMPLING_RULES")
->>>>>>> b59e3c18
 
         header_tags = parse_tags_str(os.getenv("DD_TRACE_HEADER_TAGS", ""))
         self.http = HttpConfig(header_tags=header_tags)
