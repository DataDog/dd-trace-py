from copy import deepcopy
import os
import re
from typing import List
from typing import Optional
from typing import Tuple

from ddtrace.appsec._constants import API_SECURITY
from ddtrace.appsec._constants import APPSEC
from ddtrace.appsec._constants import DEFAULT
from ddtrace.constants import APPSEC_ENV
from ddtrace.constants import IAST_ENV
from ddtrace.internal.serverless import in_azure_function_consumption_plan
from ddtrace.internal.serverless import in_gcp_function
from ddtrace.internal.utils.cache import cachedmethod
from ddtrace.internal.utils.deprecations import DDTraceDeprecationWarning
from ddtrace.vendor.debtcollector import deprecate

from ..internal import gitmetadata
from ..internal.constants import DEFAULT_BUFFER_SIZE
from ..internal.constants import DEFAULT_MAX_PAYLOAD_SIZE
from ..internal.constants import DEFAULT_PROCESSING_INTERVAL
from ..internal.constants import DEFAULT_REUSE_CONNECTIONS
from ..internal.constants import DEFAULT_SAMPLING_RATE_LIMIT
from ..internal.constants import PROPAGATION_STYLE_ALL
from ..internal.constants import PROPAGATION_STYLE_B3
from ..internal.constants import _PROPAGATION_STYLE_DEFAULT
from ..internal.logger import get_logger
from ..internal.schema import DEFAULT_SPAN_SERVICE_NAME
from ..internal.utils.formats import asbool
from ..internal.utils.formats import parse_tags_str
from ..pin import Pin
from .http import HttpConfig
from .integration import IntegrationConfig


log = get_logger(__name__)


DD_TRACE_OBFUSCATION_QUERY_STRING_PATTERN_DEFAULT = (
    r"(?i)(?:p(?:ass)?w(?:or)?d|pass(?:_?phrase)?|secret|(?:api_?|"
    r"private_?|public_?|access_?|secret_?)key(?:_?id)?|token|consumer_?(?:id|key|secret)|"
    r'sign(?:ed|ature)?|auth(?:entication|orization)?)(?:(?:\s|%20)*(?:=|%3D)[^&]+|(?:"|%22)'
    r'(?:\s|%20)*(?::|%3A)(?:\s|%20)*(?:"|%22)(?:%2[^2]|%[^2]|[^"%])+(?:"|%22))|bearer(?:\s|%20)'
    r"+[a-z0-9\._\-]|token(?::|%3A)[a-z0-9]{13}|gh[opsu]_[0-9a-zA-Z]{36}|ey[I-L](?:[\w=-]|%3D)+\.ey[I-L]"
    r"(?:[\w=-]|%3D)+(?:\.(?:[\w.+\/=-]|%3D|%2F|%2B)+)?|[\-]{5}BEGIN(?:[a-z\s]|%20)+"
    r"PRIVATE(?:\s|%20)KEY[\-]{5}[^\-]+[\-]{5}END(?:[a-z\s]|%20)+PRIVATE(?:\s|%20)KEY|"
    r"ssh-rsa(?:\s|%20)*(?:[a-z0-9\/\.+]|%2F|%5C|%2B){100,}"
)


def _parse_propagation_styles(name, default):
    # type: (str, Optional[str]) -> Optional[List[str]]
    """Helper to parse http propagation extract/inject styles via env variables.

    The expected format is::

        <style>[,<style>...]


    The allowed values are:

    - "datadog"
    - "b3multi"
    - "b3 single header"
    - "tracecontext"
    - "none"


    The default value is ``"tracecontext,datadog"``.


    Examples::

        # Extract and inject b3 headers:
        DD_TRACE_PROPAGATION_STYLE="b3multi"

        # Disable header propagation:
        DD_TRACE_PROPAGATION_STYLE="none"

        # Extract trace context from "x-datadog-*" or "x-b3-*" headers from upstream headers
        DD_TRACE_PROPAGATION_STYLE_EXTRACT="datadog,b3multi"

        # Inject the "b3: *" header into downstream requests headers
        DD_TRACE_PROPAGATION_STYLE_INJECT="b3 single header"
    """
    styles = []
    envvar = os.getenv(name, default=default)
    if envvar is None:
        return None
    for style in envvar.split(","):
        style = style.strip().lower()
        if style == "b3":
            deprecate(
                'Using DD_TRACE_PROPAGATION_STYLE="b3" is deprecated',
                message="Please use 'DD_TRACE_PROPAGATION_STYLE=\"b3multi\"' instead",
                removal_version="2.0.0",
                category=DDTraceDeprecationWarning,
            )
            style = PROPAGATION_STYLE_B3
        if not style:
            continue
        if style not in PROPAGATION_STYLE_ALL:
            raise ValueError(
                "Unknown style {!r} provided for {!r}, allowed values are {!r}".format(
                    style, name, PROPAGATION_STYLE_ALL
                )
            )
        styles.append(style)
    return styles


# Borrowed from: https://stackoverflow.com/questions/20656135/python-deep-merge-dictionary-data#20666342
def _deepmerge(source, destination):
    """
    Merge the first provided ``dict`` into the second.

    :param dict source: The ``dict`` to merge into ``destination``
    :param dict destination: The ``dict`` that should get updated
    :rtype: dict
    :returns: ``destination`` modified
    """
    for key, value in source.items():
        if isinstance(value, dict):
            # get node or create one
            node = destination.setdefault(key, {})
            _deepmerge(value, node)
        else:
            destination[key] = value

    return destination


def get_error_ranges(error_range_str):
    # type: (str) -> List[Tuple[int, int]]
    error_ranges = []
    error_range_str = error_range_str.strip()
    error_ranges_str = error_range_str.split(",")
    for error_range in error_ranges_str:
        values = error_range.split("-")
        try:
            # Note: mypy does not like variable type changing
            values = [int(v) for v in values]  # type: ignore[misc]
        except ValueError:
            log.exception("Error status codes was not a number %s", values)
            continue
        error_range = (min(values), max(values))  # type: ignore[assignment]
        error_ranges.append(error_range)
    return error_ranges  # type: ignore[return-value]


class Config(object):
    """Configuration object that exposes an API to set and retrieve
    global settings for each integration. All integrations must use
    this instance to register their defaults, so that they're public
    available and can be updated by users.
    """

    class _HTTPServerConfig(object):
        _error_statuses = "500-599"  # type: str
        _error_ranges = get_error_ranges(_error_statuses)  # type: List[Tuple[int, int]]

        @property
        def error_statuses(self):
            # type: () -> str
            return self._error_statuses

        @error_statuses.setter
        def error_statuses(self, value):
            # type: (str) -> None
            self._error_statuses = value
            self._error_ranges = get_error_ranges(value)
            # Mypy can't catch cached method's invalidate()
            self.is_error_code.invalidate()  # type: ignore[attr-defined]

        @property
        def error_ranges(self):
            # type: () -> List[Tuple[int, int]]
            return self._error_ranges

        @cachedmethod()
        def is_error_code(self, status_code):
            # type: (int) -> bool
            """Returns a boolean representing whether or not a status code is an error code.
            Error status codes by default are 500-599.
            You may also enable custom error codes::

                from ddtrace import config
                config.http_server.error_statuses = '401-404,419'

            Ranges and singular error codes are permitted and can be separated using commas.
            """
            for error_range in self.error_ranges:
                if error_range[0] <= status_code <= error_range[1]:
                    return True
            return False

    def __init__(self):
        # use a dict as underlying storing mechanism
        self._config = {}

        self._debug_mode = asbool(os.getenv("DD_TRACE_DEBUG", default=False))
        self._startup_logs_enabled = asbool(os.getenv("DD_TRACE_STARTUP_LOGS", False))
        self._call_basic_config = asbool(os.environ.get("DD_CALL_BASIC_CONFIG", "false"))
        if self._call_basic_config:
            deprecate(
                "`DD_CALL_BASIC_CONFIG` is deprecated and will be removed in the next major version.",
                message="Call `logging.basicConfig()` to configure logging in your application",
                removal_version="2.0.0",
            )

        self._trace_sample_rate = os.getenv("DD_TRACE_SAMPLE_RATE")
        self._trace_rate_limit = int(os.getenv("DD_TRACE_RATE_LIMIT", default=DEFAULT_SAMPLING_RATE_LIMIT))
        self._trace_sampling_rules = os.getenv("DD_TRACE_SAMPLING_RULES")

        header_tags = parse_tags_str(os.getenv("DD_TRACE_HEADER_TAGS", ""))
        self.http = HttpConfig(header_tags=header_tags)
        self._tracing_enabled = asbool(os.getenv("DD_TRACE_ENABLED", default=True))
<<<<<<< HEAD
        self._remote_config_enabled = asbool(os.getenv("DD_REMOTE_CONFIGURATION_ENABLED", default=True))
        self._remote_config_poll_interval = float(
            os.getenv(
                "DD_REMOTE_CONFIG_POLL_INTERVAL_SECONDS", default=os.getenv("DD_REMOTECONFIG_POLL_SECONDS", default=5.0)
            )
        )
=======
        self._trace_api = os.getenv("DD_TRACE_API_VERSION")
        self._trace_writer_buffer_size = int(
            os.getenv("DD_TRACE_WRITER_BUFFER_SIZE_BYTES", default=DEFAULT_BUFFER_SIZE)
        )
        self._trace_writer_payload_size = int(
            os.getenv("DD_TRACE_WRITER_MAX_PAYLOAD_SIZE_BYTES", default=DEFAULT_MAX_PAYLOAD_SIZE)
        )
        self._trace_writer_interval_seconds = float(
            os.getenv("DD_TRACE_WRITER_INTERVAL_SECONDS", default=DEFAULT_PROCESSING_INTERVAL)
        )
        self._trace_writer_connection_reuse = asbool(
            os.getenv("DD_TRACE_WRITER_REUSE_CONNECTIONS", DEFAULT_REUSE_CONNECTIONS)
        )
        self._trace_writer_log_err_payload = asbool(os.environ.get("_DD_TRACE_WRITER_LOG_ERROR_PAYLOADS", False))
>>>>>>> c676ad57

        # Master switch for turning on and off trace search by default
        # this weird invocation of getenv is meant to read the DD_ANALYTICS_ENABLED
        # legacy environment variable. It should be removed in the future
        legacy_config_value = os.getenv("DD_ANALYTICS_ENABLED", default=False)

        self.analytics_enabled = asbool(os.getenv("DD_TRACE_ANALYTICS_ENABLED", default=legacy_config_value))
        self.client_ip_header = os.getenv("DD_TRACE_CLIENT_IP_HEADER")
        self.retrieve_client_ip = asbool(os.getenv("DD_TRACE_CLIENT_IP_ENABLED", default=False))

        # cleanup DD_TAGS, because values will be inserted back in the optimal way (via _dd.git.* tags)
        self.tags = gitmetadata.clean_tags(parse_tags_str(os.getenv("DD_TAGS") or ""))

        self.env = os.getenv("DD_ENV") or self.tags.get("env")
        self.service = os.getenv("DD_SERVICE", default=self.tags.get("service", DEFAULT_SPAN_SERVICE_NAME))

        if self.service is None and in_gcp_function():
            self.service = os.environ.get("K_SERVICE", os.environ.get("FUNCTION_NAME"))

        if self.service is None and in_azure_function_consumption_plan():
            self.service = os.environ.get("WEBSITE_SITE_NAME")

        self.version = os.getenv("DD_VERSION", default=self.tags.get("version"))
        self.http_server = self._HTTPServerConfig()

        self._unparsed_service_mapping = os.getenv("DD_SERVICE_MAPPING", default="")
        self.service_mapping = parse_tags_str(self._unparsed_service_mapping)

        # The service tag corresponds to span.service and should not be
        # included in the global tags.
        if self.service and "service" in self.tags:
            del self.tags["service"]

        # The version tag should not be included on all spans.
        if self.version and "version" in self.tags:
            del self.tags["version"]

        self.logs_injection = asbool(os.getenv("DD_LOGS_INJECTION", default=False))

        self.report_hostname = asbool(os.getenv("DD_TRACE_REPORT_HOSTNAME", default=False))

        self.health_metrics_enabled = asbool(os.getenv("DD_TRACE_HEALTH_METRICS_ENABLED", default=False))

        self._telemetry_enabled = asbool(os.getenv("DD_INSTRUMENTATION_TELEMETRY_ENABLED", True))
        self._telemetry_heartbeat_interval = float(os.getenv("DD_TELEMETRY_HEARTBEAT_INTERVAL", "60"))

        self._runtime_metrics_enabled = asbool(os.getenv("DD_RUNTIME_METRICS_ENABLED", False))

        self._128_bit_trace_id_enabled = asbool(os.getenv("DD_TRACE_128_BIT_TRACEID_GENERATION_ENABLED", False))

        self._128_bit_trace_id_logging_enabled = asbool(os.getenv("DD_TRACE_128_BIT_TRACEID_LOGGING_ENABLED", False))

        self._sampling_rules = os.getenv("DD_SPAN_SAMPLING_RULES")
        self._sampling_rules_file = os.getenv("DD_SPAN_SAMPLING_RULES_FILE")

        # Propagation styles
        self._propagation_style_extract = self._propagation_style_inject = _parse_propagation_styles(
            "DD_TRACE_PROPAGATION_STYLE", default=_PROPAGATION_STYLE_DEFAULT
        )
        # DD_TRACE_PROPAGATION_STYLE_EXTRACT and DD_TRACE_PROPAGATION_STYLE_INJECT
        #  take precedence over DD_TRACE_PROPAGATION_STYLE
        propagation_style_extract = _parse_propagation_styles("DD_TRACE_PROPAGATION_STYLE_EXTRACT", default=None)
        if propagation_style_extract is not None:
            self._propagation_style_extract = propagation_style_extract

        propagation_style_inject = _parse_propagation_styles("DD_TRACE_PROPAGATION_STYLE_INJECT", default=None)
        if propagation_style_inject is not None:
            self._propagation_style_inject = propagation_style_inject

        # Datadog tracer tags propagation
        x_datadog_tags_max_length = int(os.getenv("DD_TRACE_X_DATADOG_TAGS_MAX_LENGTH", default=512))
        if x_datadog_tags_max_length < 0 or x_datadog_tags_max_length > 512:
            raise ValueError(
                (
                    "Invalid value {!r} provided for DD_TRACE_X_DATADOG_TAGS_MAX_LENGTH, "
                    "only non-negative values less than or equal to 512 allowed"
                ).format(x_datadog_tags_max_length)
            )
        self._x_datadog_tags_max_length = x_datadog_tags_max_length
        self._x_datadog_tags_enabled = x_datadog_tags_max_length > 0

        # Raise certain errors only if in testing raise mode to prevent crashing in production with non-critical errors
        self._raise = asbool(os.getenv("DD_TESTING_RAISE", False))

        trace_compute_stats_default = in_gcp_function() or in_azure_function_consumption_plan()
        self._trace_compute_stats = asbool(
            os.getenv(
                "DD_TRACE_COMPUTE_STATS", os.getenv("DD_TRACE_STATS_COMPUTATION_ENABLED", trace_compute_stats_default)
            )
        )
        self._data_streams_enabled = asbool(os.getenv("DD_DATA_STREAMS_ENABLED", False))
        self._appsec_enabled = asbool(os.getenv(APPSEC_ENV, False))
        self._automatic_login_events_mode = os.getenv(APPSEC.AUTOMATIC_USER_EVENTS_TRACKING, "safe")
        self._user_model_login_field = os.getenv(APPSEC.USER_MODEL_LOGIN_FIELD, default="")
        self._user_model_email_field = os.getenv(APPSEC.USER_MODEL_EMAIL_FIELD, default="")
        self._user_model_name_field = os.getenv(APPSEC.USER_MODEL_NAME_FIELD, default="")
        self._iast_enabled = asbool(os.getenv(IAST_ENV, False))
        self._api_security_enabled = asbool(os.getenv(API_SECURITY.ENV_VAR_ENABLED, False))
        self._waf_timeout = DEFAULT.WAF_TIMEOUT
        try:
            self._waf_timeout = float(os.getenv("DD_APPSEC_WAF_TIMEOUT"))
        except (TypeError, ValueError):
            pass

        dd_trace_obfuscation_query_string_pattern = os.getenv(
            "DD_TRACE_OBFUSCATION_QUERY_STRING_PATTERN", DD_TRACE_OBFUSCATION_QUERY_STRING_PATTERN_DEFAULT
        )
        self.global_query_string_obfuscation_disabled = True  # If empty obfuscation pattern
        self._obfuscation_query_string_pattern = None
        self.http_tag_query_string = True  # Default behaviour of query string tagging in http.url
        if dd_trace_obfuscation_query_string_pattern != "":
            self.global_query_string_obfuscation_disabled = False  # Not empty obfuscation pattern
            try:
                self._obfuscation_query_string_pattern = re.compile(
                    dd_trace_obfuscation_query_string_pattern.encode("ascii")
                )
            except Exception:
                log.warning("Invalid obfuscation pattern, disabling query string tracing")
                self.http_tag_query_string = False  # Disable query string tagging if malformed obfuscation pattern

        self._ci_visibility_agentless_enabled = asbool(os.getenv("DD_CIVISIBILITY_AGENTLESS_ENABLED", default=False))
        self._ci_visibility_agentless_url = os.getenv("DD_CIVISIBILITY_AGENTLESS_URL", default="")
        self._ci_visibility_intelligent_testrunner_enabled = asbool(
            os.getenv("DD_CIVISIBILITY_ITR_ENABLED", default=False)
        )
        self._ci_visibility_unittest_enabled = asbool(os.getenv("DD_CIVISIBILITY_UNITTEST_ENABLED", default=False))
        self._otel_enabled = asbool(os.getenv("DD_TRACE_OTEL_ENABLED", False))
        if self._otel_enabled:
            # Replaces the default otel api runtime context with DDRuntimeContext
            # https://github.com/open-telemetry/opentelemetry-python/blob/v1.16.0/opentelemetry-api/src/opentelemetry/context/__init__.py#L53
            os.environ["OTEL_PYTHON_CONTEXT"] = "ddcontextvars_context"
        self._ddtrace_bootstrapped = False
        self._span_aggregator_rlock = asbool(os.getenv("DD_TRACE_SPAN_AGGREGATOR_RLOCK", False))

        self._iast_redaction_enabled = asbool(os.getenv("DD_IAST_REDACTION_ENABLED", default=True))
        self._iast_redaction_name_pattern = os.getenv(
            "DD_IAST_REDACTION_NAME_PATTERN",
            default=r"(?i)^.*(?:p(?:ass)?w(?:or)?d|pass(?:_?phrase)?|secret|(?:api_?|private_?|"
            + r"public_?|access_?|secret_?)key(?:_?id)?|token|consumer_?(?:id|key|secret)|"
            + r"sign(?:ed|ature)?|auth(?:entication|orization)?)",
        )
        self._iast_redaction_value_pattern = os.getenv(
            "DD_IAST_REDACTION_VALUE_PATTERN",
            default=r"(?i)bearer\s+[a-z0-9\._\-]+|token:[a-z0-9]{13}|gh[opsu]_[0-9a-zA-Z]{36}|"
            + r"ey[I-L][\w=-]+\.ey[I-L][\w=-]+(\.[\w.+\/=-]+)?|[\-]{5}BEGIN[a-z\s]+PRIVATE\sKEY"
            + r"[\-]{5}[^\-]+[\-]{5}END[a-z\s]+PRIVATE\sKEY|ssh-rsa\s*[a-z0-9\/\.+]{100,}",
        )

    def __getattr__(self, name):
        if name not in self._config:
            self._config[name] = IntegrationConfig(self, name)

        return self._config[name]

    def get_from(self, obj):
        """Retrieves the configuration for the given object.
        Any object that has an attached `Pin` must have a configuration
        and if a wrong object is given, an empty `dict` is returned
        for safety reasons.
        """
        pin = Pin.get_from(obj)
        if pin is None:
            log.debug("No configuration found for %s", obj)
            return {}

        return pin._config

    def _add(self, integration, settings, merge=True):
        """Internal API that registers an integration with given default
        settings.

        :param str integration: The integration name (i.e. `requests`)
        :param dict settings: A dictionary that contains integration settings;
            to preserve immutability of these values, the dictionary is copied
            since it contains integration defaults.
        :param bool merge: Whether to merge any existing settings with those provided,
            or if we should overwrite the settings with those provided;
            Note: when merging existing settings take precedence.
        """
        # DEV: Use `getattr()` to call our `__getattr__` helper
        existing = getattr(self, integration)
        settings = deepcopy(settings)

        if merge:
            # DEV: This may appear backwards keeping `existing` as the "source" and `settings` as
            #   the "destination", but we do not want to let `_add(..., merge=True)` overwrite any
            #   existing settings
            #
            # >>> config.requests['split_by_domain'] = True
            # >>> config._add('requests', dict(split_by_domain=False))
            # >>> config.requests['split_by_domain']
            # True
            self._config[integration] = IntegrationConfig(self, integration, _deepmerge(existing, settings))
        else:
            self._config[integration] = IntegrationConfig(self, integration, settings)

    def trace_headers(self, whitelist):
        """
        Registers a set of headers to be traced at global level or integration level.
        :param whitelist: the case-insensitive list of traced headers
        :type whitelist: list of str or str
        :return: self
        :rtype: HttpConfig
        """
        self.http.trace_headers(whitelist)
        return self

    def header_is_traced(self, header_name):
        # type: (str) -> bool
        """
        Returns whether or not the current header should be traced.
        :param header_name: the header name
        :type header_name: str
        :rtype: bool
        """
        return self.http.header_is_traced(header_name)

    @cachedmethod()
    def _header_tag_name(self, header_name):
        # type: (str) -> Optional[str]
        return self.http._header_tag_name(header_name)

    def _get_service(self, default=None):
        """
        Returns the globally configured service or the default if none is configured.

        :param default: the default service to use if none is configured or
            found.
        :type default: str
        :rtype: str|None
        """
        # TODO: This method can be replaced with `config.service`.
        return self.service if self.service is not None else default

    def __repr__(self):
        cls = self.__class__
        integrations = ", ".join(self._config.keys())
        return "{}.{}({})".format(cls.__module__, cls.__name__, integrations)<|MERGE_RESOLUTION|>--- conflicted
+++ resolved
@@ -216,14 +216,12 @@
         header_tags = parse_tags_str(os.getenv("DD_TRACE_HEADER_TAGS", ""))
         self.http = HttpConfig(header_tags=header_tags)
         self._tracing_enabled = asbool(os.getenv("DD_TRACE_ENABLED", default=True))
-<<<<<<< HEAD
         self._remote_config_enabled = asbool(os.getenv("DD_REMOTE_CONFIGURATION_ENABLED", default=True))
         self._remote_config_poll_interval = float(
             os.getenv(
                 "DD_REMOTE_CONFIG_POLL_INTERVAL_SECONDS", default=os.getenv("DD_REMOTECONFIG_POLL_SECONDS", default=5.0)
             )
         )
-=======
         self._trace_api = os.getenv("DD_TRACE_API_VERSION")
         self._trace_writer_buffer_size = int(
             os.getenv("DD_TRACE_WRITER_BUFFER_SIZE_BYTES", default=DEFAULT_BUFFER_SIZE)
@@ -238,7 +236,6 @@
             os.getenv("DD_TRACE_WRITER_REUSE_CONNECTIONS", DEFAULT_REUSE_CONNECTIONS)
         )
         self._trace_writer_log_err_payload = asbool(os.environ.get("_DD_TRACE_WRITER_LOG_ERROR_PAYLOADS", False))
->>>>>>> c676ad57
 
         # Master switch for turning on and off trace search by default
         # this weird invocation of getenv is meant to read the DD_ANALYTICS_ENABLED
