from copy import deepcopy

from ..internal.logger import get_logger
from ..pin import Pin
from ..utils.formats import asbool
from ..utils.merge import deepmerge
from .http import HttpConfig
from .integration import IntegrationConfig
from ..utils.formats import get_env

log = get_logger(__name__)


class Config(object):
    """Configuration object that exposes an API to set and retrieve
    global settings for each integration. All integrations must use
    this instance to register their defaults, so that they're public
    available and can be updated by users.
    """
    def __init__(self):
        # use a dict as underlying storing mechanism
        self._config = {}
        self._http = HttpConfig()
        # Master switch for turning on and off trace search by default
        # this weird invocation of get_env is meant to read the DD_ANALYTICS_ENABLED
        # legacy environment variable. It should be removed in the future
        legacy_config_value = get_env('analytics', 'enabled', default=False)

        self.analytics_enabled = asbool(
            get_env('trace', 'analytics_enabled', default=legacy_config_value)
        )

<<<<<<< HEAD
        self.env = get_env("env")
=======
>>>>>>> ce2f3e17
        self.version = get_env("version")

        self.logs_injection = asbool(get_env("logs", "injection", default=False))

        self.report_hostname = asbool(
            get_env('trace', 'report_hostname', default=False)
        )

        self.health_metrics_enabled = asbool(
            get_env('trace', 'health_metrics_enabled', default=False)
        )

    def __getattr__(self, name):
        if name not in self._config:
            self._config[name] = IntegrationConfig(self, name)

        return self._config[name]

    def get_from(self, obj):
        """Retrieves the configuration for the given object.
        Any object that has an attached `Pin` must have a configuration
        and if a wrong object is given, an empty `dict` is returned
        for safety reasons.
        """
        pin = Pin.get_from(obj)
        if pin is None:
            log.debug('No configuration found for %s', obj)
            return {}

        return pin._config

    def _add(self, integration, settings, merge=True):
        """Internal API that registers an integration with given default
        settings.

        :param str integration: The integration name (i.e. `requests`)
        :param dict settings: A dictionary that contains integration settings;
            to preserve immutability of these values, the dictionary is copied
            since it contains integration defaults.
        :param bool merge: Whether to merge any existing settings with those provided,
            or if we should overwrite the settings with those provided;
            Note: when merging existing settings take precedence.
        """
        # DEV: Use `getattr()` to call our `__getattr__` helper
        existing = getattr(self, integration)
        settings = deepcopy(settings)

        if merge:
            # DEV: This may appear backwards keeping `existing` as the "source" and `settings` as
            #   the "destination", but we do not want to let `_add(..., merge=True)` overwrite any
            #   existing settings
            #
            # >>> config.requests['split_by_domain'] = True
            # >>> config._add('requests', dict(split_by_domain=False))
            # >>> config.requests['split_by_domain']
            # True
            self._config[integration] = IntegrationConfig(self, integration, deepmerge(existing, settings))
        else:
            self._config[integration] = IntegrationConfig(self, integration, settings)

    def trace_headers(self, whitelist):
        """
        Registers a set of headers to be traced at global level or integration level.
        :param whitelist: the case-insensitive list of traced headers
        :type whitelist: list of str or str
        :return: self
        :rtype: HttpConfig
        """
        self._http.trace_headers(whitelist)
        return self

    def header_is_traced(self, header_name):
        """
        Returns whether or not the current header should be traced.
        :param header_name: the header name
        :type header_name: str
        :rtype: bool
        """
        return self._http.header_is_traced(header_name)

    def __repr__(self):
        cls = self.__class__
        integrations = ', '.join(self._config.keys())
        return '{}.{}({})'.format(cls.__module__, cls.__name__, integrations)<|MERGE_RESOLUTION|>--- conflicted
+++ resolved
@@ -30,10 +30,8 @@
             get_env('trace', 'analytics_enabled', default=legacy_config_value)
         )
 
-<<<<<<< HEAD
         self.env = get_env("env")
-=======
->>>>>>> ce2f3e17
+
         self.version = get_env("version")
 
         self.logs_injection = asbool(get_env("logs", "injection", default=False))
