from copy import deepcopy
import json
import os
import re
import sys
from typing import Any  # noqa:F401
from typing import Callable  # noqa:F401
from typing import Dict  # noqa:F401
from typing import List  # noqa:F401
from typing import Optional  # noqa:F401
from typing import Tuple  # noqa:F401
from typing import Union  # noqa:F401

from ddtrace.internal._file_queue import File_Queue
from ddtrace.internal.serverless import in_azure_function
from ddtrace.internal.serverless import in_gcp_function
from ddtrace.internal.utils.cache import cachedmethod
from ddtrace.internal.utils.deprecations import DDTraceDeprecationWarning
from ddtrace.vendor.debtcollector import deprecate

from ..internal import gitmetadata
from ..internal.constants import _PROPAGATION_STYLE_DEFAULT
from ..internal.constants import DEFAULT_BUFFER_SIZE
from ..internal.constants import DEFAULT_MAX_PAYLOAD_SIZE
from ..internal.constants import DEFAULT_PROCESSING_INTERVAL
from ..internal.constants import DEFAULT_REUSE_CONNECTIONS
from ..internal.constants import DEFAULT_SAMPLING_RATE_LIMIT
from ..internal.constants import DEFAULT_TIMEOUT
from ..internal.constants import PROPAGATION_STYLE_ALL
from ..internal.constants import PROPAGATION_STYLE_B3_SINGLE
from ..internal.logger import get_logger
from ..internal.schema import DEFAULT_SPAN_SERVICE_NAME
from ..internal.serverless import in_aws_lambda
from ..internal.utils.formats import asbool
from ..internal.utils.formats import parse_tags_str
from ..pin import Pin
from ._otel_remapper import otel_remapping as _otel_remapping
from .http import HttpConfig
from .integration import IntegrationConfig


if sys.version_info >= (3, 8):
    from typing import Literal  # noqa:F401
else:
    from typing_extensions import Literal


log = get_logger(__name__)


DD_TRACE_OBFUSCATION_QUERY_STRING_REGEXP_DEFAULT = (
    r"(?ix)"
    r"(?:"  # JSON-ish leading quote
    r'(?:"|%22)?'
    r")"
    r"(?:"  # common keys"
    r"(?:old[-_]?|new[-_]?)?p(?:ass)?w(?:or)?d(?:1|2)?"  # pw, password variants
    r"|pass(?:[-_]?phrase)?"  # pass, passphrase variants
    r"|secret"
    r"|(?:"  # key, key_id variants
    r"api[-_]?"
    r"|private[-_]?"
    r"|public[-_]?"
    r"|access[-_]?"
    r"|secret[-_]?"
    r"|app(?:lica"
    r"tion)?[-_]?"
    r")key(?:[-_]?id)?"
    r"|token"
    r"|consumer[-_]?(?:id|key|secret)"
    r"|sign(?:ed|ature)?"
    r"|auth(?:entication|orization)?"
    r")"
    r"(?:"
    # '=' query string separator, plus value til next '&' separator
    r"(?:\s|%20)*(?:=|%3D)[^&]+"
    # JSON-ish '": "somevalue"', key being handled with case above, without the opening '"'
    r'|(?:"|%22)'  # closing '"' at end of key
    r"(?:\s|%20)*(?::|%3A)(?:\s|%20)*"  # ':' key-value separator, with surrounding spaces
    r'(?:"|%22)'  # opening '"' at start of value
    r'(?:%2[^2]|%[^2]|[^"%])+'  # value
    r'(?:"|%22)'  # closing '"' at end of value
    r")"
    r"|(?:"  # other common secret values
    r" bearer(?:\s|%20)+[a-z0-9._\-]+"
    r"|token(?::|%3A)[a-z0-9]{13}"
    r"|gh[opsu]_[0-9a-zA-Z]{36}"
    r"|ey[I-L](?:[\w=-]|%3D)+\.ey[I-L](?:[\w=-]|%3D)+(?:\.(?:[\w.+/=-]|%3D|%2F|%2B)+)?"
    r"|-{5}BEGIN(?:[a-z\s]|%20)+PRIVATE(?:\s|%20)KEY-{5}[^\-]+-{5}END"
    r"(?:[a-z\s]|%20)+PRIVATE(?:\s|%20)KEY(?:-{5})?(?:\n|%0A)?"
    r"|(?:ssh-(?:rsa|dss)|ecdsa-[a-z0-9]+-[a-z0-9]+)(?:\s|%20|%09)+(?:[a-z0-9/.+]"
    r"|%2F|%5C|%2B){100,}(?:=|%3D)*(?:(?:\s|%20|%09)+[a-z0-9._-]+)?"
    r")"
)


def _parse_propagation_styles(name, default):
    # type: (str, Optional[str]) -> Optional[List[str]]
    """Helper to parse http propagation extract/inject styles via env variables.

    The expected format is::

        <style>[,<style>...]


    The allowed values are:

    - "datadog"
    - "b3multi"
    - "b3" (formerly 'b3 single header')
    - "b3 single header (deprecated for 'b3')"
    - "tracecontext"
    - "none"


    The default value is ``"datadog,tracecontext"``.


    Examples::

        # Extract and inject b3 headers:
        DD_TRACE_PROPAGATION_STYLE="b3multi"

        # Disable header propagation:
        DD_TRACE_PROPAGATION_STYLE="none"

        # Extract trace context from "x-datadog-*" or "x-b3-*" headers from upstream headers
        DD_TRACE_PROPAGATION_STYLE_EXTRACT="datadog,b3multi"

        # Inject the "b3: *" header into downstream requests headers
        DD_TRACE_PROPAGATION_STYLE_INJECT="b3"
    """
    styles = []
    envvar = os.getenv(name, default=default)
    if envvar is None:
        return None
    for style in envvar.split(","):
        style = style.strip().lower()
        if style == "b3 single header":
            deprecate(
                'Using DD_TRACE_PROPAGATION_STYLE="b3 single header" is deprecated',
                message="Please use 'DD_TRACE_PROPAGATION_STYLE=\"b3\"' instead",
                removal_version="3.0.0",
                category=DDTraceDeprecationWarning,
            )
            style = PROPAGATION_STYLE_B3_SINGLE
        if not style:
            continue
        if style not in PROPAGATION_STYLE_ALL:
            log.warning("Unknown style {!r} provided for %r, allowed values are %r", style, name, PROPAGATION_STYLE_ALL)
            continue
        styles.append(style)
    return styles


# Borrowed from: https://stackoverflow.com/questions/20656135/python-deep-merge-dictionary-data#20666342
def _deepmerge(source, destination):
    """
    Merge the first provided ``dict`` into the second.

    :param dict source: The ``dict`` to merge into ``destination``
    :param dict destination: The ``dict`` that should get updated
    :rtype: dict
    :returns: ``destination`` modified
    """
    for key, value in source.items():
        if isinstance(value, dict):
            # get node or create one
            node = destination.setdefault(key, {})
            _deepmerge(value, node)
        else:
            destination[key] = value

    return destination


def get_error_ranges(error_range_str):
    # type: (str) -> List[Tuple[int, int]]
    error_ranges = []
    error_range_str = error_range_str.strip()
    error_ranges_str = error_range_str.split(",")
    for error_range in error_ranges_str:
        values = error_range.split("-")
        try:
            # Note: mypy does not like variable type changing
            values = [int(v) for v in values]  # type: ignore[misc]
        except ValueError:
            log.exception("Error status codes was not a number %s", values)
            continue
        error_range = (min(values), max(values))  # type: ignore[assignment]
        error_ranges.append(error_range)
    return error_ranges  # type: ignore[return-value]


_ConfigSource = Literal["default", "env_var", "code", "remote_config"]
_JSONType = Union[None, int, float, str, bool, List["_JSONType"], Dict[str, "_JSONType"]]


class _ConfigItem:
    """Configuration item that tracks the value of a setting, and where it came from."""

    def __init__(self, name, default, envs):
        # type: (str, Union[_JSONType, Callable[[], _JSONType]], List[Tuple[str, Callable[[str], Any]]]) -> None
        self._name = name
        self._env_value: _JSONType = None
        self._code_value: _JSONType = None
        self._rc_value: _JSONType = None
        if callable(default):
            self._default_value = default()
        else:
            self._default_value = default
        self._envs = envs
        for env_var, parser in envs:
            if env_var in os.environ:
                self._env_value = parser(os.environ[env_var])
                break

    def set_value_source(self, value: Any, source: _ConfigSource) -> None:
        if source == "code":
            self._code_value = value
        elif source == "remote_config":
            self._rc_value = value
        else:
            log.warning("Invalid source: %s", source)

    def set_code(self, value: _JSONType) -> None:
        self._code_value = value

    def unset_rc(self) -> None:
        self._rc_value = None

    def value(self) -> _JSONType:
        if self._rc_value is not None:
            return self._rc_value
        if self._code_value is not None:
            return self._code_value
        if self._env_value is not None:
            return self._env_value
        return self._default_value

    def source(self) -> _ConfigSource:
        if self._rc_value is not None:
            return "remote_config"
        if self._code_value is not None:
            return "code"
        if self._env_value is not None:
            return "env_var"
        return "default"

    def __repr__(self):
        return "<{} name={} default={} env_value={} user_value={} remote_config_value={}>".format(
            self.__class__.__name__,
            self._name,
            self._default_value,
            self._env_value,
            self._code_value,
            self._rc_value,
        )


def _parse_global_tags(s):
    # cleanup DD_TAGS, because values will be inserted back in the optimal way (via _dd.git.* tags)
    return gitmetadata.clean_tags(parse_tags_str(s))


def _default_config() -> Dict[str, _ConfigItem]:
    return {
        "_trace_sample_rate": _ConfigItem(
            name="trace_sample_rate",
            default=1.0,
            envs=[("DD_TRACE_SAMPLE_RATE", float)],
        ),
        "_trace_sampling_rules": _ConfigItem(
            name="trace_sampling_rules",
            default=lambda: "",
            envs=[("DD_TRACE_SAMPLING_RULES", str)],
        ),
        "logs_injection": _ConfigItem(
            name="logs_injection",
            default=False,
            envs=[("DD_LOGS_INJECTION", asbool)],
        ),
        "trace_http_header_tags": _ConfigItem(
            name="trace_http_header_tags",
            default=lambda: {},
            envs=[("DD_TRACE_HEADER_TAGS", parse_tags_str)],
        ),
        "tags": _ConfigItem(
            name="tags",
            default=lambda: {},
            envs=[("DD_TAGS", _parse_global_tags)],
        ),
        "_tracing_enabled": _ConfigItem(
            name="tracing_enabled",
            default=True,
            envs=[("DD_TRACE_ENABLED", asbool)],
        ),
        "_profiling_enabled": _ConfigItem(
            name="profiling_enabled",
            default=False,
            envs=[("DD_PROFILING_ENABLED", asbool)],
        ),
        "_asm_enabled": _ConfigItem(
            name="asm_enabled",
            default=False,
            envs=[("DD_APPSEC_ENABLED", asbool)],
        ),
        "_sca_enabled": _ConfigItem(
            name="sca_enabled",
            default=None,
            envs=[("DD_APPSEC_SCA_ENABLED", asbool)],
        ),
        "_dsm_enabled": _ConfigItem(
            name="dsm_enabled",
            default=False,
            envs=[("DD_DATA_STREAMS_ENABLED", asbool)],
        ),
    }


class Config(object):
    """Configuration object that exposes an API to set and retrieve
    global settings for each integration. All integrations must use
    this instance to register their defaults, so that they're public
    available and can be updated by users.
    """

    class _HTTPServerConfig(object):
        _error_statuses = os.getenv("DD_TRACE_HTTP_SERVER_ERROR_STATUSES", "500-599")  # type: str
        _error_ranges = get_error_ranges(_error_statuses)  # type: List[Tuple[int, int]]

        @property
        def error_statuses(self):
            # type: () -> str
            return self._error_statuses

        @error_statuses.setter
        def error_statuses(self, value):
            # type: (str) -> None
            self._error_statuses = value
            self._error_ranges = get_error_ranges(value)
            # Mypy can't catch cached method's invalidate()
            self.is_error_code.invalidate()  # type: ignore[attr-defined]

        @property
        def error_ranges(self):
            # type: () -> List[Tuple[int, int]]
            return self._error_ranges

        @cachedmethod()
        def is_error_code(self, status_code):
            # type: (int) -> bool
            """Returns a boolean representing whether or not a status code is an error code.
            Error status codes by default are 500-599.
            You may also enable custom error codes::

                from ddtrace import config
                config.http_server.error_statuses = '401-404,419'

            Ranges and singular error codes are permitted and can be separated using commas.
            """
            for error_range in self.error_ranges:
                if error_range[0] <= status_code <= error_range[1]:
                    return True
            return False

    def __init__(self):
        # Must map Otel configurations to Datadog configurations before creating the config object.
        _otel_remapping()
        # Must come before _integration_configs due to __setattr__
        self._config = _default_config()

        sample_rate = os.getenv("DD_TRACE_SAMPLE_RATE")
        if sample_rate is not None:
            deprecate(
                "DD_TRACE_SAMPLE_RATE is deprecated",
                message="Please use DD_TRACE_SAMPLING_RULES instead.",
                removal_version="3.0.0",
            )

        # Use a dict as underlying storing mechanism for integration configs
        self._integration_configs = {}

        self._debug_mode = asbool(os.getenv("DD_TRACE_DEBUG", default=False))
        self._startup_logs_enabled = asbool(os.getenv("DD_TRACE_STARTUP_LOGS", False))

        rate_limit = os.getenv("DD_TRACE_RATE_LIMIT")
        if rate_limit is not None and self._trace_sampling_rules in ("", "[]"):
            # This warning will be logged when DD_TRACE_SAMPLE_RATE is set. This is intentional.
            # Even though DD_TRACE_SAMPLE_RATE is treated as a global trace sampling rule, this configuration
            # is deprecated. We should always encourage users to set DD_TRACE_SAMPLING_RULES instead.
            log.warning(
                "DD_TRACE_RATE_LIMIT is set to %s and DD_TRACE_SAMPLING_RULES is not set. "
                "Tracer rate limitting is only applied to spans that match tracer sampling rules. "
                "All other spans will be rate limited by the Datadog Agent via DD_APM_MAX_TPS.",
                rate_limit,
            )
        self._trace_rate_limit = int(rate_limit or DEFAULT_SAMPLING_RATE_LIMIT)
        self._partial_flush_enabled = asbool(os.getenv("DD_TRACE_PARTIAL_FLUSH_ENABLED", default=True))
        self._partial_flush_min_spans = int(os.getenv("DD_TRACE_PARTIAL_FLUSH_MIN_SPANS", default=300))

        self.http = HttpConfig(header_tags=self.trace_http_header_tags)
        self._remote_config_enabled = asbool(os.getenv("DD_REMOTE_CONFIGURATION_ENABLED", default=True))
        self._remote_config_poll_interval = float(
            os.getenv(
                "DD_REMOTE_CONFIG_POLL_INTERVAL_SECONDS", default=os.getenv("DD_REMOTECONFIG_POLL_SECONDS", default=5.0)
            )
        )
        self._trace_api = os.getenv("DD_TRACE_API_VERSION")
        if self._trace_api == "v0.3":
            deprecate(
                "DD_TRACE_API_VERSION=v0.3 is deprecated",
                message="Traces will be submitted to the v0.4/traces agent endpoint instead.",
                removal_version="3.0.0",
                category=DDTraceDeprecationWarning,
            )
            self._trace_api = "v0.4"
        self._trace_writer_buffer_size = int(
            os.getenv("DD_TRACE_WRITER_BUFFER_SIZE_BYTES", default=DEFAULT_BUFFER_SIZE)
        )
        self._trace_writer_payload_size = int(
            os.getenv("DD_TRACE_WRITER_MAX_PAYLOAD_SIZE_BYTES", default=DEFAULT_MAX_PAYLOAD_SIZE)
        )
        self._trace_writer_interval_seconds = float(
            os.getenv("DD_TRACE_WRITER_INTERVAL_SECONDS", default=DEFAULT_PROCESSING_INTERVAL)
        )
        self._trace_writer_connection_reuse = asbool(
            os.getenv("DD_TRACE_WRITER_REUSE_CONNECTIONS", DEFAULT_REUSE_CONNECTIONS)
        )
        self._trace_writer_log_err_payload = asbool(os.environ.get("_DD_TRACE_WRITER_LOG_ERROR_PAYLOADS", False))

        self._trace_agent_hostname = os.environ.get("DD_AGENT_HOST", os.environ.get("DD_TRACE_AGENT_HOSTNAME"))
        self._trace_agent_port = os.environ.get("DD_AGENT_PORT", os.environ.get("DD_TRACE_AGENT_PORT"))
        self._trace_agent_url = os.environ.get("DD_TRACE_AGENT_URL")

        self._stats_agent_hostname = os.environ.get("DD_AGENT_HOST", os.environ.get("DD_DOGSTATSD_HOST"))
        self._stats_agent_port = os.getenv("DD_DOGSTATSD_PORT")
        self._stats_agent_url = os.getenv("DD_DOGSTATSD_URL")
        self._agent_timeout_seconds = float(os.getenv("DD_TRACE_AGENT_TIMEOUT_SECONDS", DEFAULT_TIMEOUT))

        self._span_traceback_max_size = int(os.getenv("DD_TRACE_SPAN_TRACEBACK_MAX_SIZE", default=30))

        # Master switch for turning on and off trace search by default
        # this weird invocation of getenv is meant to read the DD_ANALYTICS_ENABLED
        # legacy environment variable. It should be removed in the future
        self.analytics_enabled = asbool(
            os.getenv("DD_TRACE_ANALYTICS_ENABLED", default=os.getenv("DD_ANALYTICS_ENABLED", default=False))
        )
        if self.analytics_enabled:
            deprecate(
                "Datadog App Analytics is deprecated and will be removed in a future version. "
                "App Analytics can be enabled via DD_TRACE_ANALYTICS_ENABLED and DD_ANALYTICS_ENABLED "
                "environment variables and ddtrace.config.analytics_enabled configuration. "
                "These configurations will also be removed.",
                category=DDTraceDeprecationWarning,
            )

        self.client_ip_header = os.getenv("DD_TRACE_CLIENT_IP_HEADER")
        self.retrieve_client_ip = asbool(os.getenv("DD_TRACE_CLIENT_IP_ENABLED", default=False))

        self.propagation_http_baggage_enabled = asbool(
            os.getenv("DD_TRACE_PROPAGATION_HTTP_BAGGAGE_ENABLED", default=False)
        )

        self.env = os.getenv("DD_ENV") or self.tags.get("env")
        self.service = os.getenv("DD_SERVICE", default=self.tags.get("service", DEFAULT_SPAN_SERVICE_NAME))

        if self.service is None and in_gcp_function():
            self.service = os.environ.get("K_SERVICE", os.environ.get("FUNCTION_NAME"))
        if self.service is None and in_azure_function():
            self.service = os.environ.get("WEBSITE_SITE_NAME")

        self._extra_services = set()
        self._extra_services_queue = None if in_aws_lambda() or not self._remote_config_enabled else File_Queue()
        self.version = os.getenv("DD_VERSION", default=self.tags.get("version"))
        self.http_server = self._HTTPServerConfig()

        self._unparsed_service_mapping = os.getenv("DD_SERVICE_MAPPING", default="")
        self.service_mapping = parse_tags_str(self._unparsed_service_mapping)

        # The service tag corresponds to span.service and should not be
        # included in the global tags.
        if self.service and "service" in self.tags:
            del self.tags["service"]

        # The version tag should not be included on all spans.
        if self.version and "version" in self.tags:
            del self.tags["version"]

        self.report_hostname = asbool(os.getenv("DD_TRACE_REPORT_HOSTNAME", default=False))

        self.health_metrics_enabled = asbool(os.getenv("DD_TRACE_HEALTH_METRICS_ENABLED", default=False))

        self._telemetry_enabled = asbool(os.getenv("DD_INSTRUMENTATION_TELEMETRY_ENABLED", True))
        self._telemetry_heartbeat_interval = float(os.getenv("DD_TELEMETRY_HEARTBEAT_INTERVAL", "60"))
        self._telemetry_dependency_collection = asbool(os.getenv("DD_TELEMETRY_DEPENDENCY_COLLECTION_ENABLED", True))

        self._runtime_metrics_enabled = asbool(os.getenv("DD_RUNTIME_METRICS_ENABLED", False))

        self._128_bit_trace_id_enabled = asbool(os.getenv("DD_TRACE_128_BIT_TRACEID_GENERATION_ENABLED", True))

        self._128_bit_trace_id_logging_enabled = asbool(os.getenv("DD_TRACE_128_BIT_TRACEID_LOGGING_ENABLED", False))
        if self._128_bit_trace_id_logging_enabled:
            deprecate(
                "Using DD_TRACE_128_BIT_TRACEID_LOGGING_ENABLED is deprecated.",
                message="Log injection format is now configured automatically.",
                removal_version="3.0.0",
                category=DDTraceDeprecationWarning,
            )

        self._sampling_rules = os.getenv("DD_SPAN_SAMPLING_RULES")
        self._sampling_rules_file = os.getenv("DD_SPAN_SAMPLING_RULES_FILE")

        # Propagation styles
        self._propagation_style_extract = self._propagation_style_inject = _parse_propagation_styles(
            "DD_TRACE_PROPAGATION_STYLE", default=_PROPAGATION_STYLE_DEFAULT
        )
        # DD_TRACE_PROPAGATION_STYLE_EXTRACT and DD_TRACE_PROPAGATION_STYLE_INJECT
        #  take precedence over DD_TRACE_PROPAGATION_STYLE
        propagation_style_extract = _parse_propagation_styles("DD_TRACE_PROPAGATION_STYLE_EXTRACT", default=None)
        if propagation_style_extract is not None:
            self._propagation_style_extract = propagation_style_extract

        propagation_style_inject = _parse_propagation_styles("DD_TRACE_PROPAGATION_STYLE_INJECT", default=None)
        if propagation_style_inject is not None:
            self._propagation_style_inject = propagation_style_inject

        self._propagation_extract_first = asbool(os.getenv("DD_TRACE_PROPAGATION_EXTRACT_FIRST", False))

        # Datadog tracer tags propagation
        x_datadog_tags_max_length = int(os.getenv("DD_TRACE_X_DATADOG_TAGS_MAX_LENGTH", default=512))
        if x_datadog_tags_max_length < 0:
            log.warning(
                (
                    "Invalid value %r provided for DD_TRACE_X_DATADOG_TAGS_MAX_LENGTH, "
                    "only non-negative values allowed"
                ),
                x_datadog_tags_max_length,
            )
            x_datadog_tags_max_length = 0
        self._x_datadog_tags_max_length = x_datadog_tags_max_length
        self._x_datadog_tags_enabled = x_datadog_tags_max_length > 0

        # Raise certain errors only if in testing raise mode to prevent crashing in production with non-critical errors
        self._raise = asbool(os.getenv("DD_TESTING_RAISE", False))

        trace_compute_stats_default = in_gcp_function() or in_azure_function()
        self._trace_compute_stats = asbool(
            os.getenv(
                "DD_TRACE_COMPUTE_STATS", os.getenv("DD_TRACE_STATS_COMPUTATION_ENABLED", trace_compute_stats_default)
            )
        )
        self._data_streams_enabled = asbool(os.getenv("DD_DATA_STREAMS_ENABLED", False))

        legacy_client_tag_enabled = os.getenv("DD_HTTP_CLIENT_TAG_QUERY_STRING", None)
        if legacy_client_tag_enabled is None:
            self._http_client_tag_query_string = os.getenv("DD_TRACE_HTTP_CLIENT_TAG_QUERY_STRING", default="true")
        else:
            deprecate(
                "DD_HTTP_CLIENT_TAG_QUERY_STRING is deprecated",
                message="Please use DD_TRACE_HTTP_CLIENT_TAG_QUERY_STRING instead.",
                removal_version="3.0.0",
                category=DDTraceDeprecationWarning,
            )
            self._http_client_tag_query_string = legacy_client_tag_enabled.lower()

        dd_trace_obfuscation_query_string_regexp = os.getenv(
            "DD_TRACE_OBFUSCATION_QUERY_STRING_REGEXP", DD_TRACE_OBFUSCATION_QUERY_STRING_REGEXP_DEFAULT
        )
        self.global_query_string_obfuscation_disabled = True  # If empty obfuscation pattern
        self._obfuscation_query_string_pattern = None
        self.http_tag_query_string = True  # Default behaviour of query string tagging in http.url
        if dd_trace_obfuscation_query_string_regexp != "":
            self.global_query_string_obfuscation_disabled = False  # Not empty obfuscation pattern
            try:
                self._obfuscation_query_string_pattern = re.compile(
                    dd_trace_obfuscation_query_string_regexp.encode("ascii")
                )
            except Exception:
                log.warning("Invalid obfuscation pattern, disabling query string tracing", exc_info=True)
                self.http_tag_query_string = False  # Disable query string tagging if malformed obfuscation pattern

        # Test Visibility config items
        self._ci_visibility_agentless_enabled = asbool(os.getenv("DD_CIVISIBILITY_AGENTLESS_ENABLED", default=False))
        self._ci_visibility_agentless_url = os.getenv("DD_CIVISIBILITY_AGENTLESS_URL", default="")
        self._ci_visibility_intelligent_testrunner_enabled = asbool(
            os.getenv("DD_CIVISIBILITY_ITR_ENABLED", default=True)
        )
        self.ci_visibility_log_level = os.getenv("DD_CIVISIBILITY_LOG_LEVEL", default="info")
<<<<<<< HEAD
        self.test_session_name = os.getenv("DD_TEST_SESSION_NAME")
=======
        self._test_visibility_early_flake_detection_enabled = asbool(
            os.getenv("DD_CIVISIBILITY_EARLY_FLAKE_DETECTION_ENABLED", default=True)
        )

>>>>>>> 397ec865
        self._otel_enabled = asbool(os.getenv("DD_TRACE_OTEL_ENABLED", False))
        if self._otel_enabled:
            # Replaces the default otel api runtime context with DDRuntimeContext
            # https://github.com/open-telemetry/opentelemetry-python/blob/v1.16.0/opentelemetry-api/src/opentelemetry/context/__init__.py#L53
            os.environ["OTEL_PYTHON_CONTEXT"] = "ddcontextvars_context"
        self._ddtrace_bootstrapped = False
        self._subscriptions = []  # type: List[Tuple[List[str], Callable[[Config, List[str]], None]]]
        self._span_aggregator_rlock = asbool(os.getenv("DD_TRACE_SPAN_AGGREGATOR_RLOCK", True))
        if self._span_aggregator_rlock is False:
            deprecate(
                "DD_TRACE_SPAN_AGGREGATOR_RLOCK is deprecated",
                message="Soon the ddtrace library will only support using threading.Rlock to "
                "aggregate and encode span data. If you need to disable the re-entrant lock and "
                "revert to using threading.Lock, please contact Datadog support.",
                removal_version="3.0.0",
            )

        self.trace_methods = os.getenv("DD_TRACE_METHODS")

        self._telemetry_install_id = os.getenv("DD_INSTRUMENTATION_INSTALL_ID", None)
        self._telemetry_install_type = os.getenv("DD_INSTRUMENTATION_INSTALL_TYPE", None)
        self._telemetry_install_time = os.getenv("DD_INSTRUMENTATION_INSTALL_TIME", None)

        self._dd_api_key = os.getenv("DD_API_KEY")
        self._dd_site = os.getenv("DD_SITE", "datadoghq.com")

        self._llmobs_enabled = asbool(os.getenv("DD_LLMOBS_ENABLED", False))
        self._llmobs_sample_rate = float(os.getenv("DD_LLMOBS_SAMPLE_RATE", 1.0))
        self._llmobs_ml_app = os.getenv("DD_LLMOBS_ML_APP")
        self._llmobs_agentless_enabled = asbool(os.getenv("DD_LLMOBS_AGENTLESS_ENABLED", False))

        self._inject_force = asbool(os.getenv("DD_INJECT_FORCE", False))
        self._lib_was_injected = False
        self._inject_was_attempted = asbool(os.getenv("_DD_INJECT_WAS_ATTEMPTED", False))

    def __getattr__(self, name) -> Any:
        if name in self._config:
            return self._config[name].value()
        if name not in self._integration_configs:
            self._integration_configs[name] = IntegrationConfig(self, name)

        return self._integration_configs[name]

    def _add_extra_service(self, service_name: str) -> None:
        if self._extra_services_queue is None:
            return
        if service_name != self.service:
            self._extra_services_queue.put(service_name)

    def _get_extra_services(self):
        # type: () -> set[str]
        if self._extra_services_queue is None:
            return set()
        self._extra_services.update(self._extra_services_queue.get_all())
        while len(self._extra_services) > 64:
            self._extra_services.pop()
        return self._extra_services

    def get_from(self, obj):
        """Retrieves the configuration for the given object.
        Any object that has an attached `Pin` must have a configuration
        and if a wrong object is given, an empty `dict` is returned
        for safety reasons.
        """
        pin = Pin.get_from(obj)
        if pin is None:
            log.debug("No configuration found for %s", obj)
            return {}

        return pin._config

    def _add(self, integration, settings, merge=True):
        """Internal API that registers an integration with given default
        settings.

        :param str integration: The integration name (i.e. `requests`)
        :param dict settings: A dictionary that contains integration settings;
            to preserve immutability of these values, the dictionary is copied
            since it contains integration defaults.
        :param bool merge: Whether to merge any existing settings with those provided,
            or if we should overwrite the settings with those provided;
            Note: when merging existing settings take precedence.
        """
        # DEV: Use `getattr()` to call our `__getattr__` helper
        existing = getattr(self, integration)
        settings = deepcopy(settings)

        if merge:
            # DEV: This may appear backwards keeping `existing` as the "source" and `settings` as
            #   the "destination", but we do not want to let `_add(..., merge=True)` overwrite any
            #   existing settings
            #
            # >>> config.requests['split_by_domain'] = True
            # >>> config._add('requests', dict(split_by_domain=False))
            # >>> config.requests['split_by_domain']
            # True
            self._integration_configs[integration] = IntegrationConfig(
                self, integration, _deepmerge(existing, settings)
            )
        else:
            self._integration_configs[integration] = IntegrationConfig(self, integration, settings)

    def trace_headers(self, whitelist):
        """
        Registers a set of headers to be traced at global level or integration level.
        :param whitelist: the case-insensitive list of traced headers
        :type whitelist: list of str or str
        :return: self
        :rtype: HttpConfig
        """
        self.http.trace_headers(whitelist)
        return self

    def header_is_traced(self, header_name):
        # type: (str) -> bool
        """
        Returns whether or not the current header should be traced.
        :param header_name: the header name
        :type header_name: str
        :rtype: bool
        """
        return self.http.header_is_traced(header_name)

    @cachedmethod()
    def _header_tag_name(self, header_name):
        # type: (str) -> Optional[str]
        return self.http._header_tag_name(header_name)

    def _get_service(self, default=None):
        """
        Returns the globally configured service or the default if none is configured.

        :param default: the default service to use if none is configured or
            found.
        :type default: str
        :rtype: str|None
        """
        # TODO: This method can be replaced with `config.service`.
        return self.service if self.service is not None else default

    def __repr__(self):
        cls = self.__class__
        integrations = ", ".join(self._integration_config.keys())
        return "{}.{}({})".format(cls.__module__, cls.__name__, integrations)

    def _subscribe(self, items, handler):
        # type: (List[str], Callable[[Config, List[str]], None]) -> None
        self._subscriptions.append((items, handler))

    def _notify_subscribers(self, changed_items):
        # type: (List[str]) -> None
        for sub_items, sub_handler in self._subscriptions:
            sub_updated_items = [i for i in changed_items if i in sub_items]
            if sub_updated_items:
                sub_handler(self, sub_updated_items)

    def __setattr__(self, key, value):
        # type: (str, Any) -> None
        if key == "_config":
            return super(self.__class__, self).__setattr__(key, value)
        elif key in self._config:
            self._set_config_items([(key, value, "code")])
            return None
        else:
            return super(self.__class__, self).__setattr__(key, value)

    def _set_config_items(self, items):
        # type: (List[Tuple[str, Any, _ConfigSource]]) -> None
        item_names = []
        for key, value, origin in items:
            item_names.append(key)
            self._config[key].set_value_source(value, origin)
        if self._telemetry_enabled:
            from ..internal.telemetry import telemetry_writer

            telemetry_writer.add_configs_changed(item_names)
        self._notify_subscribers(item_names)

    def _reset(self):
        # type: () -> None
        self._config = _default_config()

    def _get_source(self, item):
        # type: (str) -> str
        return self._config[item].source()

    def _remoteconfigPubSub(self):
        from ddtrace.internal.remoteconfig._connectors import PublisherSubscriberConnector
        from ddtrace.internal.remoteconfig._publishers import RemoteConfigPublisher
        from ddtrace.internal.remoteconfig._pubsub import PubSub
        from ddtrace.internal.remoteconfig._pubsub import RemoteConfigSubscriber

        class _GlobalConfigPubSub(PubSub):
            __publisher_class__ = RemoteConfigPublisher
            __subscriber_class__ = RemoteConfigSubscriber
            __shared_data__ = PublisherSubscriberConnector()

            def __init__(self, callback):
                self._publisher = self.__publisher_class__(self.__shared_data__, None)
                self._subscriber = self.__subscriber_class__(self.__shared_data__, callback, "GlobalConfig")

        return _GlobalConfigPubSub

    def _handle_remoteconfig(self, data, test_tracer=None):
        # type: (Any, Any) -> None
        if not isinstance(data, dict) or (isinstance(data, dict) and "config" not in data):
            log.warning("unexpected RC payload %r", data)
            return
        if len(data["config"]) == 0:
            log.warning("unexpected number of RC payloads %r", data)
            return

        # Check if 'lib_config' is a key in the dictionary since other items can be sent in the payload
        config = None
        for config_item in data["config"]:
            if isinstance(config_item, Dict):
                if "lib_config" in config_item:
                    config = config_item
                    break

        # If no data is submitted then the RC config has been deleted. Revert the settings.
        base_rc_config = {n: None for n in self._config}

        if config and "lib_config" in config:
            lib_config = config["lib_config"]
            if "tracing_sampling_rate" in lib_config:
                base_rc_config["_trace_sample_rate"] = lib_config["tracing_sampling_rate"]

            if "tracing_sampling_rules" in lib_config:
                trace_sampling_rules = lib_config["tracing_sampling_rules"]
                if trace_sampling_rules:
                    # returns None if no rules
                    trace_sampling_rules = self.convert_rc_trace_sampling_rules(trace_sampling_rules)
                    if trace_sampling_rules:
                        base_rc_config["_trace_sampling_rules"] = trace_sampling_rules

            if "log_injection_enabled" in lib_config:
                base_rc_config["logs_injection"] = lib_config["log_injection_enabled"]

            if "tracing_tags" in lib_config:
                tags = lib_config["tracing_tags"]
                if tags:
                    tags = self._format_tags(lib_config["tracing_tags"])
                base_rc_config["tags"] = tags

            if "tracing_enabled" in lib_config and lib_config["tracing_enabled"] is not None:
                base_rc_config["_tracing_enabled"] = asbool(lib_config["tracing_enabled"])  # type: ignore[assignment]

            if "tracing_header_tags" in lib_config:
                tags = lib_config["tracing_header_tags"]
                if tags:
                    tags = self._format_tags(lib_config["tracing_header_tags"])
                base_rc_config["trace_http_header_tags"] = tags
        self._set_config_items([(k, v, "remote_config") for k, v in base_rc_config.items()])
        # called unconditionally to handle the case where header tags have been unset
        self._handle_remoteconfig_header_tags(base_rc_config)

    def _handle_remoteconfig_header_tags(self, base_rc_config):
        """Implements precedence order between remoteconfig header tags from code, env, and RC"""
        header_tags_conf = self._config["trace_http_header_tags"]
        env_headers = header_tags_conf._env_value or {}
        code_headers = header_tags_conf._code_value or {}
        non_rc_header_tags = {**code_headers, **env_headers}
        selected_header_tags = base_rc_config.get("trace_http_header_tags") or non_rc_header_tags
        self.http = HttpConfig(header_tags=selected_header_tags)

    def _format_tags(self, tags: List[Union[str, Dict]]) -> Dict[str, str]:
        if not tags:
            return {}
        if isinstance(tags[0], Dict):
            pairs = [(item["header"], item["tag_name"]) for item in tags]  # type: ignore[index]
        else:
            pairs = [t.split(":") for t in tags]  # type: ignore[union-attr,misc]
        return {k: v for k, v in pairs}

    def enable_remote_configuration(self):
        # type: () -> None
        """Enable fetching configuration from Datadog."""
        from ddtrace.internal.flare.flare import Flare
        from ddtrace.internal.flare.handler import _handle_tracer_flare
        from ddtrace.internal.flare.handler import _tracerFlarePubSub
        from ddtrace.internal.remoteconfig.worker import remoteconfig_poller

        remoteconfig_pubsub = self._remoteconfigPubSub()(self._handle_remoteconfig)
        flare = Flare(trace_agent_url=self._trace_agent_url, api_key=self._dd_api_key, ddconfig=self.__dict__)
        tracerflare_pubsub = _tracerFlarePubSub()(_handle_tracer_flare, flare)
        remoteconfig_poller.register("APM_TRACING", remoteconfig_pubsub)
        remoteconfig_poller.register("AGENT_CONFIG", tracerflare_pubsub)
        remoteconfig_poller.register("AGENT_TASK", tracerflare_pubsub)

    def _remove_invalid_rules(self, rc_rules: List) -> List:
        """Remove invalid sampling rules from the given list"""
        # loop through list of dictionaries, if a dictionary doesn't have certain attributes, remove it
        for rule in rc_rules:
            if (
                ("service" not in rule and "name" not in rule and "resource" not in rule and "tags" not in rule)
                or "sample_rate" not in rule
                or "provenance" not in rule
            ):
                log.debug("Invalid sampling rule from remoteconfig found, rule will be removed: %s", rule)
                rc_rules.remove(rule)

        return rc_rules

    def _tags_to_dict(self, tags: List[Dict]):
        """
        Converts a list of tag dictionaries to a single dictionary.
        """
        if isinstance(tags, list):
            return {tag["key"]: tag["value_glob"] for tag in tags}
        return tags

    def convert_rc_trace_sampling_rules(self, rc_rules: List[Dict[str, Any]]) -> Optional[str]:
        """Example of an incoming rule:
        [
          {
            "service": "my-service",
            "name": "web.request",
            "resource": "*",
            "provenance": "customer",
            "sample_rate": 1.0,
            "tags": [
              {
                "key": "care_about",
                "value_glob": "yes"
              },
              {
                "key": "region",
                "value_glob": "us-*"
              }
            ]
          }
        ]

                Example of a converted rule:
                '[{"sample_rate":1.0,"service":"my-service","resource":"*","name":"web.request","tags":{"care_about":"yes","region":"us-*"},provenance":"customer"}]'
        """
        rc_rules = self._remove_invalid_rules(rc_rules)
        for rule in rc_rules:
            tags = rule.get("tags")
            if tags:
                rule["tags"] = self._tags_to_dict(tags)
        if rc_rules:
            return json.dumps(rc_rules)
        else:
            return None<|MERGE_RESOLUTION|>--- conflicted
+++ resolved
@@ -587,14 +587,11 @@
             os.getenv("DD_CIVISIBILITY_ITR_ENABLED", default=True)
         )
         self.ci_visibility_log_level = os.getenv("DD_CIVISIBILITY_LOG_LEVEL", default="info")
-<<<<<<< HEAD
         self.test_session_name = os.getenv("DD_TEST_SESSION_NAME")
-=======
         self._test_visibility_early_flake_detection_enabled = asbool(
             os.getenv("DD_CIVISIBILITY_EARLY_FLAKE_DETECTION_ENABLED", default=True)
         )
 
->>>>>>> 397ec865
         self._otel_enabled = asbool(os.getenv("DD_TRACE_OTEL_ENABLED", False))
         if self._otel_enabled:
             # Replaces the default otel api runtime context with DDRuntimeContext
