--- conflicted
+++ resolved
@@ -194,26 +194,13 @@
 
 
 _ConfigSource = Literal["default", "env_var", "code", "remote_config"]
-<<<<<<< HEAD
-=======
 _JSONType = Union[None, int, float, str, bool, List["_JSONType"], Dict[str, "_JSONType"]]
->>>>>>> c4f6e771
 
 
 class _ConfigItem:
     """Configuration item that tracks the value of a setting, and where it came from."""
 
     def __init__(self, name, default, envs):
-<<<<<<< HEAD
-        # type: (str, Any, List[Tuple[str, Callable[[str], Any]]]) -> None
-        self._name = name
-        self._default_value = default
-        if callable(default):
-            self._default_value = default()
-        self._env_value = None
-        self._code_value = None
-        self._rc_value = None
-=======
         # type: (str, Union[_JSONType, Callable[[], _JSONType]], List[Tuple[str, Callable[[str], Any]]]) -> None
         self._name = name
         self._env_value: _JSONType = None
@@ -223,7 +210,6 @@
             self._default_value = default()
         else:
             self._default_value = default
->>>>>>> c4f6e771
         self._envs = envs
         for env_var, parser in envs:
             if env_var in os.environ:
@@ -236,17 +222,11 @@
             self._code_value = value
         elif source == "remote_config":
             self._rc_value = value
-<<<<<<< HEAD
-
-    def set_code(self, value):
-        # type: (Any) -> None
-=======
         else:
             raise ValueError("Invalid source: {}".format(source))
 
     def set_code(self, value):
         # type: (_JSONType) -> None
->>>>>>> c4f6e771
         self._code_value = value
 
     def unset_rc(self):
@@ -254,11 +234,7 @@
         self._rc_value = None
 
     def value(self):
-<<<<<<< HEAD
-        # type: () -> Any
-=======
         # type: () -> _JSONType
->>>>>>> c4f6e771
         if self._rc_value is not None:
             return self._rc_value
         if self._code_value is not None:
@@ -266,10 +242,6 @@
         if self._env_value is not None:
             return self._env_value
         return self._default_value
-
-    def telemetry_name(self):
-        # type: () -> str
-        return self._telemetry_name
 
     def source(self):
         # type: () -> _ConfigSource
@@ -325,7 +297,6 @@
             default=lambda: {},
             envs=[("DD_TAGS", _parse_global_tags)],
         ),
-<<<<<<< HEAD
         "_profiling_enabled": _ConfigItem(
             name="profiling_enabled",
             default=False,
@@ -341,8 +312,6 @@
             default=False,
             envs=[("DD_DATA_STREAMS_ENABLED", asbool)],
         ),
-=======
->>>>>>> c4f6e771
     }
 
 
@@ -457,13 +426,10 @@
         self.client_ip_header = os.getenv("DD_TRACE_CLIENT_IP_HEADER")
         self.retrieve_client_ip = asbool(os.getenv("DD_TRACE_CLIENT_IP_ENABLED", default=False))
 
-<<<<<<< HEAD
-=======
         self.propagation_http_baggage_enabled = asbool(
             os.getenv("DD_TRACE_PROPAGATION_HTTP_BAGGAGE_ENABLED", default=False)
         )
 
->>>>>>> c4f6e771
         self.env = os.getenv("DD_ENV") or self.tags.get("env")
         self.service = os.getenv("DD_SERVICE", default=self.tags.get("service", DEFAULT_SPAN_SERVICE_NAME))
 
@@ -633,7 +599,7 @@
         :param dict settings: A dictionary that contains integration settings;
             to preserve immutability of these values, the dictionary is copied
             since it contains integration defaults.
-        param bool merge: Whether to merge any existing settings with those provided,
+        :param bool merge: Whether to merge any existing settings with those provided,
             or if we should overwrite the settings with those provided;
             Note: when merging existing settings take precedence.
         """
@@ -722,15 +688,6 @@
 
     def _set_config_items(self, items):
         # type: (List[Tuple[str, Any, _ConfigSource]]) -> None
-<<<<<<< HEAD
-        for key, value, origin in items:
-            self._config[key].set_value_source(value, origin)
-
-        from ..internal.telemetry import telemetry_writer
-
-        telemetry_writer.configs_changed(k for k, _, _ in items)
-        self._notify_subscribers([i[0] for i in items])
-=======
         item_names = []
         for key, value, origin in items:
             item_names.append(key)
@@ -740,7 +697,6 @@
 
             telemetry_writer.add_configs_changed(item_names)
         self._notify_subscribers(item_names)
->>>>>>> c4f6e771
 
     def _reset(self):
         # type: () -> None
@@ -750,13 +706,6 @@
         # type: (str) -> str
         return self._config[item].source()
 
-<<<<<<< HEAD
-    def _config_item(self, name):
-        # type: (str) -> _ConfigItem
-        return self._config[name]
-
-=======
->>>>>>> c4f6e771
     def _remoteconfigPubSub(self):
         from ddtrace.internal.remoteconfig._connectors import PublisherSubscriberConnector
         from ddtrace.internal.remoteconfig._publishers import RemoteConfigPublisher
@@ -776,31 +725,6 @@
 
     def _handle_remoteconfig(self, data, test_tracer=None):
         # type: (Any, Any) -> None
-<<<<<<< HEAD
-
-        # If no data is submitted then the RC config has been deleted. Revert the settings.
-        if not data:
-            for item in self._config.values():
-                item.unset_rc()
-            return
-
-        config = data["config"][0]
-        if "lib_config" not in config:
-            log.warning("unexpected RC payload %r", config)
-            return
-
-        lib_config = config["lib_config"]
-        updated_items = []  # type: List[Tuple[str, Any]]
-
-        if "tracing_sampling_rate" in lib_config:
-            updated_items.append(("_trace_sample_rate", lib_config["tracing_sampling_rate"]))
-
-        if "tracing_tags" in lib_config:
-            tags = lib_config["tracing_tags"]
-            if tags:
-                tags = {k: v for k, v in [t.split(":") for t in lib_config["tracing_tags"]]}
-            updated_items.append(("tags", tags))
-=======
         if not isinstance(data, dict) or (isinstance(data, dict) and "config" not in data):
             log.warning("unexpected RC payload %r", data)
             return
@@ -825,7 +749,6 @@
                 if tags:
                     tags = {k: v for k, v in [t.split(":") for t in lib_config["tracing_tags"]]}
                 updated_items.append(("tags", tags))
->>>>>>> c4f6e771
 
         self._set_config_items([(k, v, "remote_config") for k, v in updated_items])
 
