from copy import deepcopy
import os
import re
from typing import List
from typing import Optional
from typing import Tuple

from ddtrace.appsec._constants import DEFAULT
from ddtrace.constants import APPSEC_ENV
from ddtrace.constants import IAST_ENV
from ddtrace.internal.utils.cache import cachedmethod
from ddtrace.internal.utils.deprecations import DDTraceDeprecationWarning
from ddtrace.vendor.debtcollector import deprecate

from ..internal import gitmetadata
from ..internal.constants import PROPAGATION_STYLE_ALL
from ..internal.constants import PROPAGATION_STYLE_B3
from ..internal.constants import _PROPAGATION_STYLE_DEFAULT
from ..internal.logger import get_logger
from ..internal.schema import DEFAULT_SPAN_SERVICE_NAME
from ..internal.utils.formats import asbool
from ..internal.utils.formats import parse_tags_str
from ..pin import Pin
from .http import HttpConfig
from .integration import IntegrationConfig


log = get_logger(__name__)


DD_TRACE_OBFUSCATION_QUERY_STRING_PATTERN_DEFAULT = (
    r"(?i)(?:p(?:ass)?w(?:or)?d|pass(?:_?phrase)?|secret|(?:api_?|"
    r"private_?|public_?|access_?|secret_?)key(?:_?id)?|token|consumer_?(?:id|key|secret)|"
    r'sign(?:ed|ature)?|auth(?:entication|orization)?)(?:(?:\s|%20)*(?:=|%3D)[^&]+|(?:"|%22)'
    r'(?:\s|%20)*(?::|%3A)(?:\s|%20)*(?:"|%22)(?:%2[^2]|%[^2]|[^"%])+(?:"|%22))|bearer(?:\s|%20)'
    r"+[a-z0-9\._\-]|token(?::|%3A)[a-z0-9]{13}|gh[opsu]_[0-9a-zA-Z]{36}|ey[I-L](?:[\w=-]|%3D)+\.ey[I-L]"
    r"(?:[\w=-]|%3D)+(?:\.(?:[\w.+\/=-]|%3D|%2F|%2B)+)?|[\-]{5}BEGIN(?:[a-z\s]|%20)+"
    r"PRIVATE(?:\s|%20)KEY[\-]{5}[^\-]+[\-]{5}END(?:[a-z\s]|%20)+PRIVATE(?:\s|%20)KEY|"
    r"ssh-rsa(?:\s|%20)*(?:[a-z0-9\/\.+]|%2F|%5C|%2B){100,}"
)


def _parse_propagation_styles(name, default):
    # type: (str, Optional[str]) -> Optional[List[str]]
    """Helper to parse http propagation extract/inject styles via env variables.

    The expected format is::

        <style>[,<style>...]


    The allowed values are:

    - "datadog"
    - "b3multi"
    - "b3 single header"
    - "none"


    The default value is ``"tracecontext,datadog"``.


    Examples::

        # Extract and inject b3 headers:
        DD_TRACE_PROPAGATION_STYLE="b3multi"

        # Disable header propagation:
        DD_TRACE_PROPAGATION_STYLE="none"

        # Extract trace context from "x-datadog-*" or "x-b3-*" headers from upstream headers
        DD_TRACE_PROPAGATION_STYLE_EXTRACT="datadog,b3multi"

        # Inject the "b3: *" header into downstream requests headers
        DD_TRACE_PROPAGATION_STYLE_INJECT="b3 single header"
    """
    styles = []
    envvar = os.getenv(name, default=default)
    if envvar is None:
        return None
    for style in envvar.split(","):
        style = style.strip().lower()
        if style == "b3":
            deprecate(
                'Using DD_TRACE_PROPAGATION_STYLE="b3" is deprecated',
                message="Please use 'DD_TRACE_PROPAGATION_STYLE=\"b3multi\"' instead",
                removal_version="2.0.0",
                category=DDTraceDeprecationWarning,
            )
            style = PROPAGATION_STYLE_B3
        if not style:
            continue
        if style not in PROPAGATION_STYLE_ALL:
            raise ValueError(
                "Unknown style {!r} provided for {!r}, allowed values are {!r}".format(
                    style, name, PROPAGATION_STYLE_ALL
                )
            )
        styles.append(style)
    return styles


# Borrowed from: https://stackoverflow.com/questions/20656135/python-deep-merge-dictionary-data#20666342
def _deepmerge(source, destination):
    """
    Merge the first provided ``dict`` into the second.

    :param dict source: The ``dict`` to merge into ``destination``
    :param dict destination: The ``dict`` that should get updated
    :rtype: dict
    :returns: ``destination`` modified
    """
    for key, value in source.items():
        if isinstance(value, dict):
            # get node or create one
            node = destination.setdefault(key, {})
            _deepmerge(value, node)
        else:
            destination[key] = value

    return destination


def get_error_ranges(error_range_str):
    # type: (str) -> List[Tuple[int, int]]
    error_ranges = []
    error_range_str = error_range_str.strip()
    error_ranges_str = error_range_str.split(",")
    for error_range in error_ranges_str:
        values = error_range.split("-")
        try:
            # Note: mypy does not like variable type changing
            values = [int(v) for v in values]  # type: ignore[misc]
        except ValueError:
            log.exception("Error status codes was not a number %s", values)
            continue
        error_range = (min(values), max(values))  # type: ignore[assignment]
        error_ranges.append(error_range)
    return error_ranges  # type: ignore[return-value]


class Config(object):
    """Configuration object that exposes an API to set and retrieve
    global settings for each integration. All integrations must use
    this instance to register their defaults, so that they're public
    available and can be updated by users.
    """

    class _HTTPServerConfig(object):
        _error_statuses = "500-599"  # type: str
        _error_ranges = get_error_ranges(_error_statuses)  # type: List[Tuple[int, int]]

        @property
        def error_statuses(self):
            # type: () -> str
            return self._error_statuses

        @error_statuses.setter
        def error_statuses(self, value):
            # type: (str) -> None
            self._error_statuses = value
            self._error_ranges = get_error_ranges(value)
            # Mypy can't catch cached method's invalidate()
            self.is_error_code.invalidate()  # type: ignore[attr-defined]

        @property
        def error_ranges(self):
            # type: () -> List[Tuple[int, int]]
            return self._error_ranges

        @cachedmethod()
        def is_error_code(self, status_code):
            # type: (int) -> bool
            """Returns a boolean representing whether or not a status code is an error code.
            Error status codes by default are 500-599.
            You may also enable custom error codes::

                from ddtrace import config
                config.http_server.error_statuses = '401-404,419'

            Ranges and singular error codes are permitted and can be separated using commas.
            """
            for error_range in self.error_ranges:
                if error_range[0] <= status_code <= error_range[1]:
                    return True
            return False

    def __init__(self):
        # use a dict as underlying storing mechanism
        self._config = {}

        header_tags = parse_tags_str(os.getenv("DD_TRACE_HEADER_TAGS", ""))
        self.http = HttpConfig(header_tags=header_tags)

        # Master switch for turning on and off trace search by default
        # this weird invocation of getenv is meant to read the DD_ANALYTICS_ENABLED
        # legacy environment variable. It should be removed in the future
        legacy_config_value = os.getenv("DD_ANALYTICS_ENABLED", default=False)

        self.analytics_enabled = asbool(os.getenv("DD_TRACE_ANALYTICS_ENABLED", default=legacy_config_value))
        self.client_ip_header = os.getenv("DD_TRACE_CLIENT_IP_HEADER")
        self.retrieve_client_ip = asbool(os.getenv("DD_TRACE_CLIENT_IP_ENABLED", default=False))

        # cleanup DD_TAGS, because values will be inserted back in the optimal way (via _dd.git.* tags)
        self.tags = gitmetadata.clean_tags(parse_tags_str(os.getenv("DD_TAGS") or ""))

        self.env = os.getenv("DD_ENV") or self.tags.get("env")
        self.service = os.getenv("DD_SERVICE", default=self.tags.get("service", DEFAULT_SPAN_SERVICE_NAME))
        self.version = os.getenv("DD_VERSION", default=self.tags.get("version"))
        self.http_server = self._HTTPServerConfig()

        self.service_mapping = parse_tags_str(os.getenv("DD_SERVICE_MAPPING", default=""))

        # The service tag corresponds to span.service and should not be
        # included in the global tags.
        if self.service and "service" in self.tags:
            del self.tags["service"]

        # The version tag should not be included on all spans.
        if self.version and "version" in self.tags:
            del self.tags["version"]

        self.logs_injection = asbool(os.getenv("DD_LOGS_INJECTION", default=False))

        self.report_hostname = asbool(os.getenv("DD_TRACE_REPORT_HOSTNAME", default=False))

        self.health_metrics_enabled = asbool(os.getenv("DD_TRACE_HEALTH_METRICS_ENABLED", default=False))

        self._telemetry_metrics_enabled = asbool(os.getenv("_DD_TELEMETRY_METRICS_ENABLED", default=False))

        self._128_bit_trace_id_enabled = asbool(os.getenv("DD_TRACE_128_BIT_TRACEID_GENERATION_ENABLED", False))

        self._128_bit_trace_id_logging_enabled = asbool(os.getenv("DD_TRACE_128_BIT_TRACEID_LOGGING_ENABLED", False))

        # Propagation styles
        self._propagation_style_extract = self._propagation_style_inject = _parse_propagation_styles(
            "DD_TRACE_PROPAGATION_STYLE", default=_PROPAGATION_STYLE_DEFAULT
        )
        # DD_TRACE_PROPAGATION_STYLE_EXTRACT and DD_TRACE_PROPAGATION_STYLE_INJECT
        #  take precedence over DD_TRACE_PROPAGATION_STYLE
        propagation_style_extract = _parse_propagation_styles("DD_TRACE_PROPAGATION_STYLE_EXTRACT", default=None)
        if propagation_style_extract is not None:
            self._propagation_style_extract = propagation_style_extract

        propagation_style_inject = _parse_propagation_styles("DD_TRACE_PROPAGATION_STYLE_INJECT", default=None)
        if propagation_style_inject is not None:
            self._propagation_style_inject = propagation_style_inject

        # Datadog tracer tags propagation
        x_datadog_tags_max_length = int(os.getenv("DD_TRACE_X_DATADOG_TAGS_MAX_LENGTH", default=512))
        if x_datadog_tags_max_length < 0 or x_datadog_tags_max_length > 512:
            raise ValueError(
                (
                    "Invalid value {!r} provided for DD_TRACE_X_DATADOG_TAGS_MAX_LENGTH, "
                    "only non-negative values less than or equal to 512 allowed"
                ).format(x_datadog_tags_max_length)
            )
        self._x_datadog_tags_max_length = x_datadog_tags_max_length
        self._x_datadog_tags_enabled = x_datadog_tags_max_length > 0

        # Raise certain errors only if in testing raise mode to prevent crashing in production with non-critical errors
        self._raise = asbool(os.getenv("DD_TESTING_RAISE", False))
        self._trace_compute_stats = asbool(
            os.getenv("DD_TRACE_COMPUTE_STATS", os.getenv("DD_TRACE_STATS_COMPUTATION_ENABLED", False))
        )
        self._appsec_enabled = asbool(os.getenv(APPSEC_ENV, False))
        self._iast_enabled = asbool(os.getenv(IAST_ENV, False))
        self._waf_timeout = DEFAULT.WAF_TIMEOUT
        try:
            self._waf_timeout = float(os.getenv("DD_APPSEC_WAF_TIMEOUT"))
        except (TypeError, ValueError):
            pass

        dd_trace_obfuscation_query_string_pattern = os.getenv(
            "DD_TRACE_OBFUSCATION_QUERY_STRING_PATTERN", DD_TRACE_OBFUSCATION_QUERY_STRING_PATTERN_DEFAULT
        )
        self.global_query_string_obfuscation_disabled = True  # If empty obfuscation pattern
        self._obfuscation_query_string_pattern = None
        self.http_tag_query_string = True  # Default behaviour of query string tagging in http.url
        if dd_trace_obfuscation_query_string_pattern != "":
            self.global_query_string_obfuscation_disabled = False  # Not empty obfuscation pattern
            try:
                self._obfuscation_query_string_pattern = re.compile(
                    dd_trace_obfuscation_query_string_pattern.encode("ascii")
                )
            except Exception:
                log.warning("Invalid obfuscation pattern, disabling query string tracing")
                self.http_tag_query_string = False  # Disable query string tagging if malformed obfuscation pattern

        self._ci_visibility_agentless_enabled = asbool(os.getenv("DD_CIVISIBILITY_AGENTLESS_ENABLED", default=False))
<<<<<<< HEAD
        self._ci_visibility_code_coverage_enabled = asbool(
            os.getenv("DD_CIVISIBILITY_CODE_COVERAGE_ENABLED", default=False)
        )
=======
        self._ci_visibility_agentless_url = os.getenv("DD_CIVISIBILITY_AGENTLESS_URL", default="")
>>>>>>> c5f49c97

    def __getattr__(self, name):
        if name not in self._config:
            self._config[name] = IntegrationConfig(self, name)

        return self._config[name]

    def get_from(self, obj):
        """Retrieves the configuration for the given object.
        Any object that has an attached `Pin` must have a configuration
        and if a wrong object is given, an empty `dict` is returned
        for safety reasons.
        """
        pin = Pin.get_from(obj)
        if pin is None:
            log.debug("No configuration found for %s", obj)
            return {}

        return pin._config

    def _add(self, integration, settings, merge=True):
        """Internal API that registers an integration with given default
        settings.

        :param str integration: The integration name (i.e. `requests`)
        :param dict settings: A dictionary that contains integration settings;
            to preserve immutability of these values, the dictionary is copied
            since it contains integration defaults.
        :param bool merge: Whether to merge any existing settings with those provided,
            or if we should overwrite the settings with those provided;
            Note: when merging existing settings take precedence.
        """
        # DEV: Use `getattr()` to call our `__getattr__` helper
        existing = getattr(self, integration)
        settings = deepcopy(settings)

        if merge:
            # DEV: This may appear backwards keeping `existing` as the "source" and `settings` as
            #   the "destination", but we do not want to let `_add(..., merge=True)` overwrite any
            #   existing settings
            #
            # >>> config.requests['split_by_domain'] = True
            # >>> config._add('requests', dict(split_by_domain=False))
            # >>> config.requests['split_by_domain']
            # True
            self._config[integration] = IntegrationConfig(self, integration, _deepmerge(existing, settings))
        else:
            self._config[integration] = IntegrationConfig(self, integration, settings)

    def trace_headers(self, whitelist):
        """
        Registers a set of headers to be traced at global level or integration level.
        :param whitelist: the case-insensitive list of traced headers
        :type whitelist: list of str or str
        :return: self
        :rtype: HttpConfig
        """
        self.http.trace_headers(whitelist)
        return self

    def header_is_traced(self, header_name):
        # type: (str) -> bool
        """
        Returns whether or not the current header should be traced.
        :param header_name: the header name
        :type header_name: str
        :rtype: bool
        """
        return self.http.header_is_traced(header_name)

    @cachedmethod()
    def _header_tag_name(self, header_name):
        # type: (str) -> Optional[str]
        return self.http._header_tag_name(header_name)

    def _get_service(self, default=None):
        """
        Returns the globally configured service or the default if none is configured.

        :param default: the default service to use if none is configured or
            found.
        :type default: str
        :rtype: str|None
        """
        # TODO: This method can be replaced with `config.service`.
        return self.service if self.service is not None else default

    def __repr__(self):
        cls = self.__class__
        integrations = ", ".join(self._config.keys())
        return "{}.{}({})".format(cls.__module__, cls.__name__, integrations)<|MERGE_RESOLUTION|>--- conflicted
+++ resolved
@@ -288,13 +288,10 @@
                 self.http_tag_query_string = False  # Disable query string tagging if malformed obfuscation pattern
 
         self._ci_visibility_agentless_enabled = asbool(os.getenv("DD_CIVISIBILITY_AGENTLESS_ENABLED", default=False))
-<<<<<<< HEAD
+        self._ci_visibility_agentless_url = os.getenv("DD_CIVISIBILITY_AGENTLESS_URL", default="")
         self._ci_visibility_code_coverage_enabled = asbool(
             os.getenv("DD_CIVISIBILITY_CODE_COVERAGE_ENABLED", default=False)
         )
-=======
-        self._ci_visibility_agentless_url = os.getenv("DD_CIVISIBILITY_AGENTLESS_URL", default="")
->>>>>>> c5f49c97
 
     def __getattr__(self, name):
         if name not in self._config:
