from copy import deepcopy

from ..internal.logger import get_logger
from ..pin import Pin
from ..utils.formats import asbool
from ..utils.merge import deepmerge
from .http import HttpConfig
from .integration import IntegrationConfig
from ..utils.formats import get_env

log = get_logger(__name__)


class Config(object):
    """Configuration object that exposes an API to set and retrieve
    global settings for each integration. All integrations must use
    this instance to register their defaults, so that they're public
    available and can be updated by users.
    """
    def __init__(self):
        # use a dict as underlying storing mechanism
        self._config = {}
        self._http = HttpConfig()
        # Master switch for turning on and off trace search by default
        # this weird invocation of get_env is meant to read the DD_ANALYTICS_ENABLED
        # legacy environment variable. It should be removed in the future
        legacy_config_value = get_env('analytics', 'enabled', default=False)

        self.analytics_enabled = asbool(
            get_env('trace', 'analytics_enabled', default=legacy_config_value)
        )

<<<<<<< HEAD
        self.version = get_env("version")

=======
>>>>>>> b57b5ef4
        self.logs_injection = asbool(get_env("logs", "injection", default=False))

        self.report_hostname = asbool(
            get_env('trace', 'report_hostname', default=False)
        )

        self.health_metrics_enabled = asbool(
            get_env('trace', 'health_metrics_enabled', default=False)
        )

    def __getattr__(self, name):
        if name not in self._config:
            self._config[name] = IntegrationConfig(self, name)

        return self._config[name]

    def get_from(self, obj):
        """Retrieves the configuration for the given object.
        Any object that has an attached `Pin` must have a configuration
        and if a wrong object is given, an empty `dict` is returned
        for safety reasons.
        """
        pin = Pin.get_from(obj)
        if pin is None:
            log.debug('No configuration found for %s', obj)
            return {}

        return pin._config

    def _add(self, integration, settings, merge=True):
        """Internal API that registers an integration with given default
        settings.

        :param str integration: The integration name (i.e. `requests`)
        :param dict settings: A dictionary that contains integration settings;
            to preserve immutability of these values, the dictionary is copied
            since it contains integration defaults.
        :param bool merge: Whether to merge any existing settings with those provided,
            or if we should overwrite the settings with those provided;
            Note: when merging existing settings take precedence.
        """
        # DEV: Use `getattr()` to call our `__getattr__` helper
        existing = getattr(self, integration)
        settings = deepcopy(settings)

        if merge:
            # DEV: This may appear backwards keeping `existing` as the "source" and `settings` as
            #   the "destination", but we do not want to let `_add(..., merge=True)` overwrite any
            #   existing settings
            #
            # >>> config.requests['split_by_domain'] = True
            # >>> config._add('requests', dict(split_by_domain=False))
            # >>> config.requests['split_by_domain']
            # True
            self._config[integration] = IntegrationConfig(self, integration, deepmerge(existing, settings))
        else:
            self._config[integration] = IntegrationConfig(self, integration, settings)

    def trace_headers(self, whitelist):
        """
        Registers a set of headers to be traced at global level or integration level.
        :param whitelist: the case-insensitive list of traced headers
        :type whitelist: list of str or str
        :return: self
        :rtype: HttpConfig
        """
        self._http.trace_headers(whitelist)
        return self

    def header_is_traced(self, header_name):
        """
        Returns whether or not the current header should be traced.
        :param header_name: the header name
        :type header_name: str
        :rtype: bool
        """
        return self._http.header_is_traced(header_name)

    def __repr__(self):
        cls = self.__class__
        integrations = ', '.join(self._config.keys())
        return '{}.{}({})'.format(cls.__module__, cls.__name__, integrations)<|MERGE_RESOLUTION|>--- conflicted
+++ resolved
@@ -30,11 +30,6 @@
             get_env('trace', 'analytics_enabled', default=legacy_config_value)
         )
 
-<<<<<<< HEAD
-        self.version = get_env("version")
-
-=======
->>>>>>> b57b5ef4
         self.logs_injection = asbool(get_env("logs", "injection", default=False))
 
         self.report_hostname = asbool(
