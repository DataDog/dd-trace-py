--- conflicted
+++ resolved
@@ -2,11 +2,8 @@
 import multiprocessing
 import os
 import re
-<<<<<<< HEAD
+import sys
 from typing import Callable
-=======
-import sys
->>>>>>> 7acc30e3
 from typing import List
 from typing import Optional
 from typing import Tuple
@@ -419,12 +416,8 @@
             # https://github.com/open-telemetry/opentelemetry-python/blob/v1.16.0/opentelemetry-api/src/opentelemetry/context/__init__.py#L53
             os.environ["OTEL_PYTHON_CONTEXT"] = "ddcontextvars_context"
         self._ddtrace_bootstrapped = False
-<<<<<<< HEAD
         self._subscriptions = []  # type: List[Tuple[List[str], Callable[[Config, List[str]], None]]]
-        self._span_aggregator_rlock = asbool(os.getenv("DD_TRACE_SPAN_AGGREGATOR_RLOCK", False))
-=======
         self._span_aggregator_rlock = asbool(os.getenv("DD_TRACE_SPAN_AGGREGATOR_RLOCK", True))
->>>>>>> 7acc30e3
 
         self._iast_redaction_enabled = asbool(os.getenv("DD_IAST_REDACTION_ENABLED", default=True))
         self._iast_redaction_name_pattern = os.getenv(
