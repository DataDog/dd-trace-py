--- conflicted
+++ resolved
@@ -191,11 +191,7 @@
     available and can be updated by users.
     """
 
-<<<<<<< HEAD
-    _extra_services_queue = multiprocessing.Queue()  # type: multiprocessing.Queue
-=======
     _extra_services_queue = multiprocessing.Queue(512)  # type: multiprocessing.Queue
->>>>>>> f4a675f6
 
     class _HTTPServerConfig(object):
         _error_statuses = "500-599"  # type: str
@@ -438,21 +434,12 @@
         return self._config[name]
 
     def _add_extra_service(self, service_name: str) -> None:
-<<<<<<< HEAD
-        from queue import Empty
-
-        if service_name != self.service:
-            try:
-                self._extra_services_queue.put_nowait(service_name)
-            except Empty:  # nosec
-=======
         from queue import Full
 
         if self._remote_config_enabled and service_name != self.service:
             try:
                 self._extra_services_queue.put_nowait(service_name)
             except Full:  # nosec
->>>>>>> f4a675f6
                 pass
             except BaseException:
                 log.debug("unexpected failure with _add_extra_service", exc_info=True)
