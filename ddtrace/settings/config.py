--- conflicted
+++ resolved
@@ -381,14 +381,10 @@
         self.version = os.getenv("DD_VERSION", default=self.tags.get("version"))
         self.http_server = self._HTTPServerConfig()
 
-<<<<<<< HEAD
         self.trace_asgi_websocket = os.getenv("DD_TRACE_ASGI_WEBSOCKET", default=False)
 
-        self.service_mapping = parse_tags_str(os.getenv("DD_SERVICE_MAPPING", default=""))
-=======
         self._unparsed_service_mapping = os.getenv("DD_SERVICE_MAPPING", default="")
         self.service_mapping = parse_tags_str(self._unparsed_service_mapping)
->>>>>>> e1711bbe
 
         # The service tag corresponds to span.service and should not be
         # included in the global tags.
