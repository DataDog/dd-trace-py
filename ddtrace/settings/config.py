--- conflicted
+++ resolved
@@ -205,19 +205,15 @@
                 removal_version="2.0.0",
             )
 
-<<<<<<< HEAD
         self._apm_tracing_enabled = asbool(os.getenv("DD_APM_TRACING_ENABLED", default=True))
         if self._apm_tracing_enabled:
             self._trace_sample_rate = os.getenv("DD_TRACE_SAMPLE_RATE")
             self._trace_rate_limit = int(os.getenv("DD_TRACE_RATE_LIMIT", default=DEFAULT_SAMPLING_RATE_LIMIT))
+            self._trace_sampling_rules = os.getenv("DD_TRACE_SAMPLING_RULES")
         else:
             self._trace_sample_rate = "1"
             self._trace_rate_limit = 0.017
-=======
-        self._trace_sample_rate = os.getenv("DD_TRACE_SAMPLE_RATE")
-        self._trace_rate_limit = int(os.getenv("DD_TRACE_RATE_LIMIT", default=DEFAULT_SAMPLING_RATE_LIMIT))
-        self._trace_sampling_rules = os.getenv("DD_TRACE_SAMPLING_RULES")
->>>>>>> 2cbaf876
+            self._trace_sampling_rules = None
 
         header_tags = parse_tags_str(os.getenv("DD_TRACE_HEADER_TAGS", ""))
         self.http = HttpConfig(header_tags=header_tags)
