from copy import deepcopy
import os
import re
from typing import List
from typing import Optional
from typing import Tuple

from ddtrace.appsec._constants import DEFAULT
from ddtrace.constants import APPSEC_ENV
from ddtrace.constants import IAST_ENV
from ddtrace.internal.utils.cache import cachedmethod
from ddtrace.internal.utils.deprecations import DDTraceDeprecationWarning
from ddtrace.vendor.debtcollector import deprecate

from ..internal import gitmetadata
from ..internal.constants import PROPAGATION_STYLE_ALL
from ..internal.constants import PROPAGATION_STYLE_B3
from ..internal.constants import _PROPAGATION_STYLE_DEFAULT
from ..internal.logger import get_logger
from ..internal.schema import DEFAULT_SPAN_SERVICE_NAME
from ..internal.utils.formats import asbool
from ..internal.utils.formats import parse_tags_str
from ..pin import Pin
from .http import HttpConfig
from .integration import IntegrationConfig


log = get_logger(__name__)


DD_TRACE_OBFUSCATION_QUERY_STRING_PATTERN_DEFAULT = (
    r"(?i)(?:p(?:ass)?w(?:or)?d|pass(?:_?phrase)?|secret|(?:api_?|"
    r"private_?|public_?|access_?|secret_?)key(?:_?id)?|token|consumer_?(?:id|key|secret)|"
    r'sign(?:ed|ature)?|auth(?:entication|orization)?)(?:(?:\s|%20)*(?:=|%3D)[^&]+|(?:"|%22)'
    r'(?:\s|%20)*(?::|%3A)(?:\s|%20)*(?:"|%22)(?:%2[^2]|%[^2]|[^"%])+(?:"|%22))|bearer(?:\s|%20)'
    r"+[a-z0-9\._\-]|token(?::|%3A)[a-z0-9]{13}|gh[opsu]_[0-9a-zA-Z]{36}|ey[I-L](?:[\w=-]|%3D)+\.ey[I-L]"
    r"(?:[\w=-]|%3D)+(?:\.(?:[\w.+\/=-]|%3D|%2F|%2B)+)?|[\-]{5}BEGIN(?:[a-z\s]|%20)+"
    r"PRIVATE(?:\s|%20)KEY[\-]{5}[^\-]+[\-]{5}END(?:[a-z\s]|%20)+PRIVATE(?:\s|%20)KEY|"
    r"ssh-rsa(?:\s|%20)*(?:[a-z0-9\/\.+]|%2F|%5C|%2B){100,}"
)


def _parse_propagation_styles(name, default):
    # type: (str, Optional[str]) -> Optional[List[str]]
    """Helper to parse http propagation extract/inject styles via env variables.

    The expected format is::

        <style>[,<style>...]


    The allowed values are:

    - "datadog"
    - "b3multi"
    - "b3 single header"
    - "none"


    The default value is ``"tracecontext,datadog"``.


    Examples::

        # Extract and inject b3 headers:
        DD_TRACE_PROPAGATION_STYLE="b3multi"

        # Disable header propagation:
        DD_TRACE_PROPAGATION_STYLE="none"

        # Extract trace context from "x-datadog-*" or "x-b3-*" headers from upstream headers
        DD_TRACE_PROPAGATION_STYLE_EXTRACT="datadog,b3multi"

        # Inject the "b3: *" header into downstream requests headers
        DD_TRACE_PROPAGATION_STYLE_INJECT="b3 single header"
    """
    styles = []
    envvar = os.getenv(name, default=default)
    if envvar is None:
        return None
    for style in envvar.split(","):
        style = style.strip().lower()
        if style == "b3":
            deprecate(
                'Using DD_TRACE_PROPAGATION_STYLE="b3" is deprecated',
                message="Please use 'DD_TRACE_PROPAGATION_STYLE=\"b3multi\"' instead",
                removal_version="2.0.0",
                category=DDTraceDeprecationWarning,
            )
            style = PROPAGATION_STYLE_B3
        if not style:
            continue
        if style not in PROPAGATION_STYLE_ALL:
            raise ValueError(
                "Unknown style {!r} provided for {!r}, allowed values are {!r}".format(
                    style, name, PROPAGATION_STYLE_ALL
                )
            )
        styles.append(style)
    return styles


# Borrowed from: https://stackoverflow.com/questions/20656135/python-deep-merge-dictionary-data#20666342
def _deepmerge(source, destination):
    """
    Merge the first provided ``dict`` into the second.

    :param dict source: The ``dict`` to merge into ``destination``
    :param dict destination: The ``dict`` that should get updated
    :rtype: dict
    :returns: ``destination`` modified
    """
    for key, value in source.items():
        if isinstance(value, dict):
            # get node or create one
            node = destination.setdefault(key, {})
            _deepmerge(value, node)
        else:
            destination[key] = value

    return destination


def get_error_ranges(error_range_str):
    # type: (str) -> List[Tuple[int, int]]
    error_ranges = []
    error_range_str = error_range_str.strip()
    error_ranges_str = error_range_str.split(",")
    for error_range in error_ranges_str:
        values = error_range.split("-")
        try:
            # Note: mypy does not like variable type changing
            values = [int(v) for v in values]  # type: ignore[misc]
        except ValueError:
            log.exception("Error status codes was not a number %s", values)
            continue
        error_range = (min(values), max(values))  # type: ignore[assignment]
        error_ranges.append(error_range)
    return error_ranges  # type: ignore[return-value]


class Config(object):
    """Configuration object that exposes an API to set and retrieve
    global settings for each integration. All integrations must use
    this instance to register their defaults, so that they're public
    available and can be updated by users.
    """

    class _HTTPServerConfig(object):
        _error_statuses = "500-599"  # type: str
        _error_ranges = get_error_ranges(_error_statuses)  # type: List[Tuple[int, int]]

        @property
        def error_statuses(self):
            # type: () -> str
            return self._error_statuses

        @error_statuses.setter
        def error_statuses(self, value):
            # type: (str) -> None
            self._error_statuses = value
            self._error_ranges = get_error_ranges(value)
            # Mypy can't catch cached method's invalidate()
            self.is_error_code.invalidate()  # type: ignore[attr-defined]

        @property
        def error_ranges(self):
            # type: () -> List[Tuple[int, int]]
            return self._error_ranges

        @cachedmethod()
        def is_error_code(self, status_code):
            # type: (int) -> bool
            """Returns a boolean representing whether or not a status code is an error code.
            Error status codes by default are 500-599.
            You may also enable custom error codes::

                from ddtrace import config
                config.http_server.error_statuses = '401-404,419'

            Ranges and singular error codes are permitted and can be separated using commas.
            """
            for error_range in self.error_ranges:
                if error_range[0] <= status_code <= error_range[1]:
                    return True
            return False

    def __init__(self):
        # use a dict as underlying storing mechanism
        self._config = {}

        header_tags = parse_tags_str(os.getenv("DD_TRACE_HEADER_TAGS", ""))
        self.http = HttpConfig(header_tags=header_tags)

        # Master switch for turning on and off trace search by default
        # this weird invocation of getenv is meant to read the DD_ANALYTICS_ENABLED
        # legacy environment variable. It should be removed in the future
        legacy_config_value = os.getenv("DD_ANALYTICS_ENABLED", default=False)

        self.analytics_enabled = asbool(os.getenv("DD_TRACE_ANALYTICS_ENABLED", default=legacy_config_value))
        self.client_ip_header = os.getenv("DD_TRACE_CLIENT_IP_HEADER")
        self.retrieve_client_ip = asbool(os.getenv("DD_TRACE_CLIENT_IP_ENABLED", default=False))

        # cleanup DD_TAGS, because values will be inserted back in the optimal way (via _dd.git.* tags)
        self.tags = gitmetadata.clean_tags(parse_tags_str(os.getenv("DD_TAGS") or ""))

        self.env = os.getenv("DD_ENV") or self.tags.get("env")
        self.service = os.getenv("DD_SERVICE", default=self.tags.get("service", DEFAULT_SPAN_SERVICE_NAME))
        self.version = os.getenv("DD_VERSION", default=self.tags.get("version"))
        self.http_server = self._HTTPServerConfig()

        self.service_mapping = parse_tags_str(os.getenv("DD_SERVICE_MAPPING", default=""))

        # The service tag corresponds to span.service and should not be
        # included in the global tags.
        if self.service and "service" in self.tags:
            del self.tags["service"]

        # The version tag should not be included on all spans.
        if self.version and "version" in self.tags:
            del self.tags["version"]

        self.logs_injection = asbool(os.getenv("DD_LOGS_INJECTION", default=False))

        self.report_hostname = asbool(os.getenv("DD_TRACE_REPORT_HOSTNAME", default=False))

        self.health_metrics_enabled = asbool(os.getenv("DD_TRACE_HEALTH_METRICS_ENABLED", default=False))

        self._telemetry_metrics_enabled = asbool(os.getenv("_DD_TELEMETRY_METRICS_ENABLED", default=False))

        self._128_bit_trace_id_enabled = asbool(os.getenv("DD_TRACE_128_BIT_TRACEID_GENERATION_ENABLED", False))

        self._128_bit_trace_id_logging_enabled = asbool(os.getenv("DD_TRACE_128_BIT_TRACEID_LOGGING_ENABLED", False))

        # Propagation styles
        self._propagation_style_extract = self._propagation_style_inject = _parse_propagation_styles(
            "DD_TRACE_PROPAGATION_STYLE", default=_PROPAGATION_STYLE_DEFAULT
        )
        # DD_TRACE_PROPAGATION_STYLE_EXTRACT and DD_TRACE_PROPAGATION_STYLE_INJECT
        #  take precedence over DD_TRACE_PROPAGATION_STYLE
        propagation_style_extract = _parse_propagation_styles("DD_TRACE_PROPAGATION_STYLE_EXTRACT", default=None)
        if propagation_style_extract is not None:
            self._propagation_style_extract = propagation_style_extract

        propagation_style_inject = _parse_propagation_styles("DD_TRACE_PROPAGATION_STYLE_INJECT", default=None)
        if propagation_style_inject is not None:
            self._propagation_style_inject = propagation_style_inject

        # Datadog tracer tags propagation
        x_datadog_tags_max_length = int(os.getenv("DD_TRACE_X_DATADOG_TAGS_MAX_LENGTH", default=512))
        if x_datadog_tags_max_length < 0 or x_datadog_tags_max_length > 512:
            raise ValueError(
                (
                    "Invalid value {!r} provided for DD_TRACE_X_DATADOG_TAGS_MAX_LENGTH, "
                    "only non-negative values less than or equal to 512 allowed"
                ).format(x_datadog_tags_max_length)
            )
        self._x_datadog_tags_max_length = x_datadog_tags_max_length
        self._x_datadog_tags_enabled = x_datadog_tags_max_length > 0

        # Raise certain errors only if in testing raise mode to prevent crashing in production with non-critical errors
        self._raise = asbool(os.getenv("DD_TESTING_RAISE", False))
        self._trace_compute_stats = asbool(
            os.getenv("DD_TRACE_COMPUTE_STATS", os.getenv("DD_TRACE_STATS_COMPUTATION_ENABLED", False))
        )
        self._appsec_enabled = asbool(os.getenv(APPSEC_ENV, False))
        self._iast_enabled = asbool(os.getenv(IAST_ENV, False))
        self._waf_timeout = DEFAULT.WAF_TIMEOUT
        try:
            self._waf_timeout = float(os.getenv("DD_APPSEC_WAF_TIMEOUT"))
        except (TypeError, ValueError):
            pass

        dd_trace_obfuscation_query_string_pattern = os.getenv(
            "DD_TRACE_OBFUSCATION_QUERY_STRING_PATTERN", DD_TRACE_OBFUSCATION_QUERY_STRING_PATTERN_DEFAULT
        )
        self.global_query_string_obfuscation_disabled = True  # If empty obfuscation pattern
        self._obfuscation_query_string_pattern = None
        self.http_tag_query_string = True  # Default behaviour of query string tagging in http.url
        if dd_trace_obfuscation_query_string_pattern != "":
            self.global_query_string_obfuscation_disabled = False  # Not empty obfuscation pattern
            try:
                self._obfuscation_query_string_pattern = re.compile(
                    dd_trace_obfuscation_query_string_pattern.encode("ascii")
                )
            except Exception:
                log.warning("Invalid obfuscation pattern, disabling query string tracing")
                self.http_tag_query_string = False  # Disable query string tagging if malformed obfuscation pattern

        self._ci_visibility_agentless_enabled = asbool(os.getenv("DD_CIVISIBILITY_AGENTLESS_ENABLED", default=False))
        self._ci_visibility_agentless_url = os.getenv("DD_CIVISIBILITY_AGENTLESS_URL", default="")
<<<<<<< HEAD
        self._ci_visibility_intelligent_testrunner_enabled = asbool(
            os.getenv("DD_CIVISIBILITY_ITR_ENABLED", default=False)
=======
        self._ci_visibility_code_coverage_enabled = asbool(
            os.getenv("DD_CIVISIBILITY_CODE_COVERAGE_ENABLED", default=False)
>>>>>>> c8eac858
        )

    def __getattr__(self, name):
        if name not in self._config:
            self._config[name] = IntegrationConfig(self, name)

        return self._config[name]

    def get_from(self, obj):
        """Retrieves the configuration for the given object.
        Any object that has an attached `Pin` must have a configuration
        and if a wrong object is given, an empty `dict` is returned
        for safety reasons.
        """
        pin = Pin.get_from(obj)
        if pin is None:
            log.debug("No configuration found for %s", obj)
            return {}

        return pin._config

    def _add(self, integration, settings, merge=True):
        """Internal API that registers an integration with given default
        settings.

        :param str integration: The integration name (i.e. `requests`)
        :param dict settings: A dictionary that contains integration settings;
            to preserve immutability of these values, the dictionary is copied
            since it contains integration defaults.
        :param bool merge: Whether to merge any existing settings with those provided,
            or if we should overwrite the settings with those provided;
            Note: when merging existing settings take precedence.
        """
        # DEV: Use `getattr()` to call our `__getattr__` helper
        existing = getattr(self, integration)
        settings = deepcopy(settings)

        if merge:
            # DEV: This may appear backwards keeping `existing` as the "source" and `settings` as
            #   the "destination", but we do not want to let `_add(..., merge=True)` overwrite any
            #   existing settings
            #
            # >>> config.requests['split_by_domain'] = True
            # >>> config._add('requests', dict(split_by_domain=False))
            # >>> config.requests['split_by_domain']
            # True
            self._config[integration] = IntegrationConfig(self, integration, _deepmerge(existing, settings))
        else:
            self._config[integration] = IntegrationConfig(self, integration, settings)

    def trace_headers(self, whitelist):
        """
        Registers a set of headers to be traced at global level or integration level.
        :param whitelist: the case-insensitive list of traced headers
        :type whitelist: list of str or str
        :return: self
        :rtype: HttpConfig
        """
        self.http.trace_headers(whitelist)
        return self

    def header_is_traced(self, header_name):
        # type: (str) -> bool
        """
        Returns whether or not the current header should be traced.
        :param header_name: the header name
        :type header_name: str
        :rtype: bool
        """
        return self.http.header_is_traced(header_name)

    @cachedmethod()
    def _header_tag_name(self, header_name):
        # type: (str) -> Optional[str]
        return self.http._header_tag_name(header_name)

    def _get_service(self, default=None):
        """
        Returns the globally configured service or the default if none is configured.

        :param default: the default service to use if none is configured or
            found.
        :type default: str
        :rtype: str|None
        """
        # TODO: This method can be replaced with `config.service`.
        return self.service if self.service is not None else default

    def __repr__(self):
        cls = self.__class__
        integrations = ", ".join(self._config.keys())
        return "{}.{}({})".format(cls.__module__, cls.__name__, integrations)<|MERGE_RESOLUTION|>--- conflicted
+++ resolved
@@ -289,13 +289,11 @@
 
         self._ci_visibility_agentless_enabled = asbool(os.getenv("DD_CIVISIBILITY_AGENTLESS_ENABLED", default=False))
         self._ci_visibility_agentless_url = os.getenv("DD_CIVISIBILITY_AGENTLESS_URL", default="")
-<<<<<<< HEAD
         self._ci_visibility_intelligent_testrunner_enabled = asbool(
             os.getenv("DD_CIVISIBILITY_ITR_ENABLED", default=False)
-=======
+        )
         self._ci_visibility_code_coverage_enabled = asbool(
             os.getenv("DD_CIVISIBILITY_CODE_COVERAGE_ENABLED", default=False)
->>>>>>> c8eac858
         )
 
     def __getattr__(self, name):
