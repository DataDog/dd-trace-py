from copy import deepcopy
import os
import re
import sys
from typing import Any  # noqa:F401
from typing import Callable  # noqa:F401
from typing import Dict  # noqa:F401
from typing import List  # noqa:F401
from typing import Literal  # noqa:F401
from typing import Optional  # noqa:F401
from typing import Tuple  # noqa:F401
from typing import Union  # noqa:F401

from ddtrace.internal.serverless import in_azure_function
from ddtrace.internal.serverless import in_gcp_function
from ddtrace.internal.telemetry import telemetry_writer
from ddtrace.internal.telemetry import validate_otel_envs
from ddtrace.internal.utils.cache import cachedmethod

from .._logger import get_log_injection_state
from ..internal import gitmetadata
from ..internal.constants import _PROPAGATION_BEHAVIOR_DEFAULT
from ..internal.constants import _PROPAGATION_BEHAVIOR_IGNORE
from ..internal.constants import _PROPAGATION_STYLE_DEFAULT
from ..internal.constants import _PROPAGATION_STYLE_NONE
from ..internal.constants import DEFAULT_BUFFER_SIZE
from ..internal.constants import DEFAULT_MAX_PAYLOAD_SIZE
from ..internal.constants import DEFAULT_PROCESSING_INTERVAL
from ..internal.constants import DEFAULT_REUSE_CONNECTIONS
from ..internal.constants import DEFAULT_SAMPLING_RATE_LIMIT
from ..internal.constants import DEFAULT_TIMEOUT
from ..internal.constants import PROPAGATION_STYLE_ALL
from ..internal.logger import get_logger
from ..internal.schema import DEFAULT_SPAN_SERVICE_NAME
from ..internal.serverless import in_aws_lambda
from ..internal.telemetry import get_config as _get_config
from ..internal.utils.formats import asbool
from ..internal.utils.formats import parse_tags_str
from ._inferred_base_service import detect_service
from .endpoint_config import fetch_config_from_endpoint
from .http import HttpConfig
from .integration import IntegrationConfig


log = get_logger(__name__)

ENDPOINT_FETCHED_CONFIG = fetch_config_from_endpoint()

DD_TRACE_OBFUSCATION_QUERY_STRING_REGEXP_DEFAULT = (
    r"(?ix)"
    r"(?:"  # JSON-ish leading quote
    r'(?:"|%22)?'
    r")"
    r"(?:"  # common keys"
    r"(?:old[-_]?|new[-_]?)?p(?:ass)?w(?:or)?d(?:1|2)?"  # pw, password variants
    r"|pass(?:[-_]?phrase)?"  # pass, passphrase variants
    r"|secret"
    r"|(?:"  # key, key_id variants
    r"api[-_]?"
    r"|private[-_]?"
    r"|public[-_]?"
    r"|access[-_]?"
    r"|secret[-_]?"
    r"|app(?:lica"
    r"tion)?[-_]?"
    r")key(?:[-_]?id)?"
    r"|token"
    r"|consumer[-_]?(?:id|key|secret)"
    r"|sign(?:ed|ature)?"
    r"|auth(?:entication|orization)?"
    r")"
    r"(?:"
    # '=' query string separator, plus value til next '&' separator
    r"(?:\s|%20)*(?:=|%3D)[^&]+"
    # JSON-ish '": "somevalue"', key being handled with case above, without the opening '"'
    r'|(?:"|%22)'  # closing '"' at end of key
    r"(?:\s|%20)*(?::|%3A)(?:\s|%20)*"  # ':' key-value separator, with surrounding spaces
    r'(?:"|%22)'  # opening '"' at start of value
    r'(?:%2[^2]|%[^2]|[^"%])+'  # value
    r'(?:"|%22)'  # closing '"' at end of value
    r")"
    r"|(?:"  # other common secret values
    r" bearer(?:\s|%20)+[a-z0-9._\-]+"
    r"|token(?::|%3A)[a-z0-9]{13}"
    r"|gh[opsu]_[0-9a-zA-Z]{36}"
    r"|ey[I-L](?:[\w=-]|%3D)+\.ey[I-L](?:[\w=-]|%3D)+(?:\.(?:[\w.+/=-]|%3D|%2F|%2B)+)?"
    r"|-{5}BEGIN(?:[a-z\s]|%20)+PRIVATE(?:\s|%20)KEY-{5}[^\-]+-{5}END"
    r"(?:[a-z\s]|%20)+PRIVATE(?:\s|%20)KEY(?:-{5})?(?:\n|%0A)?"
    r"|(?:ssh-(?:rsa|dss)|ecdsa-[a-z0-9]+-[a-z0-9]+)(?:\s|%20|%09)+(?:[a-z0-9/.+]"
    r"|%2F|%5C|%2B){100,}(?:=|%3D)*(?:(?:\s|%20|%09)+[a-z0-9._-]+)?"
    r")"
)

# All integration config names must be set here.
# This allows users to set integration configs before an integration is patched.
INTEGRATION_CONFIGS = frozenset(
    {
        "pyodbc",
        "dramatiq",
        "flask",
        "google_generativeai",
        "google_genai",
        "urllib3",
        "subprocess",
        "kafka",
        "futures",
        "unittest",
        "falcon",
        "langgraph",
        "litellm",
        "aioredis",
        "test_visibility",
        "redis",
        "mako",
        "sqlite3",
        "aws_lambda",
        "gevent",
        "sanic",
        "snowflake",
        "pymemcache",
        "azure_functions",
        "azure_servicebus",
        "protobuf",
        "aiohttp_jinja2",
        "pymongo",
        "freezegun",
        "vertica",
        "rq_worker",
        "elasticsearch",
        "sqlalchemy",
        "langchain",
        "pymysql",
        "psycopg",
        "graphql",
        "aiomysql",
        "pyramid",
        "dbapi2",
        "vertexai",
        "cherrypy",
        "flask_cache",
        "grpc",
        "aiohttp_client",
        "loguru",
        "pytest",
        "bottle",
        "selenium",
        "kombu",
        "sqlite",
        "structlog",
        "celery",
        "coverage",
        "mysqldb",
        "pynamodb",
        "anthropic",
        "aiopg",
        "dogpile_cache",
        "pylibmc",
        "mongoengine",
        "httpx",
        "httplib",
        "rq",
        "jinja2",
        "aredis",
        "algoliasearch",
        "asgi",
        "tornado",
        "avro",
        "fastapi",
        "consul",
        "asyncio",
        "requests",
        "logbook",
        "genai",
        "openai",
        "crewai",
        "pydantic_ai",
        "logging",
        "cassandra",
        "boto",
        "mariadb",
        "aiohttp",
        "wsgi",
        "botocore",
        "rediscluster",
        "asyncpg",
        "django",
        "aiobotocore",
        "pytest_bdd",
        "starlette",
        "valkey",
        "molten",
        "mysql",
        "grpc_server",
        "grpc_client",
        "grpc_aio_client",
        "grpc_aio_server",
        "yaaredis",
        "openai_agents",
        "mcp",
    }
)


def _parse_propagation_styles(styles_str):
    # type: (str) -> Optional[List[str]]
    """Helper to parse http propagation extract/inject styles via env variables.

    The expected format is::

        <style>[,<style>...]


    The allowed values are:

    - "datadog"
    - "b3multi"
    - "b3" (formerly 'b3 single header')
    - "tracecontext"
    - "baggage"
    - "none"


    The default value is ``"datadog,tracecontext,baggage"``.


    Examples::

        # Extract and inject b3 headers:
        DD_TRACE_PROPAGATION_STYLE="b3multi"

        # Disable header propagation:
        DD_TRACE_PROPAGATION_STYLE="none"

        # Extract trace context from "x-datadog-*" or "x-b3-*" headers from upstream headers
        DD_TRACE_PROPAGATION_STYLE_EXTRACT="datadog,b3multi"

        # Inject the "b3: *" header into downstream requests headers
        DD_TRACE_PROPAGATION_STYLE_INJECT="b3"
    """
    styles = []
    for style in styles_str.split(","):
        style = style.strip().lower()
        # None has no propagator so we pull it out
        if not style or style == _PROPAGATION_STYLE_NONE:
            continue
        if style not in PROPAGATION_STYLE_ALL:
            log.warning("Unknown DD_TRACE_PROPAGATION_STYLE: {!r}, allowed values are %r", style, PROPAGATION_STYLE_ALL)
            continue
        styles.append(style)
    return styles


# Borrowed from: https://stackoverflow.com/questions/20656135/python-deep-merge-dictionary-data#20666342
def _deepmerge(source, destination):
    """
    Merge the first provided ``dict`` into the second.

    :param dict source: The ``dict`` to merge into ``destination``
    :param dict destination: The ``dict`` that should get updated
    :rtype: dict
    :returns: ``destination`` modified
    """
    for key, value in source.items():
        if isinstance(value, dict):
            # get node or create one
            node = destination.setdefault(key, {})
            _deepmerge(value, node)
        else:
            destination[key] = value

    return destination


def get_error_ranges(error_range_str):
    # type: (str) -> List[Tuple[int, int]]
    error_ranges = []
    error_range_str = error_range_str.strip()
    error_ranges_str = error_range_str.split(",")
    for error_range in error_ranges_str:
        values = error_range.split("-")
        try:
            # Note: mypy does not like variable type changing
            values = [int(v) for v in values]  # type: ignore[misc]
        except ValueError:
            log.exception("Error status codes was not a number %s", values)
            continue
        error_range = (min(values), max(values))  # type: ignore[assignment]
        error_ranges.append(error_range)
    return error_ranges  # type: ignore[return-value]


_ConfigSource = Literal["default", "env_var", "code", "remote_config"]
_JSONType = Union[None, int, float, str, bool, List["_JSONType"], Dict[str, "_JSONType"]]


class _ConfigItem:
    """Configuration item that tracks the value of a setting, and where it came from."""

    def __init__(self, default, envs, modifier, otel_env=None):
        # type: (Union[_JSONType, Callable[[], _JSONType]], List[str], Callable[[str], Any], Optional[str]) -> None
        # _ConfigItem._name is only used in __repr__ and instrumentation telemetry
        self._name = envs[0]
        self._env_value: _JSONType = None
        self._code_value: _JSONType = None
        self._rc_value: _JSONType = None
        if callable(default):
            self._default_value = default()
        else:
            self._default_value = default
        self._envs = envs

        val = _get_config(envs, self._default_value, modifier, otel_env)
        if val is not self._default_value:
            self._env_value = val

    def set_value(self, value: Any, source: _ConfigSource) -> None:
        if source == "code":
            self._code_value = value
        elif source == "remote_config":
            self._rc_value = value
        else:
            log.warning("Invalid source: %s", source)
        telemetry_writer.add_configuration(self._name, self.value(), self.source())

    def value(self) -> _JSONType:
        if self._rc_value is not None:
            return self._rc_value
        if self._code_value is not None:
            return self._code_value
        if self._env_value is not None:
            return self._env_value
        return self._default_value

    def source(self) -> _ConfigSource:
        if self._rc_value is not None:
            return "remote_config"
        if self._code_value is not None:
            return "code"
        if self._env_value is not None:
            return "env_var"
        return "default"

    def __repr__(self):
        return "<{} name={} default={} env_value={} user_value={} remote_config_value={}>".format(
            self.__class__.__name__,
            self._name,
            self._default_value,
            self._env_value,
            self._code_value,
            self._rc_value,
        )


def _default_config() -> Dict[str, _ConfigItem]:
    return {
        "_trace_sampling_rules": _ConfigItem(
            default=lambda: "",
            envs=["DD_TRACE_SAMPLING_RULES"],
            otel_env="OTEL_TRACES_SAMPLER",
            modifier=str,
        ),
        "_logs_injection": _ConfigItem(
            default=True,
            envs=["DD_LOGS_INJECTION"],
            modifier=get_log_injection_state,
        ),
        "_trace_http_header_tags": _ConfigItem(
            default=lambda: {},
            envs=["DD_TRACE_HEADER_TAGS"],
            modifier=parse_tags_str,
        ),
        "tags": _ConfigItem(
            default=lambda: {},
            envs=["DD_TAGS"],
            otel_env="OTEL_RESOURCE_ATTRIBUTES",
            modifier=lambda x: gitmetadata.clean_tags(parse_tags_str(x)),
        ),
        "_tracing_enabled": _ConfigItem(
            default=True,
            envs=["DD_TRACE_ENABLED"],
            otel_env="OTEL_TRACES_EXPORTER",
            modifier=asbool,
        ),
        "_sca_enabled": _ConfigItem(
            default=None,
            envs=["DD_APPSEC_SCA_ENABLED"],
            modifier=asbool,
        ),
    }


class Config(object):
    """Configuration object that exposes an API to set and retrieve
    global settings for each integration. All integrations must use
    this instance to register their defaults, so that they're public
    available and can be updated by users.
    """

    class _HTTPServerConfig(object):
        _error_statuses = _get_config("DD_TRACE_HTTP_SERVER_ERROR_STATUSES", "500-599")  # type: str
        _error_ranges = get_error_ranges(_error_statuses)  # type: List[Tuple[int, int]]

        @property
        def error_statuses(self):
            # type: () -> str
            return self._error_statuses

        @error_statuses.setter
        def error_statuses(self, value):
            # type: (str) -> None
            self._error_statuses = value
            self._error_ranges = get_error_ranges(value)
            # Mypy can't catch cached method's invalidate()
            self.is_error_code.invalidate()  # type: ignore[attr-defined]

        @property
        def error_ranges(self):
            # type: () -> List[Tuple[int, int]]
            return self._error_ranges

        @cachedmethod()
        def is_error_code(self, status_code):
            # type: (int) -> bool
            """Returns a boolean representing whether or not a status code is an error code."""
            for error_range in self.error_ranges:
                if error_range[0] <= status_code <= error_range[1]:
                    return True
            return False

    def __init__(self):
        # Must validate Otel configurations before creating the config object.
        validate_otel_envs()

        # Must come before _integration_configs due to __setattr__
        self._from_endpoint = ENDPOINT_FETCHED_CONFIG
        self._config = _default_config()

        # Use a dict as underlying storing mechanism for integration configs
        self._integration_configs = {}

        self._debug_mode = _get_config("DD_TRACE_DEBUG", False, asbool, "OTEL_LOG_LEVEL")
        self._startup_logs_enabled = _get_config("DD_TRACE_STARTUP_LOGS", False, asbool)

        self._trace_rate_limit = _get_config("DD_TRACE_RATE_LIMIT", DEFAULT_SAMPLING_RATE_LIMIT, int)
        if self._trace_rate_limit != DEFAULT_SAMPLING_RATE_LIMIT and self._trace_sampling_rules in ("", "[]"):
            log.warning(
                "DD_TRACE_RATE_LIMIT is set to %s and DD_TRACE_SAMPLING_RULES is not set. "
                "Tracer rate limiting is only applied to spans that match tracer sampling rules. "
                "All other spans will be rate limited by the Datadog Agent via DD_APM_MAX_TPS.",
                self._trace_rate_limit,
            )
        self._partial_flush_enabled = _get_config("DD_TRACE_PARTIAL_FLUSH_ENABLED", True, asbool)
        self._partial_flush_min_spans = _get_config("DD_TRACE_PARTIAL_FLUSH_MIN_SPANS", 300, int)

        self._http = HttpConfig(header_tags=self._trace_http_header_tags)
        self._remote_config_enabled = _get_config("DD_REMOTE_CONFIGURATION_ENABLED", True, asbool)
        self._remote_config_poll_interval = _get_config(
            ["DD_REMOTE_CONFIG_POLL_INTERVAL_SECONDS", "DD_REMOTECONFIG_POLL_SECONDS"], 5.0, float
        )
        self._trace_api = _get_config("DD_TRACE_API_VERSION")
        if self._trace_api == "v0.3":
            log.error(
                "Setting DD_TRACE_API_VERSION to ``v0.3`` is not supported. The default ``v0.5`` format will be used.",
            )
        self._trace_writer_buffer_size = _get_config("DD_TRACE_WRITER_BUFFER_SIZE_BYTES", DEFAULT_BUFFER_SIZE, int)
        self._trace_writer_payload_size = _get_config(
            "DD_TRACE_WRITER_MAX_PAYLOAD_SIZE_BYTES", DEFAULT_MAX_PAYLOAD_SIZE, int
        )
        self._trace_writer_interval_seconds = _get_config(
            "DD_TRACE_WRITER_INTERVAL_SECONDS", DEFAULT_PROCESSING_INTERVAL, float
        )
        self._trace_writer_connection_reuse = _get_config(
            "DD_TRACE_WRITER_REUSE_CONNECTIONS", DEFAULT_REUSE_CONNECTIONS, asbool
        )
        self._trace_writer_log_err_payload = _get_config("_DD_TRACE_WRITER_LOG_ERROR_PAYLOADS", False, asbool)

        # Use the NativeWriter instead of the AgentWriter
        self._trace_writer_native = _get_config("_DD_TRACE_WRITER_NATIVE", False, asbool)

        # TODO: Remove the configurations below. ddtrace.internal.agent.config should be used instead.
        self._trace_agent_url = _get_config("DD_TRACE_AGENT_URL")
        self._agent_timeout_seconds = _get_config("DD_TRACE_AGENT_TIMEOUT_SECONDS", DEFAULT_TIMEOUT, float)

        self._span_traceback_max_size = _get_config("DD_TRACE_SPAN_TRACEBACK_MAX_SIZE", 30, int)

        self._client_ip_header = _get_config("DD_TRACE_CLIENT_IP_HEADER")
        self._retrieve_client_ip = _get_config("DD_TRACE_CLIENT_IP_ENABLED", False, asbool)

        self._propagation_http_baggage_enabled = _get_config("DD_TRACE_PROPAGATION_HTTP_BAGGAGE_ENABLED", False, asbool)

        self.env = _get_config("DD_ENV", self.tags.get("env"))
        self.service = _get_config("DD_SERVICE", self.tags.get("service", None), otel_env="OTEL_SERVICE_NAME")

        self._is_user_provided_service = self.service is not None

        self._inferred_base_service = detect_service(sys.argv)

        if self.service is None and in_gcp_function():
            self.service = _get_config(["K_SERVICE", "FUNCTION_NAME"], DEFAULT_SPAN_SERVICE_NAME)
        if self.service is None and in_azure_function():
            self.service = _get_config("WEBSITE_SITE_NAME", DEFAULT_SPAN_SERVICE_NAME)
        if self.service is None and DEFAULT_SPAN_SERVICE_NAME:
            self.service = _get_config("DD_SERVICE", DEFAULT_SPAN_SERVICE_NAME)

        self._extra_services = set()
        self.version = _get_config("DD_VERSION", self.tags.get("version"))
        self._http_server = self._HTTPServerConfig()

        self._extra_services_sent = set()  # type: set[str]
        self._extra_services_queue = None
        if self._remote_config_enabled and not in_aws_lambda():
            # lazy load slow import
            from ddtrace.internal._file_queue import File_Queue

            self._extra_services_queue = File_Queue()

        self._unparsed_service_mapping = _get_config("DD_SERVICE_MAPPING", "")
        self.service_mapping = parse_tags_str(self._unparsed_service_mapping)

        # The service tag corresponds to span.service and should not be
        # included in the global tags.
        if self.service and "service" in self.tags:
            del self.tags["service"]

        # The version tag should not be included on all spans.
        if self.version and "version" in self.tags:
            del self.tags["version"]

        self._report_hostname = _get_config("DD_TRACE_REPORT_HOSTNAME", False, asbool)

        self._health_metrics_enabled = _get_config("DD_TRACE_HEALTH_METRICS_ENABLED", False, asbool)

        self._telemetry_enabled = _get_config("DD_INSTRUMENTATION_TELEMETRY_ENABLED", True, asbool)
        self._telemetry_heartbeat_interval = _get_config("DD_TELEMETRY_HEARTBEAT_INTERVAL", 60, float)
        self._telemetry_dependency_collection = _get_config("DD_TELEMETRY_DEPENDENCY_COLLECTION_ENABLED", True, asbool)

        self._runtime_metrics_enabled = _get_config(
            "DD_RUNTIME_METRICS_ENABLED", False, asbool, "OTEL_METRICS_EXPORTER"
        )
        self._runtime_metrics_runtime_id_enabled = _get_config(
            ["DD_TRACE_EXPERIMENTAL_RUNTIME_ID_ENABLED", "DD_RUNTIME_METRICS_RUNTIME_ID_ENABLED"], False, asbool
        )
        self._experimental_features_enabled = _get_config(
            "DD_TRACE_EXPERIMENTAL_FEATURES_ENABLED", set(), lambda x: set(x.strip().upper().split(","))
        )

        self._128_bit_trace_id_enabled = _get_config("DD_TRACE_128_BIT_TRACEID_GENERATION_ENABLED", True, asbool)

        self._128_bit_trace_id_logging_enabled = _get_config("DD_TRACE_128_BIT_TRACEID_LOGGING_ENABLED", False, asbool)
        self._sampling_rules = _get_config("DD_SPAN_SAMPLING_RULES")
        self._sampling_rules_file = _get_config("DD_SPAN_SAMPLING_RULES_FILE")

        # Propagation styles
        # DD_TRACE_PROPAGATION_STYLE_EXTRACT and DD_TRACE_PROPAGATION_STYLE_INJECT
        #  take precedence over DD_TRACE_PROPAGATION_STYLE
        # if DD_TRACE_PROPAGATION_BEHAVIOR_EXTRACT is set to ignore
        # we set DD_TRACE_PROPAGATION_STYLE_EXTRACT to [_PROPAGATION_STYLE_NONE] since no extraction will heeded
        self._propagation_behavior_extract = _get_config(
            ["DD_TRACE_PROPAGATION_BEHAVIOR_EXTRACT"], _PROPAGATION_BEHAVIOR_DEFAULT, self._lower
        )
        if self._propagation_behavior_extract != _PROPAGATION_BEHAVIOR_IGNORE:
            self._propagation_style_extract = _parse_propagation_styles(
                _get_config(
                    ["DD_TRACE_PROPAGATION_STYLE_EXTRACT", "DD_TRACE_PROPAGATION_STYLE"],
                    _PROPAGATION_STYLE_DEFAULT,
                    otel_env="OTEL_PROPAGATORS",
                )
            )
        else:
            log.debug(
                """DD_TRACE_PROPAGATION_BEHAVIOR_EXTRACT is set to ignore,
                setting DD_TRACE_PROPAGATION_STYLE_EXTRACT to empty list"""
            )
            self._propagation_style_extract = [_PROPAGATION_STYLE_NONE]
        self._propagation_style_inject = _parse_propagation_styles(
            _get_config(
                ["DD_TRACE_PROPAGATION_STYLE_INJECT", "DD_TRACE_PROPAGATION_STYLE"],
                _PROPAGATION_STYLE_DEFAULT,
                otel_env="OTEL_PROPAGATORS",
            )
        )

        self._propagation_extract_first = _get_config("DD_TRACE_PROPAGATION_EXTRACT_FIRST", False, asbool)
        self._baggage_tag_keys = _get_config(
            "DD_TRACE_BAGGAGE_TAG_KEYS", ["user.id", "account.id", "session.id"], lambda x: x.strip().split(",")
        )

        # Datadog tracer tags propagation
        x_datadog_tags_max_length = _get_config("DD_TRACE_X_DATADOG_TAGS_MAX_LENGTH", 512, int)
        if x_datadog_tags_max_length < 0:
            log.warning(
                ("Invalid value %r provided for DD_TRACE_X_DATADOG_TAGS_MAX_LENGTH, only non-negative values allowed"),
                x_datadog_tags_max_length,
            )
            x_datadog_tags_max_length = 0
        self._x_datadog_tags_max_length = x_datadog_tags_max_length
        self._x_datadog_tags_enabled = x_datadog_tags_max_length > 0

        # Raise certain errors only if in testing raise mode to prevent crashing in production with non-critical errors
        self._raise = _get_config("DD_TESTING_RAISE", False, asbool)

        trace_compute_stats_default = in_gcp_function() or in_azure_function()
        self._trace_compute_stats = _get_config(
            ["DD_TRACE_COMPUTE_STATS", "DD_TRACE_STATS_COMPUTATION_ENABLED"], trace_compute_stats_default, asbool
        )
        self._data_streams_enabled = _get_config("DD_DATA_STREAMS_ENABLED", False, asbool)
        self._http_client_tag_query_string = _get_config("DD_TRACE_HTTP_CLIENT_TAG_QUERY_STRING", "true")

        dd_trace_obfuscation_query_string_regexp = _get_config(
            "DD_TRACE_OBFUSCATION_QUERY_STRING_REGEXP", DD_TRACE_OBFUSCATION_QUERY_STRING_REGEXP_DEFAULT
        )
        self._global_query_string_obfuscation_disabled = dd_trace_obfuscation_query_string_regexp == ""
        self._obfuscation_query_string_pattern = None
        self._http_tag_query_string = True  # Default behaviour of query string tagging in http.url
        try:
            self._obfuscation_query_string_pattern = re.compile(
                dd_trace_obfuscation_query_string_regexp.encode("ascii")
            )
        except Exception:
            log.warning("Invalid obfuscation pattern, disabling query string tracing", exc_info=True)
            self._http_tag_query_string = False  # Disable query string tagging if malformed obfuscation pattern

        self._ci_visibility_agentless_enabled = _get_config("DD_CIVISIBILITY_AGENTLESS_ENABLED", False, asbool)
        self._ci_visibility_agentless_url = _get_config("DD_CIVISIBILITY_AGENTLESS_URL", "")
        self._ci_visibility_intelligent_testrunner_enabled = _get_config("DD_CIVISIBILITY_ITR_ENABLED", True, asbool)
        self._ci_visibility_log_level = _get_config("DD_CIVISIBILITY_LOG_LEVEL", "info")
        self._test_session_name = _get_config("DD_TEST_SESSION_NAME")
        self._test_visibility_early_flake_detection_enabled = _get_config(
            "DD_CIVISIBILITY_EARLY_FLAKE_DETECTION_ENABLED", True, asbool
        )
        self._otel_trace_enabled = _get_config("DD_TRACE_OTEL_ENABLED", False, asbool, "OTEL_SDK_DISABLED")
        self._otel_metrics_enabled = _get_config("DD_METRICS_OTEL_ENABLED", False, asbool, "OTEL_SDK_DISABLED")
        self._otel_logs_enabled = _get_config("DD_LOGS_OTEL_ENABLED", False, asbool, "OTEL_SDK_DISABLED")
        if self._otel_trace_enabled or self._otel_logs_enabled or self._otel_metrics_enabled:
            # Replaces the default otel api runtime context with DDRuntimeContext
            # https://github.com/open-telemetry/opentelemetry-python/blob/v1.16.0/opentelemetry-api/src/opentelemetry/context/__init__.py#L53
            os.environ["OTEL_PYTHON_CONTEXT"] = "ddcontextvars_context"
<<<<<<< HEAD
        # Required by system-tests (TODO(Munir): Update system-tests to use otel_trace_enabled)
        self._otel_enabled = self._otel_trace_enabled
        self._subscriptions = []  # type: List[Tuple[List[str], Callable[[Config, List[str]], None]]]
=======
>>>>>>> b2186f31

        self._trace_methods = _get_config("DD_TRACE_METHODS")

        self._telemetry_install_id = _get_config("DD_INSTRUMENTATION_INSTALL_ID")
        self._telemetry_install_type = _get_config("DD_INSTRUMENTATION_INSTALL_TYPE")
        self._telemetry_install_time = _get_config("DD_INSTRUMENTATION_INSTALL_TYPE")

        self._dd_api_key = _get_config("DD_API_KEY")
        self._dd_site = _get_config("DD_SITE", "datadoghq.com")

        self._llmobs_enabled = _get_config("DD_LLMOBS_ENABLED", False, asbool)
        self._llmobs_sample_rate = _get_config("DD_LLMOBS_SAMPLE_RATE", 1.0, float)
        self._llmobs_ml_app = _get_config("DD_LLMOBS_ML_APP")
        self._llmobs_agentless_enabled = _get_config("DD_LLMOBS_AGENTLESS_ENABLED", None, asbool)
        self._llmobs_instrumented_proxy_urls = _get_config(
            "DD_LLMOBS_INSTRUMENTED_PROXY_URLS", None, lambda x: set(x.strip().split(","))
        )

        self._inject_force = _get_config("DD_INJECT_FORCE", None, asbool)
        # Telemetry for whether ssi instrumented an app is tracked by the `instrumentation_source` config
        self._lib_was_injected = _get_config("_DD_PY_SSI_INJECT", False, asbool, report_telemetry=False)
        self._inject_enabled = _get_config("DD_INJECTION_ENABLED")
        self._inferred_proxy_services_enabled = _get_config("DD_TRACE_INFERRED_PROXY_SERVICES_ENABLED", False, asbool)
        self._trace_safe_instrumentation_enabled = _get_config("DD_TRACE_SAFE_INSTRUMENTATION_ENABLED", False, asbool)

    def __getattr__(self, name) -> Any:
        if name in self._config:
            return self._config[name].value()
        elif name in self._integration_configs:
            return self._integration_configs[name]
        elif name in INTEGRATION_CONFIGS:
            # Allows for accessing integration configs before an integration is patched
            self._integration_configs[name] = IntegrationConfig(self, name)
            return self._integration_configs[name]
        raise AttributeError(f"{type(self)} object has no attribute {name}, {name} is not a valid configuration")

    def _add_extra_service(self, service_name: str) -> None:
        if self._extra_services_queue is None:
            return

        if service_name == self.service or service_name in self._extra_services_sent:
            return

        self._extra_services_queue.put(service_name)
        self._extra_services_sent.add(service_name)

    def _get_extra_services(self):
        # type: () -> set[str]
        if self._extra_services_queue is None:
            return set()
        self._extra_services.update(self._extra_services_queue.get_all())
        while len(self._extra_services) > 64:
            self._extra_services.pop()
        return self._extra_services

    def _add(self, integration, settings, merge=True):
        """Internal API that registers an integration with given default
        settings.

        :param str integration: The integration name (i.e. `requests`)
        :param dict settings: A dictionary that contains integration settings;
            to preserve immutability of these values, the dictionary is copied
            since it contains integration defaults.
        :param bool merge: Whether to merge any existing settings with those provided,
            or if we should overwrite the settings with those provided;
            Note: when merging existing settings take precedence.
        """
        if integration not in INTEGRATION_CONFIGS:
            log.error(
                "%s not found in INTEGRATION_CONFIGS, the following settings will be ignored: %s", integration, settings
            )
            return

        # DEV: Use `getattr()` to call our `__getattr__` helper
        existing = getattr(self, integration)
        settings = deepcopy(settings)

        if merge:
            # DEV: This may appear backwards keeping `existing` as the "source" and `settings` as
            #   the "destination", but we do not want to let `_add(..., merge=True)` overwrite any
            #   existing settings
            #
            # >>> config.requests['split_by_domain'] = True
            # >>> config._add('requests', dict(split_by_domain=False))
            # >>> config.requests['split_by_domain']
            # True
            self._integration_configs[integration] = IntegrationConfig(
                self, integration, _deepmerge(existing, settings)
            )
        else:
            self._integration_configs[integration] = IntegrationConfig(self, integration, settings)

    @cachedmethod()
    def _header_tag_name(self, header_name):
        # type: (str) -> Optional[str]
        return self._http._header_tag_name(header_name)

    def _get_service(self, default=None):
        """
        Returns the globally configured service or the default if none is configured.

        :param default: the default service to use if none is configured or
            found.
        :type default: str
        :rtype: str|None
        """

        # We check if self.service != _inferred_base_service since config.service
        # defaults to _inferred_base_service when no DD_SERVICE is set. In this case, we want to not
        # use the inferred base service value, and instead use the default if included. If we
        # didn't do this, we would have a massive breaking change from adding inferred_base_service,
        # which would be replacing any integration defaults since service is no longer None.
        # We also check if the service was user provided since an edge case may be that
        # DD_SERVICE == inferred base service, which would force the default to be returned
        # even though we want config.service in this case.
        if self.service and self.service == self._inferred_base_service and not self._is_user_provided_service:
            return default if default is not None else self.service

        # TODO: This method can be replaced with `config.service`.
        return self.service if self.service is not None else default

    def __repr__(self):
        cls = self.__class__
        integrations = ", ".join(self._integration_configs.keys())
        rc_configs = ", ".join(self._config.keys())
        return f"{cls.__module__}.{cls.__name__} integration_configs={integrations} rc_configs={rc_configs}"

    def __setattr__(self, key, value):
        # type: (str, Any) -> None
        if key in ("_config", "_from_endpoint"):
            return super(self.__class__, self).__setattr__(key, value)
        elif key in self._config:
            self._config[key].set_value(value, "code")
            return None
        else:
            return super(self.__class__, self).__setattr__(key, value)

    def _reset(self):
        # type: () -> None
        self._config = _default_config()

    def _lower(self, value):
        return value.lower()


config = Config()<|MERGE_RESOLUTION|>--- conflicted
+++ resolved
@@ -635,12 +635,7 @@
             # Replaces the default otel api runtime context with DDRuntimeContext
             # https://github.com/open-telemetry/opentelemetry-python/blob/v1.16.0/opentelemetry-api/src/opentelemetry/context/__init__.py#L53
             os.environ["OTEL_PYTHON_CONTEXT"] = "ddcontextvars_context"
-<<<<<<< HEAD
-        # Required by system-tests (TODO(Munir): Update system-tests to use otel_trace_enabled)
-        self._otel_enabled = self._otel_trace_enabled
-        self._subscriptions = []  # type: List[Tuple[List[str], Callable[[Config, List[str]], None]]]
-=======
->>>>>>> b2186f31
+        self._otel_enabled = self._otel_trace_enabled or self._otel_metrics_enabled or self._otel_logs_enabled
 
         self._trace_methods = _get_config("DD_TRACE_METHODS")
 
