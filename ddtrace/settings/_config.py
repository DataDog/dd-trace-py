--- conflicted
+++ resolved
@@ -196,11 +196,8 @@
         "grpc_aio_server",
         "yaaredis",
         "openai_agents",
-<<<<<<< HEAD
         "ray",
-=======
-        "mcp",
->>>>>>> 0b8fe57f
+        "mcp"
     }
 )
 
