--- conflicted
+++ resolved
@@ -803,60 +803,6 @@
         # type: (str) -> str
         return self._config[item].source()
 
-<<<<<<< HEAD
-=======
-    def _handle_remoteconfig(self, data_list, test_tracer=None):
-        # data_list is a list of Payload objects
-        # type: (Any, Any) -> None
-
-        if len(data_list) == 0:
-            log.warning("unexpected number of RC payloads")
-            return
-        data = [payload.content for payload in data_list]
-
-        # Check if 'lib_config' is a key in the dictionary since other items can be sent in the payload
-        config = None
-        for config_item in data:
-            if isinstance(config_item, Dict):
-                if "lib_config" in config_item:
-                    config = config_item
-                    break
-
-        # If no data is submitted then the RC config has been deleted. Revert the settings.
-        base_rc_config = {n: None for n in self._config}
-
-        if config and "lib_config" in config:
-            lib_config = config["lib_config"]
-            if "tracing_sampling_rules" in lib_config or "tracing_sampling_rate" in lib_config:
-                global_sampling_rate = lib_config.get("tracing_sampling_rate")
-                trace_sampling_rules = lib_config.get("tracing_sampling_rules") or []
-                # returns None if no rules
-                trace_sampling_rules = self._convert_rc_trace_sampling_rules(trace_sampling_rules, global_sampling_rate)
-                if trace_sampling_rules:
-                    base_rc_config["_trace_sampling_rules"] = trace_sampling_rules  # type: ignore[assignment]
-
-            if "log_injection_enabled" in lib_config:
-                base_rc_config["_logs_injection"] = lib_config["log_injection_enabled"]
-
-            if "tracing_tags" in lib_config:
-                tags = lib_config["tracing_tags"]
-                if tags:
-                    tags = self._format_tags(lib_config["tracing_tags"])
-                base_rc_config["tags"] = tags
-
-            if "tracing_enabled" in lib_config and lib_config["tracing_enabled"] is not None:
-                base_rc_config["_tracing_enabled"] = asbool(lib_config["tracing_enabled"])  # type: ignore[assignment]
-
-            if "tracing_header_tags" in lib_config:
-                tags = lib_config["tracing_header_tags"]
-                if tags:
-                    tags = self._format_tags(lib_config["tracing_header_tags"])
-                base_rc_config["_trace_http_header_tags"] = tags
-        self._set_config_items([(k, v, "remote_config") for k, v in base_rc_config.items()])
-        # called unconditionally to handle the case where header tags have been unset
-        self._handle_remoteconfig_header_tags(base_rc_config)
-
->>>>>>> 7451b7ef
     def _handle_remoteconfig_header_tags(self, base_rc_config):
         """Implements precedence order between remoteconfig header tags from code, env, and RC"""
         header_tags_conf = self._config["_trace_http_header_tags"]
@@ -875,22 +821,6 @@
             pairs = [t.split(":") for t in tags]  # type: ignore[union-attr,misc]
         return {k: v for k, v in pairs}
 
-<<<<<<< HEAD
-    def _enable_remote_configuration(self):
-        # type: () -> None
-        """Enable fetching configuration from Datadog."""
-        from ddtrace.internal.flare.flare import Flare
-        from ddtrace.internal.flare.handler import _handle_tracer_flare
-        from ddtrace.internal.flare.handler import _tracerFlarePubSub
-        from ddtrace.internal.remoteconfig.worker import remoteconfig_poller
-
-        flare = Flare(trace_agent_url=self._trace_agent_url, api_key=self._dd_api_key, ddconfig=self.__dict__)
-        tracerflare_pubsub = _tracerFlarePubSub()(_handle_tracer_flare, flare)
-        remoteconfig_poller.register("AGENT_CONFIG", tracerflare_pubsub)
-        remoteconfig_poller.register("AGENT_TASK", tracerflare_pubsub)
-
-=======
->>>>>>> 7451b7ef
     def _remove_invalid_rules(self, rc_rules: List) -> List:
         """Remove invalid sampling rules from the given list"""
         # loop through list of dictionaries, if a dictionary doesn't have certain attributes, remove it
