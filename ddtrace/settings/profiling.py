import math
import os
import typing as t

from envier import En

from ddtrace import config as core_config
from ddtrace.internal.logger import get_logger
from ddtrace.internal.utils.formats import parse_tags_str


logger = get_logger(__name__)


# Stash the reason why a transitive dependency failed to load; since we try to load things safely in order to guide
# configuration, these errors won't bubble up naturally.  All of these components should use the same pattern
# in order to guarantee uniformity.
ddup_failure_msg = ""
stack_v2_failure_msg = ""


def _derive_default_heap_sample_size(heap_config, default_heap_sample_size=1024 * 1024):
    # type: (ProfilingConfigHeap, int) -> int
    heap_sample_size = heap_config._sample_size
    if heap_sample_size is not None:
        return heap_sample_size

    if not heap_config.enabled:
        return 0

    try:
        from ddtrace.vendor import psutil

        total_mem = psutil.swap_memory().total + psutil.virtual_memory().total
    except Exception:
        logger.warning(
            "Unable to get total memory available, using default value of %d KB",
            default_heap_sample_size / 1024,
            exc_info=True,
        )
        return default_heap_sample_size

    # This is TRACEBACK_ARRAY_MAX_COUNT
    max_samples = 2**16

    return int(max(math.ceil(total_mem / max_samples), default_heap_sample_size))


def _check_for_ddup_available():
    global ddup_failure_msg
    ddup_is_available = False
    try:
        from ddtrace.internal.datadog.profiling import ddup

        ddup_is_available = ddup.is_available
        ddup_failure_msg = ddup.failure_msg
    except Exception:
        pass  # nosec
    return ddup_is_available


def _check_for_stack_v2_available():
    global stack_v2_failure_msg
    stack_v2_is_available = False

    # stack_v2 will use libdd; in order to prevent two separate collectors from running, it then needs to force
    # libdd to be enabled as well; that means it depends on the libdd interface (ddup)
    if not _check_for_ddup_available():
        return False

    try:
        from ddtrace.internal.datadog.profiling import stack_v2

        stack_v2_is_available = stack_v2.is_available
        stack_v2_failure_msg = stack_v2.failure_msg
    except Exception:
        pass  # nosec
    return stack_v2_is_available


def _is_libdd_required(config):
    # This function consolidates the logic for force-enabling the libdd uploader.  Otherwise this will get enabled in
    # a bunch of separate places and it'll be tough to manage.
    # v2 requires libdd because it communicates over a pure-native channel
    # libdd... requires libdd
    # injected environments _cannot_ deploy protobuf, so they must use libdd
    return config.stack.v2_enabled or config.export._libdd_enabled or config._injected


# This value indicates whether or not profiling is _loaded_ in an injected environment. It does not by itself
# indicate whether profiling was enabled.
_profiling_injected = False


def _parse_profiling_enabled(raw: str) -> bool:
    global _profiling_injected

    # Before we do anything else, check the tracer configuration
    _profiling_injected = core_config._lib_was_injected

    # Try to derive two bits of information
    # - Are we injected (DD_INJECTION_ENABLED set) (almost certainly already populated correctly by core_config)
    # - Is profiling enabled ("profiler" in the list)
    if os.environ.get("DD_INJECTION_ENABLED") is not None:
        _profiling_injected = True
        for tok in os.environ.get("DD_INJECTION_ENABLED", "").split(","):
            if tok.strip().lower() == "profiler":
                return True

    # This is the normal check
    raw_lc = raw.lower()
    if raw_lc in ("1", "true", "yes", "on"):
        return True

    # In addition to everything else, we have to check for the `auto` value of `DD_PROFILING_ENABLED`.
    # This value simultaneously enables the profiler and indicates the environment is injected.
    if raw_lc == "auto":
        _profiling_injected = True
        return True

    # If it wasn't enabled, then disable it
    return False


def _check_for_injected():
    global _profiling_injected
    return _profiling_injected


class ProfilingConfig(En):
    __prefix__ = "dd.profiling"

    # Note that the parser here has a side-effect, since SSI has changed the once-truthy value of the envvar to
    # truthy + "auto", which has a special meaning.
    enabled = En.v(
        bool,
        "enabled",
        parser=_parse_profiling_enabled,
        default=False,
        help_type="Boolean",
        help="Enable Datadog profiling when using ``ddtrace-run``",
    )

    agentless = En.v(
        bool,
        "agentless",
        default=False,
        help_type="Boolean",
        help="",
    )

    code_provenance = En.v(
        bool,
        "enable_code_provenance",
        default=True,
        help_type="Boolean",
        help="Whether to enable code provenance",
    )

    endpoint_collection = En.v(
        bool,
        "endpoint_collection_enabled",
        default=True,
        help_type="Boolean",
        help="Whether to enable the endpoint data collection in profiles",
    )

    output_pprof = En.v(
        t.Optional[str],
        "output_pprof",
        default=None,
        help_type="String",
        help="",
    )

    max_events = En.v(
        int,
        "max_events",
        default=16384,
        help_type="Integer",
        help="",
    )

    upload_interval = En.v(
        float,
        "upload_interval",
        default=60.0,
        help_type="Float",
        help="The interval in seconds to wait before flushing out recorded events",
    )

    capture_pct = En.v(
        float,
        "capture_pct",
        default=1.0,
        help_type="Float",
        help="The percentage of events that should be captured (e.g. memory "
        "allocation). Greater values reduce the program execution speed. Must be "
        "greater than 0 lesser or equal to 100",
    )

    max_frames = En.v(
        int,
        "max_frames",
        default=64,
        help_type="Integer",
        help="The maximum number of frames to capture in stack execution tracing",
    )

    ignore_profiler = En.v(
        bool,
        "ignore_profiler",
        default=False,
        help_type="Boolean",
        help="**Deprecated**: whether to ignore the profiler in the generated data",
    )

    max_time_usage_pct = En.v(
        float,
        "max_time_usage_pct",
        default=1.0,
        help_type="Float",
        help="The percentage of maximum time the stack profiler can use when computing "
        "statistics. Must be greater than 0 and lesser or equal to 100",
    )

    api_timeout = En.v(
        float,
        "api_timeout",
        default=10.0,
        help_type="Float",
        help="The timeout in seconds before dropping events if the HTTP API does not reply",
    )

    timeline_enabled = En.v(
        bool,
        "timeline_enabled",
        default=False,
        help_type="Boolean",
        help="Whether to add timestamp information to captured samples.  Adds a small amount of "
        "overhead to the profiler, but enables the use of the Timeline view in the UI.",
    )

    tags = En.v(
        dict,
        "tags",
        parser=parse_tags_str,
        default={},
        help_type="Mapping",
        help="The tags to apply to uploaded profile. Must be a list in the ``key1:value,key2:value2`` format",
    )

    enable_asserts = En.v(
        bool,
        "enable_asserts",
        default=False,
        help_type="Boolean",
        help="Whether to enable debug assertions in the profiler code",
    )

<<<<<<< HEAD
    _force_legacy_exporter = En.v(
        bool,
        "_force_legacy_exporter",
        default=False,
        help_type="Boolean",
        help="Exclusively used in testing environments to force the use of the legacy exporter. This parameter is "
        "not for general use and will be removed in the near future.",
=======
    sample_pool_capacity = En.v(
        int,
        "sample_pool_capacity",
        default=4,
        help_type="Integer",
        help="The number of Sample objects to keep in the pool for reuse. "
        "Increasing this can reduce the overhead from frequently allocating "
        "and deallocating Sample objects.",
>>>>>>> 75a89259
    )


class ProfilingConfigStack(En):
    __item__ = __prefix__ = "stack"

    enabled = En.v(
        bool,
        "enabled",
        default=True,
        help_type="Boolean",
        help="Whether to enable the stack profiler",
    )

    _v2_enabled = En.v(
        bool,
        "v2_enabled",
        default=False,
        help_type="Boolean",
        help="Whether to enable the v2 stack profiler. Also enables the libdatadog collector.",
    )

    # V2 can't be enabled if stack collection is disabled or if pre-requisites are not met
    v2_enabled = En.d(bool, lambda c: _check_for_stack_v2_available() and c._v2_enabled and c.enabled)


class ProfilingConfigLock(En):
    __item__ = __prefix__ = "lock"

    enabled = En.v(
        bool,
        "enabled",
        default=True,
        help_type="Boolean",
        help="Whether to enable the lock profiler",
    )

    name_inspect_dir = En.v(
        bool,
        "name_inspect_dir",
        default=True,
        help_type="Boolean",
        help="Whether to inspect the ``dir()`` of local and global variables to find the name of the lock. "
        "With this enabled, the profiler finds the name of locks that are attributes of an object.",
    )


class ProfilingConfigMemory(En):
    __item__ = __prefix__ = "memory"

    enabled = En.v(
        bool,
        "enabled",
        default=True,
        help_type="Boolean",
        help="Whether to enable the memory profiler",
    )

    events_buffer = En.v(
        int,
        "events_buffer",
        default=16,
        help_type="Integer",
        help="",
    )


class ProfilingConfigHeap(En):
    __item__ = __prefix__ = "heap"

    enabled = En.v(
        bool,
        "enabled",
        default=True,
        help_type="Boolean",
        help="Whether to enable the heap memory profiler",
    )

    _sample_size = En.v(
        t.Optional[int],
        "sample_size",
        default=None,
        help_type="Integer",
        help="",
    )
    sample_size = En.d(int, _derive_default_heap_sample_size)


class ProfilingConfigExport(En):
    __item__ = __prefix__ = "export"

    _libdd_enabled = En.v(
        bool,
        "libdd_enabled",
        default=False,
        help_type="Boolean",
        help="Enables collection and export using a native exporter.  Can fallback to the pure-Python exporter.",
    )


# Include all the sub-configs
ProfilingConfig.include(ProfilingConfigStack, namespace="stack")
ProfilingConfig.include(ProfilingConfigLock, namespace="lock")
ProfilingConfig.include(ProfilingConfigMemory, namespace="memory")
ProfilingConfig.include(ProfilingConfigHeap, namespace="heap")
ProfilingConfig.include(ProfilingConfigExport, namespace="export")

config = ProfilingConfig()

# If during processing we discover that the configuration was injected, we need to do a few things
# - Mark it as such
# - Force libdd to be enabled, disabling the profiler otherwise the service might crash
#   (this is done in the _is_libdd_required function)
config._injected = _check_for_injected()

# Force the enablement of libdd if the user requested a feature which requires it; otherwise the user has to manage
# configuration too intentionally and we'll need to change the API too much over time.
config.export.libdd_enabled = _is_libdd_required(config)

# AFTER checking for libdd enablement, we process the override (_force_legacy_exporter), which will disable libdd.
# This is done because we currently test in an injected posture, but the new exporter doesn't have the same
# introspection capabilities as the legacy one.
if config._force_legacy_exporter:
    config.export.libdd_enabled = False

# Certain features depend on libdd being available.  If it isn't for some reason, those features cannot be enabled.
if config.stack.v2_enabled and not config.export.libdd_enabled:
    msg = ddup_failure_msg or "libdd not available"
    logger.warning("The v2 stack profiler cannot be used (%s)", msg)
    config.stack.v2_enabled = False

# Loading stack_v2 can fail for similar reasons
if config.stack.v2_enabled and not _check_for_stack_v2_available():
    msg = stack_v2_failure_msg or "stack_v2 not available"
    logger.warning("The v2 stack profiler cannot be used (%s)", msg)
    config.stack.v2_enabled = False<|MERGE_RESOLUTION|>--- conflicted
+++ resolved
@@ -258,7 +258,6 @@
         help="Whether to enable debug assertions in the profiler code",
     )
 
-<<<<<<< HEAD
     _force_legacy_exporter = En.v(
         bool,
         "_force_legacy_exporter",
@@ -266,7 +265,7 @@
         help_type="Boolean",
         help="Exclusively used in testing environments to force the use of the legacy exporter. This parameter is "
         "not for general use and will be removed in the near future.",
-=======
+
     sample_pool_capacity = En.v(
         int,
         "sample_pool_capacity",
@@ -275,7 +274,6 @@
         help="The number of Sample objects to keep in the pool for reuse. "
         "Increasing this can reduce the overhead from frequently allocating "
         "and deallocating Sample objects.",
->>>>>>> 75a89259
     )
 
 
