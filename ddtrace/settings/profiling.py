--- conflicted
+++ resolved
@@ -85,28 +85,39 @@
     return False
 
 
-<<<<<<< HEAD
+def _parse_v2_enabled(raw: str) -> bool:
+    if sys.version_info >= (3, 14):
+        return False
+
+    # Parse the boolean value
+    raw_lc = raw.lower()
+    enabled = raw_lc in ("1", "true", "yes", "on")
+
+    # Warn if user explicitly disabled v2 profiler (v1 is deprecated)
+    if raw_lc in ("false", "0", "no", "off"):
+        from ddtrace.internal.utils.deprecations import DDTraceDeprecationWarning
+        from ddtrace.vendor.debtcollector import deprecate
+
+        deprecate(
+            "Setting DD_PROFILING_STACK_V2_ENABLED=false is deprecated",
+            message="The v1 stack profiler is deprecated and will be removed in a future version. "
+            "Please migrate to the v2 stack profiler by removing DD_PROFILING_STACK_V2_ENABLED=false "
+            "or setting it to true.",
+            category=DDTraceDeprecationWarning,
+            removal_version="4.0.0",
+        )
+
+    return enabled
+
+
 def _parse_api_timeout_ms(raw: str) -> int:
     # Check if the deprecated DD_PROFILING_API_TIMEOUT is set (in seconds)
     deprecated_timeout = os.environ.get("DD_PROFILING_API_TIMEOUT")
     if deprecated_timeout is not None:
-=======
-def _parse_v2_enabled(raw: str) -> bool:
-    if sys.version_info >= (3, 14):
-        return False
-
-    # Parse the boolean value
-    raw_lc = raw.lower()
-    enabled = raw_lc in ("1", "true", "yes", "on")
-
-    # Warn if user explicitly disabled v2 profiler (v1 is deprecated)
-    if raw_lc in ("false", "0", "no", "off"):
->>>>>>> 5b6b4767
         from ddtrace.internal.utils.deprecations import DDTraceDeprecationWarning
         from ddtrace.vendor.debtcollector import deprecate
 
         deprecate(
-<<<<<<< HEAD
             "DD_PROFILING_API_TIMEOUT is deprecated",
             message="DD_PROFILING_API_TIMEOUT (in seconds) is deprecated and will be removed in version 4.0.0. "
             "Please use DD_PROFILING_API_TIMEOUT_MS (in milliseconds) instead.",
@@ -118,17 +129,6 @@
 
     # Otherwise, use the raw value (in milliseconds)
     return int(raw)
-=======
-            "Setting DD_PROFILING_STACK_V2_ENABLED=false is deprecated",
-            message="The v1 stack profiler is deprecated and will be removed in a future version. "
-            "Please migrate to the v2 stack profiler by removing DD_PROFILING_STACK_V2_ENABLED=false "
-            "or setting it to true.",
-            category=DDTraceDeprecationWarning,
-            removal_version="4.0.0",
-        )
-
-    return enabled
->>>>>>> 5b6b4767
 
 
 def _update_git_metadata_tags(tags):
