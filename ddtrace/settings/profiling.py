--- conflicted
+++ resolved
@@ -77,11 +77,7 @@
 
 
 def _is_libdd_required(config):
-<<<<<<< HEAD
-    return config.stack.v2.enabled or config._libdd_required or config.timeline_enabled
-=======
-    return config.stack.v2_enabled or config.export._libdd_enabled
->>>>>>> a77d2b8b
+    return config.stack.v2.enabled or config.export._libdd_enabled or config.timeline_enabled
 
 
 class ProfilingConfig(En):
