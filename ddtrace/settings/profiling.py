--- conflicted
+++ resolved
@@ -83,11 +83,7 @@
     # v2 requires libdd because it communicates over a pure-native channel
     # libdd... requires libdd
     # injected environments _cannot_ deploy protobuf, so they must use libdd
-<<<<<<< HEAD
-    return config.stack.v2_enabled or config.export._libdd_enabled or config.injected
-=======
     return config.stack.v2_enabled or config.export._libdd_enabled or config._injected
->>>>>>> ef967796
 
 
 # This value indicates whether or not profiling is _loaded_ in an injected environment. It does not by itself
@@ -370,11 +366,7 @@
 # - Mark it as such
 # - Force libdd to be enabled, disabling the profiler otherwise the service might crash
 #   (this is done in the _is_libdd_required function)
-<<<<<<< HEAD
-config.injected = _check_for_injected()
-=======
 config._injected = _check_for_injected()
->>>>>>> ef967796
 
 # Force the enablement of libdd if the user requested a feature which requires it; otherwise the user has to manage
 # configuration too intentionally and we'll need to change the API too much over time.
