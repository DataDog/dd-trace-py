--- conflicted
+++ resolved
@@ -37,7 +37,6 @@
     return int(max(math.ceil(total_mem / max_samples), default_heap_sample_size))
 
 
-<<<<<<< HEAD
 def _derive_stacktrace_resolver(config):
     # type: ProfilingConfig.Crashtracker -> t.Optional[str]
     resolver = config._stacktrace_resolver or ""
@@ -45,7 +44,8 @@
     if resolver in ("safe", "full"):
         return resolver
     return None
-=======
+
+
 def _check_for_ddup_available():
     ddup_is_available = False
     try:
@@ -75,7 +75,6 @@
 # since it's up to the application code to determine what happens in that failure case.
 def _is_libdd_required(config):
     return config.stack.v2.enabled or config._libdd_required
->>>>>>> ffac4a0e
 
 
 class ProfilingConfig(En):
@@ -288,10 +287,9 @@
         )
 
         libdd_enabled = En.d(
-            bool, lambda c: (_is_libdd_required(c) or c._libdd_enabled) and _check_for_ddup_available()
-        )
-
-<<<<<<< HEAD
+            bool, lambda c: (_is_libdd_required(c) or c.crashtracker.enabled or c._libdd_enabled) and _check_for_ddup_available()
+        )
+
     class Crashtracker(En):
         __item__ = __prefix__ = "crashtracker"
 
@@ -337,12 +335,11 @@
         )
         stacktrace_resolver = En.d(t.Optional[str], _derive_stacktrace_resolver)
 
-=======
     Export.include(Stack, namespace="stack")
+    Export.include(Crashtracker, namespace="crashtracker")
 
 
 config = ProfilingConfig()
->>>>>>> ffac4a0e
 
 if config.export.libdd_required and not config.export.libdd_enabled:
     logger.warning("The native exporter is required, but not enabled. Disabling profiling.")
