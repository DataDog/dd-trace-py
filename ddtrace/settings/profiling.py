import math
<<<<<<< HEAD
import platform
import sys
=======
>>>>>>> 007c50ac
import typing as t

from envier import En

from ddtrace.internal.logger import get_logger
from ddtrace.internal.utils.formats import parse_tags_str


logger = get_logger(__name__)


def _derive_default_heap_sample_size(heap_config, default_heap_sample_size=1024 * 1024):
    # type: (ProfilingConfig.Heap, int) -> int
    heap_sample_size = heap_config._sample_size
    if heap_sample_size is not None:
        return heap_sample_size

    if not heap_config.enabled:
        return 0

    try:
        from ddtrace.vendor import psutil

        total_mem = psutil.swap_memory().total + psutil.virtual_memory().total
    except Exception:
        logger.warning(
            "Unable to get total memory available, using default value of %d KB",
            default_heap_sample_size / 1024,
            exc_info=True,
        )
        return default_heap_sample_size

    # This is TRACEBACK_ARRAY_MAX_COUNT
    max_samples = 2**16

    return int(max(math.ceil(total_mem / max_samples), default_heap_sample_size))


<<<<<<< HEAD
def _is_valid_libdatadog():
    # type: () -> bool
    return platform.system() == "Linux"


def _is_valid_v2_stack():
    # type: () -> bool
    return sys.version_info >= (3, 7) and _is_valid_libdatadog()


=======
>>>>>>> 007c50ac
class ProfilingConfig(En):
    __prefix__ = "dd.profiling"

    enabled = En.v(
        bool,
        "enabled",
        default=False,
        help_type="Boolean",
        help="Enable Datadog profiling when using ``ddtrace-run``",
    )

    agentless = En.v(
        bool,
        "agentless",
        default=False,
        help_type="Boolean",
        help="",
    )

    code_provenance = En.v(
        bool,
        "enable_code_provenance",
        default=True,
        help_type="Boolean",
        help="Whether to enable code provenance",
    )

    endpoint_collection = En.v(
        bool,
        "endpoint_collection_enabled",
        default=True,
        help_type="Boolean",
        help="Whether to enable the endpoint data collection in profiles",
    )

    output_pprof = En.v(
        t.Optional[str],
        "output_pprof",
        default=None,
        help_type="String",
        help="",
    )

    max_events = En.v(
        int,
        "max_events",
        default=16384,
        help_type="Integer",
        help="",
    )

    upload_interval = En.v(
        float,
        "upload_interval",
        default=60.0,
        help_type="Float",
        help="The interval in seconds to wait before flushing out recorded events",
    )

    capture_pct = En.v(
        float,
        "capture_pct",
        default=1.0,
        help_type="Float",
        help="The percentage of events that should be captured (e.g. memory "
        "allocation). Greater values reduce the program execution speed. Must be "
        "greater than 0 lesser or equal to 100",
    )

    max_frames = En.v(
        int,
        "max_frames",
        default=64,
        help_type="Integer",
        help="The maximum number of frames to capture in stack execution tracing",
    )

    ignore_profiler = En.v(
        bool,
        "ignore_profiler",
        default=False,
        help_type="Boolean",
        help="**Deprecated**: whether to ignore the profiler in the generated data",
    )

    max_time_usage_pct = En.v(
        float,
        "max_time_usage_pct",
        default=1.0,
        help_type="Float",
        help="The percentage of maximum time the stack profiler can use when computing "
        "statistics. Must be greater than 0 and lesser or equal to 100",
    )

    api_timeout = En.v(
        float,
        "api_timeout",
        default=10.0,
        help_type="Float",
        help="The timeout in seconds before dropping events if the HTTP API does not reply",
    )

    tags = En.v(
        dict,
        "tags",
        parser=parse_tags_str,
        default={},
        help_type="Mapping",
        help="The tags to apply to uploaded profile. Must be a list in the ``key1:value,key2:value2`` format",
    )

    class Stack(En):
        __item__ = __prefix__ = "stack"

        enabled = En.v(
            bool,
            "enabled",
            default=True,
            help_type="Boolean",
            help="Whether to enable the stack profiler",
        )

        class V2(En):
            __item__ = __prefix__ = "v2"

<<<<<<< HEAD
            _enabled = En.v(
=======
            enabled = En.v(
>>>>>>> 007c50ac
                bool,
                "enabled",
                default=False,
                help_type="Boolean",
                help="Whether to enable the v2 stack profiler. Also enables the libdatadog collector.",
            )
<<<<<<< HEAD
            enabled = En.d(bool, lambda c: c._enabled and _is_valid_v2_stack())
=======
>>>>>>> 007c50ac

    class Lock(En):
        __item__ = __prefix__ = "lock"

        enabled = En.v(
            bool,
            "enabled",
            default=True,
            help_type="Boolean",
            help="Whether to enable the lock profiler",
        )

    class Memory(En):
        __item__ = __prefix__ = "memory"

        enabled = En.v(
            bool,
            "enabled",
            default=True,
            help_type="Boolean",
            help="Whether to enable the memory profiler",
        )

        events_buffer = En.v(
            int,
            "events_buffer",
            default=16,
            help_type="Integer",
            help="",
        )

    class Heap(En):
        __item__ = __prefix__ = "heap"

        enabled = En.v(
            bool,
            "enabled",
            default=True,
            help_type="Boolean",
            help="Whether to enable the heap memory profiler",
        )

        _sample_size = En.v(
            t.Optional[int],
            "sample_size",
            default=None,
            help_type="Integer",
            help="",
        )
        sample_size = En.d(int, _derive_default_heap_sample_size)

    class Export(En):
        __item__ = __prefix__ = "export"

        libdd_enabled = En.v(
            bool,
            "libdd_enabled",
            default=False,
            help_type="Boolean",
            help="Enables collection and export using the experimental exporter",
        )

<<<<<<< HEAD
        # Only available in certain configurations
        libdd_enabled = En.d(bool, lambda c: c._libdd_enabled and _is_valid_libdatadog())

=======
>>>>>>> 007c50ac

config = ProfilingConfig()<|MERGE_RESOLUTION|>--- conflicted
+++ resolved
@@ -1,9 +1,4 @@
 import math
-<<<<<<< HEAD
-import platform
-import sys
-=======
->>>>>>> 007c50ac
 import typing as t
 
 from envier import En
@@ -42,19 +37,6 @@
     return int(max(math.ceil(total_mem / max_samples), default_heap_sample_size))
 
 
-<<<<<<< HEAD
-def _is_valid_libdatadog():
-    # type: () -> bool
-    return platform.system() == "Linux"
-
-
-def _is_valid_v2_stack():
-    # type: () -> bool
-    return sys.version_info >= (3, 7) and _is_valid_libdatadog()
-
-
-=======
->>>>>>> 007c50ac
 class ProfilingConfig(En):
     __prefix__ = "dd.profiling"
 
@@ -180,21 +162,13 @@
         class V2(En):
             __item__ = __prefix__ = "v2"
 
-<<<<<<< HEAD
-            _enabled = En.v(
-=======
             enabled = En.v(
->>>>>>> 007c50ac
                 bool,
                 "enabled",
                 default=False,
                 help_type="Boolean",
                 help="Whether to enable the v2 stack profiler. Also enables the libdatadog collector.",
             )
-<<<<<<< HEAD
-            enabled = En.d(bool, lambda c: c._enabled and _is_valid_v2_stack())
-=======
->>>>>>> 007c50ac
 
     class Lock(En):
         __item__ = __prefix__ = "lock"
@@ -257,11 +231,5 @@
             help="Enables collection and export using the experimental exporter",
         )
 
-<<<<<<< HEAD
-        # Only available in certain configurations
-        libdd_enabled = En.d(bool, lambda c: c._libdd_enabled and _is_valid_libdatadog())
-
-=======
->>>>>>> 007c50ac
 
 config = ProfilingConfig()