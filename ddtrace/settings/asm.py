import os
import os.path
from platform import machine
from platform import system
import sys
from typing import List
from typing import Optional

from envier import Env

from ddtrace import config as tracer_config
from ddtrace.appsec._constants import API_SECURITY
from ddtrace.appsec._constants import APPSEC
from ddtrace.appsec._constants import DEFAULT
from ddtrace.appsec._constants import EXPLOIT_PREVENTION
from ddtrace.appsec._constants import IAST
from ddtrace.appsec._constants import LOGIN_EVENTS_MODE
from ddtrace.appsec._constants import TELEMETRY_INFORMATION_NAME
from ddtrace.constants import APPSEC_ENV
from ddtrace.settings._core import report_telemetry as _report_telemetry


def _validate_non_negative_int(r: int) -> None:
    if r < 0:
        raise ValueError("value must be non negative")


def _validate_percentage(r: float) -> None:
    if r < 0 or r > 100:
        raise ValueError("percentage value must be between 0 and 100")


def _parse_options(options: List[str]):
    def parse(str_in: str) -> str:
        for o in options:
            if o.startswith(str_in.lower()):
                return o
        return options[0]

    return parse


def build_libddwaf_filename() -> str:
    """
    Build the filename of the libddwaf library to load.
    """
    _DIRNAME = os.path.dirname(os.path.dirname(__file__))
    FILE_EXTENSION = {"Linux": "so", "Darwin": "dylib", "Windows": "dll"}[system()]
    ARCHI = machine().lower()
    # 32-bit-Python on 64-bit-Windows
    if system() == "Windows" and ARCHI == "amd64":
        from sys import maxsize

        if maxsize <= (1 << 32):
            ARCHI = "x86"
    TRANSLATE_ARCH = {"amd64": "x64", "i686": "x86_64", "x86": "win32"}
    ARCHITECTURE = TRANSLATE_ARCH.get(ARCHI, ARCHI)
    return os.path.join(_DIRNAME, "appsec", "_ddwaf", "libddwaf", ARCHITECTURE, "lib", "libddwaf." + FILE_EXTENSION)


class ASMConfig(Env):
    _asm_enabled = Env.var(bool, APPSEC_ENV, default=False)
    _asm_static_rule_file = Env.var(Optional[str], APPSEC.RULE_FILE, default=None)
    # prevent empty string
    if _asm_static_rule_file == "":
        _asm_static_rule_file = None
    _iast_enabled = tracer_config._from_endpoint.get(  # type: ignore
        "iast_enabled", Env.var(bool, IAST.ENV, default=False)
    )
    _iast_request_sampling = Env.var(float, IAST.ENV_REQUEST_SAMPLING, default=30.0)
    _iast_debug = Env.var(bool, IAST.ENV_DEBUG, default=False, private=True)
    _iast_propagation_debug = Env.var(bool, IAST.ENV_PROPAGATION_DEBUG, default=False, private=True)
    _iast_telemetry_report_lvl = Env.var(str, IAST.ENV_TELEMETRY_REPORT_LVL, default=TELEMETRY_INFORMATION_NAME)
    _appsec_standalone_enabled = Env.var(bool, APPSEC.STANDALONE_ENV, default=False)
    _use_metastruct_for_triggers = True

    _auto_user_instrumentation_local_mode = Env.var(
        str,
        APPSEC.AUTO_USER_INSTRUMENTATION_MODE,
        default=LOGIN_EVENTS_MODE.IDENT,
        parser=_parse_options([LOGIN_EVENTS_MODE.DISABLED, LOGIN_EVENTS_MODE.IDENT, LOGIN_EVENTS_MODE.ANON]),
    )
    _auto_user_instrumentation_rc_mode: Optional[str] = None
    _auto_user_instrumentation_enabled = Env.var(bool, APPSEC.AUTO_USER_INSTRUMENTATION_MODE_ENABLED, default=True)

    _user_model_login_field = Env.var(str, APPSEC.USER_MODEL_LOGIN_FIELD, default="")
    _user_model_email_field = Env.var(str, APPSEC.USER_MODEL_EMAIL_FIELD, default="")
    _user_model_name_field = Env.var(str, APPSEC.USER_MODEL_NAME_FIELD, default="")
    _api_security_enabled = Env.var(bool, API_SECURITY.ENV_VAR_ENABLED, default=True)
    _api_security_sample_delay = Env.var(float, API_SECURITY.SAMPLE_DELAY, default=30.0)
    _api_security_parse_response_body = Env.var(bool, API_SECURITY.PARSE_RESPONSE_BODY, default=True)

    # internal state of the API security Manager service.
    # updated in API Manager enable/disable
    _api_security_active = False
    _asm_libddwaf = build_libddwaf_filename()
    _asm_libddwaf_available = os.path.exists(_asm_libddwaf)

    _waf_timeout = Env.var(
        float,
        "DD_APPSEC_WAF_TIMEOUT",
        default=DEFAULT.WAF_TIMEOUT,
        help_type=float,
        help="Timeout in milliseconds for WAF computations",
    )
    _asm_deduplication_enabled = Env.var(bool, "_DD_APPSEC_DEDUPLICATION_ENABLED", default=True)
    _asm_obfuscation_parameter_key_regexp = Env.var(
        str, APPSEC.OBFUSCATION_PARAMETER_KEY_REGEXP, default=DEFAULT.APPSEC_OBFUSCATION_PARAMETER_KEY_REGEXP
    )
    _asm_obfuscation_parameter_value_regexp = Env.var(
        str, APPSEC.OBFUSCATION_PARAMETER_VALUE_REGEXP, default=DEFAULT.APPSEC_OBFUSCATION_PARAMETER_VALUE_REGEXP
    )

    _iast_redaction_enabled = Env.var(bool, IAST.REDACTION_ENABLED, default=True)
    _iast_redaction_name_pattern = Env.var(
        str,
        IAST.REDACTION_NAME_PATTERN,
        default=r"(?i)^.*(?:p(?:ass)?w(?:or)?d|pass(?:_?phrase)?|secret|(?:api_?|private_?|"
        + r"public_?|access_?|secret_?)key(?:_?id)?|password|token|username|user_id|last.name|"
        + r"consumer_?(?:id|key|secret)|"
        + r"sign(?:ed|ature)?|auth(?:entication|orization)?)",
    )
    _iast_redaction_value_pattern = Env.var(
        str,
        IAST.REDACTION_VALUE_PATTERN,
        default=r"(?i)bearer\s+[a-z0-9\._\-]+|token:[a-z0-9]{13}|password|gh[opsu]_[0-9a-zA-Z]{36}|"
        + r"ey[I-L][\w=-]+\.ey[I-L][\w=-]+(\.[\w.+\/=-]+)?|[\-]{5}BEGIN[a-z\s]+PRIVATE\sKEY"
        + r"[\-]{5}[^\-]+[\-]{5}END[a-z\s]+PRIVATE\sKEY|ssh-rsa\s*[a-z0-9\/\.+]{100,}",
    )
    _iast_max_concurrent_requests = Env.var(
        int,
        IAST.DD_IAST_MAX_CONCURRENT_REQUESTS,
        default=2,
    )
    _iast_max_vulnerabilities_per_requests = Env.var(
        int,
        IAST.DD_IAST_VULNERABILITIES_PER_REQUEST,
        default=2,
    )
    _iast_lazy_taint = Env.var(bool, IAST.LAZY_TAINT, default=False)
    _iast_deduplication_enabled = Env.var(bool, "DD_IAST_DEDUPLICATION_ENABLED", default=True)

    # default will be set to True once the feature is GA. For now it's always False
    _ep_enabled = Env.var(bool, EXPLOIT_PREVENTION.EP_ENABLED, default=True)
    _ep_stack_trace_enabled = Env.var(bool, EXPLOIT_PREVENTION.STACK_TRACE_ENABLED, default=True)
    # for max_stack_traces, 0 == unlimited
    _ep_max_stack_traces = Env.var(
        int, EXPLOIT_PREVENTION.MAX_STACK_TRACES, default=2, validator=_validate_non_negative_int
    )
    # for max_stack_trace_depth, 0 == unlimited
    _ep_max_stack_trace_depth = Env.var(
        int, EXPLOIT_PREVENTION.MAX_STACK_TRACE_DEPTH, default=32, validator=_validate_non_negative_int
    )

    # percentage of stack trace reported on top, in case depth is larger than max_stack_trace_depth
    _ep_stack_top_percent = Env.var(
        float, EXPLOIT_PREVENTION.STACK_TOP_PERCENT, default=75.0, validator=_validate_percentage
    )

    _iast_stack_trace_enabled = Env.var(bool, IAST.STACK_TRACE_ENABLED, default=True)

    # Django ATO
    _django_include_user_name = Env.var(bool, "DD_DJANGO_INCLUDE_USER_NAME", default=True)
    _django_include_user_email = Env.var(bool, "DD_DJANGO_INCLUDE_USER_EMAIL", default=False)
    _django_include_user_login = Env.var(bool, "DD_DJANGO_INCLUDE_USER_LOGIN", default=True)
    _django_include_user_realname = Env.var(bool, "DD_DJANGO_INCLUDE_USER_REALNAME", default=False)

    # for tests purposes
    _asm_config_keys = [
        "_asm_enabled",
        "_asm_can_be_enabled",
        "_asm_static_rule_file",
        "_asm_obfuscation_parameter_key_regexp",
        "_asm_obfuscation_parameter_value_regexp",
        "_appsec_standalone_enabled",
        "_iast_enabled",
        "_iast_request_sampling",
        "_iast_debug",
        "_iast_propagation_debug",
        "_iast_telemetry_report_lvl",
        "_ep_enabled",
        "_use_metastruct_for_triggers",
        "_auto_user_instrumentation_local_mode",
        "_auto_user_instrumentation_rc_mode",
        "_auto_user_instrumentation_enabled",
        "_user_model_login_field",
        "_user_model_email_field",
        "_user_model_name_field",
        "_api_security_enabled",
        "_api_security_sample_delay",
        "_api_security_parse_response_body",
        "_waf_timeout",
        "_iast_redaction_enabled",
        "_iast_redaction_name_pattern",
        "_iast_redaction_value_pattern",
        "_iast_max_concurrent_requests",
        "_iast_max_vulnerabilities_per_requests",
        "_iast_lazy_taint",
        "_iast_deduplication_enabled",
        "_ep_stack_trace_enabled",
        "_ep_max_stack_traces",
        "_ep_max_stack_trace_depth",
        "_ep_stack_top_percent",
        "_iast_stack_trace_enabled",
        "_asm_config_keys",
        "_asm_deduplication_enabled",
        "_django_include_user_name",
        "_django_include_user_email",
        "_django_include_user_login",
        "_django_include_user_realname",
    ]
    _iast_redaction_numeral_pattern = Env.var(
        str,
        IAST.REDACTION_VALUE_NUMERAL,
        default=r"^[+-]?((0b[01]+)|(0x[0-9A-Fa-f]+)|(\d+\.?\d*(?:[Ee][+-]?\d+)?|\.\d+(?:[Ee][+-]"
        + r"?\d+)?)|(X\'[0-9A-Fa-f]+\')|(B\'[01]+\'))$",
    )
    _bypass_instrumentation_for_waf = False
<<<<<<< HEAD
=======

    # IAST supported on python 3.6 to 3.13 and never on windows
    _iast_supported: bool = ((3, 6, 0) <= sys.version_info < (3, 14, 0)) and not (
        sys.platform.startswith("win") or sys.platform.startswith("cygwin")
    )
>>>>>>> 12458463

    def __init__(self):
        super().__init__()
        # Is one click available?
        self._eval_asm_can_be_enabled()
        if not self._asm_libddwaf_available:
            self._asm_enabled = False
            self._asm_can_be_enabled = False
            self._iast_enabled = False
            self._api_security_enabled = False
        if not self._iast_supported:
            self._iast_enabled = False

    def reset(self):
        """For testing purposes, reset the configuration to its default values given current environment variables."""
        self.__init__()

    def _eval_asm_can_be_enabled(self):
        self._asm_can_be_enabled = APPSEC_ENV not in os.environ and tracer_config._remote_config_enabled

    @property
    def _api_security_feature_active(self) -> bool:
        return self._asm_libddwaf_available and self._asm_enabled and self._api_security_enabled

    @property
    def _apm_opt_out(self) -> bool:
        return (
            self._asm_enabled or self._iast_enabled or tracer_config._sca_enabled is True
        ) and self._appsec_standalone_enabled

    @property
    def _user_event_mode(self) -> str:
        if self._asm_enabled and self._auto_user_instrumentation_enabled:
            if self._auto_user_instrumentation_rc_mode is not None:
                return self._auto_user_instrumentation_rc_mode
            return self._auto_user_instrumentation_local_mode
        return LOGIN_EVENTS_MODE.DISABLED


config = ASMConfig()
_report_telemetry(config)<|MERGE_RESOLUTION|>--- conflicted
+++ resolved
@@ -216,14 +216,11 @@
         + r"?\d+)?)|(X\'[0-9A-Fa-f]+\')|(B\'[01]+\'))$",
     )
     _bypass_instrumentation_for_waf = False
-<<<<<<< HEAD
-=======
 
     # IAST supported on python 3.6 to 3.13 and never on windows
     _iast_supported: bool = ((3, 6, 0) <= sys.version_info < (3, 14, 0)) and not (
         sys.platform.startswith("win") or sys.platform.startswith("cygwin")
     )
->>>>>>> 12458463
 
     def __init__(self):
         super().__init__()
