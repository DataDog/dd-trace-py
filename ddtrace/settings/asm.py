import os
import os.path
from platform import machine
from platform import system
from typing import Optional

from envier import Env

from ddtrace import config as tracer_config
from ddtrace.appsec._constants import API_SECURITY
from ddtrace.appsec._constants import APPSEC
from ddtrace.appsec._constants import DEFAULT
from ddtrace.appsec._constants import EXPLOIT_PREVENTION
from ddtrace.appsec._constants import IAST
from ddtrace.constants import APPSEC_ENV
from ddtrace.constants import IAST_ENV


def _validate_sample_rate(r: float) -> None:
    if r < 0.0 or r > 1.0:
        raise ValueError("sample rate value must be between 0.0 and 1.0")


def _validate_non_negative_int(r: int) -> None:
    if r < 0:
        raise ValueError("value must be non negative")


def build_libddwaf_filename() -> str:
    """
    Build the filename of the libddwaf library to load.
    """
    _DIRNAME = os.path.dirname(os.path.dirname(__file__))
    FILE_EXTENSION = {"Linux": "so", "Darwin": "dylib", "Windows": "dll"}[system()]
    ARCHI = machine().lower()
    # 32-bit-Python on 64-bit-Windows
    if system() == "Windows" and ARCHI == "amd64":
        from sys import maxsize

        if maxsize <= (1 << 32):
            ARCHI = "x86"
    TRANSLATE_ARCH = {"amd64": "x64", "i686": "x86_64", "x86": "win32"}
    ARCHITECTURE = TRANSLATE_ARCH.get(ARCHI, ARCHI)
    return os.path.join(_DIRNAME, "appsec", "_ddwaf", "libddwaf", ARCHITECTURE, "lib", "libddwaf." + FILE_EXTENSION)


class ASMConfig(Env):
    _asm_enabled = Env.var(bool, APPSEC_ENV, default=False)
    _asm_static_rule_file = Env.var(Optional[str], APPSEC.RULE_FILE, default=None)
    # prevent empty string
    if _asm_static_rule_file == "":
        _asm_static_rule_file = None
    _iast_enabled = Env.var(bool, IAST_ENV, default=False)
    _appsec_standalone_enabled = Env.var(bool, APPSEC.STANDALONE_ENV, default=False)
    _use_metastruct_for_triggers = False

    _automatic_login_events_mode = Env.var(str, APPSEC.AUTOMATIC_USER_EVENTS_TRACKING, default="safe")
    _user_model_login_field = Env.var(str, APPSEC.USER_MODEL_LOGIN_FIELD, default="")
    _user_model_email_field = Env.var(str, APPSEC.USER_MODEL_EMAIL_FIELD, default="")
    _user_model_name_field = Env.var(str, APPSEC.USER_MODEL_NAME_FIELD, default="")
    _api_security_enabled = Env.var(bool, API_SECURITY.ENV_VAR_ENABLED, default=True)
    _api_security_sample_rate = 0.0
    _api_security_sample_delay = Env.var(float, API_SECURITY.SAMPLE_DELAY, default=30.0)
    _api_security_parse_response_body = Env.var(bool, API_SECURITY.PARSE_RESPONSE_BODY, default=True)

    # internal state of the API security Manager service.
    # updated in API Manager enable/disable
    _api_security_active = False
    _asm_libddwaf = build_libddwaf_filename()
    _asm_libddwaf_available = os.path.exists(_asm_libddwaf)

    _waf_timeout = Env.var(
        float,
        "DD_APPSEC_WAF_TIMEOUT",
        default=DEFAULT.WAF_TIMEOUT,
        help_type=float,
        help="Timeout in milliseconds for WAF computations",
    )

    _iast_redaction_enabled = Env.var(bool, "DD_IAST_REDACTION_ENABLED", default=True)
    _iast_redaction_name_pattern = Env.var(
        str,
        "DD_IAST_REDACTION_NAME_PATTERN",
        default=r"(?i)^.*(?:p(?:ass)?w(?:or)?d|pass(?:_?phrase)?|secret|(?:api_?|private_?|"
        + r"public_?|access_?|secret_?)key(?:_?id)?|password|token|username|user_id|last.name|"
        + r"consumer_?(?:id|key|secret)|"
        + r"sign(?:ed|ature)?|auth(?:entication|orization)?)",
    )
    _iast_redaction_value_pattern = Env.var(
        str,
        "DD_IAST_REDACTION_VALUE_PATTERN",
        default=r"(?i)bearer\s+[a-z0-9\._\-]+|token:[a-z0-9]{13}|password|gh[opsu]_[0-9a-zA-Z]{36}|"
        + r"ey[I-L][\w=-]+\.ey[I-L][\w=-]+(\.[\w.+\/=-]+)?|[\-]{5}BEGIN[a-z\s]+PRIVATE\sKEY"
        + r"[\-]{5}[^\-]+[\-]{5}END[a-z\s]+PRIVATE\sKEY|ssh-rsa\s*[a-z0-9\/\.+]{100,}",
    )
    _iast_lazy_taint = Env.var(bool, IAST.LAZY_TAINT, default=False)
    _deduplication_enabled = Env.var(bool, "_DD_APPSEC_DEDUPLICATION_ENABLED", default=True)

    # default will be set to True once the feature is GA. For now it's always False
    _ep_enabled = Env.var(bool, EXPLOIT_PREVENTION.EP_ENABLED, default=True)
    _ep_stack_trace_enabled = Env.var(bool, EXPLOIT_PREVENTION.STACK_TRACE_ENABLED, default=True)
    # for max_stack_traces, 0 == unlimited
    _ep_max_stack_traces = Env.var(
        int, EXPLOIT_PREVENTION.MAX_STACK_TRACES, default=2, validator=_validate_non_negative_int
    )
    # for max_stack_trace_depth, 0 == unlimited
    _ep_max_stack_trace_depth = Env.var(
        int, EXPLOIT_PREVENTION.MAX_STACK_TRACE_DEPTH, default=32, validator=_validate_non_negative_int
    )

    # for tests purposes
    _asm_config_keys = [
        "_asm_enabled",
<<<<<<< HEAD
        "_asm_can_be_enabled",
        "_asm_static_rule_file",
=======
        "_appsec_standalone_enabled",
>>>>>>> 360b469b
        "_iast_enabled",
        "_ep_enabled",
        "_use_metastruct_for_triggers",
        "_automatic_login_events_mode",
        "_user_model_login_field",
        "_user_model_email_field",
        "_user_model_name_field",
        "_api_security_enabled",
        "_api_security_sample_rate",
        "_api_security_sample_delay",
        "_api_security_parse_response_body",
        "_waf_timeout",
        "_iast_redaction_enabled",
        "_iast_redaction_name_pattern",
        "_iast_redaction_value_pattern",
        "_iast_lazy_taint",
        "_ep_stack_trace_enabled",
        "_ep_max_stack_traces",
        "_ep_max_stack_trace_depth",
        "_asm_config_keys",
        "_deduplication_enabled",
    ]
    _iast_redaction_numeral_pattern = Env.var(
        str,
        "DD_IAST_REDACTION_VALUE_NUMERAL",
        default=r"^[+-]?((0b[01]+)|(0x[0-9A-Fa-f]+)|(\d+\.?\d*(?:[Ee][+-]?\d+)?|\.\d+(?:[Ee][+-]"
        + r"?\d+)?)|(X\'[0-9A-Fa-f]+\')|(B\'[01]+\'))$",
    )

    def __init__(self):
        super().__init__()
        # Is one click available?
        self._asm_can_be_enabled = APPSEC_ENV not in os.environ and tracer_config._remote_config_enabled

    def reset(self):
        """For testing puposes, reset the configuration to its default values given current environment variables."""
        self.__init__()


config = ASMConfig()

if not config._asm_libddwaf_available:
    config._asm_enabled = False
    config._asm_can_be_enabled = False
    config._iast_enabled = False
    config._api_security_enabled = False<|MERGE_RESOLUTION|>--- conflicted
+++ resolved
@@ -111,12 +111,9 @@
     # for tests purposes
     _asm_config_keys = [
         "_asm_enabled",
-<<<<<<< HEAD
         "_asm_can_be_enabled",
         "_asm_static_rule_file",
-=======
         "_appsec_standalone_enabled",
->>>>>>> 360b469b
         "_iast_enabled",
         "_ep_enabled",
         "_use_metastruct_for_triggers",
