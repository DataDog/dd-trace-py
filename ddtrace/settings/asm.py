import os
import os.path
from platform import machine
from platform import system
from typing import List
from typing import Optional

from envier import Env

from ddtrace import config as tracer_config
from ddtrace.appsec._constants import API_SECURITY
from ddtrace.appsec._constants import APPSEC
from ddtrace.appsec._constants import DEFAULT
from ddtrace.appsec._constants import EXPLOIT_PREVENTION
from ddtrace.appsec._constants import IAST
from ddtrace.appsec._constants import LOGIN_EVENTS_MODE
from ddtrace.constants import APPSEC_ENV
from ddtrace.constants import IAST_ENV
from ddtrace.internal.utils.deprecations import DDTraceDeprecationWarning
from ddtrace.settings._core import report_telemetry as _report_telemetry
from ddtrace.vendor.debtcollector import deprecate


def _validate_sample_rate(r: float) -> None:
    if r < 0.0 or r > 1.0:
        raise ValueError("sample rate value must be between 0.0 and 1.0")


def _validate_non_negative_int(r: int) -> None:
    if r < 0:
        raise ValueError("value must be non negative")


def _parse_options(options: List[str]):
    def parse(str_in: str) -> str:
        for o in options:
            if o.startswith(str_in.lower()):
                return o
        return options[0]

    return parse


def build_libddwaf_filename() -> str:
    """
    Build the filename of the libddwaf library to load.
    """
    _DIRNAME = os.path.dirname(os.path.dirname(__file__))
    FILE_EXTENSION = {"Linux": "so", "Darwin": "dylib", "Windows": "dll"}[system()]
    ARCHI = machine().lower()
    # 32-bit-Python on 64-bit-Windows
    if system() == "Windows" and ARCHI == "amd64":
        from sys import maxsize

        if maxsize <= (1 << 32):
            ARCHI = "x86"
    TRANSLATE_ARCH = {"amd64": "x64", "i686": "x86_64", "x86": "win32"}
    ARCHITECTURE = TRANSLATE_ARCH.get(ARCHI, ARCHI)
    return os.path.join(_DIRNAME, "appsec", "_ddwaf", "libddwaf", ARCHITECTURE, "lib", "libddwaf." + FILE_EXTENSION)


class ASMConfig(Env):
    _asm_enabled = Env.var(bool, APPSEC_ENV, default=False)
    _asm_static_rule_file = Env.var(Optional[str], APPSEC.RULE_FILE, default=None)
    # prevent empty string
    if _asm_static_rule_file == "":
        _asm_static_rule_file = None
    _iast_enabled = Env.var(bool, IAST_ENV, default=False)
    _appsec_standalone_enabled = Env.var(bool, APPSEC.STANDALONE_ENV, default=False)
    _use_metastruct_for_triggers = False

    _automatic_login_events_mode = Env.var(str, APPSEC.AUTOMATIC_USER_EVENTS_TRACKING, default="", parser=str.lower)
    # Deprecation phase, to be removed in ddtrace 3.0.0
    if _automatic_login_events_mode is not None:
        if _automatic_login_events_mode == "extended":
            deprecate(
                "Using DD_APPSEC_AUTOMATED_USER_EVENTS_TRACKING=extended is deprecated",
                message="Please use 'DD_APPSEC_AUTO_USER_INSTRUMENTATION_MODE=identification instead",
                removal_version="3.0.0",
                category=DDTraceDeprecationWarning,
            )
            _automatic_login_events_mode = LOGIN_EVENTS_MODE.IDENT
        elif _automatic_login_events_mode == "safe":
            deprecate(
                "Using DD_APPSEC_AUTOMATED_USER_EVENTS_TRACKING=safe is deprecated",
                message="Please use 'DD_APPSEC_AUTO_USER_INSTRUMENTATION_MODE=anonymisation instead",
                removal_version="3.0.0",
                category=DDTraceDeprecationWarning,
            )
            _automatic_login_events_mode = LOGIN_EVENTS_MODE.ANON
        elif _automatic_login_events_mode == "disabled":
            deprecate(
                "Using DD_APPSEC_AUTOMATED_USER_EVENTS_TRACKING=disabled is deprecated",
                message="Please use 'DD_APPSEC_AUTO_USER_INSTRUMENTATION_MODE=disabled"
                " instead or DD_APPSEC_AUTOMATED_USER_EVENTS_TRACKING_ENABLED=false"
                " to disable the feature and bypass Remote Config",
                removal_version="3.0.0",
                category=DDTraceDeprecationWarning,
            )
    _auto_user_instrumentation_local_mode = Env.var(
        str,
        APPSEC.AUTO_USER_INSTRUMENTATION_MODE,
        default="",
        parser=_parse_options([LOGIN_EVENTS_MODE.DISABLED, LOGIN_EVENTS_MODE.IDENT, LOGIN_EVENTS_MODE.ANON]),
    )
    _auto_user_instrumentation_rc_mode: Optional[str] = None
    _auto_user_instrumentation_enabled = Env.var(bool, APPSEC.AUTO_USER_INSTRUMENTATION_MODE_ENABLED, default=True)

    _user_model_login_field = Env.var(str, APPSEC.USER_MODEL_LOGIN_FIELD, default="")
    _user_model_email_field = Env.var(str, APPSEC.USER_MODEL_EMAIL_FIELD, default="")
    _user_model_name_field = Env.var(str, APPSEC.USER_MODEL_NAME_FIELD, default="")
    _api_security_enabled = Env.var(bool, API_SECURITY.ENV_VAR_ENABLED, default=True)
    _api_security_sample_rate = 0.0
    _api_security_sample_delay = Env.var(float, API_SECURITY.SAMPLE_DELAY, default=30.0)
    _api_security_parse_response_body = Env.var(bool, API_SECURITY.PARSE_RESPONSE_BODY, default=True)

    # internal state of the API security Manager service.
    # updated in API Manager enable/disable
    _api_security_active = False
    _asm_libddwaf = build_libddwaf_filename()
    _asm_libddwaf_available = os.path.exists(_asm_libddwaf)

    _waf_timeout = Env.var(
        float,
        "DD_APPSEC_WAF_TIMEOUT",
        default=DEFAULT.WAF_TIMEOUT,
        help_type=float,
        help="Timeout in milliseconds for WAF computations",
    )

    _asm_obfuscation_parameter_key_regexp = Env.var(
        str, APPSEC.OBFUSCATION_PARAMETER_KEY_REGEXP, default=DEFAULT.APPSEC_OBFUSCATION_PARAMETER_KEY_REGEXP
    )
    _asm_obfuscation_parameter_value_regexp = Env.var(
        str, APPSEC.OBFUSCATION_PARAMETER_VALUE_REGEXP, default=DEFAULT.APPSEC_OBFUSCATION_PARAMETER_VALUE_REGEXP
    )

    _iast_redaction_enabled = Env.var(bool, "DD_IAST_REDACTION_ENABLED", default=True)
    _iast_redaction_name_pattern = Env.var(
        str,
        "DD_IAST_REDACTION_NAME_PATTERN",
        default=r"(?i)^.*(?:p(?:ass)?w(?:or)?d|pass(?:_?phrase)?|secret|(?:api_?|private_?|"
        + r"public_?|access_?|secret_?)key(?:_?id)?|password|token|username|user_id|last.name|"
        + r"consumer_?(?:id|key|secret)|"
        + r"sign(?:ed|ature)?|auth(?:entication|orization)?)",
    )
    _iast_redaction_value_pattern = Env.var(
        str,
        "DD_IAST_REDACTION_VALUE_PATTERN",
        default=r"(?i)bearer\s+[a-z0-9\._\-]+|token:[a-z0-9]{13}|password|gh[opsu]_[0-9a-zA-Z]{36}|"
        + r"ey[I-L][\w=-]+\.ey[I-L][\w=-]+(\.[\w.+\/=-]+)?|[\-]{5}BEGIN[a-z\s]+PRIVATE\sKEY"
        + r"[\-]{5}[^\-]+[\-]{5}END[a-z\s]+PRIVATE\sKEY|ssh-rsa\s*[a-z0-9\/\.+]{100,}",
    )
    _iast_lazy_taint = Env.var(bool, IAST.LAZY_TAINT, default=False)
    _deduplication_enabled = Env.var(bool, "_DD_APPSEC_DEDUPLICATION_ENABLED", default=True)

    # default will be set to True once the feature is GA. For now it's always False
    _ep_enabled = Env.var(bool, EXPLOIT_PREVENTION.EP_ENABLED, default=True)
    _ep_stack_trace_enabled = Env.var(bool, EXPLOIT_PREVENTION.STACK_TRACE_ENABLED, default=True)
    # for max_stack_traces, 0 == unlimited
    _ep_max_stack_traces = Env.var(
        int, EXPLOIT_PREVENTION.MAX_STACK_TRACES, default=2, validator=_validate_non_negative_int
    )
    # for max_stack_trace_depth, 0 == unlimited
    _ep_max_stack_trace_depth = Env.var(
        int, EXPLOIT_PREVENTION.MAX_STACK_TRACE_DEPTH, default=32, validator=_validate_non_negative_int
    )

    # for tests purposes
    _asm_config_keys = [
        "_asm_enabled",
        "_asm_can_be_enabled",
        "_asm_static_rule_file",
        "_asm_obfuscation_parameter_key_regexp",
        "_asm_obfuscation_parameter_value_regexp",
        "_appsec_standalone_enabled",
        "_iast_enabled",
        "_ep_enabled",
        "_use_metastruct_for_triggers",
        "_automatic_login_events_mode",
        "_auto_user_instrumentation_local_mode",
        "_auto_user_instrumentation_rc_mode",
        "_auto_user_instrumentation_enabled",
        "_user_model_login_field",
        "_user_model_email_field",
        "_user_model_name_field",
        "_api_security_enabled",
        "_api_security_sample_rate",
        "_api_security_sample_delay",
        "_api_security_parse_response_body",
        "_waf_timeout",
        "_iast_redaction_enabled",
        "_iast_redaction_name_pattern",
        "_iast_redaction_value_pattern",
        "_iast_lazy_taint",
        "_ep_stack_trace_enabled",
        "_ep_max_stack_traces",
        "_ep_max_stack_trace_depth",
        "_asm_config_keys",
        "_deduplication_enabled",
    ]
    _iast_redaction_numeral_pattern = Env.var(
        str,
        "DD_IAST_REDACTION_VALUE_NUMERAL",
        default=r"^[+-]?((0b[01]+)|(0x[0-9A-Fa-f]+)|(\d+\.?\d*(?:[Ee][+-]?\d+)?|\.\d+(?:[Ee][+-]"
        + r"?\d+)?)|(X\'[0-9A-Fa-f]+\')|(B\'[01]+\'))$",
    )

    def __init__(self):
        super().__init__()
        # Is one click available?
        self._asm_can_be_enabled = APPSEC_ENV not in os.environ and tracer_config._remote_config_enabled
        # Only for deprecation phase
        if self._auto_user_instrumentation_local_mode == "":
            self._auto_user_instrumentation_local_mode = self._automatic_login_events_mode or LOGIN_EVENTS_MODE.IDENT
        if not self._asm_libddwaf_available:
            self._asm_enabled = False
            self._asm_can_be_enabled = False
            self._iast_enabled = False
            self._api_security_enabled = False

    def reset(self):
        """For testing puposes, reset the configuration to its default values given current environment variables."""
        self.__init__()

    @property
    def _api_security_feature_active(self) -> bool:
        return self._asm_libddwaf_available and self._asm_enabled and self._api_security_enabled

    @property
    def _user_event_mode(self) -> str:
        if self._asm_enabled and self._auto_user_instrumentation_enabled:
            if self._auto_user_instrumentation_rc_mode is not None:
                return self._auto_user_instrumentation_rc_mode
            return self._auto_user_instrumentation_local_mode
        return LOGIN_EVENTS_MODE.DISABLED


<<<<<<< HEAD
config = ASMConfig()
=======
config = ASMConfig()
_report_telemetry(config)

if not config._asm_libddwaf_available:
    config._asm_enabled = False
    config._asm_can_be_enabled = False
    config._iast_enabled = False
    config._api_security_enabled = False
>>>>>>> 857a619f
<|MERGE_RESOLUTION|>--- conflicted
+++ resolved
@@ -236,15 +236,5 @@
         return LOGIN_EVENTS_MODE.DISABLED
 
 
-<<<<<<< HEAD
 config = ASMConfig()
-=======
-config = ASMConfig()
-_report_telemetry(config)
-
-if not config._asm_libddwaf_available:
-    config._asm_enabled = False
-    config._asm_can_be_enabled = False
-    config._iast_enabled = False
-    config._api_security_enabled = False
->>>>>>> 857a619f
+_report_telemetry(config)