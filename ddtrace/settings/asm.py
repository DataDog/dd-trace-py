--- conflicted
+++ resolved
@@ -16,7 +16,6 @@
 from ddtrace.appsec._constants import IAST
 from ddtrace.appsec._constants import LOGIN_EVENTS_MODE
 from ddtrace.appsec._constants import TELEMETRY_INFORMATION_NAME
-from ddtrace.appsec._iast.constants import IAST_CONTEXT
 from ddtrace.constants import APPSEC_ENV
 from ddtrace.internal import core
 from ddtrace.internal.serverless import in_aws_lambda
@@ -274,11 +273,7 @@
 
     @property
     def is_iast_request_enabled(self) -> bool:
-<<<<<<< HEAD
-        env = core.get_item(IAST_CONTEXT)
-=======
         env = core.get_item(IAST.REQUEST_CONTEXT_KEY)
->>>>>>> 35911ac3
         if env:
             return env.request_enabled
         return False
