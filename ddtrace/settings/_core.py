--- conflicted
+++ resolved
@@ -14,12 +14,9 @@
 from ._otel_remapper import parse_otel_env
 from ._otel_remapper import should_parse_otel_env
 
-<<<<<<< HEAD
 
 STABLE_CONFIGS = get_configuration_from_disk()
 
-=======
->>>>>>> 1151323d
 
 def report_telemetry(env: Any) -> None:
     for name, e in list(env.__class__.__dict__.items()):
@@ -46,8 +43,7 @@
     if isinstance(envs, str):
         envs = [envs]
     val = None
-<<<<<<< HEAD
-    # Get configurations from stable config
+    # Get configuration from stable config
     for env in envs:
         entry = STABLE_CONFIGS.get(env)
         if entry and (
@@ -59,18 +55,7 @@
                 val = modifier(val)
             if report_telemetry:
                 telemetry_writer.add_configuration(env, val, entry["source"])
-    # Get configurations from otel env vars
-    if val is None and otel_env and should_parse_otel_env(otel_env):
-        parsed_val = parse_otel_env(otel_env)
-        if parsed_val is not None:
-            val = parsed_val
-            if modifier:
-                val = modifier(val)
-            if report_telemetry:
-                raw_value = os.environ.get(otel_env, "").lower()
-                telemetry_writer.add_configuration(otel_env, raw_value, "env_var")
-    # Get configurations from datadog env vars
-=======
+    # Get configuration from otel env vars
     if otel_env and should_parse_otel_env(otel_env):
         parsed_val = parse_otel_env(otel_env)
         if parsed_val is not None:
@@ -80,8 +65,7 @@
             if report_telemetry:
                 raw_value = os.environ.get(otel_env, "").lower()
                 telemetry_writer.add_configuration(otel_env, raw_value, "env_var")
-
->>>>>>> 1151323d
+    # Get configuration from datadog env vars
     if val is None:
         for env in envs:
             if env in os.environ:
@@ -91,11 +75,7 @@
                 if report_telemetry:
                     telemetry_writer.add_configuration(env, val, "env_var")
                 break
-<<<<<<< HEAD
-    # Set configurations to default value
-=======
-
->>>>>>> 1151323d
+    # Use default value to set configuration
     if val is None:
         val = default
         if report_telemetry:
