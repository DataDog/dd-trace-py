import os
from typing import Any  # noqa:F401
from typing import Callable  # noqa:F401
from typing import List  # noqa:F401
from typing import Optional  # noqa:F401
from typing import Union  # noqa:F401

<<<<<<< HEAD
from envier import Env

=======
>>>>>>> 70b09cc1
from ddtrace.internal.native import get_configuration_from_disk

from ._otel_remapper import parse_otel_env


FLEET_CONFIG, LOCAL_CONFIG = get_configuration_from_disk()


<<<<<<< HEAD
class Config(Env):
    """Env-based configuration sub-class for automatic telemetry reporting."""

    def __init__(self, *args, **kwargs):
        super().__init__(*args, **kwargs)
        self._report_telemetry()

    def _report_telemetry(self) -> None:
        for name, e in type(self).items(recursive=True):
            if e.private:
                continue

            env_name = e.full_name

            # Get the item value recursively
            env_val = self
            for p in name.split("."):
                env_val = getattr(env_val, p)

            source = "unknown"
            if env_name in self.source:
                source = "env_var"
            else:
                if env_val == e.default:
                    source = "default"

            telemetry_writer.add_configuration(env_name, env_val, source)


def report_telemetry(env: Env) -> None:
    Config._report_telemetry(env)


=======
>>>>>>> 70b09cc1
def get_config(
    envs: Union[str, List[str]],
    default: Any = None,
    modifier: Optional[Callable[[Any], Any]] = None,
    otel_env: Optional[str] = None,
    report_telemetry=True,
) -> Any:
    """Retrieve a configuration value in order of precedence:
    1. Fleet stable config
    2. Datadog env vars
    3. OpenTelemetry env vars
    4. Local stable config
    5. Default value
    """
    if isinstance(envs, str):
        envs = [envs]
    source = ""
    effective_env = ""
    val = None
    # Get configurations from fleet stable config
    for env in envs:
        if env in FLEET_CONFIG:
            source = "fleet_stable_config"
            effective_env = env
            val = FLEET_CONFIG[env]["value"]
            break
    # Get configurations from datadog env vars
    if val is None:
        for env in envs:
            if env in os.environ:
                source = "env_var"
                effective_env = env
                val = os.environ[env]
                break
    # Get configurations from otel env vars
    if val is None:
        if otel_env is not None and otel_env in os.environ:
            parsed_val = parse_otel_env(otel_env)
            if parsed_val is not None:
                source = "env_var"
                effective_env = otel_env
                val = parsed_val
    # Get configurations from local stable config
    if val is None:
        for env in envs:
            if env in LOCAL_CONFIG:
                source = "local_stable_config"
                effective_env = env
                val = LOCAL_CONFIG[env]["value"]
                break
    # Convert the raw value to expected format, if a modifier is provided
    if val is not None and modifier:
        val = modifier(val)
    # If no value is found, use the default
    if val is None:
        effective_env = envs[0]
        val = default
        source = "default"
    # Report telemetry
    if report_telemetry:
        from ddtrace.settings._telemetry import report_config_telemetry

        report_config_telemetry(effective_env, val, source, otel_env)

    return val<|MERGE_RESOLUTION|>--- conflicted
+++ resolved
@@ -5,11 +5,6 @@
 from typing import Optional  # noqa:F401
 from typing import Union  # noqa:F401
 
-<<<<<<< HEAD
-from envier import Env
-
-=======
->>>>>>> 70b09cc1
 from ddtrace.internal.native import get_configuration_from_disk
 
 from ._otel_remapper import parse_otel_env
@@ -18,42 +13,6 @@
 FLEET_CONFIG, LOCAL_CONFIG = get_configuration_from_disk()
 
 
-<<<<<<< HEAD
-class Config(Env):
-    """Env-based configuration sub-class for automatic telemetry reporting."""
-
-    def __init__(self, *args, **kwargs):
-        super().__init__(*args, **kwargs)
-        self._report_telemetry()
-
-    def _report_telemetry(self) -> None:
-        for name, e in type(self).items(recursive=True):
-            if e.private:
-                continue
-
-            env_name = e.full_name
-
-            # Get the item value recursively
-            env_val = self
-            for p in name.split("."):
-                env_val = getattr(env_val, p)
-
-            source = "unknown"
-            if env_name in self.source:
-                source = "env_var"
-            else:
-                if env_val == e.default:
-                    source = "default"
-
-            telemetry_writer.add_configuration(env_name, env_val, source)
-
-
-def report_telemetry(env: Env) -> None:
-    Config._report_telemetry(env)
-
-
-=======
->>>>>>> 70b09cc1
 def get_config(
     envs: Union[str, List[str]],
     default: Any = None,
