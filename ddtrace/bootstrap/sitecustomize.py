"""
Bootstrapping code that is run when using the `ddtrace-run` Python entrypoint
Add all monkey-patching that needs to run by default here
"""
from ddtrace import LOADED_MODULES  # isort:skip

import logging  # noqa
import os  # noqa
import sys
from typing import Any  # noqa
from typing import Dict  # noqa
import warnings  # noqa

from ddtrace import config  # noqa
from ddtrace.debugging._config import config as debugger_config  # noqa
from ddtrace.internal.compat import PY2  # noqa
from ddtrace.internal.logger import get_logger  # noqa
from ddtrace.internal.module import find_loader  # noqa
from ddtrace.internal.runtime.runtime_metrics import RuntimeWorker  # noqa
from ddtrace.internal.utils.formats import asbool  # noqa
from ddtrace.internal.utils.formats import parse_tags_str  # noqa
from ddtrace.tracer import DD_LOG_FORMAT  # noqa
from ddtrace.tracer import debug_mode  # noqa
from ddtrace.vendor.debtcollector import deprecate  # noqa


if config.logs_injection:
    # immediately patch logging if trace id injected
    from ddtrace import patch

    patch(logging=True)


# DEV: Once basicConfig is called here, future calls to it cannot be used to
# change the formatter since it applies the formatter to the root handler only
# upon initializing it the first time.
# See https://github.com/python/cpython/blob/112e4afd582515fcdcc0cde5012a4866e5cfda12/Lib/logging/__init__.py#L1550
# Debug mode from the tracer will do a basicConfig so only need to do this otherwise
call_basic_config = asbool(os.environ.get("DD_CALL_BASIC_CONFIG", "false"))
if not debug_mode and call_basic_config:
    deprecate(
        "ddtrace.tracer.logging.basicConfig",
        message="`logging.basicConfig()` should be called in a user's application."
        " ``DD_CALL_BASIC_CONFIG`` will be removed in a future version.",
    )
    if config.logs_injection:
        logging.basicConfig(format=DD_LOG_FORMAT)
    else:
        logging.basicConfig()

log = get_logger(__name__)

if os.environ.get("DD_GEVENT_PATCH_ALL") is not None:
    deprecate(
        "The environment variable DD_GEVENT_PATCH_ALL is deprecated and will be removed in a future version. ",
        postfix="There is no special configuration necessary to make ddtrace work with gevent if using ddtrace-run. "
        "If not using ddtrace-run, import ddtrace.auto before calling gevent.monkey.patch_all().",
        removal_version="2.0.0",
    )
if "gevent" in sys.modules or "gevent.monkey" in sys.modules:
    import gevent.monkey  # noqa

    if gevent.monkey.is_module_patched("threading"):
        warnings.warn(
            "Loading ddtrace after gevent.monkey.patch_all() is not supported and is "
            "likely to break the application. Use ddtrace-run to fix this, or "
            "import ddtrace.auto before calling gevent.monkey.patch_all().",
            RuntimeWarning,
        )


EXTRA_PATCHED_MODULES = {
    "bottle": True,
    "django": True,
    "falcon": True,
    "flask": True,
    "pylons": True,
    "pyramid": True,
}


def update_patched_modules():
    modules_to_patch = os.getenv("DD_PATCH_MODULES")
    if not modules_to_patch:
        return

    modules = parse_tags_str(modules_to_patch)
    for module, should_patch in modules.items():
        EXTRA_PATCHED_MODULES[module] = asbool(should_patch)


if PY2:
    _unloaded_modules = []


def is_module_installed(module_name):
    return find_loader(module_name) is not None


def cleanup_loaded_modules():
    def drop(module_name):
        # type: (str) -> None
        if PY2:
            # Store a reference to deleted modules to avoid them being garbage
            # collected
            _unloaded_modules.append(sys.modules[module_name])
        del sys.modules[module_name]

    MODULES_REQUIRING_CLEANUP = ("gevent",)
    do_cleanup = os.getenv("DD_UNLOAD_MODULES_FROM_SITECUSTOMIZE", default="auto").lower()
    if do_cleanup == "auto":
        do_cleanup = any(is_module_installed(m) for m in MODULES_REQUIRING_CLEANUP)

    if not asbool(do_cleanup):
        return

    # Unload all the modules that we have imported, except for the ddtrace one.
    # NB: this means that every `import threading` anywhere in `ddtrace/` code
    # uses a copy of that module that is distinct from the copy that user code
    # gets when it does `import threading`. The same applies to every module
    # not in `KEEP_MODULES`.
    KEEP_MODULES = frozenset(
        [
            "atexit",
<<<<<<< HEAD
=======
            "copyreg",  # pickling issues for tracebacks with gevent
>>>>>>> a98458ac
            "ddtrace",
            "asyncio",
            "concurrent",
            "typing",
            "logging",
            "attr",
<<<<<<< HEAD
            "google.protobuf",  # the upb backend in >= 4.21 does not like being unloaded
=======
>>>>>>> a98458ac
        ]
    )
    if PY2:
        KEEP_MODULES_PY2 = frozenset(["encodings", "codecs", "copy_reg"])
    for m in list(_ for _ in sys.modules if _ not in LOADED_MODULES):
        if any(m == _ or m.startswith(_ + ".") for _ in KEEP_MODULES):
            continue

        if PY2:
            if any(m == _ or m.startswith(_ + ".") for _ in KEEP_MODULES_PY2):
                continue

        drop(m)

    # TODO: The better strategy is to identify the core modues in LOADED_MODULES
    # that should not be unloaded, and then unload as much as possible.
    UNLOAD_MODULES = frozenset(
        [
            # imported in Python >= 3.10 and patched by gevent
            "time",
            # we cannot unload the whole concurrent hierarchy, but this
            # submodule makes use of threading so it is critical to unload when
            # gevent is used.
            "concurrent.futures",
        ]
    )
    for u in UNLOAD_MODULES:
        for m in list(sys.modules):
            if m == u or m.startswith(u + "."):
                drop(m)


try:
    from ddtrace import tracer

    priority_sampling = os.getenv("DD_PRIORITY_SAMPLING")
    profiling = asbool(os.getenv("DD_PROFILING_ENABLED", False))

    if profiling:
        log.debug("profiler enabled via environment variable")
        import ddtrace.profiling.auto  # noqa: F401

    if debugger_config.enabled:
        from ddtrace.debugging import DynamicInstrumentation

        DynamicInstrumentation.enable()

    if asbool(os.getenv("DD_RUNTIME_METRICS_ENABLED")):
        RuntimeWorker.enable()

    if asbool(os.getenv("DD_IAST_ENABLED", False)):

        from ddtrace.appsec.iast._util import _is_python_version_supported

        if _is_python_version_supported():

            from ddtrace.appsec.iast._ast.ast_patching import _should_iast_patch
            from ddtrace.appsec.iast._loader import _exec_iast_patched_module
            from ddtrace.appsec.iast._taint_tracking import setup
            from ddtrace.internal.module import ModuleWatchdog

            setup(bytes.join, bytearray.join)

            ModuleWatchdog.register_pre_exec_module_hook(_should_iast_patch, _exec_iast_patched_module)

    opts = {}  # type: Dict[str, Any]

    dd_trace_enabled = os.getenv("DD_TRACE_ENABLED", default=True)
    if asbool(dd_trace_enabled):
        trace_enabled = True
    else:
        trace_enabled = False
        opts["enabled"] = False

    if priority_sampling:
        opts["priority_sampling"] = asbool(priority_sampling)

    if not opts:
        tracer.configure(**opts)

    if trace_enabled:
        update_patched_modules()
        from ddtrace import patch_all

        # We need to clean up after we have imported everything we need from
        # ddtrace, but before we register the patch-on-import hooks for the
        # integrations.
        cleanup_loaded_modules()

        patch_all(**EXTRA_PATCHED_MODULES)
    else:
        cleanup_loaded_modules()

    # Only the import of the original sitecustomize.py is allowed after this
    # point.

    if "DD_TRACE_GLOBAL_TAGS" in os.environ:
        env_tags = os.getenv("DD_TRACE_GLOBAL_TAGS")
        tracer.set_tags(parse_tags_str(env_tags))

    if sys.version_info >= (3, 7) and asbool(os.getenv("DD_TRACE_OTEL_ENABLED", False)):
        from opentelemetry.trace import set_tracer_provider

        from ddtrace.opentelemetry import TracerProvider

        set_tracer_provider(TracerProvider())
        # Replaces the default otel api runtime context with DDRuntimeContext
        # https://github.com/open-telemetry/opentelemetry-python/blob/v1.16.0/opentelemetry-api/src/opentelemetry/context/__init__.py#L53
        os.environ["OTEL_PYTHON_CONTEXT"] = "ddcontextvars_context"

    # Check for and import any sitecustomize that would have normally been used
    # had ddtrace-run not been used.
    bootstrap_dir = os.path.dirname(__file__)
    if bootstrap_dir in sys.path:
        index = sys.path.index(bootstrap_dir)
        del sys.path[index]

        # NOTE: this reference to the module is crucial in Python 2.
        # Without it the current module gets gc'd and all subsequent references
        # will be `None`.
        ddtrace_sitecustomize = sys.modules["sitecustomize"]
        del sys.modules["sitecustomize"]
        try:
            import sitecustomize  # noqa
        except ImportError:
            # If an additional sitecustomize is not found then put the ddtrace
            # sitecustomize back.
            log.debug("additional sitecustomize not found")
            sys.modules["sitecustomize"] = ddtrace_sitecustomize
        else:
            log.debug("additional sitecustomize found in: %s", sys.path)
        finally:
            # Always reinsert the ddtrace bootstrap directory to the path so
            # that introspection and debugging the application makes sense.
            # Note that this does not interfere with imports since a user
            # sitecustomize, if it exists, will be imported.
            sys.path.insert(index, bootstrap_dir)
    else:
        try:
            import sitecustomize  # noqa
        except ImportError:
            log.debug("additional sitecustomize not found")
        else:
            log.debug("additional sitecustomize found in: %s", sys.path)

    # Loading status used in tests to detect if the `sitecustomize` has been
    # properly loaded without exceptions. This must be the last action in the module
    # when the execution ends with a success.
    loaded = True
except Exception:
    loaded = False
    log.warning("error configuring Datadog tracing", exc_info=True)<|MERGE_RESOLUTION|>--- conflicted
+++ resolved
@@ -122,20 +122,14 @@
     KEEP_MODULES = frozenset(
         [
             "atexit",
-<<<<<<< HEAD
-=======
             "copyreg",  # pickling issues for tracebacks with gevent
->>>>>>> a98458ac
             "ddtrace",
             "asyncio",
             "concurrent",
             "typing",
             "logging",
             "attr",
-<<<<<<< HEAD
             "google.protobuf",  # the upb backend in >= 4.21 does not like being unloaded
-=======
->>>>>>> a98458ac
         ]
     )
     if PY2:
