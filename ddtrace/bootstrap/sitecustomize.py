--- conflicted
+++ resolved
@@ -22,25 +22,10 @@
 
 from ddtrace import config  # noqa:F401
 from ddtrace._logger import _configure_log_injection
-<<<<<<< HEAD
-from ddtrace.debugging._config import di_config  # noqa
-from ddtrace.debugging._config import ed_config  # noqa
-from ddtrace.internal.compat import PY2  # noqa
-from ddtrace.internal.logger import get_logger  # noqa
-from ddtrace.internal.module import ModuleWatchdog  # noqa
-from ddtrace.internal.module import find_loader  # noqa
-from ddtrace.internal.runtime.runtime_metrics import RuntimeWorker  # noqa
-from ddtrace.internal.tracemethods import _install_trace_methods  # noqa
-from ddtrace.internal.utils.formats import asbool  # noqa
-from ddtrace.internal.utils.formats import parse_tags_str  # noqa
-from ddtrace.settings.asm import config as asm_config  # noqa
-from ddtrace.settings.symbol_db import config as symdb_config
-=======
 from ddtrace.internal.logger import get_logger  # noqa:F401
 from ddtrace.internal.module import ModuleWatchdog  # noqa:F401
 from ddtrace.internal.module import find_loader  # noqa:F401
 from ddtrace.internal.utils.formats import asbool  # noqa:F401
->>>>>>> a254b7a9
 
 # Debug mode from the tracer will do the same here, so only need to do this otherwise.
 if config.logs_injection:
@@ -132,27 +117,7 @@
 
 
 try:
-<<<<<<< HEAD
-    from ddtrace import tracer
-
-    profiling = asbool(os.getenv("DD_PROFILING_ENABLED", False))
-
-    if profiling:
-        log.debug("profiler enabled via environment variable")
-        import ddtrace.profiling.auto  # noqa: F401
-
-    if symdb_config.enabled:
-        from ddtrace.internal import symbol_db
-
-        symbol_db.bootstrap()
-
-    if di_config.enabled or ed_config.enabled:
-        from ddtrace.debugging import DynamicInstrumentation
-
-        DynamicInstrumentation.enable()
-=======
     import ddtrace.bootstrap.preload as preload  # Perform the actual initialisation
->>>>>>> a254b7a9
 
     cleanup_loaded_modules()
 
