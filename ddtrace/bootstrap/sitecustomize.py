"""
Bootstrapping code that is run when using the `ddtrace-run` Python entrypoint
Add all monkey-patching that needs to run by default here
"""
from ddtrace import LOADED_MODULES  # isort:skip

from functools import partial  # noqa
import logging  # noqa
import os  # noqa
import sys
from typing import Any  # noqa
from typing import Dict  # noqa
import warnings  # noqa

from ddtrace import config  # noqa
from ddtrace.debugging._config import config as debugger_config  # noqa
from ddtrace.internal.compat import PY2  # noqa
from ddtrace.internal.logger import get_logger  # noqa
from ddtrace.internal.module import ModuleWatchdog  # noqa
from ddtrace.internal.module import find_loader  # noqa
from ddtrace.internal.runtime.runtime_metrics import RuntimeWorker  # noqa
from ddtrace.internal.utils.formats import asbool  # noqa
from ddtrace.internal.utils.formats import parse_tags_str  # noqa
from ddtrace.tracer import DD_LOG_FORMAT  # noqa
from ddtrace.tracer import debug_mode  # noqa
from ddtrace.vendor.debtcollector import deprecate  # noqa


if config.logs_injection:
    # immediately patch logging if trace id injected
    from ddtrace import patch

    patch(logging=True)


# DEV: Once basicConfig is called here, future calls to it cannot be used to
# change the formatter since it applies the formatter to the root handler only
# upon initializing it the first time.
# See https://github.com/python/cpython/blob/112e4afd582515fcdcc0cde5012a4866e5cfda12/Lib/logging/__init__.py#L1550
# Debug mode from the tracer will do a basicConfig so only need to do this otherwise
call_basic_config = asbool(os.environ.get("DD_CALL_BASIC_CONFIG", "false"))
if not debug_mode and call_basic_config:
    deprecate(
        "ddtrace.tracer.logging.basicConfig",
        message="`logging.basicConfig()` should be called in a user's application."
        " ``DD_CALL_BASIC_CONFIG`` will be removed in a future version.",
    )
    if config.logs_injection:
        logging.basicConfig(format=DD_LOG_FORMAT)
    else:
        logging.basicConfig()

log = get_logger(__name__)

if os.environ.get("DD_GEVENT_PATCH_ALL") is not None:
    deprecate(
        "The environment variable DD_GEVENT_PATCH_ALL is deprecated and will be removed in a future version. ",
        postfix="There is no special configuration necessary to make ddtrace work with gevent if using ddtrace-run. "
        "If not using ddtrace-run, import ddtrace.auto before calling gevent.monkey.patch_all().",
        removal_version="2.0.0",
    )
if "gevent" in sys.modules or "gevent.monkey" in sys.modules:
    import gevent.monkey  # noqa

    if gevent.monkey.is_module_patched("threading"):
        warnings.warn(
            "Loading ddtrace after gevent.monkey.patch_all() is not supported and is "
            "likely to break the application. Use ddtrace-run to fix this, or "
            "import ddtrace.auto before calling gevent.monkey.patch_all().",
            RuntimeWarning,
        )


EXTRA_PATCHED_MODULES = {
    "bottle": True,
    "django": True,
    "falcon": True,
    "flask": True,
    "pylons": True,
    "pyramid": True,
}


def update_patched_modules():
    modules_to_patch = os.getenv("DD_PATCH_MODULES")
    if not modules_to_patch:
        return

    modules = parse_tags_str(modules_to_patch)
    for module, should_patch in modules.items():
        EXTRA_PATCHED_MODULES[module] = asbool(should_patch)


if PY2:
    _unloaded_modules = []


def is_module_installed(module_name):
    return find_loader(module_name) is not None


def cleanup_loaded_modules():
    def drop(module_name):
        # type: (str) -> None
        if PY2:
            # Store a reference to deleted modules to avoid them being garbage
            # collected
            _unloaded_modules.append(sys.modules[module_name])
        del sys.modules[module_name]

    MODULES_REQUIRING_CLEANUP = ("gevent",)
    do_cleanup = os.getenv("DD_UNLOAD_MODULES_FROM_SITECUSTOMIZE", default="auto").lower()
    if do_cleanup == "auto":
        do_cleanup = any(is_module_installed(m) for m in MODULES_REQUIRING_CLEANUP)

    if not asbool(do_cleanup):
        return

    # Unload all the modules that we have imported, except for the ddtrace one.
    # NB: this means that every `import threading` anywhere in `ddtrace/` code
    # uses a copy of that module that is distinct from the copy that user code
    # gets when it does `import threading`. The same applies to every module
    # not in `KEEP_MODULES`.
    KEEP_MODULES = frozenset(
        [
            "atexit",
<<<<<<< HEAD
            "copyreg",  # pickling issues for tracebacks with gevent
=======
>>>>>>> d4e0ec08
            "ddtrace",
            "asyncio",
            "concurrent",
            "typing",
            "logging",
            "attr",
<<<<<<< HEAD
=======
            "google.protobuf",  # the upb backend in >= 4.21 does not like being unloaded
>>>>>>> d4e0ec08
        ]
    )
    if PY2:
        KEEP_MODULES_PY2 = frozenset(["encodings", "codecs", "copy_reg"])
    for m in list(_ for _ in sys.modules if _ not in LOADED_MODULES):
        if any(m == _ or m.startswith(_ + ".") for _ in KEEP_MODULES):
            continue

        if PY2:
            if any(m == _ or m.startswith(_ + ".") for _ in KEEP_MODULES_PY2):
                continue

        drop(m)

    # TODO: The better strategy is to identify the core modues in LOADED_MODULES
    # that should not be unloaded, and then unload as much as possible.
    UNLOAD_MODULES = frozenset(
        [
            # imported in Python >= 3.10 and patched by gevent
            "time",
            # we cannot unload the whole concurrent hierarchy, but this
            # submodule makes use of threading so it is critical to unload when
            # gevent is used.
            "concurrent.futures",
        ]
    )
    for u in UNLOAD_MODULES:
        for m in list(sys.modules):
            if m == u or m.startswith(u + "."):
                drop(m)

    # Because we are not unloading it, the logging module requires a reference
    # to the newly imported threading module to allow it to retrieve the correct
    # thread object information, like the thread name. We register a post-import
    # hook on the threading module to perform this update.
    @partial(ModuleWatchdog.register_module_hook, "threading")
    def _(threading):
        logging.threading = threading


try:
    from ddtrace import tracer

    priority_sampling = os.getenv("DD_PRIORITY_SAMPLING")
    profiling = asbool(os.getenv("DD_PROFILING_ENABLED", False))

    if profiling:
        log.debug("profiler enabled via environment variable")
        import ddtrace.profiling.auto  # noqa: F401

    if debugger_config.enabled:
        from ddtrace.debugging import DynamicInstrumentation

        DynamicInstrumentation.enable()

    if asbool(os.getenv("DD_RUNTIME_METRICS_ENABLED")):
        RuntimeWorker.enable()

    if asbool(os.getenv("DD_IAST_ENABLED", False)):

        from ddtrace.appsec.iast._util import _is_python_version_supported

        if _is_python_version_supported():

            from ddtrace.appsec.iast._ast.ast_patching import _should_iast_patch
            from ddtrace.appsec.iast._loader import _exec_iast_patched_module
            from ddtrace.appsec.iast._taint_tracking import setup

            setup(bytes.join, bytearray.join)

            ModuleWatchdog.register_pre_exec_module_hook(_should_iast_patch, _exec_iast_patched_module)

    opts = {}  # type: Dict[str, Any]

    dd_trace_enabled = os.getenv("DD_TRACE_ENABLED", default=True)
    if asbool(dd_trace_enabled):
        trace_enabled = True
    else:
        trace_enabled = False
        opts["enabled"] = False

    if priority_sampling:
        opts["priority_sampling"] = asbool(priority_sampling)

    if not opts:
        tracer.configure(**opts)

    if trace_enabled:
        update_patched_modules()
        from ddtrace import patch_all

        # We need to clean up after we have imported everything we need from
        # ddtrace, but before we register the patch-on-import hooks for the
        # integrations.
        cleanup_loaded_modules()

        patch_all(**EXTRA_PATCHED_MODULES)
    else:
        cleanup_loaded_modules()

    # Only the import of the original sitecustomize.py is allowed after this
    # point.

    if "DD_TRACE_GLOBAL_TAGS" in os.environ:
        env_tags = os.getenv("DD_TRACE_GLOBAL_TAGS")
        tracer.set_tags(parse_tags_str(env_tags))

    if sys.version_info >= (3, 7) and asbool(os.getenv("DD_TRACE_OTEL_ENABLED", False)):
        from opentelemetry.trace import set_tracer_provider

        from ddtrace.opentelemetry import TracerProvider

        set_tracer_provider(TracerProvider())
        # Replaces the default otel api runtime context with DDRuntimeContext
        # https://github.com/open-telemetry/opentelemetry-python/blob/v1.16.0/opentelemetry-api/src/opentelemetry/context/__init__.py#L53
        os.environ["OTEL_PYTHON_CONTEXT"] = "ddcontextvars_context"

    # Check for and import any sitecustomize that would have normally been used
    # had ddtrace-run not been used.
    bootstrap_dir = os.path.dirname(__file__)
    if bootstrap_dir in sys.path:
        index = sys.path.index(bootstrap_dir)
        del sys.path[index]

        # NOTE: this reference to the module is crucial in Python 2.
        # Without it the current module gets gc'd and all subsequent references
        # will be `None`.
        ddtrace_sitecustomize = sys.modules["sitecustomize"]
        del sys.modules["sitecustomize"]
        try:
            import sitecustomize  # noqa
        except ImportError:
            # If an additional sitecustomize is not found then put the ddtrace
            # sitecustomize back.
            log.debug("additional sitecustomize not found")
            sys.modules["sitecustomize"] = ddtrace_sitecustomize
        else:
            log.debug("additional sitecustomize found in: %s", sys.path)
        finally:
            # Always reinsert the ddtrace bootstrap directory to the path so
            # that introspection and debugging the application makes sense.
            # Note that this does not interfere with imports since a user
            # sitecustomize, if it exists, will be imported.
            sys.path.insert(index, bootstrap_dir)
    else:
        try:
            import sitecustomize  # noqa
        except ImportError:
            log.debug("additional sitecustomize not found")
        else:
            log.debug("additional sitecustomize found in: %s", sys.path)

    # Loading status used in tests to detect if the `sitecustomize` has been
    # properly loaded without exceptions. This must be the last action in the module
    # when the execution ends with a success.
    loaded = True
except Exception:
    loaded = False
    log.warning("error configuring Datadog tracing", exc_info=True)<|MERGE_RESOLUTION|>--- conflicted
+++ resolved
@@ -124,20 +124,14 @@
     KEEP_MODULES = frozenset(
         [
             "atexit",
-<<<<<<< HEAD
             "copyreg",  # pickling issues for tracebacks with gevent
-=======
->>>>>>> d4e0ec08
             "ddtrace",
             "asyncio",
             "concurrent",
             "typing",
             "logging",
             "attr",
-<<<<<<< HEAD
-=======
             "google.protobuf",  # the upb backend in >= 4.21 does not like being unloaded
->>>>>>> d4e0ec08
         ]
     )
     if PY2:
