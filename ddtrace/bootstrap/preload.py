"""
Bootstrapping code that is run when using the `ddtrace-run` Python entrypoint
Add all monkey-patching that needs to run by default here
"""

import typing as t

from ddtrace import config  # noqa:F401
from ddtrace.internal.logger import get_logger  # noqa:F401
from ddtrace.internal.module import ModuleWatchdog  # noqa:F401
from ddtrace.internal.products import manager  # noqa:F401
from ddtrace.internal.runtime.runtime_metrics import RuntimeWorker  # noqa:F401
from ddtrace.settings.crashtracker import config as crashtracker_config
from ddtrace.settings.profiling import config as profiling_config  # noqa:F401
from ddtrace.trace import tracer


# Register operations to be performned after the preload is complete. In
# general, we might need to perform some cleanup operations after the
# initialisation of the library, while also execute some more code after that.
#  _____ ___  _________  _____ ______  _____   ___   _   _  _____
# |_   _||  \/  || ___ \|  _  || ___ \|_   _| / _ \ | \ | ||_   _|
#   | |  | .  . || |_/ /| | | || |_/ /  | |  / /_\ \|  \| |  | |
#   | |  | |\/| ||  __/ | | | ||    /   | |  |  _  || . ` |  | |
#  _| |_ | |  | || |    \ \_/ /| |\ \   | |  | | | || |\  |  | |
#  \___/ \_|  |_/\_|     \___/ \_| \_|  \_/  \_| |_/\_| \_/  \_/
# Do not register any functions that import ddtrace modules that have not been
# imported yet.
post_preload = []


def register_post_preload(func: t.Callable) -> None:
    post_preload.append(func)


log = get_logger(__name__)

# Run the product manager protocol
manager.run_protocol()

# Post preload operations
register_post_preload(manager.post_preload_products)


# TODO: Migrate the following product logic to the new product plugin interface

# DEV: We want to start the crashtracker as early as possible
if crashtracker_config.enabled:
    log.debug("crashtracking enabled via environment variable")
    try:
        from ddtrace.internal.core import crashtracking

        crashtracking.start()
    except Exception:
        log.error("failed to enable crashtracking", exc_info=True)


if profiling_config.enabled:
    log.debug("profiler enabled via environment variable")
    try:
        import ddtrace.profiling.auto  # noqa: F401
    except Exception:
        log.error("failed to enable profiling", exc_info=True)

if config._runtime_metrics_enabled:
    RuntimeWorker.enable()

if config._otel_enabled:

    @ModuleWatchdog.after_module_imported("opentelemetry.trace")
    def _(_):
        from opentelemetry.trace import set_tracer_provider

        from ddtrace.opentelemetry import TracerProvider

        set_tracer_provider(TracerProvider())


if config._llmobs_enabled:
    from ddtrace.llmobs import LLMObs

<<<<<<< HEAD
    LLMObs.enable()
=======
    LLMObs.enable(_auto=True)
>>>>>>> 7451b7ef


@register_post_preload
def _():
    tracer._generate_diagnostic_logs()<|MERGE_RESOLUTION|>--- conflicted
+++ resolved
@@ -79,11 +79,7 @@
 if config._llmobs_enabled:
     from ddtrace.llmobs import LLMObs
 
-<<<<<<< HEAD
-    LLMObs.enable()
-=======
     LLMObs.enable(_auto=True)
->>>>>>> 7451b7ef
 
 
 @register_post_preload
