--- conflicted
+++ resolved
@@ -66,27 +66,20 @@
 
     symbol_db.bootstrap()
 
-<<<<<<< HEAD
-# TODO: Do not enable RC features if not required
-if di_config.enabled or ed_config.enabled or config._trace_span_origin_enabled:
-=======
 if di_config.enabled:  # Dynamic Instrumentation
->>>>>>> b488c99d
     from ddtrace.debugging import DynamicInstrumentation
 
     DynamicInstrumentation.enable()
 
-<<<<<<< HEAD
 if config._trace_span_origin_enabled:
     from ddtrace.debugging._origin.span import SpanOriginProcessor
 
     SpanOriginProcessor.enable()
-=======
+
 if er_config.enabled:  # Exception Replay
     from ddtrace.debugging._exception.replay import SpanExceptionHandler
 
     SpanExceptionHandler.enable()
->>>>>>> b488c99d
 
 if config._runtime_metrics_enabled:
     RuntimeWorker.enable()
