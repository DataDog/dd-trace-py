import os
from typing import Dict
from typing import Optional

from ddtrace import config as tracer_config
from ddtrace.internal.agent import get_trace_url
from ddtrace.internal.constants import DEFAULT_SERVICE_NAME
from ddtrace.internal.logger import get_logger
from ddtrace.internal.utils.config import get_application_name
from ddtrace.internal.utils.formats import asbool
from ddtrace.version import get_version


log = get_logger(__name__)


DEFAULT_DEBUGGER_PORT = 8126
DEFAULT_MAX_PROBES = 100
DEFAULT_METRICS = True
DEFAULT_GLOBAL_RATE_LIMIT = 100.0
<<<<<<< HEAD
DEFAULT_MAX_PAYLOAD_SIZE = 1 << 20  # 1 MB
DEFAULT_CONFIG_TIMEOUT = 30  # s
=======
DEFAULT_DIAGNOSTIC_INTERVAL = 3600  # 1 hour
>>>>>>> cfc8b761


class DebuggerConfig(object):
    """Debugger configuration."""

    service_name = DEFAULT_SERVICE_NAME
    probe_url = get_trace_url()
    snapshot_intake_url = get_trace_url()
    max_probes = DEFAULT_MAX_PROBES
    metrics = DEFAULT_METRICS
    global_rate_limit = DEFAULT_GLOBAL_RATE_LIMIT
<<<<<<< HEAD
    max_payload_size = DEFAULT_MAX_PAYLOAD_SIZE
    config_timeout = DEFAULT_CONFIG_TIMEOUT
=======
    diagnostic_interval = DEFAULT_DIAGNOSTIC_INTERVAL
>>>>>>> cfc8b761
    tags = None  # type: Optional[str]
    _tags = {}  # type: Dict[str, str]
    _tags_in_qs = True
    _snapshot_intake_endpoint = "/v1/input"

    def __init__(self):
        # type: () -> None
        try:
            self.snapshot_intake_url = os.environ["DD_DEBUGGER_SNAPSHOT_INTAKE_URL"]
            self._tags_in_qs = False
        except KeyError:
            self.snapshot_intake_url = get_trace_url()
            self._snapshot_intake_endpoint = "/debugger" + self._snapshot_intake_endpoint

        self.probe_url = os.getenv("DD_DEBUGGER_PROBE_URL", get_trace_url())

        self._tags["env"] = tracer_config.env
        self._tags["version"] = tracer_config.version
        self._tags["debugger_version"] = get_version()

        self._tags.update(tracer_config.tags)

        self.tags = ",".join([":".join((k, v)) for (k, v) in self._tags.items() if v is not None])

<<<<<<< HEAD
        self.service_name = tracer_config.service or get_application_name() or DEFAULT_SERVICE_NAME
        self.metrics = asbool(os.getenv("DD_DEBUGGER_METRICS_ENABLED", DEFAULT_METRICS))
        self.max_payload_size = int(os.getenv("DD_DEBUGGER_MAX_PAYLOAD_SIZE", DEFAULT_MAX_PAYLOAD_SIZE))

        self.config_timeout = int(os.getenv("DD_DEBUGGER_CONFIG_TIMEOUT", DEFAULT_CONFIG_TIMEOUT))
=======
        self.diagnostic_interval = int(os.getenv("DD_DEBUGGER_DIAGNOSTIC_INTERVAL", DEFAULT_DIAGNOSTIC_INTERVAL))
>>>>>>> cfc8b761

        log.debug(
            "Debugger configuration: %r",
            {k: v for k, v in ((k, getattr(self, k)) for k in type(self).__dict__ if not k.startswith("__"))},
        )


config = DebuggerConfig()<|MERGE_RESOLUTION|>--- conflicted
+++ resolved
@@ -18,12 +18,9 @@
 DEFAULT_MAX_PROBES = 100
 DEFAULT_METRICS = True
 DEFAULT_GLOBAL_RATE_LIMIT = 100.0
-<<<<<<< HEAD
 DEFAULT_MAX_PAYLOAD_SIZE = 1 << 20  # 1 MB
 DEFAULT_CONFIG_TIMEOUT = 30  # s
-=======
 DEFAULT_DIAGNOSTIC_INTERVAL = 3600  # 1 hour
->>>>>>> cfc8b761
 
 
 class DebuggerConfig(object):
@@ -35,12 +32,9 @@
     max_probes = DEFAULT_MAX_PROBES
     metrics = DEFAULT_METRICS
     global_rate_limit = DEFAULT_GLOBAL_RATE_LIMIT
-<<<<<<< HEAD
     max_payload_size = DEFAULT_MAX_PAYLOAD_SIZE
     config_timeout = DEFAULT_CONFIG_TIMEOUT
-=======
     diagnostic_interval = DEFAULT_DIAGNOSTIC_INTERVAL
->>>>>>> cfc8b761
     tags = None  # type: Optional[str]
     _tags = {}  # type: Dict[str, str]
     _tags_in_qs = True
@@ -65,15 +59,12 @@
 
         self.tags = ",".join([":".join((k, v)) for (k, v) in self._tags.items() if v is not None])
 
-<<<<<<< HEAD
         self.service_name = tracer_config.service or get_application_name() or DEFAULT_SERVICE_NAME
         self.metrics = asbool(os.getenv("DD_DEBUGGER_METRICS_ENABLED", DEFAULT_METRICS))
         self.max_payload_size = int(os.getenv("DD_DEBUGGER_MAX_PAYLOAD_SIZE", DEFAULT_MAX_PAYLOAD_SIZE))
 
         self.config_timeout = int(os.getenv("DD_DEBUGGER_CONFIG_TIMEOUT", DEFAULT_CONFIG_TIMEOUT))
-=======
         self.diagnostic_interval = int(os.getenv("DD_DEBUGGER_DIAGNOSTIC_INTERVAL", DEFAULT_DIAGNOSTIC_INTERVAL))
->>>>>>> cfc8b761
 
         log.debug(
             "Debugger configuration: %r",
