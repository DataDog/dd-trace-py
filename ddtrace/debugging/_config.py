import os
from typing import Dict
from typing import Optional

from ddtrace import config as tracer_config
from ddtrace.internal.agent import get_trace_url
from ddtrace.internal.constants import DEFAULT_SERVICE_NAME
from ddtrace.internal.logger import get_logger
from ddtrace.internal.utils.config import get_application_name
from ddtrace.internal.utils.formats import asbool
from ddtrace.version import get_version


log = get_logger(__name__)


DEFAULT_DEBUGGER_PORT = 8126
DEFAULT_PROBE_API_URL = DEFAULT_SNAPSHOT_INTAKE_URL = get_trace_url()
DEFAULT_MAX_PROBES = 100
DEFAULT_METRICS = True
DEFAULT_GLOBAL_RATE_LIMIT = 100.0
<<<<<<< HEAD
DEFAULT_UPLOAD_TIMEOUT = 30  # seconds
DEFAULT_UPLOAD_FLUSH_INTERVAL = 1.0  # seconds
=======
DEFAULT_DIAGNOSTIC_INTERVAL = 3600  # 1 hour
>>>>>>> cfc8b761


class DebuggerConfig(object):
    """Debugger configuration."""

    service_name = DEFAULT_SERVICE_NAME
    probe_api_url = DEFAULT_PROBE_API_URL
    snapshot_intake_url = DEFAULT_SNAPSHOT_INTAKE_URL
    max_probes = DEFAULT_MAX_PROBES
    metrics = DEFAULT_METRICS
    global_rate_limit = DEFAULT_GLOBAL_RATE_LIMIT
<<<<<<< HEAD
    upload_timeout = DEFAULT_UPLOAD_TIMEOUT
    upload_flush_interval = DEFAULT_UPLOAD_FLUSH_INTERVAL
=======
    diagnostic_interval = DEFAULT_DIAGNOSTIC_INTERVAL
>>>>>>> cfc8b761
    tags = None  # type: Optional[str]
    _tags = {}  # type: Dict[str, str]
    _tags_in_qs = True
    _snapshot_intake_endpoint = "/v1/input"

    def __init__(self):
        # type: () -> None
        try:
            self.snapshot_intake_url = os.environ["DD_DEBUGGER_SNAPSHOT_INTAKE_URL"]
            self._tags_in_qs = False
        except KeyError:
            self.snapshot_intake_url = DEFAULT_SNAPSHOT_INTAKE_URL
            self._snapshot_intake_endpoint = "/debugger" + self._snapshot_intake_endpoint

        self.probe_api_url = os.getenv("DD_DEBUGGER_PROBE_API_URL", DEFAULT_PROBE_API_URL)
        self.upload_timeout = int(os.getenv("DD_DEBUGGER_UPLOAD_TIMEOUT", DEFAULT_UPLOAD_TIMEOUT))
        self.upload_flush_interval = float(
            os.getenv("DD_DEBUGGER_UPLOAD_FLUSH_INTERVAL", DEFAULT_UPLOAD_FLUSH_INTERVAL)
        )

        self._tags["env"] = tracer_config.env
        self._tags["version"] = tracer_config.version
        self._tags["debugger_version"] = get_version()

        self._tags.update(tracer_config.tags)

        self.tags = ",".join([":".join((k, v)) for (k, v) in self._tags.items() if v is not None])

        self.diagnostic_interval = int(os.getenv("DD_DEBUGGER_DIAGNOSTIC_INTERVAL", DEFAULT_DIAGNOSTIC_INTERVAL))

        log.debug(
            "Debugger configuration: %r",
            {k: v for k, v in ((k, getattr(self, k)) for k in type(self).__dict__ if not k.startswith("__"))},
        )
        self.service_name = tracer_config.service or get_application_name() or DEFAULT_SERVICE_NAME
        self.metrics = asbool(os.getenv("DD_DEBUGGER_METRICS_ENABLED", DEFAULT_METRICS))


config = DebuggerConfig()<|MERGE_RESOLUTION|>--- conflicted
+++ resolved
@@ -19,12 +19,9 @@
 DEFAULT_MAX_PROBES = 100
 DEFAULT_METRICS = True
 DEFAULT_GLOBAL_RATE_LIMIT = 100.0
-<<<<<<< HEAD
 DEFAULT_UPLOAD_TIMEOUT = 30  # seconds
 DEFAULT_UPLOAD_FLUSH_INTERVAL = 1.0  # seconds
-=======
 DEFAULT_DIAGNOSTIC_INTERVAL = 3600  # 1 hour
->>>>>>> cfc8b761
 
 
 class DebuggerConfig(object):
@@ -36,12 +33,9 @@
     max_probes = DEFAULT_MAX_PROBES
     metrics = DEFAULT_METRICS
     global_rate_limit = DEFAULT_GLOBAL_RATE_LIMIT
-<<<<<<< HEAD
     upload_timeout = DEFAULT_UPLOAD_TIMEOUT
     upload_flush_interval = DEFAULT_UPLOAD_FLUSH_INTERVAL
-=======
     diagnostic_interval = DEFAULT_DIAGNOSTIC_INTERVAL
->>>>>>> cfc8b761
     tags = None  # type: Optional[str]
     _tags = {}  # type: Dict[str, str]
     _tags_in_qs = True
