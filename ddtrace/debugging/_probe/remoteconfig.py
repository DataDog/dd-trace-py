--- conflicted
+++ resolved
@@ -143,10 +143,7 @@
             probe_id=_id,
             condition=_compile_expression(attribs.get("when")),
             tags=dict(_.split(":", 1) for _ in attribs.get("tags", [])),
-<<<<<<< HEAD
-            limits=CaptureLimits(**attribs.get("capture", None)) if attribs.get("capture", None) else None,
             rate=rate,
-=======
             limits=CaptureLimits(
                 **xlate_keys(
                     attribs["capture"],
@@ -160,10 +157,6 @@
             )
             if "capture" in attribs
             else None,
-            rate=DEFAULT_SNAPSHOT_PROBE_RATE
-            if take_snapshot
-            else DEFAULT_PROBE_RATE,  # TODO: should we take rate limit out of Probe?
->>>>>>> e92c3f9e
             condition_error_rate=DEFAULT_PROBE_CONDITION_ERROR_RATE,  # TODO: should we take rate limit out of Probe?
             take_snapshot=take_snapshot,
             template=attribs.get("template"),
