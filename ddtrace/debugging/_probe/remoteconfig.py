--- conflicted
+++ resolved
@@ -21,11 +21,8 @@
 from ddtrace.debugging._probe.model import MetricFunctionProbe
 from ddtrace.debugging._probe.model import MetricLineProbe
 from ddtrace.debugging._probe.model import Probe
-<<<<<<< HEAD
+from ddtrace.debugging._probe.model import ProbeType
 from ddtrace.debugging._probe.model import SpanFunctionProbe
-=======
-from ddtrace.debugging._probe.model import ProbeType
->>>>>>> e92c3f9e
 from ddtrace.internal.logger import get_logger
 from ddtrace.internal.remoteconfig.client import ConfigMetadata
 from ddtrace.internal.utils.cache import LFUCache
@@ -185,11 +182,10 @@
 
         return _create_probe_based_on_location(args, attribs, MetricLineProbe, MetricFunctionProbe)
 
-    elif _type == "spanProbes":
+    elif _type == ProbeType.SPAN_PROBE:
         args = dict(
             probe_id=_id,
             condition=_compile_expression(attribs.get("when")),
-            active=attribs["active"],
             tags=dict(_.split(":", 1) for _ in attribs.get("tags", [])),
             rate=DEFAULT_PROBE_RATE,  # TODO: should we take rate limit out of Probe?
             condition_error_rate=DEFAULT_PROBE_CONDITION_ERROR_RATE,  # TODO: should we take rate limit out of Probe?
@@ -200,36 +196,10 @@
     raise ValueError("Unknown probe type: %s" % _type)
 
 
-<<<<<<< HEAD
-_METRIC_PREFIX = "metricProbe_"
-_LOG_PREFIX = "logProbe_"
-_SPAN_PREFIX = "spanProbe_"
-
-
-def _make_probes(probes, _type):
-    return [probe(p["id"], _type, p) for p in probes]
-
-
-@_filter_by_env_and_version
-def get_probes(config_id, config):
-    # type: (str, dict) -> Iterable[Probe]
-
-    if config_id.startswith(_METRIC_PREFIX):
-        return chain(_make_probes([config], "metricProbes"))
-
-    if config_id.startswith(_LOG_PREFIX):
-        return chain(_make_probes([config], "logProbes"))
-
-    if config_id.startswith(_SPAN_PREFIX):
-        return chain(_make_probes([config], "spanProbes"))
-
-    raise ValueError("Unsupported config id: %s" % config_id)
-=======
 @_filter_by_env_and_version
 def get_probes(config_id, config):
     # type: (str, dict) -> Iterable[Probe]
     return [probe_factory(config)]
->>>>>>> e92c3f9e
 
 
 log = get_logger(__name__)
