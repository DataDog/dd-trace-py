from dataclasses import dataclass
from enum import Enum
from typing import Any
from typing import Optional
from typing import Set
from urllib.parse import quote

from ddtrace.debugging._config import di_config
from ddtrace.debugging._encoding import LogSignalJsonEncoder
from ddtrace.debugging._encoding import SignalQueue
from ddtrace.debugging._encoding import SnapshotJsonEncoder
from ddtrace.debugging._metrics import metrics
from ddtrace.debugging._signal.collector import SignalCollector
from ddtrace.debugging._signal.model import SignalTrack
from ddtrace.internal import agent
from ddtrace.internal import logger
from ddtrace.internal.logger import get_logger
from ddtrace.internal.utils.http import connector
from ddtrace.internal.utils.retry import fibonacci_backoff_with_jitter


log = get_logger(__name__)
UNSUPPORTED_AGENT = "unsupported_agent"
logger.set_tag_rate_limit(UNSUPPORTED_AGENT, logger.HOUR)


meter = metrics.get_meter("uploader")


class UploaderProduct(str, Enum):
    """Uploader products."""

    DEBUGGER = "dynamic_instrumentation"
    EXCEPTION_REPLAY = "exception_replay"
    CODE_ORIGIN_SPAN = "code_origin.span"


@dataclass
class UploaderTrack:
    track: SignalTrack
    endpoint: str
    queue: SignalQueue
    enabled: bool = True


class SignalUploaderError(Exception):
    """Signal uploader error."""

    pass


class SignalUploader(agent.AgentCheckPeriodicService):
    """Signal uploader.

    This class implements an interface with the debugger signal intake for both
    the debugger and the events platform.
    """

    _instance: Optional["SignalUploader"] = None
    _products: Set[UploaderProduct] = set()
    _agent_endpoints: Set[str] = set()

    __queue__ = SignalQueue
    __collector__ = SignalCollector

    RETRY_ATTEMPTS = 3

    def __init__(self, interval: Optional[float] = None) -> None:
        super().__init__(interval if interval is not None else di_config.upload_interval_seconds)

        self._endpoint_suffix = endpoint_suffix = (
            f"?ddtags={quote(di_config.tags)}" if di_config._tags_in_qs and di_config.tags else ""
        )

        self._tracks = {
            SignalTrack.LOGS: UploaderTrack(
                track=SignalTrack.LOGS,
                endpoint=f"/debugger/v1/input{endpoint_suffix}",
                queue=self.__queue__(
                    encoder=LogSignalJsonEncoder(di_config.service_name), on_full=self._on_buffer_full
                ),
            ),
            SignalTrack.SNAPSHOT: UploaderTrack(
                track=SignalTrack.SNAPSHOT,
                endpoint=f"/debugger/v2/input{endpoint_suffix}",  # start optimistically
                queue=self.__queue__(encoder=SnapshotJsonEncoder(di_config.service_name), on_full=self._on_buffer_full),
            ),
        }
        self._collector = self.__collector__({t: ut.queue for t, ut in self._tracks.items()})
        self._headers = {
            "Content-type": "application/json; charset=utf-8",
            "Accept": "text/plain",
        }

        self._connect = connector(di_config._intake_url, timeout=di_config.upload_timeout)

        # Make it retry-able
        self._write_with_backoff = fibonacci_backoff_with_jitter(
            initial_wait=0.618 * self.interval / (1.618**self.RETRY_ATTEMPTS) / 2,
            attempts=self.RETRY_ATTEMPTS,
        )(self._write)

        log.debug(
            "Signal uploader initialized (url: %s, endpoints: %s, interval: %f)",
            di_config._intake_url,
            {t: ut.endpoint for t, ut in self._tracks.items()},
            self.interval,
        )

        self._flush_full = False

    def info_check(self, agent_info: Optional[dict]) -> bool:
        if agent_info is None:
            # Agent is unreachable
            return False

        if "endpoints" not in agent_info:
            # Agent not supported
            log.debug("Unsupported Datadog agent detected. Please upgrade to 7.49.0.")
            return False

        endpoints = set(agent_info.get("endpoints", []))
        snapshot_track = self._tracks[SignalTrack.SNAPSHOT]
        snapshot_track.enabled = True

        if "/debugger/v2/input" in endpoints:
            log.debug("Detected /debugger/v2/input endpoint")
            snapshot_track.endpoint = f"/debugger/v2/input{self._endpoint_suffix}"
        elif "/debugger/v1/diagnostics" in endpoints:
            log.debug("Detected /debugger/v1/diagnostics endpoint fallback")
            snapshot_track.endpoint = f"/debugger/v1/diagnostics{self._endpoint_suffix}"
        else:
            snapshot_track.enabled = False
            log.warning(
                UNSUPPORTED_AGENT,
                extra={
                    "product": "debugger",
                    "more_info": (
                        "Unsupported Datadog agent detected. Snapshots from Dynamic Instrumentation/"
                        "Exception Replay/Code Origin for Spans will not be uploaded. "
                        "Please upgrade to version 7.49.0 or later"
                    ),
                },
            )

        return True

    def _write(self, payload: bytes, endpoint: str) -> None:
        try:
            with self._connect() as conn:
                conn.request("POST", endpoint, payload, headers=self._headers)
                resp = conn.getresponse()
                if not (200 <= resp.status < 300):
                    log.error("Failed to upload payload to endpoint %s: [%d] %r", endpoint, resp.status, resp.read())
                    meter.increment("upload.error", tags={"status": str(resp.status)})
                    if 400 <= resp.status < 500:
                        msg = "Failed to upload payload"
                        raise SignalUploaderError(msg)
                else:
                    meter.increment("upload.success")
                    meter.distribution("upload.size", len(payload))
        except SignalUploaderError:
            raise
        except Exception:
            log.error("Failed to write payload to endpoint %s", endpoint, exc_info=True)
            meter.increment("error")

    def _on_buffer_full(self, _item: Any, _encoded: bytes) -> None:
        self._flush_full = True
        self.upload()

    def upload(self) -> None:
        """Upload request."""
        self.awake()

    def reset(self) -> None:
        """Reset the buffer on fork."""
        for track in self._tracks.values():
            track.queue = self.__queue__(encoder=track.queue._encoder, on_full=self._on_buffer_full)
        self._collector._tracks = {t: ut.queue for t, ut in self._tracks.items()}

    def _flush_track(self, track: UploaderTrack) -> None:
<<<<<<< HEAD
        data = track.queue.flush()
        if data is None:
            return

        payload, count = data
        try:
            log.debug("Flushing track %s with %d encoded items", track.endpoint, count)
            self._write_with_backoff(payload, track.endpoint)
            meter.distribution("batch.cardinality", count)
        except Exception:
            log.debug("Cannot upload logs payload", exc_info=True)
=======
        queue = track.queue
        if (payload := queue.flush()) is not None and track.enabled:
            try:
                self._write_with_backoff(payload, track.endpoint)
                meter.distribution("batch.cardinality", queue.count)
            except SignalUploaderError:
                if track.track is SignalTrack.SNAPSHOT and not track.endpoint.startswith("/debugger/v1/diagnostics"):
                    # Downgrade to diagnostics endpoint and retry once
                    track.endpoint = f"/debugger/v1/diagnostics{self._endpoint_suffix}"
                    log.debug("Downgrading snapshot endpoint to %s and trying again", track.endpoint)
                    self._write_with_backoff(payload, track.endpoint)
                    meter.distribution("batch.cardinality", queue.count)
                else:
                    raise  # Propagate error to transition to agent check state
            except Exception:
                log.debug("Cannot upload logs payload", exc_info=True)
>>>>>>> 2c76e72c

    def online(self) -> None:
        """Upload the buffer content to the agent."""
        if self._flush_full:
            # We received the signal to flush a full buffer
            self._flush_full = False
            for uploader_track in self._tracks.values():
                if uploader_track.queue.is_full():
                    self._flush_track(uploader_track)

        for track in self._tracks.values():
            if track.queue.count:
                self._flush_track(track)

        if not self._tracks[SignalTrack.SNAPSHOT].enabled:
            # If the snapshot track is not enabled, we raise an exception to
            # transition back to the agent check state in case we detect an
            # agent that can handle snapshots safely.
            msg = "Snapshot track not enabled"
            raise ValueError(msg)

    on_shutdown = online

    @classmethod
    def get_collector(cls) -> SignalCollector:
        if cls._instance is None:
            raise RuntimeError("No products registered with the uploader")

        return cls._instance._collector

    @classmethod
    def register(cls, product: UploaderProduct) -> None:
        if product in cls._products:
            return

        cls._products.add(product)

        if cls._instance is None:
            cls._instance = cls()
            cls._instance.start()

    @classmethod
    def unregister(cls, product: UploaderProduct) -> None:
        if product not in cls._products:
            return

        cls._products.remove(product)

        if not cls._products and cls._instance is not None:
            cls._instance.stop()
            cls._instance = None<|MERGE_RESOLUTION|>--- conflicted
+++ resolved
@@ -180,36 +180,22 @@
         self._collector._tracks = {t: ut.queue for t, ut in self._tracks.items()}
 
     def _flush_track(self, track: UploaderTrack) -> None:
-<<<<<<< HEAD
-        data = track.queue.flush()
-        if data is None:
-            return
-
-        payload, count = data
-        try:
-            log.debug("Flushing track %s with %d encoded items", track.endpoint, count)
-            self._write_with_backoff(payload, track.endpoint)
-            meter.distribution("batch.cardinality", count)
-        except Exception:
-            log.debug("Cannot upload logs payload", exc_info=True)
-=======
-        queue = track.queue
-        if (payload := queue.flush()) is not None and track.enabled:
+        if (data := track.queue.flush()) is not None and track.enabled:
+            payload, count = data
             try:
                 self._write_with_backoff(payload, track.endpoint)
-                meter.distribution("batch.cardinality", queue.count)
+                meter.distribution("batch.cardinality", count)
             except SignalUploaderError:
                 if track.track is SignalTrack.SNAPSHOT and not track.endpoint.startswith("/debugger/v1/diagnostics"):
                     # Downgrade to diagnostics endpoint and retry once
                     track.endpoint = f"/debugger/v1/diagnostics{self._endpoint_suffix}"
                     log.debug("Downgrading snapshot endpoint to %s and trying again", track.endpoint)
                     self._write_with_backoff(payload, track.endpoint)
-                    meter.distribution("batch.cardinality", queue.count)
+                    meter.distribution("batch.cardinality", count)
                 else:
                     raise  # Propagate error to transition to agent check state
             except Exception:
                 log.debug("Cannot upload logs payload", exc_info=True)
->>>>>>> 2c76e72c
 
     def online(self) -> None:
         """Upload the buffer content to the agent."""
