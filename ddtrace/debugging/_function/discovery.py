--- conflicted
+++ resolved
@@ -3,12 +3,9 @@
 import gc
 from pathlib import Path
 
-<<<<<<< HEAD
+from wrapt import FunctionWrapper
+
 from ddtrace.internal.utils.inspection import collect_code_objects
-=======
-from wrapt import FunctionWrapper
-
->>>>>>> 501f5a01
 from ddtrace.internal.utils.inspection import undecorated
 
 
