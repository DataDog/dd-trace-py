from dataclasses import dataclass
from itertools import count
import sys
from threading import current_thread
from time import monotonic_ns
from types import FrameType
from types import FunctionType
import typing as t
import uuid

import ddtrace
from ddtrace._trace.processor import SpanProcessor
from ddtrace.debugging._probe.model import DEFAULT_CAPTURE_LIMITS
from ddtrace.debugging._probe.model import LiteralTemplateSegment
from ddtrace.debugging._probe.model import LogFunctionProbe
from ddtrace.debugging._probe.model import LogLineProbe
from ddtrace.debugging._probe.model import ProbeEvalTiming
from ddtrace.debugging._session import Session
from ddtrace.debugging._signal.snapshot import Snapshot
from ddtrace.debugging._uploader import SignalUploader
from ddtrace.debugging._uploader import UploaderProduct
from ddtrace.ext import EXIT_SPAN_TYPES
from ddtrace.internal.compat import Path
from ddtrace.internal.logger import get_logger
from ddtrace.internal.packages import is_user_code
from ddtrace.internal.wrapping.context import WrappingContext
from ddtrace.settings.code_origin import config as co_config
from ddtrace.trace import Span


log = get_logger(__name__)


def frame_stack(frame: FrameType) -> t.Iterator[FrameType]:
    _frame: t.Optional[FrameType] = frame
    while _frame is not None:
        yield _frame
        _frame = _frame.f_back


@dataclass
class EntrySpanProbe(LogFunctionProbe):
    __span_class__ = "entry"

    @classmethod
    def build(cls, name: str, module: str, function: str) -> "EntrySpanProbe":
        message = f"{cls.__span_class__} span info for {name}, in {module}, in function {function}"

        return cls(
            probe_id=str(uuid.uuid4()),
            version=0,
            tags={},
            module=module,
            func_qname=function,
            evaluate_at=ProbeEvalTiming.ENTRY,
            template=message,
            segments=[LiteralTemplateSegment(message)],
            take_snapshot=True,
            limits=DEFAULT_CAPTURE_LIMITS,
            condition=None,
            condition_error_rate=0.0,
            rate=float("inf"),
        )


@dataclass
class ExitSpanProbe(LogLineProbe):
    __span_class__ = "exit"

    @classmethod
    def build(cls, name: str, filename: str, line: int) -> "ExitSpanProbe":
        message = f"{cls.__span_class__} span info for {name}, in {filename}, at {line}"

        return cls(
            probe_id=str(uuid.uuid4()),
            version=0,
            tags={},
            source_file=filename,
            line=line,
            template=message,
            segments=[LiteralTemplateSegment(message)],
            take_snapshot=True,
            limits=DEFAULT_CAPTURE_LIMITS,
            condition=None,
            condition_error_rate=0.0,
            rate=float("inf"),
        )

    @classmethod
    def from_frame(cls, frame: FrameType) -> "ExitSpanProbe":
        code = frame.f_code
        return t.cast(
            ExitSpanProbe,
            cls.build(
                name=code.co_qualname if sys.version_info >= (3, 11) else code.co_name,  # type: ignore[attr-defined]
                filename=str(Path(code.co_filename)),
                line=frame.f_lineno,
            ),
        )


@dataclass
class EntrySpanLocation:
    name: str
    line: int
    file: str
    module: str
    probe: EntrySpanProbe


class EntrySpanWrappingContext(WrappingContext):
    __enabled__ = False
    __priority__ = 199

    def __init__(self, uploader: t.Type[SignalUploader], f: FunctionType) -> None:
        super().__init__(f)

        self.uploader = uploader

        filename = str(Path(f.__code__.co_filename).resolve())
        name = f.__qualname__
        module = f.__module__
        self.location = EntrySpanLocation(
            name=name,
            line=f.__code__.co_firstlineno,
            file=filename,
            module=module,
            probe=t.cast(EntrySpanProbe, EntrySpanProbe.build(name=name, module=module, function=name)),
        )

    def __enter__(self):
        super().__enter__()

        if self.__enabled__:
            root = ddtrace.tracer.current_root_span()
            span = ddtrace.tracer.current_span()
            location = self.location
            if root is None or span is None or root.get_tag("_dd.entry_location.file") is not None:
                return self

            # Add tags to the local root
            for s in (root, span):
                s.set_tag_str("_dd.code_origin.type", "entry")

                s.set_tag_str("_dd.code_origin.frames.0.file", location.file)
                s.set_tag_str("_dd.code_origin.frames.0.line", str(location.line))
                s.set_tag_str("_dd.code_origin.frames.0.type", location.module)
                s.set_tag_str("_dd.code_origin.frames.0.method", location.name)

            self.set("start_time", monotonic_ns())

        return self

    def _close_signal(self, retval=None, exc_info=(None, None, None)):
        if not self.__enabled__:
            return

        root = ddtrace.tracer.current_root_span()
        span = ddtrace.tracer.current_span()
        if root is None or span is None:
            return

        # Check if we have any level 2 debugging sessions running for the
        # current trace
<<<<<<< HEAD
        if any(s.level >= 2 for s in Session.from_trace()):
            try:
                start_time: int = self.get("start_time")
            except KeyError:
                # Context was not opened
                return

=======
        if any(s.level >= 2 for s in Session.from_trace(root.context or span.context)):
>>>>>>> c332ef96
            # Create a snapshot
            snapshot = Snapshot(
                probe=self.location.probe,
                frame=self.__frame__,
                thread=current_thread(),
                trace_context=root,
            )

            # Capture on entry
            snapshot.do_enter()

            # Correlate the snapshot with the span
            root.set_tag_str("_dd.code_origin.frames.0.snapshot_id", snapshot.uuid)
            span.set_tag_str("_dd.code_origin.frames.0.snapshot_id", snapshot.uuid)

            snapshot.do_exit(retval, exc_info, monotonic_ns() - start_time)

            if (collector := self.uploader.get_collector()) is not None:
                collector.push(snapshot)

    def __return__(self, retval):
        self._close_signal(retval=retval)
        return super().__return__(retval)

    def __exit__(self, exc_type, exc_value, traceback):
        self._close_signal(exc_info=(exc_type, exc_value, traceback))
        super().__exit__(exc_type, exc_value, traceback)


@dataclass
class SpanCodeOriginProcessorEntry:
    __uploader__ = SignalUploader
    __context_wrapper__ = EntrySpanWrappingContext

    _instance: t.Optional["SpanCodeOriginProcessorEntry"] = None

    @classmethod
    def enable(cls):
        if cls._instance is not None:
            return

        cls._instance = cls()

        # Register code origin for span with the snapshot uploader
        cls.__uploader__.register(UploaderProduct.CODE_ORIGIN_SPAN_ENTRY)

        # Enable the context wrapper
        cls.__context_wrapper__.__enabled__ = True

        log.debug("Code Origin for Spans (entry) enabled")

    @classmethod
    def disable(cls):
        if cls._instance is None:
            return

        # Disable the context wrapper
        cls.__context_wrapper__.__enabled__ = False

        # Unregister code origin for span with the snapshot uploader
        cls.__uploader__.unregister(UploaderProduct.CODE_ORIGIN_SPAN_ENTRY)

        cls._instance = None

        log.debug("Code Origin for Spans (entry) disabled")


@dataclass
class SpanCodeOriginProcessorExit(SpanProcessor):
    __uploader__ = SignalUploader

    _instance: t.Optional["SpanCodeOriginProcessorExit"] = None

    def on_span_start(self, span: Span) -> None:
        if span.span_type not in EXIT_SPAN_TYPES:
            return

        span.set_tag_str("_dd.code_origin.type", "exit")

        # Add call stack information to the exit span. Report only the part of
        # the stack that belongs to user code.
        seq = count(0)
        for frame in frame_stack(sys._getframe(1)):
            code = frame.f_code
            filename = code.co_filename

            if is_user_code(filename):
                n = next(seq)
                if n >= co_config.max_user_frames:
                    break

                span.set_tag_str(f"_dd.code_origin.frames.{n}.file", filename)
                span.set_tag_str(f"_dd.code_origin.frames.{n}.line", str(code.co_firstlineno))

                # Get the module and function name from the frame and code object. In Python3.11+ qualname
                # is available, otherwise we'll fallback to the unqualified name.
                try:
                    name = code.co_qualname  # type: ignore[attr-defined]
                except AttributeError:
                    name = code.co_name

                mod = frame.f_globals.get("__name__")
                span.set_tag_str(f"_dd.code_origin.frames.{n}.type", mod) if mod else None
                span.set_tag_str(f"_dd.code_origin.frames.{n}.method", name) if name else None

                # Check if we have any level 2 debugging sessions running for
                # the current trace
                if any(s.level >= 2 for s in Session.from_trace(span.context)):
                    # Create a snapshot
                    snapshot = Snapshot(
                        probe=ExitSpanProbe.from_frame(frame),
                        frame=frame,
                        thread=current_thread(),
                        trace_context=span,
                    )

                    # Capture on entry
                    snapshot.do_line()

                    # Collect
                    if (collector := self.__uploader__.get_collector()) is not None:
                        collector.push(snapshot)

                    # Correlate the snapshot with the span
                    span.set_tag_str(f"_dd.code_origin.frames.{n}.snapshot_id", snapshot.uuid)

    def on_span_finish(self, span: Span) -> None:
        pass

    @classmethod
    def enable(cls):
        if cls._instance is not None:
            return

        instance = cls._instance = cls()

        # Register code origin for span with the snapshot uploader
        cls.__uploader__.register(UploaderProduct.CODE_ORIGIN_SPAN_EXIT)

        # Register the processor for exit spans
        instance.register()

        log.debug("Code Origin for Spans (exit) enabled")

    @classmethod
    def disable(cls):
        if cls._instance is None:
            return

        # Unregister the processor for exit spans
        cls._instance.unregister()

        # Unregister code origin for span with the snapshot uploader
        cls.__uploader__.unregister(UploaderProduct.CODE_ORIGIN_SPAN_EXIT)

        cls._instance = None

        log.debug("Code Origin for Spans (exit) disabled")<|MERGE_RESOLUTION|>--- conflicted
+++ resolved
@@ -162,17 +162,13 @@
 
         # Check if we have any level 2 debugging sessions running for the
         # current trace
-<<<<<<< HEAD
-        if any(s.level >= 2 for s in Session.from_trace()):
+        if any(s.level >= 2 for s in Session.from_trace(root.context or span.context)):
             try:
                 start_time: int = self.get("start_time")
             except KeyError:
                 # Context was not opened
                 return
 
-=======
-        if any(s.level >= 2 for s in Session.from_trace(root.context or span.context)):
->>>>>>> c332ef96
             # Create a snapshot
             snapshot = Snapshot(
                 probe=self.location.probe,
