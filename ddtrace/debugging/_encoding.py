import abc
from dataclasses import dataclass
from heapq import heapify
from heapq import heappop
from heapq import heappush
import json
import os
from threading import Thread
from types import FrameType
from typing import Any
from typing import Callable
from typing import Dict
from typing import Iterator
from typing import List
from typing import Optional
from typing import Union

from ddtrace.debugging._config import di_config
from ddtrace.debugging._signal.log import LogSignal
from ddtrace.debugging._signal.snapshot import Snapshot
from ddtrace.internal._encoding import BufferFull
from ddtrace.internal.logger import get_logger
from ddtrace.internal.threads import Lock
from ddtrace.internal.utils.formats import format_trace_id


log = get_logger(__name__)


class JsonBuffer(object):
    def __init__(self, max_size=None):
        self.max_size = max_size
        self._reset()

    def put(self, item: bytes) -> int:
        if self._flushed:
            self._reset()

        size = len(item)
        if self.max_size is not None and self.size + size > self.max_size:
            raise BufferFull(self.size, size)

        if self.size > 2:
            self.size += 1
            self._buffer += b","
        self._buffer += item
        self.size += size
        return size

    def _reset(self):
        self.size = 2
        self._buffer = bytearray(b"[")
        self._flushed = False

    def flush(self):
        self._buffer += b"]"
        try:
            return self._buffer
        finally:
            self._flushed = True


class Encoder(abc.ABC):
    @abc.abstractmethod
    def encode(self, item: Any) -> bytes:
        """Encode the given snapshot."""


class BufferedEncoder(abc.ABC):
    count = 0

    @abc.abstractmethod
    def put(self, item: Any) -> int:
        """Enqueue the given item and returns its encoded size."""

    @abc.abstractmethod
    def flush(self) -> Optional[Union[bytes, bytearray]]:
        """Flush the buffer and return the encoded data."""


def _logs_track_logger_details(thread: Thread, frame: FrameType) -> Dict[str, Any]:
    code = frame.f_code

    return {
        "name": code.co_filename,
        "method": code.co_name,
        "thread_name": "%s;pid:%d" % (thread.name, os.getpid()),
        "thread_id": thread.ident,
        "version": 2,
    }


def add_tags(payload):
    if not di_config._tags_in_qs and di_config.tags:
        payload["ddtags"] = di_config.tags


def _build_log_track_payload(
    service: str,
    signal: LogSignal,
    host: Optional[str],
) -> Dict[str, Any]:
    context = signal.trace_context

    payload = {
        "service": service,
        "debugger": {"snapshot": signal.snapshot},
        "host": host,
        "logger": _logs_track_logger_details(signal.thread, signal.frame),
        "ddsource": "dd_debugger",
        "message": signal.message,
        "timestamp": int(signal.timestamp * 1e3),  # milliseconds,
    }

    # Add the correlation IDs if available
    if context is not None and context.trace_id is not None:
        payload["dd"] = {
            "trace_id": format_trace_id(context.trace_id),
            "span_id": str(context.span_id),
        }

    add_tags(payload)

    return payload


class JSONTree:
    @dataclass
    class Node:
        start: int
        end: int
        level: int
        parent: Optional["JSONTree.Node"]
        children: List["JSONTree.Node"]

        pruned: int = 0
        not_captured_depth: bool = False
        not_captured: bool = False

        @property
        def key(self):
            return self.not_captured_depth, self.level, self.not_captured, len(self)

        def __len__(self):
            return self.end - self.start

        def __lt__(self, other):
            # The Python heapq pops the smallest item, so we reverse the
            # comparison.
            return self.key > other.key

        @property
        def leaves(self):
            if not self.children:
                yield self
            else:
                for child in self.children[::-1]:
                    yield from child.leaves

    def __init__(self, data: str) -> None:
        self._iter = enumerate(data)
        self._stack: List[JSONTree.Node] = []  # TODO: deque
        self.root: Optional[JSONTree.Node] = None
        self.level = 0

        self._string_iter: Optional[Iterator[str]] = None

        self._state = self._object
        self._on_string_match = self._not_captured

        self._parse()

    def _depth_string(self, i, c):
        self._stack[-1].not_captured_depth = True
        return self._object

    def _not_captured(self, i, c):
        if c == '"':
            self._string_iter = iter("depth")
            self._on_string_match = self._depth_string
            return self._string

        elif c not in " :\n\t\r":
            return self._object

        return self._state

    def _not_captured_string(self, i, c):
        self._stack[-1].not_captured = True
        return self._not_captured

    def _escape(self, i, c):
        return self._string

    def _string(self, i, c):
        if c == '"':
            return (
                self._on_string_match(i, c)
                if self._string_iter is not None and next(self._string_iter, None) is None
                else self._object
            )

        elif c == "\\":
            # If we are escaping a character, we are not parsing the
            # "notCapturedReason" string.
            self._string_iter = None
            return self._escape

        if self._string_iter is not None and c != next(self._string_iter, None):
            self._string_iter = None

    def _object(self, i, c):
        if c == "}":
            o = self._stack.pop()
            o.end = i + 1
            self.level -= 1
            if not self._stack:
                self.root = o

        elif c == '"':
            self._string_iter = iter("notCapturedReason")
            self._on_string_match = self._not_captured_string
            return self._string

        elif c == "{":
            o = self.Node(i, 0, self.level, None, [])
            self.level += 1
            if self._stack:
                o.parent = self._stack[-1]
                o.parent.children.append(o)
            self._stack.append(o)

    def _parse(self):
        for i, c in self._iter:
            self._state = self._state(i, c) or self._state
            if self.root is not None:
                return

    @property
    def leaves(self):
        return list(self.root.leaves) if self.root is not None else []


class LogSignalJsonEncoder(Encoder):
    MAX_SIGNAL_SIZE = (1 << 20) - 2
    MIN_LEVEL = 5

    def __init__(self, service: str, host: Optional[str] = None) -> None:
        self._service = service
        self._host = host

    def _encode(self, item: LogSignal) -> str:
        return json.dumps(_build_log_track_payload(self._service, item, self._host))

    def encode(self, item: LogSignal) -> bytes:
        return self._encode(item).encode("utf-8")


class SnapshotJsonEncoder(LogSignalJsonEncoder):
    """Encoder for snapshot signals, with automatic pruning of large snapshots."""

    def encode(self, item: LogSignal) -> bytes:
        return self.pruned(self._encode(item)).encode("utf-8")

    def pruned(self, log_signal_json: str) -> str:
        if len(log_signal_json) <= self.MAX_SIGNAL_SIZE:
            return log_signal_json

        PRUNED_PROPERTY = '{"pruned":true}'
        PRUNED_LEN = len(PRUNED_PROPERTY)

        tree = JSONTree(log_signal_json)
        if tree.root is None:
            return log_signal_json

        delta = len(tree.root) - self.MAX_SIGNAL_SIZE
        nodes, s = {}, 0

        leaves = [_ for _ in tree.leaves if _.level >= self.MIN_LEVEL]
        heapify(leaves)
        while leaves:
            leaf = heappop(leaves)
            nodes[leaf.start] = leaf
            s += len(leaf) - PRUNED_LEN
            if s > delta:
                break

            parent = leaf.parent
            if parent is None:
                continue

            parent.pruned += 1
            if parent.pruned >= len(parent.children):
                # We have pruned all the children of this parent node so we can
                # treat it as a leaf now.
                parent.not_captured_depth = parent.not_captured = True
                heappush(leaves, parent)
                for c in parent.children:
                    del nodes[c.start]
                    s -= len(c) - PRUNED_LEN

        pruned_nodes = sorted(nodes.values(), key=lambda n: n.start)  # Leaf nodes don't overlap

        segments = [log_signal_json[: pruned_nodes[0].start]]
        for n, m in zip(pruned_nodes, pruned_nodes[1:]):
            segments.append(PRUNED_PROPERTY)
            segments.append(log_signal_json[n.end : m.start])
        segments.append(PRUNED_PROPERTY)
        segments.append(log_signal_json[pruned_nodes[-1].end :])

        return "".join(segments)


class SignalQueue(BufferedEncoder):
    def __init__(
        self,
        encoder: Encoder,
        buffer_size: int = 4 * (1 << 20),
        on_full: Optional[Callable[[Any, bytes], None]] = None,
    ) -> None:
        self._encoder = encoder
        self._buffer = JsonBuffer(buffer_size)
<<<<<<< HEAD
        self._lock = Lock()
=======
        self._lock = forksafe.RLock()
>>>>>>> d2812f25
        self._on_full = on_full
        self.count = 0
        self.max_size = buffer_size - self._buffer.size
        self._full = False

    def put(self, item: Snapshot) -> int:
        return self.put_encoded(item, self._encoder.encode(item))

    def put_encoded(self, item: Snapshot, encoded: bytes) -> int:
        with self._lock:
            try:
                size = self._buffer.put(encoded)
                self.count += 1
                return size
            except BufferFull:
                self._full = True
                if self._on_full is not None:
                    self._on_full(item, encoded)
                raise

    def flush(self) -> Optional[Union[bytes, bytearray]]:
        with self._lock:
            if self.count == 0:
                # Reclaim memory
                self._buffer._reset()
                return None

            encoded = self._buffer.flush()
            self.count = 0
            self._full = False
            return encoded

    def is_full(self) -> bool:
        with self._lock:
            return self._full<|MERGE_RESOLUTION|>--- conflicted
+++ resolved
@@ -20,7 +20,7 @@
 from ddtrace.debugging._signal.snapshot import Snapshot
 from ddtrace.internal._encoding import BufferFull
 from ddtrace.internal.logger import get_logger
-from ddtrace.internal.threads import Lock
+from ddtrace.internal.threads import RLock
 from ddtrace.internal.utils.formats import format_trace_id
 
 
@@ -320,11 +320,7 @@
     ) -> None:
         self._encoder = encoder
         self._buffer = JsonBuffer(buffer_size)
-<<<<<<< HEAD
-        self._lock = Lock()
-=======
-        self._lock = forksafe.RLock()
->>>>>>> d2812f25
+        self._lock = RLock()
         self._on_full = on_full
         self.count = 0
         self.max_size = buffer_size - self._buffer.size
