--- conflicted
+++ resolved
@@ -59,13 +59,13 @@
 NOT_IN_OPERATOR_INSTR = Instr("COMPARE_OP", Compare.NOT_IN) if PY < (3, 9) else Instr("CONTAINS_OP", 1)
 
 
-<<<<<<< HEAD
 def binary_op(op: str) -> Instr:
     if PY >= (3, 11):
         return Instr("BINARY_OP", getattr(bytecode.BinaryOp, op.upper()))
 
     return Instr(f"BINARY_{op.upper()}")
-=======
+
+
 def instanceof(value: Any, type_qname: str) -> bool:
     try:
         # Try with a built-in type first
@@ -82,7 +82,6 @@
             log.debug("Failed to check instanceof %s for value of type %s", type_qname, type(value))
 
     return False
->>>>>>> 558f50c3
 
 
 class DDCompiler:
