--- conflicted
+++ resolved
@@ -50,13 +50,9 @@
 log = get_logger(__name__)
 
 
-<<<<<<< HEAD
-else:
-=======
 def _is_identifier(name: str) -> bool:
     return isinstance(name, str) and name.isidentifier()
 
->>>>>>> 8ae252b8
 
 class DDCompiler:
     @classmethod
