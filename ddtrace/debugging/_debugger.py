--- conflicted
+++ resolved
@@ -151,20 +151,17 @@
     @classmethod
     def enable(cls, run_module=False):
         # type: (bool) -> None
-<<<<<<< HEAD
         """Enable dynamic instrumentation
 
         This class method is idempotent. Dynamic instrumentation will be
         disabled automatically at exit.
         """
-=======
-        """Enable the debugger (idempotent)."""
         if sys.version_info >= (3, 11, 0):
             raise RuntimeError(
                 "Dynamic Instrumentation is not yet compatible with Python 3.11. "
                 "See tracking issue for more details: https://github.com/DataDog/dd-trace-py/issues/4149"
             )
->>>>>>> 4b9b59e8
+
         if cls._instance is not None:
             log.debug("%s already enabled", cls.__name__)
             return
