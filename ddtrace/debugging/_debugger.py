--- conflicted
+++ resolved
@@ -648,11 +648,7 @@
     @classmethod
     def _restart(cls):
         log.info("Restarting the debugger in child process")
-<<<<<<< HEAD
         cls.disable(join=False)
-        cls.enable()
-=======
-        cls.disable()
         cls.enable()
 
     @classmethod
@@ -660,5 +656,4 @@
         # type: (ModuleType) -> None
         debugger = cls._instance
         if debugger is not None:
-            debugger.__watchdog__.on_run_module(module)
->>>>>>> f4b377ae
+            debugger.__watchdog__.on_run_module(module)