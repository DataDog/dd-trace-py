from collections import defaultdict
from collections import deque
from itertools import chain
import linecache
import os
from pathlib import Path
import sys
import threading
from types import FunctionType
from types import ModuleType
from types import TracebackType
from typing import Deque
from typing import Dict
from typing import Iterable
from typing import List
from typing import Optional
from typing import Set
from typing import Type
from typing import TypeVar
from typing import cast

import ddtrace
from ddtrace import config as ddconfig
from ddtrace._trace.tracer import Tracer
from ddtrace.debugging._config import di_config
<<<<<<< HEAD
from ddtrace.debugging._config import ed_config
from ddtrace.debugging._encoding import LogSignalJsonEncoder
from ddtrace.debugging._encoding import SignalQueue
from ddtrace.debugging._exception.auto_instrument import SpanExceptionHandler
=======
from ddtrace.debugging._exception.replay import SpanExceptionProcessor
>>>>>>> 12655eeb
from ddtrace.debugging._function.discovery import FunctionDiscovery
from ddtrace.debugging._function.store import FullyNamedWrappedFunction
from ddtrace.debugging._function.store import FunctionStore
from ddtrace.debugging._metrics import metrics
from ddtrace.debugging._probe.model import FunctionLocationMixin
from ddtrace.debugging._probe.model import FunctionProbe
from ddtrace.debugging._probe.model import LineLocationMixin
from ddtrace.debugging._probe.model import LineProbe
from ddtrace.debugging._probe.model import LogFunctionProbe
from ddtrace.debugging._probe.model import LogLineProbe
from ddtrace.debugging._probe.model import MetricFunctionProbe
from ddtrace.debugging._probe.model import MetricLineProbe
from ddtrace.debugging._probe.model import Probe
from ddtrace.debugging._probe.model import SpanDecorationFunctionProbe
from ddtrace.debugging._probe.model import SpanDecorationLineProbe
from ddtrace.debugging._probe.model import SpanFunctionProbe
from ddtrace.debugging._probe.registry import ProbeRegistry
from ddtrace.debugging._probe.remoteconfig import ProbePollerEvent
from ddtrace.debugging._probe.remoteconfig import ProbePollerEventType
from ddtrace.debugging._probe.remoteconfig import ProbeRCAdapter
from ddtrace.debugging._probe.status import ProbeStatusLogger
from ddtrace.debugging._safety import get_args
from ddtrace.debugging._signal.collector import SignalCollector
from ddtrace.debugging._signal.collector import SignalContext
from ddtrace.debugging._signal.metric_sample import MetricSample
from ddtrace.debugging._signal.model import Signal
from ddtrace.debugging._signal.model import SignalState
from ddtrace.debugging._signal.snapshot import Snapshot
from ddtrace.debugging._signal.tracing import DynamicSpan
from ddtrace.debugging._signal.tracing import SpanDecoration
from ddtrace.debugging._uploader import LogsIntakeUploaderV1
from ddtrace.debugging._uploader import UploaderProduct
from ddtrace.internal import atexit
from ddtrace.internal import compat
from ddtrace.internal.logger import get_logger
from ddtrace.internal.metrics import Metrics
from ddtrace.internal.module import ModuleHookType
from ddtrace.internal.module import ModuleWatchdog
from ddtrace.internal.module import origin
from ddtrace.internal.module import register_post_run_module_hook
from ddtrace.internal.module import unregister_post_run_module_hook
from ddtrace.internal.rate_limiter import BudgetRateLimiterWithJitter as RateLimiter
from ddtrace.internal.rate_limiter import RateLimitExceeded
from ddtrace.internal.remoteconfig.worker import remoteconfig_poller
from ddtrace.internal.service import Service
from ddtrace.internal.wrapping.context import WrappingContext


log = get_logger(__name__)

_probe_metrics = Metrics(namespace="dynamic.instrumentation.metric")
_probe_metrics.enable()

T = TypeVar("T")


class DebuggerError(Exception):
    """Generic debugger error."""

    pass


class DebuggerModuleWatchdog(ModuleWatchdog):
    _locations: Set[str] = set()

    @classmethod
    def register_origin_hook(cls, origin: Path, hook: ModuleHookType) -> None:
        if origin in cls._locations:
            # We already have a hook for this origin, don't register a new one
            # but invoke it directly instead, if the module was already loaded.
            module = cls.get_by_origin(origin)
            if module is not None:
                hook(module)

            return

        cls._locations.add(str(origin))

        super().register_origin_hook(origin, hook)

    @classmethod
    def unregister_origin_hook(cls, origin: Path, hook: ModuleHookType) -> None:
        try:
            cls._locations.remove(str(origin))
        except KeyError:
            # Nothing to unregister.
            return

        return super().unregister_origin_hook(origin, hook)

    @classmethod
    def register_module_hook(cls, module_name: str, hook: ModuleHookType) -> None:
        if module_name in cls._locations:
            # We already have a hook for this origin, don't register a new one
            # but invoke it directly instead, if the module was already loaded.
            module = sys.modules.get(module_name)
            if module is not None:
                hook(module)

            return

        cls._locations.add(module_name)

        super().register_module_hook(module_name, hook)

    @classmethod
    def unregister_module_hook(cls, module_name: str, hook: ModuleHookType) -> None:
        try:
            cls._locations.remove(module_name)
        except KeyError:
            # Nothing to unregister.
            return

        return super().unregister_module_hook(module_name, hook)

    @classmethod
    def on_run_module(cls, module: ModuleType) -> None:
        if cls._instance is not None:
            # Treat run module as an import to trigger import hooks and register
            # the module's origin.
            cls._instance.after_import(module)


class DebuggerWrappingContext(WrappingContext):
    __priority__ = 99  # Execute after all other contexts

    def __init__(
        self, f, collector: SignalCollector, registry: ProbeRegistry, tracer: Tracer, probe_meter: Metrics.Meter
    ) -> None:
        super().__init__(f)

        self._collector = collector
        self._probe_registry = registry
        self._tracer = tracer
        self._probe_meter = probe_meter

        self.probes: Dict[str, Probe] = {}

    def add_probe(self, probe: Probe) -> None:
        self.probes[probe.probe_id] = probe

    def remove_probe(self, probe: Probe) -> None:
        del self.probes[probe.probe_id]

    def has_probes(self) -> bool:
        return bool(self.probes)

    def _open_contexts(self) -> None:
        frame = self.__frame__
        assert frame is not None  # nosec

        args = list(get_args(frame))
        thread = threading.current_thread()

        signal: Optional[Signal] = None

        # Group probes on the basis of whether they create new context.
        context_creators: List[Probe] = []
        context_consumers: List[Probe] = []
        for p in self.probes.values():
            (context_creators if p.__context_creator__ else context_consumers).append(p)

        contexts: Deque[SignalContext] = deque()

        # Trigger the context creators first, so that the new context can be
        # consumed by the consumers.
        for probe in chain(context_creators, context_consumers):
            # Because new context might be created, we need to recompute it
            # for each probe.
            trace_context = self._tracer.current_trace_context()

            if isinstance(probe, MetricFunctionProbe):
                signal = MetricSample(
                    probe=probe,
                    frame=frame,
                    thread=thread,
                    args=args,
                    trace_context=trace_context,
                    meter=self._probe_meter,
                )
            elif isinstance(probe, LogFunctionProbe):
                signal = Snapshot(
                    probe=probe,
                    frame=frame,
                    thread=thread,
                    args=args,
                    trace_context=trace_context,
                )
            elif isinstance(probe, SpanFunctionProbe):
                signal = DynamicSpan(
                    probe=probe,
                    frame=frame,
                    thread=thread,
                    args=args,
                    trace_context=trace_context,
                )
            elif isinstance(probe, SpanDecorationFunctionProbe):
                signal = SpanDecoration(
                    probe=probe,
                    frame=frame,
                    thread=thread,
                    args=args,
                )
            else:
                log.error("Unsupported probe type: %s", type(probe))
                continue

            contexts.append(self._collector.attach(signal))

        # Save state on the wrapping context
        self.set("start_time", compat.monotonic_ns())
        self.set("contexts", contexts)

    def _close_contexts(self, retval=None, exc_info=(None, None, None)) -> None:
        end_time = compat.monotonic_ns()
        contexts = self.get("contexts")
        while contexts:
            # Open probe signal contexts are ordered, with those that have
            # created new tracing context first. We need to finalise them in
            # reverse order, so we pop them from the end of the queue (LIFO).
            context = contexts.pop()
            context.exit(retval, exc_info, end_time - self.get("start_time"))
            signal = context.signal
            if signal.state is SignalState.DONE:
                self._probe_registry.set_emitting(signal.probe)

    def __enter__(self) -> "DebuggerWrappingContext":
        super().__enter__()

        try:
            self._open_contexts()
        except Exception:
            log.exception("Failed to open debugging contexts")

        return self

    def __return__(self, value: T) -> T:
        try:
            self._close_contexts(retval=value)
        except Exception:
            log.exception("Failed to close debugging contexts from return")
        return super().__return__(value)

    def __exit__(
        self, exc_type: Optional[Type[BaseException]], exc_val: Optional[BaseException], exc_tb: Optional[TracebackType]
    ) -> None:
        try:
            self._close_contexts(exc_info=(exc_type, exc_val, exc_tb))
        except Exception:
            log.exception("Failed to close debugging contexts from exception block")
        super().__exit__(exc_type, exc_val, exc_tb)


class Debugger(Service):
    _instance: Optional["Debugger"] = None
    _probe_meter = _probe_metrics.get_meter("probe")
    _span_exc_handler: Optional[SpanExceptionHandler] = None

    __rc_adapter__ = ProbeRCAdapter
    __uploader__ = LogsIntakeUploaderV1
    __watchdog__ = DebuggerModuleWatchdog
    __logger__ = ProbeStatusLogger

    @classmethod
    def enable(cls, run_module: bool = False) -> None:
        """Enable dynamic instrumentation

        This class method is idempotent. Dynamic instrumentation will be
        disabled automatically at exit.
        """
        if cls._instance is not None:
            log.debug("%s already enabled", cls.__name__)
            return

        log.debug("Enabling %s", cls.__name__)

        di_config.enabled = True

        cls.__watchdog__.install()

        if di_config.metrics:
            metrics.enable()

        cls._instance = debugger = cls()

        debugger.start()

        atexit.register(cls.disable)
        register_post_run_module_hook(cls._on_run_module)

        log.debug("%s enabled", cls.__name__)

    @classmethod
    def disable(cls, join: bool = True) -> None:
        """Disable dynamic instrumentation.

        This class method is idempotent. Called automatically at exit, if
        dynamic instrumentation was enabled.
        """
        if cls._instance is None:
            log.debug("%s not enabled", cls.__name__)
            return

        log.debug("Disabling %s", cls.__name__)

        remoteconfig_poller.unregister("LIVE_DEBUGGING")

        atexit.unregister(cls.disable)
        unregister_post_run_module_hook(cls._on_run_module)

        # TODO: Currently there is no way of disabling a core event handler

        cls._instance.stop(join=join)
        cls._instance = None

        cls.__watchdog__.uninstall()
        if di_config.metrics:
            metrics.disable()

        di_config.enabled = False

        log.debug("%s disabled", cls.__name__)

    def __init__(self, tracer: Optional[Tracer] = None) -> None:
        super().__init__()

        self._tracer = tracer or ddtrace.tracer
        service_name = di_config.service_name

        self._status_logger = status_logger = self.__logger__(service_name)

        self._probe_registry = ProbeRegistry(status_logger=status_logger)

        self._function_store = FunctionStore(extra_attrs=["__dd_wrappers__"])

        log_limiter = RateLimiter(limit_rate=1.0, raise_on_exceed=False)
        self._global_rate_limiter = RateLimiter(
            limit_rate=di_config.global_rate_limit,  # TODO: Make it configurable. Note that this is per-process!
            on_exceed=lambda: log_limiter.limit(log.warning, "Global rate limit exceeded"),
            call_once=True,
            raise_on_exceed=False,
        )

<<<<<<< HEAD
        if ed_config.enabled:
            from ddtrace.debugging._exception.auto_instrument import SpanExceptionHandler

            self._span_exc_handler = SpanExceptionHandler(collector=self._collector)
            self._span_exc_handler.install()
        else:
            self._span_exc_handler = None

=======
>>>>>>> 12655eeb
        if di_config.enabled:
            # TODO: this is only temporary and will be reverted once the DD_REMOTE_CONFIGURATION_ENABLED variable
            #  has been removed
            if ddconfig._remote_config_enabled is False:
                ddconfig._remote_config_enabled = True
                log.info("Disabled Remote Configuration enabled by Dynamic Instrumentation.")

            # Register the debugger with the RCM client.
            di_callback = self.__rc_adapter__(None, self._on_configuration, status_logger=status_logger)
            remoteconfig_poller.register("LIVE_DEBUGGING", di_callback, restart_on_fork=True)

        log.debug("%s initialized (service name: %s)", self.__class__.__name__, service_name)

    def _on_encoder_buffer_full(self, item, encoded):
        # type (Any, bytes) -> None
        # Send upload request
        self._uploader.upload()

    def _dd_debugger_hook(self, probe: Probe) -> None:
        """Debugger probe hook.

        This gets called with a reference to the probe. We only check whether
        the probe is active. If so, we push the collected data to the collector
        for bulk processing. This way we avoid adding delay while the
        instrumented code is running.
        """
        try:
            actual_frame = sys._getframe(1)
            signal: Optional[Signal] = None
            if isinstance(probe, MetricLineProbe):
                signal = MetricSample(
                    probe=probe,
                    frame=actual_frame,
                    thread=threading.current_thread(),
                    trace_context=self._tracer.current_trace_context(),
                    meter=self._probe_meter,
                )
            elif isinstance(probe, LogLineProbe):
                if probe.take_snapshot:
                    # TODO: Global limit evaluated before probe conditions
                    if self._global_rate_limiter.limit() is RateLimitExceeded:
                        return

                signal = Snapshot(
                    probe=probe,
                    frame=actual_frame,
                    thread=threading.current_thread(),
                    trace_context=self._tracer.current_trace_context(),
                )
            elif isinstance(probe, SpanDecorationLineProbe):
                signal = SpanDecoration(
                    probe=probe,
                    frame=actual_frame,
                    thread=threading.current_thread(),
                )
            else:
                log.error("Unsupported probe type: %r", type(probe))
                return

            signal.line()

            log.debug("[%s][P: %s] Debugger. Report signal %s", os.getpid(), os.getppid(), signal)
            self.__uploader__.get_collector().push(signal)

            if signal.state is SignalState.DONE:
                self._probe_registry.set_emitting(probe)

        except Exception:
            log.error("Failed to execute probe hook", exc_info=True)

    def _probe_injection_hook(self, module: ModuleType) -> None:
        # This hook is invoked by the ModuleWatchdog or the post run module hook
        # to inject probes.

        # Group probes by function so that we decompile each function once and
        # bulk-inject the probes.
        probes_for_function: Dict[FullyNamedWrappedFunction, List[Probe]] = defaultdict(list)
        for probe in self._probe_registry.get_pending(str(origin(module))):
            if not isinstance(probe, LineLocationMixin):
                continue
            line = probe.line
            assert line is not None  # nosec
            functions = FunctionDiscovery.from_module(module).at_line(line)
            if not functions:
                module_origin = str(origin(module))
                if linecache.getline(module_origin, line):
                    # The source actually has a line at the given line number
                    message = (
                        f"Cannot install probe {probe.probe_id}: "
                        f"function at line {line} within source file {module_origin} "
                        "is likely decorated with an unsupported decorator."
                    )
                else:
                    message = (
                        f"Cannot install probe {probe.probe_id}: "
                        f"no functions at line {line} within source file {module_origin} found"
                    )
                log.error(message)
                self._probe_registry.set_error(probe, "NoFunctionsAtLine", message)
                continue
            for function in (cast(FullyNamedWrappedFunction, _) for _ in functions):
                probes_for_function[function].append(cast(LineProbe, probe))

        for function, probes in probes_for_function.items():
            failed = self._function_store.inject_hooks(
                function, [(self._dd_debugger_hook, cast(LineProbe, probe).line, probe) for probe in probes]
            )

            for probe in probes:
                if probe.probe_id in failed:
                    self._probe_registry.set_error(probe, "InjectionFailure", "Failed to inject")
                else:
                    self._probe_registry.set_installed(probe)

            if failed:
                log.error("[%s][P: %s] Failed to inject probes %r", os.getpid(), os.getppid(), failed)

            log.debug(
                "[%s][P: %s] Injected probes %r in %r",
                os.getpid(),
                os.getppid(),
                [probe.probe_id for probe in probes if probe.probe_id not in failed],
                function,
            )

    def _inject_probes(self, probes: List[LineProbe]) -> None:
        for probe in probes:
            if probe not in self._probe_registry:
                if len(self._probe_registry) >= di_config.max_probes:
                    log.warning("Too many active probes. Ignoring new ones.")
                    return
                log.debug("[%s][P: %s] Received new %s.", os.getpid(), os.getppid(), probe)
                self._probe_registry.register(probe)

            resolved_source = probe.resolved_source_file
            if resolved_source is None:
                log.error(
                    "Cannot inject probe %s: source file %s cannot be resolved", probe.probe_id, probe.source_file
                )
                self._probe_registry.set_error(probe, "NoSourceFile", "Source file location cannot be resolved")
                continue

        for source in {probe.resolved_source_file for probe in probes if probe.resolved_source_file is not None}:
            try:
                self.__watchdog__.register_origin_hook(source, self._probe_injection_hook)
            except Exception as exc:
                for probe in probes:
                    if probe.resolved_source_file != source:
                        continue
                    exc_type = type(exc)
                    self._probe_registry.set_error(probe, exc_type.__name__, str(exc))
                log.error("Cannot register probe injection hook on source '%s'", source, exc_info=True)

    def _eject_probes(self, probes_to_eject: List[LineProbe]) -> None:
        # TODO[perf]: Bulk-collect probes as for injection. This is lower
        # priority as probes are normally removed manually by users.
        unregistered_probes: List[LineProbe] = []
        for probe in probes_to_eject:
            if probe not in self._probe_registry:
                log.error("Attempted to eject unregistered probe %r", probe)
                continue

            (registered_probe,) = self._probe_registry.unregister(probe)
            unregistered_probes.append(cast(LineProbe, registered_probe))

        probes_for_source: Dict[Path, List[LineProbe]] = defaultdict(list)
        for probe in unregistered_probes:
            if probe.resolved_source_file is None:
                continue
            probes_for_source[probe.resolved_source_file].append(probe)

        for resolved_source, probes in probes_for_source.items():
            module = self.__watchdog__.get_by_origin(resolved_source)
            if module is not None:
                # The module is still loaded, so we can try to eject the hooks
                probes_for_function: Dict[FullyNamedWrappedFunction, List[LineProbe]] = defaultdict(list)
                for probe in probes:
                    if not isinstance(probe, LineLocationMixin):
                        continue
                    line = probe.line
                    assert line is not None, probe  # nosec
                    functions = FunctionDiscovery.from_module(module).at_line(line)
                    for function in (cast(FullyNamedWrappedFunction, _) for _ in functions):
                        probes_for_function[function].append(probe)

                for function, ps in probes_for_function.items():
                    failed = self._function_store.eject_hooks(
                        cast(FunctionType, function),
                        [(self._dd_debugger_hook, probe.line, probe) for probe in ps if probe.line is not None],
                    )
                    for probe in ps:
                        if probe.probe_id in failed:
                            log.error("Failed to eject %r from %r", probe, function)
                        else:
                            log.debug("Ejected %r from %r", probe, function)

            if not self._probe_registry.has_probes(str(resolved_source)):
                try:
                    self.__watchdog__.unregister_origin_hook(resolved_source, self._probe_injection_hook)
                    log.debug("Unregistered injection hook on source '%s'", resolved_source)
                except ValueError:
                    log.error("Cannot unregister injection hook for %r", probe, exc_info=True)

    def _probe_wrapping_hook(self, module: ModuleType) -> None:
        probes = self._probe_registry.get_pending(module.__name__)
        for probe in probes:
            if not isinstance(probe, FunctionLocationMixin):
                continue

            try:
                assert probe.module is not None and probe.func_qname is not None  # nosec
                function = cast(FunctionType, FunctionDiscovery.from_module(module).by_name(probe.func_qname))
            except ValueError:
                message = (
                    f"Cannot install probe {probe.probe_id}: no function '{probe.func_qname}' in module {probe.module}"
                    "found (note: if the function exists, it might be decorated with an unsupported decorator)"
                )
                self._probe_registry.set_error(probe, "NoFunctionInModule", message)
                log.error(message)
                continue

            if DebuggerWrappingContext.is_wrapped(function):
                context = cast(DebuggerWrappingContext, DebuggerWrappingContext.extract(function))
                log.debug(
                    "[%s][P: %s] Function probe %r added to already wrapped %r",
                    os.getpid(),
                    os.getppid(),
                    probe.probe_id,
                    function,
                )
            else:
                context = DebuggerWrappingContext(
                    function,
                    collector=self.__uploader__.get_collector(),
                    registry=self._probe_registry,
                    tracer=self._tracer,
                    probe_meter=self._probe_meter,
                )
                self._function_store.wrap(cast(FunctionType, function), context)
                log.debug(
                    "[%s][P: %s] Function probe %r wrapped around %r",
                    os.getpid(),
                    os.getppid(),
                    probe.probe_id,
                    function,
                )

            context.add_probe(probe)
            self._probe_registry.set_installed(probe)

    def _wrap_functions(self, probes: List[FunctionProbe]) -> None:
        for probe in probes:
            if len(self._probe_registry) >= di_config.max_probes:
                log.warning("Too many active probes. Ignoring new ones.")
                return

            self._probe_registry.register(probe)
            try:
                assert probe.module is not None  # nosec
                self.__watchdog__.register_module_hook(probe.module, self._probe_wrapping_hook)
            except Exception as exc:
                exc_type = type(exc)
                self._probe_registry.set_error(probe, exc_type.__name__, str(exc))
                log.error("Cannot register probe wrapping hook on module '%s'", probe.module, exc_info=True)

    def _unwrap_functions(self, probes: List[FunctionProbe]) -> None:
        # Keep track of all the modules involved to see if there are any import
        # hooks that we can clean up at the end.
        touched_modules: Set[str] = set()

        for probe in probes:
            registered_probes = self._probe_registry.unregister(probe)
            if not registered_probes:
                log.error("Attempted to eject unregistered probe %r", probe)
                continue

            (registered_probe,) = registered_probes

            assert probe.module is not None  # nosec
            module = sys.modules.get(probe.module, None)
            if module is not None:
                # The module is still loaded, so we can try to unwrap the function
                touched_modules.add(probe.module)
                assert probe.func_qname is not None  # nosec
                function = cast(FunctionType, FunctionDiscovery.from_module(module).by_name(probe.func_qname))
                if DebuggerWrappingContext.is_wrapped(function):
                    context = cast(DebuggerWrappingContext, DebuggerWrappingContext.extract(function))
                    context.remove_probe(probe)
                    if not context.has_probes():
                        self._function_store.unwrap(cast(FullyNamedWrappedFunction, function))
                    log.debug("Unwrapped %r", registered_probe)
                else:
                    log.error("Attempted to unwrap %r, but no wrapper found", registered_probe)

        # Clean up import hooks.
        for module_name in touched_modules:
            if not self._probe_registry.has_probes(module_name):
                try:
                    self.__watchdog__.unregister_module_hook(module_name, self._probe_wrapping_hook)
                    log.debug("Unregistered wrapping import hook on module %s", module_name)
                except ValueError:
                    log.error("Cannot unregister wrapping import hook for module %r", module_name, exc_info=True)

    def _on_configuration(self, event: ProbePollerEventType, probes: Iterable[Probe]) -> None:
        log.debug("[%s][P: %s] Received poller event %r with probes %r", os.getpid(), os.getppid(), event, probes)

        if event == ProbePollerEvent.STATUS_UPDATE:
            self._probe_registry.log_probes_status()
            return

        if event == ProbePollerEvent.MODIFIED_PROBES:
            for probe in probes:
                if probe in self._probe_registry:
                    registered_probe = self._probe_registry.get(probe.probe_id)
                    if registered_probe is None:
                        # We didn't have the probe. This shouldn't have happened!
                        log.error("Modified probe %r was not found in registry.", probe)
                        continue
                    self._probe_registry.update(probe)

            return

        line_probes: List[LineProbe] = []
        function_probes: List[FunctionProbe] = []
        for probe in probes:
            if isinstance(probe, LineLocationMixin):
                line_probes.append(cast(LineProbe, probe))
            elif isinstance(probe, FunctionLocationMixin):
                function_probes.append(cast(FunctionProbe, probe))
            else:
                log.warning("Skipping probe '%r': not supported.", probe)

        if event == ProbePollerEvent.NEW_PROBES:
            self._inject_probes(line_probes)
            self._wrap_functions(function_probes)
        elif event == ProbePollerEvent.DELETED_PROBES:
            self._eject_probes(line_probes)
            self._unwrap_functions(function_probes)
        else:
            raise ValueError("Unknown probe poller event %r" % event)

    def _stop_service(self, join: bool = True) -> None:
        self._function_store.restore_all()
        self.__uploader__.unregister(UploaderProduct.DEBUGGER)

    def _start_service(self) -> None:
        self.__uploader__.register(UploaderProduct.DEBUGGER)

    @classmethod
    def _on_run_module(cls, module: ModuleType) -> None:
        debugger = cls._instance
        if debugger is not None:
            debugger.__watchdog__.on_run_module(module)<|MERGE_RESOLUTION|>--- conflicted
+++ resolved
@@ -23,14 +23,7 @@
 from ddtrace import config as ddconfig
 from ddtrace._trace.tracer import Tracer
 from ddtrace.debugging._config import di_config
-<<<<<<< HEAD
-from ddtrace.debugging._config import ed_config
-from ddtrace.debugging._encoding import LogSignalJsonEncoder
-from ddtrace.debugging._encoding import SignalQueue
-from ddtrace.debugging._exception.auto_instrument import SpanExceptionHandler
-=======
-from ddtrace.debugging._exception.replay import SpanExceptionProcessor
->>>>>>> 12655eeb
+from ddtrace.debugging._exception.replay import SpanExceptionHandler
 from ddtrace.debugging._function.discovery import FunctionDiscovery
 from ddtrace.debugging._function.store import FullyNamedWrappedFunction
 from ddtrace.debugging._function.store import FunctionStore
@@ -374,17 +367,6 @@
             raise_on_exceed=False,
         )
 
-<<<<<<< HEAD
-        if ed_config.enabled:
-            from ddtrace.debugging._exception.auto_instrument import SpanExceptionHandler
-
-            self._span_exc_handler = SpanExceptionHandler(collector=self._collector)
-            self._span_exc_handler.install()
-        else:
-            self._span_exc_handler = None
-
-=======
->>>>>>> 12655eeb
         if di_config.enabled:
             # TODO: this is only temporary and will be reverted once the DD_REMOTE_CONFIGURATION_ENABLED variable
             #  has been removed
