from collections import defaultdict
from collections import deque
from itertools import chain
import linecache
import os
from pathlib import Path
import sys
import threading
from types import FunctionType
from types import ModuleType
from types import TracebackType
from typing import Deque
from typing import Dict
from typing import Iterable
from typing import List
from typing import Optional
from typing import Set
from typing import Type
from typing import TypeVar
from typing import cast

import ddtrace
from ddtrace import config as ddconfig
from ddtrace._trace.tracer import Tracer
from ddtrace.debugging._config import di_config
<<<<<<< HEAD
from ddtrace.debugging._config import er_config
from ddtrace.debugging._encoding import LogSignalJsonEncoder
from ddtrace.debugging._encoding import SignalQueue
from ddtrace.debugging._exception.replay import SpanExceptionProcessor
=======
from ddtrace.debugging._exception.auto_instrument import SpanExceptionProcessor
>>>>>>> b14bc4d2
from ddtrace.debugging._function.discovery import FunctionDiscovery
from ddtrace.debugging._function.store import FullyNamedWrappedFunction
from ddtrace.debugging._function.store import FunctionStore
from ddtrace.debugging._metrics import metrics
from ddtrace.debugging._probe.model import FunctionLocationMixin
from ddtrace.debugging._probe.model import FunctionProbe
from ddtrace.debugging._probe.model import LineLocationMixin
from ddtrace.debugging._probe.model import LineProbe
from ddtrace.debugging._probe.model import LogFunctionProbe
from ddtrace.debugging._probe.model import LogLineProbe
from ddtrace.debugging._probe.model import MetricFunctionProbe
from ddtrace.debugging._probe.model import MetricLineProbe
from ddtrace.debugging._probe.model import Probe
from ddtrace.debugging._probe.model import SpanDecorationFunctionProbe
from ddtrace.debugging._probe.model import SpanDecorationLineProbe
from ddtrace.debugging._probe.model import SpanFunctionProbe
from ddtrace.debugging._probe.registry import ProbeRegistry
from ddtrace.debugging._probe.remoteconfig import ProbePollerEvent
from ddtrace.debugging._probe.remoteconfig import ProbePollerEventType
from ddtrace.debugging._probe.remoteconfig import ProbeRCAdapter
from ddtrace.debugging._probe.status import ProbeStatusLogger
from ddtrace.debugging._safety import get_args
from ddtrace.debugging._signal.collector import SignalCollector
from ddtrace.debugging._signal.collector import SignalContext
from ddtrace.debugging._signal.metric_sample import MetricSample
from ddtrace.debugging._signal.model import Signal
from ddtrace.debugging._signal.model import SignalState
from ddtrace.debugging._signal.snapshot import Snapshot
from ddtrace.debugging._signal.tracing import DynamicSpan
from ddtrace.debugging._signal.tracing import SpanDecoration
from ddtrace.debugging._uploader import LogsIntakeUploaderV1
from ddtrace.debugging._uploader import UploaderProduct
from ddtrace.internal import atexit
from ddtrace.internal import compat
from ddtrace.internal import forksafe
from ddtrace.internal.logger import get_logger
from ddtrace.internal.metrics import Metrics
from ddtrace.internal.module import ModuleHookType
from ddtrace.internal.module import ModuleWatchdog
from ddtrace.internal.module import origin
from ddtrace.internal.module import register_post_run_module_hook
from ddtrace.internal.module import unregister_post_run_module_hook
from ddtrace.internal.rate_limiter import BudgetRateLimiterWithJitter as RateLimiter
from ddtrace.internal.rate_limiter import RateLimitExceeded
from ddtrace.internal.remoteconfig.worker import remoteconfig_poller
from ddtrace.internal.service import Service
from ddtrace.internal.wrapping.context import WrappingContext


log = get_logger(__name__)

_probe_metrics = Metrics(namespace="dynamic.instrumentation.metric")
_probe_metrics.enable()

T = TypeVar("T")


class DebuggerError(Exception):
    """Generic debugger error."""

    pass


class DebuggerModuleWatchdog(ModuleWatchdog):
    _locations: Set[str] = set()

    @classmethod
    def register_origin_hook(cls, origin: Path, hook: ModuleHookType) -> None:
        if origin in cls._locations:
            # We already have a hook for this origin, don't register a new one
            # but invoke it directly instead, if the module was already loaded.
            module = cls.get_by_origin(origin)
            if module is not None:
                hook(module)

            return

        cls._locations.add(str(origin))

        super().register_origin_hook(origin, hook)

    @classmethod
    def unregister_origin_hook(cls, origin: Path, hook: ModuleHookType) -> None:
        try:
            cls._locations.remove(str(origin))
        except KeyError:
            # Nothing to unregister.
            return

        return super().unregister_origin_hook(origin, hook)

    @classmethod
    def register_module_hook(cls, module_name: str, hook: ModuleHookType) -> None:
        if module_name in cls._locations:
            # We already have a hook for this origin, don't register a new one
            # but invoke it directly instead, if the module was already loaded.
            module = sys.modules.get(module_name)
            if module is not None:
                hook(module)

            return

        cls._locations.add(module_name)

        super().register_module_hook(module_name, hook)

    @classmethod
    def unregister_module_hook(cls, module_name: str, hook: ModuleHookType) -> None:
        try:
            cls._locations.remove(module_name)
        except KeyError:
            # Nothing to unregister.
            return

        return super().unregister_module_hook(module_name, hook)

    @classmethod
    def on_run_module(cls, module: ModuleType) -> None:
        if cls._instance is not None:
            # Treat run module as an import to trigger import hooks and register
            # the module's origin.
            cls._instance.after_import(module)


class DebuggerWrappingContext(WrappingContext):
    __priority__ = 99  # Execute after all other contexts

    def __init__(
        self, f, collector: SignalCollector, registry: ProbeRegistry, tracer: Tracer, probe_meter: Metrics.Meter
    ) -> None:
        super().__init__(f)

        self._collector = collector
        self._probe_registry = registry
        self._tracer = tracer
        self._probe_meter = probe_meter

        self.probes: Dict[str, Probe] = {}

    def add_probe(self, probe: Probe) -> None:
        self.probes[probe.probe_id] = probe

    def remove_probe(self, probe: Probe) -> None:
        del self.probes[probe.probe_id]

    def has_probes(self) -> bool:
        return bool(self.probes)

    def _close_contexts(self, retval=None, exc_info=(None, None, None)) -> None:
        end_time = compat.monotonic_ns()
        contexts = self.get("contexts")
        while contexts:
            # Open probe signal contexts are ordered, with those that have
            # created new tracing context first. We need to finalise them in
            # reverse order, so we pop them from the end of the queue (LIFO).
            context = contexts.pop()
            context.exit(retval, exc_info, end_time - self.get("start_time"))
            signal = context.signal
            if signal.state is SignalState.DONE:
                self._probe_registry.set_emitting(signal.probe)

    def __enter__(self) -> "DebuggerWrappingContext":
        super().__enter__()

        frame = self.__frame__
        assert frame is not None  # nosec

        args = list(get_args(frame))
        thread = threading.current_thread()

        signal: Optional[Signal] = None

        # Group probes on the basis of whether they create new context.
        context_creators: List[Probe] = []
        context_consumers: List[Probe] = []
        for p in self.probes.values():
            (context_creators if p.__context_creator__ else context_consumers).append(p)

        contexts: Deque[SignalContext] = deque()

        # Trigger the context creators first, so that the new context can be
        # consumed by the consumers.
        for probe in chain(context_creators, context_consumers):
            # Because new context might be created, we need to recompute it
            # for each probe.
            trace_context = self._tracer.current_trace_context()

            if isinstance(probe, MetricFunctionProbe):
                signal = MetricSample(
                    probe=probe,
                    frame=frame,
                    thread=thread,
                    args=args,
                    trace_context=trace_context,
                    meter=self._probe_meter,
                )
            elif isinstance(probe, LogFunctionProbe):
                signal = Snapshot(
                    probe=probe,
                    frame=frame,
                    thread=thread,
                    args=args,
                    trace_context=trace_context,
                )
            elif isinstance(probe, SpanFunctionProbe):
                signal = DynamicSpan(
                    probe=probe,
                    frame=frame,
                    thread=thread,
                    args=args,
                    trace_context=trace_context,
                )
            elif isinstance(probe, SpanDecorationFunctionProbe):
                signal = SpanDecoration(
                    probe=probe,
                    frame=frame,
                    thread=thread,
                    args=args,
                )
            else:
                log.error("Unsupported probe type: %s", type(probe))
                continue

            contexts.append(self._collector.attach(signal))

        # Save state on the wrapping context
        self.set("start_time", compat.monotonic_ns())
        self.set("contexts", contexts)

        return self

    def __return__(self, value: T) -> T:
        self._close_contexts(retval=value)
        return super().__return__(value)

    def __exit__(
        self, exc_type: Optional[Type[BaseException]], exc_val: Optional[BaseException], exc_tb: Optional[TracebackType]
    ) -> None:
        self._close_contexts(exc_info=(exc_type, exc_val, exc_tb))
        super().__exit__(exc_type, exc_val, exc_tb)


class Debugger(Service):
    _instance: Optional["Debugger"] = None
    _probe_meter = _probe_metrics.get_meter("probe")
    _span_processor: Optional[SpanExceptionProcessor] = None

    __rc_adapter__ = ProbeRCAdapter
    __uploader__ = LogsIntakeUploaderV1
    __watchdog__ = DebuggerModuleWatchdog
    __logger__ = ProbeStatusLogger

    @classmethod
    def enable(cls, run_module: bool = False) -> None:
        """Enable dynamic instrumentation

        This class method is idempotent. Dynamic instrumentation will be
        disabled automatically at exit.
        """
        if cls._instance is not None:
            log.debug("%s already enabled", cls.__name__)
            return

        log.debug("Enabling %s", cls.__name__)

        di_config.enabled = True

        cls.__watchdog__.install()

        if di_config.metrics:
            metrics.enable()

        cls._instance = debugger = cls()

        debugger.start()

        forksafe.register(cls._restart)
        atexit.register(cls.disable)
        register_post_run_module_hook(cls._on_run_module)

        log.debug("%s enabled", cls.__name__)

    @classmethod
    def disable(cls, join: bool = True) -> None:
        """Disable dynamic instrumentation.

        This class method is idempotent. Called automatically at exit, if
        dynamic instrumentation was enabled.
        """
        if cls._instance is None:
            log.debug("%s not enabled", cls.__name__)
            return

        log.debug("Disabling %s", cls.__name__)

        remoteconfig_poller.unregister("LIVE_DEBUGGING")

        forksafe.unregister(cls._restart)
        atexit.unregister(cls.disable)
        unregister_post_run_module_hook(cls._on_run_module)

        if cls._instance._span_processor:
            cls._instance._span_processor.unregister()

        cls._instance.stop(join=join)
        cls._instance = None

        cls.__watchdog__.uninstall()
        if di_config.metrics:
            metrics.disable()

        di_config.enabled = False

        log.debug("%s disabled", cls.__name__)

    def __init__(self, tracer: Optional[Tracer] = None) -> None:
        super().__init__()

        self._tracer = tracer or ddtrace.tracer
        service_name = di_config.service_name

        self._status_logger = status_logger = self.__logger__(service_name)

        self._probe_registry = ProbeRegistry(status_logger=status_logger)

        self._function_store = FunctionStore(extra_attrs=["__dd_wrappers__"])

        log_limiter = RateLimiter(limit_rate=1.0, raise_on_exceed=False)
        self._global_rate_limiter = RateLimiter(
            limit_rate=di_config.global_rate_limit,  # TODO: Make it configurable. Note that this is per-process!
            on_exceed=lambda: log_limiter.limit(log.warning, "Global rate limit exceeded"),
            call_once=True,
            raise_on_exceed=False,
        )

<<<<<<< HEAD
        if er_config.enabled:
            from ddtrace.debugging._exception.replay import SpanExceptionProcessor

            self._span_processor = SpanExceptionProcessor(collector=self._collector)
            self._span_processor.register()
        else:
            self._span_processor = None

=======
>>>>>>> b14bc4d2
        if di_config.enabled:
            # TODO: this is only temporary and will be reverted once the DD_REMOTE_CONFIGURATION_ENABLED variable
            #  has been removed
            if ddconfig._remote_config_enabled is False:
                ddconfig._remote_config_enabled = True
                log.info("Disabled Remote Configuration enabled by Dynamic Instrumentation.")

            # Register the debugger with the RCM client.
            if not remoteconfig_poller.update_product_callback("LIVE_DEBUGGING", self._on_configuration):
                di_callback = self.__rc_adapter__(None, self._on_configuration, status_logger=status_logger)
                remoteconfig_poller.register("LIVE_DEBUGGING", di_callback)

        log.debug("%s initialized (service name: %s)", self.__class__.__name__, service_name)

    def _on_encoder_buffer_full(self, item, encoded):
        # type (Any, bytes) -> None
        # Send upload request
        self._uploader.upload()

    def _dd_debugger_hook(self, probe: Probe) -> None:
        """Debugger probe hook.

        This gets called with a reference to the probe. We only check whether
        the probe is active. If so, we push the collected data to the collector
        for bulk processing. This way we avoid adding delay while the
        instrumented code is running.
        """
        try:
            actual_frame = sys._getframe(1)
            signal: Optional[Signal] = None
            if isinstance(probe, MetricLineProbe):
                signal = MetricSample(
                    probe=probe,
                    frame=actual_frame,
                    thread=threading.current_thread(),
                    trace_context=self._tracer.current_trace_context(),
                    meter=self._probe_meter,
                )
            elif isinstance(probe, LogLineProbe):
                if probe.take_snapshot:
                    # TODO: Global limit evaluated before probe conditions
                    if self._global_rate_limiter.limit() is RateLimitExceeded:
                        return

                signal = Snapshot(
                    probe=probe,
                    frame=actual_frame,
                    thread=threading.current_thread(),
                    trace_context=self._tracer.current_trace_context(),
                )
            elif isinstance(probe, SpanDecorationLineProbe):
                signal = SpanDecoration(
                    probe=probe,
                    frame=actual_frame,
                    thread=threading.current_thread(),
                )
            else:
                log.error("Unsupported probe type: %r", type(probe))
                return

            signal.line()

            log.debug("[%s][P: %s] Debugger. Report signal %s", os.getpid(), os.getppid(), signal)
            self.__uploader__.get_collector().push(signal)

            if signal.state is SignalState.DONE:
                self._probe_registry.set_emitting(probe)

        except Exception:
            log.error("Failed to execute probe hook", exc_info=True)

    def _probe_injection_hook(self, module: ModuleType) -> None:
        # This hook is invoked by the ModuleWatchdog or the post run module hook
        # to inject probes.

        # Group probes by function so that we decompile each function once and
        # bulk-inject the probes.
        probes_for_function: Dict[FullyNamedWrappedFunction, List[Probe]] = defaultdict(list)
        for probe in self._probe_registry.get_pending(str(origin(module))):
            if not isinstance(probe, LineLocationMixin):
                continue
            line = probe.line
            assert line is not None  # nosec
            functions = FunctionDiscovery.from_module(module).at_line(line)
            if not functions:
                module_origin = str(origin(module))
                if linecache.getline(module_origin, line):
                    # The source actually has a line at the given line number
                    message = (
                        f"Cannot install probe {probe.probe_id}: "
                        f"function at line {line} within source file {module_origin} "
                        "is likely decorated with an unsupported decorator."
                    )
                else:
                    message = (
                        f"Cannot install probe {probe.probe_id}: "
                        f"no functions at line {line} within source file {module_origin} found"
                    )
                log.error(message)
                self._probe_registry.set_error(probe, "NoFunctionsAtLine", message)
                continue
            for function in (cast(FullyNamedWrappedFunction, _) for _ in functions):
                probes_for_function[function].append(cast(LineProbe, probe))

        for function, probes in probes_for_function.items():
            failed = self._function_store.inject_hooks(
                function, [(self._dd_debugger_hook, cast(LineProbe, probe).line, probe) for probe in probes]
            )

            for probe in probes:
                if probe.probe_id in failed:
                    self._probe_registry.set_error(probe, "InjectionFailure", "Failed to inject")
                else:
                    self._probe_registry.set_installed(probe)

            if failed:
                log.error("[%s][P: %s] Failed to inject probes %r", os.getpid(), os.getppid(), failed)

            log.debug(
                "[%s][P: %s] Injected probes %r in %r",
                os.getpid(),
                os.getppid(),
                [probe.probe_id for probe in probes if probe.probe_id not in failed],
                function,
            )

    def _inject_probes(self, probes: List[LineProbe]) -> None:
        for probe in probes:
            if probe not in self._probe_registry:
                if len(self._probe_registry) >= di_config.max_probes:
                    log.warning("Too many active probes. Ignoring new ones.")
                    return
                log.debug("[%s][P: %s] Received new %s.", os.getpid(), os.getppid(), probe)
                self._probe_registry.register(probe)

            resolved_source = probe.source_file
            if resolved_source is None:
                log.error(
                    "Cannot inject probe %s: source file %s cannot be resolved", probe.probe_id, probe.source_file
                )
                self._probe_registry.set_error(probe, "NoSourceFile", "Source file location cannot be resolved")
                continue

        for source in {probe.source_file for probe in probes if probe.source_file is not None}:
            try:
                self.__watchdog__.register_origin_hook(source, self._probe_injection_hook)
            except Exception as exc:
                for probe in probes:
                    if probe.source_file != source:
                        continue
                    exc_type = type(exc)
                    self._probe_registry.set_error(probe, exc_type.__name__, str(exc))
                log.error("Cannot register probe injection hook on source '%s'", source, exc_info=True)

    def _eject_probes(self, probes_to_eject: List[LineProbe]) -> None:
        # TODO[perf]: Bulk-collect probes as for injection. This is lower
        # priority as probes are normally removed manually by users.
        unregistered_probes: List[LineProbe] = []
        for probe in probes_to_eject:
            if probe not in self._probe_registry:
                log.error("Attempted to eject unregistered probe %r", probe)
                continue

            (registered_probe,) = self._probe_registry.unregister(probe)
            unregistered_probes.append(cast(LineProbe, registered_probe))

        probes_for_source: Dict[Path, List[LineProbe]] = defaultdict(list)
        for probe in unregistered_probes:
            if probe.source_file is None:
                continue
            probes_for_source[probe.source_file].append(probe)

        for resolved_source, probes in probes_for_source.items():
            module = self.__watchdog__.get_by_origin(resolved_source)
            if module is not None:
                # The module is still loaded, so we can try to eject the hooks
                probes_for_function: Dict[FullyNamedWrappedFunction, List[LineProbe]] = defaultdict(list)
                for probe in probes:
                    if not isinstance(probe, LineLocationMixin):
                        continue
                    line = probe.line
                    assert line is not None, probe  # nosec
                    functions = FunctionDiscovery.from_module(module).at_line(line)
                    for function in (cast(FullyNamedWrappedFunction, _) for _ in functions):
                        probes_for_function[function].append(probe)

                for function, ps in probes_for_function.items():
                    failed = self._function_store.eject_hooks(
                        cast(FunctionType, function),
                        [(self._dd_debugger_hook, probe.line, probe) for probe in ps if probe.line is not None],
                    )
                    for probe in ps:
                        if probe.probe_id in failed:
                            log.error("Failed to eject %r from %r", probe, function)
                        else:
                            log.debug("Ejected %r from %r", probe, function)

            if not self._probe_registry.has_probes(str(resolved_source)):
                try:
                    self.__watchdog__.unregister_origin_hook(resolved_source, self._probe_injection_hook)
                    log.debug("Unregistered injection hook on source '%s'", resolved_source)
                except ValueError:
                    log.error("Cannot unregister injection hook for %r", probe, exc_info=True)

    def _probe_wrapping_hook(self, module: ModuleType) -> None:
        probes = self._probe_registry.get_pending(module.__name__)
        for probe in probes:
            if not isinstance(probe, FunctionLocationMixin):
                continue

            try:
                assert probe.module is not None and probe.func_qname is not None  # nosec
                function = cast(FunctionType, FunctionDiscovery.from_module(module).by_name(probe.func_qname))
            except ValueError:
                message = (
                    f"Cannot install probe {probe.probe_id}: no function '{probe.func_qname}' in module {probe.module}"
                    "found (note: if the function exists, it might be decorated with an unsupported decorator)"
                )
                self._probe_registry.set_error(probe, "NoFunctionInModule", message)
                log.error(message)
                continue

            if DebuggerWrappingContext.is_wrapped(function):
                context = cast(DebuggerWrappingContext, DebuggerWrappingContext.extract(function))
                log.debug(
                    "[%s][P: %s] Function probe %r added to already wrapped %r",
                    os.getpid(),
                    os.getppid(),
                    probe.probe_id,
                    function,
                )
            else:
                context = DebuggerWrappingContext(
                    function,
                    collector=self.__uploader__.get_collector(),
                    registry=self._probe_registry,
                    tracer=self._tracer,
                    probe_meter=self._probe_meter,
                )
                self._function_store.wrap(cast(FunctionType, function), context)
                log.debug(
                    "[%s][P: %s] Function probe %r wrapped around %r",
                    os.getpid(),
                    os.getppid(),
                    probe.probe_id,
                    function,
                )

            context.add_probe(probe)
            self._probe_registry.set_installed(probe)

    def _wrap_functions(self, probes: List[FunctionProbe]) -> None:
        for probe in probes:
            if len(self._probe_registry) >= di_config.max_probes:
                log.warning("Too many active probes. Ignoring new ones.")
                return

            self._probe_registry.register(probe)
            try:
                assert probe.module is not None  # nosec
                self.__watchdog__.register_module_hook(probe.module, self._probe_wrapping_hook)
            except Exception as exc:
                exc_type = type(exc)
                self._probe_registry.set_error(probe, exc_type.__name__, str(exc))
                log.error("Cannot register probe wrapping hook on module '%s'", probe.module, exc_info=True)

    def _unwrap_functions(self, probes: List[FunctionProbe]) -> None:
        # Keep track of all the modules involved to see if there are any import
        # hooks that we can clean up at the end.
        touched_modules: Set[str] = set()

        for probe in probes:
            registered_probes = self._probe_registry.unregister(probe)
            if not registered_probes:
                log.error("Attempted to eject unregistered probe %r", probe)
                continue

            (registered_probe,) = registered_probes

            assert probe.module is not None  # nosec
            module = sys.modules.get(probe.module, None)
            if module is not None:
                # The module is still loaded, so we can try to unwrap the function
                touched_modules.add(probe.module)
                assert probe.func_qname is not None  # nosec
                function = cast(FunctionType, FunctionDiscovery.from_module(module).by_name(probe.func_qname))
                if DebuggerWrappingContext.is_wrapped(function):
                    context = cast(DebuggerWrappingContext, DebuggerWrappingContext.extract(function))
                    context.remove_probe(probe)
                    if not context.has_probes():
                        self._function_store.unwrap(cast(FullyNamedWrappedFunction, function))
                    log.debug("Unwrapped %r", registered_probe)
                else:
                    log.error("Attempted to unwrap %r, but no wrapper found", registered_probe)

        # Clean up import hooks.
        for module_name in touched_modules:
            if not self._probe_registry.has_probes(module_name):
                try:
                    self.__watchdog__.unregister_module_hook(module_name, self._probe_wrapping_hook)
                    log.debug("Unregistered wrapping import hook on module %s", module_name)
                except ValueError:
                    log.error("Cannot unregister wrapping import hook for module %r", module_name, exc_info=True)

    def _on_configuration(self, event: ProbePollerEventType, probes: Iterable[Probe]) -> None:
        log.debug("[%s][P: %s] Received poller event %r with probes %r", os.getpid(), os.getppid(), event, probes)

        if event == ProbePollerEvent.STATUS_UPDATE:
            self._probe_registry.log_probes_status()
            return

        if event == ProbePollerEvent.MODIFIED_PROBES:
            for probe in probes:
                if probe in self._probe_registry:
                    registered_probe = self._probe_registry.get(probe.probe_id)
                    if registered_probe is None:
                        # We didn't have the probe. This shouldn't have happened!
                        log.error("Modified probe %r was not found in registry.", probe)
                        continue
                    self._probe_registry.update(probe)

            return

        line_probes: List[LineProbe] = []
        function_probes: List[FunctionProbe] = []
        for probe in probes:
            if isinstance(probe, LineLocationMixin):
                line_probes.append(cast(LineProbe, probe))
            elif isinstance(probe, FunctionLocationMixin):
                function_probes.append(cast(FunctionProbe, probe))
            else:
                log.warning("Skipping probe '%r': not supported.", probe)

        if event == ProbePollerEvent.NEW_PROBES:
            self._inject_probes(line_probes)
            self._wrap_functions(function_probes)
        elif event == ProbePollerEvent.DELETED_PROBES:
            self._eject_probes(line_probes)
            self._unwrap_functions(function_probes)
        else:
            raise ValueError("Unknown probe poller event %r" % event)

    def _stop_service(self, join: bool = True) -> None:
        self._function_store.restore_all()
        self.__uploader__.unregister(UploaderProduct.DEBUGGER)

    def _start_service(self) -> None:
        self.__uploader__.register(UploaderProduct.DEBUGGER)

    @classmethod
    def _restart(cls):
        log.info("[%s][P: %s] Restarting the debugger in child process", os.getpid(), os.getppid())
        cls.disable(join=False)
        cls.enable()

    @classmethod
    def _on_run_module(cls, module: ModuleType) -> None:
        debugger = cls._instance
        if debugger is not None:
            debugger.__watchdog__.on_run_module(module)<|MERGE_RESOLUTION|>--- conflicted
+++ resolved
@@ -23,14 +23,7 @@
 from ddtrace import config as ddconfig
 from ddtrace._trace.tracer import Tracer
 from ddtrace.debugging._config import di_config
-<<<<<<< HEAD
-from ddtrace.debugging._config import er_config
-from ddtrace.debugging._encoding import LogSignalJsonEncoder
-from ddtrace.debugging._encoding import SignalQueue
 from ddtrace.debugging._exception.replay import SpanExceptionProcessor
-=======
-from ddtrace.debugging._exception.auto_instrument import SpanExceptionProcessor
->>>>>>> b14bc4d2
 from ddtrace.debugging._function.discovery import FunctionDiscovery
 from ddtrace.debugging._function.store import FullyNamedWrappedFunction
 from ddtrace.debugging._function.store import FunctionStore
@@ -366,17 +359,6 @@
             raise_on_exceed=False,
         )
 
-<<<<<<< HEAD
-        if er_config.enabled:
-            from ddtrace.debugging._exception.replay import SpanExceptionProcessor
-
-            self._span_processor = SpanExceptionProcessor(collector=self._collector)
-            self._span_processor.register()
-        else:
-            self._span_processor = None
-
-=======
->>>>>>> b14bc4d2
         if di_config.enabled:
             # TODO: this is only temporary and will be reverted once the DD_REMOTE_CONFIGURATION_ENABLED variable
             #  has been removed
