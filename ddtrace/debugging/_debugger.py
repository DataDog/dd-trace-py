from collections import defaultdict
from itertools import chain
import os
import sys
import threading
from types import FunctionType
from types import ModuleType
from typing import Any
from typing import Dict
from typing import Iterable
from typing import List
from typing import Optional
from typing import Set
from typing import TYPE_CHECKING
from typing import Tuple
from typing import cast

from six import PY3

import ddtrace
from ddtrace.debugging._config import config
from ddtrace.debugging._encoding import BatchJsonEncoder
from ddtrace.debugging._encoding import LogSignalJsonEncoder
from ddtrace.debugging._function.discovery import FunctionDiscovery
from ddtrace.debugging._function.store import FullyNamedWrappedFunction
from ddtrace.debugging._function.store import FunctionStore
from ddtrace.debugging._metrics import metrics
from ddtrace.debugging._probe.model import FunctionLocationMixin
from ddtrace.debugging._probe.model import FunctionProbe
from ddtrace.debugging._probe.model import LineLocationMixin
from ddtrace.debugging._probe.model import LineProbe
from ddtrace.debugging._probe.model import LogFunctionProbe
from ddtrace.debugging._probe.model import LogLineProbe
from ddtrace.debugging._probe.model import MetricFunctionProbe
from ddtrace.debugging._probe.model import MetricLineProbe
from ddtrace.debugging._probe.model import Probe
from ddtrace.debugging._probe.model import SpanFunctionProbe
from ddtrace.debugging._probe.registry import ProbeRegistry
from ddtrace.debugging._probe.remoteconfig import ProbePollerEvent
from ddtrace.debugging._probe.remoteconfig import ProbePollerEventType
from ddtrace.debugging._probe.remoteconfig import ProbeRCAdapter
from ddtrace.debugging._probe.status import ProbeStatusLogger
from ddtrace.debugging._signal.collector import SignalCollector
from ddtrace.debugging._signal.metric_sample import MetricSample
from ddtrace.debugging._signal.model import LogSignal
from ddtrace.debugging._signal.model import Signal
from ddtrace.debugging._signal.snapshot import Snapshot
from ddtrace.debugging._signal.tracing import DynamicSpan
from ddtrace.debugging._uploader import LogsIntakeUploaderV1
from ddtrace.internal import atexit
from ddtrace.internal import compat
from ddtrace.internal import forksafe
from ddtrace.internal.logger import get_logger
from ddtrace.internal.metrics import Metrics
from ddtrace.internal.module import ModuleWatchdog
from ddtrace.internal.module import origin
from ddtrace.internal.module import register_post_run_module_hook
from ddtrace.internal.module import unregister_post_run_module_hook
from ddtrace.internal.rate_limiter import BudgetRateLimiterWithJitter as RateLimiter
from ddtrace.internal.rate_limiter import RateLimitExceeded
from ddtrace.internal.remoteconfig.worker import remoteconfig_poller
from ddtrace.internal.safety import _isinstance
from ddtrace.internal.service import Service
from ddtrace.internal.utils.formats import asbool
from ddtrace.internal.wrapping import Wrapper


if TYPE_CHECKING:  # pragma: no cover
    from ddtrace.internal.module import ModuleHookType
    from ddtrace.tracer import Tracer


# Coroutine support
if PY3:
    from types import CoroutineType

    from ddtrace.debugging._async import dd_coroutine_wrapper
else:
    CoroutineType = dd_coroutine_wrapper = None

log = get_logger(__name__)

_probe_metrics = Metrics(namespace="dynamic.instrumentation.metric")
_probe_metrics.enable()


class DebuggerError(Exception):
    """Generic debugger error."""

    pass


class DebuggerModuleWatchdog(ModuleWatchdog):
    _locations = set()  # type: Set[str]

    @classmethod
    def register_origin_hook(cls, origin, hook):
        # type: (str, ModuleHookType) -> None
        if origin in cls._locations:
            # We already have a hook for this origin, don't register a new one
            # but invoke it directly instead, if the module was already loaded.
            module = cls.get_by_origin(origin)
            if module is not None:
                hook(module)

            return

        cls._locations.add(origin)

        super(DebuggerModuleWatchdog, cls).register_origin_hook(origin, hook)

    @classmethod
    def unregister_origin_hook(cls, origin, hook):
        # type: (str, ModuleHookType) -> None
        try:
            cls._locations.remove(origin)
        except KeyError:
            # Nothing to unregister.
            return

        return super(DebuggerModuleWatchdog, cls).unregister_origin_hook(origin, hook)

    @classmethod
    def register_module_hook(cls, module_name, hook):
        # type: (str, ModuleHookType) -> None
        if module_name in cls._locations:
            # We already have a hook for this origin, don't register a new one
            # but invoke it directly instead, if the module was already loaded.
            module = sys.modules[module_name]
            if module is not None:
                hook(module)

            return

        cls._locations.add(module_name)

        super(DebuggerModuleWatchdog, cls).register_module_hook(module_name, hook)

    @classmethod
    def unregister_module_hook(cls, module_name, hook):
        # type: (str, ModuleHookType) -> None
        try:
            cls._locations.remove(module_name)
        except KeyError:
            # Nothing to unregister.
            return

        return super(DebuggerModuleWatchdog, cls).unregister_module_hook(module_name, hook)

    @classmethod
    def on_run_module(cls, module):
        # type: (ModuleType) -> None
        if cls._instance is not None:
            # Treat run module as an import to trigger import hooks and register
            # the module's origin.
            cls._instance.after_import(module)


class Debugger(Service):
    _instance = None  # type: Optional[Debugger]
    _probe_meter = _probe_metrics.get_meter("probe")

    __rc_adapter__ = ProbeRCAdapter
    __uploader__ = LogsIntakeUploaderV1
    __collector__ = SignalCollector
    __watchdog__ = DebuggerModuleWatchdog
    __logger__ = ProbeStatusLogger

    @classmethod
    def enable(cls, run_module=False):
        # type: (bool) -> None
        """Enable dynamic instrumentation

        This class method is idempotent. Dynamic instrumentation will be
        disabled automatically at exit.
        """
        if cls._instance is not None:
            log.debug("%s already enabled", cls.__name__)
            return

        log.debug("Enabling %s", cls.__name__)

        cls.__watchdog__.install()

        if config.metrics:
            metrics.enable()

        cls._instance = debugger = cls()

        debugger.start()

        forksafe.register(cls._restart)
        atexit.register(cls.disable)
        register_post_run_module_hook(cls._on_run_module)

        log.debug("%s enabled", cls.__name__)

    @classmethod
    def disable(cls, join=True):
        # type: (bool) -> None
        """Disable dynamic instrumentation.

        This class method is idempotent. Called automatically at exit, if
        dynamic instrumentation was enabled.
        """
        if cls._instance is None:
            log.debug("%s not enabled", cls.__name__)
            return

        log.debug("Disabling %s", cls.__name__)

        forksafe.unregister(cls._restart)
        atexit.unregister(cls.disable)
        unregister_post_run_module_hook(cls._on_run_module)

        cls._instance.stop(join=join)
        cls._instance = None

        cls.__watchdog__.uninstall()
        if config.metrics:
            metrics.disable()

        log.debug("%s disabled", cls.__name__)

    def __init__(self, tracer=None):
        # type: (Optional[Tracer]) -> None
        super(Debugger, self).__init__()

        self._tracer = tracer or ddtrace.tracer
        service_name = config.service_name

        self._encoder = BatchJsonEncoder(
            item_encoders={
                LogSignal: LogSignalJsonEncoder(service_name),
                str: str,
            },
            on_full=self._on_encoder_buffer_full,
        )
        self._probe_registry = ProbeRegistry(self.__logger__(service_name, self._encoder))
        self._uploader = self.__uploader__(self._encoder)
        self._collector = self.__collector__(self._encoder)
        self._services = [self._uploader]

        self._function_store = FunctionStore(extra_attrs=["__dd_wrappers__"])

        log_limiter = RateLimiter(limit_rate=1.0, raise_on_exceed=False)
        self._global_rate_limiter = RateLimiter(
            limit_rate=config.global_rate_limit,  # TODO: Make it configurable. Note that this is per-process!
            on_exceed=lambda: log_limiter.limit(log.warning, "Global rate limit exceeded"),
            call_once=True,
            raise_on_exceed=False,
        )

        # TODO: this is only temporary and will be reverted once the DD_REMOTE_CONFIGURATION_ENABLED variable
        #  has been removed
        if asbool(os.environ.get("DD_REMOTE_CONFIGURATION_ENABLED", True)) is False:
            os.environ["DD_REMOTE_CONFIGURATION_ENABLED"] = "true"
            log.info("Disabled Remote Configuration enabled by Dynamic Instrumentation.")

        # Register the debugger with the RCM client.
        if not remoteconfig_poller.update_product_callback("LIVE_DEBUGGING", self._on_configuration):
            di_callback = self.__rc_adapter__(None, self._on_configuration)
            remoteconfig_poller.register("LIVE_DEBUGGING", di_callback)
        log.debug("%s initialized (service name: %s)", self.__class__.__name__, service_name)

    def _on_encoder_buffer_full(self, item, encoded):
        # type (Any, bytes) -> None
        # Send upload request
        self._uploader.upload()

    def _dd_debugger_hook(self, probe):
        # type: (Probe) -> None
        """Debugger probe hook.

        This gets called with a reference to the probe. We only check whether
        the probe is active. If so, we push the collected data to the collector
        for bulk processing. This way we avoid adding delay while the
        instrumented code is running.
        """
        try:
            actual_frame = sys._getframe(1)
            signal = None  # type: Optional[Signal]
            if isinstance(probe, MetricLineProbe):
                signal = MetricSample(
                    probe=probe,
                    frame=actual_frame,
                    thread=threading.current_thread(),
                    trace_context=self._tracer.current_trace_context(),
                    meter=self._probe_meter,
                )
            elif isinstance(probe, LogLineProbe):
                if probe.take_snapshot:
                    # TODO: Global limit evaluated before probe conditions
                    if self._global_rate_limiter.limit() is RateLimitExceeded:
                        return

                signal = Snapshot(
                    probe=probe,
                    frame=actual_frame,
                    thread=threading.current_thread(),
                    trace_context=self._tracer.current_trace_context(),
                )
            else:
                log.error("Unsupported probe type: %r", type(probe))
                return

            signal.line()

            log.debug("[%s][P: %s] Debugger. Report signal %s", os.getpid(), os.getppid(), signal)
            self._collector.push(signal)

        except Exception:
            log.error("Failed to execute debugger probe hook", exc_info=True)

    def _dd_debugger_wrapper(self, wrappers):
        # type: (Dict[str, FunctionProbe]) -> Wrapper
        """Debugger wrapper.

        This gets called with a reference to the wrapped function and the probe,
        together with the arguments to pass. We only check
        whether the probe is active and the debugger is enabled. If so, we
        capture all the relevant debugging context.
        """

        def _(wrapped, args, kwargs):
            # type: (FunctionType, Tuple[Any], Dict[str,Any]) -> Any
            if not wrappers:
                return wrapped(*args, **kwargs)

            argnames = wrapped.__code__.co_varnames
            actual_frame = sys._getframe(1)
            allargs = list(chain(zip(argnames, args), kwargs.items()))
            thread = threading.current_thread()
            trace_context = self._tracer.current_trace_context()

            open_contexts = []
            signal = None  # type: Optional[Signal]
            for probe in wrappers.values():
                if isinstance(probe, MetricFunctionProbe):
                    signal = MetricSample(
                        probe=probe,
                        frame=actual_frame,
                        thread=thread,
                        args=allargs,
                        trace_context=trace_context,
                        meter=self._probe_meter,
                    )
                elif isinstance(probe, LogFunctionProbe):
                    signal = Snapshot(
                        probe=probe,
                        frame=actual_frame,
                        thread=thread,
                        args=allargs,
                        trace_context=trace_context,
                    )
                elif isinstance(probe, SpanFunctionProbe):
                    signal = DynamicSpan(
                        probe=probe,
                        frame=actual_frame,
                        thread=thread,
                        args=allargs,
                        trace_context=trace_context,
                    )
                else:
                    log.error("Unsupported probe type: %s", type(probe))
                    continue

                open_contexts.append(self._collector.attach(signal))

            if not open_contexts:
                return wrapped(*args, **kwargs)

            start_time = compat.monotonic_ns()
            try:
                retval = wrapped(*args, **kwargs)
                end_time = compat.monotonic_ns()
                exc_info = (None, None, None)
            except Exception:
                end_time = compat.monotonic_ns()
                retval = None
                exc_info = sys.exc_info()  # type: ignore[assignment]
            else:
                # DEV: We do not unwind generators here as they might result in
                # tight loops. We return the result as a generator object
                # instead.
                if PY3 and _isinstance(retval, CoroutineType):
                    return dd_coroutine_wrapper(retval, open_contexts)

            for context in open_contexts:
                context.exit(retval, exc_info, end_time - start_time)

            exc = exc_info[1]
            if exc is not None:
                raise exc

            return retval

        return _

    def _probe_injection_hook(self, module):
        # type: (ModuleType) -> None
        # This hook is invoked by the ModuleWatchdog or the post run module hook
        # to inject probes.

        # Group probes by function so that we decompile each function once and
        # bulk-inject the probes.
        probes_for_function = defaultdict(list)  # type: Dict[FullyNamedWrappedFunction, List[Probe]]
        for probe in self._probe_registry.get_pending(origin(module)):
            if not isinstance(probe, LineLocationMixin):
                continue
            line = probe.line
            assert line is not None
            functions = FunctionDiscovery.from_module(module).at_line(line)
            if not functions:
                message = "Cannot inject probe %s: no functions at line %d within source file %s" % (
                    probe.probe_id,
                    line,
                    origin(module),
                )
                log.error(message)
                self._probe_registry.set_error(probe, message)
                continue
            for function in (cast(FullyNamedWrappedFunction, _) for _ in functions):
                probes_for_function[function].append(cast(LineProbe, probe))

        for function, probes in probes_for_function.items():
            failed = self._function_store.inject_hooks(
                function, [(self._dd_debugger_hook, cast(LineProbe, probe).line, probe) for probe in probes]
            )

            for probe in probes:
                if probe.probe_id in failed:
                    self._probe_registry.set_error(probe, "Failed to inject")
<<<<<<< HEAD
                else:
                    self._probe_registry.set_installed(probe)

            if failed:
                log.error("Failed to inject probes %r", failed)

            log.debug(
                "Injected probes %r in %r",
                [probe.probe_id for probe in probes if probe.probe_id not in failed],
                function,
            )
=======
                    log.error("[%s][P: %s] Failed to inject %r", os.getpid(), os.getppid(), probe)
                else:
                    self._probe_registry.set_installed(probe)
                    log.debug(
                        "[%s][P: %s] Injected probes %r in %r",
                        os.getpid(),
                        os.getppid(),
                        [probe.probe_id for probe in probes],
                        function,
                    )
>>>>>>> 9146377f

    def _inject_probes(self, probes):
        # type: (List[LineProbe]) -> None
        for probe in probes:
            if probe not in self._probe_registry:
                log.debug("[%s][P: %s] Received new %s.", os.getpid(), os.getppid(), probe)
                self._probe_registry.register(probe)

            resolved_source = probe.source_file
            if resolved_source is None:
                log.error(
                    "Cannot inject probe %s: source file %s cannot be resolved", probe.probe_id, probe.source_file
                )
                self._probe_registry.set_error(probe, "Source file location cannot be resolved")
                continue

        for source in {probe.source_file for probe in probes if probe.source_file is not None}:
            try:
                self.__watchdog__.register_origin_hook(source, self._probe_injection_hook)
            except Exception:
                exc_info = sys.exc_info()
                for probe in probes:
                    if probe.source_file != source:
                        continue
                    self._probe_registry.set_exc_info(probe, exc_info)
                log.error("Cannot register probe injection hook on source '%s'", source, exc_info=True)

    def _eject_probes(self, probes_to_eject):
        # type: (List[LineProbe]) -> None
        # TODO[perf]: Bulk-collect probes as for injection. This is lower
        # priority as probes are normally removed manually by users.
        unregistered_probes = []  # type: List[LineProbe]
        for probe in probes_to_eject:
            if probe not in self._probe_registry:
                log.error("Attempted to eject unregistered probe %r", probe)
                continue

            (registered_probe,) = self._probe_registry.unregister(probe)
            unregistered_probes.append(cast(LineProbe, registered_probe))

        probes_for_source = defaultdict(list)  # type: Dict[str, List[LineProbe]]
        for probe in unregistered_probes:
            if probe.source_file is None:
                continue
            probes_for_source[probe.source_file].append(probe)

        for resolved_source, probes in probes_for_source.items():
            module = self.__watchdog__.get_by_origin(resolved_source)
            if module is not None:
                # The module is still loaded, so we can try to eject the hooks
                probes_for_function = defaultdict(list)  # type: Dict[FullyNamedWrappedFunction, List[LineProbe]]
                for probe in probes:
                    if not isinstance(probe, LineLocationMixin):
                        continue
                    line = probe.line
                    assert line is not None, probe
                    functions = FunctionDiscovery.from_module(module).at_line(line)
                    for function in (cast(FullyNamedWrappedFunction, _) for _ in functions):
                        probes_for_function[function].append(probe)

                for function, ps in probes_for_function.items():
                    failed = self._function_store.eject_hooks(
                        cast(FunctionType, function),
                        [(self._dd_debugger_hook, probe.line, probe) for probe in ps if probe.line is not None],
                    )
                    for probe in ps:
                        if probe.probe_id in failed:
                            log.error("Failed to eject %r from %r", probe, function)
                        else:
                            log.debug("Ejected %r from %r", probe, function)

            if not self._probe_registry.has_probes(resolved_source):
                try:
                    self.__watchdog__.unregister_origin_hook(resolved_source, self._probe_injection_hook)
                    log.debug("Unregistered injection hook on source '%s'", resolved_source)
                except ValueError:
                    log.error("Cannot unregister injection hook for %r", probe, exc_info=True)

    def _probe_wrapping_hook(self, module):
        # type: (ModuleType) -> None
        probes = self._probe_registry.get_pending(module.__name__)
        for probe in probes:
            if not isinstance(probe, FunctionLocationMixin):
                continue

            assert probe.module == module.__name__, "Imported module name matches probe definition"

            try:
                assert probe.module is not None and probe.func_qname is not None
                function = FunctionDiscovery.from_module(module).by_name(probe.func_qname)
            except ValueError:
                message = "Cannot inject probe %s: no function '%s' in module %s" % (
                    probe.probe_id,
                    probe.func_qname,
                    probe.module,
                )
                self._probe_registry.set_error(probe, message)
                log.error(message)
                continue

            if hasattr(function, "__dd_wrappers__"):
                # TODO: Check if this can be made into a set instead
                wrapper = cast(FullyNamedWrappedFunction, function)
                assert wrapper.__dd_wrappers__, "Function has debugger wrappers"
                wrapper.__dd_wrappers__[probe.probe_id] = probe
                log.debug(
                    "[%s][P: %s] Function probe %r added to already wrapped %r",
                    os.getpid(),
                    os.getppid(),
                    probe.probe_id,
                    function,
                )
            else:
                wrappers = cast(FullyNamedWrappedFunction, function).__dd_wrappers__ = {probe.probe_id: probe}
                self._function_store.wrap(cast(FunctionType, function), self._dd_debugger_wrapper(wrappers))
                log.debug(
                    "[%s][P: %s] Function probe %r wrapped around %r",
                    os.getpid(),
                    os.getppid(),
                    probe.probe_id,
                    function,
                )
            self._probe_registry.set_installed(probe)

    def _wrap_functions(self, probes):
        # type: (List[FunctionProbe]) -> None
        for probe in probes:
            self._probe_registry.register(probe)
            try:
                assert probe.module is not None
                self.__watchdog__.register_module_hook(probe.module, self._probe_wrapping_hook)
            except Exception:
                self._probe_registry.set_exc_info(probe, sys.exc_info())
                log.error("Cannot register probe wrapping hook on module '%s'", probe.module, exc_info=True)

    def _unwrap_functions(self, probes):
        # type: (List[FunctionProbe]) -> None

        # Keep track of all the modules involved to see if there are any import
        # hooks that we can clean up at the end.
        touched_modules = set()  # type: Set[str]

        for probe in probes:
            registered_probes = self._probe_registry.unregister(probe)
            if not registered_probes:
                log.error("Attempted to eject unregistered probe %r", probe)
                continue

            (registered_probe,) = registered_probes

            assert probe.module is not None
            module = sys.modules.get(probe.module, None)
            if module is not None:
                # The module is still loaded, so we can try to unwrap the function
                touched_modules.add(probe.module)
                assert probe.func_qname is not None
                function = FunctionDiscovery.from_module(module).by_name(probe.func_qname)
                if hasattr(function, "__dd_wrappers__"):
                    wrapper = cast(FullyNamedWrappedFunction, function)
                    assert wrapper.__dd_wrappers__, "Function has debugger wrappers"
                    del wrapper.__dd_wrappers__[probe.probe_id]
                    if not wrapper.__dd_wrappers__:
                        del wrapper.__dd_wrappers__
                        self._function_store.unwrap(wrapper)
                    log.debug("Unwrapped %r", registered_probe)
                else:
                    log.error("Attempted to unwrap %r, but no wrapper found", registered_probe)

        # Clean up import hooks.
        for module_name in touched_modules:
            if not self._probe_registry.has_probes(module_name):
                try:
                    self.__watchdog__.unregister_module_hook(module_name, self._probe_wrapping_hook)
                    log.debug("Unregistered wrapping import hook on module %s", module_name)
                except ValueError:
                    log.error("Cannot unregister wrapping import hook for module %r", module_name, exc_info=True)

    def _on_configuration(self, event, probes):
        # type: (ProbePollerEventType, Iterable[Probe]) -> None
        log.debug("[%s][P: %s] Received poller event %r with probes %r", os.getpid(), os.getppid(), event, probes)
        if len(list(probes)) + len(self._probe_registry) > config.max_probes:
            log.warning("Too many active probes. Ignoring new ones.")
            return

        if event == ProbePollerEvent.STATUS_UPDATE:
            self._probe_registry.log_probes_status()
            return

        if event == ProbePollerEvent.MODIFIED_PROBES:
            for probe in probes:
                if probe in self._probe_registry:
                    registered_probe = self._probe_registry.get(probe.probe_id)
                    if registered_probe is None:
                        # We didn't have the probe. This shouldn't have happened!
                        log.error("Modified probe %r was not found in registry.", probe)
                        continue
                    self._probe_registry.update(probe)

            return

        line_probes = []  # type: List[LineProbe]
        function_probes = []  # type: List[FunctionProbe]
        for probe in probes:
            if isinstance(probe, LineLocationMixin):
                line_probes.append(cast(LineProbe, probe))
            elif isinstance(probe, FunctionLocationMixin):
                function_probes.append(cast(FunctionProbe, probe))
            else:
                log.warning("Skipping probe '%r': not supported.", probe)

        if event == ProbePollerEvent.NEW_PROBES:
            self._inject_probes(line_probes)
            self._wrap_functions(function_probes)
        elif event == ProbePollerEvent.DELETED_PROBES:
            self._eject_probes(line_probes)
            self._unwrap_functions(function_probes)
        else:
            raise ValueError("Unknown probe poller event %r" % event)

    def _stop_service(self, join=True):
        # type: (bool) -> None
        self._function_store.restore_all()
        for service in self._services:
            service.stop()
            if join:
                service.join()

    def _start_service(self):
        # type: () -> None
        for service in self._services:
            log.debug("[%s][P: %s] Debugger. Start service %s", os.getpid(), os.getppid(), service)
            service.start()

    @classmethod
    def _restart(cls):
        log.info("[%s][P: %s] Restarting the debugger in child process", os.getpid(), os.getppid())
        cls.disable(join=False)
        cls.enable()

    @classmethod
    def _on_run_module(cls, module):
        # type: (ModuleType) -> None
        debugger = cls._instance
        if debugger is not None:
            debugger.__watchdog__.on_run_module(module)<|MERGE_RESOLUTION|>--- conflicted
+++ resolved
@@ -431,30 +431,19 @@
             for probe in probes:
                 if probe.probe_id in failed:
                     self._probe_registry.set_error(probe, "Failed to inject")
-<<<<<<< HEAD
                 else:
                     self._probe_registry.set_installed(probe)
 
             if failed:
-                log.error("Failed to inject probes %r", failed)
+                log.error("[%s][P: %s] Failed to inject probes %r", os.getpid(), os.getppid(), failed)
 
             log.debug(
-                "Injected probes %r in %r",
+                "[%s][P: %s] Injected probes %r in %r",
+                os.getpid(),
+                os.getppid(),
                 [probe.probe_id for probe in probes if probe.probe_id not in failed],
                 function,
             )
-=======
-                    log.error("[%s][P: %s] Failed to inject %r", os.getpid(), os.getppid(), probe)
-                else:
-                    self._probe_registry.set_installed(probe)
-                    log.debug(
-                        "[%s][P: %s] Injected probes %r in %r",
-                        os.getpid(),
-                        os.getppid(),
-                        [probe.probe_id for probe in probes],
-                        function,
-                    )
->>>>>>> 9146377f
 
     def _inject_probes(self, probes):
         # type: (List[LineProbe]) -> None
