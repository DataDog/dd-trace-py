--- conflicted
+++ resolved
@@ -254,7 +254,6 @@
             raise_on_exceed=False,
         )
 
-<<<<<<< HEAD
         if config.exception_debugging:
             from ddtrace.debugging._exception.auto_instrument import SpanExceptionProcessor
 
@@ -268,20 +267,10 @@
                 log.info("Disabled Remote Configuration enabled by Dynamic Instrumentation.")
 
             # Register the debugger with the RCM client.
-            RemoteConfig.register("LIVE_DEBUGGING", self.__rc_adapter__(self._on_configuration))
-
-=======
-        # TODO: this is only temporary and will be reverted once the DD_REMOTE_CONFIGURATION_ENABLED variable
-        #  has been removed
-        if asbool(os.environ.get("DD_REMOTE_CONFIGURATION_ENABLED", True)) is False:
-            os.environ["DD_REMOTE_CONFIGURATION_ENABLED"] = "true"
-            log.info("Disabled Remote Configuration enabled by Dynamic Instrumentation.")
-
-        # Register the debugger with the RCM client.
-        if not remoteconfig_poller.update_product_callback("LIVE_DEBUGGING", self._on_configuration):
-            di_callback = self.__rc_adapter__(None, self._on_configuration)
-            remoteconfig_poller.register("LIVE_DEBUGGING", di_callback)
->>>>>>> 6d6dede1
+            if not remoteconfig_poller.update_product_callback("LIVE_DEBUGGING", self._on_configuration):
+                di_callback = self.__rc_adapter__(None, self._on_configuration)
+                remoteconfig_poller.register("LIVE_DEBUGGING", di_callback)
+
         log.debug("%s initialized (service name: %s)", self.__class__.__name__, service_name)
 
     def _on_encoder_buffer_full(self, item, encoded):
