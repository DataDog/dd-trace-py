from collections import defaultdict
from collections import deque
from itertools import chain
import linecache
import os
from pathlib import Path
import sys
import threading
from types import FunctionType
from types import ModuleType
from types import TracebackType
from typing import Deque
from typing import Dict
from typing import Iterable
from typing import List
from typing import Optional
from typing import Set
from typing import Type
from typing import TypeVar
from typing import cast

import ddtrace
from ddtrace import config as ddconfig
from ddtrace._trace.tracer import Tracer
from ddtrace.debugging._config import di_config
from ddtrace.debugging._function.discovery import FunctionDiscovery
from ddtrace.debugging._function.store import FullyNamedWrappedFunction
from ddtrace.debugging._function.store import FunctionStore
from ddtrace.debugging._metrics import metrics
from ddtrace.debugging._probe.model import FunctionLocationMixin
from ddtrace.debugging._probe.model import FunctionProbe
from ddtrace.debugging._probe.model import LineLocationMixin
from ddtrace.debugging._probe.model import LineProbe
from ddtrace.debugging._probe.model import Probe
<<<<<<< HEAD
from ddtrace.debugging._probe.model import SpanDecorationFunctionProbe
from ddtrace.debugging._probe.model import SpanDecorationLineProbe
from ddtrace.debugging._probe.model import SpanFunctionProbe
from ddtrace.debugging._probe.model import TriggerFunctionProbe
=======
>>>>>>> 07db667a
from ddtrace.debugging._probe.registry import ProbeRegistry
from ddtrace.debugging._probe.remoteconfig import ProbePollerEvent
from ddtrace.debugging._probe.remoteconfig import ProbePollerEventType
from ddtrace.debugging._probe.remoteconfig import ProbeRCAdapter
from ddtrace.debugging._probe.status import ProbeStatusLogger
from ddtrace.debugging._session import Session
from ddtrace.debugging._signal.collector import SignalCollector
from ddtrace.debugging._signal.model import Signal
from ddtrace.debugging._signal.model import SignalState
<<<<<<< HEAD
from ddtrace.debugging._signal.snapshot import Snapshot
from ddtrace.debugging._signal.tracing import DynamicSpan
from ddtrace.debugging._signal.tracing import SpanDecoration
from ddtrace.debugging._signal.trigger import Trigger
=======
>>>>>>> 07db667a
from ddtrace.debugging._uploader import LogsIntakeUploaderV1
from ddtrace.debugging._uploader import UploaderProduct
from ddtrace.internal import compat
from ddtrace.internal.logger import get_logger
from ddtrace.internal.metrics import Metrics
from ddtrace.internal.module import ModuleHookType
from ddtrace.internal.module import ModuleWatchdog
from ddtrace.internal.module import origin
from ddtrace.internal.module import register_post_run_module_hook
from ddtrace.internal.module import unregister_post_run_module_hook
from ddtrace.internal.rate_limiter import BudgetRateLimiterWithJitter as RateLimiter
from ddtrace.internal.remoteconfig.worker import remoteconfig_poller
from ddtrace.internal.service import Service
from ddtrace.internal.wrapping.context import WrappingContext


log = get_logger(__name__)

_probe_metrics = Metrics(namespace="dynamic.instrumentation.metric")
_probe_metrics.enable()

T = TypeVar("T")


class DebuggerError(Exception):
    """Generic debugger error."""

    pass


class DebuggerModuleWatchdog(ModuleWatchdog):
    _locations: Set[str] = set()

    @classmethod
    def register_origin_hook(cls, origin: Path, hook: ModuleHookType) -> None:
        if origin in cls._locations:
            # We already have a hook for this origin, don't register a new one
            # but invoke it directly instead, if the module was already loaded.
            module = cls.get_by_origin(origin)
            if module is not None:
                hook(module)

            return

        cls._locations.add(str(origin))

        super().register_origin_hook(origin, hook)

    @classmethod
    def unregister_origin_hook(cls, origin: Path, hook: ModuleHookType) -> None:
        try:
            cls._locations.remove(str(origin))
        except KeyError:
            # Nothing to unregister.
            return

        return super().unregister_origin_hook(origin, hook)

    @classmethod
    def register_module_hook(cls, module: str, hook: ModuleHookType) -> None:
        if module in cls._locations:
            # We already have a hook for this origin, don't register a new one
            # but invoke it directly instead, if the module was already loaded.
            mod = sys.modules.get(module)
            if mod is not None:
                hook(mod)

            return

        cls._locations.add(module)

        super().register_module_hook(module, hook)

    @classmethod
    def unregister_module_hook(cls, module: str, hook: ModuleHookType) -> None:
        try:
            cls._locations.remove(module)
        except KeyError:
            # Nothing to unregister.
            return

        return super().unregister_module_hook(module, hook)

    @classmethod
    def on_run_module(cls, module: ModuleType) -> None:
        if cls._instance is not None:
            # Treat run module as an import to trigger import hooks and register
            # the module's origin.
            cls._instance.after_import(module)


class DebuggerWrappingContext(WrappingContext):
    __priority__ = 99  # Execute after all other contexts

    def __init__(
        self, f, collector: SignalCollector, registry: ProbeRegistry, tracer: Tracer, probe_meter: Metrics.Meter
    ) -> None:
        super().__init__(f)

        self._collector = collector
        self._probe_registry = registry
        self._tracer = tracer
        self._probe_meter = probe_meter

        self.probes: Dict[str, Probe] = {}

    def add_probe(self, probe: Probe) -> None:
        self.probes[probe.probe_id] = probe

    def remove_probe(self, probe: Probe) -> None:
        del self.probes[probe.probe_id]

    def has_probes(self) -> bool:
        return bool(self.probes)

    def _open_signals(self) -> None:
        frame = self.__frame__
        assert frame is not None  # nosec

        thread = threading.current_thread()

        signal: Optional[Signal] = None

        # Group probes on the basis of whether they create new context.
        context_creators: List[Probe] = []
        context_consumers: List[Probe] = []
        for p in self.probes.values():
            (context_creators if p.__context_creator__ else context_consumers).append(p)

        signals: Deque[Signal] = deque()

        # Trigger the context creators first, so that the new context can be
        # consumed by the consumers.
        for probe in chain(context_creators, context_consumers):
            # Because new context might be created, we need to recompute it
            # for each probe.
            trace_context = self._tracer.current_trace_context()

            try:
                signal = Signal.from_probe(
                    probe,
                    frame=frame,
                    thread=thread,
                    trace_context=trace_context,
                    meter=self._probe_meter,
                )
<<<<<<< HEAD
            elif isinstance(probe, LogFunctionProbe):
                signal = Snapshot(
                    probe=probe,
                    frame=frame,
                    thread=thread,
                    trace_context=trace_context,
                )
            elif isinstance(probe, SpanFunctionProbe):
                signal = DynamicSpan(
                    probe=probe,
                    frame=frame,
                    thread=thread,
                    trace_context=trace_context,
                )
            elif isinstance(probe, SpanDecorationFunctionProbe):
                signal = SpanDecoration(
                    probe=probe,
                    frame=frame,
                    thread=thread,
                )
            elif isinstance(probe, TriggerFunctionProbe):
                signal = Trigger(
                    probe=probe,
                    frame=frame,
                    thread=thread,
                    trace_context=trace_context,
                )
            else:
=======
            except TypeError:
>>>>>>> 07db667a
                log.error("Unsupported probe type: %s", type(probe))
                continue

            try:
                signal.do_enter()
            except Exception:
                log.exception("Failed to enter signal %r", signal)
                continue
            signals.append(signal)

        # Save state on the wrapping context
        self.set("start_time", compat.monotonic_ns())
        self.set("signals", signals)

    def _close_signals(self, retval=None, exc_info=(None, None, None)) -> None:
        end_time = compat.monotonic_ns()
        signals = cast(Deque[Signal], self.get("signals"))
        while signals:
            # Open probe signals are ordered, with those that have created new
            # tracing context first. We need to finalize them in reverse order,
            # so we pop them from the end of the queue (LIFO).
            signal = signals.pop()
            try:
                signal.do_exit(retval, exc_info, end_time - self.get("start_time"))
            except Exception:
                log.exception("Failed to exit signal %r", signal)
                continue

            self._collector.push(signal)
            if signal.state is SignalState.DONE:
                self._probe_registry.set_emitting(signal.probe)

    def __enter__(self) -> "DebuggerWrappingContext":
        super().__enter__()

        try:
            self._open_signals()
        except Exception:
            log.exception("Failed to open debugging contexts")

        return self

    def __return__(self, value: T) -> T:
        try:
            self._close_signals(retval=value)
        except Exception:
            log.exception("Failed to close debugging contexts from return")
        return super().__return__(value)

    def __exit__(
        self, exc_type: Optional[Type[BaseException]], exc_val: Optional[BaseException], exc_tb: Optional[TracebackType]
    ) -> None:
        try:
            self._close_signals(exc_info=(exc_type, exc_val, exc_tb))
        except Exception:
            log.exception("Failed to close debugging contexts from exception block")
        super().__exit__(exc_type, exc_val, exc_tb)


class Debugger(Service):
    _instance: Optional["Debugger"] = None
    _probe_meter = _probe_metrics.get_meter("probe")

    __rc_adapter__ = ProbeRCAdapter
    __uploader__ = LogsIntakeUploaderV1
    __watchdog__ = DebuggerModuleWatchdog
    __logger__ = ProbeStatusLogger

    @classmethod
    def enable(cls) -> None:
        """Enable dynamic instrumentation

        This class method is idempotent. Dynamic instrumentation will be
        disabled automatically at exit.
        """
        if cls._instance is not None:
            log.debug("%s already enabled", cls.__name__)
            return

        log.debug("Enabling %s", cls.__name__)

        di_config.enabled = True

        cls.__watchdog__.install()

        if di_config.metrics:
            metrics.enable()

        cls._instance = debugger = cls()

        debugger.start()

        register_post_run_module_hook(cls._on_run_module)

        log.debug("%s enabled", cls.__name__)

    @classmethod
    def disable(cls, join: bool = True) -> None:
        """Disable dynamic instrumentation.

        This class method is idempotent. Called automatically at exit, if
        dynamic instrumentation was enabled.
        """
        if cls._instance is None:
            log.debug("%s not enabled", cls.__name__)
            return

        log.debug("Disabling %s", cls.__name__)

        remoteconfig_poller.unregister("LIVE_DEBUGGING")

        unregister_post_run_module_hook(cls._on_run_module)

        cls._instance.stop(join=join)
        cls._instance = None

        cls.__watchdog__.uninstall()
        if di_config.metrics:
            metrics.disable()

        di_config.enabled = False

        log.debug("%s disabled", cls.__name__)

    def __init__(self, tracer: Optional[Tracer] = None) -> None:
        super().__init__()

        self._tracer = tracer or ddtrace.tracer
        service_name = di_config.service_name

        self._status_logger = status_logger = self.__logger__(service_name)

        self._probe_registry = ProbeRegistry(status_logger=status_logger)

        self._function_store = FunctionStore(extra_attrs=["__dd_wrappers__"])

        log_limiter = RateLimiter(limit_rate=1.0, raise_on_exceed=False)
        self._global_rate_limiter = RateLimiter(
            limit_rate=di_config.global_rate_limit,  # TODO: Make it configurable. Note that this is per-process!
            on_exceed=lambda: log_limiter.limit(log.warning, "Global rate limit exceeded"),
            call_once=True,
            raise_on_exceed=False,
        )

        if di_config.enabled:
            # TODO: this is only temporary and will be reverted once the DD_REMOTE_CONFIGURATION_ENABLED variable
            #  has been removed
            if ddconfig._remote_config_enabled is False:
                ddconfig._remote_config_enabled = True
                log.info("Disabled Remote Configuration enabled by Dynamic Instrumentation.")

            # Register the debugger with the RCM client.
            di_callback = self.__rc_adapter__(None, self._on_configuration, status_logger=status_logger)
            remoteconfig_poller.register("LIVE_DEBUGGING", di_callback, restart_on_fork=True)

        log.debug("%s initialized (service name: %s)", self.__class__.__name__, service_name)

    def _dd_debugger_hook(self, probe: Probe) -> None:
        """Debugger probe hook.

        This gets called with a reference to the probe. We only check whether
        the probe is active. If so, we push the collected data to the collector
        for bulk processing. This way we avoid adding delay while the
        instrumented code is running.
        """
        try:
            try:
                signal = Signal.from_probe(
                    probe,
                    frame=sys._getframe(1),
                    thread=threading.current_thread(),
                    trace_context=self._tracer.current_trace_context(),
                    meter=self._probe_meter,
                )
<<<<<<< HEAD
            elif isinstance(probe, LogLineProbe):
                session_id = probe.tags.get("sessionId")
                session = Session.lookup(session_id) if session_id is not None else None
                if session is None and probe.take_snapshot:
                    # TODO: Global limit evaluated before probe conditions
                    if self._global_rate_limiter.limit() is RateLimitExceeded:
                        return

                signal = Snapshot(
                    probe=probe,
                    frame=actual_frame,
                    thread=threading.current_thread(),
                    trace_context=self._tracer.current_trace_context(),
                )
            elif isinstance(probe, SpanDecorationLineProbe):
                signal = SpanDecoration(
                    probe=probe,
                    frame=actual_frame,
                    thread=threading.current_thread(),
                )
            else:
                log.error("Unsupported probe type: %r", type(probe))
=======
            except TypeError:
                log.error("Unsupported probe type: %r", type(probe), exc_info=True)
>>>>>>> 07db667a
                return

            signal.do_line(self._global_rate_limiter if probe.is_global_rate_limited() else None)

            if signal.state is SignalState.DONE:
                self._probe_registry.set_emitting(probe)

            log.debug("[%s][P: %s] Debugger. Report signal %s", os.getpid(), os.getppid(), signal)
            self.__uploader__.get_collector().push(signal)

        except Exception:
            log.error("Failed to execute probe hook", exc_info=True)

    def _probe_injection_hook(self, module: ModuleType) -> None:
        # This hook is invoked by the ModuleWatchdog or the post run module hook
        # to inject probes.

        # Group probes by function so that we decompile each function once and
        # bulk-inject the probes.
        probes_for_function: Dict[FullyNamedWrappedFunction, List[Probe]] = defaultdict(list)
        for probe in self._probe_registry.get_pending(str(origin(module))):
            if not isinstance(probe, LineLocationMixin):
                continue
            line = probe.line
            assert line is not None  # nosec
            functions = FunctionDiscovery.from_module(module).at_line(line)
            if not functions:
                module_origin = str(origin(module))
                if linecache.getline(module_origin, line):
                    # The source actually has a line at the given line number
                    message = (
                        f"Cannot install probe {probe.probe_id}: "
                        f"function at line {line} within source file {module_origin} "
                        "is likely decorated with an unsupported decorator."
                    )
                else:
                    message = (
                        f"Cannot install probe {probe.probe_id}: "
                        f"no functions at line {line} within source file {module_origin} found"
                    )
                log.error(message)
                self._probe_registry.set_error(probe, "NoFunctionsAtLine", message)
                continue
            for function in (cast(FullyNamedWrappedFunction, _) for _ in functions):
                probes_for_function[function].append(cast(LineProbe, probe))

        for function, probes in probes_for_function.items():
            failed = self._function_store.inject_hooks(
                function, [(self._dd_debugger_hook, cast(LineProbe, probe).line, probe) for probe in probes]
            )

            for probe in probes:
                if probe.probe_id in failed:
                    self._probe_registry.set_error(probe, "InjectionFailure", "Failed to inject")
                else:
                    self._probe_registry.set_installed(probe)

            if failed:
                log.error("[%s][P: %s] Failed to inject probes %r", os.getpid(), os.getppid(), failed)

            log.debug(
                "[%s][P: %s] Injected probes %r in %r",
                os.getpid(),
                os.getppid(),
                [probe.probe_id for probe in probes if probe.probe_id not in failed],
                function,
            )

    def _inject_probes(self, probes: List[LineProbe]) -> None:
        for probe in probes:
            if probe not in self._probe_registry:
                if len(self._probe_registry) >= di_config.max_probes:
                    log.warning("Too many active probes. Ignoring new ones.")
                    return
                log.debug("[%s][P: %s] Received new %s.", os.getpid(), os.getppid(), probe)
                self._probe_registry.register(probe)

            resolved_source = probe.resolved_source_file
            if resolved_source is None:
                log.error(
                    "Cannot inject probe %s: source file %s cannot be resolved", probe.probe_id, probe.source_file
                )
                self._probe_registry.set_error(probe, "NoSourceFile", "Source file location cannot be resolved")
                continue

        for source in {probe.resolved_source_file for probe in probes if probe.resolved_source_file is not None}:
            try:
                self.__watchdog__.register_origin_hook(source, self._probe_injection_hook)
            except Exception as exc:
                for probe in probes:
                    if probe.resolved_source_file != source:
                        continue
                    exc_type = type(exc)
                    self._probe_registry.set_error(probe, exc_type.__name__, str(exc))
                log.error("Cannot register probe injection hook on source '%s'", source, exc_info=True)

    def _eject_probes(self, probes_to_eject: List[LineProbe]) -> None:
        # TODO[perf]: Bulk-collect probes as for injection. This is lower
        # priority as probes are normally removed manually by users.
        unregistered_probes: List[LineProbe] = []
        for probe in probes_to_eject:
            if probe not in self._probe_registry:
                log.error("Attempted to eject unregistered probe %r", probe)
                continue

            (registered_probe,) = self._probe_registry.unregister(probe)
            unregistered_probes.append(cast(LineProbe, registered_probe))

        probes_for_source: Dict[Path, List[LineProbe]] = defaultdict(list)
        for probe in unregistered_probes:
            if probe.resolved_source_file is None:
                continue
            probes_for_source[probe.resolved_source_file].append(probe)

        for resolved_source, probes in probes_for_source.items():
            module = self.__watchdog__.get_by_origin(resolved_source)
            if module is not None:
                # The module is still loaded, so we can try to eject the hooks
                probes_for_function: Dict[FullyNamedWrappedFunction, List[LineProbe]] = defaultdict(list)
                for probe in probes:
                    if not isinstance(probe, LineLocationMixin):
                        continue
                    line = probe.line
                    assert line is not None, probe  # nosec
                    functions = FunctionDiscovery.from_module(module).at_line(line)
                    for function in (cast(FullyNamedWrappedFunction, _) for _ in functions):
                        probes_for_function[function].append(probe)

                for function, ps in probes_for_function.items():
                    failed = self._function_store.eject_hooks(
                        cast(FunctionType, function),
                        [(self._dd_debugger_hook, probe.line, probe) for probe in ps if probe.line is not None],
                    )
                    for probe in ps:
                        if probe.probe_id in failed:
                            log.error("Failed to eject %r from %r", probe, function)
                        else:
                            log.debug("Ejected %r from %r", probe, function)

            if not self._probe_registry.has_probes(str(resolved_source)):
                try:
                    self.__watchdog__.unregister_origin_hook(resolved_source, self._probe_injection_hook)
                    log.debug("Unregistered injection hook on source '%s'", resolved_source)
                except ValueError:
                    log.error("Cannot unregister injection hook on %r", resolved_source, exc_info=True)

    def _probe_wrapping_hook(self, module: ModuleType) -> None:
        probes = self._probe_registry.get_pending(module.__name__)
        for probe in probes:
            if not isinstance(probe, FunctionLocationMixin):
                continue

            try:
                assert probe.module is not None and probe.func_qname is not None  # nosec
                function = cast(FunctionType, FunctionDiscovery.from_module(module).by_name(probe.func_qname))
            except ValueError:
                message = (
                    f"Cannot install probe {probe.probe_id}: no function '{probe.func_qname}' in module {probe.module}"
                    "found (note: if the function exists, it might be decorated with an unsupported decorator)"
                )
                self._probe_registry.set_error(probe, "NoFunctionInModule", message)
                log.error(message)
                continue

            if DebuggerWrappingContext.is_wrapped(function):
                context = cast(DebuggerWrappingContext, DebuggerWrappingContext.extract(function))
                log.debug(
                    "[%s][P: %s] Function probe %r added to already wrapped %r",
                    os.getpid(),
                    os.getppid(),
                    probe.probe_id,
                    function,
                )
            else:
                context = DebuggerWrappingContext(
                    function,
                    collector=self.__uploader__.get_collector(),
                    registry=self._probe_registry,
                    tracer=self._tracer,
                    probe_meter=self._probe_meter,
                )
                self._function_store.wrap(cast(FunctionType, function), context)
                log.debug(
                    "[%s][P: %s] Function probe %r wrapped around %r",
                    os.getpid(),
                    os.getppid(),
                    probe.probe_id,
                    function,
                )

            context.add_probe(probe)
            self._probe_registry.set_installed(probe)

    def _wrap_functions(self, probes: List[FunctionProbe]) -> None:
        for probe in probes:
            if len(self._probe_registry) >= di_config.max_probes:
                log.warning("Too many active probes. Ignoring new ones.")
                return

            self._probe_registry.register(probe)
            try:
                assert probe.module is not None  # nosec
                self.__watchdog__.register_module_hook(probe.module, self._probe_wrapping_hook)
            except Exception as exc:
                exc_type = type(exc)
                self._probe_registry.set_error(probe, exc_type.__name__, str(exc))
                log.error("Cannot register probe wrapping hook on module '%s'", probe.module, exc_info=True)

    def _unwrap_functions(self, probes: List[FunctionProbe]) -> None:
        # Keep track of all the modules involved to see if there are any import
        # hooks that we can clean up at the end.
        touched_modules: Set[str] = set()

        for probe in probes:
            registered_probes = self._probe_registry.unregister(probe)
            if not registered_probes:
                log.error("Attempted to eject unregistered probe %r", probe)
                continue

            (registered_probe,) = registered_probes

            assert probe.module is not None  # nosec
            module = sys.modules.get(probe.module, None)
            if module is not None:
                # The module is still loaded, so we can try to unwrap the function
                touched_modules.add(probe.module)
                assert probe.func_qname is not None  # nosec
                function = cast(FunctionType, FunctionDiscovery.from_module(module).by_name(probe.func_qname))
                if DebuggerWrappingContext.is_wrapped(function):
                    context = cast(DebuggerWrappingContext, DebuggerWrappingContext.extract(function))
                    context.remove_probe(probe)
                    if not context.has_probes():
                        self._function_store.unwrap(cast(FullyNamedWrappedFunction, function))
                    log.debug("Unwrapped %r", registered_probe)
                else:
                    log.error("Attempted to unwrap %r, but no wrapper found", registered_probe)

        # Clean up import hooks.
        for module_name in touched_modules:
            if not self._probe_registry.has_probes(module_name):
                try:
                    self.__watchdog__.unregister_module_hook(module_name, self._probe_wrapping_hook)
                    log.debug("Unregistered wrapping import hook on module %s", module_name)
                except ValueError:
                    log.error("Cannot unregister wrapping import hook for module %r", module_name, exc_info=True)

    def _on_configuration(self, event: ProbePollerEventType, probes: Iterable[Probe]) -> None:
        log.debug("[%s][P: %s] Received poller event %r with probes %r", os.getpid(), os.getppid(), event, probes)

        if event == ProbePollerEvent.STATUS_UPDATE:
            self._probe_registry.log_probes_status()
            return

        if event == ProbePollerEvent.MODIFIED_PROBES:
            for probe in probes:
                if probe in self._probe_registry:
                    registered_probe = self._probe_registry.get(probe.probe_id)
                    if registered_probe is None:
                        # We didn't have the probe. This shouldn't have happened!
                        log.error("Modified probe %r was not found in registry.", probe)
                        continue
                    self._probe_registry.update(probe)

            return

        line_probes: List[LineProbe] = []
        function_probes: List[FunctionProbe] = []
        for probe in probes:
            if isinstance(probe, LineLocationMixin):
                line_probes.append(cast(LineProbe, probe))
            elif isinstance(probe, FunctionLocationMixin):
                function_probes.append(cast(FunctionProbe, probe))
            else:
                log.warning("Skipping probe '%r': not supported.", probe)

        if event == ProbePollerEvent.NEW_PROBES:
            self._inject_probes(line_probes)
            self._wrap_functions(function_probes)
        elif event == ProbePollerEvent.DELETED_PROBES:
            self._eject_probes(line_probes)
            self._unwrap_functions(function_probes)
        else:
            raise ValueError("Unknown probe poller event %r" % event)

    def _stop_service(self, join: bool = True) -> None:
        self._function_store.restore_all()
        self.__uploader__.unregister(UploaderProduct.DEBUGGER)

    def _start_service(self) -> None:
        self.__uploader__.register(UploaderProduct.DEBUGGER)

    @classmethod
    def _on_run_module(cls, module: ModuleType) -> None:
        debugger = cls._instance
        if debugger is not None:
            debugger.__watchdog__.on_run_module(module)<|MERGE_RESOLUTION|>--- conflicted
+++ resolved
@@ -32,13 +32,6 @@
 from ddtrace.debugging._probe.model import LineLocationMixin
 from ddtrace.debugging._probe.model import LineProbe
 from ddtrace.debugging._probe.model import Probe
-<<<<<<< HEAD
-from ddtrace.debugging._probe.model import SpanDecorationFunctionProbe
-from ddtrace.debugging._probe.model import SpanDecorationLineProbe
-from ddtrace.debugging._probe.model import SpanFunctionProbe
-from ddtrace.debugging._probe.model import TriggerFunctionProbe
-=======
->>>>>>> 07db667a
 from ddtrace.debugging._probe.registry import ProbeRegistry
 from ddtrace.debugging._probe.remoteconfig import ProbePollerEvent
 from ddtrace.debugging._probe.remoteconfig import ProbePollerEventType
@@ -48,13 +41,6 @@
 from ddtrace.debugging._signal.collector import SignalCollector
 from ddtrace.debugging._signal.model import Signal
 from ddtrace.debugging._signal.model import SignalState
-<<<<<<< HEAD
-from ddtrace.debugging._signal.snapshot import Snapshot
-from ddtrace.debugging._signal.tracing import DynamicSpan
-from ddtrace.debugging._signal.tracing import SpanDecoration
-from ddtrace.debugging._signal.trigger import Trigger
-=======
->>>>>>> 07db667a
 from ddtrace.debugging._uploader import LogsIntakeUploaderV1
 from ddtrace.debugging._uploader import UploaderProduct
 from ddtrace.internal import compat
@@ -201,38 +187,7 @@
                     trace_context=trace_context,
                     meter=self._probe_meter,
                 )
-<<<<<<< HEAD
-            elif isinstance(probe, LogFunctionProbe):
-                signal = Snapshot(
-                    probe=probe,
-                    frame=frame,
-                    thread=thread,
-                    trace_context=trace_context,
-                )
-            elif isinstance(probe, SpanFunctionProbe):
-                signal = DynamicSpan(
-                    probe=probe,
-                    frame=frame,
-                    thread=thread,
-                    trace_context=trace_context,
-                )
-            elif isinstance(probe, SpanDecorationFunctionProbe):
-                signal = SpanDecoration(
-                    probe=probe,
-                    frame=frame,
-                    thread=thread,
-                )
-            elif isinstance(probe, TriggerFunctionProbe):
-                signal = Trigger(
-                    probe=probe,
-                    frame=frame,
-                    thread=thread,
-                    trace_context=trace_context,
-                )
-            else:
-=======
             except TypeError:
->>>>>>> 07db667a
                 log.error("Unsupported probe type: %s", type(probe))
                 continue
 
@@ -407,33 +362,8 @@
                     trace_context=self._tracer.current_trace_context(),
                     meter=self._probe_meter,
                 )
-<<<<<<< HEAD
-            elif isinstance(probe, LogLineProbe):
-                session_id = probe.tags.get("sessionId")
-                session = Session.lookup(session_id) if session_id is not None else None
-                if session is None and probe.take_snapshot:
-                    # TODO: Global limit evaluated before probe conditions
-                    if self._global_rate_limiter.limit() is RateLimitExceeded:
-                        return
-
-                signal = Snapshot(
-                    probe=probe,
-                    frame=actual_frame,
-                    thread=threading.current_thread(),
-                    trace_context=self._tracer.current_trace_context(),
-                )
-            elif isinstance(probe, SpanDecorationLineProbe):
-                signal = SpanDecoration(
-                    probe=probe,
-                    frame=actual_frame,
-                    thread=threading.current_thread(),
-                )
-            else:
-                log.error("Unsupported probe type: %r", type(probe))
-=======
             except TypeError:
                 log.error("Unsupported probe type: %r", type(probe), exc_info=True)
->>>>>>> 07db667a
                 return
 
             signal.do_line(self._global_rate_limiter if probe.is_global_rate_limited() else None)
