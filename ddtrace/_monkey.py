import importlib
import os
from types import ModuleType
from typing import TYPE_CHECKING  # noqa:F401
from typing import Set
from typing import Union

from wrapt.importer import when_imported

from ddtrace.internal.compat import Path
from ddtrace.internal.settings._config import config
from ddtrace.internal.telemetry.constants import TELEMETRY_NAMESPACE
from ddtrace.vendor.debtcollector import deprecate
from ddtrace.vendor.packaging.specifiers import SpecifierSet
from ddtrace.vendor.packaging.version import Version

from .internal import telemetry
from .internal.logger import get_logger
from .internal.utils import formats
from .internal.utils.deprecations import DDTraceDeprecationWarning  # noqa: E402


if TYPE_CHECKING:  # pragma: no cover
    from typing import Any  # noqa:F401
    from typing import Callable  # noqa:F401
    from typing import List  # noqa:F401


log = get_logger(__name__)

# Default set of modules to automatically patch or not
PATCH_MODULES = {
    "aiokafka": True,
<<<<<<< HEAD
    "aioredis": True,
=======
>>>>>>> dbe8eb76
    "aiomysql": True,
    "aredis": True,
    "asyncio": True,
    "avro": True,
    "boto": True,
    "botocore": True,
    "bottle": True,
    "celery": True,
    "consul": True,
    "ddtrace_api": True,
    "django": True,
    "dramatiq": True,
    "elasticsearch": True,
    "algoliasearch": True,
    "futures": True,
    "google_adk": True,
    "google_genai": True,
    "gevent": True,
    "graphql": True,
    "grpc": True,
    "httpx": True,
    "kafka": True,
    "langgraph": True,
    "litellm": True,
    "mysql": True,
    "mysqldb": True,
    "pymysql": True,
    "mariadb": True,
    "mcp": True,
    "psycopg": True,
    "pylibmc": True,
    "pymemcache": True,
    "pymongo": True,
    "redis": True,
    "rediscluster": True,
    "requests": True,
    "rq": True,
    "sanic": True,
    "snowflake": False,
    "sqlalchemy": False,  # Prefer DB client instrumentation
    "sqlite3": True,
    "aiohttp": True,  # requires asyncio (Python 3.4+)
    "aiohttp_jinja2": True,
    "aiopg": True,
    "aiobotocore": False,
    "httplib": False,
    "urllib3": False,
    "vertexai": True,
    "vertica": True,
    "molten": True,
    "jinja2": True,
    "mako": True,
    "flask": True,
    "kombu": False,
    "starlette": True,
    # Ignore some web framework integrations that might be configured explicitly in code
    "falcon": True,
    "pyramid": True,
    "logbook": True,
    "logging": True,
    "loguru": True,
    "structlog": True,
    "pynamodb": True,
    "pyodbc": True,
    "fastapi": True,
    "dogpile_cache": True,
    "yaaredis": True,
    "asyncpg": True,
    "aws_lambda": True,  # patch only in AWS Lambda environments
    "azure_eventhubs": True,
    "azure_functions": True,
    "azure_servicebus": True,
    "tornado": False,
    "openai": True,
    "langchain": True,
    "anthropic": True,
    "crewai": True,
    "pydantic_ai": True,
    "subprocess": True,
    "unittest": True,
    "coverage": False,
    "selenium": True,
    "valkey": True,
    "openai_agents": True,
    "ray": False,
    "protobuf": config._data_streams_enabled,
}


# this information would make sense to live in the contrib modules,
# but that would mean getting it would require importing those modules,
# which we need to avoid until as late as possible.
CONTRIB_DEPENDENCIES = {
    "tornado": ("futures",),
}


_PATCHED_MODULES = set()

# Module names that need to be patched for a given integration. If the module
# name coincides with the integration name, then there is no need to add an
# entry here.
_MODULES_FOR_CONTRIB = {
    "elasticsearch": (
        "elasticsearch",
        "elasticsearch1",
        "elasticsearch2",
        "elasticsearch5",
        "elasticsearch6",
        "elasticsearch7",
        # Starting with version 8, the default transport which is what we
        # actually patch is found in the separate elastic_transport package
        "elastic_transport",
        "opensearchpy",
    ),
    "psycopg": (
        "psycopg",
        "psycopg2",
    ),
    "snowflake": ("snowflake.connector",),
    "dogpile_cache": ("dogpile.cache",),
    "mysqldb": ("MySQLdb",),
    "futures": ("concurrent.futures.thread",),
    "vertica": ("vertica_python",),
    "aws_lambda": ("datadog_lambda",),
    "azure_eventhubs": ("azure.eventhub",),
    "azure_functions": ("azure.functions",),
    "azure_servicebus": ("azure.servicebus",),
    "httplib": ("http.client",),
    "kafka": ("confluent_kafka",),
    "google_adk": ("google.adk",),
    "google_genai": ("google.genai",),
    "langchain": ("langchain_core",),
    "langgraph": (
        "langgraph",
        "langgraph.graph",
        "langgraph.prebuilt",
    ),
    "openai_agents": ("agents",),
}

_NOT_PATCHABLE_VIA_ENVVAR = {"ddtrace_api"}


class PatchException(Exception):
    """Wraps regular `Exception` class when patching modules"""

    pass


class ModuleNotFoundException(PatchException):
    pass


class IncompatibleModuleException(PatchException):
    def __init__(self, message: str, installed_version: Union[str, None] = None):
        super().__init__(message)
        self.installed_version = installed_version


def is_version_compatible(version: str, supported_versions_spec: str) -> bool:
    "Returns whether a given package version is compatible with the integration's supported version range."

    if not supported_versions_spec:
        return False

    if supported_versions_spec == "*":
        return True

    try:
        specifier_set = SpecifierSet(supported_versions_spec)
        return Version(version) in specifier_set
    except Exception:
        return False


def _get_installed_module_version(imported_module: ModuleType, hooked_module_name: str) -> Union[str, None]:
    "Returns the installed version of a module."

    if hasattr(imported_module, "get_versions"):
        return imported_module.get_versions().get(hooked_module_name)
    elif hasattr(imported_module, "get_version"):
        return imported_module.get_version()
    return None


def _get_integration_supported_versions(
    integration_patch_module: ModuleType, integration_name: str, hooked_module_name: str
) -> Union[str, None]:
    "Returns the supported version range for an integration."
    if not hasattr(integration_patch_module, "_supported_versions"):
        return None

    supported_versions = integration_patch_module._supported_versions()
    if hooked_module_name in supported_versions:
        return supported_versions[hooked_module_name]
    elif integration_name in supported_versions:
        return supported_versions[integration_name]
    return None


def check_module_compatibility(
    integration_patch_module: ModuleType, integration_name: str, hooked_module_name: str
) -> None:
    "Determines if a module should be patched based on installed version and the integration's supported version range."

    # stdlib modules will not have an associated version and should always be patched
    installed_version = _get_installed_module_version(integration_patch_module, hooked_module_name)
    if not installed_version:
        return

    supported_version_spec = _get_integration_supported_versions(
        integration_patch_module, integration_name, hooked_module_name
    )
    if not supported_version_spec:
        # TODO: once all integrations have a supported version spec, we should raise an error here
        return

    if not is_version_compatible(installed_version, supported_version_spec):
        message = (
            f"Skipped patching '{integration_name}' integration, installed version: {installed_version} "
            f"is not compatible with integration support spec: {supported_version_spec}."
        )
        raise IncompatibleModuleException(message, installed_version=installed_version)
    return


def _on_import_factory(module, path_f, raise_errors=True, patch_indicator=True):
    # type: (str, str, bool, Union[bool, List[str]]) -> Callable[[Any], None]
    """Factory to create an import hook for the provided module name"""

    def on_import(hook):
        # Import and patch module
        try:
            imported_module = importlib.import_module(path_f % (module,))

            # if safe instrumentation is enabled, we check if the module's version
            # is compatible with the integration's supported version range, and throw an error if it is not
            if config._trace_safe_instrumentation_enabled:
                check_module_compatibility(imported_module, module, hook.__name__)

            imported_module.patch()
            if hasattr(imported_module, "patch_submodules"):
                imported_module.patch_submodules(patch_indicator)

        except IncompatibleModuleException as e:
            log.error(
                "failed to enable ddtrace support for %s: %s",
                module,
                str(e),
            )
            telemetry.telemetry_writer.add_integration(
                module, False, PATCH_MODULES.get(module) is True, str(e), version=e.installed_version
            )
        except Exception as e:
            if raise_errors:
                raise
            log.error(
                "failed to enable ddtrace support for %s: %s",
                module,
                str(e),
                exc_info=True,
            )
            telemetry.telemetry_writer.add_integration(module, False, PATCH_MODULES.get(module) is True, str(e))
            telemetry.telemetry_writer.add_count_metric(
                TELEMETRY_NAMESPACE.TRACERS,
                "integration_errors",
                1,
                (("integration_name", module), ("error_type", type(e).__name__)),
            )
        else:
            if hasattr(imported_module, "get_versions"):
                versions = imported_module.get_versions()
                for name, v in versions.items():
                    telemetry.telemetry_writer.add_integration(
                        name, True, PATCH_MODULES.get(module) is True, "", version=v
                    )
            elif hasattr(imported_module, "get_version"):
                # Some integrations/iast patchers do not define get_version
                version = imported_module.get_version()
                telemetry.telemetry_writer.add_integration(
                    module, True, PATCH_MODULES.get(module) is True, "", version=version
                )

    return on_import


def patch_all(**patch_modules: bool) -> None:
    """Enables ddtrace library instrumentation.

    In addition to ``patch_modules``, an override can be specified via an
    environment variable, ``DD_TRACE_<module>_ENABLED`` for each module.

    ``patch_modules`` have the highest precedence for overriding.

    :param dict patch_modules: Override whether particular modules are patched or not.

        >>> _patch_all(redis=False)
    """
    deprecate(
        "patch_all is deprecated and will be removed in a future version of the tracer.",
        message="""patch_all is deprecated in favor of ``import ddtrace.auto`` and ``DD_PATCH_MODULES``
        environment variable if needed.""",
        category=DDTraceDeprecationWarning,
    )
    _patch_all(**patch_modules)


def _patch_all(**patch_modules: bool) -> None:
    modules = PATCH_MODULES.copy()

    # The enabled setting can be overridden by environment variables
    for module, _enabled in modules.items():
        env_var = "DD_TRACE_%s_ENABLED" % module.upper()
        if module not in _NOT_PATCHABLE_VIA_ENVVAR and env_var in os.environ:
            modules[module] = formats.asbool(os.environ[env_var])

        # Enable all dependencies for the module
        if modules[module]:
            for dep in CONTRIB_DEPENDENCIES.get(module, ()):
                modules[dep] = True

    # Arguments take precedence over the environment and the defaults.
    modules.update(patch_modules)

    patch(raise_errors=False, **modules)


def patch(raise_errors=True, **patch_modules):
    # type: (bool, Union[List[str], bool]) -> None
    """Patch only a set of given modules.

    :param bool raise_errors: Raise error if one patch fail.
    :param dict patch_modules: List of modules to patch.

        >>> patch(psycopg=True, elasticsearch=True)
    """
    contribs = {c: patch_indicator for c, patch_indicator in patch_modules.items() if patch_indicator}
    for contrib, patch_indicator in contribs.items():
        # Check if we have the requested contrib.
        if not (Path(__file__).parent / "contrib" / "internal" / contrib / "patch.py").exists():
            if raise_errors:
                raise ModuleNotFoundException(f"{contrib} does not have automatic instrumentation")
        modules_to_patch = _MODULES_FOR_CONTRIB.get(contrib, (contrib,))
        for module in modules_to_patch:
            # Use factory to create handler to close over `module` and `raise_errors` values from this loop
            when_imported(module)(
                _on_import_factory(
                    contrib,
                    "ddtrace.contrib.internal.%s.patch",
                    raise_errors=raise_errors,
                    patch_indicator=patch_indicator,
                )
            )

        # manually add module to patched modules
        _PATCHED_MODULES.add(contrib)

    log.info(
        "Configured ddtrace instrumentation for %s integration(s). The following modules have been patched: %s",
        len(contribs),
        ",".join(contribs),
    )


def _get_patched_modules() -> Set[str]:
    """Get the list of patched modules"""
    return _PATCHED_MODULES<|MERGE_RESOLUTION|>--- conflicted
+++ resolved
@@ -31,10 +31,6 @@
 # Default set of modules to automatically patch or not
 PATCH_MODULES = {
     "aiokafka": True,
-<<<<<<< HEAD
-    "aioredis": True,
-=======
->>>>>>> dbe8eb76
     "aiomysql": True,
     "aredis": True,
     "asyncio": True,
