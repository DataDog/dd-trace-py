--- conflicted
+++ resolved
@@ -235,12 +235,8 @@
         modules_to_patch = _MODULES_FOR_CONTRIB.get(contrib, (contrib,))
         for module in modules_to_patch:
             # Use factory to create handler to close over `module` and `raise_errors` values from this loop
-<<<<<<< HEAD
-            when_imported(module)(_on_import_factory(contrib, raise_errors=False, should_patch=should_patch))
-=======
-            when_imported(module)(_on_import_factory(contrib, raise_errors=raise_errors))
->>>>>>> 651a2c54
-
+            when_imported(module)(_on_import_factory(contrib, raise_errors=raise_errors, should_patch=should_patch))
+            
         # manually add module to patched modules
         with _LOCK:
             _PATCHED_MODULES.add(contrib)
