import importlib
import os
import threading
from typing import TYPE_CHECKING  # noqa:F401

from wrapt.importer import when_imported

from ddtrace.appsec import load_common_appsec_modules
from ddtrace.internal.telemetry.constants import TELEMETRY_NAMESPACE
from ddtrace.settings._config import config
from ddtrace.settings.asm import config as asm_config
from ddtrace.vendor.debtcollector import deprecate

from .internal import telemetry
from .internal.logger import get_logger
from .internal.utils import formats
from .internal.utils.deprecations import DDTraceDeprecationWarning  # noqa: E402


if TYPE_CHECKING:  # pragma: no cover
    from typing import Any  # noqa:F401
    from typing import Callable  # noqa:F401
    from typing import List  # noqa:F401
    from typing import Union  # noqa:F401


log = get_logger(__name__)

# Default set of modules to automatically patch or not
PATCH_MODULES = {
    "aioredis": True,
    "aiomysql": True,
    "aredis": True,
    "asyncio": True,
    "avro": True,
    "boto": True,
    "botocore": True,
    "bottle": True,
    "cassandra": True,
    "celery": True,
    "consul": True,
    "ddtrace_api": True,
    "django": True,
    "dramatiq": True,
    "elasticsearch": True,
    "algoliasearch": True,
    "futures": True,
    "freezegun": True,
    "google_generativeai": True,
    "gevent": True,
    "graphql": True,
    "grpc": True,
    "httpx": True,
    "kafka": True,
    "langgraph": True,
    "litellm": True,
    "mongoengine": True,
    "mysql": True,
    "mysqldb": True,
    "pymysql": True,
    "mariadb": True,
    "psycopg": True,
    "pylibmc": True,
    "pymemcache": True,
    "pymongo": True,
    "redis": True,
    "rediscluster": True,
    "requests": True,
    "rq": True,
    "sanic": True,
    "snowflake": False,
    "sqlalchemy": False,  # Prefer DB client instrumentation
    "sqlite3": True,
    "aiohttp": True,  # requires asyncio (Python 3.4+)
    "aiohttp_jinja2": True,
    "aiopg": True,
    "aiobotocore": False,
    "httplib": False,
    "urllib3": False,
    "vertexai": True,
    "vertica": True,
    "molten": True,
    "jinja2": True,
    "mako": True,
    "flask": True,
    "kombu": False,
    "starlette": True,
    # Ignore some web framework integrations that might be configured explicitly in code
    "falcon": True,
    "pyramid": True,
    # Auto-enable logging if the environment variable DD_LOGS_INJECTION is true
    "logbook": config._logs_injection,
    "logging": config._logs_injection,
    "loguru": config._logs_injection,
    "structlog": config._logs_injection,
    "pynamodb": True,
    "pyodbc": True,
    "fastapi": True,
    "dogpile_cache": True,
    "yaaredis": True,
    "asyncpg": True,
    "aws_lambda": True,  # patch only in AWS Lambda environments
    "azure_functions": True,
    "tornado": False,
    "openai": True,
    "langchain": True,
    "anthropic": True,
    "crewai": True,
    "subprocess": True,
    "unittest": True,
    "coverage": False,
    "selenium": True,
    "valkey": True,
<<<<<<< HEAD
    "protobuf": config._data_streams_enabled,  # type: ignore
=======
    "openai_agents": True,
    "protobuf": config._data_streams_enabled,
>>>>>>> 58fc37b8
}


# this information would make sense to live in the contrib modules,
# but that would mean getting it would require importing those modules,
# which we need to avoid until as late as possible.
CONTRIB_DEPENDENCIES = {
    "tornado": ("futures",),
}


_LOCK = threading.Lock()
_PATCHED_MODULES = set()

# Module names that need to be patched for a given integration. If the module
# name coincides with the integration name, then there is no need to add an
# entry here.
_MODULES_FOR_CONTRIB = {
    "elasticsearch": (
        "elasticsearch",
        "elasticsearch1",
        "elasticsearch2",
        "elasticsearch5",
        "elasticsearch6",
        "elasticsearch7",
        # Starting with version 8, the default transport which is what we
        # actually patch is found in the separate elastic_transport package
        "elastic_transport",
        "opensearchpy",
    ),
    "psycopg": (
        "psycopg",
        "psycopg2",
    ),
    "snowflake": ("snowflake.connector",),
    "cassandra": ("cassandra.cluster",),
    "dogpile_cache": ("dogpile.cache",),
    "mysqldb": ("MySQLdb",),
    "futures": ("concurrent.futures.thread",),
    "vertica": ("vertica_python",),
    "aws_lambda": ("datadog_lambda",),
    "azure_functions": ("azure.functions",),
    "httplib": ("http.client",),
    "kafka": ("confluent_kafka",),
    "google_generativeai": ("google.generativeai",),
    "langgraph": (
        "langgraph",
        "langgraph.graph",
    ),
    "openai_agents": ("agents",),
}

_NOT_PATCHABLE_VIA_ENVVAR = {"ddtrace_api"}


class PatchException(Exception):
    """Wraps regular `Exception` class when patching modules"""

    pass


class ModuleNotFoundException(PatchException):
    pass


def _on_import_factory(module, path_f, raise_errors=True, patch_indicator=True):
    # type: (str, str, bool, Union[bool, List[str]]) -> Callable[[Any], None]
    """Factory to create an import hook for the provided module name"""

    def on_import(hook):
        # Import and patch module
        try:
            imported_module = importlib.import_module(path_f % (module,))
            imported_module.patch()
            if hasattr(imported_module, "patch_submodules"):
                imported_module.patch_submodules(patch_indicator)
        except Exception as e:
            if raise_errors:
                raise
            log.error(
                "failed to enable ddtrace support for %s: %s",
                module,
                str(e),
            )
            telemetry.telemetry_writer.add_integration(module, False, PATCH_MODULES.get(module) is True, str(e))
            telemetry.telemetry_writer.add_count_metric(
                TELEMETRY_NAMESPACE.TRACERS,
                "integration_errors",
                1,
                (("integration_name", module), ("error_type", type(e).__name__)),
            )
        else:
            if hasattr(imported_module, "get_versions"):
                versions = imported_module.get_versions()
                for name, v in versions.items():
                    telemetry.telemetry_writer.add_integration(
                        name, True, PATCH_MODULES.get(module) is True, "", version=v
                    )
            elif hasattr(imported_module, "get_version"):
                # Some integrations/iast patchers do not define get_version
                version = imported_module.get_version()
                telemetry.telemetry_writer.add_integration(
                    module, True, PATCH_MODULES.get(module) is True, "", version=version
                )

    return on_import


def patch_all(**patch_modules: bool) -> None:
    """Enables ddtrace library instrumentation.

    In addition to ``patch_modules``, an override can be specified via an
    environment variable, ``DD_TRACE_<module>_ENABLED`` for each module.

    ``patch_modules`` have the highest precedence for overriding.

    :param dict patch_modules: Override whether particular modules are patched or not.

        >>> _patch_all(redis=False, cassandra=False)
    """
    deprecate(
        "patch_all is deprecated and will be removed in a future version of the tracer.",
        message="""patch_all is deprecated in favor of ``import ddtrace.auto`` and ``DD_PATCH_MODULES``
        environment variable if needed.""",
        category=DDTraceDeprecationWarning,
    )
    _patch_all(**patch_modules)


def _patch_all(**patch_modules: bool) -> None:
    modules = PATCH_MODULES.copy()

    # The enabled setting can be overridden by environment variables
    for module, _enabled in modules.items():
        env_var = "DD_TRACE_%s_ENABLED" % module.upper()
        if module not in _NOT_PATCHABLE_VIA_ENVVAR and env_var in os.environ:
            modules[module] = formats.asbool(os.environ[env_var])

        # Enable all dependencies for the module
        if modules[module]:
            for dep in CONTRIB_DEPENDENCIES.get(module, ()):
                modules[dep] = True

    # Arguments take precedence over the environment and the defaults.
    modules.update(patch_modules)

    patch(raise_errors=False, **modules)
    if asm_config._iast_enabled:
        from ddtrace.appsec._iast._patch_modules import patch_iast
        from ddtrace.appsec.iast import enable_iast_propagation

        patch_iast()
        enable_iast_propagation()

    load_common_appsec_modules()


def patch(raise_errors=True, **patch_modules):
    # type: (bool, Union[List[str], bool]) -> None
    """Patch only a set of given modules.

    :param bool raise_errors: Raise error if one patch fail.
    :param dict patch_modules: List of modules to patch.

        >>> patch(psycopg=True, elasticsearch=True)
    """
    contribs = {c: patch_indicator for c, patch_indicator in patch_modules.items() if patch_indicator}
    for contrib, patch_indicator in contribs.items():
        # Check if we have the requested contrib.
        if not os.path.isfile(os.path.join(os.path.dirname(__file__), "contrib", "internal", contrib, "patch.py")):
            if raise_errors:
                raise ModuleNotFoundException(f"{contrib} does not have automatic instrumentation")
        modules_to_patch = _MODULES_FOR_CONTRIB.get(contrib, (contrib,))
        for module in modules_to_patch:
            # Use factory to create handler to close over `module` and `raise_errors` values from this loop
            when_imported(module)(
                _on_import_factory(
                    contrib,
                    "ddtrace.contrib.internal.%s.patch",
                    raise_errors=raise_errors,
                    patch_indicator=patch_indicator,
                )
            )

        # manually add module to patched modules
        with _LOCK:
            _PATCHED_MODULES.add(contrib)

    log.info(
        "Configured ddtrace instrumentation for %s integration(s). The following modules have been patched: %s",
        len(contribs),
        ",".join(contribs),
    )


def _get_patched_modules():
    # type: () -> List[str]
    """Get the list of patched modules"""
    with _LOCK:
        return sorted(_PATCHED_MODULES)<|MERGE_RESOLUTION|>--- conflicted
+++ resolved
@@ -111,12 +111,8 @@
     "coverage": False,
     "selenium": True,
     "valkey": True,
-<<<<<<< HEAD
-    "protobuf": config._data_streams_enabled,  # type: ignore
-=======
     "openai_agents": True,
     "protobuf": config._data_streams_enabled,
->>>>>>> 58fc37b8
 }
 
 
