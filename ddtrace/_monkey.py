import importlib
import os
import threading
from typing import TYPE_CHECKING  # noqa:F401

from wrapt.importer import when_imported

from ddtrace.appsec import load_common_appsec_modules
from ddtrace.internal.telemetry.constants import TELEMETRY_NAMESPACE
from ddtrace.settings._config import config
from ddtrace.settings.asm import config as asm_config
from ddtrace.vendor.debtcollector import deprecate

from .internal import telemetry
from .internal.logger import get_logger
from .internal.utils import formats
from .internal.utils.deprecations import DDTraceDeprecationWarning  # noqa: E402


if TYPE_CHECKING:  # pragma: no cover
    from typing import Any  # noqa:F401
    from typing import Callable  # noqa:F401
    from typing import List  # noqa:F401
    from typing import Union  # noqa:F401


log = get_logger(__name__)

# Default set of modules to automatically patch or not
PATCH_MODULES = {
    "aioredis": True,
    "aiomysql": True,
    "aredis": True,
    "asyncio": True,
    "avro": True,
    "boto": True,
    "botocore": True,
    "bottle": True,
    "cassandra": True,
    "celery": True,
    "consul": True,
    "ddtrace_api": True,
    "django": True,
    "dramatiq": True,
    "elasticsearch": True,
    "algoliasearch": True,
    "futures": True,
    "freezegun": True,
    "google_generativeai": True,
    "gevent": True,
    "graphql": True,
    "grpc": True,
    "httpx": True,
    "kafka": True,
<<<<<<< HEAD
    "langgraph": True,
=======
    "langgraph": False,
    "litellm": True,
>>>>>>> 46958d67
    "mongoengine": True,
    "mysql": True,
    "mysqldb": True,
    "pymysql": True,
    "mariadb": True,
    "psycopg": True,
    "pylibmc": True,
    "pymemcache": True,
    "pymongo": True,
    "redis": True,
    "rediscluster": True,
    "requests": True,
    "rq": True,
    "sanic": True,
    "snowflake": False,
    "sqlalchemy": False,  # Prefer DB client instrumentation
    "sqlite3": True,
    "aiohttp": True,  # requires asyncio (Python 3.4+)
    "aiohttp_jinja2": True,
    "aiopg": True,
    "aiobotocore": False,
    "httplib": False,
    "urllib3": False,
    "vertexai": True,
    "vertica": True,
    "molten": True,
    "jinja2": True,
    "mako": True,
    "flask": True,
    "kombu": False,
    "starlette": True,
    # Ignore some web framework integrations that might be configured explicitly in code
    "falcon": True,
    "pyramid": True,
    # Auto-enable logging if the environment variable DD_LOGS_INJECTION is true
    "logbook": config._logs_injection,
    "logging": config._logs_injection,
    "loguru": config._logs_injection,
    "structlog": config._logs_injection,
    "pynamodb": True,
    "pyodbc": True,
    "fastapi": True,
    "dogpile_cache": True,
    "yaaredis": True,
    "asyncpg": True,
    "aws_lambda": True,  # patch only in AWS Lambda environments
    "azure_functions": True,
    "tornado": False,
    "openai": True,
    "langchain": True,
    "anthropic": True,
    "subprocess": True,
    "unittest": True,
    "coverage": False,
    "selenium": True,
    "valkey": True,
    "openai_agents": True,
}


# this information would make sense to live in the contrib modules,
# but that would mean getting it would require importing those modules,
# which we need to avoid until as late as possible.
CONTRIB_DEPENDENCIES = {
    "tornado": ("futures",),
}


_LOCK = threading.Lock()
_PATCHED_MODULES = set()

# Module names that need to be patched for a given integration. If the module
# name coincides with the integration name, then there is no need to add an
# entry here.
_MODULES_FOR_CONTRIB = {
    "elasticsearch": (
        "elasticsearch",
        "elasticsearch1",
        "elasticsearch2",
        "elasticsearch5",
        "elasticsearch6",
        "elasticsearch7",
        # Starting with version 8, the default transport which is what we
        # actually patch is found in the separate elastic_transport package
        "elastic_transport",
        "opensearchpy",
    ),
    "psycopg": (
        "psycopg",
        "psycopg2",
    ),
    "snowflake": ("snowflake.connector",),
    "cassandra": ("cassandra.cluster",),
    "dogpile_cache": ("dogpile.cache",),
    "mysqldb": ("MySQLdb",),
    "futures": ("concurrent.futures.thread",),
    "vertica": ("vertica_python",),
    "aws_lambda": ("datadog_lambda",),
    "azure_functions": ("azure.functions",),
    "httplib": ("http.client",),
    "kafka": ("confluent_kafka",),
    "google_generativeai": ("google.generativeai",),
    "langgraph": (
        "langgraph",
        "langgraph.graph",
    ),
    "openai_agents": ("agents",),
}

_NOT_PATCHABLE_VIA_ENVVAR = {"ddtrace_api"}


class PatchException(Exception):
    """Wraps regular `Exception` class when patching modules"""

    pass


class ModuleNotFoundException(PatchException):
    pass


def _on_import_factory(module, path_f, raise_errors=True, patch_indicator=True):
    # type: (str, str, bool, Union[bool, List[str]]) -> Callable[[Any], None]
    """Factory to create an import hook for the provided module name"""

    def on_import(hook):
        # Import and patch module
        try:
            imported_module = importlib.import_module(path_f % (module,))
            imported_module.patch()
            if hasattr(imported_module, "patch_submodules"):
                imported_module.patch_submodules(patch_indicator)
        except Exception as e:
            if raise_errors:
                raise
            log.error(
                "failed to enable ddtrace support for %s: %s",
                module,
                str(e),
            )
            telemetry.telemetry_writer.add_integration(module, False, PATCH_MODULES.get(module) is True, str(e))
            telemetry.telemetry_writer.add_count_metric(
                TELEMETRY_NAMESPACE.TRACERS,
                "integration_errors",
                1,
                (("integration_name", module), ("error_type", type(e).__name__)),
            )
        else:
            if hasattr(imported_module, "get_versions"):
                versions = imported_module.get_versions()
                for name, v in versions.items():
                    telemetry.telemetry_writer.add_integration(
                        name, True, PATCH_MODULES.get(module) is True, "", version=v
                    )
            elif hasattr(imported_module, "get_version"):
                # Some integrations/iast patchers do not define get_version
                version = imported_module.get_version()
                telemetry.telemetry_writer.add_integration(
                    module, True, PATCH_MODULES.get(module) is True, "", version=version
                )

    return on_import


def patch_all(**patch_modules: bool) -> None:
    """Enables ddtrace library instrumentation.

    In addition to ``patch_modules``, an override can be specified via an
    environment variable, ``DD_TRACE_<module>_ENABLED`` for each module.

    ``patch_modules`` have the highest precedence for overriding.

    :param dict patch_modules: Override whether particular modules are patched or not.

        >>> _patch_all(redis=False, cassandra=False)
    """
    deprecate(
        "patch_all is deprecated and will be removed in a future version of the tracer.",
        message="""patch_all is deprecated in favor of ``import ddtrace.auto`` and ``DD_PATCH_MODULES``
        environment variable if needed.""",
        category=DDTraceDeprecationWarning,
    )
    _patch_all(**patch_modules)


def _patch_all(**patch_modules: bool) -> None:
    modules = PATCH_MODULES.copy()

    # The enabled setting can be overridden by environment variables
    for module, _enabled in modules.items():
        env_var = "DD_TRACE_%s_ENABLED" % module.upper()
        if module not in _NOT_PATCHABLE_VIA_ENVVAR and env_var in os.environ:
            modules[module] = formats.asbool(os.environ[env_var])

        # Enable all dependencies for the module
        if modules[module]:
            for dep in CONTRIB_DEPENDENCIES.get(module, ()):
                modules[dep] = True

    # Arguments take precedence over the environment and the defaults.
    modules.update(patch_modules)

    patch(raise_errors=False, **modules)
    if asm_config._iast_enabled:
        from ddtrace.appsec._iast._patch_modules import patch_iast
        from ddtrace.appsec.iast import enable_iast_propagation

        patch_iast()
        enable_iast_propagation()

    load_common_appsec_modules()


def patch(raise_errors=True, **patch_modules):
    # type: (bool, Union[List[str], bool]) -> None
    """Patch only a set of given modules.

    :param bool raise_errors: Raise error if one patch fail.
    :param dict patch_modules: List of modules to patch.

        >>> patch(psycopg=True, elasticsearch=True)
    """
    contribs = {c: patch_indicator for c, patch_indicator in patch_modules.items() if patch_indicator}
    for contrib, patch_indicator in contribs.items():
        # Check if we have the requested contrib.
        if not os.path.isfile(os.path.join(os.path.dirname(__file__), "contrib", "internal", contrib, "patch.py")):
            if raise_errors:
                raise ModuleNotFoundException(f"{contrib} does not have automatic instrumentation")
        modules_to_patch = _MODULES_FOR_CONTRIB.get(contrib, (contrib,))
        for module in modules_to_patch:
            # Use factory to create handler to close over `module` and `raise_errors` values from this loop
            when_imported(module)(
                _on_import_factory(
                    contrib,
                    "ddtrace.contrib.internal.%s.patch",
                    raise_errors=raise_errors,
                    patch_indicator=patch_indicator,
                )
            )

        # manually add module to patched modules
        with _LOCK:
            _PATCHED_MODULES.add(contrib)

    log.info(
        "Configured ddtrace instrumentation for %s integration(s). The following modules have been patched: %s",
        len(contribs),
        ",".join(contribs),
    )


def _get_patched_modules():
    # type: () -> List[str]
    """Get the list of patched modules"""
    with _LOCK:
        return sorted(_PATCHED_MODULES)<|MERGE_RESOLUTION|>--- conflicted
+++ resolved
@@ -52,12 +52,8 @@
     "grpc": True,
     "httpx": True,
     "kafka": True,
-<<<<<<< HEAD
     "langgraph": True,
-=======
-    "langgraph": False,
     "litellm": True,
->>>>>>> 46958d67
     "mongoengine": True,
     "mysql": True,
     "mysqldb": True,
