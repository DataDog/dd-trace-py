--- conflicted
+++ resolved
@@ -3,10 +3,7 @@
 from typing import TYPE_CHECKING
 from typing import List
 from typing import Optional
-<<<<<<< HEAD
 from typing import Union
-=======
->>>>>>> 5cb0b45c
 
 from ddtrace import Span
 from ddtrace.ext import http
