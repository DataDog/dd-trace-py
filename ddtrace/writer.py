--- conflicted
+++ resolved
@@ -41,13 +41,8 @@
         # forked) reset everything so that we can safely work from it.
         pid = os.getpid()
         if self._pid != pid:
-<<<<<<< HEAD
             log.debug('Resetting queues. pids(old:%s new:%s)', self._pid, pid)
             self._traces = Q(maxsize=MAX_TRACES)
-=======
-            log.debug('resetting queues. pids(old:%s new:%s)', self._pid, pid)
-            self._traces = Q(max_size=MAX_TRACES)
->>>>>>> 321aecb3
             self._worker = None
             self._pid = pid
 
@@ -142,7 +137,6 @@
         payload = self.api.new_payload()
 
         while True:
-<<<<<<< HEAD
             # DEV: Returns `None` or a Trace
             trace = self._trace_queue.get()
 
@@ -182,25 +176,6 @@
                     self._flush(payload)
                     payload.reset()
                 log.debug('Trace queue closed and empty, exiting')
-=======
-            traces = self._trace_queue.pop()
-            if traces:
-                # Before sending the traces, make them go through the
-                # filters
-                try:
-                    traces = self._apply_filters(traces)
-                except Exception as err:
-                    log.error('error while filtering traces:{0}'.format(err))
-            if traces:
-                # If we have data, let's try to send it.
-                try:
-                    traces_response = self.api.send_traces(traces)
-                except Exception as err:
-                    log.error('cannot send spans to {1}:{2}: {0}'.format(err, self.api.hostname, self.api.port))
-
-            if self._trace_queue.closed() and self._trace_queue.size() == 0:
-                # no traces and the queue is closed. our work is done
->>>>>>> 321aecb3
                 return
 
     def _flush(self, payload):
@@ -214,16 +189,11 @@
         try:
             response = self.api.send_traces(payload)
 
-<<<<<<< HEAD
             # Update priority sampling rates from the agent
             if self._priority_sampler and response:
                 response_json = response.get_json()
                 if response_json and 'rate_by_service' in response_json:
                     self._priority_sampler.set_sample_rate_by_service(response_json['rate_by_service'])
-=======
-            self._log_error_status(traces_response, 'traces')
-            traces_response = None
->>>>>>> 321aecb3
 
             # Log any errors from the API response
             self._log_error_status(response, 'traces')
