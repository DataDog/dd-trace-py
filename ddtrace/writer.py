--- conflicted
+++ resolved
@@ -57,13 +57,8 @@
         # forked) reset everything so that we can safely work from it.
         pid = os.getpid()
         if self._pid != pid:
-<<<<<<< HEAD
             log.debug('Resetting queues. pids(old:%s new:%s)', self._pid, pid)
             self._traces = Q(maxsize=MAX_TRACES)
-=======
-            log.debug("resetting queues. pids(old:%s new:%s)", self._pid, pid)
-            self._traces = Q(max_size=MAX_TRACES)
->>>>>>> 06de8485
             self._worker = None
             self._pid = pid
 
@@ -79,11 +74,7 @@
 
 class AsyncWorker(object):
 
-<<<<<<< HEAD
-    def __init__(self, api, trace_queue, shutdown_timeout=DEFAULT_TIMEOUT,
-=======
     def __init__(self, api, trace_queue, service_queue=None, shutdown_timeout=DEFAULT_TIMEOUT,
->>>>>>> 06de8485
                  filters=None, priority_sampler=None):
         self._trace_queue = trace_queue
         self._lock = threading.Lock()
@@ -158,7 +149,6 @@
         return trace
 
     def _target(self):
-<<<<<<< HEAD
         next_flush = time.time() + 1
         payload = Payload()
 
@@ -202,28 +192,6 @@
                     self._flush(payload)
                     payload.reset()
                 log.debug('Trace queue closed and empty, exiting')
-=======
-        traces_response = None
-
-        while True:
-            traces = self._trace_queue.pop()
-            if traces:
-                # Before sending the traces, make them go through the
-                # filters
-                try:
-                    traces = self._apply_filters(traces)
-                except Exception as err:
-                    log.error("error while filtering traces:{0}".format(err))
-            if traces:
-                # If we have data, let's try to send it.
-                try:
-                    traces_response = self.api.send_traces(traces)
-                except Exception as err:
-                    log.error("cannot send spans to {1}:{2}: {0}".format(err, self.api.hostname, self.api.port))
-
-            if self._trace_queue.closed() and self._trace_queue.size() == 0:
-                # no traces and the queue is closed. our work is done
->>>>>>> 06de8485
                 return
 
     def _flush(self, payload):
@@ -237,16 +205,11 @@
         try:
             response = self.api.send_traces(payload)
 
-<<<<<<< HEAD
             # Update priority sampling rates from the agent
             if self._priority_sampler and response:
                 response_json = response.get_json()
                 if response_json and 'rate_by_service' in response_json:
                     self._priority_sampler.set_sample_rate_by_service(response_json['rate_by_service'])
-=======
-            self._log_error_status(traces_response, "traces")
-            traces_response = None
->>>>>>> 06de8485
 
             # Log any errors from the API response
             self._log_error_status(response, 'traces')
