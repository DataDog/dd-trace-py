from typing import Any
from typing import Optional
from typing import Tuple

from ddtrace._trace.span import Span
from ddtrace.internal.constants import MAX_UINT_64BITS
from ddtrace.internal.constants import SAMPLING_HASH_MODULO
from ddtrace.internal.constants import SAMPLING_KNUTH_FACTOR
from ddtrace.internal.glob_matching import GlobMatcher
from ddtrace.internal.logger import get_logger
from ddtrace.internal.utils.cache import cachedmethod


log = get_logger(__name__)


class SamplingRule(object):
    """
    Definition of a sampling rule used by :class:`DatadogSampler` for applying a sample rate on a span
    """

    NO_RULE = object()

    def __init__(
        self,
        sample_rate: float,
        service: Any = NO_RULE,
        name: Any = NO_RULE,
        resource: Any = NO_RULE,
        tags: Any = NO_RULE,
        provenance: str = "default",
    ) -> None:
        """
        Configure a new :class:`SamplingRule`

        .. code:: python

            DatadogSampler([
                # Sample 100% of any trace
                SamplingRule(sample_rate=1.0),

                # Sample no healthcheck traces
                SamplingRule(sample_rate=0, name='flask.request'),

                # Sample all services ending in `-db` based on a regular expression
                SamplingRule(sample_rate=0.5, service=re.compile('-db$')),

                # Sample based on service name using custom function
                SamplingRule(sample_rate=0.75, service=lambda service: 'my-app' in service),
            ])

        :param sample_rate: The sample rate to apply to any matching spans
        :type sample_rate: :obj:`float` clamped between 0.0 and 1.0 inclusive
        :param service: Rule to match the `span.service` on, default no rule defined
        :type service: :obj:`object` to directly compare, :obj:`function` to evaluate, or :class:`re.Pattern` to match
        :param name: Rule to match the `span.name` on, default no rule defined
        :type name: :obj:`object` to directly compare, :obj:`function` to evaluate, or :class:`re.Pattern` to match
        :param tags: A dictionary whose keys exactly match the names of tags expected to appear on spans, and whose
            values are glob-matches with the expected span tag values. Glob matching supports "*" meaning any
            number of characters, and "?" meaning any one character. If all tags specified in a SamplingRule are
            matches with a given span, that span is considered to have matching tags with the rule.
        """
        self.sample_rate = min(1.0, max(0.0, float(sample_rate)))
        # since span.py converts None to 'None' for tags, and does not accept 'None' for metrics
        # we can just create a GlobMatcher for 'None' and it will match properly
        self._tag_value_matchers = (
            {k: GlobMatcher(str(v)) for k, v in tags.items()} if tags != SamplingRule.NO_RULE else {}
        )
        self.tags = tags
        self.service = self._choose_matcher(service)
        self.name = self._choose_matcher(name)
        self.resource = self._choose_matcher(resource)
        self.provenance = provenance

    @property
    def sample_rate(self) -> float:
        return self._sample_rate

    @sample_rate.setter
    def sample_rate(self, sample_rate: float) -> None:
        self._sample_rate = sample_rate
        self._sampling_id_threshold = sample_rate * MAX_UINT_64BITS

    def _pattern_matches(self, prop, pattern):
        # If the rule is not set, then assume it matches
        # DEV: Having no rule and being `None` are different things
        #   e.g. ignoring `span.service` vs `span.service == None`
        if pattern is self.NO_RULE:
            return True
        if isinstance(pattern, GlobMatcher):
            return pattern.match(str(prop))
        # Exact match on the values
        return prop == pattern

    @cachedmethod()
    def _matches(self, key: Tuple[Optional[str], str, Optional[str]]) -> bool:
        service, name, resource = key
        # perf: If a pattern is not matched we can skip the rest of the checks and return False
        return all(
            self._pattern_matches(prop, pattern)
            for prop, pattern in ((service, self.service), (name, self.name), (resource, self.resource))
        )

    def matches(self, span: Span) -> bool:
        """
        Return if this span matches this rule

        :param span: The span to match against
        :type span: :class:`ddtrace._trace.span.Span`
        :returns: Whether this span matches or not
        :rtype: :obj:`bool`
        """
<<<<<<< HEAD
        # perf: Check the cached matches before searching tags
        return self._matches((span.service, span.name, span.resource)) and self.tags_match(span)

    def tags_match(self, span: Span) -> bool:
        """
        Return if this span matches the tags defined in this rule
        """
        if not self._tag_value_matchers:
            return True

        # perf: Do not copy the span._meta and span._metrics dictionaries
        meta = span._meta or {}
        metrics = span._metrics or {}

        if meta is None and metrics is None:
            return False

        tag_match = False
        for tag_key in self._tag_value_matchers.keys():
            value = meta.get(tag_key, metrics.get(tag_key))
            if value is None:
                # FIXME(munir): This is a bug, if an expected tag is not present in the span,
                # tag_match should be False.
                continue

            # Floats: Matching floating point values with a non-zero decimal part is not supported.
            # For floating point values with a non-zero decimal part, any all * pattern always returns true.
            # Other patterns always return false.
            if isinstance(value, float):
                if not value.is_integer():
                    if all(c == "*" for c in self._tag_value_matchers[tag_key].pattern):
                        tag_match = True
                        continue
                    else:
                        return False
                else:
                    value = int(value)

            tag_match = self._tag_value_matchers[tag_key].match(str(value))
            # if we don't match with all specified tags for a rule, it's not a match
            if tag_match is False:
=======
        return self.tags_match(span) and self._matches((span.service, span.name, span.resource))

    def tags_match(self, span: Span) -> bool:
        if not self._tag_value_matchers:
            return True

        meta = span._meta or {}
        metrics = span._metrics or {}
        if not meta and not metrics:
            return False

        for tag_key, pattern in self._tag_value_matchers.items():
            value = meta.get(tag_key, metrics.get(tag_key))
            if value is None:
                # If the tag is not present, we failed the match
                # (Metrics and meta do not support the value None)
                return False

            if isinstance(value, float):
                # Floats: Convert floats that represent integers to int for matching. This is because
                # SamplingRules only support integers for matfching or glob patterns.
                if value.is_integer():
                    value = int(value)
                elif set(pattern.pattern) - {"?", "*"}:
                    # Only match floats to patterns that only contain wildcards (ex: * or ?*)
                    # This is because we do not want to match floats to patterns like `23.*`.
                    return False

            if not pattern.match(str(value)):
>>>>>>> 1a0ab619
                return False

        return True

    def sample(self, span):
        """
        Return if this rule chooses to sample the span

        :param span: The span to sample against
        :type span: :class:`ddtrace._trace.span.Span`
        :returns: Whether this span was sampled
        :rtype: :obj:`bool`
        """
        if self.sample_rate == 1:
            return True
        elif self.sample_rate == 0:
            return False

        return ((span._trace_id_64bits * SAMPLING_KNUTH_FACTOR) % SAMPLING_HASH_MODULO) <= self._sampling_id_threshold

    def _no_rule_or_self(self, val):
        if val is self.NO_RULE:
            return "NO_RULE"
        elif val is None:
            return "None"
        elif type(val) == GlobMatcher:
            return val.pattern
        else:
            return val

    def _choose_matcher(self, prop):
        if prop is SamplingRule.NO_RULE:
            return SamplingRule.NO_RULE
        elif prop is None:
            # Name and Resource will never be None, but service can be, since we str()
            #  whatever we pass into the GlobMatcher, we can just use its matching
            return GlobMatcher("None")
        return GlobMatcher(prop)

    def __repr__(self):
        return "{}(sample_rate={!r}, service={!r}, name={!r}, resource={!r}, tags={!r}, provenance={!r})".format(
            self.__class__.__name__,
            self.sample_rate,
            self._no_rule_or_self(self.service),
            self._no_rule_or_self(self.name),
            self._no_rule_or_self(self.resource),
            self._no_rule_or_self(self.tags),
            self.provenance,
        )

    __str__ = __repr__

    def __eq__(self, other: Any) -> bool:
        if not isinstance(other, SamplingRule):
            return False
        return str(self) == str(other)<|MERGE_RESOLUTION|>--- conflicted
+++ resolved
@@ -110,50 +110,7 @@
         :returns: Whether this span matches or not
         :rtype: :obj:`bool`
         """
-<<<<<<< HEAD
-        # perf: Check the cached matches before searching tags
         return self._matches((span.service, span.name, span.resource)) and self.tags_match(span)
-
-    def tags_match(self, span: Span) -> bool:
-        """
-        Return if this span matches the tags defined in this rule
-        """
-        if not self._tag_value_matchers:
-            return True
-
-        # perf: Do not copy the span._meta and span._metrics dictionaries
-        meta = span._meta or {}
-        metrics = span._metrics or {}
-
-        if meta is None and metrics is None:
-            return False
-
-        tag_match = False
-        for tag_key in self._tag_value_matchers.keys():
-            value = meta.get(tag_key, metrics.get(tag_key))
-            if value is None:
-                # FIXME(munir): This is a bug, if an expected tag is not present in the span,
-                # tag_match should be False.
-                continue
-
-            # Floats: Matching floating point values with a non-zero decimal part is not supported.
-            # For floating point values with a non-zero decimal part, any all * pattern always returns true.
-            # Other patterns always return false.
-            if isinstance(value, float):
-                if not value.is_integer():
-                    if all(c == "*" for c in self._tag_value_matchers[tag_key].pattern):
-                        tag_match = True
-                        continue
-                    else:
-                        return False
-                else:
-                    value = int(value)
-
-            tag_match = self._tag_value_matchers[tag_key].match(str(value))
-            # if we don't match with all specified tags for a rule, it's not a match
-            if tag_match is False:
-=======
-        return self.tags_match(span) and self._matches((span.service, span.name, span.resource))
 
     def tags_match(self, span: Span) -> bool:
         if not self._tag_value_matchers:
@@ -182,7 +139,6 @@
                     return False
 
             if not pattern.match(str(value)):
->>>>>>> 1a0ab619
                 return False
 
         return True
