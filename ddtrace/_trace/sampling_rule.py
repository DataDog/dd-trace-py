from typing import Any
from typing import Dict
from typing import Optional
from typing import Tuple

from ddtrace._trace.span import Span
from ddtrace.internal.constants import MAX_UINT_64BITS
from ddtrace.internal.constants import SAMPLING_HASH_MODULO
from ddtrace.internal.constants import SAMPLING_KNUTH_FACTOR
from ddtrace.internal.glob_matching import GlobMatcher
from ddtrace.internal.logger import get_logger
from ddtrace.internal.utils.cache import cachedmethod


log = get_logger(__name__)


class SamplingRule(object):
    """
    Definition of a sampling rule used by :class:`DatadogSampler` for applying a sample rate on a span
    """

    def __init__(
        self,
        sample_rate: float,
        service: Optional[str] = None,
        name: Optional[str] = None,
        resource: Optional[str] = None,
        tags: Optional[Dict[str, Any]] = None,
        provenance: str = "default",
    ) -> None:
        """
        Configure a new :class:`SamplingRule`

        .. code:: python

            DatadogSampler([
                # Sample 100% of any trace
                SamplingRule(sample_rate=1.0),

                # Sample no healthcheck traces
                SamplingRule(sample_rate=0, name='flask.request'),

                # Sample all services ending in `-db` based on a regular expression
                SamplingRule(sample_rate=0.5, service=re.compile('-db$')),

                # Sample based on service name using custom function
                SamplingRule(sample_rate=0.75, service=lambda service: 'my-app' in service),
            ])

        :param sample_rate: The sample rate to apply to any matching spans
        :type sample_rate: :obj:`float` clamped between 0.0 and 1.0 inclusive
        :param service: Rule to match the `span.service` on, default no rule defined
        :type service: :obj:`object` to directly compare, :obj:`function` to evaluate, or :class:`re.Pattern` to match
        :param name: Rule to match the `span.name` on, default no rule defined
        :type name: :obj:`object` to directly compare, :obj:`function` to evaluate, or :class:`re.Pattern` to match
        :param tags: A dictionary whose keys exactly match the names of tags expected to appear on spans, and whose
            values are glob-matches with the expected span tag values. Glob matching supports "*" meaning any
            number of characters, and "?" meaning any one character. If all tags specified in a SamplingRule are
            matches with a given span, that span is considered to have matching tags with the rule.
        """
        self.sample_rate = min(1.0, max(0.0, float(sample_rate)))
        # since span.py converts None to 'None' for tags, and does not accept 'None' for metrics
        # we can just create a GlobMatcher for 'None' and it will match properly
        self.tags = {k: GlobMatcher(str(v)) for k, v in tags.items()} if tags else {}
        self.service = GlobMatcher(service) if service is not None else None
        self.name = GlobMatcher(name) if name is not None else None
        self.resource = GlobMatcher(resource) if resource else None
        self.provenance = provenance

    @property
    def sample_rate(self) -> float:
        return self._sample_rate

    @sample_rate.setter
    def sample_rate(self, sample_rate: float) -> None:
        self._sample_rate = sample_rate
        self._sampling_id_threshold = sample_rate * MAX_UINT_64BITS

    @cachedmethod()
    def _matches(self, key: Tuple[Optional[str], str, Optional[str]]) -> bool:
        # self._matches exists to maintain legacy pattern values such as regex and functions
        service, name, resource = key
        # perf: If a pattern is not matched we can skip the rest of the checks and return False
        return all(
            True if pattern is None else pattern.match(str(prop))
            for prop, pattern in ((service, self.service), (name, self.name), (resource, self.resource))
        )

    def matches(self, span: Span) -> bool:
        """
        Return if this span matches this rule

        :param span: The span to match against
        :type span: :class:`ddtrace._trace.span.Span`
        :returns: Whether this span matches or not
        :rtype: :obj:`bool`
        """
        return self.tags_match(span) and self._matches((span.service, span.name, span.resource))

    def tags_match(self, span: Span) -> bool:
<<<<<<< HEAD
        tag_match = True
        if self.tags:
            tag_match = self.check_tags(span.get_tags(), span.get_metrics())
        return tag_match
=======
        if not self._tag_value_matchers:
            return True
>>>>>>> 1b7d9291

        meta = span._meta or {}
        metrics = span._metrics or {}
        if not meta and not metrics:
            return False

<<<<<<< HEAD
        tag_match = False
        for tag_key in self.tags.keys():
            value = meta.get(tag_key)
            # it's because we're not checking metrics first before continuing
            if value is None:
                value = metrics.get(tag_key)
                if value is None:
                    continue
                # Floats: Matching floating point values with a non-zero decimal part is not supported.
                # For floating point values with a non-zero decimal part, any all * pattern always returns true.
                # Other patterns always return false.
                if isinstance(value, float):
                    if not value.is_integer():
                        if all(c == "*" for c in self.tags[tag_key].pattern):
                            tag_match = True
                            continue
                        else:
                            return False
                    else:
                        value = int(value)

            tag_match = self.tags[tag_key].match(str(value))
            # if we don't match with all specified tags for a rule, it's not a match
            if tag_match is False:
=======
        for tag_key, pattern in self._tag_value_matchers.items():
            value = meta.get(tag_key, metrics.get(tag_key))
            if value is None:
                # If the tag is not present, we failed the match
                # (Metrics and meta do not support the value None)
                return False

            if isinstance(value, float):
                # Floats: Convert floats that represent integers to int for matching. This is because
                # SamplingRules only support integers for matfching or glob patterns.
                if value.is_integer():
                    value = int(value)
                elif set(pattern.pattern) - {"?", "*"}:
                    # Only match floats to patterns that only contain wildcards (ex: * or ?*)
                    # This is because we do not want to match floats to patterns like `23.*`.
                    return False

            if not pattern.match(str(value)):
>>>>>>> 1b7d9291
                return False

        return True

    def sample(self, span):
        """
        Return if this rule chooses to sample the span

        :param span: The span to sample against
        :type span: :class:`ddtrace._trace.span.Span`
        :returns: Whether this span was sampled
        :rtype: :obj:`bool`
        """
        if self.sample_rate == 1:
            return True
        elif self.sample_rate == 0:
            return False

        return ((span._trace_id_64bits * SAMPLING_KNUTH_FACTOR) % SAMPLING_HASH_MODULO) <= self._sampling_id_threshold

    def __repr__(self):
        return "{}(sample_rate={!r}, service={!r}, name={!r}, resource={!r}, tags={!r}, provenance={!r})".format(
            self.__class__.__name__,
            self.sample_rate,
            self.service,
            self.name,
            self.resource,
            {k: v.pattern for k, v in self.tags.items()},
            self.provenance,
        )

    __str__ = __repr__

    def __eq__(self, other: Any) -> bool:
        if not isinstance(other, SamplingRule):
            return False
        return str(self) == str(other)<|MERGE_RESOLUTION|>--- conflicted
+++ resolved
@@ -99,48 +99,15 @@
         return self.tags_match(span) and self._matches((span.service, span.name, span.resource))
 
     def tags_match(self, span: Span) -> bool:
-<<<<<<< HEAD
-        tag_match = True
-        if self.tags:
-            tag_match = self.check_tags(span.get_tags(), span.get_metrics())
-        return tag_match
-=======
-        if not self._tag_value_matchers:
+        if not self.tags:
             return True
->>>>>>> 1b7d9291
 
         meta = span._meta or {}
         metrics = span._metrics or {}
         if not meta and not metrics:
             return False
 
-<<<<<<< HEAD
-        tag_match = False
-        for tag_key in self.tags.keys():
-            value = meta.get(tag_key)
-            # it's because we're not checking metrics first before continuing
-            if value is None:
-                value = metrics.get(tag_key)
-                if value is None:
-                    continue
-                # Floats: Matching floating point values with a non-zero decimal part is not supported.
-                # For floating point values with a non-zero decimal part, any all * pattern always returns true.
-                # Other patterns always return false.
-                if isinstance(value, float):
-                    if not value.is_integer():
-                        if all(c == "*" for c in self.tags[tag_key].pattern):
-                            tag_match = True
-                            continue
-                        else:
-                            return False
-                    else:
-                        value = int(value)
-
-            tag_match = self.tags[tag_key].match(str(value))
-            # if we don't match with all specified tags for a rule, it's not a match
-            if tag_match is False:
-=======
-        for tag_key, pattern in self._tag_value_matchers.items():
+        for tag_key, pattern in self.tags.items():
             value = meta.get(tag_key, metrics.get(tag_key))
             if value is None:
                 # If the tag is not present, we failed the match
@@ -158,7 +125,6 @@
                     return False
 
             if not pattern.match(str(value)):
->>>>>>> 1b7d9291
                 return False
 
         return True
