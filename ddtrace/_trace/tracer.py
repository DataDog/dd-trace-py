--- conflicted
+++ resolved
@@ -227,20 +227,13 @@
         # traces
         self._pid = getpid()
 
-        self.enabled = config._tracing_enabled and not asm_config._apm_opt_out
+        self.enabled = config._tracing_enabled
         self.context_provider = context_provider or DefaultContextProvider()
         # _user_sampler is the backup in case we need to revert from remote config to local
         self._user_sampler: Optional[BaseSampler] = DatadogSampler()
         self._dogstatsd_url = agent.get_stats_url() if dogstatsd_url is None else dogstatsd_url
-<<<<<<< HEAD
-        if not self.enabled and asm_config._asm_enabled:
-=======
-        self._apm_opt_out = self._appsec_standalone_enabled and (
-            self._asm_enabled or self._iast_enabled or config._sca_enabled
-        )
-        if self._apm_opt_out:
+        if asm_config._apm_opt_out:
             self.enabled = False
->>>>>>> 28132911
             # Disable compute stats (neither agent or tracer should compute them)
             config._trace_compute_stats = False
             # If ASM is enabled but tracing is disabled,
@@ -498,12 +491,7 @@
         if appsec_standalone_enabled is not None:
             asm_config._appsec_standalone_enabled = appsec_standalone_enabled
 
-<<<<<<< HEAD
-        if asm_config._appsec_standalone_enabled and (asm_config._asm_enabled or asm_config._iast_enabled):
-=======
-        if self._appsec_standalone_enabled and (self._asm_enabled or self._iast_enabled or config._sca_enabled):
-            self._apm_opt_out = True
->>>>>>> 28132911
+        if asm_config._apm_opt_out:
             self.enabled = False
             # Disable compute stats (neither agent or tracer should compute them)
             config._trace_compute_stats = False
