import functools
from inspect import iscoroutinefunction
from itertools import chain
import logging
import os
from os import environ
from os import getpid
from threading import RLock
from typing import Any
from typing import Callable
from typing import Dict
from typing import List
from typing import Optional
from typing import Tuple
from typing import TypeVar
from typing import Union

from ddtrace import _hooks
from ddtrace import config
from ddtrace._trace.context import Context
from ddtrace._trace.processor import SpanAggregator
from ddtrace._trace.processor import SpanProcessor
from ddtrace._trace.processor import TopLevelSpanProcessor
from ddtrace._trace.processor import TraceProcessor
from ddtrace._trace.processor import TraceSamplingProcessor
from ddtrace._trace.processor import TraceTagsProcessor
from ddtrace._trace.provider import BaseContextProvider
from ddtrace._trace.provider import DefaultContextProvider
from ddtrace._trace.sampler import DatadogSampler
from ddtrace._trace.span import Span
from ddtrace.appsec._constants import APPSEC
from ddtrace.constants import _HOSTNAME_KEY
from ddtrace.constants import ENV_KEY
from ddtrace.constants import PID
from ddtrace.constants import VERSION_KEY
from ddtrace.internal import agent
from ddtrace.internal import atexit
from ddtrace.internal import compat
from ddtrace.internal import debug
from ddtrace.internal import forksafe
from ddtrace.internal import hostname
from ddtrace.internal.atexit import register_on_exit_signal
from ddtrace.internal.constants import SAMPLING_DECISION_TRACE_TAG_KEY
from ddtrace.internal.constants import SPAN_API_DATADOG
from ddtrace.internal.core import dispatch
from ddtrace.internal.dogstatsd import get_dogstatsd_client
from ddtrace.internal.logger import get_logger
from ddtrace.internal.peer_service.processor import PeerServiceProcessor
from ddtrace.internal.processor.endpoint_call_counter import EndpointCallCounterProcessor
from ddtrace.internal.runtime import get_runtime_id
from ddtrace.internal.sampling import SpanSamplingRule
from ddtrace.internal.sampling import get_span_sampling_rules
from ddtrace.internal.schema.processor import BaseServiceProcessor
from ddtrace.internal.serverless import has_aws_lambda_agent_extension
from ddtrace.internal.serverless import in_aws_lambda
from ddtrace.internal.serverless import in_azure_function
from ddtrace.internal.serverless import in_gcp_function
from ddtrace.internal.service import ServiceStatusError
from ddtrace.internal.utils import _get_metas_to_propagate
from ddtrace.internal.utils.formats import format_trace_id
from ddtrace.internal.utils.http import verify_url
from ddtrace.internal.writer import AgentResponse
from ddtrace.internal.writer import AgentWriter
from ddtrace.internal.writer import LogWriter
from ddtrace.internal.writer import TraceWriter
from ddtrace.settings import Config
from ddtrace.settings.asm import config as asm_config
from ddtrace.settings.peer_service import _ps_config


log = get_logger(__name__)


AnyCallable = TypeVar("AnyCallable", bound=Callable)


def _start_appsec_processor() -> Optional[Any]:
    # FIXME: type should be AppsecSpanProcessor but we have a cyclic import here
    try:
        from ddtrace.appsec._processor import AppSecSpanProcessor

        return AppSecSpanProcessor()
    except Exception as e:
        # DDAS-001-01
        log.error(
            "[DDAS-001-01] "
            "AppSec could not start because of an unexpected error. No security activities will "
            "be collected. "
            "Please contact support at https://docs.datadoghq.com/help/ for help. Error details: "
            "\n%s",
            repr(e),
        )
        if config._raise:
            raise
    return None


def _default_span_processors_factory(
    trace_filters: List[TraceProcessor],
    trace_writer: TraceWriter,
    partial_flush_enabled: bool,
    partial_flush_min_spans: int,
    compute_stats_enabled: bool,
    single_span_sampling_rules: List[SpanSamplingRule],
    agent_url: str,
    trace_sampler: DatadogSampler,
    profiling_span_processor: EndpointCallCounterProcessor,
) -> Tuple[List[SpanProcessor], Optional[Any], List[SpanProcessor]]:
    # FIXME: type should be AppsecSpanProcessor but we have a cyclic import here
    """Construct the default list of span processors to use."""
    trace_processors: List[TraceProcessor] = []
    trace_processors += [
        PeerServiceProcessor(_ps_config),
        BaseServiceProcessor(),
        TraceSamplingProcessor(
            compute_stats_enabled, trace_sampler, single_span_sampling_rules, asm_config._apm_opt_out
        ),
        TraceTagsProcessor(),
    ]
    trace_processors += trace_filters

    span_processors: List[SpanProcessor] = []
    span_processors += [TopLevelSpanProcessor()]

    if asm_config._asm_libddwaf_available:
        if asm_config._asm_enabled:
            if asm_config._api_security_enabled:
                from ddtrace.appsec._api_security.api_manager import APIManager

                APIManager.enable()

            appsec_processor = _start_appsec_processor()
            if appsec_processor:
                span_processors.append(appsec_processor)
        else:
            # api_security_active will keep track of the service status of APIManager
            # we don't want to import the module if it was not started before due to
            # one click activation of ASM via Remote Config
            if asm_config._api_security_active:
                from ddtrace.appsec._api_security.api_manager import APIManager

                APIManager.disable()

            appsec_processor = None
    else:
        appsec_processor = None

    if asm_config._iast_enabled:
        from ddtrace.appsec._iast.processor import AppSecIastSpanProcessor

        span_processors.append(AppSecIastSpanProcessor())

    if compute_stats_enabled:
        # Inline the import to avoid pulling in ddsketch or protobuf
        # when importing ddtrace.
        from ddtrace.internal.processor.stats import SpanStatsProcessorV06

        span_processors.append(
            SpanStatsProcessorV06(
                agent_url,
            ),
        )

    span_processors.append(profiling_span_processor)

    # These need to run after all the other processors
    deferred_processors: List[SpanProcessor] = [
        SpanAggregator(
            partial_flush_enabled=partial_flush_enabled,
            partial_flush_min_spans=partial_flush_min_spans,
            trace_processors=trace_processors,
            writer=trace_writer,
        )
    ]
    return span_processors, appsec_processor, deferred_processors


class Tracer(object):
    """
    Tracer is used to create, sample and submit spans that measure the
    execution time of sections of code.

    If you're running an application that will serve a single trace per thread,
    you can use the global tracer instance::

        from ddtrace.trace import tracer
        trace = tracer.trace('app.request', 'web-server').finish()
    """

    SHUTDOWN_TIMEOUT = 5
    _instance = None

    def __init__(self) -> None:
        """
        Create a new ``Tracer`` instance. A global tracer is already initialized
        for common usage, so there is no need to initialize your own ``Tracer``.

        :param url: The Datadog agent URL.
        :param dogstatsd_url: The DogStatsD URL.
        """

        # Do not set self._instance if this is a subclass of Tracer. Here we only want
        # to reference the global instance.
        if type(self) is Tracer:
            if Tracer._instance is None:
                Tracer._instance = self
            else:
                log.error(
                    "Multiple Tracer instances can not be initialized. Use ``ddtrace.trace.tracer`` instead.",
                )

        self._user_trace_processors: List[TraceProcessor] = []

        # globally set tags
        self._tags = config.tags.copy()

        # Runtime id used for associating data collected during runtime to
        # traces
        self._pid = getpid()

        self.enabled = config._tracing_enabled
<<<<<<< HEAD
        self.context_provider = context_provider or DefaultContextProvider()
        self._dogstatsd_url = agent.config.dogstatsd_url if dogstatsd_url is None else dogstatsd_url
=======
        self.context_provider: BaseContextProvider = DefaultContextProvider()
        self._dogstatsd_url = agent.get_stats_url()
>>>>>>> cbdd832a
        if asm_config._apm_opt_out:
            self.enabled = False
            # Disable compute stats (neither agent or tracer should compute them)
            config._trace_compute_stats = False
            # If ASM is enabled but tracing is disabled,
            # we need to set the rate limiting to 1 trace per minute
            # for the backend to consider the service as alive.
            self._sampler = DatadogSampler(rate_limit=1, rate_limit_window=60e9, rate_limit_always_on=True)
        else:
            self._sampler = DatadogSampler()
        self._compute_stats = config._trace_compute_stats
<<<<<<< HEAD
        self._agent_url: str = agent.config.trace_agent_url if url is None else url
=======
        self._agent_url: str = agent.get_trace_url()
>>>>>>> cbdd832a
        verify_url(self._agent_url)

        if self._use_log_writer():
            writer: TraceWriter = LogWriter()
        else:
            writer = AgentWriter(
                agent_url=self._agent_url,
                dogstatsd=get_dogstatsd_client(self._dogstatsd_url),
                sync_mode=self._use_sync_mode(),
                headers={"Datadog-Client-Computed-Stats": "yes"}
                if (self._compute_stats or asm_config._apm_opt_out)
                else {},
                report_metrics=not asm_config._apm_opt_out,
                response_callback=self._agent_response_callback,
            )
        self._single_span_sampling_rules: List[SpanSamplingRule] = get_span_sampling_rules()
        self._writer: TraceWriter = writer
        self._partial_flush_enabled = config._partial_flush_enabled
        self._partial_flush_min_spans = config._partial_flush_min_spans
        # Direct link to the appsec processor
        self._endpoint_call_counter_span_processor = EndpointCallCounterProcessor()
        self._span_processors, self._appsec_processor, self._deferred_processors = _default_span_processors_factory(
            self._user_trace_processors,
            self._writer,
            self._partial_flush_enabled,
            self._partial_flush_min_spans,
            self._compute_stats,
            self._single_span_sampling_rules,
            self._agent_url,
            self._sampler,
            self._endpoint_call_counter_span_processor,
        )
        if config._data_streams_enabled:
            # Inline the import to avoid pulling in ddsketch or protobuf
            # when importing ddtrace.
            from ddtrace.internal.datastreams.processor import DataStreamsProcessor

            self.data_streams_processor = DataStreamsProcessor(self._agent_url)
            register_on_exit_signal(self._atexit)

        self._hooks = _hooks.Hooks()
        atexit.register(self._atexit)
        forksafe.register_before_fork(self._sample_before_fork)
        forksafe.register(self._child_after_fork)

        self._shutdown_lock = RLock()

        self._new_process = False
        config._subscribe(["_trace_sampling_rules"], self._on_global_config_update)
        config._subscribe(["_logs_injection"], self._on_global_config_update)
        config._subscribe(["tags"], self._on_global_config_update)
        config._subscribe(["_tracing_enabled"], self._on_global_config_update)

    def _atexit(self) -> None:
        key = "ctrl-break" if os.name == "nt" else "ctrl-c"
        log.debug(
            "Waiting %d seconds for tracer to finish. Hit %s to quit.",
            self.SHUTDOWN_TIMEOUT,
            key,
        )
        self.shutdown(timeout=self.SHUTDOWN_TIMEOUT)

    def sample(self, span):
        if self._sampler is not None:
            self._sampler.sample(span)
        else:
            log.error("No sampler available to sample span")

    def on_start_span(self, func: Callable) -> Callable:
        """Register a function to execute when a span start.

        Can be used as a decorator.

        :param func: The function to call when starting a span.
                     The started span will be passed as argument.
        """
        self._hooks.register(self.__class__.start_span, func)
        return func

    def deregister_on_start_span(self, func: Callable) -> Callable:
        """Unregister a function registered to execute when a span starts.

        Can be used as a decorator.

        :param func: The function to stop calling when starting a span.
        """

        self._hooks.deregister(self.__class__.start_span, func)
        return func

    def _sample_before_fork(self) -> None:
        span = self.current_root_span()
        if span is not None and span.context.sampling_priority is None:
            self.sample(span)

    @property
    def _sampler(self):
        return self._sampler_current

    @_sampler.setter
    def _sampler(self, value):
        self._sampler_current = value
        # we need to update the processor that uses the sampler
        if getattr(self, "_deferred_processors", None):
            for aggregator in self._deferred_processors:
                if type(aggregator) == SpanAggregator:
                    for processor in aggregator._trace_processors:
                        if type(processor) == TraceSamplingProcessor:
                            processor.sampler = value
                            break
            else:
                log.debug("No TraceSamplingProcessor available to update sampling rate")

    @property
    def debug_logging(self):
        return log.isEnabledFor(logging.DEBUG)

    def current_trace_context(self, *args, **kwargs) -> Optional[Context]:
        """Return the context for the current trace.

        If there is no active trace then None is returned.
        """
        active = self.context_provider.active()
        if isinstance(active, Context):
            return active
        elif isinstance(active, Span):
            return active.context
        return None

    def get_log_correlation_context(self, active: Optional[Union[Context, Span]] = None) -> Dict[str, str]:
        """Retrieves the data used to correlate a log with the current active trace.
        Generates a dictionary for custom logging instrumentation including the trace id and
        span id of the current active span, as well as the configured service, version, and environment names.
        If there is no active span, a dictionary with an empty string for each value will be returned.
        """
        if active is None and (self.enabled or asm_config._apm_opt_out):
            active = self.context_provider.active()

        if isinstance(active, Span) and active.service:
            service = active.service
        else:
            service = config.service

        span_id = "0"
        trace_id = "0"
        if active:
            span_id = str(active.span_id) if active.span_id else span_id
            trace_id = format_trace_id(active.trace_id) if active.trace_id else trace_id

        return {
            "trace_id": trace_id,
            "span_id": span_id,
            "service": service or "",
            "version": config.version or "",
            "env": config.env or "",
        }

    def configure(
        self,
        context_provider: Optional[BaseContextProvider] = None,
        compute_stats_enabled: Optional[bool] = None,
        appsec_enabled: Optional[bool] = None,
        iast_enabled: Optional[bool] = None,
        apm_tracing_disabled: Optional[bool] = None,
        trace_processors: Optional[List[TraceProcessor]] = None,
    ) -> None:
        """Configure a Tracer.

        :param object context_provider: The ``ContextProvider`` that will be used to retrieve
            automatically the current call context. This is an advanced option that usually
            doesn't need to be changed from the default value.
        :param bool appsec_enabled: Enables Application Security Monitoring (ASM) for the tracer.
        :param bool iast_enabled: Enables IAST support for the tracer
        :param bool apm_tracing_disabled: When APM tracing is disabled ensures ASM support is still enabled.
        :param List[TraceProcessor] trace_processors: This parameter sets TraceProcessor (ex: TraceFilters).
           Trace processors are used to modify and filter traces based on certain criteria.
        """

        if appsec_enabled is not None:
            asm_config._asm_enabled = appsec_enabled

        if iast_enabled is not None:
            asm_config._iast_enabled = iast_enabled

        if apm_tracing_disabled is not None:
            asm_config._apm_tracing_enabled = not apm_tracing_disabled

        if asm_config._apm_opt_out:
            self.enabled = False
            # Disable compute stats (neither agent or tracer should compute them)
            config._trace_compute_stats = False
            # Update the rate limiter to 1 trace per minute when tracing is disabled
            self._sampler = DatadogSampler(rate_limit=1, rate_limit_window=60e9, rate_limit_always_on=True)
            log.debug("ASM standalone mode is enabled, traces will be rate limited at 1 trace per minute")

        if compute_stats_enabled is not None:
            self._compute_stats = compute_stats_enabled

        if isinstance(self._writer, AgentWriter):
            if appsec_enabled:
                self._writer._api_version = "v0.4"
            self._writer.dogstatsd = get_dogstatsd_client(self._dogstatsd_url)

        if trace_processors:
            self._user_trace_processors = trace_processors

        if any(
            x is not None
            for x in [
                trace_processors,
                compute_stats_enabled,
                appsec_enabled,
                iast_enabled,
            ]
        ):
            self._recreate()

        if context_provider is not None:
            self.context_provider = context_provider

        self._generate_diagnostic_logs()

    def _agent_response_callback(self, resp: AgentResponse) -> None:
        """Handle the response from the agent.

        The agent can return updated sample rates for the priority sampler.
        """
        try:
            self._sampler.update_rate_by_service_sample_rates(
                resp.rate_by_service,
            )
        except ValueError as e:
            log.error("Failed to set agent service sample rates: %s", str(e))

    def _generate_diagnostic_logs(self):
        if config._debug_mode or config._startup_logs_enabled:
            try:
                info = debug.collect(self)
            except Exception as e:
                msg = "Failed to collect start-up logs: %s" % e
                self._log_compat(logging.WARNING, "- DATADOG TRACER DIAGNOSTIC - %s" % msg)
            else:
                if log.isEnabledFor(logging.INFO):
                    msg = "- DATADOG TRACER CONFIGURATION - %s" % info
                    self._log_compat(logging.INFO, msg)

                # Always log errors since we're either in debug_mode or start up logs
                # are enabled.
                agent_error = info.get("agent_error")
                if agent_error:
                    msg = "- DATADOG TRACER DIAGNOSTIC - %s" % agent_error
                    self._log_compat(logging.WARNING, msg)

    def _child_after_fork(self):
        self._pid = getpid()
        self._recreate()
        self._new_process = True

    def _recreate(self):
        """Re-initialize the tracer's processors and trace writer. This method should only be used in tests."""
        # Stop the writer.
        # This will stop the periodic thread in HTTPWriters, preventing memory leaks and unnecessary I/O.
        try:
            self._writer.stop()
        except ServiceStatusError:
            # Some writers (ex: AgentWriter), start when the first trace chunk is encoded. Stopping
            # the writer before that point will raise a ServiceStatusError.
            pass
        # Re-create the background writer thread
        self._writer = self._writer.recreate()
        # Recreate the trace and span processors
        self._span_processors, self._appsec_processor, self._deferred_processors = _default_span_processors_factory(
            self._user_trace_processors,
            self._writer,
            self._partial_flush_enabled,
            self._partial_flush_min_spans,
            self._compute_stats,
            self._single_span_sampling_rules,
            self._agent_url,
            self._sampler,
            self._endpoint_call_counter_span_processor,
        )

    def _start_span_after_shutdown(
        self,
        name: str,
        child_of: Optional[Union[Span, Context]] = None,
        service: Optional[str] = None,
        resource: Optional[str] = None,
        span_type: Optional[str] = None,
        activate: bool = False,
        span_api: str = SPAN_API_DATADOG,
    ) -> Span:
        log.warning("Spans started after the tracer has been shut down will not be sent to the Datadog Agent.")
        return self._start_span(name, child_of, service, resource, span_type, activate, span_api)

    def _start_span(
        self,
        name: str,
        child_of: Optional[Union[Span, Context]] = None,
        service: Optional[str] = None,
        resource: Optional[str] = None,
        span_type: Optional[str] = None,
        activate: bool = False,
        span_api: str = SPAN_API_DATADOG,
    ) -> Span:
        """Return a span that represents an operation called ``name``.

        Note that the :meth:`.trace` method will almost always be preferred
        over this method as it provides automatic span parenting. This method
        should only be used if manual parenting is desired.

        :param str name: the name of the operation being traced.
        :param object child_of: a ``Span`` or a ``Context`` instance representing the parent for this span.
        :param str service: the name of the service being traced.
        :param str resource: an optional name of the resource being tracked.
        :param str span_type: an optional operation type.
        :param activate: activate the span once it is created.

        To start a new root span::

            span = tracer.start_span("web.request")

        To create a child for a root span::

            root_span = tracer.start_span("web.request")
            span = tracer.start_span("web.decoder", child_of=root_span)

        Spans from ``start_span`` are not activated by default::

            with tracer.start_span("parent") as parent:
                assert tracer.current_span() is None
                with tracer.start_span("child", child_of=parent):
                    assert tracer.current_span() is None

            new_parent = tracer.start_span("new_parent", activate=True)
            assert tracer.current_span() is new_parent

        Note: be sure to finish all spans to avoid memory leaks and incorrect
        parenting of spans.
        """
        if self._new_process:
            self._new_process = False

            # The spans remaining in the context can not and will not be
            # finished in this new process. So to avoid memory leaks the
            # strong span reference (which will never be finished) is replaced
            # with a context representing the span.
            if isinstance(child_of, Span):
                new_ctx = child_of.context
                # If the child_of span was active then activate the new context
                # containing it so that the strong span referenced is removed
                # from the execution.
                if self.context_provider.active() is child_of:
                    self.context_provider.activate(new_ctx)
                child_of = new_ctx

        parent: Optional[Span] = None
        if child_of is not None:
            if isinstance(child_of, Context):
                context = child_of
            else:
                context = child_of.context
                parent = child_of
        else:
            context = Context(is_remote=False)

        trace_id = context.trace_id
        parent_id = context.span_id

        # The following precedence is used for a new span's service:
        # 1. Explicitly provided service name
        #     a. User provided or integration provided service name
        # 2. Parent's service name (if defined)
        # 3. Globally configured service name
        #     a. `config.service`/`DD_SERVICE`/`DD_TAGS`
        if service is None:
            if parent:
                service = parent.service
            else:
                service = config.service

        # Update the service name based on any mapping
        service = config.service_mapping.get(service, service)

        links = context._span_links if not parent else []
        if trace_id or links or context._baggage:
            # child_of a non-empty context, so either a local child span or from a remote context
            span = Span(
                name=name,
                context=context,
                trace_id=trace_id,
                parent_id=parent_id,
                service=service,
                resource=resource,
                span_type=span_type,
                span_api=span_api,
                links=links,
                on_finish=[self._on_span_finish],
            )

            # Extra attributes when from a local parent
            if parent:
                span._parent = parent
                span._local_root = parent._local_root

            for k, v in _get_metas_to_propagate(context):
                # We do not want to propagate AppSec propagation headers
                # to children spans, only across distributed spans
                if k not in (SAMPLING_DECISION_TRACE_TAG_KEY, APPSEC.PROPAGATION_HEADER):
                    span._meta[k] = v
        else:
            # this is the root span of a new trace
            span = Span(
                name=name,
                context=context,
                service=service,
                resource=resource,
                span_type=span_type,
                span_api=span_api,
                on_finish=[self._on_span_finish],
            )
            if config._report_hostname:
                span.set_tag_str(_HOSTNAME_KEY, hostname.get_hostname())

        if not span._parent:
            span.set_tag_str("runtime-id", get_runtime_id())
            span._metrics[PID] = self._pid

        # Apply default global tags.
        if self._tags:
            span.set_tags(self._tags)

        if config.env:
            span.set_tag_str(ENV_KEY, config.env)

        # Only set the version tag on internal spans.
        if config.version:
            root_span = self.current_root_span()
            # if: 1. the span is the root span and the span's service matches the global config; or
            #     2. the span is not the root, but the root span's service matches the span's service
            #        and the root span has a version tag
            # then the span belongs to the user application and so set the version tag
            if (root_span is None and service == config.service) or (
                root_span and root_span.service == service and root_span.get_tag(VERSION_KEY) is not None
            ):
                span.set_tag_str(VERSION_KEY, config.version)

        if activate:
            self.context_provider.activate(span)

        # Only call span processors if the tracer is enabled (even if APM opted out)
        if self.enabled or asm_config._apm_opt_out:
            for p in chain(self._span_processors, SpanProcessor.__processors__, self._deferred_processors):
                p.on_span_start(span)
        self._hooks.emit(self.__class__.start_span, span)
        dispatch("trace.span_start", (span,))
        return span

    start_span = _start_span

    def _on_span_finish(self, span: Span) -> None:
        active = self.current_span()
        # Debug check: if the finishing span has a parent and its parent
        # is not the next active span then this is an error in synchronous tracing.
        if span._parent is not None and active is not span._parent:
            log.debug("span %r closing after its parent %r, this is an error when not using async", span, span._parent)

        # Only call span processors if the tracer is enabled (even if APM opted out)
        if self.enabled or asm_config._apm_opt_out:
            for p in chain(self._span_processors, SpanProcessor.__processors__, self._deferred_processors):
                p.on_span_finish(span)

        dispatch("trace.span_finish", (span,))

        if log.isEnabledFor(logging.DEBUG):
            log.debug("finishing span %s (enabled:%s)", span._pprint(), self.enabled)

    def _log_compat(self, level, msg):
        """Logs a message for the given level.

        Instead, something like this will be printed to stderr:
            No handlers could be found for logger "ddtrace.tracer"

        Since the global tracer is configured on import and it is recommended
        to import the tracer as early as possible, it will likely be the case
        that there are no handlers installed yet.
        """
        log.log(level, msg)

    def trace(
        self,
        name: str,
        service: Optional[str] = None,
        resource: Optional[str] = None,
        span_type: Optional[str] = None,
        span_api: str = SPAN_API_DATADOG,
    ) -> Span:
        """Activate and return a new span that inherits from the current active span.

        :param str name: the name of the operation being traced
        :param str service: the name of the service being traced. If not set,
                            it will inherit the service from its parent.
        :param str resource: an optional name of the resource being tracked.
        :param str span_type: an optional operation type.

        The returned span *must* be ``finish``'d or it will remain in memory
        indefinitely::

            >>> span = tracer.trace("web.request")
                try:
                    # do something
                finally:
                    span.finish()

            >>> with tracer.trace("web.request") as span:
                    # do something

        Example of the automatic parenting::

            parent = tracer.trace("parent")     # has no parent span
            assert tracer.current_span() is parent

            child  = tracer.trace("child")
            assert child.parent_id == parent.span_id
            assert tracer.current_span() is child
            child.finish()

            # parent is now the active span again
            assert tracer.current_span() is parent
            parent.finish()

            assert tracer.current_span() is None

            parent2 = tracer.trace("parent2")
            assert parent2.parent_id is None
            parent2.finish()
        """
        return self.start_span(
            name,
            child_of=self.context_provider.active(),
            service=service,
            resource=resource,
            span_type=span_type,
            activate=True,
            span_api=span_api,
        )

    def current_root_span(self) -> Optional[Span]:
        """Returns the local root span of the current execution/process.

        Note: This cannot be used to access the true root span of the trace
        in a distributed tracing setup if the actual root span occurred in
        another execution/process.

        This is useful for attaching information to the local root span
        of the current execution/process, which is often also service
        entry span.

        For example::

            # get the local root span
            local_root_span = tracer.current_root_span()
            # set the host just once on the root span
            if local_root_span:
                local_root_span.set_tag('host', '127.0.0.1')
        """
        span = self.current_span()
        if span is None:
            return None
        return span._local_root

    def current_span(self) -> Optional[Span]:
        """Return the active span in the current execution context.

        Note that there may be an active span represented by a context object
        (like from a distributed trace) which will not be returned by this
        method.
        """
        active = self.context_provider.active()
        return active if isinstance(active, Span) else None

    @property
    def agent_trace_url(self) -> Optional[str]:
        """Trace agent url"""
        if isinstance(self._writer, AgentWriter):
            return self._writer.agent_url

        return None

    def flush(self):
        """Flush the buffer of the trace writer. This does nothing if an unbuffered trace writer is used."""
        self._writer.flush_queue()

    def wrap(
        self,
        name: Optional[str] = None,
        service: Optional[str] = None,
        resource: Optional[str] = None,
        span_type: Optional[str] = None,
    ) -> Callable[[AnyCallable], AnyCallable]:
        """
        A decorator used to trace an entire function. If the traced function
        is a coroutine, it traces the coroutine execution when is awaited.

        :param str name: the name of the operation being traced. If not set,
                         defaults to the fully qualified function name.
        :param str service: the name of the service being traced. If not set,
                            it will inherit the service from it's parent.
        :param str resource: an optional name of the resource being tracked.
        :param str span_type: an optional operation type.

        >>> @tracer.wrap('my.wrapped.function', service='my.service')
            def run():
                return 'run'

        >>> # name will default to 'execute' if unset
            @tracer.wrap()
            def execute():
                return 'executed'

        >>> # or use it in asyncio coroutines
            @tracer.wrap()
            async def coroutine():
                return 'executed'

        >>> @tracer.wrap()
            @asyncio.coroutine
            def coroutine():
                return 'executed'

        You can access the current span using `tracer.current_span()` to set
        tags:

        >>> @tracer.wrap()
            def execute():
                span = tracer.current_span()
                span.set_tag('a', 'b')
        """

        def wrap_decorator(f: AnyCallable) -> AnyCallable:
            # FIXME[matt] include the class name for methods.
            span_name = name if name else "%s.%s" % (f.__module__, f.__name__)

            # detect if the the given function is a coroutine to use the
            # right decorator; this initial check ensures that the
            # evaluation is done only once for each @tracer.wrap
            if iscoroutinefunction(f):
                # call the async factory that creates a tracing decorator capable
                # to await the coroutine execution before finishing the span. This
                # code is used for compatibility reasons to prevent Syntax errors
                # in Python 2
                func_wrapper = compat.make_async_decorator(
                    self,
                    f,
                    span_name,
                    service=service,
                    resource=resource,
                    span_type=span_type,
                )
            else:

                @functools.wraps(f)
                def func_wrapper(*args, **kwargs):
                    # if a wrap executor has been configured, it is used instead
                    # of the default tracing function
                    if getattr(self, "_wrap_executor", None):
                        return self._wrap_executor(
                            self,
                            f,
                            args,
                            kwargs,
                            span_name,
                            service=service,
                            resource=resource,
                            span_type=span_type,
                        )

                    # otherwise fallback to a default tracing
                    with self.trace(span_name, service=service, resource=resource, span_type=span_type):
                        return f(*args, **kwargs)

            return func_wrapper

        return wrap_decorator

    def set_tags(self, tags: Dict[str, str]) -> None:
        """Set some tags at the tracer level.
        This will append those tags to each span created by the tracer.

        :param dict tags: dict of tags to set at tracer level
        """
        self._tags.update(tags)

    def shutdown(self, timeout: Optional[float] = None) -> None:
        """Shutdown the tracer and flush finished traces. Avoid calling shutdown multiple times.

        :param timeout: How long in seconds to wait for the background worker to flush traces
            before exiting or :obj:`None` to block until flushing has successfully completed (default: :obj:`None`)
        :type timeout: :obj:`int` | :obj:`float` | :obj:`None`
        """
        with self._shutdown_lock:
            # Thread safety: Ensures tracer is shutdown synchronously
            span_processors = self._span_processors
            deferred_processors = self._deferred_processors
            self._span_processors = []
            self._deferred_processors = []

            for processor in chain(span_processors, SpanProcessor.__processors__, deferred_processors):
                if hasattr(processor, "shutdown"):
                    processor.shutdown(timeout)

            atexit.unregister(self._atexit)
            forksafe.unregister(self._child_after_fork)
            forksafe.unregister_before_fork(self._sample_before_fork)

        self.start_span = self._start_span_after_shutdown  # type: ignore[assignment]

    @staticmethod
    def _use_log_writer() -> bool:
        """Returns whether the LogWriter should be used in the environment by
        default.

        The LogWriter required by default in AWS Lambdas when the Datadog Agent extension
        is not available in the Lambda.
        """
        if (
            environ.get("DD_AGENT_HOST")
            or environ.get("DATADOG_TRACE_AGENT_HOSTNAME")
            or environ.get("DD_TRACE_AGENT_URL")
        ):
            # If one of these variables are set, we definitely have an agent
            return False
        elif in_aws_lambda() and has_aws_lambda_agent_extension():
            # If the Agent Lambda extension is available then an AgentWriter is used.
            return False
        elif in_gcp_function() or in_azure_function():
            return False
        else:
            return in_aws_lambda()

    @staticmethod
    def _use_sync_mode() -> bool:
        """Returns, if an `AgentWriter` is to be used, whether it should be run
         in synchronous mode by default.

        There are only two cases in which this is desirable:

        - AWS Lambdas can have the Datadog agent installed via an extension.
          When it's available traces must be sent synchronously to ensure all
          are received before the Lambda terminates.
        - Google Cloud Functions and Azure Functions have a mini-agent spun up by the tracer.
          Similarly to AWS Lambdas, sync mode should be used to avoid data loss.
        """
        return (in_aws_lambda() and has_aws_lambda_agent_extension()) or in_gcp_function() or in_azure_function()

    def _on_global_config_update(self, cfg: Config, items: List[str]) -> None:
        # sampling configs always come as a pair
        if "_trace_sampling_rules" in items:
            self._sampler.set_sampling_rules(cfg._trace_sampling_rules)

        if "tags" in items:
            self._tags = cfg.tags.copy()

        if "_tracing_enabled" in items:
            if self.enabled:
                if cfg._tracing_enabled is False:
                    self.enabled = False
            else:
                # the product specification says not to allow tracing to be re-enabled remotely at runtime
                if cfg._tracing_enabled is True and cfg._get_source("_tracing_enabled") != "remote_config":
                    self.enabled = True

        if "_logs_injection" in items:
            if config._logs_injection:
                from ddtrace.contrib.internal.logging.patch import patch

                patch()
            else:
                from ddtrace.contrib.internal.logging.patch import unpatch

                unpatch()<|MERGE_RESOLUTION|>--- conflicted
+++ resolved
@@ -219,13 +219,8 @@
         self._pid = getpid()
 
         self.enabled = config._tracing_enabled
-<<<<<<< HEAD
-        self.context_provider = context_provider or DefaultContextProvider()
-        self._dogstatsd_url = agent.config.dogstatsd_url if dogstatsd_url is None else dogstatsd_url
-=======
         self.context_provider: BaseContextProvider = DefaultContextProvider()
-        self._dogstatsd_url = agent.get_stats_url()
->>>>>>> cbdd832a
+        self._dogstatsd_url = agent.config.dogstatsd_url
         if asm_config._apm_opt_out:
             self.enabled = False
             # Disable compute stats (neither agent or tracer should compute them)
@@ -237,11 +232,7 @@
         else:
             self._sampler = DatadogSampler()
         self._compute_stats = config._trace_compute_stats
-<<<<<<< HEAD
-        self._agent_url: str = agent.config.trace_agent_url if url is None else url
-=======
-        self._agent_url: str = agent.get_trace_url()
->>>>>>> cbdd832a
+        self._agent_url: str = agent.config.trace_agent_url
         verify_url(self._agent_url)
 
         if self._use_log_writer():
