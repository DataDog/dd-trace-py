--- conflicted
+++ resolved
@@ -15,7 +15,6 @@
 from typing import TypeVar
 from typing import Union
 
-from ddtrace._hooks import Hooks
 from ddtrace._trace.context import Context
 from ddtrace._trace.processor import SpanAggregator
 from ddtrace._trace.processor import SpanProcessor
@@ -216,11 +215,6 @@
             self.data_streams_processor = DataStreamsProcessor()
             register_on_exit_signal(self._atexit)
 
-<<<<<<< HEAD
-=======
-        self._hooks = Hooks()
-        # Ensure that tracer exit hooks are registered and unregistered once per instance
->>>>>>> 132403b2
         forksafe.register_before_fork(self._sample_before_fork)
         atexit.register(self._atexit)
         forksafe.register(self._child_after_fork)
