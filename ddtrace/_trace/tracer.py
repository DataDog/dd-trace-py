import functools
from itertools import chain
import logging
import os
from os import environ
from os import getpid
from threading import RLock
from typing import Any
from typing import Callable
from typing import Dict
from typing import List
from typing import Optional
from typing import Tuple
from typing import TypeVar
from typing import Union

from ddtrace import _hooks
from ddtrace import config
from ddtrace._trace.context import Context
from ddtrace._trace.processor import SpanAggregator
from ddtrace._trace.processor import SpanProcessor
from ddtrace._trace.processor import TopLevelSpanProcessor
from ddtrace._trace.processor import TraceProcessor
from ddtrace._trace.processor import TraceSamplingProcessor
from ddtrace._trace.processor import TraceTagsProcessor
from ddtrace._trace.provider import BaseContextProvider
from ddtrace._trace.provider import DefaultContextProvider
from ddtrace._trace.sampler import DatadogSampler
from ddtrace._trace.span import Span
from ddtrace.appsec._constants import APPSEC
from ddtrace.constants import _HOSTNAME_KEY
from ddtrace.constants import ENV_KEY
from ddtrace.constants import PID
from ddtrace.constants import VERSION_KEY
from ddtrace.internal import agent
from ddtrace.internal import atexit
from ddtrace.internal import compat
from ddtrace.internal import debug
from ddtrace.internal import forksafe
from ddtrace.internal import hostname
from ddtrace.internal.atexit import register_on_exit_signal
from ddtrace.internal.constants import SAMPLING_DECISION_TRACE_TAG_KEY
from ddtrace.internal.constants import SPAN_API_DATADOG
from ddtrace.internal.core import dispatch
from ddtrace.internal.dogstatsd import get_dogstatsd_client
from ddtrace.internal.logger import get_logger
from ddtrace.internal.peer_service.processor import PeerServiceProcessor
from ddtrace.internal.processor.endpoint_call_counter import EndpointCallCounterProcessor
from ddtrace.internal.runtime import get_runtime_id
from ddtrace.internal.sampling import SpanSamplingRule
from ddtrace.internal.sampling import get_span_sampling_rules
from ddtrace.internal.schema.processor import BaseServiceProcessor
from ddtrace.internal.serverless import has_aws_lambda_agent_extension
from ddtrace.internal.serverless import in_aws_lambda
from ddtrace.internal.serverless import in_azure_function
from ddtrace.internal.serverless import in_gcp_function
from ddtrace.internal.service import ServiceStatusError
from ddtrace.internal.utils import _get_metas_to_propagate
from ddtrace.internal.utils.formats import format_trace_id
from ddtrace.internal.utils.http import verify_url
from ddtrace.internal.writer import AgentResponse
from ddtrace.internal.writer import AgentWriter
from ddtrace.internal.writer import LogWriter
from ddtrace.internal.writer import TraceWriter
from ddtrace.settings import Config
from ddtrace.settings.asm import config as asm_config
from ddtrace.settings.peer_service import _ps_config


log = get_logger(__name__)


_INTERNAL_APPLICATION_SPAN_TYPES = {"custom", "template", "web", "worker"}


AnyCallable = TypeVar("AnyCallable", bound=Callable)


def _start_appsec_processor() -> Optional[Any]:
    # FIXME: type should be AppsecSpanProcessor but we have a cyclic import here
    try:
        from ddtrace.appsec._processor import AppSecSpanProcessor

        return AppSecSpanProcessor()
    except Exception as e:
        # DDAS-001-01
        log.error(
            "[DDAS-001-01] "
            "AppSec could not start because of an unexpected error. No security activities will "
            "be collected. "
            "Please contact support at https://docs.datadoghq.com/help/ for help. Error details: "
            "\n%s",
            repr(e),
        )
        if config._raise:
            raise
    return None


def _default_span_processors_factory(
    trace_filters: List[TraceProcessor],
    trace_writer: TraceWriter,
    partial_flush_enabled: bool,
    partial_flush_min_spans: int,
    compute_stats_enabled: bool,
    single_span_sampling_rules: List[SpanSamplingRule],
    agent_url: str,
    trace_sampler: DatadogSampler,
    profiling_span_processor: EndpointCallCounterProcessor,
) -> Tuple[List[SpanProcessor], Optional[Any], List[SpanProcessor]]:
    # FIXME: type should be AppsecSpanProcessor but we have a cyclic import here
    """Construct the default list of span processors to use."""
    trace_processors: List[TraceProcessor] = []
    trace_processors += [
        PeerServiceProcessor(_ps_config),
        BaseServiceProcessor(),
        TraceSamplingProcessor(
            compute_stats_enabled, trace_sampler, single_span_sampling_rules, asm_config._apm_opt_out
        ),
        TraceTagsProcessor(),
    ]
    trace_processors += trace_filters

    span_processors: List[SpanProcessor] = []
    span_processors += [TopLevelSpanProcessor()]

    if asm_config._asm_libddwaf_available:
        if asm_config._asm_enabled:
            if asm_config._api_security_enabled:
                from ddtrace.appsec._api_security.api_manager import APIManager

                APIManager.enable()

            appsec_processor = _start_appsec_processor()
            if appsec_processor:
                span_processors.append(appsec_processor)
        else:
            # api_security_active will keep track of the service status of APIManager
            # we don't want to import the module if it was not started before due to
            # one click activation of ASM via Remote Config
            if asm_config._api_security_active:
                from ddtrace.appsec._api_security.api_manager import APIManager

                APIManager.disable()

            appsec_processor = None
    else:
        appsec_processor = None

    if asm_config._iast_enabled:
        from ddtrace.appsec._iast.processor import AppSecIastSpanProcessor

        span_processors.append(AppSecIastSpanProcessor())

    if compute_stats_enabled:
        # Inline the import to avoid pulling in ddsketch or protobuf
        # when importing ddtrace.
        from ddtrace.internal.processor.stats import SpanStatsProcessorV06

        span_processors.append(
            SpanStatsProcessorV06(
                agent_url,
            ),
        )

    span_processors.append(profiling_span_processor)

    # These need to run after all the other processors
    deferred_processors: List[SpanProcessor] = [
        SpanAggregator(
            partial_flush_enabled=partial_flush_enabled,
            partial_flush_min_spans=partial_flush_min_spans,
            trace_processors=trace_processors,
            writer=trace_writer,
        )
    ]
    return span_processors, appsec_processor, deferred_processors


class Tracer(object):
    """
    Tracer is used to create, sample and submit spans that measure the
    execution time of sections of code.

    If you're running an application that will serve a single trace per thread,
    you can use the global tracer instance::

        from ddtrace.trace import tracer
        trace = tracer.trace('app.request', 'web-server').finish()
    """

    SHUTDOWN_TIMEOUT = 5
    _instance = None

    def __init__(
        self,
        url: Optional[str] = None,
        dogstatsd_url: Optional[str] = None,
        context_provider: Optional[BaseContextProvider] = None,
    ) -> None:
        """
        Create a new ``Tracer`` instance. A global tracer is already initialized
        for common usage, so there is no need to initialize your own ``Tracer``.

        :param url: The Datadog agent URL.
        :param dogstatsd_url: The DogStatsD URL.
        """

        # Do not set self._instance if this is a subclass of Tracer. Here we only want
        # to reference the global instance.
        if type(self) is Tracer:
            if Tracer._instance is None:
                Tracer._instance = self
            else:
                log.error(
                    "Multiple Tracer instances can not be initialized. Use ``ddtrace.trace.tracer`` instead.",
                )

        self._user_trace_processors: List[TraceProcessor] = []

        # globally set tags
        self._tags = config.tags.copy()

        # Runtime id used for associating data collected during runtime to
        # traces
        self._pid = getpid()

        self.enabled = config._tracing_enabled
        self.context_provider = context_provider or DefaultContextProvider()
        # _user_sampler is the backup in case we need to revert from remote config to local
<<<<<<< HEAD
        self._user_sampler: Optional[DatadogSampler] = DatadogSampler()
=======
        self._user_sampler: BaseSampler = DatadogSampler()
>>>>>>> 81339f31
        self._dogstatsd_url = agent.get_stats_url() if dogstatsd_url is None else dogstatsd_url
        if asm_config._apm_opt_out:
            self.enabled = False
            # Disable compute stats (neither agent or tracer should compute them)
            config._trace_compute_stats = False
            # If ASM is enabled but tracing is disabled,
            # we need to set the rate limiting to 1 trace per minute
            # for the backend to consider the service as alive.
            self._sampler = DatadogSampler(rate_limit=1, rate_limit_window=60e9, rate_limit_always_on=True)
        else:
            self._sampler = DatadogSampler()
        self._compute_stats = config._trace_compute_stats
        self._agent_url: str = agent.get_trace_url() if url is None else url
        verify_url(self._agent_url)

        if self._use_log_writer() and url is None:
            writer: TraceWriter = LogWriter()
        else:
            writer = AgentWriter(
                agent_url=self._agent_url,
                dogstatsd=get_dogstatsd_client(self._dogstatsd_url),
                sync_mode=self._use_sync_mode(),
                headers={"Datadog-Client-Computed-Stats": "yes"}
                if (self._compute_stats or asm_config._apm_opt_out)
                else {},
                report_metrics=not asm_config._apm_opt_out,
                response_callback=self._agent_response_callback,
            )
        self._single_span_sampling_rules: List[SpanSamplingRule] = get_span_sampling_rules()
        self._writer: TraceWriter = writer
        self._partial_flush_enabled = config._partial_flush_enabled
        self._partial_flush_min_spans = config._partial_flush_min_spans
        # Direct link to the appsec processor
        self._endpoint_call_counter_span_processor = EndpointCallCounterProcessor()
        self._span_processors, self._appsec_processor, self._deferred_processors = _default_span_processors_factory(
            self._user_trace_processors,
            self._writer,
            self._partial_flush_enabled,
            self._partial_flush_min_spans,
            self._compute_stats,
            self._single_span_sampling_rules,
            self._agent_url,
            self._sampler,
            self._endpoint_call_counter_span_processor,
        )
        if config._data_streams_enabled:
            # Inline the import to avoid pulling in ddsketch or protobuf
            # when importing ddtrace.
            from ddtrace.internal.datastreams.processor import DataStreamsProcessor

            self.data_streams_processor = DataStreamsProcessor(self._agent_url)
            register_on_exit_signal(self._atexit)

        self._hooks = _hooks.Hooks()
        atexit.register(self._atexit)
        forksafe.register_before_fork(self._sample_before_fork)
        forksafe.register(self._child_after_fork)

        self._shutdown_lock = RLock()

        self._new_process = False
        config._subscribe(["_trace_sampling_rules"], self._on_global_config_update)
        config._subscribe(["_logs_injection"], self._on_global_config_update)
        config._subscribe(["tags"], self._on_global_config_update)
        config._subscribe(["_tracing_enabled"], self._on_global_config_update)

    def _atexit(self) -> None:
        key = "ctrl-break" if os.name == "nt" else "ctrl-c"
        log.debug(
            "Waiting %d seconds for tracer to finish. Hit %s to quit.",
            self.SHUTDOWN_TIMEOUT,
            key,
        )
        self.shutdown(timeout=self.SHUTDOWN_TIMEOUT)

    def sample(self, span):
        if self._sampler is not None:
            self._sampler.sample(span)
        else:
            log.error("No sampler available to sample span")

    def on_start_span(self, func: Callable) -> Callable:
        """Register a function to execute when a span start.

        Can be used as a decorator.

        :param func: The function to call when starting a span.
                     The started span will be passed as argument.
        """
        self._hooks.register(self.__class__.start_span, func)
        return func

    def deregister_on_start_span(self, func: Callable) -> Callable:
        """Unregister a function registered to execute when a span starts.

        Can be used as a decorator.

        :param func: The function to stop calling when starting a span.
        """

        self._hooks.deregister(self.__class__.start_span, func)
        return func

    def _sample_before_fork(self) -> None:
        span = self.current_root_span()
        if span is not None and span.context.sampling_priority is None:
            self.sample(span)

    @property
    def _sampler(self):
        return self._sampler_current

    @_sampler.setter
    def _sampler(self, value):
        self._sampler_current = value
        # we need to update the processor that uses the sampler
        if getattr(self, "_deferred_processors", None):
            for aggregator in self._deferred_processors:
                if type(aggregator) == SpanAggregator:
                    for processor in aggregator._trace_processors:
                        if type(processor) == TraceSamplingProcessor:
                            processor.sampler = value
                            break
            else:
                log.debug("No TraceSamplingProcessor available to update sampling rate")

    @property
    def debug_logging(self):
        return log.isEnabledFor(logging.DEBUG)

    def current_trace_context(self, *args, **kwargs) -> Optional[Context]:
        """Return the context for the current trace.

        If there is no active trace then None is returned.
        """
        active = self.context_provider.active()
        if isinstance(active, Context):
            return active
        elif isinstance(active, Span):
            return active.context
        return None

    def get_log_correlation_context(self, active: Optional[Union[Context, Span]] = None) -> Dict[str, str]:
        """Retrieves the data used to correlate a log with the current active trace.
        Generates a dictionary for custom logging instrumentation including the trace id and
        span id of the current active span, as well as the configured service, version, and environment names.
        If there is no active span, a dictionary with an empty string for each value will be returned.
        """
        if active is None and (self.enabled or asm_config._apm_opt_out):
            active = self.context_provider.active()

        if isinstance(active, Span) and active.service:
            service = active.service
        else:
            service = config.service

        span_id = "0"
        trace_id = "0"
        if active:
            span_id = str(active.span_id) if active.span_id else span_id
            trace_id = format_trace_id(active.trace_id) if active.trace_id else trace_id

        return {
            "trace_id": trace_id,
            "span_id": span_id,
            "service": service or "",
            "version": config.version or "",
            "env": config.env or "",
        }

    def configure(
        self,
        context_provider: Optional[BaseContextProvider] = None,
        compute_stats_enabled: Optional[bool] = None,
        appsec_enabled: Optional[bool] = None,
        iast_enabled: Optional[bool] = None,
        apm_tracing_disabled: Optional[bool] = None,
        trace_processors: Optional[List[TraceProcessor]] = None,
    ) -> None:
        """Configure a Tracer.

        :param object context_provider: The ``ContextProvider`` that will be used to retrieve
            automatically the current call context. This is an advanced option that usually
            doesn't need to be changed from the default value.
        :param bool appsec_enabled: Enables Application Security Monitoring (ASM) for the tracer.
        :param bool iast_enabled: Enables IAST support for the tracer
        :param bool apm_tracing_disabled: When APM tracing is disabled ensures ASM support is still enabled.
        :param List[TraceProcessor] trace_processors: This parameter sets TraceProcessor (ex: TraceFilters).
           Trace processors are used to modify and filter traces based on certain criteria.
        """
        return self._configure(
            context_provider=context_provider,
            trace_processors=trace_processors,
            compute_stats_enabled=compute_stats_enabled,
            appsec_enabled=appsec_enabled,
            iast_enabled=iast_enabled,
            apm_tracing_disabled=apm_tracing_disabled,
        )

    def _configure(
        self,
        enabled: Optional[bool] = None,
        hostname: Optional[str] = None,
        port: Optional[int] = None,
        uds_path: Optional[str] = None,
        https: Optional[bool] = None,
        sampler: Optional[DatadogSampler] = None,
        context_provider: Optional[BaseContextProvider] = None,
        wrap_executor: Optional[Callable] = None,
        priority_sampling: Optional[bool] = None,
        trace_processors: Optional[List[TraceProcessor]] = None,
        dogstatsd_url: Optional[str] = None,
        writer: Optional[TraceWriter] = None,
        partial_flush_enabled: Optional[bool] = None,
        partial_flush_min_spans: Optional[int] = None,
        api_version: Optional[str] = None,
        compute_stats_enabled: Optional[bool] = None,
        appsec_enabled: Optional[bool] = None,
        iast_enabled: Optional[bool] = None,
        apm_tracing_disabled: Optional[bool] = None,
    ) -> None:
        if enabled is not None:
            self.enabled = enabled

        if trace_processors is not None:
            self._user_trace_processors = trace_processors

        if partial_flush_enabled is not None:
            self._partial_flush_enabled = partial_flush_enabled

        if partial_flush_min_spans is not None:
            self._partial_flush_min_spans = partial_flush_min_spans

        if appsec_enabled is not None:
            asm_config._asm_enabled = appsec_enabled

        if iast_enabled is not None:
            asm_config._iast_enabled = iast_enabled

        if apm_tracing_disabled is not None:
            asm_config._apm_tracing_enabled = not apm_tracing_disabled

        if asm_config._apm_opt_out:
            self.enabled = False
            # Disable compute stats (neither agent or tracer should compute them)
            config._trace_compute_stats = False
            # Update the rate limiter to 1 trace per minute when tracing is disabled
            if isinstance(sampler, DatadogSampler):
                sampler._rate_limit_always_on = True  # type: ignore[has-type]
                sampler.limiter.rate_limit = 1  # type: ignore[has-type]
                sampler.limiter.time_window = 60e9  # type: ignore[has-type]
            else:
                if sampler is not None:
                    log.warning(
                        "Overriding sampler: %s, a DatadogSampler must be used in ASM Standalone mode",
                        sampler.__class__,
                    )
                sampler = DatadogSampler(rate_limit=1, rate_limit_window=60e9, rate_limit_always_on=True)
            log.debug("ASM standalone mode is enabled, traces will be rate limited at 1 trace per minute")

        if sampler is not None:
            self._sampler = sampler
            self._user_sampler = self._sampler

        if dogstatsd_url is not None:
            self._dogstatsd_url = dogstatsd_url

        if any(x is not None for x in [hostname, port, uds_path, https]):
            # If any of the parts of the URL have updated, merge them with
            # the previous writer values.
            prev_url_parsed = compat.parse.urlparse(self._agent_url)

            if uds_path is not None:
                if hostname is None and prev_url_parsed.scheme == "unix":
                    hostname = prev_url_parsed.hostname
                new_url = "unix://%s%s" % (hostname or "", uds_path)
            else:
                if https is None:
                    https = prev_url_parsed.scheme == "https"
                if hostname is None:
                    hostname = prev_url_parsed.hostname or ""
                if port is None:
                    port = prev_url_parsed.port
                scheme = "https" if https else "http"
                new_url = "%s://%s:%s" % (scheme, hostname, port)
            verify_url(new_url)
            self._agent_url = new_url
        else:
            new_url = None

        if compute_stats_enabled is not None:
            self._compute_stats = compute_stats_enabled

        try:
            self._writer.stop()
        except ServiceStatusError:
            # It's possible the writer never got started
            pass

        if writer is not None:
            self._writer = writer
        elif any(x is not None for x in [new_url, api_version, sampler, dogstatsd_url, appsec_enabled]):
            if asm_config._asm_enabled:
                api_version = "v0.4"
            self._writer = AgentWriter(
                self._agent_url,
                dogstatsd=get_dogstatsd_client(self._dogstatsd_url),
                sync_mode=self._use_sync_mode(),
                api_version=api_version,
                # if apm opt out, neither agent or tracer should compute the stats
                headers=(
                    {"Datadog-Client-Computed-Stats": "yes"}
                    if (compute_stats_enabled or asm_config._apm_opt_out)
                    else {}
                ),
                report_metrics=not asm_config._apm_opt_out,
                response_callback=self._agent_response_callback,
            )
        elif writer is None and isinstance(self._writer, LogWriter):
            # No need to do anything for the LogWriter.
            pass
        if isinstance(self._writer, AgentWriter):
            self._writer.dogstatsd = get_dogstatsd_client(self._dogstatsd_url)

        if any(
            x is not None
            for x in [
                partial_flush_min_spans,
                partial_flush_enabled,
                writer,
                dogstatsd_url,
                hostname,
                port,
                https,
                uds_path,
                api_version,
                sampler,
                trace_processors,
                compute_stats_enabled,
                appsec_enabled,
                iast_enabled,
            ]
        ):
            self._span_processors, self._appsec_processor, self._deferred_processors = _default_span_processors_factory(
                self._user_trace_processors,
                self._writer,
                self._partial_flush_enabled,
                self._partial_flush_min_spans,
                self._compute_stats,
                self._single_span_sampling_rules,
                self._agent_url,
                self._sampler,
                self._endpoint_call_counter_span_processor,
            )

        if context_provider is not None:
            self.context_provider = context_provider

        if wrap_executor is not None:
            self._wrap_executor = wrap_executor

        self._generate_diagnostic_logs()

    def _agent_response_callback(self, resp: AgentResponse) -> None:
        """Handle the response from the agent.

        The agent can return updated sample rates for the priority sampler.
        """
        try:
            self._sampler.update_rate_by_service_sample_rates(
                resp.rate_by_service,
            )
        except ValueError as e:
            log.error("Failed to set agent service sample rates: %s", str(e))

    def _generate_diagnostic_logs(self):
        if config._debug_mode or config._startup_logs_enabled:
            try:
                info = debug.collect(self)
            except Exception as e:
                msg = "Failed to collect start-up logs: %s" % e
                self._log_compat(logging.WARNING, "- DATADOG TRACER DIAGNOSTIC - %s" % msg)
            else:
                if log.isEnabledFor(logging.INFO):
                    msg = "- DATADOG TRACER CONFIGURATION - %s" % info
                    self._log_compat(logging.INFO, msg)

                # Always log errors since we're either in debug_mode or start up logs
                # are enabled.
                agent_error = info.get("agent_error")
                if agent_error:
                    msg = "- DATADOG TRACER DIAGNOSTIC - %s" % agent_error
                    self._log_compat(logging.WARNING, msg)

    def _child_after_fork(self):
        self._pid = getpid()
        # Re-create the background writer thread
        self._writer = self._writer.recreate()
        self._span_processors, self._appsec_processor, self._deferred_processors = _default_span_processors_factory(
            self._user_trace_processors,
            self._writer,
            self._partial_flush_enabled,
            self._partial_flush_min_spans,
            self._compute_stats,
            self._single_span_sampling_rules,
            self._agent_url,
            self._sampler,
            self._endpoint_call_counter_span_processor,
        )

        self._new_process = True

    def _start_span_after_shutdown(
        self,
        name: str,
        child_of: Optional[Union[Span, Context]] = None,
        service: Optional[str] = None,
        resource: Optional[str] = None,
        span_type: Optional[str] = None,
        activate: bool = False,
        span_api: str = SPAN_API_DATADOG,
    ) -> Span:
        log.warning("Spans started after the tracer has been shut down will not be sent to the Datadog Agent.")
        return self._start_span(name, child_of, service, resource, span_type, activate, span_api)

    def _start_span(
        self,
        name: str,
        child_of: Optional[Union[Span, Context]] = None,
        service: Optional[str] = None,
        resource: Optional[str] = None,
        span_type: Optional[str] = None,
        activate: bool = False,
        span_api: str = SPAN_API_DATADOG,
    ) -> Span:
        """Return a span that represents an operation called ``name``.

        Note that the :meth:`.trace` method will almost always be preferred
        over this method as it provides automatic span parenting. This method
        should only be used if manual parenting is desired.

        :param str name: the name of the operation being traced.
        :param object child_of: a ``Span`` or a ``Context`` instance representing the parent for this span.
        :param str service: the name of the service being traced.
        :param str resource: an optional name of the resource being tracked.
        :param str span_type: an optional operation type.
        :param activate: activate the span once it is created.

        To start a new root span::

            span = tracer.start_span("web.request")

        To create a child for a root span::

            root_span = tracer.start_span("web.request")
            span = tracer.start_span("web.decoder", child_of=root_span)

        Spans from ``start_span`` are not activated by default::

            with tracer.start_span("parent") as parent:
                assert tracer.current_span() is None
                with tracer.start_span("child", child_of=parent):
                    assert tracer.current_span() is None

            new_parent = tracer.start_span("new_parent", activate=True)
            assert tracer.current_span() is new_parent

        Note: be sure to finish all spans to avoid memory leaks and incorrect
        parenting of spans.
        """
        if self._new_process:
            self._new_process = False

            # The spans remaining in the context can not and will not be
            # finished in this new process. So to avoid memory leaks the
            # strong span reference (which will never be finished) is replaced
            # with a context representing the span.
            if isinstance(child_of, Span):
                new_ctx = Context(
                    sampling_priority=child_of.context.sampling_priority,
                    span_id=child_of.span_id,
                    trace_id=child_of.trace_id,
                    is_remote=False,
                )

                # If the child_of span was active then activate the new context
                # containing it so that the strong span referenced is removed
                # from the execution.
                if self.context_provider.active() is child_of:
                    self.context_provider.activate(new_ctx)
                child_of = new_ctx

        parent: Optional[Span] = None
        if child_of is not None:
            if isinstance(child_of, Context):
                context = child_of
            else:
                context = child_of.context
                parent = child_of
        else:
            context = Context(is_remote=False)

        trace_id = context.trace_id
        parent_id = context.span_id

        # The following precedence is used for a new span's service:
        # 1. Explicitly provided service name
        #     a. User provided or integration provided service name
        # 2. Parent's service name (if defined)
        # 3. Globally configured service name
        #     a. `config.service`/`DD_SERVICE`/`DD_TAGS`
        if service is None:
            if parent:
                service = parent.service
            else:
                service = config.service

        # Update the service name based on any mapping
        service = config.service_mapping.get(service, service)

        links = context._span_links if not parent else []
        if trace_id or links or context._baggage:
            # child_of a non-empty context, so either a local child span or from a remote context
            span = Span(
                name=name,
                context=context,
                trace_id=trace_id,
                parent_id=parent_id,
                service=service,
                resource=resource,
                span_type=span_type,
                span_api=span_api,
                links=links,
                on_finish=[self._on_span_finish],
            )

            # Extra attributes when from a local parent
            if parent:
                span._parent = parent
                span._local_root = parent._local_root

            for k, v in _get_metas_to_propagate(context):
                # We do not want to propagate AppSec propagation headers
                # to children spans, only across distributed spans
                if k not in (SAMPLING_DECISION_TRACE_TAG_KEY, APPSEC.PROPAGATION_HEADER):
                    span._meta[k] = v
        else:
            # this is the root span of a new trace
            span = Span(
                name=name,
                context=context,
                service=service,
                resource=resource,
                span_type=span_type,
                span_api=span_api,
                on_finish=[self._on_span_finish],
            )
            if config._report_hostname:
                span.set_tag_str(_HOSTNAME_KEY, hostname.get_hostname())

        if not span._parent:
            span.set_tag_str("runtime-id", get_runtime_id())
            span._metrics[PID] = self._pid

        # Apply default global tags.
        if self._tags:
            span.set_tags(self._tags)

        if config.env:
            span.set_tag_str(ENV_KEY, config.env)

        # Only set the version tag on internal spans.
        if config.version:
            root_span = self.current_root_span()
            # if: 1. the span is the root span and the span's service matches the global config; or
            #     2. the span is not the root, but the root span's service matches the span's service
            #        and the root span has a version tag
            # then the span belongs to the user application and so set the version tag
            if (root_span is None and service == config.service) or (
                root_span and root_span.service == service and root_span.get_tag(VERSION_KEY) is not None
            ):
                span.set_tag_str(VERSION_KEY, config.version)

        if activate:
            self.context_provider.activate(span)

        # Only call span processors if the tracer is enabled (even if APM opted out)
        if self.enabled or asm_config._apm_opt_out:
            for p in chain(self._span_processors, SpanProcessor.__processors__, self._deferred_processors):
                p.on_span_start(span)
        self._hooks.emit(self.__class__.start_span, span)
        dispatch("trace.span_start", (span,))
        return span

    start_span = _start_span

    def _on_span_finish(self, span: Span) -> None:
        active = self.current_span()
        # Debug check: if the finishing span has a parent and its parent
        # is not the next active span then this is an error in synchronous tracing.
        if span._parent is not None and active is not span._parent:
            log.debug("span %r closing after its parent %r, this is an error when not using async", span, span._parent)

        # Only call span processors if the tracer is enabled (even if APM opted out)
        if self.enabled or asm_config._apm_opt_out:
            for p in chain(self._span_processors, SpanProcessor.__processors__, self._deferred_processors):
                p.on_span_finish(span)

        dispatch("trace.span_finish", (span,))

        if log.isEnabledFor(logging.DEBUG):
            log.debug("finishing span %s (enabled:%s)", span._pprint(), self.enabled)

    def _log_compat(self, level, msg):
        """Logs a message for the given level.

        Instead, something like this will be printed to stderr:
            No handlers could be found for logger "ddtrace.tracer"

        Since the global tracer is configured on import and it is recommended
        to import the tracer as early as possible, it will likely be the case
        that there are no handlers installed yet.
        """
        log.log(level, msg)

    def trace(
        self,
        name: str,
        service: Optional[str] = None,
        resource: Optional[str] = None,
        span_type: Optional[str] = None,
        span_api: str = SPAN_API_DATADOG,
    ) -> Span:
        """Activate and return a new span that inherits from the current active span.

        :param str name: the name of the operation being traced
        :param str service: the name of the service being traced. If not set,
                            it will inherit the service from its parent.
        :param str resource: an optional name of the resource being tracked.
        :param str span_type: an optional operation type.

        The returned span *must* be ``finish``'d or it will remain in memory
        indefinitely::

            >>> span = tracer.trace("web.request")
                try:
                    # do something
                finally:
                    span.finish()

            >>> with tracer.trace("web.request") as span:
                    # do something

        Example of the automatic parenting::

            parent = tracer.trace("parent")     # has no parent span
            assert tracer.current_span() is parent

            child  = tracer.trace("child")
            assert child.parent_id == parent.span_id
            assert tracer.current_span() is child
            child.finish()

            # parent is now the active span again
            assert tracer.current_span() is parent
            parent.finish()

            assert tracer.current_span() is None

            parent2 = tracer.trace("parent2")
            assert parent2.parent_id is None
            parent2.finish()
        """
        return self.start_span(
            name,
            child_of=self.context_provider.active(),
            service=service,
            resource=resource,
            span_type=span_type,
            activate=True,
            span_api=span_api,
        )

    def current_root_span(self) -> Optional[Span]:
        """Returns the local root span of the current execution/process.

        Note: This cannot be used to access the true root span of the trace
        in a distributed tracing setup if the actual root span occurred in
        another execution/process.

        This is useful for attaching information to the local root span
        of the current execution/process, which is often also service
        entry span.

        For example::

            # get the local root span
            local_root_span = tracer.current_root_span()
            # set the host just once on the root span
            if local_root_span:
                local_root_span.set_tag('host', '127.0.0.1')
        """
        span = self.current_span()
        if span is None:
            return None
        return span._local_root

    def current_span(self) -> Optional[Span]:
        """Return the active span in the current execution context.

        Note that there may be an active span represented by a context object
        (like from a distributed trace) which will not be returned by this
        method.
        """
        active = self.context_provider.active()
        return active if isinstance(active, Span) else None

    @property
    def agent_trace_url(self) -> Optional[str]:
        """Trace agent url"""
        if isinstance(self._writer, AgentWriter):
            return self._writer.agent_url

        return None

    def flush(self):
        """Flush the buffer of the trace writer. This does nothing if an unbuffered trace writer is used."""
        self._writer.flush_queue()

    def wrap(
        self,
        name: Optional[str] = None,
        service: Optional[str] = None,
        resource: Optional[str] = None,
        span_type: Optional[str] = None,
    ) -> Callable[[AnyCallable], AnyCallable]:
        """
        A decorator used to trace an entire function. If the traced function
        is a coroutine, it traces the coroutine execution when is awaited.

        :param str name: the name of the operation being traced. If not set,
                         defaults to the fully qualified function name.
        :param str service: the name of the service being traced. If not set,
                            it will inherit the service from it's parent.
        :param str resource: an optional name of the resource being tracked.
        :param str span_type: an optional operation type.

        >>> @tracer.wrap('my.wrapped.function', service='my.service')
            def run():
                return 'run'

        >>> # name will default to 'execute' if unset
            @tracer.wrap()
            def execute():
                return 'executed'

        >>> # or use it in asyncio coroutines
            @tracer.wrap()
            async def coroutine():
                return 'executed'

        >>> @tracer.wrap()
            @asyncio.coroutine
            def coroutine():
                return 'executed'

        You can access the current span using `tracer.current_span()` to set
        tags:

        >>> @tracer.wrap()
            def execute():
                span = tracer.current_span()
                span.set_tag('a', 'b')
        """

        def wrap_decorator(f: AnyCallable) -> AnyCallable:
            # FIXME[matt] include the class name for methods.
            span_name = name if name else "%s.%s" % (f.__module__, f.__name__)

            # detect if the the given function is a coroutine to use the
            # right decorator; this initial check ensures that the
            # evaluation is done only once for each @tracer.wrap
            if compat.iscoroutinefunction(f):
                # call the async factory that creates a tracing decorator capable
                # to await the coroutine execution before finishing the span. This
                # code is used for compatibility reasons to prevent Syntax errors
                # in Python 2
                func_wrapper = compat.make_async_decorator(
                    self,
                    f,
                    span_name,
                    service=service,
                    resource=resource,
                    span_type=span_type,
                )
            else:

                @functools.wraps(f)
                def func_wrapper(*args, **kwargs):
                    # if a wrap executor has been configured, it is used instead
                    # of the default tracing function
                    if getattr(self, "_wrap_executor", None):
                        return self._wrap_executor(
                            self,
                            f,
                            args,
                            kwargs,
                            span_name,
                            service=service,
                            resource=resource,
                            span_type=span_type,
                        )

                    # otherwise fallback to a default tracing
                    with self.trace(span_name, service=service, resource=resource, span_type=span_type):
                        return f(*args, **kwargs)

            return func_wrapper

        return wrap_decorator

    def set_tags(self, tags: Dict[str, str]) -> None:
        """Set some tags at the tracer level.
        This will append those tags to each span created by the tracer.

        :param dict tags: dict of tags to set at tracer level
        """
        self._tags.update(tags)

    def shutdown(self, timeout: Optional[float] = None) -> None:
        """Shutdown the tracer and flush finished traces. Avoid calling shutdown multiple times.

        :param timeout: How long in seconds to wait for the background worker to flush traces
            before exiting or :obj:`None` to block until flushing has successfully completed (default: :obj:`None`)
        :type timeout: :obj:`int` | :obj:`float` | :obj:`None`
        """
        with self._shutdown_lock:
            # Thread safety: Ensures tracer is shutdown synchronously
            span_processors = self._span_processors
            deferred_processors = self._deferred_processors
            self._span_processors = []
            self._deferred_processors = []

            for processor in chain(span_processors, SpanProcessor.__processors__, deferred_processors):
                if hasattr(processor, "shutdown"):
                    processor.shutdown(timeout)

            atexit.unregister(self._atexit)
            forksafe.unregister(self._child_after_fork)
            forksafe.unregister_before_fork(self._sample_before_fork)

        self.start_span = self._start_span_after_shutdown  # type: ignore[assignment]

    @staticmethod
    def _use_log_writer() -> bool:
        """Returns whether the LogWriter should be used in the environment by
        default.

        The LogWriter required by default in AWS Lambdas when the Datadog Agent extension
        is not available in the Lambda.
        """
        if (
            environ.get("DD_AGENT_HOST")
            or environ.get("DATADOG_TRACE_AGENT_HOSTNAME")
            or environ.get("DD_TRACE_AGENT_URL")
        ):
            # If one of these variables are set, we definitely have an agent
            return False
        elif in_aws_lambda() and has_aws_lambda_agent_extension():
            # If the Agent Lambda extension is available then an AgentWriter is used.
            return False
        elif in_gcp_function() or in_azure_function():
            return False
        else:
            return in_aws_lambda()

    @staticmethod
    def _use_sync_mode() -> bool:
        """Returns, if an `AgentWriter` is to be used, whether it should be run
         in synchronous mode by default.

        There are only two cases in which this is desirable:

        - AWS Lambdas can have the Datadog agent installed via an extension.
          When it's available traces must be sent synchronously to ensure all
          are received before the Lambda terminates.
        - Google Cloud Functions and Azure Functions have a mini-agent spun up by the tracer.
          Similarly to AWS Lambdas, sync mode should be used to avoid data loss.
        """
        return (in_aws_lambda() and has_aws_lambda_agent_extension()) or in_gcp_function() or in_azure_function()

    @staticmethod
    def _is_span_internal(span):
        return not span.span_type or span.span_type in _INTERNAL_APPLICATION_SPAN_TYPES

    def _on_global_config_update(self, cfg: Config, items: List[str]) -> None:
        # sampling configs always come as a pair
        if "_trace_sampling_rules" in items:
            self._handle_sampler_update(cfg)

        if "tags" in items:
            self._tags = cfg.tags.copy()

        if "_tracing_enabled" in items:
            if self.enabled:
                if cfg._tracing_enabled is False:
                    self.enabled = False
            else:
                # the product specification says not to allow tracing to be re-enabled remotely at runtime
                if cfg._tracing_enabled is True and cfg._get_source("_tracing_enabled") != "remote_config":
                    self.enabled = True

        if "_logs_injection" in items:
            if config._logs_injection:
                from ddtrace.contrib.internal.logging.patch import patch

                patch()
            else:
                from ddtrace.contrib.internal.logging.patch import unpatch

                unpatch()

    def _handle_sampler_update(self, cfg: Config) -> None:
        # FIXME(munir): Recreating the sampler will overwrite agent service based sampling rules
        if cfg._get_source("_trace_sampling_rules") != "remote_config":
            # if trace sampling rules is not set by remote config, we should use the sampler configured
            # on tracer startup (this sampler has "local" sampling rules)
            self._sampler = self._user_sampler
<<<<<<< HEAD
            return

        if cfg._get_source("_trace_sample_rate") != "remote_config" and self._user_sampler:
            try:
                sample_rate = self._user_sampler.default_sample_rate
            except AttributeError:
                log.debug("Custom non-DatadogSampler is being used, cannot pull default sample rate")
                sample_rate = None
        elif cfg._get_source("_trace_sample_rate") != "default":
            sample_rate = cfg._trace_sample_rate
        else:
            sample_rate = None

        if cfg._get_source("_trace_sampling_rules") != "remote_config" and self._user_sampler:
            try:
                sampling_rules = self._user_sampler.rules
                # we need to chop off the default_sample_rate rule so the new sample_rate can be applied
                sampling_rules = sampling_rules[:-1]
            except AttributeError:
                log.debug("Custom non-DatadogSampler is being used, cannot pull sampling rules")
                sampling_rules = None
        elif cfg._get_source("_trace_sampling_rules") != "default":
            sampling_rules = DatadogSampler._parse_rules_from_str(cfg._trace_sampling_rules)
        else:
            sampling_rules = None

        sampler = DatadogSampler(rules=sampling_rules, default_sample_rate=sample_rate)

        self._sampler = sampler
=======
        else:
            # if we get a config from rc, we should create the sampler with the new sampling rules
            self._sampler = DatadogSampler()
>>>>>>> 81339f31
<|MERGE_RESOLUTION|>--- conflicted
+++ resolved
@@ -228,11 +228,7 @@
         self.enabled = config._tracing_enabled
         self.context_provider = context_provider or DefaultContextProvider()
         # _user_sampler is the backup in case we need to revert from remote config to local
-<<<<<<< HEAD
-        self._user_sampler: Optional[DatadogSampler] = DatadogSampler()
-=======
-        self._user_sampler: BaseSampler = DatadogSampler()
->>>>>>> 81339f31
+        self._user_sampler = DatadogSampler()
         self._dogstatsd_url = agent.get_stats_url() if dogstatsd_url is None else dogstatsd_url
         if asm_config._apm_opt_out:
             self.enabled = False
@@ -1161,38 +1157,6 @@
             # if trace sampling rules is not set by remote config, we should use the sampler configured
             # on tracer startup (this sampler has "local" sampling rules)
             self._sampler = self._user_sampler
-<<<<<<< HEAD
-            return
-
-        if cfg._get_source("_trace_sample_rate") != "remote_config" and self._user_sampler:
-            try:
-                sample_rate = self._user_sampler.default_sample_rate
-            except AttributeError:
-                log.debug("Custom non-DatadogSampler is being used, cannot pull default sample rate")
-                sample_rate = None
-        elif cfg._get_source("_trace_sample_rate") != "default":
-            sample_rate = cfg._trace_sample_rate
-        else:
-            sample_rate = None
-
-        if cfg._get_source("_trace_sampling_rules") != "remote_config" and self._user_sampler:
-            try:
-                sampling_rules = self._user_sampler.rules
-                # we need to chop off the default_sample_rate rule so the new sample_rate can be applied
-                sampling_rules = sampling_rules[:-1]
-            except AttributeError:
-                log.debug("Custom non-DatadogSampler is being used, cannot pull sampling rules")
-                sampling_rules = None
-        elif cfg._get_source("_trace_sampling_rules") != "default":
-            sampling_rules = DatadogSampler._parse_rules_from_str(cfg._trace_sampling_rules)
-        else:
-            sampling_rules = None
-
-        sampler = DatadogSampler(rules=sampling_rules, default_sample_rate=sample_rate)
-
-        self._sampler = sampler
-=======
         else:
             # if we get a config from rc, we should create the sampler with the new sampling rules
-            self._sampler = DatadogSampler()
->>>>>>> 81339f31
+            self._sampler = DatadogSampler()