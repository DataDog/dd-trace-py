--- conflicted
+++ resolved
@@ -6,12 +6,7 @@
 import logging
 import os
 from os import getpid
-<<<<<<< HEAD
-from typing import TYPE_CHECKING
-=======
-from threading import RLock
 from typing import Any
->>>>>>> 2a46a7dd
 from typing import Callable
 from typing import Dict
 from typing import List
