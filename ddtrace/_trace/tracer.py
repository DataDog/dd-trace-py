--- conflicted
+++ resolved
@@ -295,10 +295,9 @@
         config._subscribe(["tags"], self._on_global_config_update)
         config._subscribe(["_tracing_enabled"], self._on_global_config_update)
 
-<<<<<<< HEAD
         config._subscribe(["_trace_span_origin_enabled"], self._on_global_config_update)
         config._subscribe(["_trace_span_origin_enriched"], self._on_global_config_update)
-=======
+
     def _maybe_opt_out(self):
         self._apm_opt_out = self._asm_enabled and self._appsec_standalone_enabled
         if self._apm_opt_out:
@@ -311,7 +310,6 @@
             # Disable compute stats (neither agent or tracer should compute them)
             config._trace_compute_stats = False
             self.enabled = False
->>>>>>> b488c99d
 
     def _atexit(self) -> None:
         key = "ctrl-break" if os.name == "nt" else "ctrl-c"
