--- conflicted
+++ resolved
@@ -217,11 +217,7 @@
             if Tracer._instance is None:
                 Tracer._instance = self
             else:
-<<<<<<< HEAD
-                raise ValueError(
-=======
                 log.error(
->>>>>>> 8f8aebe2
                     "Multiple Tracer instances can not be initialized. Use ``ddtrace.trace.tracer`` instead.",
                 )
 
