from contextlib import contextmanager
import functools
import inspect
from inspect import isasyncgenfunction
from inspect import iscoroutinefunction
from itertools import chain
import logging
import os
from os import getpid
from threading import RLock
from typing import TYPE_CHECKING
from typing import Any
from typing import Callable
from typing import Dict
from typing import List
from typing import Optional
from typing import Tuple
from typing import Union

from ddtrace._hooks import Hooks
from ddtrace._trace.context import Context
from ddtrace._trace.processor import SpanAggregator
from ddtrace._trace.processor import SpanProcessor
from ddtrace._trace.processor import TopLevelSpanProcessor
from ddtrace._trace.processor import TraceProcessor
from ddtrace._trace.provider import BaseContextProvider
from ddtrace._trace.provider import DefaultContextProvider
from ddtrace._trace.span import Span
from ddtrace.appsec._constants import APPSEC
from ddtrace.constants import _HOSTNAME_KEY
from ddtrace.constants import ENV_KEY
from ddtrace.constants import PID
from ddtrace.constants import VERSION_KEY
from ddtrace.internal import atexit
from ddtrace.internal import debug
from ddtrace.internal import forksafe
from ddtrace.internal import hostname
from ddtrace.internal.atexit import register_on_exit_signal
from ddtrace.internal.constants import SAMPLING_DECISION_TRACE_TAG_KEY
from ddtrace.internal.constants import SPAN_API_DATADOG
from ddtrace.internal.core import dispatch
from ddtrace.internal.hostname import get_hostname
from ddtrace.internal.logger import get_logger
from ddtrace.internal.native import PyTracerMetadata
from ddtrace.internal.native import store_metadata
from ddtrace.internal.peer_service.processor import PeerServiceProcessor
from ddtrace.internal.processor.endpoint_call_counter import EndpointCallCounterProcessor
from ddtrace.internal.runtime import get_runtime_id
from ddtrace.internal.schema.processor import BaseServiceProcessor
from ddtrace.internal.service import ServiceStatusError
from ddtrace.internal.utils import _get_metas_to_propagate
from ddtrace.internal.utils.formats import format_trace_id
from ddtrace.internal.writer import AgentWriter
from ddtrace.internal.writer import HTTPWriter
from ddtrace.internal.writer import TraceWriter
from ddtrace.settings._config import config
from ddtrace.settings.asm import config as asm_config
from ddtrace.settings.peer_service import _ps_config
from ddtrace.version import get_version


log = get_logger(__name__)


AnyCallable = Callable[..., Any]

if TYPE_CHECKING:
    from ddtrace.appsec._processor import AppSecSpanProcessor


def _start_appsec_processor() -> Optional["AppSecSpanProcessor"]:
    # FIXME: type should be AppsecSpanProcessor but we have a cyclic import here
    try:
        from ddtrace.appsec._processor import AppSecSpanProcessor

        return AppSecSpanProcessor()
    except Exception as e:
        # DDAS-001-01
        log.error(
            "[DDAS-001-01] "
            "AppSec could not start because of an unexpected error. No security activities will "
            "be collected. "
            "Please contact support at https://docs.datadoghq.com/help/ for help. Error details: "
            "\n%s",
            repr(e),
        )
        if config._raise:
            raise
    return None


def _default_span_processors_factory(
    trace_filters: List[TraceProcessor],
    writer: Optional[TraceWriter],
    partial_flush_enabled: bool,
    partial_flush_min_spans: int,
    profiling_span_processor: EndpointCallCounterProcessor,
) -> Tuple[List[SpanProcessor], Optional["AppSecSpanProcessor"], SpanAggregator]:
    """Construct the default list of span processors to use."""
    trace_processors: List[TraceProcessor] = []
    trace_processors += [
        PeerServiceProcessor(_ps_config),
        BaseServiceProcessor(),
    ]
    trace_processors += trace_filters

    span_processors: List[SpanProcessor] = []
    span_processors += [TopLevelSpanProcessor()]

    appsec_processor: Optional["AppSecSpanProcessor"] = None
    if asm_config._asm_libddwaf_available:
        if asm_config._asm_enabled:
            if asm_config._api_security_enabled:
                from ddtrace.appsec._api_security.api_manager import APIManager

                APIManager.enable()

            appsec_processor = _start_appsec_processor()
        else:
            # api_security_active will keep track of the service status of APIManager
            # we don't want to import the module if it was not started before due to
            # one click activation of ASM via Remote Config
            if asm_config._api_security_active:
                from ddtrace.appsec._api_security.api_manager import APIManager

                APIManager.disable()

    if asm_config._iast_enabled:
        from ddtrace.appsec._iast.processor import AppSecIastSpanProcessor

        span_processors.append(AppSecIastSpanProcessor())

    if config._trace_compute_stats:
        # Inline the import to avoid pulling in ddsketch or protobuf
        # when importing ddtrace.
        from ddtrace.internal.processor.stats import SpanStatsProcessorV06

        span_processors.append(
            SpanStatsProcessorV06(),
        )

    span_processors.append(profiling_span_processor)

    # These need to run after all the other processors
    span_aggregagtor = SpanAggregator(
        partial_flush_enabled=partial_flush_enabled,
        partial_flush_min_spans=partial_flush_min_spans,
        trace_processors=trace_processors,
        writer=writer,
    )
    return span_processors, appsec_processor, span_aggregagtor


class Tracer(object):
    """
    Tracer is used to create, sample and submit spans that measure the
    execution time of sections of code.

    If you're running an application that will serve a single trace per thread,
    you can use the global tracer instance::

        from ddtrace.trace import tracer
        trace = tracer.trace('app.request', 'web-server').finish()
    """

    SHUTDOWN_TIMEOUT = 5
    _instance = None

    def __init__(self) -> None:
        """
        Create a new ``Tracer`` instance. A global tracer is already initialized
        for common usage, so there is no need to initialize your own ``Tracer``.
        """

        # Do not set self._instance if this is a subclass of Tracer. Here we only want
        # to reference the global instance.
        if type(self) is Tracer:
            if Tracer._instance is None:
                Tracer._instance = self
            else:
                log.error(
                    "Initializing multiple Tracer instances is not supported. Use ``ddtrace.trace.tracer`` instead.",
                )

        self._user_trace_processors: List[TraceProcessor] = []

        # globally set tags
        self._tags = config.tags.copy()

        # Runtime id used for associating data collected during runtime to
        # traces
        self._pid = getpid()

        self.enabled = config._tracing_enabled
        self.context_provider: BaseContextProvider = DefaultContextProvider()

        if asm_config._apm_opt_out:
            self.enabled = False
            # Disable compute stats (neither agent or tracer should compute them)
            config._trace_compute_stats = False
        # Direct link to the appsec processor
        self._endpoint_call_counter_span_processor = EndpointCallCounterProcessor()
        self._span_processors, self._appsec_processor, self._span_aggregator = _default_span_processors_factory(
            self._user_trace_processors,
            None,
            config._partial_flush_enabled,
            config._partial_flush_min_spans,
            self._endpoint_call_counter_span_processor,
        )
        if config._data_streams_enabled:
            # Inline the import to avoid pulling in ddsketch or protobuf
            # when importing ddtrace.
            from ddtrace.internal.datastreams.processor import DataStreamsProcessor

            self.data_streams_processor = DataStreamsProcessor()
            register_on_exit_signal(self._atexit)

        self._hooks = Hooks()
        # Ensure that tracer exit hooks are registered and unregistered once per instance
        forksafe.register_before_fork(self._sample_before_fork)
        atexit.register(self._atexit)
        forksafe.register(self._child_after_fork)

        self._shutdown_lock = RLock()

        self._new_process = False

        metadata = PyTracerMetadata(
            runtime_id=get_runtime_id(),
            tracer_version=get_version(),
            hostname=get_hostname(),
            service_name=config.service or None,
            service_env=config.env or None,
            service_version=config.version or None,
        )
        try:
            self._config_on_disk = store_metadata(metadata)
        except Exception as e:
            log.debug("Failed to store the configuration on disk", extra=dict(error=e))

    @property
    def _agent_url(self):
        return getattr(self._span_aggregator.writer, "intake_url", None)

    @_agent_url.setter
    def _agent_url(self, value):
        if isinstance(self._span_aggregator.writer, HTTPWriter):
            self._span_aggregator.writer.intake_url = value

    def _atexit(self) -> None:
        key = "ctrl-break" if os.name == "nt" else "ctrl-c"
        log.debug(
            "Waiting %d seconds for tracer to finish. Hit %s to quit.",
            self.SHUTDOWN_TIMEOUT,
            key,
        )
        self.shutdown(timeout=self.SHUTDOWN_TIMEOUT)

    def on_start_span(self, func: Callable) -> Callable:
        """Register a function to execute when a span start.

        Can be used as a decorator.

        :param func: The function to call when starting a span.
                     The started span will be passed as argument.
        """
        self._hooks.register(self.__class__.start_span, func)
        return func

    def deregister_on_start_span(self, func: Callable) -> Callable:
        """Unregister a function registered to execute when a span starts.

        Can be used as a decorator.

        :param func: The function to stop calling when starting a span.
        """

        self._hooks.deregister(self.__class__.start_span, func)
        return func

    def sample(self, span):
        self._sampler.sample(span)

    def _sample_before_fork(self) -> None:
        span = self.current_root_span()
        if span is not None and span.context.sampling_priority is None:
            self.sample(span)

    @contextmanager
    def _activate_context(self, context: Context):
        prev_active = self.context_provider.active()
        context._reactivate = True
        self.context_provider.activate(context)
        try:
            yield
        finally:
            context._reactivate = False
            self.context_provider.activate(prev_active)

    @property
    def _sampler(self):
        return self._span_aggregator.sampling_processor.sampler

    @_sampler.setter
    def _sampler(self, value):
        self._span_aggregator.sampling_processor.sampler = value

    @property
    def debug_logging(self):
        return log.isEnabledFor(logging.DEBUG)

    def current_trace_context(self, *args, **kwargs) -> Optional[Context]:
        """Return the context for the current trace.

        If there is no active trace then None is returned.
        """
        active = self.context_provider.active()
        if isinstance(active, Context):
            return active
        elif isinstance(active, Span):
            return active.context
        return None

    def get_log_correlation_context(self, active: Optional[Union[Context, Span]] = None) -> Dict[str, str]:
        """Retrieves the data used to correlate a log with the current active trace.
        Generates a dictionary for custom logging instrumentation including the trace id and
        span id of the current active span, as well as the configured service, version, and environment names.
        If there is no active span, a dictionary with an empty string for each value will be returned.
        """
        if active is None and (self.enabled or asm_config._apm_opt_out):
            active = self.context_provider.active()

        if isinstance(active, Span) and active.service:
            service = active.service
        else:
            service = config.service

        span_id = "0"
        trace_id = "0"
        if active:
            span_id = str(active.span_id) if active.span_id else span_id
            trace_id = format_trace_id(active.trace_id) if active.trace_id else trace_id

        return {
            "trace_id": trace_id,
            "span_id": span_id,
            "service": service or "",
            "version": config.version or "",
            "env": config.env or "",
        }

    def configure(
        self,
        context_provider: Optional[BaseContextProvider] = None,
        compute_stats_enabled: Optional[bool] = None,
        appsec_enabled: Optional[bool] = None,
        iast_enabled: Optional[bool] = None,
        apm_tracing_disabled: Optional[bool] = None,
        trace_processors: Optional[List[TraceProcessor]] = None,
    ) -> None:
        """Configure a Tracer.

        :param object context_provider: The ``ContextProvider`` that will be used to retrieve
            automatically the current call context. This is an advanced option that usually
            doesn't need to be changed from the default value.
        :param bool appsec_enabled: Enables Application Security Monitoring (ASM) for the tracer.
        :param bool iast_enabled: Enables IAST support for the tracer
        :param bool apm_tracing_disabled: When APM tracing is disabled ensures ASM support is still enabled.
        :param List[TraceProcessor] trace_processors: This parameter sets TraceProcessor (ex: TraceFilters).
           Trace processors are used to modify and filter traces based on certain criteria.
        """

        if appsec_enabled is not None:
            asm_config._asm_enabled = appsec_enabled

        if iast_enabled is not None:
            asm_config._iast_enabled = iast_enabled

        if apm_tracing_disabled is not None:
            asm_config._apm_tracing_enabled = not apm_tracing_disabled

        if asm_config._apm_opt_out:
            config._tracing_enabled = self.enabled = False
            # Disable compute stats (neither agent or tracer should compute them)
            config._trace_compute_stats = False
            log.debug("ASM standalone mode is enabled, traces will be rate limited at 1 trace per minute")
        elif asm_config._apm_tracing_enabled:
            config._tracing_enabled = self.enabled = True

        if compute_stats_enabled is not None:
            config._trace_compute_stats = compute_stats_enabled

        if isinstance(self._span_aggregator.writer, AgentWriter):
            if appsec_enabled:
                self._span_aggregator.writer._api_version = "v0.4"

        if trace_processors:
            self._user_trace_processors = trace_processors

        if any(
            x is not None
            for x in [
                trace_processors,
                compute_stats_enabled,
                appsec_enabled,
                iast_enabled,
            ]
        ):
            self._recreate()

        if context_provider is not None:
            self.context_provider = context_provider

        self._generate_diagnostic_logs()

    def _generate_diagnostic_logs(self):
        if config._debug_mode or config._startup_logs_enabled:
            try:
                info = debug.collect(self)
            except Exception as e:
                msg = "Failed to collect start-up logs: %s" % e
                self._log_compat(logging.WARNING, "- DATADOG TRACER DIAGNOSTIC - %s" % msg)
            else:
                if log.isEnabledFor(logging.INFO):
                    msg = "- DATADOG TRACER CONFIGURATION - %s" % info
                    self._log_compat(logging.INFO, msg)

                # Always log errors since we're either in debug_mode or start up logs
                # are enabled.
                agent_error = info.get("agent_error")
                if agent_error:
                    msg = "- DATADOG TRACER DIAGNOSTIC - %s" % agent_error
                    self._log_compat(logging.WARNING, msg)

    def _child_after_fork(self):
        self._pid = getpid()
        self._recreate()
        self._new_process = True

    def _recreate(self):
        """Re-initialize the tracer's processors and trace writer. This method should only be used in tests."""
        # Stop the writer.
        # This will stop the periodic thread in HTTPWriters, preventing memory leaks and unnecessary I/O.
        try:
            self._span_aggregator.writer.stop()
        except ServiceStatusError:
            # Some writers (ex: AgentWriter), start when the first trace chunk is encoded. Stopping
            # the writer before that point will raise a ServiceStatusError.
            pass
        # Re-create the background writer thread
        rules = self._span_aggregator.sampling_processor.sampler._by_service_samplers
        self._span_aggregator.writer = self._span_aggregator.writer.recreate()
        self.enabled = config._tracing_enabled
        self._span_processors, self._appsec_processor, self._span_aggregator = _default_span_processors_factory(
            self._user_trace_processors,
            self._span_aggregator.writer,
            self._span_aggregator.partial_flush_enabled,
            self._span_aggregator.partial_flush_min_spans,
            self._endpoint_call_counter_span_processor,
        )
        self._span_aggregator.sampling_processor.sampler._by_service_samplers = rules.copy()

    def _start_span_after_shutdown(
        self,
        name: str,
        child_of: Optional[Union[Span, Context]] = None,
        service: Optional[str] = None,
        resource: Optional[str] = None,
        span_type: Optional[str] = None,
        activate: bool = False,
        span_api: str = SPAN_API_DATADOG,
    ) -> Span:
        log.warning("Spans started after the tracer has been shut down will not be sent to the Datadog Agent.")
        return self._start_span(name, child_of, service, resource, span_type, activate, span_api)

    def _start_span(
        self,
        name: str,
        child_of: Optional[Union[Span, Context]] = None,
        service: Optional[str] = None,
        resource: Optional[str] = None,
        span_type: Optional[str] = None,
        activate: bool = False,
        span_api: str = SPAN_API_DATADOG,
    ) -> Span:
        """Return a span that represents an operation called ``name``.

        Note that the :meth:`.trace` method will almost always be preferred
        over this method as it provides automatic span parenting. This method
        should only be used if manual parenting is desired.

        :param str name: the name of the operation being traced.
        :param object child_of: a ``Span`` or a ``Context`` instance representing the parent for this span.
        :param str service: the name of the service being traced.
        :param str resource: an optional name of the resource being tracked.
        :param str span_type: an optional operation type.
        :param activate: activate the span once it is created.

        To start a new root span::

            span = tracer.start_span("web.request")

        To create a child for a root span::

            root_span = tracer.start_span("web.request")
            span = tracer.start_span("web.decoder", child_of=root_span)

        Spans from ``start_span`` are not activated by default::

            with tracer.start_span("parent") as parent:
                assert tracer.current_span() is None
                with tracer.start_span("child", child_of=parent):
                    assert tracer.current_span() is None

            new_parent = tracer.start_span("new_parent", activate=True)
            assert tracer.current_span() is new_parent

        Note: be sure to finish all spans to avoid memory leaks and incorrect
        parenting of spans.
        """
        if self._new_process:
            self._new_process = False

            # The spans remaining in the context can not and will not be
            # finished in this new process. So to avoid memory leaks the
            # strong span reference (which will never be finished) is replaced
            # with a context representing the span.
            if isinstance(child_of, Span):
                new_ctx = child_of.context
                # If the child_of span was active then activate the new context
                # containing it so that the strong span referenced is removed
                # from the execution.
                if self.context_provider.active() is child_of:
                    self.context_provider.activate(new_ctx)
                child_of = new_ctx

        parent: Optional[Span] = None
        if child_of is not None:
            if isinstance(child_of, Context):
                context = child_of
            else:
                context = child_of.context
                parent = child_of
        else:
            context = Context(is_remote=False)

        trace_id = context.trace_id
        parent_id = context.span_id

        # The following precedence is used for a new span's service:
        # 1. Explicitly provided service name
        #     a. User provided or integration provided service name
        # 2. Parent's service name (if defined)
        # 3. Globally configured service name
        #     a. `config.service`/`DD_SERVICE`/`DD_TAGS`
        if service is None:
            if parent:
                service = parent.service
            else:
                service = config.service

        # Update the service name based on any mapping
        service = config.service_mapping.get(service, service)

        links = context._span_links if not parent else []
        if trace_id or links or context._baggage:
            # child_of a non-empty context, so either a local child span or from a remote context
            span = Span(
                name=name,
                context=context,
                trace_id=trace_id,
                parent_id=parent_id,
                service=service,
                resource=resource,
                span_type=span_type,
                span_api=span_api,
                links=links,
                on_finish=[self._on_span_finish],
            )

            # Extra attributes when from a local parent
            if parent:
                span._parent = parent
                span._local_root = parent._local_root

            for k, v in _get_metas_to_propagate(context):
                # We do not want to propagate AppSec propagation headers
                # to children spans, only across distributed spans
                if k not in (SAMPLING_DECISION_TRACE_TAG_KEY, APPSEC.PROPAGATION_HEADER):
                    span._meta[k] = v
        else:
            # this is the root span of a new trace
            span = Span(
                name=name,
                context=context,
                service=service,
                resource=resource,
                span_type=span_type,
                span_api=span_api,
                on_finish=[self._on_span_finish],
            )
            if config._report_hostname:
                span.set_tag_str(_HOSTNAME_KEY, hostname.get_hostname())

        if not span._parent:
            span.set_tag_str("runtime-id", get_runtime_id())
            span._metrics[PID] = self._pid

        # Apply default global tags.
        if self._tags:
            span.set_tags(self._tags)

        if config.env:
            span.set_tag_str(ENV_KEY, config.env)

        # Only set the version tag on internal spans.
        if config.version:
            root_span = self.current_root_span()
            # if: 1. the span is the root span and the span's service matches the global config; or
            #     2. the span is not the root, but the root span's service matches the span's service
            #        and the root span has a version tag
            # then the span belongs to the user application and so set the version tag
            if (root_span is None and service == config.service) or (
                root_span and root_span.service == service and root_span.get_tag(VERSION_KEY) is not None
            ):
                span.set_tag_str(VERSION_KEY, config.version)

        if activate:
            self.context_provider.activate(span)

        # Only call span processors if the tracer is enabled (even if APM opted out)
        if self.enabled or asm_config._apm_opt_out:
            for p in chain(
                self._span_processors, SpanProcessor.__processors__, [self._appsec_processor, self._span_aggregator]
            ):
                if p:
                    p.on_span_start(span)
        self._hooks.emit(self.__class__.start_span, span)
        dispatch("trace.span_start", (span,))
        return span

    start_span = _start_span

    def _on_span_finish(self, span: Span) -> None:
        active = self.current_span()
        # Debug check: if the finishing span has a parent and its parent
        # is not the next active span then this is an error in synchronous tracing.
        if span._parent is not None and active is not span._parent:
            log.debug("span %r closing after its parent %r, this is an error when not using async", span, span._parent)

        # Only call span processors if the tracer is enabled (even if APM opted out)
        if self.enabled or asm_config._apm_opt_out:
            for p in chain(
                self._span_processors, SpanProcessor.__processors__, [self._appsec_processor, self._span_aggregator]
            ):
                if p:
                    p.on_span_finish(span)

        dispatch("trace.span_finish", (span,))

        if log.isEnabledFor(logging.DEBUG):
            log.debug("finishing span %s (enabled:%s)", span._pprint(), self.enabled)

    def _log_compat(self, level, msg):
        """Logs a message for the given level.

        Instead, something like this will be printed to stderr:
            No handlers could be found for logger "ddtrace.tracer"

        Since the global tracer is configured on import and it is recommended
        to import the tracer as early as possible, it will likely be the case
        that there are no handlers installed yet.
        """
        log.log(level, msg)

    def trace(
        self,
        name: str,
        service: Optional[str] = None,
        resource: Optional[str] = None,
        span_type: Optional[str] = None,
        span_api: str = SPAN_API_DATADOG,
    ) -> Span:
        """Activate and return a new span that inherits from the current active span.

        :param str name: the name of the operation being traced
        :param str service: the name of the service being traced. If not set,
                            it will inherit the service from its parent.
        :param str resource: an optional name of the resource being tracked.
        :param str span_type: an optional operation type.

        The returned span *must* be ``finish``'d or it will remain in memory
        indefinitely::

            >>> span = tracer.trace("web.request")
                try:
                    # do something
                finally:
                    span.finish()

            >>> with tracer.trace("web.request") as span:
                    # do something

        Example of the automatic parenting::

            parent = tracer.trace("parent")     # has no parent span
            assert tracer.current_span() is parent

            child  = tracer.trace("child")
            assert child.parent_id == parent.span_id
            assert tracer.current_span() is child
            child.finish()

            # parent is now the active span again
            assert tracer.current_span() is parent
            parent.finish()

            assert tracer.current_span() is None

            parent2 = tracer.trace("parent2")
            assert parent2.parent_id is None
            parent2.finish()
        """
        return self.start_span(
            name,
            child_of=self.context_provider.active(),
            service=service,
            resource=resource,
            span_type=span_type,
            activate=True,
            span_api=span_api,
        )

    def current_root_span(self) -> Optional[Span]:
        """Returns the local root span of the current execution/process.

        Note: This cannot be used to access the true root span of the trace
        in a distributed tracing setup if the actual root span occurred in
        another execution/process.

        This is useful for attaching information to the local root span
        of the current execution/process, which is often also service
        entry span.

        For example::

            # get the local root span
            local_root_span = tracer.current_root_span()
            # set the host just once on the root span
            if local_root_span:
                local_root_span.set_tag('host', '127.0.0.1')
        """
        span = self.current_span()
        if span is None:
            return None
        return span._local_root

    def current_span(self) -> Optional[Span]:
        """Return the active span in the current execution context.

        Note that there may be an active span represented by a context object
        (like from a distributed trace) which will not be returned by this
        method.
        """
        active = self.context_provider.active()
        return active if isinstance(active, Span) else None

    @property
    def agent_trace_url(self) -> Optional[str]:
        """Trace agent url"""
        if isinstance(self._span_aggregator.writer, AgentWriter):
            return self._span_aggregator.writer.agent_url

        return None

    def flush(self):
        """Flush the buffer of the trace writer. This does nothing if an unbuffered trace writer is used."""
        self._span_aggregator.writer.flush_queue()

    def _wrap_generator(
        self,
        f: AnyCallable,
        span_name: str,
        service: Optional[str] = None,
        resource: Optional[str] = None,
        span_type: Optional[str] = None,
    ) -> AnyCallable:
        """Wrap a generator function with tracing."""

        @functools.wraps(f)
        def func_wrapper(*args, **kwargs):
            if getattr(self, "_wrap_executor", None):
                return self._wrap_executor(
                    self,
                    f,
                    args,
                    kwargs,
                    span_name,
                    service=service,
                    resource=resource,
                    span_type=span_type,
                )

            with self.trace(span_name, service=service, resource=resource, span_type=span_type) as span:
                gen = f(*args, **kwargs)
                for value in gen:
                    yield value

        return func_wrapper

    def _wrap_generator_async(
        self,
        f: AnyCallable,
        span_name: str,
        service: Optional[str] = None,
        resource: Optional[str] = None,
        span_type: Optional[str] = None,
    ) -> AnyCallable:
        """Wrap a generator function with tracing."""

        @functools.wraps(f)
        async def func_wrapper(*args, **kwargs):
            with self.trace(span_name, service=service, resource=resource, span_type=span_type) as span:
                agen = f(*args, **kwargs)
                async for value in agen:
                    yield value

        return func_wrapper

    def wrap(
        self,
        name: Optional[str] = None,
        service: Optional[str] = None,
        resource: Optional[str] = None,
        span_type: Optional[str] = None,
    ) -> Callable[[AnyCallable], AnyCallable]:
        """
        A decorator used to trace an entire function. If the traced function
        is a coroutine, it traces the coroutine execution when is awaited.

        :param str name: the name of the operation being traced. If not set,
                         defaults to the fully qualified function name.
        :param str service: the name of the service being traced. If not set,
                            it will inherit the service from it's parent.
        :param str resource: an optional name of the resource being tracked.
        :param str span_type: an optional operation type.

        >>> @tracer.wrap('my.wrapped.function', service='my.service')
            def run():
                return 'run'

        >>> # name will default to 'execute' if unset
            @tracer.wrap()
            def execute():
                return 'executed'

        >>> # or use it in asyncio coroutines
            @tracer.wrap()
            async def coroutine():
                return 'executed'

        >>> @tracer.wrap()
            @asyncio.coroutine
            def coroutine():
                return 'executed'

        >>> # or use it on generators
            @tracer.wrap()
            def gen():
                yield 'executed'

        >>> @tracer.wrap()
            async def gen():
                yield 'executed'

        You can access the current span using `tracer.current_span()` to set
        tags:

        >>> @tracer.wrap()
            def execute():
                span = tracer.current_span()
                span.set_tag('a', 'b')
        """

        def wrap_decorator(f: AnyCallable) -> AnyCallable:
            # FIXME[matt] include the class name for methods.
            span_name = name if name else "%s.%s" % (f.__module__, f.__name__)

            # detect if the the given function is a coroutine and/or a generator
            # to use the right decorator; this initial check ensures that the
            # evaluation is done only once for each @tracer.wrap
<<<<<<< HEAD
            if inspect.isgeneratorfunction(f):
                func_wrapper = self._wrap_generator(
                    f,
                    span_name,
                    service=service,
                    resource=resource,
                    span_type=span_type,
                )
            elif inspect.isasyncgenfunction(f):
                func_wrapper = self._wrap_generator_async(
                    f,
                    span_name,
                    service=service,
                    resource=resource,
                    span_type=span_type,
                )
            elif iscoroutinefunction(f):
                # call the async factory that creates a tracing decorator capable
                # to await the coroutine execution before finishing the span. This
                # code is used for compatibility reasons to prevent Syntax errors
                # in Python 2
                func_wrapper = compat.make_async_decorator(
                    self,
                    f,
                    span_name,
                    service=service,
                    resource=resource,
                    span_type=span_type,
                )
=======
            if iscoroutinefunction(f):
                # create an async wrapper that awaits the coroutine and traces it
                @functools.wraps(f)
                async def func_wrapper(*args, **kwargs):
                    with self.trace(span_name, service=service, resource=resource, span_type=span_type):
                        return await f(*args, **kwargs)

>>>>>>> cbceb838
            else:

                @functools.wraps(f)
                def func_wrapper(*args, **kwargs):
                    # if a wrap executor has been configured, it is used instead
                    # of the default tracing function
                    if getattr(self, "_wrap_executor", None):
                        return self._wrap_executor(
                            self,
                            f,
                            args,
                            kwargs,
                            span_name,
                            service=service,
                            resource=resource,
                            span_type=span_type,
                        )

                    # otherwise fallback to a default tracing
                    with self.trace(span_name, service=service, resource=resource, span_type=span_type):
                        return f(*args, **kwargs)

            return func_wrapper

        return wrap_decorator

    def set_tags(self, tags: Dict[str, str]) -> None:
        """Set some tags at the tracer level.
        This will append those tags to each span created by the tracer.

        :param dict tags: dict of tags to set at tracer level
        """
        self._tags.update(tags)

    def shutdown(self, timeout: Optional[float] = None) -> None:
        """Shutdown the tracer and flush finished traces. Avoid calling shutdown multiple times.

        :param timeout: How long in seconds to wait for the background worker to flush traces
            before exiting or :obj:`None` to block until flushing has successfully completed (default: :obj:`None`)
        :type timeout: :obj:`int` | :obj:`float` | :obj:`None`
        """
        with self._shutdown_lock:
            # Thread safety: Ensures tracer is shutdown synchronously
            for processor in chain(
                self._span_processors, SpanProcessor.__processors__, [self._appsec_processor, self._span_aggregator]
            ):
                if processor:
                    processor.shutdown(timeout)
            self.enabled = False
            if self.start_span != self._start_span_after_shutdown:
                # Ensure that tracer exit hooks are registered and unregistered once per instance
                forksafe.unregister_before_fork(self._sample_before_fork)
                atexit.unregister(self._atexit)
                forksafe.unregister(self._child_after_fork)
                self.start_span = self._start_span_after_shutdown  # type: ignore[method-assign]<|MERGE_RESOLUTION|>--- conflicted
+++ resolved
@@ -1,7 +1,6 @@
 from contextlib import contextmanager
 import functools
 import inspect
-from inspect import isasyncgenfunction
 from inspect import iscoroutinefunction
 from itertools import chain
 import logging
@@ -801,7 +800,7 @@
                     span_type=span_type,
                 )
 
-            with self.trace(span_name, service=service, resource=resource, span_type=span_type) as span:
+            with self.trace(span_name, service=service, resource=resource, span_type=span_type):
                 gen = f(*args, **kwargs)
                 for value in gen:
                     yield value
@@ -820,7 +819,7 @@
 
         @functools.wraps(f)
         async def func_wrapper(*args, **kwargs):
-            with self.trace(span_name, service=service, resource=resource, span_type=span_type) as span:
+            with self.trace(span_name, service=service, resource=resource, span_type=span_type):
                 agen = f(*args, **kwargs)
                 async for value in agen:
                     yield value
@@ -889,7 +888,6 @@
             # detect if the the given function is a coroutine and/or a generator
             # to use the right decorator; this initial check ensures that the
             # evaluation is done only once for each @tracer.wrap
-<<<<<<< HEAD
             if inspect.isgeneratorfunction(f):
                 func_wrapper = self._wrap_generator(
                     f,
@@ -907,27 +905,12 @@
                     span_type=span_type,
                 )
             elif iscoroutinefunction(f):
-                # call the async factory that creates a tracing decorator capable
-                # to await the coroutine execution before finishing the span. This
-                # code is used for compatibility reasons to prevent Syntax errors
-                # in Python 2
-                func_wrapper = compat.make_async_decorator(
-                    self,
-                    f,
-                    span_name,
-                    service=service,
-                    resource=resource,
-                    span_type=span_type,
-                )
-=======
-            if iscoroutinefunction(f):
                 # create an async wrapper that awaits the coroutine and traces it
                 @functools.wraps(f)
                 async def func_wrapper(*args, **kwargs):
                     with self.trace(span_name, service=service, resource=resource, span_type=span_type):
                         return await f(*args, **kwargs)
 
->>>>>>> cbceb838
             else:
 
                 @functools.wraps(f)
