import functools
from inspect import iscoroutinefunction
from itertools import chain
import logging
import os
from os import environ
from os import getpid
import sys
from threading import RLock
from typing import TYPE_CHECKING
from typing import Callable
from typing import Dict
from typing import List
from typing import Optional
from typing import Tuple
from typing import TypeVar
from typing import Union

from ddtrace._hooks import Hooks
from ddtrace._trace.context import Context
from ddtrace._trace.processor import SpanAggregator
from ddtrace._trace.processor import SpanProcessor
from ddtrace._trace.processor import TopLevelSpanProcessor
from ddtrace._trace.processor import TraceProcessor
from ddtrace._trace.processor import TraceSamplingProcessor
from ddtrace._trace.processor import TraceTagsProcessor
from ddtrace._trace.provider import BaseContextProvider
from ddtrace._trace.provider import DefaultContextProvider
from ddtrace._trace.sampler import DatadogSampler
from ddtrace._trace.span import Span
from ddtrace.appsec._constants import APPSEC
from ddtrace.constants import _HOSTNAME_KEY
from ddtrace.constants import ENV_KEY
from ddtrace.constants import PID
from ddtrace.constants import VERSION_KEY
from ddtrace.internal import atexit
from ddtrace.internal import compat
from ddtrace.internal import debug
from ddtrace.internal import forksafe
from ddtrace.internal import hostname
from ddtrace.internal.atexit import register_on_exit_signal
from ddtrace.internal.constants import SAMPLING_DECISION_TRACE_TAG_KEY
from ddtrace.internal.constants import SPAN_API_DATADOG
from ddtrace.internal.core import dispatch
from ddtrace.internal.dogstatsd import get_dogstatsd_client
from ddtrace.internal.logger import get_logger
from ddtrace.internal.peer_service.processor import PeerServiceProcessor
from ddtrace.internal.processor.endpoint_call_counter import EndpointCallCounterProcessor
from ddtrace.internal.runtime import get_runtime_id
from ddtrace.internal.sampling import SpanSamplingRule
from ddtrace.internal.sampling import get_span_sampling_rules
from ddtrace.internal.schema.processor import BaseServiceProcessor
from ddtrace.internal.serverless import has_aws_lambda_agent_extension
from ddtrace.internal.serverless import in_aws_lambda
from ddtrace.internal.serverless import in_azure_function
from ddtrace.internal.serverless import in_gcp_function
from ddtrace.internal.service import ServiceStatusError
from ddtrace.internal.utils import _get_metas_to_propagate
from ddtrace.internal.utils.formats import format_trace_id
from ddtrace.internal.utils.http import verify_url
from ddtrace.internal.writer import AgentResponse
from ddtrace.internal.writer import AgentWriter
from ddtrace.internal.writer import LogWriter
from ddtrace.internal.writer import TraceWriter
from ddtrace.settings._agent import config as agent_config
from ddtrace.settings._config import Config
from ddtrace.settings._config import config
from ddtrace.settings.asm import config as asm_config
from ddtrace.settings.peer_service import _ps_config


log = get_logger(__name__)


AnyCallable = TypeVar("AnyCallable", bound=Callable)

if TYPE_CHECKING:
    from ddtrace.appsec._processor import AppSecSpanProcessor


def _start_appsec_processor() -> Optional["AppSecSpanProcessor"]:
    # FIXME: type should be AppsecSpanProcessor but we have a cyclic import here
    try:
        from ddtrace.appsec._processor import AppSecSpanProcessor

        return AppSecSpanProcessor()
    except Exception as e:
        # DDAS-001-01
        log.error(
            "[DDAS-001-01] "
            "AppSec could not start because of an unexpected error. No security activities will "
            "be collected. "
            "Please contact support at https://docs.datadoghq.com/help/ for help. Error details: "
            "\n%s",
            repr(e),
        )
        if config._raise:
            raise
    return None


def _default_span_processors_factory(
    trace_filters: List[TraceProcessor],
    trace_writer: TraceWriter,
    partial_flush_enabled: bool,
    partial_flush_min_spans: int,
    compute_stats_enabled: bool,
    single_span_sampling_rules: List[SpanSamplingRule],
    agent_url: str,
    trace_sampler: DatadogSampler,
    profiling_span_processor: EndpointCallCounterProcessor,
) -> Tuple[List[SpanProcessor], Optional["AppSecSpanProcessor"], List[SpanProcessor]]:
    # FIXME: type should be AppsecSpanProcessor but we have a cyclic import here
    """Construct the default list of span processors to use."""
    trace_processors: List[TraceProcessor] = []
    trace_processors += [
        PeerServiceProcessor(_ps_config),
        BaseServiceProcessor(),
        TraceSamplingProcessor(
            compute_stats_enabled, trace_sampler, single_span_sampling_rules, asm_config._apm_opt_out
        ),
        TraceTagsProcessor(),
    ]
    trace_processors += trace_filters

    span_processors: List[SpanProcessor] = []
    span_processors += [TopLevelSpanProcessor()]

    if asm_config._asm_libddwaf_available:
        if asm_config._asm_enabled:
            if asm_config._api_security_enabled:
                from ddtrace.appsec._api_security.api_manager import APIManager

                APIManager.enable()

            appsec_processor = _start_appsec_processor()
            if appsec_processor:
                span_processors.append(appsec_processor)
        else:
            # api_security_active will keep track of the service status of APIManager
            # we don't want to import the module if it was not started before due to
            # one click activation of ASM via Remote Config
            if asm_config._api_security_active:
                from ddtrace.appsec._api_security.api_manager import APIManager

                APIManager.disable()

            appsec_processor = None
    else:
        appsec_processor = None

    if asm_config._iast_enabled:
        from ddtrace.appsec._iast.processor import AppSecIastSpanProcessor

        span_processors.append(AppSecIastSpanProcessor())

    if compute_stats_enabled:
        # Inline the import to avoid pulling in ddsketch or protobuf
        # when importing ddtrace.
        from ddtrace.internal.processor.stats import SpanStatsProcessorV06

        span_processors.append(
            SpanStatsProcessorV06(
                agent_url,
            ),
        )

    span_processors.append(profiling_span_processor)

    # These need to run after all the other processors
    deferred_processors: List[SpanProcessor] = [
        SpanAggregator(
            partial_flush_enabled=partial_flush_enabled,
            partial_flush_min_spans=partial_flush_min_spans,
            trace_processors=trace_processors,
            writer=trace_writer,
        )
    ]
    return span_processors, appsec_processor, deferred_processors


class Tracer(object):
    """
    Tracer is used to create, sample and submit spans that measure the
    execution time of sections of code.

    If you're running an application that will serve a single trace per thread,
    you can use the global tracer instance::

        from ddtrace.trace import tracer
        trace = tracer.trace('app.request', 'web-server').finish()
    """

    SHUTDOWN_TIMEOUT = 5
    _instance = None

    def __init__(self) -> None:
        """
        Create a new ``Tracer`` instance. A global tracer is already initialized
        for common usage, so there is no need to initialize your own ``Tracer``.
        """

        # Do not set self._instance if this is a subclass of Tracer. Here we only want
        # to reference the global instance.
        if type(self) is Tracer:
            if Tracer._instance is None:
                Tracer._instance = self
            else:
                log.error(
                    "Initializing multiple Tracer instances is not supported. Use ``ddtrace.trace.tracer`` instead.",
                )

        self._user_trace_processors: List[TraceProcessor] = []

        # globally set tags
        self._tags = config.tags.copy()

        # Runtime id used for associating data collected during runtime to
        # traces
        self._pid = getpid()

        self.enabled = config._tracing_enabled
        self.context_provider: BaseContextProvider = DefaultContextProvider()
        self._dogstatsd_url = agent_config.dogstatsd_url
        if asm_config._apm_opt_out:
            self.enabled = False
            # Disable compute stats (neither agent or tracer should compute them)
            config._trace_compute_stats = False
            # If ASM is enabled but tracing is disabled,
            # we need to set the rate limiting to 1 trace per minute
            # for the backend to consider the service as alive.
            self._sampler = DatadogSampler(rate_limit=1, rate_limit_window=60e9, rate_limit_always_on=True)
        else:
            self._sampler = DatadogSampler()
        self._compute_stats = config._trace_compute_stats
        self._agent_url: str = agent_config.trace_agent_url
        verify_url(self._agent_url)

        if self._use_log_writer():
            writer: TraceWriter = LogWriter()
        else:
            writer = AgentWriter(
                agent_url=self._agent_url,
                dogstatsd=get_dogstatsd_client(self._dogstatsd_url),
                sync_mode=self._use_sync_mode(),
                headers={"Datadog-Client-Computed-Stats": "yes"}
                if (self._compute_stats or asm_config._apm_opt_out)
                else {},
                report_metrics=not asm_config._apm_opt_out,
                response_callback=self._agent_response_callback,
            )
        self._single_span_sampling_rules: List[SpanSamplingRule] = get_span_sampling_rules()
        self._writer: TraceWriter = writer
        self._partial_flush_enabled = config._partial_flush_enabled
        self._partial_flush_min_spans = config._partial_flush_min_spans
        # Direct link to the appsec processor
        self._endpoint_call_counter_span_processor = EndpointCallCounterProcessor()
        self._span_processors, self._appsec_processor, self._deferred_processors = _default_span_processors_factory(
            self._user_trace_processors,
            self._writer,
            self._partial_flush_enabled,
            self._partial_flush_min_spans,
            self._compute_stats,
            self._single_span_sampling_rules,
            self._agent_url,
            self._sampler,
            self._endpoint_call_counter_span_processor,
        )
        if config._data_streams_enabled:
            # Inline the import to avoid pulling in ddsketch or protobuf
            # when importing ddtrace.
            from ddtrace.internal.datastreams.processor import DataStreamsProcessor

            self.data_streams_processor = DataStreamsProcessor(self._agent_url)
            register_on_exit_signal(self._atexit)

<<<<<<< HEAD
        self._hooks = Hooks()
        atexit.register(self._atexit)
=======
        self._hooks = _hooks.Hooks()
>>>>>>> 6ecd639d
        forksafe.register_before_fork(self._sample_before_fork)

        # Non-global tracers require that we still register these hooks, until
        # their usage is fully deprecated. The global one will be managed by the
        # product protocol. We also need to register these hooks if the library
        # was not bootstrapped correctly.
        if not isinstance(self, Tracer) or "ddtrace.bootstrap.sitecustomize" not in sys.modules:
            atexit.register(self._atexit)
            forksafe.register(self._child_after_fork)

        self._shutdown_lock = RLock()

        self._new_process = False
        config._subscribe(["_trace_sampling_rules"], self._on_global_config_update)
        config._subscribe(["_logs_injection"], self._on_global_config_update)
        config._subscribe(["tags"], self._on_global_config_update)
        config._subscribe(["_tracing_enabled"], self._on_global_config_update)

    def _atexit(self) -> None:
        key = "ctrl-break" if os.name == "nt" else "ctrl-c"
        log.debug(
            "Waiting %d seconds for tracer to finish. Hit %s to quit.",
            self.SHUTDOWN_TIMEOUT,
            key,
        )
        self.shutdown(timeout=self.SHUTDOWN_TIMEOUT)

    def sample(self, span):
        if self._sampler is not None:
            self._sampler.sample(span)
        else:
            log.error("No sampler available to sample span")

    def on_start_span(self, func: Callable) -> Callable:
        """Register a function to execute when a span start.

        Can be used as a decorator.

        :param func: The function to call when starting a span.
                     The started span will be passed as argument.
        """
        self._hooks.register(self.__class__.start_span, func)
        return func

    def deregister_on_start_span(self, func: Callable) -> Callable:
        """Unregister a function registered to execute when a span starts.

        Can be used as a decorator.

        :param func: The function to stop calling when starting a span.
        """

        self._hooks.deregister(self.__class__.start_span, func)
        return func

    def _sample_before_fork(self) -> None:
        span = self.current_root_span()
        if span is not None and span.context.sampling_priority is None:
            self.sample(span)

    @property
    def _sampler(self):
        return self._sampler_current

    @_sampler.setter
    def _sampler(self, value):
        self._sampler_current = value
        # we need to update the processor that uses the sampler
        if getattr(self, "_deferred_processors", None):
            for aggregator in self._deferred_processors:
                if type(aggregator) == SpanAggregator:
                    for processor in aggregator._trace_processors:
                        if type(processor) == TraceSamplingProcessor:
                            processor.sampler = value
                            break
            else:
                log.debug("No TraceSamplingProcessor available to update sampling rate")

    @property
    def debug_logging(self):
        return log.isEnabledFor(logging.DEBUG)

    def current_trace_context(self, *args, **kwargs) -> Optional[Context]:
        """Return the context for the current trace.

        If there is no active trace then None is returned.
        """
        active = self.context_provider.active()
        if isinstance(active, Context):
            return active
        elif isinstance(active, Span):
            return active.context
        return None

    def get_log_correlation_context(self, active: Optional[Union[Context, Span]] = None) -> Dict[str, str]:
        """Retrieves the data used to correlate a log with the current active trace.
        Generates a dictionary for custom logging instrumentation including the trace id and
        span id of the current active span, as well as the configured service, version, and environment names.
        If there is no active span, a dictionary with an empty string for each value will be returned.
        """
        if active is None and (self.enabled or asm_config._apm_opt_out):
            active = self.context_provider.active()

        if isinstance(active, Span) and active.service:
            service = active.service
        else:
            service = config.service

        span_id = "0"
        trace_id = "0"
        if active:
            span_id = str(active.span_id) if active.span_id else span_id
            trace_id = format_trace_id(active.trace_id) if active.trace_id else trace_id

        return {
            "trace_id": trace_id,
            "span_id": span_id,
            "service": service or "",
            "version": config.version or "",
            "env": config.env or "",
        }

    def configure(
        self,
        context_provider: Optional[BaseContextProvider] = None,
        compute_stats_enabled: Optional[bool] = None,
        appsec_enabled: Optional[bool] = None,
        iast_enabled: Optional[bool] = None,
        apm_tracing_disabled: Optional[bool] = None,
        trace_processors: Optional[List[TraceProcessor]] = None,
    ) -> None:
        """Configure a Tracer.

        :param object context_provider: The ``ContextProvider`` that will be used to retrieve
            automatically the current call context. This is an advanced option that usually
            doesn't need to be changed from the default value.
        :param bool appsec_enabled: Enables Application Security Monitoring (ASM) for the tracer.
        :param bool iast_enabled: Enables IAST support for the tracer
        :param bool apm_tracing_disabled: When APM tracing is disabled ensures ASM support is still enabled.
        :param List[TraceProcessor] trace_processors: This parameter sets TraceProcessor (ex: TraceFilters).
           Trace processors are used to modify and filter traces based on certain criteria.
        """

        if appsec_enabled is not None:
            asm_config._asm_enabled = appsec_enabled

        if iast_enabled is not None:
            asm_config._iast_enabled = iast_enabled

        if apm_tracing_disabled is not None:
            asm_config._apm_tracing_enabled = not apm_tracing_disabled

        if asm_config._apm_opt_out:
            self.enabled = False
            # Disable compute stats (neither agent or tracer should compute them)
            config._trace_compute_stats = False
            # Update the rate limiter to 1 trace per minute when tracing is disabled
            self._sampler = DatadogSampler(rate_limit=1, rate_limit_window=60e9, rate_limit_always_on=True)
            log.debug("ASM standalone mode is enabled, traces will be rate limited at 1 trace per minute")

        if compute_stats_enabled is not None:
            self._compute_stats = compute_stats_enabled

        if isinstance(self._writer, AgentWriter):
            if appsec_enabled:
                self._writer._api_version = "v0.4"
            self._writer.dogstatsd = get_dogstatsd_client(self._dogstatsd_url)

        if trace_processors:
            self._user_trace_processors = trace_processors

        if any(
            x is not None
            for x in [
                trace_processors,
                compute_stats_enabled,
                appsec_enabled,
                iast_enabled,
            ]
        ):
            self._recreate()

        if context_provider is not None:
            self.context_provider = context_provider

        self._generate_diagnostic_logs()

    def _agent_response_callback(self, resp: AgentResponse) -> None:
        """Handle the response from the agent.

        The agent can return updated sample rates for the priority sampler.
        """
        try:
            self._sampler.update_rate_by_service_sample_rates(
                resp.rate_by_service,
            )
        except ValueError as e:
            log.error("Failed to set agent service sample rates: %s", str(e))

    def _generate_diagnostic_logs(self):
        if config._debug_mode or config._startup_logs_enabled:
            try:
                info = debug.collect(self)
            except Exception as e:
                msg = "Failed to collect start-up logs: %s" % e
                self._log_compat(logging.WARNING, "- DATADOG TRACER DIAGNOSTIC - %s" % msg)
            else:
                if log.isEnabledFor(logging.INFO):
                    msg = "- DATADOG TRACER CONFIGURATION - %s" % info
                    self._log_compat(logging.INFO, msg)

                # Always log errors since we're either in debug_mode or start up logs
                # are enabled.
                agent_error = info.get("agent_error")
                if agent_error:
                    msg = "- DATADOG TRACER DIAGNOSTIC - %s" % agent_error
                    self._log_compat(logging.WARNING, msg)

    def _child_after_fork(self):
        self._pid = getpid()
        self._recreate()
        self._new_process = True

    def _recreate(self):
        """Re-initialize the tracer's processors and trace writer. This method should only be used in tests."""
        # Stop the writer.
        # This will stop the periodic thread in HTTPWriters, preventing memory leaks and unnecessary I/O.
        try:
            self._writer.stop()
        except ServiceStatusError:
            # Some writers (ex: AgentWriter), start when the first trace chunk is encoded. Stopping
            # the writer before that point will raise a ServiceStatusError.
            pass
        # Re-create the background writer thread
        self._writer = self._writer.recreate()
        # Recreate the trace and span processors
        self._span_processors, self._appsec_processor, self._deferred_processors = _default_span_processors_factory(
            self._user_trace_processors,
            self._writer,
            self._partial_flush_enabled,
            self._partial_flush_min_spans,
            self._compute_stats,
            self._single_span_sampling_rules,
            self._agent_url,
            self._sampler,
            self._endpoint_call_counter_span_processor,
        )

    def _start_span_after_shutdown(
        self,
        name: str,
        child_of: Optional[Union[Span, Context]] = None,
        service: Optional[str] = None,
        resource: Optional[str] = None,
        span_type: Optional[str] = None,
        activate: bool = False,
        span_api: str = SPAN_API_DATADOG,
    ) -> Span:
        log.warning("Spans started after the tracer has been shut down will not be sent to the Datadog Agent.")
        return self._start_span(name, child_of, service, resource, span_type, activate, span_api)

    def _start_span(
        self,
        name: str,
        child_of: Optional[Union[Span, Context]] = None,
        service: Optional[str] = None,
        resource: Optional[str] = None,
        span_type: Optional[str] = None,
        activate: bool = False,
        span_api: str = SPAN_API_DATADOG,
    ) -> Span:
        """Return a span that represents an operation called ``name``.

        Note that the :meth:`.trace` method will almost always be preferred
        over this method as it provides automatic span parenting. This method
        should only be used if manual parenting is desired.

        :param str name: the name of the operation being traced.
        :param object child_of: a ``Span`` or a ``Context`` instance representing the parent for this span.
        :param str service: the name of the service being traced.
        :param str resource: an optional name of the resource being tracked.
        :param str span_type: an optional operation type.
        :param activate: activate the span once it is created.

        To start a new root span::

            span = tracer.start_span("web.request")

        To create a child for a root span::

            root_span = tracer.start_span("web.request")
            span = tracer.start_span("web.decoder", child_of=root_span)

        Spans from ``start_span`` are not activated by default::

            with tracer.start_span("parent") as parent:
                assert tracer.current_span() is None
                with tracer.start_span("child", child_of=parent):
                    assert tracer.current_span() is None

            new_parent = tracer.start_span("new_parent", activate=True)
            assert tracer.current_span() is new_parent

        Note: be sure to finish all spans to avoid memory leaks and incorrect
        parenting of spans.
        """
        if self._new_process:
            self._new_process = False

            # The spans remaining in the context can not and will not be
            # finished in this new process. So to avoid memory leaks the
            # strong span reference (which will never be finished) is replaced
            # with a context representing the span.
            if isinstance(child_of, Span):
                new_ctx = child_of.context
                # If the child_of span was active then activate the new context
                # containing it so that the strong span referenced is removed
                # from the execution.
                if self.context_provider.active() is child_of:
                    self.context_provider.activate(new_ctx)
                child_of = new_ctx

        parent: Optional[Span] = None
        if child_of is not None:
            if isinstance(child_of, Context):
                context = child_of
            else:
                context = child_of.context
                parent = child_of
        else:
            context = Context(is_remote=False)

        trace_id = context.trace_id
        parent_id = context.span_id

        # The following precedence is used for a new span's service:
        # 1. Explicitly provided service name
        #     a. User provided or integration provided service name
        # 2. Parent's service name (if defined)
        # 3. Globally configured service name
        #     a. `config.service`/`DD_SERVICE`/`DD_TAGS`
        if service is None:
            if parent:
                service = parent.service
            else:
                service = config.service

        # Update the service name based on any mapping
        service = config.service_mapping.get(service, service)

        links = context._span_links if not parent else []
        if trace_id or links or context._baggage:
            # child_of a non-empty context, so either a local child span or from a remote context
            span = Span(
                name=name,
                context=context,
                trace_id=trace_id,
                parent_id=parent_id,
                service=service,
                resource=resource,
                span_type=span_type,
                span_api=span_api,
                links=links,
                on_finish=[self._on_span_finish],
            )

            # Extra attributes when from a local parent
            if parent:
                span._parent = parent
                span._local_root = parent._local_root

            for k, v in _get_metas_to_propagate(context):
                # We do not want to propagate AppSec propagation headers
                # to children spans, only across distributed spans
                if k not in (SAMPLING_DECISION_TRACE_TAG_KEY, APPSEC.PROPAGATION_HEADER):
                    span._meta[k] = v
        else:
            # this is the root span of a new trace
            span = Span(
                name=name,
                context=context,
                service=service,
                resource=resource,
                span_type=span_type,
                span_api=span_api,
                on_finish=[self._on_span_finish],
            )
            if config._report_hostname:
                span.set_tag_str(_HOSTNAME_KEY, hostname.get_hostname())

        if not span._parent:
            span.set_tag_str("runtime-id", get_runtime_id())
            span._metrics[PID] = self._pid

        # Apply default global tags.
        if self._tags:
            span.set_tags(self._tags)

        if config.env:
            span.set_tag_str(ENV_KEY, config.env)

        # Only set the version tag on internal spans.
        if config.version:
            root_span = self.current_root_span()
            # if: 1. the span is the root span and the span's service matches the global config; or
            #     2. the span is not the root, but the root span's service matches the span's service
            #        and the root span has a version tag
            # then the span belongs to the user application and so set the version tag
            if (root_span is None and service == config.service) or (
                root_span and root_span.service == service and root_span.get_tag(VERSION_KEY) is not None
            ):
                span.set_tag_str(VERSION_KEY, config.version)

        if activate:
            self.context_provider.activate(span)

        # Only call span processors if the tracer is enabled (even if APM opted out)
        if self.enabled or asm_config._apm_opt_out:
            for p in chain(self._span_processors, SpanProcessor.__processors__, self._deferred_processors):
                p.on_span_start(span)
        self._hooks.emit(self.__class__.start_span, span)
        dispatch("trace.span_start", (span,))
        return span

    start_span = _start_span

    def _on_span_finish(self, span: Span) -> None:
        active = self.current_span()
        # Debug check: if the finishing span has a parent and its parent
        # is not the next active span then this is an error in synchronous tracing.
        if span._parent is not None and active is not span._parent:
            log.debug("span %r closing after its parent %r, this is an error when not using async", span, span._parent)

        # Only call span processors if the tracer is enabled (even if APM opted out)
        if self.enabled or asm_config._apm_opt_out:
            for p in chain(self._span_processors, SpanProcessor.__processors__, self._deferred_processors):
                p.on_span_finish(span)

        dispatch("trace.span_finish", (span,))

        if log.isEnabledFor(logging.DEBUG):
            log.debug("finishing span %s (enabled:%s)", span._pprint(), self.enabled)

    def _log_compat(self, level, msg):
        """Logs a message for the given level.

        Instead, something like this will be printed to stderr:
            No handlers could be found for logger "ddtrace.tracer"

        Since the global tracer is configured on import and it is recommended
        to import the tracer as early as possible, it will likely be the case
        that there are no handlers installed yet.
        """
        log.log(level, msg)

    def trace(
        self,
        name: str,
        service: Optional[str] = None,
        resource: Optional[str] = None,
        span_type: Optional[str] = None,
        span_api: str = SPAN_API_DATADOG,
    ) -> Span:
        """Activate and return a new span that inherits from the current active span.

        :param str name: the name of the operation being traced
        :param str service: the name of the service being traced. If not set,
                            it will inherit the service from its parent.
        :param str resource: an optional name of the resource being tracked.
        :param str span_type: an optional operation type.

        The returned span *must* be ``finish``'d or it will remain in memory
        indefinitely::

            >>> span = tracer.trace("web.request")
                try:
                    # do something
                finally:
                    span.finish()

            >>> with tracer.trace("web.request") as span:
                    # do something

        Example of the automatic parenting::

            parent = tracer.trace("parent")     # has no parent span
            assert tracer.current_span() is parent

            child  = tracer.trace("child")
            assert child.parent_id == parent.span_id
            assert tracer.current_span() is child
            child.finish()

            # parent is now the active span again
            assert tracer.current_span() is parent
            parent.finish()

            assert tracer.current_span() is None

            parent2 = tracer.trace("parent2")
            assert parent2.parent_id is None
            parent2.finish()
        """
        return self.start_span(
            name,
            child_of=self.context_provider.active(),
            service=service,
            resource=resource,
            span_type=span_type,
            activate=True,
            span_api=span_api,
        )

    def current_root_span(self) -> Optional[Span]:
        """Returns the local root span of the current execution/process.

        Note: This cannot be used to access the true root span of the trace
        in a distributed tracing setup if the actual root span occurred in
        another execution/process.

        This is useful for attaching information to the local root span
        of the current execution/process, which is often also service
        entry span.

        For example::

            # get the local root span
            local_root_span = tracer.current_root_span()
            # set the host just once on the root span
            if local_root_span:
                local_root_span.set_tag('host', '127.0.0.1')
        """
        span = self.current_span()
        if span is None:
            return None
        return span._local_root

    def current_span(self) -> Optional[Span]:
        """Return the active span in the current execution context.

        Note that there may be an active span represented by a context object
        (like from a distributed trace) which will not be returned by this
        method.
        """
        active = self.context_provider.active()
        return active if isinstance(active, Span) else None

    @property
    def agent_trace_url(self) -> Optional[str]:
        """Trace agent url"""
        if isinstance(self._writer, AgentWriter):
            return self._writer.agent_url

        return None

    def flush(self):
        """Flush the buffer of the trace writer. This does nothing if an unbuffered trace writer is used."""
        self._writer.flush_queue()

    def wrap(
        self,
        name: Optional[str] = None,
        service: Optional[str] = None,
        resource: Optional[str] = None,
        span_type: Optional[str] = None,
    ) -> Callable[[AnyCallable], AnyCallable]:
        """
        A decorator used to trace an entire function. If the traced function
        is a coroutine, it traces the coroutine execution when is awaited.

        :param str name: the name of the operation being traced. If not set,
                         defaults to the fully qualified function name.
        :param str service: the name of the service being traced. If not set,
                            it will inherit the service from it's parent.
        :param str resource: an optional name of the resource being tracked.
        :param str span_type: an optional operation type.

        >>> @tracer.wrap('my.wrapped.function', service='my.service')
            def run():
                return 'run'

        >>> # name will default to 'execute' if unset
            @tracer.wrap()
            def execute():
                return 'executed'

        >>> # or use it in asyncio coroutines
            @tracer.wrap()
            async def coroutine():
                return 'executed'

        >>> @tracer.wrap()
            @asyncio.coroutine
            def coroutine():
                return 'executed'

        You can access the current span using `tracer.current_span()` to set
        tags:

        >>> @tracer.wrap()
            def execute():
                span = tracer.current_span()
                span.set_tag('a', 'b')
        """

        def wrap_decorator(f: AnyCallable) -> AnyCallable:
            # FIXME[matt] include the class name for methods.
            span_name = name if name else "%s.%s" % (f.__module__, f.__name__)

            # detect if the the given function is a coroutine to use the
            # right decorator; this initial check ensures that the
            # evaluation is done only once for each @tracer.wrap
            if iscoroutinefunction(f):
                # call the async factory that creates a tracing decorator capable
                # to await the coroutine execution before finishing the span. This
                # code is used for compatibility reasons to prevent Syntax errors
                # in Python 2
                func_wrapper = compat.make_async_decorator(
                    self,
                    f,
                    span_name,
                    service=service,
                    resource=resource,
                    span_type=span_type,
                )
            else:

                @functools.wraps(f)
                def func_wrapper(*args, **kwargs):
                    # if a wrap executor has been configured, it is used instead
                    # of the default tracing function
                    if getattr(self, "_wrap_executor", None):
                        return self._wrap_executor(
                            self,
                            f,
                            args,
                            kwargs,
                            span_name,
                            service=service,
                            resource=resource,
                            span_type=span_type,
                        )

                    # otherwise fallback to a default tracing
                    with self.trace(span_name, service=service, resource=resource, span_type=span_type):
                        return f(*args, **kwargs)

            return func_wrapper

        return wrap_decorator

    def set_tags(self, tags: Dict[str, str]) -> None:
        """Set some tags at the tracer level.
        This will append those tags to each span created by the tracer.

        :param dict tags: dict of tags to set at tracer level
        """
        self._tags.update(tags)

    def shutdown(self, timeout: Optional[float] = None) -> None:
        """Shutdown the tracer and flush finished traces. Avoid calling shutdown multiple times.

        :param timeout: How long in seconds to wait for the background worker to flush traces
            before exiting or :obj:`None` to block until flushing has successfully completed (default: :obj:`None`)
        :type timeout: :obj:`int` | :obj:`float` | :obj:`None`
        """
        with self._shutdown_lock:
            # Thread safety: Ensures tracer is shutdown synchronously
            span_processors = self._span_processors
            deferred_processors = self._deferred_processors
            self._span_processors = []
            self._deferred_processors = []

            for processor in chain(span_processors, SpanProcessor.__processors__, deferred_processors):
                if hasattr(processor, "shutdown"):
                    processor.shutdown(timeout)
            forksafe.unregister_before_fork(self._sample_before_fork)
            # Non-global tracers require that we still register these hooks,
            # until their usage is fully deprecated. The global one will be
            # managed by the product protocol. We also need to register these
            # hooks if the library was not bootstrapped correctly.
            if not isinstance(self, Tracer) or "ddtrace.bootstrap.sitecustomize" not in sys.modules:
                atexit.unregister(self._atexit)
                forksafe.unregister(self._child_after_fork)

        self.start_span = self._start_span_after_shutdown  # type: ignore[assignment]

    @staticmethod
    def _use_log_writer() -> bool:
        """Returns whether the LogWriter should be used in the environment by
        default.

        The LogWriter required by default in AWS Lambdas when the Datadog Agent extension
        is not available in the Lambda.
        """
        if (
            environ.get("DD_AGENT_HOST")
            or environ.get("DATADOG_TRACE_AGENT_HOSTNAME")
            or environ.get("DD_TRACE_AGENT_URL")
        ):
            # If one of these variables are set, we definitely have an agent
            return False
        elif in_aws_lambda() and has_aws_lambda_agent_extension():
            # If the Agent Lambda extension is available then an AgentWriter is used.
            return False
        elif in_gcp_function() or in_azure_function():
            return False
        else:
            return in_aws_lambda()

    @staticmethod
    def _use_sync_mode() -> bool:
        """Returns, if an `AgentWriter` is to be used, whether it should be run
         in synchronous mode by default.

        There are only two cases in which this is desirable:

        - AWS Lambdas can have the Datadog agent installed via an extension.
          When it's available traces must be sent synchronously to ensure all
          are received before the Lambda terminates.
        - Google Cloud Functions and Azure Functions have a mini-agent spun up by the tracer.
          Similarly to AWS Lambdas, sync mode should be used to avoid data loss.
        """
        return (in_aws_lambda() and has_aws_lambda_agent_extension()) or in_gcp_function() or in_azure_function()

    def _on_global_config_update(self, cfg: Config, items: List[str]) -> None:
        # sampling configs always come as a pair
        if "_trace_sampling_rules" in items:
            self._sampler.set_sampling_rules(cfg._trace_sampling_rules)

        if "tags" in items:
            self._tags = cfg.tags.copy()

        if "_tracing_enabled" in items:
            if self.enabled:
                if cfg._tracing_enabled is False:
                    self.enabled = False
            else:
                # the product specification says not to allow tracing to be re-enabled remotely at runtime
                if cfg._tracing_enabled is True and cfg._get_source("_tracing_enabled") != "remote_config":
                    self.enabled = True

        if "_logs_injection" in items:
            if config._logs_injection:
                from ddtrace.contrib.internal.logging.patch import patch

                patch()
            else:
                from ddtrace.contrib.internal.logging.patch import unpatch

                unpatch()<|MERGE_RESOLUTION|>--- conflicted
+++ resolved
@@ -274,12 +274,7 @@
             self.data_streams_processor = DataStreamsProcessor(self._agent_url)
             register_on_exit_signal(self._atexit)
 
-<<<<<<< HEAD
         self._hooks = Hooks()
-        atexit.register(self._atexit)
-=======
-        self._hooks = _hooks.Hooks()
->>>>>>> 6ecd639d
         forksafe.register_before_fork(self._sample_before_fork)
 
         # Non-global tracers require that we still register these hooks, until
