--- conflicted
+++ resolved
@@ -39,7 +39,6 @@
 from ddtrace.internal.constants import SAMPLING_DECISION_TRACE_TAG_KEY
 from ddtrace.internal.constants import SPAN_API_DATADOG
 from ddtrace.internal.core import dispatch
-from ddtrace.internal.dogstatsd import get_dogstatsd_client
 from ddtrace.internal.logger import get_logger
 from ddtrace.internal.peer_service.processor import PeerServiceProcessor
 from ddtrace.internal.processor.endpoint_call_counter import EndpointCallCounterProcessor
@@ -48,11 +47,9 @@
 from ddtrace.internal.service import ServiceStatusError
 from ddtrace.internal.utils import _get_metas_to_propagate
 from ddtrace.internal.utils.formats import format_trace_id
-from ddtrace.internal.utils.http import verify_url
 from ddtrace.internal.writer import AgentWriter
 from ddtrace.internal.writer import HTTPWriter
 from ddtrace.internal.writer import TraceWriter
-from ddtrace.settings._agent import config as agent_config
 from ddtrace.settings._config import Config
 from ddtrace.settings.asm import config as asm_config
 from ddtrace.settings.peer_service import _ps_config
@@ -193,46 +190,12 @@
 
         self.enabled = config._tracing_enabled
         self.context_provider: BaseContextProvider = DefaultContextProvider()
-<<<<<<< HEAD
         self._compute_stats = config._trace_compute_stats
 
-=======
-        self._dogstatsd_url = agent_config.dogstatsd_url
->>>>>>> 738c8eaf
         if asm_config._apm_opt_out:
             self.enabled = False
             # Disable compute stats (neither agent or tracer should compute them)
             config._trace_compute_stats = False
-<<<<<<< HEAD
-=======
-            # If ASM is enabled but tracing is disabled,
-            # we need to set the rate limiting to 1 trace per minute
-            # for the backend to consider the service as alive.
-            self._sampler = DatadogSampler(rate_limit=1, rate_limit_window=60e9, rate_limit_always_on=True)
-        else:
-            self._sampler = DatadogSampler()
-        self._compute_stats = config._trace_compute_stats
-        self._agent_url: str = agent_config.trace_agent_url
-        verify_url(self._agent_url)
-
-        if self._use_log_writer():
-            writer: TraceWriter = LogWriter()
-        else:
-            writer = AgentWriter(
-                agent_url=self._agent_url,
-                dogstatsd=get_dogstatsd_client(self._dogstatsd_url),
-                sync_mode=self._use_sync_mode(),
-                headers={"Datadog-Client-Computed-Stats": "yes"}
-                if (self._compute_stats or asm_config._apm_opt_out)
-                else {},
-                report_metrics=not asm_config._apm_opt_out,
-                response_callback=self._agent_response_callback,
-            )
-        self._single_span_sampling_rules: List[SpanSamplingRule] = get_span_sampling_rules()
-        self._writer: TraceWriter = writer
-        self._partial_flush_enabled = config._partial_flush_enabled
-        self._partial_flush_min_spans = config._partial_flush_min_spans
->>>>>>> 738c8eaf
         # Direct link to the appsec processor
         self._endpoint_call_counter_span_processor = EndpointCallCounterProcessor()
         self._span_processors, self._appsec_processor, self._span_aggregagtor = _default_span_processors_factory(
@@ -243,14 +206,12 @@
             config._partial_flush_min_spans,
             self._endpoint_call_counter_span_processor,
         )
-        agent_url = agent.config.trace_agent_url
-        verify_url(agent_url)
         if config._data_streams_enabled:
             # Inline the import to avoid pulling in ddsketch or protobuf
             # when importing ddtrace.
             from ddtrace.internal.datastreams.processor import DataStreamsProcessor
 
-            self.data_streams_processor = DataStreamsProcessor(agent_url)
+            self.data_streams_processor = DataStreamsProcessor()
             register_on_exit_signal(self._atexit)
 
         self._hooks = _hooks.Hooks()
@@ -412,8 +373,6 @@
         if isinstance(self._span_aggregagtor.writer, AgentWriter):
             if appsec_enabled:
                 self._span_aggregagtor.writer._api_version = "v0.4"
-            dogstatsd_url = agent.get_stats_url()
-            self._span_aggregagtor.writer.dogstatsd = get_dogstatsd_client(dogstatsd_url)
 
         if trace_processors:
             self._user_trace_processors = trace_processors
