--- conflicted
+++ resolved
@@ -156,27 +156,21 @@
                         span.set_metric(MK_APM_ENABLED, 0)
 
             # only trace sample if we haven't already sampled
-<<<<<<< HEAD
             if chunk_root.context.sampling_priority is None:
-                self.sampler.sample(trace[0])
-            # When stats computation is enabled in the tracer then we can
-            # safely drop the traces.
-            if self._compute_stats_enabled and not self.apm_opt_out:
-                if chunk_root.context.sampling_priority is not None and chunk_root.context.sampling_priority <= 0:
-=======
-            if root_ctx and root_ctx.sampling_priority is None:
-                self.sampler.sample(trace[0]._local_root)
+                self.sampler.sample(chunk_root)
             # When stats computation is enabled in the tracer then we can
             # safely drop the traces. When using the NativeWriter this is handled by native code.
-            if not config._trace_writer_native and self._compute_stats_enabled and not self.apm_opt_out:
-                priority = root_ctx.sampling_priority if root_ctx is not None else None
-                if priority is not None and priority <= 0:
->>>>>>> 9ca991b6
-                    # When any span is marked as keep by a single span sampling
-                    # decision then we still send all and only those spans.
-                    single_spans = [_ for _ in trace if is_single_span_sampled(_)]
-
-                    return single_spans or None
+            if (
+                not config._trace_writer_native
+                and self._compute_stats_enabled
+                and not self.apm_opt_out
+                and chunk_root.context.sampling_priority is not None
+                and chunk_root.context.sampling_priority < 0
+            ):
+                # When any span is marked as keep by a single span sampling
+                # decision then we still send all and only those spans.
+                single_spans = [_ for _ in trace if is_single_span_sampled(_)]
+                return single_spans or None
 
             # single span sampling rules are applied after trace sampling
             if self.single_span_rules:
@@ -191,9 +185,7 @@
                                 if config._trace_compute_stats:
                                     span.set_metric(_SAMPLING_PRIORITY_KEY, USER_KEEP)
                                 break
-
             return trace
-
         return None
 
 
