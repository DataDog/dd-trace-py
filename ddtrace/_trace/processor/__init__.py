import abc
from collections import defaultdict
from itertools import chain
from os import environ
from threading import RLock
from typing import Dict
from typing import Iterable
from typing import List
from typing import Optional

from ddtrace._trace.sampler import DatadogSampler
from ddtrace._trace.span import Span
from ddtrace._trace.span import _get_64_highest_order_bits_as_hex
from ddtrace.constants import _APM_ENABLED_METRIC_KEY as MK_APM_ENABLED
from ddtrace.constants import _SAMPLING_PRIORITY_KEY
from ddtrace.internal.constants import COMPONENT
from ddtrace.constants import USER_KEEP
from ddtrace.internal import gitmetadata
from ddtrace.internal import telemetry
from ddtrace.internal.constants import HIGHER_ORDER_TRACE_ID_BITS
from ddtrace.internal.constants import LAST_DD_PARENT_ID_KEY
from ddtrace.internal.constants import MAX_UINT_64BITS
from ddtrace.internal.dogstatsd import get_dogstatsd_client
from ddtrace.internal.logger import get_logger
from ddtrace.internal.sampling import SpanSamplingRule
from ddtrace.internal.sampling import get_span_sampling_rules
from ddtrace.internal.sampling import is_single_span_sampled
from ddtrace.internal.serverless import has_aws_lambda_agent_extension
from ddtrace.internal.serverless import in_aws_lambda
from ddtrace.internal.serverless import in_azure_function
from ddtrace.internal.serverless import in_gcp_function
from ddtrace.internal.service import ServiceStatusError
from ddtrace.internal.telemetry.constants import TELEMETRY_LOG_LEVEL
from ddtrace.internal.telemetry.constants import TELEMETRY_NAMESPACE
from ddtrace.internal.utils.http import verify_url
from ddtrace.internal.writer import AgentResponse
from ddtrace.internal.writer import AgentWriter
from ddtrace.internal.writer import LogWriter
from ddtrace.internal.writer import TraceWriter
from ddtrace.settings._agent import config as agent_config
from ddtrace.settings._config import config
from ddtrace.settings.asm import config as asm_config


try:
    from typing import DefaultDict  # noqa:F401
except ImportError:
    from collections import defaultdict as DefaultDict

log = get_logger(__name__)


class TraceProcessor(metaclass=abc.ABCMeta):
    def __init__(self) -> None:
        """Default post initializer which logs the representation of the
        TraceProcessor at the ``logging.DEBUG`` level.
        """
        log.debug("initialized trace processor %r", self)

    @abc.abstractmethod
    def process_trace(self, trace: List[Span]) -> Optional[List[Span]]:
        """Processes a trace.

        ``None`` can be returned to prevent the trace from being further
        processed.
        """
        pass


class SpanProcessor(metaclass=abc.ABCMeta):
    """A Processor is used to process spans as they are created and finished by a tracer."""

    __processors__: List["SpanProcessor"] = []

    def __init__(self) -> None:
        """Default post initializer which logs the representation of the
        Processor at the ``logging.DEBUG`` level.
        """
        log.debug("initialized processor %r", self)

    @abc.abstractmethod
    def on_span_start(self, span: Span) -> None:
        """Called when a span is started.

        This method is useful for making upfront decisions on spans.

        For example, a sampling decision can be made when the span is created
        based on its resource name.
        """
        pass

    @abc.abstractmethod
    def on_span_finish(self, span: Span) -> None:
        """Called with the result of any previous processors or initially with
        the finishing span when a span finishes.

        It can return any data which will be passed to any processors that are
        applied afterwards.
        """
        pass

    def shutdown(self, timeout: Optional[float]) -> None:
        """Called when the processor is done being used.

        Any clean-up or flushing should be performed with this method.
        """
        pass

    def register(self) -> None:
        """Register the processor with the global list of processors."""
        SpanProcessor.__processors__.append(self)

    def unregister(self) -> None:
        """Unregister the processor from the global list of processors."""
        try:
            SpanProcessor.__processors__.remove(self)
        except ValueError:
            log.warning("Span processor %r not registered", self)


class TraceSamplingProcessor(TraceProcessor):
    """Processor that runs both trace and span sampling rules.

    * Span sampling must be applied after trace sampling priority has been set.
    * Span sampling rules are specified with a sample rate or rate limit as well as glob patterns
      for matching spans on service and name.
    * If the span sampling decision is to keep the span, then span sampling metrics are added to the span.
    * If a dropped trace includes a span that had been kept by a span sampling rule, then the span is sent to the
      Agent even if the dropped trace is not (as is the case when trace stats computation is enabled).
    """

    def __init__(self, compute_stats_enabled: bool, single_span_rules: List[SpanSamplingRule], apm_opt_out: bool):
        super(TraceSamplingProcessor, self).__init__()
        self._compute_stats_enabled = compute_stats_enabled
        self.single_span_rules = single_span_rules
        self.apm_opt_out = apm_opt_out
        if self.apm_opt_out:
            # If ASM is enabled but tracing is disabled,
            # we need to set the rate limiting to 1 trace per minute
            # for the backend to consider the service as alive.
            self.sampler = DatadogSampler(rate_limit=1, rate_limit_window=60e9, rate_limit_always_on=True)
        else:
            self.sampler = DatadogSampler()

    def process_trace(self, trace: List[Span]) -> Optional[List[Span]]:
        if trace:
            chunk_root = trace[0]
            root_ctx = chunk_root._context

            if self.apm_opt_out:
                for span in trace:
                    if span._local_root_value is None:
                        span.set_metric(MK_APM_ENABLED, 0)

            # only trace sample if we haven't already sampled
            if root_ctx and root_ctx.sampling_priority is None:
                self.sampler.sample(trace[0])
            # When stats computation is enabled in the tracer then we can
            # safely drop the traces.
            if self._compute_stats_enabled and not self.apm_opt_out:
                priority = root_ctx.sampling_priority if root_ctx is not None else None
                if priority is not None and priority <= 0:
                    # When any span is marked as keep by a single span sampling
                    # decision then we still send all and only those spans.
                    single_spans = [_ for _ in trace if is_single_span_sampled(_)]

                    return single_spans or None

            # single span sampling rules are applied after trace sampling
            if self.single_span_rules:
                for span in trace:
                    if span.context.sampling_priority is not None and span.context.sampling_priority <= 0:
                        for rule in self.single_span_rules:
                            if rule.match(span):
                                rule.sample(span)
                                # If stats computation is enabled, we won't send all spans to the agent.
                                # In order to ensure that the agent does not update priority sampling rates
                                # due to single spans sampling, we set all of these spans to manual keep.
                                if config._trace_compute_stats:
                                    span.set_metric(_SAMPLING_PRIORITY_KEY, USER_KEEP)
                                break

            return trace

        return None


class TopLevelSpanProcessor(SpanProcessor):
    """Processor marks spans as top level

    A span is top level when it is the entrypoint method for a request to a service.
    Top level span and service entry span are equivalent terms

    The "top level" metric will be used by the agent to calculate trace metrics
    and determine how spans should be displaced in the UI. If this metric is not
    set by the tracer the first span in a trace chunk will be marked as top level.

    """

    def on_span_start(self, _: Span) -> None:
        pass

    def on_span_finish(self, span: Span) -> None:
        # DEV: Update span after finished to avoid race condition
        if span._is_top_level:
            span.set_metric("_dd.top_level", 1)


class TraceTagsProcessor(TraceProcessor):
    """Processor that applies trace-level tags to the trace."""

    def _set_git_metadata(self, chunk_root):
        repository_url, commit_sha, main_package = gitmetadata.get_git_tags()
        if repository_url:
            chunk_root.set_tag_str("_dd.git.repository_url", repository_url)
        if commit_sha:
            chunk_root.set_tag_str("_dd.git.commit.sha", commit_sha)
        if main_package:
            chunk_root.set_tag_str("_dd.python_main_package", main_package)

    def process_trace(self, trace: List[Span]) -> Optional[List[Span]]:
        if not trace:
            return trace

        chunk_root = trace[0]
        ctx = chunk_root._context
        if not ctx:
            return trace

        chunk_root._update_tags_from_context()
        self._set_git_metadata(chunk_root)
        chunk_root.set_tag_str("language", "python")
        # for 128 bit trace ids
        if chunk_root.trace_id > MAX_UINT_64BITS:
            trace_id_hob = _get_64_highest_order_bits_as_hex(chunk_root.trace_id)
            chunk_root.set_tag_str(HIGHER_ORDER_TRACE_ID_BITS, trace_id_hob)

        if LAST_DD_PARENT_ID_KEY in chunk_root._meta and chunk_root._parent is not None:
            # we should only set the last parent id on local root spans
            del chunk_root._meta[LAST_DD_PARENT_ID_KEY]
        return trace


class _Trace:
    def __init__(self, spans=None, num_finished=0):
        self.spans = spans if spans is not None else []
        self.num_finished = num_finished


class SpanAggregator(SpanProcessor):
    """Processor that aggregates spans together by trace_id and writes the
    spans to the provided writer when:
        - The collection is assumed to be complete. A collection of spans is
          assumed to be complete if all the spans that have been created with
          the trace_id have finished; or
        - A minimum threshold of spans (``partial_flush_min_spans``) have been
          finished in the collection and ``partial_flush_enabled`` is True.
    """

    def __init__(
        self,
        partial_flush_enabled: bool,
        partial_flush_min_spans: int,
        trace_processors: Iterable[TraceProcessor],
        writer: Optional[TraceWriter] = None,
    ):
        # Set partial flushing
        self.partial_flush_enabled = partial_flush_enabled
        self.partial_flush_min_spans = partial_flush_min_spans
        # Initialize trace processors
        self.sampling_processor = TraceSamplingProcessor(
            config._trace_compute_stats, get_span_sampling_rules(), asm_config._apm_opt_out
        )
        self.tags_processor = TraceTagsProcessor()
        self.trace_processors = trace_processors
        # Initialize writer
        if writer is not None:
            self.writer: TraceWriter = writer
        elif SpanAggregator._use_log_writer():
            self.writer = LogWriter()
        else:
            verify_url(agent_config.trace_agent_url)
            self.writer = AgentWriter(
                agent_url=agent_config.trace_agent_url,
                dogstatsd=get_dogstatsd_client(agent_config.dogstatsd_url),
                sync_mode=SpanAggregator._use_sync_mode(),
                headers={"Datadog-Client-Computed-Stats": "yes"}
                if (config._trace_compute_stats or asm_config._apm_opt_out)
                else {},
                report_metrics=not asm_config._apm_opt_out,
                response_callback=self._agent_response_callback,
            )
        # Initialize the trace buffer and lock
        self._traces: DefaultDict[int, _Trace] = defaultdict(lambda: _Trace())
<<<<<<< HEAD
        self._lock: Union[RLock, Lock] = RLock() if config._span_aggregator_rlock else Lock()

        # Tracks the number of spans created and tags each count with the api and span component that was used
        # integration_name examples: otel api, opentracing api, datadog api
        # component examples: flask, pymongo, etc
        # store as tuple, ie: (integration_name, component) = 1
=======
        self._lock: RLock = RLock()
        # Track telemetry span metrics by span api
        # ex: otel api, opentracing api, datadog api
>>>>>>> c5d75cd1
        self._span_metrics: Dict[str, DefaultDict] = {
            "spans_created": defaultdict(int),
            "spans_finished": defaultdict(int),
        }
        super(SpanAggregator, self).__init__()

    def __repr__(self) -> str:
        return (
            f"{self.__class__.__name__}("
            f"{self.partial_flush_enabled}, "
            f"{self.partial_flush_min_spans}, "
            f"{self.sampling_processor},"
            f"{self.tags_processor},"
            f"{self.trace_processors}, "
            f"{self.writer})"
        )

    def on_span_start(self, span: Span) -> None:
        with self._lock:
            trace = self._traces[span.trace_id]
            trace.spans.append(span)
            integration_name = span._meta.get("component", span._span_api)

            self._span_metrics["spans_created"][(integration_name)] += 1
            self._send_span_count_metrics("spans_created")

    def on_span_finish(self, span: Span) -> None:
        with self._lock:
            integration_name = span._meta.get("component", span._span_api)

            self._span_metrics["spans_finished"][(integration_name)] += 1

            # Calling finish on a span that we did not see the start for
            # DEV: This can occur if the SpanAggregator is recreated while there is a span in progress
            #      e.g. `tracer.configure()` is called after starting a span
            if span.trace_id not in self._traces:
                log_msg = "finished span not connected to a trace"
                telemetry.telemetry_writer.add_log(TELEMETRY_LOG_LEVEL.ERROR, log_msg)
                log.debug("%s: %s", log_msg, span)
                return

            trace = self._traces[span.trace_id]
            trace.num_finished += 1
            should_partial_flush = self.partial_flush_enabled and trace.num_finished >= self.partial_flush_min_spans
            if trace.num_finished == len(trace.spans) or should_partial_flush:
                trace_spans = trace.spans
                trace.spans = []
                if trace.num_finished < len(trace_spans):
                    finished = []
                    for s in trace_spans:
                        if s.finished:
                            finished.append(s)
                        else:
                            trace.spans.append(s)
                else:
                    finished = trace_spans

                num_finished = len(finished)
                trace.num_finished -= num_finished
                if trace.num_finished != 0:
                    log_msg = "unexpected finished span count"
                    telemetry.telemetry_writer.add_log(TELEMETRY_LOG_LEVEL.ERROR, log_msg)
                    log.debug("%s (%s) for span %s", log_msg, num_finished, span)
                    trace.num_finished = 0

                # If we have removed all spans from this trace, then delete the trace from the traces dict
                if len(trace.spans) == 0:
                    del self._traces[span.trace_id]

                # No spans to process, return early
                if not finished:
                    return

                # Set partial flush tag on the first span
                if should_partial_flush:
                    log.debug("Partially flushing %d spans for trace %d", num_finished, span.trace_id)
                    finished[0].set_metric("_dd.py.partial_flush", num_finished)

                spans: Optional[List[Span]] = finished
                for tp in chain(self.trace_processors, [self.sampling_processor, self.tags_processor]):
                    try:
                        if spans is None:
                            return
                        spans = tp.process_trace(spans)
                    except Exception:
                        log.error("error applying processor %r", tp, exc_info=True)
<<<<<<< HEAD
                self._send_span_count_metrics("spans_finished")
                self._writer.write(spans)
=======

                self._queue_span_count_metrics("spans_finished", "integration_name")
                self.writer.write(spans)
>>>>>>> c5d75cd1
                return

            log.debug("trace %d has %d spans, %d finished", span.trace_id, len(trace.spans), trace.num_finished)
            return None

    def _agent_response_callback(self, resp: AgentResponse) -> None:
        """Handle the response from the agent.

        The agent can return updated sample rates for the priority sampler.
        """
        try:
            self.sampling_processor.sampler.update_rate_by_service_sample_rates(
                resp.rate_by_service,
            )
        except ValueError as e:
            log.error("Failed to set agent service sample rates: %s", str(e))

    @staticmethod
    def _use_log_writer() -> bool:
        """Returns whether the LogWriter should be used in the environment by
        default.

        The LogWriter required by default in AWS Lambdas when the Datadog Agent extension
        is not available in the Lambda.
        """
        if (
            environ.get("DD_AGENT_HOST")
            or environ.get("DATADOG_TRACE_AGENT_HOSTNAME")
            or environ.get("DD_TRACE_AGENT_URL")
        ):
            # If one of these variables are set, we definitely have an agent
            return False
        elif in_aws_lambda() and has_aws_lambda_agent_extension():
            # If the Agent Lambda extension is available then an AgentWriter is used.
            return False
        elif in_gcp_function() or in_azure_function():
            return False
        else:
            return in_aws_lambda()

    @staticmethod
    def _use_sync_mode() -> bool:
        """Returns, if an `AgentWriter` is to be used, whether it should be run
         in synchronous mode by default.

        There are only two cases in which this is desirable:

        - AWS Lambdas can have the Datadog agent installed via an extension.
          When it's available traces must be sent synchronously to ensure all
          are received before the Lambda terminates.
        - Google Cloud Functions and Azure Functions have a mini-agent spun up by the tracer.
          Similarly to AWS Lambdas, sync mode should be used to avoid data loss.
        """
        return (in_aws_lambda() and has_aws_lambda_agent_extension()) or in_gcp_function() or in_azure_function()

    def shutdown(self, timeout: Optional[float]) -> None:
        """
        This will stop the background writer/worker and flush any finished traces in the buffer. The tracer cannot be
        used for tracing after this method has been called. A new tracer instance is required to continue tracing.

        :param timeout: How long in seconds to wait for the background worker to flush traces
            before exiting or :obj:`None` to block until flushing has successfully completed (default: :obj:`None`)
        :type timeout: :obj:`int` | :obj:`float` | :obj:`None`
        """
        # Send spans created hits that haven't been sent yet during shutdown
        self._send_span_count_metrics("spans_created")
        # Send spans finished hits that haven't been sent yet during shutdown
        self._send_span_count_metrics("spans_finished")
        # Log a warning if the tracer is shutdown before spans are finished
        unfinished_spans = [
            f"trace_id={s.trace_id} parent_id={s.parent_id} span_id={s.span_id} name={s.name} resource={s.resource} started={s.start} sampling_priority={s.context.sampling_priority}"  # noqa: E501
            for t in self._traces.values()
            for s in t.spans
            if not s.finished
        ]
        if unfinished_spans:
            log.warning(
                "Shutting down tracer with %d unfinished spans. Unfinished spans will not be sent to Datadog: %s",
                len(unfinished_spans),
                ", ".join(unfinished_spans),
            )

        try:
            self._traces.clear()
            self.writer.stop(timeout)
        except ServiceStatusError:
            # It's possible the writer never got started in the first place :(
            pass

    def _send_span_count_metrics(self, metric_name: str) -> None:
        """Send the telemetry count metric for span created and span finished"""
        # perf: PR 12738 addressed some of the telemetry_metrics_writer.add_count_metric(...)
        # performance issues but if this becomes a problem, bring back batching
        # send less often.
        tag = "integration_name"
        if config._telemetry_enabled:
            # We need to loop through the integration names in case
            # on_flush is called and we still have spans that don't have metrics yet
            for integration_name, count in self._span_metrics[metric_name].items():
                telemetry.telemetry_writer.add_count_metric(
                    TELEMETRY_NAMESPACE.TRACERS, metric_name, count, tags=((tag, integration_name),)
                )

            # Reset for next batch of metrics
            self._span_metrics[metric_name] = defaultdict(int)<|MERGE_RESOLUTION|>--- conflicted
+++ resolved
@@ -292,18 +292,9 @@
             )
         # Initialize the trace buffer and lock
         self._traces: DefaultDict[int, _Trace] = defaultdict(lambda: _Trace())
-<<<<<<< HEAD
-        self._lock: Union[RLock, Lock] = RLock() if config._span_aggregator_rlock else Lock()
-
-        # Tracks the number of spans created and tags each count with the api and span component that was used
-        # integration_name examples: otel api, opentracing api, datadog api
-        # component examples: flask, pymongo, etc
-        # store as tuple, ie: (integration_name, component) = 1
-=======
         self._lock: RLock = RLock()
         # Track telemetry span metrics by span api
         # ex: otel api, opentracing api, datadog api
->>>>>>> c5d75cd1
         self._span_metrics: Dict[str, DefaultDict] = {
             "spans_created": defaultdict(int),
             "spans_finished": defaultdict(int),
@@ -390,14 +381,9 @@
                         spans = tp.process_trace(spans)
                     except Exception:
                         log.error("error applying processor %r", tp, exc_info=True)
-<<<<<<< HEAD
-                self._send_span_count_metrics("spans_finished")
-                self._writer.write(spans)
-=======
 
                 self._queue_span_count_metrics("spans_finished", "integration_name")
                 self.writer.write(spans)
->>>>>>> c5d75cd1
                 return
 
             log.debug("trace %d has %d spans, %d finished", span.trace_id, len(trace.spans), trace.num_finished)
