import abc
from collections import defaultdict
from itertools import chain
from os import environ
from threading import RLock
from typing import Dict
from typing import Iterable
from typing import List
from typing import Optional

from ddtrace import config
from ddtrace._trace.sampler import DatadogSampler
from ddtrace._trace.span import Span
from ddtrace._trace.span import _get_64_highest_order_bits_as_hex
from ddtrace._trace.span import _is_top_level
from ddtrace.constants import _APM_ENABLED_METRIC_KEY as MK_APM_ENABLED
from ddtrace.constants import _SAMPLING_PRIORITY_KEY
from ddtrace.constants import USER_KEEP
from ddtrace.internal import gitmetadata
from ddtrace.internal import telemetry
from ddtrace.internal.constants import HIGHER_ORDER_TRACE_ID_BITS
from ddtrace.internal.constants import LAST_DD_PARENT_ID_KEY
from ddtrace.internal.constants import MAX_UINT_64BITS
from ddtrace.internal.dogstatsd import get_dogstatsd_client
from ddtrace.internal.logger import get_logger
from ddtrace.internal.sampling import SpanSamplingRule
from ddtrace.internal.sampling import get_span_sampling_rules
from ddtrace.internal.sampling import is_single_span_sampled
from ddtrace.internal.serverless import has_aws_lambda_agent_extension
from ddtrace.internal.serverless import in_aws_lambda
from ddtrace.internal.serverless import in_azure_function
from ddtrace.internal.serverless import in_gcp_function
from ddtrace.internal.service import ServiceStatusError
from ddtrace.internal.telemetry.constants import TELEMETRY_LOG_LEVEL
from ddtrace.internal.telemetry.constants import TELEMETRY_NAMESPACE
from ddtrace.internal.utils.http import verify_url
from ddtrace.internal.writer import AgentResponse
from ddtrace.internal.writer import AgentWriter
from ddtrace.internal.writer import LogWriter
from ddtrace.internal.writer import TraceWriter
<<<<<<< HEAD
from ddtrace.settings._agent import config as agent_config
from ddtrace.settings._config import config
from ddtrace.settings.asm import config as asm_config
=======
>>>>>>> f1e78d9c


try:
    from typing import DefaultDict  # noqa:F401
except ImportError:
    from collections import defaultdict as DefaultDict

log = get_logger(__name__)


class TraceProcessor(metaclass=abc.ABCMeta):
    def __init__(self) -> None:
        """Default post initializer which logs the representation of the
        TraceProcessor at the ``logging.DEBUG`` level.
        """
        log.debug("initialized trace processor %r", self)

    @abc.abstractmethod
    def process_trace(self, trace: List[Span]) -> Optional[List[Span]]:
        """Processes a trace.

        ``None`` can be returned to prevent the trace from being further
        processed.
        """
        pass


class SpanProcessor(metaclass=abc.ABCMeta):
    """A Processor is used to process spans as they are created and finished by a tracer."""

    __processors__: List["SpanProcessor"] = []

    def __init__(self) -> None:
        """Default post initializer which logs the representation of the
        Processor at the ``logging.DEBUG`` level.
        """
        log.debug("initialized processor %r", self)

    @abc.abstractmethod
    def on_span_start(self, span: Span) -> None:
        """Called when a span is started.

        This method is useful for making upfront decisions on spans.

        For example, a sampling decision can be made when the span is created
        based on its resource name.
        """
        pass

    @abc.abstractmethod
    def on_span_finish(self, span: Span) -> None:
        """Called with the result of any previous processors or initially with
        the finishing span when a span finishes.

        It can return any data which will be passed to any processors that are
        applied afterwards.
        """
        pass

    def shutdown(self, timeout: Optional[float]) -> None:
        """Called when the processor is done being used.

        Any clean-up or flushing should be performed with this method.
        """
        pass

    def register(self) -> None:
        """Register the processor with the global list of processors."""
        SpanProcessor.__processors__.append(self)

    def unregister(self) -> None:
        """Unregister the processor from the global list of processors."""
        try:
            SpanProcessor.__processors__.remove(self)
        except ValueError:
            log.warning("Span processor %r not registered", self)


class TraceSamplingProcessor(TraceProcessor):
    """Processor that runs both trace and span sampling rules.

    * Span sampling must be applied after trace sampling priority has been set.
    * Span sampling rules are specified with a sample rate or rate limit as well as glob patterns
      for matching spans on service and name.
    * If the span sampling decision is to keep the span, then span sampling metrics are added to the span.
    * If a dropped trace includes a span that had been kept by a span sampling rule, then the span is sent to the
      Agent even if the dropped trace is not (as is the case when trace stats computation is enabled).
    """

    def __init__(self, compute_stats_enabled: bool, single_span_rules: List[SpanSamplingRule], apm_opt_out: bool):
        super(TraceSamplingProcessor, self).__init__()
        self._compute_stats_enabled = compute_stats_enabled
        self.single_span_rules = single_span_rules
        self.apm_opt_out = apm_opt_out
        if self.apm_opt_out:
            # If ASM is enabled but tracing is disabled,
            # we need to set the rate limiting to 1 trace per minute
            # for the backend to consider the service as alive.
            self.sampler = DatadogSampler(rate_limit=1, rate_limit_window=60e9, rate_limit_always_on=True)
        else:
            self.sampler = DatadogSampler()

    def process_trace(self, trace: List[Span]) -> Optional[List[Span]]:
        if trace:
            chunk_root = trace[0]
            root_ctx = chunk_root._context

            if self.apm_opt_out:
                for span in trace:
                    if span._local_root_value is None:
                        span.set_metric(MK_APM_ENABLED, 0)

            # only trace sample if we haven't already sampled
            if root_ctx and root_ctx.sampling_priority is None:
                self.sampler.sample(trace[0])
            # When stats computation is enabled in the tracer then we can
            # safely drop the traces.
            if self._compute_stats_enabled and not self.apm_opt_out:
                priority = root_ctx.sampling_priority if root_ctx is not None else None
                if priority is not None and priority <= 0:
                    # When any span is marked as keep by a single span sampling
                    # decision then we still send all and only those spans.
                    single_spans = [_ for _ in trace if is_single_span_sampled(_)]

                    return single_spans or None

            # single span sampling rules are applied after trace sampling
            if self.single_span_rules:
                for span in trace:
                    if span.context.sampling_priority is not None and span.context.sampling_priority <= 0:
                        for rule in self.single_span_rules:
                            if rule.match(span):
                                rule.sample(span)
                                # If stats computation is enabled, we won't send all spans to the agent.
                                # In order to ensure that the agent does not update priority sampling rates
                                # due to single spans sampling, we set all of these spans to manual keep.
                                if config._trace_compute_stats:
                                    span.set_metric(_SAMPLING_PRIORITY_KEY, USER_KEEP)
                                break

            return trace

        return None


class TopLevelSpanProcessor(SpanProcessor):
    """Processor marks spans as top level

    A span is top level when it is the entrypoint method for a request to a service.
    Top level span and service entry span are equivalent terms

    The "top level" metric will be used by the agent to calculate trace metrics
    and determine how spans should be displaced in the UI. If this metric is not
    set by the tracer the first span in a trace chunk will be marked as top level.

    """

    def on_span_start(self, _: Span) -> None:
        pass

    def on_span_finish(self, span: Span) -> None:
        # DEV: Update span after finished to avoid race condition
        if _is_top_level(span):
            span.set_metric("_dd.top_level", 1)


class TraceTagsProcessor(TraceProcessor):
    """Processor that applies trace-level tags to the trace."""

    def _set_git_metadata(self, chunk_root):
        repository_url, commit_sha, main_package = gitmetadata.get_git_tags()
        if repository_url:
            chunk_root.set_tag_str("_dd.git.repository_url", repository_url)
        if commit_sha:
            chunk_root.set_tag_str("_dd.git.commit.sha", commit_sha)
        if main_package:
            chunk_root.set_tag_str("_dd.python_main_package", main_package)

    def process_trace(self, trace: List[Span]) -> Optional[List[Span]]:
        if not trace:
            return trace

        chunk_root = trace[0]
        ctx = chunk_root._context
        if not ctx:
            return trace

        chunk_root._update_tags_from_context()
        self._set_git_metadata(chunk_root)
        chunk_root.set_tag_str("language", "python")
        # for 128 bit trace ids
        if chunk_root.trace_id > MAX_UINT_64BITS:
            trace_id_hob = _get_64_highest_order_bits_as_hex(chunk_root.trace_id)
            chunk_root.set_tag_str(HIGHER_ORDER_TRACE_ID_BITS, trace_id_hob)

        if LAST_DD_PARENT_ID_KEY in chunk_root._meta and chunk_root._parent is not None:
            # we should only set the last parent id on local root spans
            del chunk_root._meta[LAST_DD_PARENT_ID_KEY]
        return trace


class _Trace:
    def __init__(self, spans=None, num_finished=0):
        self.spans = spans if spans is not None else []
        self.num_finished = num_finished


class SpanAggregator(SpanProcessor):
    """Processor that aggregates spans together by trace_id and writes the
    spans to the provided writer when:
        - The collection is assumed to be complete. A collection of spans is
          assumed to be complete if all the spans that have been created with
          the trace_id have finished; or
        - A minimum threshold of spans (``partial_flush_min_spans``) have been
          finished in the collection and ``partial_flush_enabled`` is True.
    """

    def __init__(
        self,
        partial_flush_enabled: bool,
        partial_flush_min_spans: int,
        trace_processors: Iterable[TraceProcessor],
        writer: Optional[TraceWriter] = None,
    ):
        # Set partial flushing
        self.partial_flush_enabled = partial_flush_enabled
        self.partial_flush_min_spans = partial_flush_min_spans
        # Initialize trace processors
        self.sampling_processor = TraceSamplingProcessor(
            config._trace_compute_stats, get_span_sampling_rules(), asm_config._apm_opt_out
        )
        self.tags_processor = TraceTagsProcessor()
        self.trace_processors = trace_processors
        # Initialize writer
        if writer is not None:
            self.writer: TraceWriter = writer
        elif SpanAggregator._use_log_writer():
            self.writer = LogWriter()
        else:
            verify_url(agent_config.trace_agent_url)
            self.writer = AgentWriter(
                agent_url=agent_config.trace_agent_url,
                dogstatsd=get_dogstatsd_client(agent_config.dogstatsd_url),
                sync_mode=SpanAggregator._use_sync_mode(),
                headers={"Datadog-Client-Computed-Stats": "yes"}
                if (config._trace_compute_stats or asm_config._apm_opt_out)
                else {},
                report_metrics=not asm_config._apm_opt_out,
                response_callback=self._agent_response_callback,
            )
        # Initialize the trace buffer and lock
        self._traces: DefaultDict[int, _Trace] = defaultdict(lambda: _Trace())
        self._lock: RLock = RLock()
        # Track telemetry span metrics by span api
        # ex: otel api, opentracing api, datadog api
        self._span_metrics: Dict[str, DefaultDict] = {
            "spans_created": defaultdict(int),
            "spans_finished": defaultdict(int),
        }
        super(SpanAggregator, self).__init__()

    def __repr__(self) -> str:
        return (
            f"{self.__class__.__name__}("
            f"{self.partial_flush_enabled}, "
            f"{self.partial_flush_min_spans}, "
            f"{self.sampling_processor},"
            f"{self.tags_processor},"
            f"{self.trace_processors}, "
            f"{self.writer})"
        )

    def on_span_start(self, span: Span) -> None:
        with self._lock:
            trace = self._traces[span.trace_id]
            trace.spans.append(span)
            self._span_metrics["spans_created"][span._span_api] += 1
            self._queue_span_count_metrics("spans_created", "integration_name")

    def on_span_finish(self, span: Span) -> None:
        with self._lock:
            self._span_metrics["spans_finished"][span._span_api] += 1

            # Calling finish on a span that we did not see the start for
            # DEV: This can occur if the SpanAggregator is recreated while there is a span in progress
            #      e.g. `tracer.configure()` is called after starting a span
            if span.trace_id not in self._traces:
                log_msg = "finished span not connected to a trace"
                telemetry.telemetry_writer.add_log(TELEMETRY_LOG_LEVEL.ERROR, log_msg)
                log.debug("%s: %s", log_msg, span)
                return

            trace = self._traces[span.trace_id]
            trace.num_finished += 1
            should_partial_flush = self.partial_flush_enabled and trace.num_finished >= self.partial_flush_min_spans
            if trace.num_finished == len(trace.spans) or should_partial_flush:
                trace_spans = trace.spans
                trace.spans = []
                if trace.num_finished < len(trace_spans):
                    finished = []
                    for s in trace_spans:
                        if s.finished:
                            finished.append(s)
                        else:
                            trace.spans.append(s)
                else:
                    finished = trace_spans

                num_finished = len(finished)
                trace.num_finished -= num_finished
                if trace.num_finished != 0:
                    log_msg = "unexpected finished span count"
                    telemetry.telemetry_writer.add_log(TELEMETRY_LOG_LEVEL.ERROR, log_msg)
                    log.debug("%s (%s) for span %s", log_msg, num_finished, span)
                    trace.num_finished = 0

                # If we have removed all spans from this trace, then delete the trace from the traces dict
                if len(trace.spans) == 0:
                    del self._traces[span.trace_id]

                # No spans to process, return early
                if not finished:
                    return

                # Set partial flush tag on the first span
                if should_partial_flush:
                    log.debug("Partially flushing %d spans for trace %d", num_finished, span.trace_id)
                    finished[0].set_metric("_dd.py.partial_flush", num_finished)

                spans: Optional[List[Span]] = finished
                for tp in chain(self.trace_processors, [self.sampling_processor, self.tags_processor]):
                    try:
                        if spans is None:
                            return
                        spans = tp.process_trace(spans)
                    except Exception:
                        log.error("error applying processor %r", tp, exc_info=True)

                self._queue_span_count_metrics("spans_finished", "integration_name")
                self.writer.write(spans)
                return

            log.debug("trace %d has %d spans, %d finished", span.trace_id, len(trace.spans), trace.num_finished)
            return None

    def _agent_response_callback(self, resp: AgentResponse) -> None:
        """Handle the response from the agent.

        The agent can return updated sample rates for the priority sampler.
        """
        try:
            self.sampling_processor.sampler.update_rate_by_service_sample_rates(
                resp.rate_by_service,
            )
        except ValueError as e:
            log.error("Failed to set agent service sample rates: %s", str(e))

    @staticmethod
    def _use_log_writer() -> bool:
        """Returns whether the LogWriter should be used in the environment by
        default.

        The LogWriter required by default in AWS Lambdas when the Datadog Agent extension
        is not available in the Lambda.
        """
        if (
            environ.get("DD_AGENT_HOST")
            or environ.get("DATADOG_TRACE_AGENT_HOSTNAME")
            or environ.get("DD_TRACE_AGENT_URL")
        ):
            # If one of these variables are set, we definitely have an agent
            return False
        elif in_aws_lambda() and has_aws_lambda_agent_extension():
            # If the Agent Lambda extension is available then an AgentWriter is used.
            return False
        elif in_gcp_function() or in_azure_function():
            return False
        else:
            return in_aws_lambda()

    @staticmethod
    def _use_sync_mode() -> bool:
        """Returns, if an `AgentWriter` is to be used, whether it should be run
         in synchronous mode by default.

        There are only two cases in which this is desirable:

        - AWS Lambdas can have the Datadog agent installed via an extension.
          When it's available traces must be sent synchronously to ensure all
          are received before the Lambda terminates.
        - Google Cloud Functions and Azure Functions have a mini-agent spun up by the tracer.
          Similarly to AWS Lambdas, sync mode should be used to avoid data loss.
        """
        return (in_aws_lambda() and has_aws_lambda_agent_extension()) or in_gcp_function() or in_azure_function()

    def shutdown(self, timeout: Optional[float]) -> None:
        """
        This will stop the background writer/worker and flush any finished traces in the buffer. The tracer cannot be
        used for tracing after this method has been called. A new tracer instance is required to continue tracing.

        :param timeout: How long in seconds to wait for the background worker to flush traces
            before exiting or :obj:`None` to block until flushing has successfully completed (default: :obj:`None`)
        :type timeout: :obj:`int` | :obj:`float` | :obj:`None`
        """
        # on_span_start queue span created counts in batches of 100. This ensures all remaining counts are sent
        # before the tracer is shutdown.
        self._queue_span_count_metrics("spans_created", "integration_name", 1)
        # on_span_finish(...) queues span finish metrics in batches of 100.
        # This ensures all remaining counts are sent before the tracer is shutdown.
        self._queue_span_count_metrics("spans_finished", "integration_name", 1)
        # Log a warning if the tracer is shutdown before spans are finished
        unfinished_spans = [
            f"trace_id={s.trace_id} parent_id={s.parent_id} span_id={s.span_id} name={s.name} resource={s.resource} started={s.start} sampling_priority={s.context.sampling_priority}"  # noqa: E501
            for t in self._traces.values()
            for s in t.spans
            if not s.finished
        ]
        if unfinished_spans:
            log.warning(
                "Shutting down tracer with %d unfinished spans. " "Unfinished spans will not be sent to Datadog: %s",
                len(unfinished_spans),
                ", ".join(unfinished_spans),
            )

        try:
            self._traces.clear()
            self.writer.stop(timeout)
        except ServiceStatusError:
            # It's possible the writer never got started in the first place :(
            pass

    def _queue_span_count_metrics(self, metric_name: str, tag_name: str, min_count: int = 100) -> None:
        """Queues a telemetry count metric for span created and span finished"""
        # perf: telemetry_metrics_writer.add_count_metric(...) is an expensive operation.
        # We should avoid calling this method on every invocation of span finish and span start.
        if config._telemetry_enabled and sum(self._span_metrics[metric_name].values()) >= min_count:
            for tag_value, count in self._span_metrics[metric_name].items():
                telemetry.telemetry_writer.add_count_metric(
                    TELEMETRY_NAMESPACE.TRACERS, metric_name, count, tags=((tag_name, tag_value),)
                )
            self._span_metrics[metric_name] = defaultdict(int)<|MERGE_RESOLUTION|>--- conflicted
+++ resolved
@@ -38,12 +38,8 @@
 from ddtrace.internal.writer import AgentWriter
 from ddtrace.internal.writer import LogWriter
 from ddtrace.internal.writer import TraceWriter
-<<<<<<< HEAD
 from ddtrace.settings._agent import config as agent_config
-from ddtrace.settings._config import config
 from ddtrace.settings.asm import config as asm_config
-=======
->>>>>>> f1e78d9c
 
 
 try:
