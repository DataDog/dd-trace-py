import abc
from collections import defaultdict
from itertools import chain
import logging
from threading import RLock
from typing import Any
from typing import DefaultDict
from typing import Dict
from typing import List
from typing import Optional
from typing import Union

from ddtrace._trace.sampler import DatadogSampler
from ddtrace._trace.sampler import RateSampler
from ddtrace._trace.span import Span
from ddtrace._trace.span import _get_64_highest_order_bits_as_hex
from ddtrace.constants import _APM_ENABLED_METRIC_KEY as MK_APM_ENABLED
from ddtrace.constants import _SAMPLING_PRIORITY_KEY
from ddtrace.constants import USER_KEEP
from ddtrace.internal import gitmetadata
from ddtrace.internal import telemetry
from ddtrace.internal.constants import COMPONENT
from ddtrace.internal.constants import HIGHER_ORDER_TRACE_ID_BITS
from ddtrace.internal.constants import LAST_DD_PARENT_ID_KEY
from ddtrace.internal.constants import MAX_UINT_64BITS
from ddtrace.internal.logger import get_logger
from ddtrace.internal.sampling import SpanSamplingRule
from ddtrace.internal.sampling import get_span_sampling_rules
from ddtrace.internal.sampling import is_single_span_sampled
from ddtrace.internal.service import ServiceStatusError
from ddtrace.internal.telemetry.constants import TELEMETRY_NAMESPACE
from ddtrace.internal.writer import AgentResponse
from ddtrace.internal.writer import create_trace_writer
from ddtrace.settings._config import config
from ddtrace.settings.asm import config as asm_config


log = get_logger(__name__)


class TraceProcessor(metaclass=abc.ABCMeta):
    def __init__(self) -> None:
        """Default post initializer which logs the representation of the
        TraceProcessor at the ``logging.DEBUG`` level.
        """
        pass

    @abc.abstractmethod
    def process_trace(self, trace: List[Span]) -> Optional[List[Span]]:
        """Processes a trace.

        ``None`` can be returned to prevent the trace from being further
        processed.
        """
        pass


class SpanProcessor(metaclass=abc.ABCMeta):
    """A Processor is used to process spans as they are created and finished by a tracer."""

    __processors__: List["SpanProcessor"] = []

    def __init__(self) -> None:
        """Default post initializer which logs the representation of the
        Processor at the ``logging.DEBUG`` level.
        """
        pass

    @abc.abstractmethod
    def on_span_start(self, span: Span) -> None:
        """Called when a span is started.

        This method is useful for making upfront decisions on spans.

        For example, a sampling decision can be made when the span is created
        based on its resource name.
        """
        pass

    @abc.abstractmethod
    def on_span_finish(self, span: Span) -> None:
        """Called with the result of any previous processors or initially with
        the finishing span when a span finishes.

        It can return any data which will be passed to any processors that are
        applied afterwards.
        """
        pass

    def shutdown(self, timeout: Optional[float]) -> None:
        """Called when the processor is done being used.

        Any clean-up or flushing should be performed with this method.
        """
        pass

    def register(self) -> None:
        """Register the processor with the global list of processors."""
        SpanProcessor.__processors__.append(self)

    def unregister(self) -> None:
        """Unregister the processor from the global list of processors."""
        try:
            SpanProcessor.__processors__.remove(self)
        except ValueError:
            log.warning("Span processor %r not registered", self)


class TraceSamplingProcessor(TraceProcessor):
    """Processor that runs both trace and span sampling rules.

    * Span sampling must be applied after trace sampling priority has been set.
    * Span sampling rules are specified with a sample rate or rate limit as well as glob patterns
      for matching spans on service and name.
    * If the span sampling decision is to keep the span, then span sampling metrics are added to the span.
    * If a dropped trace includes a span that had been kept by a span sampling rule, then the span is sent to the
      Agent even if the dropped trace is not (as is the case when trace stats computation is enabled).
    """

    def __init__(
        self,
        compute_stats_enabled: bool,
        single_span_rules: List[SpanSamplingRule],
        apm_opt_out: bool,
        agent_based_samplers: Optional[dict] = None,
    ):
        super(TraceSamplingProcessor, self).__init__()
        self._compute_stats_enabled = compute_stats_enabled
        self.single_span_rules = single_span_rules
        self.apm_opt_out = apm_opt_out

        # If ASM is enabled but tracing is disabled,
        # we need to set the rate limiting to 1 trace per minute
        # for the backend to consider the service as alive.
        sampler_kwargs: Dict[str, Any] = {
            "agent_based_samplers": agent_based_samplers,
        }
        if self.apm_opt_out:
            sampler_kwargs.update(
                {
                    "rate_limit": 1,
                    "rate_limit_window": 60e9,
                    "rate_limit_always_on": True,
                }
            )
        self.sampler: Union[DatadogSampler, RateSampler] = DatadogSampler(**sampler_kwargs)

    def process_trace(self, trace: List[Span]) -> Optional[List[Span]]:
        if trace:
            chunk_root = trace[0]
            root_ctx = chunk_root._context

            if self.apm_opt_out:
                for span in trace:
                    if span._local_root_value is None:
                        span.set_metric(MK_APM_ENABLED, 0)

            # only trace sample if we haven't already sampled
            if root_ctx and root_ctx.sampling_priority is None:
                self.sampler.sample(trace[0])
            # When stats computation is enabled in the tracer then we can
            # safely drop the traces.
            if self._compute_stats_enabled and not self.apm_opt_out:
                priority = root_ctx.sampling_priority if root_ctx is not None else None
                if priority is not None and priority <= 0:
                    # When any span is marked as keep by a single span sampling
                    # decision then we still send all and only those spans.
                    single_spans = [_ for _ in trace if is_single_span_sampled(_)]
                    return single_spans or None

            # single span sampling rules are applied after trace sampling
            if self.single_span_rules:
                for span in trace:
                    if span.context.sampling_priority is not None and span.context.sampling_priority <= 0:
                        for rule in self.single_span_rules:
                            if rule.match(span):
                                rule.sample(span)
                                # If stats computation is enabled, we won't send all spans to the agent.
                                # In order to ensure that the agent does not update priority sampling rates
                                # due to single spans sampling, we set all of these spans to manual keep.
                                if config._trace_compute_stats:
                                    span.set_metric(_SAMPLING_PRIORITY_KEY, USER_KEEP)
                                break

            return trace

        return None


class TopLevelSpanProcessor(SpanProcessor):
    """Processor marks spans as top level

    A span is top level when it is the entrypoint method for a request to a service.
    Top level span and service entry span are equivalent terms

    The "top level" metric will be used by the agent to calculate trace metrics
    and determine how spans should be displaced in the UI. If this metric is not
    set by the tracer the first span in a trace chunk will be marked as top level.

    """

    def on_span_start(self, _: Span) -> None:
        pass

    def on_span_finish(self, span: Span) -> None:
        # DEV: Update span after finished to avoid race condition
        if span._is_top_level:
            span.set_metric("_dd.top_level", 1)


class ServiceNameProcessor(TraceProcessor):
    """Processor that adds the service name to the globalconfig."""

    def process_trace(self, trace: List[Span]) -> Optional[List[Span]]:
        for span in trace:
            if span.service:
                config._add_extra_service(span.service)
        return trace


class TraceTagsProcessor(TraceProcessor):
    """Processor that applies trace-level tags to the trace."""

    def _set_git_metadata(self, chunk_root):
        repository_url, commit_sha, main_package = gitmetadata.get_git_tags()
        if repository_url:
            chunk_root.set_tag_str("_dd.git.repository_url", repository_url)
        if commit_sha:
            chunk_root.set_tag_str("_dd.git.commit.sha", commit_sha)
        if main_package:
            chunk_root.set_tag_str("_dd.python_main_package", main_package)

    def process_trace(self, trace: List[Span]) -> Optional[List[Span]]:
        if not trace:
            return trace

        chunk_root = trace[0]
        ctx = chunk_root._context
        if not ctx:
            return trace

        chunk_root._update_tags_from_context()
        self._set_git_metadata(chunk_root)
        chunk_root.set_tag_str("language", "python")
        # for 128 bit trace ids
        if chunk_root.trace_id > MAX_UINT_64BITS:
            trace_id_hob = _get_64_highest_order_bits_as_hex(chunk_root.trace_id)
            chunk_root.set_tag_str(HIGHER_ORDER_TRACE_ID_BITS, trace_id_hob)

        if LAST_DD_PARENT_ID_KEY in chunk_root._meta and chunk_root._parent is not None:
            # we should only set the last parent id on local root spans
            del chunk_root._meta[LAST_DD_PARENT_ID_KEY]
        return trace


class _Trace:
    def __init__(self, spans=None, num_finished=0):
        self.spans = spans if spans is not None else []
        self.num_finished = num_finished


class SpanAggregator(SpanProcessor):
    """Processor that aggregates spans together by trace_id and writes the
    spans to the provided writer when:
        - The collection is assumed to be complete. A collection of spans is
          assumed to be complete if all the spans that have been created with
          the trace_id have finished; or
        - A minimum threshold of spans (``partial_flush_min_spans``) have been
          finished in the collection and ``partial_flush_enabled`` is True.
    """

    SPAN_FINISH_DEBUG_MESSAGE = (
        "Encoding %d spans. Spans processed: %d. Spans dropped by trace processors: %d. Unfinished "
        "spans remaining in the span aggregator: %d. (trace_id: %d) (top level span: name=%s) "
        "(partial flush triggered: %s)"
    )

    SPAN_START_DEBUG_MESSAGE = "Starting span: %s, trace has %d spans in the span aggregator"

    def __init__(
        self,
        partial_flush_enabled: bool,
        partial_flush_min_spans: int,
        dd_processors: Optional[List[TraceProcessor]] = None,
        user_processors: Optional[List[TraceProcessor]] = None,
    ):
        # Set partial flushing
        self.partial_flush_enabled = partial_flush_enabled
        self.partial_flush_min_spans = partial_flush_min_spans
        # Initialize trace processors
        self.sampling_processor = TraceSamplingProcessor(
            config._trace_compute_stats, get_span_sampling_rules(), asm_config._apm_opt_out
        )
        self.tags_processor = TraceTagsProcessor()
        self.dd_processors = dd_processors or []
        self.user_processors = user_processors or []
        self.service_name_processor = ServiceNameProcessor()
        self.writer = create_trace_writer(response_callback=self._agent_response_callback)
        # Initialize the trace buffer and lock
        self._traces: DefaultDict[int, _Trace] = defaultdict(lambda: _Trace())
        self._lock: RLock = RLock()
        # Track telemetry span metrics by span api
        # ex: otel api, opentracing api, datadog api
        self._span_metrics: Dict[str, DefaultDict] = {
            "spans_created": defaultdict(int),
            "spans_finished": defaultdict(int),
        }
        super(SpanAggregator, self).__init__()

    def __repr__(self) -> str:
        return (
            f"{self.__class__.__name__}("
            f"{self.partial_flush_enabled}, "
            f"{self.partial_flush_min_spans}, "
            f"{self.service_name_processor},"
            f"{self.sampling_processor},"
            f"{self.tags_processor},"
            f"{self.dd_processors}, "
            f"{self.user_processors}, "
            f"{self._span_metrics}, "
            f"{self.writer})"
        )

    def on_span_start(self, span: Span) -> None:
        with self._lock:
            trace = self._traces[span.trace_id]
            trace.spans.append(span)
            integration_name = span._meta.get(COMPONENT, span._span_api)

            self._span_metrics["spans_created"][integration_name] += 1
            self._queue_span_count_metrics("spans_created", "integration_name")
        log.debug(self.SPAN_START_DEBUG_MESSAGE, span, len(trace.spans))

    def on_span_finish(self, span: Span) -> None:
        # Aqcuire lock to get finished and update trace.spans
        with self._lock:
            integration_name = span._meta.get(COMPONENT, span._span_api)
            self._span_metrics["spans_finished"][integration_name] += 1

            if span.trace_id not in self._traces:
                return

            trace = self._traces[span.trace_id]
            num_buffered = len(trace.spans)
            trace.num_finished += 1

            should_partial_flush = self.partial_flush_enabled and trace.num_finished >= self.partial_flush_min_spans
<<<<<<< HEAD
            is_trace_complete = trace.num_finished >= len(trace.spans)
            if not is_trace_complete and not should_partial_flush:
                return

            if not is_trace_complete:
                finished = [s for s in trace.spans if s.finished]
=======
            if trace.num_finished == num_buffered or should_partial_flush:
                trace_spans = trace.spans
                trace.spans = []
                if trace.num_finished < num_buffered:
                    finished = []
                    for s in trace_spans:
                        if s.finished:
                            finished.append(s)
                        else:
                            trace.spans.append(s)
                else:
                    finished = trace_spans

                num_finished = len(finished)
                trace.num_finished -= num_finished
                if trace.num_finished != 0:
                    log_msg = "unexpected finished span count"
                    telemetry.telemetry_writer.add_log(TELEMETRY_LOG_LEVEL.ERROR, log_msg)
                    log.debug("%s (%s) for span %s", log_msg, num_finished, span)
                    trace.num_finished = 0

                # If we have removed all spans from this trace, then delete the trace from the traces dict
                if len(trace.spans) == 0:
                    del self._traces[span.trace_id]

                # No spans to process, return early
>>>>>>> 0ec29628
                if not finished:
                    return
                trace.spans[:] = [s for s in trace.spans if not s.finished]  # In-place update
                trace.num_finished = 0
                log.debug(
                    "Partial flush: %d finished, %d unfinished spans for trace %d",
                    len(finished),
                    len(trace.spans),
                    span.trace_id,
                )
            else:
                finished = trace.spans
                del self._traces[span.trace_id]
                log.debug("Complete trace: processing remaining %d spans for trace %d", len(finished), span.trace_id)

        if should_partial_flush and finished:
            # FIXME(munir): should_partial_flush should return false if all the spans in the trace are finished.
            # For example if partial flushing min spans is 10 and the trace has 10 spans, the trace should
            # not have a partial flush metric. This trace was processed in its entirety.
            finished[0].set_metric("_dd.py.partial_flush", len(finished))

        # perf: Process spans outside of the span aggregator lock
        spans = finished
        for tp in chain(
            self.dd_processors,
            self.user_processors,
            [self.sampling_processor, self.tags_processor, self.service_name_processor],
        ):
            try:
                initial_count = len(spans)
                spans = tp.process_trace(spans) or []
                if len(spans) != initial_count:
                if not spans:
                    return
            except Exception:
                log.error("error applying processor %r to trace %d", tp, span.trace_id, exc_info=True)

<<<<<<< HEAD
        with self._lock:
            self._queue_span_count_metrics("spans_finished", "integration_name")

        if spans:
            self.writer.write(spans)
=======
                # Set partial flush tag on the first span
                if should_partial_flush:
                    finished[0].set_metric("_dd.py.partial_flush", num_finished)

                spans: Optional[List[Span]] = finished
                for tp in chain(
                    self.dd_processors, self.user_processors, [self.sampling_processor, self.tags_processor]
                ):
                    try:
                        if spans is None:
                            return
                        spans = tp.process_trace(spans)
                    except Exception:
                        log.error("error applying processor %r", tp, exc_info=True)

                self._queue_span_count_metrics("spans_finished", "integration_name")
                if spans is not None:
                    for span in spans:
                        if span.service:
                            # report extra service name as it may have been set after the span creation by the customer
                            config._add_extra_service(span.service)

                    log.debug(
                        self.SPAN_FINISH_DEBUG_MESSAGE,
                        len(spans),
                        num_buffered,
                        num_finished - len(spans),
                        num_buffered - num_finished,
                        span.trace_id,
                        spans[0].name,
                        should_partial_flush,
                    )
                    self.writer.write(spans)
                return
            return None
>>>>>>> 0ec29628

    def _agent_response_callback(self, resp: AgentResponse) -> None:
        """Handle the response from the agent.

        The agent can return updated sample rates for the priority sampler.
        """
        try:
            if isinstance(self.sampling_processor.sampler, DatadogSampler):
                self.sampling_processor.sampler.update_rate_by_service_sample_rates(
                    resp.rate_by_service,
                )
        except ValueError as e:
            log.error("Failed to set agent service sample rates: %s", str(e))

    def shutdown(self, timeout: Optional[float]) -> None:
        """
        This will stop the background writer/worker and flush any finished traces in the buffer. The tracer cannot be
        used for tracing after this method has been called. A new tracer instance is required to continue tracing.

        :param timeout: How long in seconds to wait for the background worker to flush traces
            before exiting or :obj:`None` to block until flushing has successfully completed (default: :obj:`None`)
        :type timeout: :obj:`int` | :obj:`float` | :obj:`None`
        """
        # on_span_start queue span created counts in batches of 100. This ensures all remaining counts are sent
        # before the tracer is shutdown.
        self._queue_span_count_metrics("spans_created", "integration_name", 1)
        # on_span_finish(...) queues span finish metrics in batches of 100.
        # This ensures all remaining counts are sent before the tracer is shutdown.
        self._queue_span_count_metrics("spans_finished", "integration_name", 1)
        # Log a warning if the tracer is shutdown before spans are finished
        if log.isEnabledFor(logging.WARNING):
            unfinished_spans = [
                f"trace_id={s.trace_id} parent_id={s.parent_id} span_id={s.span_id} name={s.name} resource={s.resource} started={s.start} sampling_priority={s.context.sampling_priority}"  # noqa: E501
                for t in self._traces.values()
                for s in t.spans
                if not s.finished
            ]
            if unfinished_spans:
                log.warning(
                    "Shutting down tracer with %d unfinished spans. Unfinished spans will not be sent to Datadog: %s",
                    len(unfinished_spans),
                    ", ".join(unfinished_spans),
                )

        try:
            self._traces.clear()
            self.writer.stop(timeout)
        except ServiceStatusError:
            # It's possible the writer never got started in the first place :(
            pass

    def _queue_span_count_metrics(self, metric_name: str, tag_name: str, min_count: int = 100) -> None:
        """Queues a telemetry count metric for span created and span finished"""
        # perf: telemetry_metrics_writer.add_count_metric(...) is an expensive operation.
        # We should avoid calling this method on every invocation of span finish and span start.
        if config._telemetry_enabled and sum(self._span_metrics[metric_name].values()) >= min_count:
            for tag_value, count in self._span_metrics[metric_name].items():
                telemetry.telemetry_writer.add_count_metric(
                    TELEMETRY_NAMESPACE.TRACERS, metric_name, count, tags=((tag_name, tag_value),)
                )
            self._span_metrics[metric_name] = defaultdict(int)

    def reset(
        self,
        user_processors: Optional[List[TraceProcessor]] = None,
        compute_stats: Optional[bool] = None,
        apm_opt_out: Optional[bool] = None,
        appsec_enabled: Optional[bool] = None,
        reset_buffer: bool = True,
    ) -> None:
        """
        Resets the internal state of the SpanAggregator, including the writer, sampling processor,
        user-defined processors, and optionally the trace buffer and span metrics.

        This method is typically used after a process fork or during runtime reconfiguration.
        Arguments that are None will not override existing values.
        """
        # Re-create the writer to ensure it is consistent with updated configurations (ex: api_version)
        self.writer = self.writer.recreate(appsec_enabled=appsec_enabled)

        # Recreate the sampling processor using new or existing config values.
        # If an argument is None, the current value is preserved.
        if compute_stats is None:
            compute_stats = self.sampling_processor._compute_stats_enabled
        if apm_opt_out is None:
            apm_opt_out = self.sampling_processor.apm_opt_out
        self.sampling_processor = TraceSamplingProcessor(
            compute_stats,
            get_span_sampling_rules(),
            apm_opt_out,
            self.sampling_processor.sampler._agent_based_samplers
            if isinstance(self.sampling_processor.sampler, DatadogSampler)
            else None,
        )

        # Update user processors if provided.
        if user_processors is not None:
            self.user_processors = user_processors

        # Reset the trace buffer and span metrics.
        # Useful when forking to prevent sending duplicate spans from parent and child processes.
        if reset_buffer:
            self._traces = defaultdict(lambda: _Trace())
            self._span_metrics = {
                "spans_created": defaultdict(int),
                "spans_finished": defaultdict(int),
            }<|MERGE_RESOLUTION|>--- conflicted
+++ resolved
@@ -345,41 +345,12 @@
             trace.num_finished += 1
 
             should_partial_flush = self.partial_flush_enabled and trace.num_finished >= self.partial_flush_min_spans
-<<<<<<< HEAD
             is_trace_complete = trace.num_finished >= len(trace.spans)
             if not is_trace_complete and not should_partial_flush:
                 return
 
             if not is_trace_complete:
                 finished = [s for s in trace.spans if s.finished]
-=======
-            if trace.num_finished == num_buffered or should_partial_flush:
-                trace_spans = trace.spans
-                trace.spans = []
-                if trace.num_finished < num_buffered:
-                    finished = []
-                    for s in trace_spans:
-                        if s.finished:
-                            finished.append(s)
-                        else:
-                            trace.spans.append(s)
-                else:
-                    finished = trace_spans
-
-                num_finished = len(finished)
-                trace.num_finished -= num_finished
-                if trace.num_finished != 0:
-                    log_msg = "unexpected finished span count"
-                    telemetry.telemetry_writer.add_log(TELEMETRY_LOG_LEVEL.ERROR, log_msg)
-                    log.debug("%s (%s) for span %s", log_msg, num_finished, span)
-                    trace.num_finished = 0
-
-                # If we have removed all spans from this trace, then delete the trace from the traces dict
-                if len(trace.spans) == 0:
-                    del self._traces[span.trace_id]
-
-                # No spans to process, return early
->>>>>>> 0ec29628
                 if not finished:
                     return
                 trace.spans[:] = [s for s in trace.spans if not s.finished]  # In-place update
@@ -417,49 +388,21 @@
             except Exception:
                 log.error("error applying processor %r to trace %d", tp, span.trace_id, exc_info=True)
 
-<<<<<<< HEAD
         with self._lock:
             self._queue_span_count_metrics("spans_finished", "integration_name")
 
         if spans:
+            log.debug(
+                self.SPAN_FINISH_DEBUG_MESSAGE,
+                len(spans),
+                num_buffered,
+                len(finished) - len(spans),
+                num_buffered - len(finished),
+                span.trace_id,
+                spans[0].name,
+                should_partial_flush,
+            )
             self.writer.write(spans)
-=======
-                # Set partial flush tag on the first span
-                if should_partial_flush:
-                    finished[0].set_metric("_dd.py.partial_flush", num_finished)
-
-                spans: Optional[List[Span]] = finished
-                for tp in chain(
-                    self.dd_processors, self.user_processors, [self.sampling_processor, self.tags_processor]
-                ):
-                    try:
-                        if spans is None:
-                            return
-                        spans = tp.process_trace(spans)
-                    except Exception:
-                        log.error("error applying processor %r", tp, exc_info=True)
-
-                self._queue_span_count_metrics("spans_finished", "integration_name")
-                if spans is not None:
-                    for span in spans:
-                        if span.service:
-                            # report extra service name as it may have been set after the span creation by the customer
-                            config._add_extra_service(span.service)
-
-                    log.debug(
-                        self.SPAN_FINISH_DEBUG_MESSAGE,
-                        len(spans),
-                        num_buffered,
-                        num_finished - len(spans),
-                        num_buffered - num_finished,
-                        span.trace_id,
-                        spans[0].name,
-                        should_partial_flush,
-                    )
-                    self.writer.write(spans)
-                return
-            return None
->>>>>>> 0ec29628
 
     def _agent_response_callback(self, resp: AgentResponse) -> None:
         """Handle the response from the agent.
