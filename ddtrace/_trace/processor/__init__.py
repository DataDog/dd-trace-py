import abc
from collections import defaultdict
from threading import Lock
from threading import RLock
<<<<<<< HEAD
from typing import Dict
from typing import Iterable
from typing import List
from typing import Optional
from typing import Union
=======
from typing import Any  # noqa:F401
from typing import Dict  # noqa:F401
from typing import Iterable  # noqa:F401
from typing import List  # noqa:F401
from typing import Optional  # noqa:F401
from typing import Union  # noqa:F401
>>>>>>> 677fef9a

from ddtrace import config
from ddtrace._trace.span import Span
from ddtrace._trace.span import _get_64_highest_order_bits_as_hex
from ddtrace._trace.span import _is_top_level
from ddtrace.constants import _APM_ENABLED_METRIC_KEY as MK_APM_ENABLED
from ddtrace.constants import SAMPLING_PRIORITY_KEY
from ddtrace.constants import USER_KEEP
from ddtrace.internal import gitmetadata
from ddtrace.internal import telemetry
from ddtrace.internal.constants import HIGHER_ORDER_TRACE_ID_BITS
from ddtrace.internal.constants import LAST_DD_PARENT_ID_KEY
from ddtrace.internal.constants import MAX_UINT_64BITS
from ddtrace.internal.logger import get_logger
from ddtrace.internal.sampling import SpanSamplingRule
from ddtrace.internal.sampling import is_single_span_sampled
from ddtrace.internal.service import ServiceStatusError
from ddtrace.internal.telemetry.constants import TELEMETRY_NAMESPACE_TAG_TRACER
from ddtrace.internal.writer import TraceWriter
from ddtrace.sampler import BaseSampler


try:
    from typing import DefaultDict  # noqa:F401
except ImportError:
    from collections import defaultdict as DefaultDict

log = get_logger(__name__)


class TraceProcessor(metaclass=abc.ABCMeta):
<<<<<<< HEAD
    def __attrs_post_init__(self) -> None:
=======
    def __init__(self) -> None:
>>>>>>> 677fef9a
        """Default post initializer which logs the representation of the
        TraceProcessor at the ``logging.DEBUG`` level.
        """
        log.debug("initialized trace processor %r", self)

    @abc.abstractmethod
    def process_trace(self, trace: List[Span]) -> Optional[List[Span]]:
        """Processes a trace.

        ``None`` can be returned to prevent the trace from being further
        processed.
        """
        pass


class SpanProcessor(metaclass=abc.ABCMeta):
    """A Processor is used to process spans as they are created and finished by a tracer."""

    __processors__: List["SpanProcessor"] = []

<<<<<<< HEAD
    def __attrs_post_init__(self) -> None:
=======
    def __init__(self) -> None:
>>>>>>> 677fef9a
        """Default post initializer which logs the representation of the
        Processor at the ``logging.DEBUG`` level.
        """
        log.debug("initialized processor %r", self)

    @abc.abstractmethod
    def on_span_start(self, span: Span) -> None:
        """Called when a span is started.

        This method is useful for making upfront decisions on spans.

        For example, a sampling decision can be made when the span is created
        based on its resource name.
        """
        pass

    @abc.abstractmethod
    def on_span_finish(self, span: Span) -> None:
        """Called with the result of any previous processors or initially with
        the finishing span when a span finishes.

        It can return any data which will be passed to any processors that are
        applied afterwards.
        """
        pass

    def shutdown(self, timeout: Optional[float]) -> None:
        """Called when the processor is done being used.

        Any clean-up or flushing should be performed with this method.
        """
        pass

    def register(self) -> None:
        """Register the processor with the global list of processors."""
        SpanProcessor.__processors__.append(self)

    def unregister(self) -> None:
        """Unregister the processor from the global list of processors."""
        try:
            SpanProcessor.__processors__.remove(self)
        except ValueError:
            raise ValueError("Span processor %r not registered" % self)


class TraceSamplingProcessor(TraceProcessor):
    """Processor that runs both trace and span sampling rules.

    * Span sampling must be applied after trace sampling priority has been set.
    * Span sampling rules are specified with a sample rate or rate limit as well as glob patterns
      for matching spans on service and name.
    * If the span sampling decision is to keep the span, then span sampling metrics are added to the span.
    * If a dropped trace includes a span that had been kept by a span sampling rule, then the span is sent to the
      Agent even if the dropped trace is not (as is the case when trace stats computation is enabled).
    """

<<<<<<< HEAD
    _compute_stats_enabled: bool = attr.ib()
    sampler: BaseSampler = attr.ib()
    single_span_rules: List[SpanSamplingRule] = attr.ib()
    apm_opt_out: bool = attr.ib()
=======
    def __init__(
        self,
        compute_stats_enabled: bool,
        sampler: Any,
        single_span_rules: List[SpanSamplingRule],
        apm_opt_out: bool,
    ):
        super(TraceSamplingProcessor, self).__init__()
        self._compute_stats_enabled = compute_stats_enabled
        self.sampler = sampler
        self.single_span_rules = single_span_rules
        self.apm_opt_out = apm_opt_out
>>>>>>> 677fef9a

    def process_trace(self, trace: List[Span]) -> Optional[List[Span]]:
        if trace:
            chunk_root = trace[0]
            root_ctx = chunk_root._context

            if self.apm_opt_out:
                chunk_root.set_metric(MK_APM_ENABLED, 0)

            # only trace sample if we haven't already sampled
            if root_ctx and root_ctx.sampling_priority is None:
                self.sampler.sample(trace[0])
            # When stats computation is enabled in the tracer then we can
            # safely drop the traces.
            if self._compute_stats_enabled and not self.apm_opt_out:
                priority = root_ctx.sampling_priority if root_ctx is not None else None
                if priority is not None and priority <= 0:
                    # When any span is marked as keep by a single span sampling
                    # decision then we still send all and only those spans.
                    single_spans = [_ for _ in trace if is_single_span_sampled(_)]

                    return single_spans or None

            # single span sampling rules are applied after trace sampling
            if self.single_span_rules:
                for span in trace:
                    if span.context.sampling_priority is not None and span.context.sampling_priority <= 0:
                        for rule in self.single_span_rules:
                            if rule.match(span):
                                rule.sample(span)
                                # If stats computation is enabled, we won't send all spans to the agent.
                                # In order to ensure that the agent does not update priority sampling rates
                                # due to single spans sampling, we set all of these spans to manual keep.
                                if config._trace_compute_stats:
                                    span.set_metric(SAMPLING_PRIORITY_KEY, USER_KEEP)
                                break

            return trace

        log.debug("dropping trace %d with %d spans", trace[0].trace_id, len(trace))

        return None


class TopLevelSpanProcessor(SpanProcessor):
    """Processor marks spans as top level

    A span is top level when it is the entrypoint method for a request to a service.
    Top level span and service entry span are equivalent terms

    The "top level" metric will be used by the agent to calculate trace metrics
    and determine how spans should be displaced in the UI. If this metric is not
    set by the tracer the first span in a trace chunk will be marked as top level.

    """

    def on_span_start(self, _: Span) -> None:
        pass

<<<<<<< HEAD
    def on_span_finish(self, span: Span):
=======
    def on_span_finish(self, span: Span) -> None:
>>>>>>> 677fef9a
        # DEV: Update span after finished to avoid race condition
        if _is_top_level(span):
            span.set_metric("_dd.top_level", 1)


class TraceTagsProcessor(TraceProcessor):
    """Processor that applies trace-level tags to the trace."""

    def _set_git_metadata(self, chunk_root):
        repository_url, commit_sha, main_package = gitmetadata.get_git_tags()
        if repository_url:
            chunk_root.set_tag_str("_dd.git.repository_url", repository_url)
        if commit_sha:
            chunk_root.set_tag_str("_dd.git.commit.sha", commit_sha)
        if main_package:
            chunk_root.set_tag_str("_dd.python_main_package", main_package)

    def process_trace(self, trace: List[Span]) -> Optional[List[Span]]:
        if not trace:
            return trace

        chunk_root = trace[0]
        ctx = chunk_root._context
        if not ctx:
            return trace

        ctx._update_tags(chunk_root)
        self._set_git_metadata(chunk_root)
        chunk_root.set_tag_str("language", "python")
        # for 128 bit trace ids
        if chunk_root.trace_id > MAX_UINT_64BITS:
            trace_id_hob = _get_64_highest_order_bits_as_hex(chunk_root.trace_id)
            chunk_root.set_tag_str(HIGHER_ORDER_TRACE_ID_BITS, trace_id_hob)

        if LAST_DD_PARENT_ID_KEY in chunk_root._meta and chunk_root._parent is not None:
            # we should only set the last parent id on local root spans
            del chunk_root._meta[LAST_DD_PARENT_ID_KEY]
        return trace


class _Trace:
    def __init__(self, spans=None, num_finished=0):
        self.spans = spans if spans is not None else []
        self.num_finished = num_finished


class SpanAggregator(SpanProcessor):
    """Processor that aggregates spans together by trace_id and writes the
    spans to the provided writer when:
        - The collection is assumed to be complete. A collection of spans is
          assumed to be complete if all the spans that have been created with
          the trace_id have finished; or
        - A minimum threshold of spans (``partial_flush_min_spans``) have been
          finished in the collection and ``partial_flush_enabled`` is True.
    """

<<<<<<< HEAD
    @attr.s
    class _Trace(object):
        spans: List[Span] = attr.ib(default=attr.Factory(list))
        num_finished: int = attr.ib(default=0)

    _partial_flush_enabled: bool = attr.ib()
    _partial_flush_min_spans: int = attr.ib()
    _trace_processors: Iterable[TraceProcessor] = attr.ib()
    _writer: TraceWriter = attr.ib()
    _traces: DefaultDict[int, "_Trace"] = attr.ib(
        factory=lambda: defaultdict(lambda: SpanAggregator._Trace()),
        init=False,
        repr=False,
    )
    if config._span_aggregator_rlock:
        _lock: Union[RLock, Lock] = attr.ib(init=False, factory=RLock, repr=False)
    else:
        _lock: Union[RLock, Lock] = attr.ib(init=False, factory=Lock, repr=False)  # type: ignore[no-redef]
    # Tracks the number of spans created and tags each count with the api that was used
    # ex: otel api, opentracing api, datadog api
    _span_metrics: Dict[str, DefaultDict] = attr.ib(
        init=False,
        factory=lambda: {
            "spans_created": defaultdict(int),
            "spans_finished": defaultdict(int),
        },
    )
=======
    def __init__(
        self,
        partial_flush_enabled: bool,
        partial_flush_min_spans: int,
        trace_processors: Iterable[TraceProcessor],
        writer: TraceWriter,
    ):
        self._partial_flush_enabled = partial_flush_enabled
        self._partial_flush_min_spans = partial_flush_min_spans
        self._trace_processors = trace_processors
        self._writer = writer

        self._traces: DefaultDict[int, _Trace] = defaultdict(lambda: _Trace())
        self._lock: Union[RLock, Lock] = RLock() if config._span_aggregator_rlock else Lock()

        # Tracks the number of spans created and tags each count with the api that was used
        # ex: otel api, opentracing api, datadog api
        self._span_metrics: Dict[str, DefaultDict] = {
            "spans_created": defaultdict(int),
            "spans_finished": defaultdict(int),
        }
        super(SpanAggregator, self).__init__()

    def __repr__(self) -> str:
        return (
            f"{self.__class__.__name__}("
            f"{self._partial_flush_enabled}, "
            f"{self._partial_flush_min_spans}, "
            f"{self._trace_processors}, "
            f"{self._writer})"
        )
>>>>>>> 677fef9a

    def on_span_start(self, span: Span) -> None:
        with self._lock:
            trace = self._traces[span.trace_id]
            trace.spans.append(span)
            self._span_metrics["spans_created"][span._span_api] += 1
            self._queue_span_count_metrics("spans_created", "integration_name")

    def on_span_finish(self, span: Span) -> None:
        with self._lock:
            self._span_metrics["spans_finished"][span._span_api] += 1

            # Calling finish on a span that we did not see the start for
            # DEV: This can occur if the SpanAggregator is recreated while there is a span in progress
            #      e.g. `tracer.configure()` is called after starting a span
            if span.trace_id not in self._traces:
                log_msg = "finished span not connected to a trace"
                telemetry.telemetry_writer.add_log("ERROR", log_msg)
                log.debug("%s: %s", log_msg, span)
                return

            trace = self._traces[span.trace_id]
            trace.num_finished += 1
            should_partial_flush = self._partial_flush_enabled and trace.num_finished >= self._partial_flush_min_spans
            if trace.num_finished == len(trace.spans) or should_partial_flush:
                trace_spans = trace.spans
                trace.spans = []
                if trace.num_finished < len(trace_spans):
                    finished = []
                    for s in trace_spans:
                        if s.finished:
                            finished.append(s)
                        else:
                            trace.spans.append(s)
                else:
                    finished = trace_spans

                num_finished = len(finished)
                trace.num_finished -= num_finished
                if trace.num_finished != 0:
                    log_msg = "unexpected finished span count"
                    telemetry.telemetry_writer.add_log("ERROR", log_msg)
                    log.debug("%s (%s) for span %s", log_msg, num_finished, span)
                    trace.num_finished = 0

                # If we have removed all spans from this trace, then delete the trace from the traces dict
                if len(trace.spans) == 0:
                    del self._traces[span.trace_id]

                # No spans to process, return early
                if not finished:
                    return

                # Set partial flush tag on the first span
                if should_partial_flush:
                    log.debug("Partially flushing %d spans for trace %d", num_finished, span.trace_id)
                    finished[0].set_metric("_dd.py.partial_flush", num_finished)

                spans: Optional[List[Span]] = finished
                for tp in self._trace_processors:
                    try:
                        if spans is None:
                            return
                        spans = tp.process_trace(spans)
                    except Exception:
                        log.error("error applying processor %r", tp, exc_info=True)

                self._queue_span_count_metrics("spans_finished", "integration_name")
                self._writer.write(spans)
                return

            log.debug("trace %d has %d spans, %d finished", span.trace_id, len(trace.spans), trace.num_finished)
            return None

    def shutdown(self, timeout: Optional[float]) -> None:
        """
        This will stop the background writer/worker and flush any finished traces in the buffer. The tracer cannot be
        used for tracing after this method has been called. A new tracer instance is required to continue tracing.

        :param timeout: How long in seconds to wait for the background worker to flush traces
            before exiting or :obj:`None` to block until flushing has successfully completed (default: :obj:`None`)
        :type timeout: :obj:`int` | :obj:`float` | :obj:`None`
        """
        # on_span_start queue span created counts in batches of 100. This ensures all remaining counts are sent
        # before the tracer is shutdown.
        self._queue_span_count_metrics("spans_created", "integration_name", 1)
        # on_span_finish(...) queues span finish metrics in batches of 100.
        # This ensures all remaining counts are sent before the tracer is shutdown.
        self._queue_span_count_metrics("spans_finished", "integration_name", 1)
        # Log a warning if the tracer is shutdown before spans are finished
        unfinished_spans = [
            f"trace_id={s.trace_id} parent_id={s.parent_id} span_id={s.span_id} name={s.name} resource={s.resource} started={s.start} sampling_priority={s.context.sampling_priority}"  # noqa: E501
            for t in self._traces.values()
            for s in t.spans
            if not s.finished
        ]
        if unfinished_spans:
            log.warning(
                "Shutting down tracer with %d unfinished spans. " "Unfinished spans will not be sent to Datadog: %s",
                len(unfinished_spans),
                ", ".join(unfinished_spans),
            )

        try:
            self._writer.stop(timeout)
        except ServiceStatusError:
            # It's possible the writer never got started in the first place :(
            pass

    def _queue_span_count_metrics(self, metric_name: str, tag_name: str, min_count: int = 100) -> None:
        """Queues a telemetry count metric for span created and span finished"""
        # perf: telemetry_metrics_writer.add_count_metric(...) is an expensive operation.
        # We should avoid calling this method on every invocation of span finish and span start.
        if config._telemetry_enabled and sum(self._span_metrics[metric_name].values()) >= min_count:
            for tag_value, count in self._span_metrics[metric_name].items():
                telemetry.telemetry_writer.add_count_metric(
                    TELEMETRY_NAMESPACE_TAG_TRACER, metric_name, count, tags=((tag_name, tag_value),)
                )
            self._span_metrics[metric_name] = defaultdict(int)<|MERGE_RESOLUTION|>--- conflicted
+++ resolved
@@ -2,20 +2,11 @@
 from collections import defaultdict
 from threading import Lock
 from threading import RLock
-<<<<<<< HEAD
 from typing import Dict
 from typing import Iterable
 from typing import List
 from typing import Optional
 from typing import Union
-=======
-from typing import Any  # noqa:F401
-from typing import Dict  # noqa:F401
-from typing import Iterable  # noqa:F401
-from typing import List  # noqa:F401
-from typing import Optional  # noqa:F401
-from typing import Union  # noqa:F401
->>>>>>> 677fef9a
 
 from ddtrace import config
 from ddtrace._trace.span import Span
@@ -47,11 +38,7 @@
 
 
 class TraceProcessor(metaclass=abc.ABCMeta):
-<<<<<<< HEAD
-    def __attrs_post_init__(self) -> None:
-=======
     def __init__(self) -> None:
->>>>>>> 677fef9a
         """Default post initializer which logs the representation of the
         TraceProcessor at the ``logging.DEBUG`` level.
         """
@@ -72,11 +59,7 @@
 
     __processors__: List["SpanProcessor"] = []
 
-<<<<<<< HEAD
-    def __attrs_post_init__(self) -> None:
-=======
     def __init__(self) -> None:
->>>>>>> 677fef9a
         """Default post initializer which logs the representation of the
         Processor at the ``logging.DEBUG`` level.
         """
@@ -133,16 +116,10 @@
       Agent even if the dropped trace is not (as is the case when trace stats computation is enabled).
     """
 
-<<<<<<< HEAD
-    _compute_stats_enabled: bool = attr.ib()
-    sampler: BaseSampler = attr.ib()
-    single_span_rules: List[SpanSamplingRule] = attr.ib()
-    apm_opt_out: bool = attr.ib()
-=======
     def __init__(
         self,
         compute_stats_enabled: bool,
-        sampler: Any,
+        sampler: BaseSampler,
         single_span_rules: List[SpanSamplingRule],
         apm_opt_out: bool,
     ):
@@ -151,7 +128,6 @@
         self.sampler = sampler
         self.single_span_rules = single_span_rules
         self.apm_opt_out = apm_opt_out
->>>>>>> 677fef9a
 
     def process_trace(self, trace: List[Span]) -> Optional[List[Span]]:
         if trace:
@@ -211,11 +187,7 @@
     def on_span_start(self, _: Span) -> None:
         pass
 
-<<<<<<< HEAD
-    def on_span_finish(self, span: Span):
-=======
     def on_span_finish(self, span: Span) -> None:
->>>>>>> 677fef9a
         # DEV: Update span after finished to avoid race condition
         if _is_top_level(span):
             span.set_metric("_dd.top_level", 1)
@@ -272,35 +244,6 @@
           finished in the collection and ``partial_flush_enabled`` is True.
     """
 
-<<<<<<< HEAD
-    @attr.s
-    class _Trace(object):
-        spans: List[Span] = attr.ib(default=attr.Factory(list))
-        num_finished: int = attr.ib(default=0)
-
-    _partial_flush_enabled: bool = attr.ib()
-    _partial_flush_min_spans: int = attr.ib()
-    _trace_processors: Iterable[TraceProcessor] = attr.ib()
-    _writer: TraceWriter = attr.ib()
-    _traces: DefaultDict[int, "_Trace"] = attr.ib(
-        factory=lambda: defaultdict(lambda: SpanAggregator._Trace()),
-        init=False,
-        repr=False,
-    )
-    if config._span_aggregator_rlock:
-        _lock: Union[RLock, Lock] = attr.ib(init=False, factory=RLock, repr=False)
-    else:
-        _lock: Union[RLock, Lock] = attr.ib(init=False, factory=Lock, repr=False)  # type: ignore[no-redef]
-    # Tracks the number of spans created and tags each count with the api that was used
-    # ex: otel api, opentracing api, datadog api
-    _span_metrics: Dict[str, DefaultDict] = attr.ib(
-        init=False,
-        factory=lambda: {
-            "spans_created": defaultdict(int),
-            "spans_finished": defaultdict(int),
-        },
-    )
-=======
     def __init__(
         self,
         partial_flush_enabled: bool,
@@ -332,7 +275,6 @@
             f"{self._trace_processors}, "
             f"{self._writer})"
         )
->>>>>>> 677fef9a
 
     def on_span_start(self, span: Span) -> None:
         with self._lock:
