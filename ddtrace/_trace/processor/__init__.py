import abc
from collections import defaultdict
from itertools import chain
import logging
from threading import RLock
from typing import Any
from typing import DefaultDict
from typing import Dict
from typing import List
from typing import Optional
from typing import Union

from ddtrace._trace.sampler import DatadogSampler
from ddtrace._trace.sampler import RateSampler
from ddtrace._trace.span import Span
from ddtrace._trace.span import _get_64_highest_order_bits_as_hex
from ddtrace.constants import _APM_ENABLED_METRIC_KEY as MK_APM_ENABLED
from ddtrace.internal import gitmetadata
from ddtrace.internal import telemetry
from ddtrace.internal.constants import COMPONENT
from ddtrace.internal.constants import HIGHER_ORDER_TRACE_ID_BITS
from ddtrace.internal.constants import LAST_DD_PARENT_ID_KEY
from ddtrace.internal.constants import MAX_UINT_64BITS
from ddtrace.internal.logger import get_logger
from ddtrace.internal.sampling import SpanSamplingRule
from ddtrace.internal.sampling import get_span_sampling_rules
from ddtrace.internal.service import ServiceStatusError
from ddtrace.internal.telemetry.constants import TELEMETRY_NAMESPACE
from ddtrace.internal.writer import AgentResponse
from ddtrace.internal.writer import create_trace_writer
from ddtrace.settings._config import config
from ddtrace.settings.asm import config as asm_config


log = get_logger(__name__)


class TraceProcessor(metaclass=abc.ABCMeta):
    def __init__(self) -> None:
        """Default post initializer which logs the representation of the
        TraceProcessor at the ``logging.DEBUG`` level.
        """
        pass

    @abc.abstractmethod
    def process_trace(self, trace: List[Span]) -> Optional[List[Span]]:
        """Processes a trace.

        ``None`` can be returned to prevent the trace from being further
        processed.
        """
        pass


class SpanProcessor(metaclass=abc.ABCMeta):
    """A Processor is used to process spans as they are created and finished by a tracer."""

    __processors__: List["SpanProcessor"] = []

    def __init__(self) -> None:
        """Default post initializer which logs the representation of the
        Processor at the ``logging.DEBUG`` level.
        """
        pass

    @abc.abstractmethod
    def on_span_start(self, span: Span) -> None:
        """Called when a span is started.

        This method is useful for making upfront decisions on spans.

        For example, a sampling decision can be made when the span is created
        based on its resource name.
        """
        pass

    @abc.abstractmethod
    def on_span_finish(self, span: Span) -> None:
        """Called with the result of any previous processors or initially with
        the finishing span when a span finishes.

        It can return any data which will be passed to any processors that are
        applied afterwards.
        """
        pass

    def shutdown(self, timeout: Optional[float]) -> None:
        """Called when the processor is done being used.

        Any clean-up or flushing should be performed with this method.
        """
        pass

    def register(self) -> None:
        """Register the processor with the global list of processors."""
        SpanProcessor.__processors__.append(self)

    def unregister(self) -> None:
        """Unregister the processor from the global list of processors."""
        try:
            SpanProcessor.__processors__.remove(self)
        except ValueError:
            log.warning("Span processor %r not registered", self)


class TraceSamplingProcessor(TraceProcessor):
    """Processor that runs both trace and span sampling rules.

    * Span sampling must be applied after trace sampling priority has been set.
    * Span sampling rules are specified with a sample rate or rate limit as well as glob patterns
      for matching spans on service and name.
    * If the span sampling decision is to keep the span, then span sampling metrics are added to the span.
    * If a dropped trace includes a span that had been kept by a span sampling rule, then the span is sent to the
      Agent even if the dropped trace is not (as is the case when trace stats computation is enabled).
    """

    def __init__(
        self,
        compute_stats_enabled: bool,
        single_span_rules: List[SpanSamplingRule],
        apm_opt_out: bool,
        agent_based_samplers: Optional[dict] = None,
    ):
        super(TraceSamplingProcessor, self).__init__()
        self._compute_stats_enabled = compute_stats_enabled
        self.single_span_rules = single_span_rules
        self.apm_opt_out = apm_opt_out

        # If ASM is enabled but tracing is disabled,
        # we need to set the rate limiting to 1 trace per minute
        # for the backend to consider the service as alive.
        sampler_kwargs: Dict[str, Any] = {
            "agent_based_samplers": agent_based_samplers,
        }
        if self.apm_opt_out:
            sampler_kwargs.update(
                {
                    "rate_limit": 1,
                    "rate_limit_window": 60e9,
                    "rate_limit_always_on": True,
                }
            )
        self.sampler: Union[DatadogSampler, RateSampler] = DatadogSampler(**sampler_kwargs)

    def process_trace(self, trace: List[Span]) -> Optional[List[Span]]:
        if trace:
            chunk_root = trace[0]

            if self.apm_opt_out:
                for span in trace:
                    if span._local_root_value is None:
                        span.set_metric(MK_APM_ENABLED, 0)

<<<<<<< HEAD
            # only trace sample if we haven't already sampled
            if root_ctx and root_ctx.sampling_priority is None:
                self.sampler.sample(trace[0]._local_root)
            # When stats computation is enabled in the tracer then we can
            # safely drop the traces. When using the NativeWriter this is handled by native code.
            if not config._trace_writer_native and self._compute_stats_enabled and not self.apm_opt_out:
                priority = root_ctx.sampling_priority if root_ctx is not None else None
                if priority is not None and priority <= 0:
                    # When any span is marked as keep by a single span sampling
                    # decision then we still send all and only those spans.
                    single_spans = [_ for _ in trace if is_single_span_sampled(_)]
                    return single_spans or None

            # single span sampling rules are applied after trace sampling
            if self.single_span_rules:
=======
            if chunk_root.context.sampling_priority is None:
                self.sampler.sample(chunk_root._local_root)
                if chunk_root.context.sampling_priority is None:
                    # NOTE: This should never happen, `self.sampler.sample(..)` should always set the sampling priority.
                    log.error(
                        "DatadogSampler failed to sample trace. Local Root: %s",
                        chunk_root._local_root,
                    )
                    return trace

            # single span sampling rules are applied if the trace is about to be dropped
            if self.single_span_rules and chunk_root.context.sampling_priority <= 0:
                single_spans = []
                # When stats computation is enabled in the tracer then we can safely drop the traces.
                # When using the NativeWriter this is handled by native code.
                can_drop_trace = (
                    not config._trace_writer_native and self._compute_stats_enabled and not self.apm_opt_out
                )
>>>>>>> 6f94edef
                for span in trace:
                    for rule in self.single_span_rules:
                        if rule.match(span):
                            # Sampling a span here does NOT effect the sampling priotiy. This operation
                            # simply marks a span as single-span sampled.
                            rule.sample(span)
                            if can_drop_trace:
                                single_spans.append(span)
                            break
                if can_drop_trace:
                    return single_spans
            return trace
        return None


class TopLevelSpanProcessor(SpanProcessor):
    """Processor marks spans as top level

    A span is top level when it is the entrypoint method for a request to a service.
    Top level span and service entry span are equivalent terms

    The "top level" metric will be used by the agent to calculate trace metrics
    and determine how spans should be displaced in the UI. If this metric is not
    set by the tracer the first span in a trace chunk will be marked as top level.

    """

    def on_span_start(self, _: Span) -> None:
        pass

    def on_span_finish(self, span: Span) -> None:
        # DEV: Update span after finished to avoid race condition
        if span._is_top_level:
            span._metrics["_dd.top_level"] = 1  # PERF: avoid setting via Span.set_metric


class ServiceNameProcessor(TraceProcessor):
    """Processor that adds the service name to the globalconfig."""

    def process_trace(self, trace: List[Span]) -> Optional[List[Span]]:
        for span in trace:
            if span.service:
                config._add_extra_service(span.service)
        return trace


class TraceTagsProcessor(TraceProcessor):
    """Processor that applies trace-level tags to the trace."""

    def _set_git_metadata(self, chunk_root):
        repository_url, commit_sha, main_package = gitmetadata.get_git_tags()
        if repository_url:
            chunk_root.set_tag_str("_dd.git.repository_url", repository_url)
        if commit_sha:
            chunk_root.set_tag_str("_dd.git.commit.sha", commit_sha)
        if main_package:
            chunk_root.set_tag_str("_dd.python_main_package", main_package)

    def process_trace(self, trace: List[Span]) -> Optional[List[Span]]:
        if not trace:
            return trace

        chunk_root = trace[0]
        chunk_root._update_tags_from_context()
        self._set_git_metadata(chunk_root)
        chunk_root.set_tag_str("language", "python")
        # for 128 bit trace ids
        if chunk_root.trace_id > MAX_UINT_64BITS:
            trace_id_hob = _get_64_highest_order_bits_as_hex(chunk_root.trace_id)
            chunk_root.set_tag_str(HIGHER_ORDER_TRACE_ID_BITS, trace_id_hob)

        if LAST_DD_PARENT_ID_KEY in chunk_root._meta and chunk_root._parent is not None:
            # we should only set the last parent id on local root spans
            del chunk_root._meta[LAST_DD_PARENT_ID_KEY]
        return trace


class _Trace:
    def __init__(self, spans=None, num_finished=0):
        self.spans = spans if spans is not None else []
        self.num_finished = num_finished


class SpanAggregator(SpanProcessor):
    """Processor that aggregates spans together by trace_id and writes the
    spans to the provided writer when:
        - The collection is assumed to be complete. A collection of spans is
          assumed to be complete if all the spans that have been created with
          the trace_id have finished; or
        - A minimum threshold of spans (``partial_flush_min_spans``) have been
          finished in the collection and ``partial_flush_enabled`` is True.
    """

    SPAN_FINISH_DEBUG_MESSAGE = (
        "Encoding %d spans. Spans processed: %d. Spans dropped by trace processors: %d. Unfinished "
        "spans remaining in the span aggregator: %d. (trace_id: %d) (top level span: name=%s) "
        "(partial flush triggered: %s)"
    )

    SPAN_START_DEBUG_MESSAGE = "Starting span: %s, trace has %d spans in the span aggregator"

    def __init__(
        self,
        partial_flush_enabled: bool,
        partial_flush_min_spans: int,
        dd_processors: Optional[List[TraceProcessor]] = None,
        user_processors: Optional[List[TraceProcessor]] = None,
    ):
        # Set partial flushing
        self.partial_flush_enabled = partial_flush_enabled
        self.partial_flush_min_spans = partial_flush_min_spans
        # Initialize trace processors
        self.sampling_processor = TraceSamplingProcessor(
            config._trace_compute_stats, get_span_sampling_rules(), asm_config._apm_opt_out
        )
        self.tags_processor = TraceTagsProcessor()
        self.dd_processors = dd_processors or []
        self.user_processors = user_processors or []
        self.service_name_processor = ServiceNameProcessor()
        self.writer = create_trace_writer(response_callback=self._agent_response_callback)
        # Initialize the trace buffer and lock
        self._traces: DefaultDict[int, _Trace] = defaultdict(lambda: _Trace())
        self._lock: RLock = RLock()
        # Track telemetry span metrics by span api
        # ex: otel api, opentracing api, datadog api
        self._span_metrics: Dict[str, DefaultDict] = {
            "spans_created": defaultdict(int),
            "spans_finished": defaultdict(int),
        }
        super(SpanAggregator, self).__init__()

    def __repr__(self) -> str:
        return (
            f"{self.__class__.__name__}("
            f"{self.partial_flush_enabled}, "
            f"{self.partial_flush_min_spans}, "
            f"{self.service_name_processor},"
            f"{self.sampling_processor},"
            f"{self.tags_processor},"
            f"{self.dd_processors}, "
            f"{self.user_processors}, "
            f"{self._span_metrics}, "
            f"{self.writer})"
        )

    def on_span_start(self, span: Span) -> None:
        with self._lock:
            trace = self._traces[span.trace_id]
            trace.spans.append(span)
            integration_name = span._meta.get(COMPONENT, span._span_api)

            self._span_metrics["spans_created"][integration_name] += 1
            self._queue_span_count_metrics("spans_created", "integration_name")
        log.debug(self.SPAN_START_DEBUG_MESSAGE, span, len(trace.spans))

    def on_span_finish(self, span: Span) -> None:
        # Aqcuire lock to get finished and update trace.spans
        with self._lock:
            integration_name = span._meta.get(COMPONENT, span._span_api)
            self._span_metrics["spans_finished"][integration_name] += 1

            if span.trace_id not in self._traces:
                return

            trace = self._traces[span.trace_id]
            num_buffered = len(trace.spans)
            trace.num_finished += 1
            should_partial_flush = self.partial_flush_enabled and trace.num_finished >= self.partial_flush_min_spans
            is_trace_complete = trace.num_finished >= len(trace.spans)
            if not is_trace_complete and not should_partial_flush:
                return

            if not is_trace_complete:
                finished = [s for s in trace.spans if s.finished]
                if not finished:
                    return
<<<<<<< HEAD
                trace.spans[:] = [s for s in trace.spans if not s.finished]  # In-place update
                trace.num_finished = 0
            else:
                finished = trace.spans
                del self._traces[span.trace_id]
                # perf: Flush span finish metrics to the telemetry writer after the trace is complete
                self._queue_span_count_metrics("spans_finished", "integration_name")

        num_finished = len(finished)
        if should_partial_flush:
            # FIXME(munir): should_partial_flush should return false if all the spans in the trace are finished.
            # For example if partial flushing min spans is 10 and the trace has 10 spans, the trace should
            # not have a partial flush metric. This trace was processed in its entirety.
            finished[0].set_metric("_dd.py.partial_flush", num_finished)

        # perf: Process spans outside of the span aggregator lock
        spans = finished
        for tp in chain(
            self.dd_processors,
            self.user_processors,
            [self.sampling_processor, self.tags_processor, self.service_name_processor],
        ):
            try:
                spans = tp.process_trace(spans)
                if not spans:
                    return
            except Exception:
                log.error("error applying processor %r to trace %d", tp, span.trace_id, exc_info=True)

        if spans:
            log.debug(
                self.SPAN_FINISH_DEBUG_MESSAGE,
                len(spans),
                num_buffered,
                num_finished - len(spans),
                num_buffered - num_finished,
                span.trace_id,
                spans[0].name,
                should_partial_flush,
            )
            self.writer.write(spans)
=======

                # Set partial flush tag on the first span
                if should_partial_flush:
                    finished[0]._metrics[
                        "_dd.py.partial_flush"
                    ] = num_finished  # PERF: avoid setting via Span.set_metric

                spans: Optional[List[Span]] = finished
                for tp in chain(
                    self.dd_processors, self.user_processors, [self.sampling_processor, self.tags_processor]
                ):
                    try:
                        if spans is None:
                            return
                        spans = tp.process_trace(spans)
                    except Exception:
                        log.error("error applying processor %r", tp, exc_info=True)

                self._queue_span_count_metrics("spans_finished", "integration_name")
                if spans:
                    for span in spans:
                        if span.service:
                            # report extra service name as it may have been set after the span creation by the customer
                            config._add_extra_service(span.service)

                    log.debug(
                        self.SPAN_FINISH_DEBUG_MESSAGE,
                        len(spans),
                        num_buffered,
                        num_finished - len(spans),
                        num_buffered - num_finished,
                        span.trace_id,
                        spans[0].name,
                        should_partial_flush,
                    )
                    self.writer.write(spans)
                return
            return None
>>>>>>> 6f94edef

    def _agent_response_callback(self, resp: AgentResponse) -> None:
        """Handle the response from the agent.

        The agent can return updated sample rates for the priority sampler.
        """
        try:
            if isinstance(self.sampling_processor.sampler, DatadogSampler):
                self.sampling_processor.sampler.update_rate_by_service_sample_rates(
                    resp.rate_by_service,
                )
        except ValueError as e:
            log.error("Failed to set agent service sample rates: %s", str(e))

    def shutdown(self, timeout: Optional[float]) -> None:
        """
        This will stop the background writer/worker and flush any finished traces in the buffer. The tracer cannot be
        used for tracing after this method has been called. A new tracer instance is required to continue tracing.

        :param timeout: How long in seconds to wait for the background worker to flush traces
            before exiting or :obj:`None` to block until flushing has successfully completed (default: :obj:`None`)
        :type timeout: :obj:`int` | :obj:`float` | :obj:`None`
        """
        # on_span_start queue span created counts in batches of 100. This ensures all remaining counts are sent
        # before the tracer is shutdown.
        self._queue_span_count_metrics("spans_created", "integration_name", 1)
        # on_span_finish(...) queues span finish metrics in batches of 100.
        # This ensures all remaining counts are sent before the tracer is shutdown.
        self._queue_span_count_metrics("spans_finished", "integration_name", 1)
        # Log a warning if the tracer is shutdown before spans are finished
        if log.isEnabledFor(logging.WARNING):
            unfinished_spans = [
                f"trace_id={s.trace_id} parent_id={s.parent_id} span_id={s.span_id} name={s.name} resource={s.resource} started={s.start} sampling_priority={s.context.sampling_priority}"  # noqa: E501
                for t in self._traces.values()
                for s in t.spans
                if not s.finished
            ]
            if unfinished_spans:
                log.warning(
                    "Shutting down tracer with %d unfinished spans. Unfinished spans will not be sent to Datadog: %s",
                    len(unfinished_spans),
                    ", ".join(unfinished_spans),
                )

        try:
            self._traces.clear()
            self.writer.stop(timeout)
        except ServiceStatusError:
            # It's possible the writer never got started in the first place :(
            pass

    def _queue_span_count_metrics(self, metric_name: str, tag_name: str, min_count: int = 100) -> None:
        """Queues a telemetry count metric for span created and span finished"""
        # perf: telemetry_metrics_writer.add_count_metric(...) is an expensive operation.
        # We should avoid calling this method on every invocation of span finish and span start.
        if config._telemetry_enabled and sum(self._span_metrics[metric_name].values()) >= min_count:
            for tag_value, count in self._span_metrics[metric_name].items():
                telemetry.telemetry_writer.add_count_metric(
                    TELEMETRY_NAMESPACE.TRACERS, metric_name, count, tags=((tag_name, tag_value),)
                )
            self._span_metrics[metric_name] = defaultdict(int)

    def reset(
        self,
        user_processors: Optional[List[TraceProcessor]] = None,
        compute_stats: Optional[bool] = None,
        apm_opt_out: Optional[bool] = None,
        appsec_enabled: Optional[bool] = None,
        reset_buffer: bool = True,
    ) -> None:
        """
        Resets the internal state of the SpanAggregator, including the writer, sampling processor,
        user-defined processors, and optionally the trace buffer and span metrics.

        This method is typically used after a process fork or during runtime reconfiguration.
        Arguments that are None will not override existing values.
        """
        # Re-create the writer to ensure it is consistent with updated configurations (ex: api_version)
        self.writer = self.writer.recreate(appsec_enabled=appsec_enabled)

        # Recreate the sampling processor using new or existing config values.
        # If an argument is None, the current value is preserved.
        if compute_stats is None:
            compute_stats = self.sampling_processor._compute_stats_enabled
        if apm_opt_out is None:
            apm_opt_out = self.sampling_processor.apm_opt_out
        self.sampling_processor = TraceSamplingProcessor(
            compute_stats,
            get_span_sampling_rules(),
            apm_opt_out,
            self.sampling_processor.sampler._agent_based_samplers
            if isinstance(self.sampling_processor.sampler, DatadogSampler)
            else None,
        )

        # Update user processors if provided.
        if user_processors is not None:
            self.user_processors = user_processors

        # Reset the trace buffer and span metrics.
        # Useful when forking to prevent sending duplicate spans from parent and child processes.
        if reset_buffer:
            self._traces = defaultdict(lambda: _Trace())
            self._span_metrics = {
                "spans_created": defaultdict(int),
                "spans_finished": defaultdict(int),
            }<|MERGE_RESOLUTION|>--- conflicted
+++ resolved
@@ -151,23 +151,6 @@
                     if span._local_root_value is None:
                         span.set_metric(MK_APM_ENABLED, 0)
 
-<<<<<<< HEAD
-            # only trace sample if we haven't already sampled
-            if root_ctx and root_ctx.sampling_priority is None:
-                self.sampler.sample(trace[0]._local_root)
-            # When stats computation is enabled in the tracer then we can
-            # safely drop the traces. When using the NativeWriter this is handled by native code.
-            if not config._trace_writer_native and self._compute_stats_enabled and not self.apm_opt_out:
-                priority = root_ctx.sampling_priority if root_ctx is not None else None
-                if priority is not None and priority <= 0:
-                    # When any span is marked as keep by a single span sampling
-                    # decision then we still send all and only those spans.
-                    single_spans = [_ for _ in trace if is_single_span_sampled(_)]
-                    return single_spans or None
-
-            # single span sampling rules are applied after trace sampling
-            if self.single_span_rules:
-=======
             if chunk_root.context.sampling_priority is None:
                 self.sampler.sample(chunk_root._local_root)
                 if chunk_root.context.sampling_priority is None:
@@ -186,7 +169,6 @@
                 can_drop_trace = (
                     not config._trace_writer_native and self._compute_stats_enabled and not self.apm_opt_out
                 )
->>>>>>> 6f94edef
                 for span in trace:
                     for rule in self.single_span_rules:
                         if rule.match(span):
@@ -363,7 +345,6 @@
                 finished = [s for s in trace.spans if s.finished]
                 if not finished:
                     return
-<<<<<<< HEAD
                 trace.spans[:] = [s for s in trace.spans if not s.finished]  # In-place update
                 trace.num_finished = 0
             else:
@@ -405,46 +386,6 @@
                 should_partial_flush,
             )
             self.writer.write(spans)
-=======
-
-                # Set partial flush tag on the first span
-                if should_partial_flush:
-                    finished[0]._metrics[
-                        "_dd.py.partial_flush"
-                    ] = num_finished  # PERF: avoid setting via Span.set_metric
-
-                spans: Optional[List[Span]] = finished
-                for tp in chain(
-                    self.dd_processors, self.user_processors, [self.sampling_processor, self.tags_processor]
-                ):
-                    try:
-                        if spans is None:
-                            return
-                        spans = tp.process_trace(spans)
-                    except Exception:
-                        log.error("error applying processor %r", tp, exc_info=True)
-
-                self._queue_span_count_metrics("spans_finished", "integration_name")
-                if spans:
-                    for span in spans:
-                        if span.service:
-                            # report extra service name as it may have been set after the span creation by the customer
-                            config._add_extra_service(span.service)
-
-                    log.debug(
-                        self.SPAN_FINISH_DEBUG_MESSAGE,
-                        len(spans),
-                        num_buffered,
-                        num_finished - len(spans),
-                        num_buffered - num_finished,
-                        span.trace_id,
-                        spans[0].name,
-                        should_partial_flush,
-                    )
-                    self.writer.write(spans)
-                return
-            return None
->>>>>>> 6f94edef
 
     def _agent_response_callback(self, resp: AgentResponse) -> None:
         """Handle the response from the agent.
