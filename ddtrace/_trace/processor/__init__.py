--- conflicted
+++ resolved
@@ -29,15 +29,9 @@
 from ddtrace.internal.telemetry.constants import TELEMETRY_LOG_LEVEL
 from ddtrace.internal.telemetry.constants import TELEMETRY_NAMESPACE
 from ddtrace.internal.writer import AgentResponse
-<<<<<<< HEAD
+from ddtrace.internal.writer import AgentWriterInterface
 from ddtrace.internal.writer import create_trace_writer
-=======
-from ddtrace.internal.writer import AgentWriter
-from ddtrace.internal.writer import AgentWriterInterface
-from ddtrace.internal.writer import LogWriter
-from ddtrace.internal.writer import TraceWriter
 from ddtrace.settings._agent import config as agent_config
->>>>>>> 2d305dd3
 from ddtrace.settings._config import config
 from ddtrace.settings.asm import config as asm_config
 
@@ -289,24 +283,7 @@
         self.tags_processor = TraceTagsProcessor()
         self.dd_processors = dd_processors or []
         self.user_processors = user_processors or []
-<<<<<<< HEAD
         self.writer = create_trace_writer(response_callback=self._agent_response_callback)
-=======
-        if SpanAggregator._use_log_writer():
-            self.writer: TraceWriter = LogWriter()
-        else:
-            verify_url(agent_config.trace_agent_url)
-            self.writer = AgentWriter(
-                intake_url=agent_config.trace_agent_url,
-                dogstatsd=get_dogstatsd_client(agent_config.dogstatsd_url),
-                sync_mode=SpanAggregator._use_sync_mode(),
-                headers={"Datadog-Client-Computed-Stats": "yes"}
-                if (config._trace_compute_stats or asm_config._apm_opt_out)
-                else {},
-                report_metrics=not asm_config._apm_opt_out,
-                response_callback=self._agent_response_callback,
-            )
->>>>>>> 2d305dd3
         # Initialize the trace buffer and lock
         self._traces: DefaultDict[int, _Trace] = defaultdict(lambda: _Trace())
         self._lock: RLock = RLock()
@@ -496,13 +473,9 @@
             # Writers like AgentWriter may not start until the first trace is encoded.
             # Stopping them before that will raise a ServiceStatusError.
             pass
-<<<<<<< HEAD
-=======
-
         if isinstance(self.writer, AgentWriterInterface) and appsec_enabled:
             # Ensure AppSec metadata is encoded by setting the API version to v0.4.
             self.writer._api_version = "v0.4"
->>>>>>> 2d305dd3
         # Re-create the writer to ensure it is consistent with updated configurations (ex: api_version)
         self.writer = self.writer.recreate(appsec_enabled=appsec_enabled)
 
