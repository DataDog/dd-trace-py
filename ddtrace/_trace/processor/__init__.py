import abc
from collections import defaultdict
from itertools import chain
from os import environ
from threading import RLock
from typing import Dict
from typing import Iterable
from typing import List
from typing import Optional

from ddtrace._trace.sampler import DatadogSampler
from ddtrace._trace.span import Span
from ddtrace._trace.span import _get_64_highest_order_bits_as_hex
from ddtrace._trace.span import _is_top_level
from ddtrace.constants import _APM_ENABLED_METRIC_KEY as MK_APM_ENABLED
from ddtrace.constants import _SAMPLING_PRIORITY_KEY
from ddtrace.constants import USER_KEEP
from ddtrace.internal import gitmetadata
from ddtrace.internal import telemetry
from ddtrace.internal.constants import HIGHER_ORDER_TRACE_ID_BITS
from ddtrace.internal.constants import LAST_DD_PARENT_ID_KEY
from ddtrace.internal.constants import MAX_UINT_64BITS
from ddtrace.internal.dogstatsd import get_dogstatsd_client
from ddtrace.internal.logger import get_logger
from ddtrace.internal.sampling import SpanSamplingRule
from ddtrace.internal.sampling import get_span_sampling_rules
from ddtrace.internal.sampling import is_single_span_sampled
from ddtrace.internal.serverless import has_aws_lambda_agent_extension
from ddtrace.internal.serverless import in_aws_lambda
from ddtrace.internal.serverless import in_azure_function
from ddtrace.internal.serverless import in_gcp_function
from ddtrace.internal.service import ServiceStatusError
from ddtrace.internal.telemetry.constants import TELEMETRY_LOG_LEVEL
from ddtrace.internal.telemetry.constants import TELEMETRY_NAMESPACE
from ddtrace.internal.utils.http import verify_url
from ddtrace.internal.writer import AgentResponse
from ddtrace.internal.writer import AgentWriter
from ddtrace.internal.writer import LogWriter
from ddtrace.internal.writer import TraceWriter
<<<<<<< HEAD
from ddtrace.settings._agent import config as agent_config
from ddtrace.settings.asm import config as asm_config
=======
from ddtrace.settings._config import config
>>>>>>> 5614f567


try:
    from typing import DefaultDict  # noqa:F401
except ImportError:
    from collections import defaultdict as DefaultDict

log = get_logger(__name__)


class TraceProcessor(metaclass=abc.ABCMeta):
    def __init__(self) -> None:
        """Default post initializer which logs the representation of the
        TraceProcessor at the ``logging.DEBUG`` level.
        """
        log.debug("initialized trace processor %r", self)

    @abc.abstractmethod
    def process_trace(self, trace: List[Span]) -> Optional[List[Span]]:
        """Processes a trace.

        ``None`` can be returned to prevent the trace from being further
        processed.
        """
        pass


class SpanProcessor(metaclass=abc.ABCMeta):
    """A Processor is used to process spans as they are created and finished by a tracer."""

    __processors__: List["SpanProcessor"] = []

    def __init__(self) -> None:
        """Default post initializer which logs the representation of the
        Processor at the ``logging.DEBUG`` level.
        """
        log.debug("initialized processor %r", self)

    @abc.abstractmethod
    def on_span_start(self, span: Span) -> None:
        """Called when a span is started.

        This method is useful for making upfront decisions on spans.

        For example, a sampling decision can be made when the span is created
        based on its resource name.
        """
        pass

    @abc.abstractmethod
    def on_span_finish(self, span: Span) -> None:
        """Called with the result of any previous processors or initially with
        the finishing span when a span finishes.

        It can return any data which will be passed to any processors that are
        applied afterwards.
        """
        pass

    def shutdown(self, timeout: Optional[float]) -> None:
        """Called when the processor is done being used.

        Any clean-up or flushing should be performed with this method.
        """
        pass

    def register(self) -> None:
        """Register the processor with the global list of processors."""
        SpanProcessor.__processors__.append(self)

    def unregister(self) -> None:
        """Unregister the processor from the global list of processors."""
        try:
            SpanProcessor.__processors__.remove(self)
        except ValueError:
            log.warning("Span processor %r not registered", self)


class TraceSamplingProcessor(TraceProcessor):
    """Processor that runs both trace and span sampling rules.

    * Span sampling must be applied after trace sampling priority has been set.
    * Span sampling rules are specified with a sample rate or rate limit as well as glob patterns
      for matching spans on service and name.
    * If the span sampling decision is to keep the span, then span sampling metrics are added to the span.
    * If a dropped trace includes a span that had been kept by a span sampling rule, then the span is sent to the
      Agent even if the dropped trace is not (as is the case when trace stats computation is enabled).
    """

    def __init__(self, compute_stats_enabled: bool, single_span_rules: List[SpanSamplingRule], apm_opt_out: bool):
        super(TraceSamplingProcessor, self).__init__()
        self._compute_stats_enabled = compute_stats_enabled
        self.single_span_rules = single_span_rules
        self.apm_opt_out = apm_opt_out
        if self.apm_opt_out:
            # If ASM is enabled but tracing is disabled,
            # we need to set the rate limiting to 1 trace per minute
            # for the backend to consider the service as alive.
            self.sampler = DatadogSampler(rate_limit=1, rate_limit_window=60e9, rate_limit_always_on=True)
        else:
            self.sampler = DatadogSampler()

    def process_trace(self, trace: List[Span]) -> Optional[List[Span]]:
        if trace:
            chunk_root = trace[0]
            root_ctx = chunk_root._context

            if self.apm_opt_out:
                for span in trace:
                    if span._local_root_value is None:
                        span.set_metric(MK_APM_ENABLED, 0)

            # only trace sample if we haven't already sampled
            if root_ctx and root_ctx.sampling_priority is None:
                self.sampler.sample(trace[0])
            # When stats computation is enabled in the tracer then we can
            # safely drop the traces.
            if self._compute_stats_enabled and not self.apm_opt_out:
                priority = root_ctx.sampling_priority if root_ctx is not None else None
                if priority is not None and priority <= 0:
                    # When any span is marked as keep by a single span sampling
                    # decision then we still send all and only those spans.
                    single_spans = [_ for _ in trace if is_single_span_sampled(_)]

                    return single_spans or None

            # single span sampling rules are applied after trace sampling
            if self.single_span_rules:
                for span in trace:
                    if span.context.sampling_priority is not None and span.context.sampling_priority <= 0:
                        for rule in self.single_span_rules:
                            if rule.match(span):
                                rule.sample(span)
                                # If stats computation is enabled, we won't send all spans to the agent.
                                # In order to ensure that the agent does not update priority sampling rates
                                # due to single spans sampling, we set all of these spans to manual keep.
                                if config._trace_compute_stats:
                                    span.set_metric(_SAMPLING_PRIORITY_KEY, USER_KEEP)
                                break

            return trace

        return None


class TopLevelSpanProcessor(SpanProcessor):
    """Processor marks spans as top level

    A span is top level when it is the entrypoint method for a request to a service.
    Top level span and service entry span are equivalent terms

    The "top level" metric will be used by the agent to calculate trace metrics
    and determine how spans should be displaced in the UI. If this metric is not
    set by the tracer the first span in a trace chunk will be marked as top level.

    """

    def on_span_start(self, _: Span) -> None:
        pass

    def on_span_finish(self, span: Span) -> None:
        # DEV: Update span after finished to avoid race condition
        if _is_top_level(span):
            span.set_metric("_dd.top_level", 1)


class TraceTagsProcessor(TraceProcessor):
    """Processor that applies trace-level tags to the trace."""

    def _set_git_metadata(self, chunk_root):
        repository_url, commit_sha, main_package = gitmetadata.get_git_tags()
        if repository_url:
            chunk_root.set_tag_str("_dd.git.repository_url", repository_url)
        if commit_sha:
            chunk_root.set_tag_str("_dd.git.commit.sha", commit_sha)
        if main_package:
            chunk_root.set_tag_str("_dd.python_main_package", main_package)

    def process_trace(self, trace: List[Span]) -> Optional[List[Span]]:
        if not trace:
            return trace

        chunk_root = trace[0]
        ctx = chunk_root._context
        if not ctx:
            return trace

        ctx._update_tags(chunk_root)
        self._set_git_metadata(chunk_root)
        chunk_root.set_tag_str("language", "python")
        # for 128 bit trace ids
        if chunk_root.trace_id > MAX_UINT_64BITS:
            trace_id_hob = _get_64_highest_order_bits_as_hex(chunk_root.trace_id)
            chunk_root.set_tag_str(HIGHER_ORDER_TRACE_ID_BITS, trace_id_hob)

        if LAST_DD_PARENT_ID_KEY in chunk_root._meta and chunk_root._parent is not None:
            # we should only set the last parent id on local root spans
            del chunk_root._meta[LAST_DD_PARENT_ID_KEY]
        return trace


class _Trace:
    def __init__(self, spans=None, num_finished=0):
        self.spans = spans if spans is not None else []
        self.num_finished = num_finished


class SpanAggregator(SpanProcessor):
    """Processor that aggregates spans together by trace_id and writes the
    spans to the provided writer when:
        - The collection is assumed to be complete. A collection of spans is
          assumed to be complete if all the spans that have been created with
          the trace_id have finished; or
        - A minimum threshold of spans (``partial_flush_min_spans``) have been
          finished in the collection and ``partial_flush_enabled`` is True.
    """

    def __init__(
        self,
        partial_flush_enabled: bool,
        partial_flush_min_spans: int,
        trace_processors: Iterable[TraceProcessor],
        writer: Optional[TraceWriter] = None,
    ):
        # Set partial flushing
        self.partial_flush_enabled = partial_flush_enabled
        self.partial_flush_min_spans = partial_flush_min_spans
        # Initialize trace processors
        self.sampling_processor = TraceSamplingProcessor(
            config._trace_compute_stats, get_span_sampling_rules(), asm_config._apm_opt_out
        )
        self.tags_processor = TraceTagsProcessor()
        self.trace_processors = trace_processors
        # Initialize writer
        if writer is not None:
            self.writer: TraceWriter = writer
        elif SpanAggregator._use_log_writer():
            self.writer = LogWriter()
        else:
            verify_url(agent_config.trace_agent_url)
            self.writer = AgentWriter(
                agent_url=agent_config.trace_agent_url,
                dogstatsd=get_dogstatsd_client(agent_config.dogstatsd_url),
                sync_mode=SpanAggregator._use_sync_mode(),
                headers={"Datadog-Client-Computed-Stats": "yes"}
                if (config._trace_compute_stats or asm_config._apm_opt_out)
                else {},
                report_metrics=not asm_config._apm_opt_out,
                response_callback=self._agent_response_callback,
            )
        # Initialize the trace buffer and lock
        self._traces: DefaultDict[int, _Trace] = defaultdict(lambda: _Trace())
        self._lock: RLock = RLock()
        # Track telemetry span metrics by span api
        # ex: otel api, opentracing api, datadog api
        self._span_metrics: Dict[str, DefaultDict] = {
            "spans_created": defaultdict(int),
            "spans_finished": defaultdict(int),
        }
        super(SpanAggregator, self).__init__()

    def __repr__(self) -> str:
        return (
            f"{self.__class__.__name__}("
            f"{self.partial_flush_enabled}, "
            f"{self.partial_flush_min_spans}, "
            f"{self.sampling_processor},"
            f"{self.tags_processor},"
            f"{self.trace_processors}, "
            f"{self.writer})"
        )

    def on_span_start(self, span: Span) -> None:
        with self._lock:
            trace = self._traces[span.trace_id]
            trace.spans.append(span)
            self._span_metrics["spans_created"][span._span_api] += 1
            self._queue_span_count_metrics("spans_created", "integration_name")

    def on_span_finish(self, span: Span) -> None:
        with self._lock:
            self._span_metrics["spans_finished"][span._span_api] += 1

            # Calling finish on a span that we did not see the start for
            # DEV: This can occur if the SpanAggregator is recreated while there is a span in progress
            #      e.g. `tracer.configure()` is called after starting a span
            if span.trace_id not in self._traces:
                log_msg = "finished span not connected to a trace"
                telemetry.telemetry_writer.add_log(TELEMETRY_LOG_LEVEL.ERROR, log_msg)
                log.debug("%s: %s", log_msg, span)
                return

            trace = self._traces[span.trace_id]
            trace.num_finished += 1
            should_partial_flush = self.partial_flush_enabled and trace.num_finished >= self.partial_flush_min_spans
            if trace.num_finished == len(trace.spans) or should_partial_flush:
                trace_spans = trace.spans
                trace.spans = []
                if trace.num_finished < len(trace_spans):
                    finished = []
                    for s in trace_spans:
                        if s.finished:
                            finished.append(s)
                        else:
                            trace.spans.append(s)
                else:
                    finished = trace_spans

                num_finished = len(finished)
                trace.num_finished -= num_finished
                if trace.num_finished != 0:
                    log_msg = "unexpected finished span count"
                    telemetry.telemetry_writer.add_log(TELEMETRY_LOG_LEVEL.ERROR, log_msg)
                    log.debug("%s (%s) for span %s", log_msg, num_finished, span)
                    trace.num_finished = 0

                # If we have removed all spans from this trace, then delete the trace from the traces dict
                if len(trace.spans) == 0:
                    del self._traces[span.trace_id]

                # No spans to process, return early
                if not finished:
                    return

                # Set partial flush tag on the first span
                if should_partial_flush:
                    log.debug("Partially flushing %d spans for trace %d", num_finished, span.trace_id)
                    finished[0].set_metric("_dd.py.partial_flush", num_finished)

                spans: Optional[List[Span]] = finished
                for tp in chain(self.trace_processors, [self.sampling_processor, self.tags_processor]):
                    try:
                        if spans is None:
                            return
                        spans = tp.process_trace(spans)
                    except Exception:
                        log.error("error applying processor %r", tp, exc_info=True)

                self._queue_span_count_metrics("spans_finished", "integration_name")
                self.writer.write(spans)
                return

            log.debug("trace %d has %d spans, %d finished", span.trace_id, len(trace.spans), trace.num_finished)
            return None

    def _agent_response_callback(self, resp: AgentResponse) -> None:
        """Handle the response from the agent.

        The agent can return updated sample rates for the priority sampler.
        """
        try:
            self.sampling_processor.sampler.update_rate_by_service_sample_rates(
                resp.rate_by_service,
            )
        except ValueError as e:
            log.error("Failed to set agent service sample rates: %s", str(e))

    @staticmethod
    def _use_log_writer() -> bool:
        """Returns whether the LogWriter should be used in the environment by
        default.

        The LogWriter required by default in AWS Lambdas when the Datadog Agent extension
        is not available in the Lambda.
        """
        if (
            environ.get("DD_AGENT_HOST")
            or environ.get("DATADOG_TRACE_AGENT_HOSTNAME")
            or environ.get("DD_TRACE_AGENT_URL")
        ):
            # If one of these variables are set, we definitely have an agent
            return False
        elif in_aws_lambda() and has_aws_lambda_agent_extension():
            # If the Agent Lambda extension is available then an AgentWriter is used.
            return False
        elif in_gcp_function() or in_azure_function():
            return False
        else:
            return in_aws_lambda()

    @staticmethod
    def _use_sync_mode() -> bool:
        """Returns, if an `AgentWriter` is to be used, whether it should be run
         in synchronous mode by default.

        There are only two cases in which this is desirable:

        - AWS Lambdas can have the Datadog agent installed via an extension.
          When it's available traces must be sent synchronously to ensure all
          are received before the Lambda terminates.
        - Google Cloud Functions and Azure Functions have a mini-agent spun up by the tracer.
          Similarly to AWS Lambdas, sync mode should be used to avoid data loss.
        """
        return (in_aws_lambda() and has_aws_lambda_agent_extension()) or in_gcp_function() or in_azure_function()

    def shutdown(self, timeout: Optional[float]) -> None:
        """
        This will stop the background writer/worker and flush any finished traces in the buffer. The tracer cannot be
        used for tracing after this method has been called. A new tracer instance is required to continue tracing.

        :param timeout: How long in seconds to wait for the background worker to flush traces
            before exiting or :obj:`None` to block until flushing has successfully completed (default: :obj:`None`)
        :type timeout: :obj:`int` | :obj:`float` | :obj:`None`
        """
        # on_span_start queue span created counts in batches of 100. This ensures all remaining counts are sent
        # before the tracer is shutdown.
        self._queue_span_count_metrics("spans_created", "integration_name", 1)
        # on_span_finish(...) queues span finish metrics in batches of 100.
        # This ensures all remaining counts are sent before the tracer is shutdown.
        self._queue_span_count_metrics("spans_finished", "integration_name", 1)
        # Log a warning if the tracer is shutdown before spans are finished
        unfinished_spans = [
            f"trace_id={s.trace_id} parent_id={s.parent_id} span_id={s.span_id} name={s.name} resource={s.resource} started={s.start} sampling_priority={s.context.sampling_priority}"  # noqa: E501
            for t in self._traces.values()
            for s in t.spans
            if not s.finished
        ]
        if unfinished_spans:
            log.warning(
                "Shutting down tracer with %d unfinished spans. " "Unfinished spans will not be sent to Datadog: %s",
                len(unfinished_spans),
                ", ".join(unfinished_spans),
            )

        try:
            self._traces.clear()
            self.writer.stop(timeout)
        except ServiceStatusError:
            # It's possible the writer never got started in the first place :(
            pass

    def _queue_span_count_metrics(self, metric_name: str, tag_name: str, min_count: int = 100) -> None:
        """Queues a telemetry count metric for span created and span finished"""
        # perf: telemetry_metrics_writer.add_count_metric(...) is an expensive operation.
        # We should avoid calling this method on every invocation of span finish and span start.
        if config._telemetry_enabled and sum(self._span_metrics[metric_name].values()) >= min_count:
            for tag_value, count in self._span_metrics[metric_name].items():
                telemetry.telemetry_writer.add_count_metric(
                    TELEMETRY_NAMESPACE.TRACERS, metric_name, count, tags=((tag_name, tag_value),)
                )
            self._span_metrics[metric_name] = defaultdict(int)<|MERGE_RESOLUTION|>--- conflicted
+++ resolved
@@ -37,12 +37,9 @@
 from ddtrace.internal.writer import AgentWriter
 from ddtrace.internal.writer import LogWriter
 from ddtrace.internal.writer import TraceWriter
-<<<<<<< HEAD
 from ddtrace.settings._agent import config as agent_config
+from ddtrace.settings._config import config
 from ddtrace.settings.asm import config as asm_config
-=======
-from ddtrace.settings._config import config
->>>>>>> 5614f567
 
 
 try:
