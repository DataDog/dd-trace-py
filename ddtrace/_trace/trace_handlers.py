import functools
import sys
from typing import TYPE_CHECKING
from typing import Any
from typing import Callable
from typing import Dict
from typing import List
from typing import Optional

import wrapt

from ddtrace import config
from ddtrace._trace._inferred_proxy import create_inferred_proxy_span_if_headers_exist
from ddtrace._trace._span_pointer import _SpanPointerDescription
from ddtrace._trace.utils import extract_DD_context_from_messages
from ddtrace._trace.utils_botocore.span_pointers import extract_span_pointers_from_successful_botocore_response
from ddtrace._trace.utils_botocore.span_tags import (
    set_botocore_patched_api_call_span_tags as set_patched_api_call_span_tags,
)
from ddtrace._trace.utils_botocore.span_tags import set_botocore_response_metadata_tags
from ddtrace.constants import _ANALYTICS_SAMPLE_RATE_KEY
from ddtrace.constants import _SPAN_MEASURED_KEY
from ddtrace.constants import ERROR_MSG
from ddtrace.constants import ERROR_STACK
from ddtrace.constants import ERROR_TYPE
from ddtrace.constants import SPAN_KIND
from ddtrace.contrib import trace_utils
from ddtrace.contrib.internal.botocore.constants import BOTOCORE_STEPFUNCTIONS_INPUT_KEY
from ddtrace.contrib.internal.trace_utils import _set_url_tag
from ddtrace.ext import SpanKind
from ddtrace.ext import db
from ddtrace.ext import http
from ddtrace.internal import core
from ddtrace.internal.compat import maybe_stringify
from ddtrace.internal.compat import parse
from ddtrace.internal.constants import COMPONENT
from ddtrace.internal.constants import FLASK_ENDPOINT
from ddtrace.internal.constants import FLASK_URL_RULE
from ddtrace.internal.constants import FLASK_VIEW_ARGS
from ddtrace.internal.logger import get_logger
from ddtrace.internal.schema.span_attribute_schema import SpanDirection
from ddtrace.propagation.http import HTTPPropagator


if TYPE_CHECKING:
    from ddtrace._trace.span import Span


log = get_logger(__name__)


class _TracedIterable(wrapt.ObjectProxy):
    def __init__(self, wrapped, span, parent_span, wrapped_is_iterator=False):
        self._self_wrapped_is_iterator = wrapped_is_iterator
        if self._self_wrapped_is_iterator:
            super(_TracedIterable, self).__init__(wrapped)
            self._wrapped_iterator = iter(wrapped)
        else:
            super(_TracedIterable, self).__init__(iter(wrapped))
        self._self_span = span
        self._self_parent_span = parent_span
        self._self_span_finished = False

    def __iter__(self):
        return self

    def __next__(self):
        try:
            if self._self_wrapped_is_iterator:
                return next(self._wrapped_iterator)
            else:
                return next(self.__wrapped__)
        except StopIteration:
            self._finish_spans()
            raise
        except Exception:
            self._self_span.set_exc_info(*sys.exc_info())
            self._finish_spans()
            raise

    # PY2 Support
    next = __next__

    def close(self):
        if getattr(self.__wrapped__, "close", None):
            self.__wrapped__.close()
        self._finish_spans()

    def _finish_spans(self):
        if not self._self_span_finished:
            self._self_span.finish()
            self._self_parent_span.finish()
            self._self_span_finished = True

    def __getattribute__(self, name):
        if name == "__len__":
            # __len__ is defined by the parent class, wrapt.ObjectProxy.
            # However this attribute should not be defined for iterables.
            # By definition, iterables should not support len(...).
            raise AttributeError("__len__ is not supported")
        return super(_TracedIterable, self).__getattribute__(name)


def _get_parameters_for_new_span_directly_from_context(ctx: core.ExecutionContext) -> Dict[str, str]:
    span_kwargs = {}
    for parameter_name in {"span_type", "resource", "service", "child_of", "activate"}:
        parameter_value = ctx.get_local_item(parameter_name)
        if parameter_value:
            span_kwargs[parameter_name] = parameter_value
    return span_kwargs


def _start_span(ctx: core.ExecutionContext, call_trace: bool = True, **kwargs) -> "Span":
    span_kwargs = _get_parameters_for_new_span_directly_from_context(ctx)
    call_trace = ctx.get_item("call_trace", call_trace)
    tracer = ctx.get_item("tracer") or (ctx.get_item("middleware") or ctx["pin"]).tracer
    distributed_headers_config = ctx.get_item("distributed_headers_config")
    if distributed_headers_config:
        trace_utils.activate_distributed_headers(
            tracer,
            int_config=distributed_headers_config,
            request_headers=ctx["distributed_headers"],
            override=ctx.get_item("distributed_headers_config_override"),
        )
    distributed_context = ctx.get_item("distributed_context")
    if distributed_context and not call_trace:
        span_kwargs["child_of"] = distributed_context

    if config._inferred_proxy_services_enabled:
        # dispatch event for checking headers and possibly making an inferred proxy span
        core.dispatch("inferred_proxy.start", (ctx, tracer, span_kwargs, call_trace, distributed_headers_config))
        # re-get span_kwargs in case an inferred span was created and we have a new span_kwargs.child_of field
        span_kwargs = ctx.get_item("span_kwargs", span_kwargs)

    span_kwargs.update(kwargs)
    span = (tracer.trace if call_trace else tracer.start_span)(ctx["span_name"], **span_kwargs)

    for tk, tv in ctx.get_item("tags", dict()).items():
        span.set_tag_str(tk, tv)

    ctx.span = span

    if config._inferred_proxy_services_enabled:
        # dispatch event for inferred proxy finish
        core.dispatch("inferred_proxy.finish", (ctx,))

    return span


def _set_web_frameworks_tags(ctx, span, int_config):
    span.set_tag_str(COMPONENT, int_config.integration_name)
    span.set_tag_str(SPAN_KIND, SpanKind.SERVER)
    span.set_tag(_SPAN_MEASURED_KEY)

    analytics_enabled = ctx.get_item("analytics_enabled")
    analytics_sample_rate = ctx.get_item("analytics_sample_rate", True)

    # Configure trace search sample rate
    if (config._analytics_enabled and analytics_enabled is not False) or analytics_enabled is True:
        span.set_tag(_ANALYTICS_SAMPLE_RATE_KEY, analytics_sample_rate)


def _on_web_framework_start_request(ctx, int_config):
    request_span = ctx.get_item("req_span")
    _set_web_frameworks_tags(ctx, request_span, int_config)


def _on_web_framework_finish_request(
    span, int_config, method, url, status_code, query, req_headers, res_headers, route, finish, **kwargs
):
    trace_utils.set_http_meta(
        span=span,
        integration_config=int_config,
        method=method,
        url=url,
        status_code=status_code,
        query=query,
        request_headers=req_headers,
        response_headers=res_headers,
        route=route,
        **kwargs,
    )
    _set_inferred_proxy_tags(span, status_code)

    if finish:
        span.finish()


def _set_inferred_proxy_tags(span, status_code):
    if span._parent and span._parent.name == "aws.apigateway":
        inferred_span = span._parent
        status_code = status_code if status_code else span.get_tag("http.status_code")
        if status_code:
            inferred_span.set_tag("http.status_code", status_code)
        if span.error == 1:
            inferred_span.error = span.error
            if ERROR_MSG in span._meta.keys():
                inferred_span.set_tag(ERROR_MSG, span.get_tag(ERROR_MSG))
            if ERROR_TYPE in span._meta.keys():
                inferred_span.set_tag(ERROR_TYPE, span.get_tag(ERROR_TYPE))
            if ERROR_STACK in span._meta.keys():
                inferred_span.set_tag(ERROR_STACK, span.get_tag(ERROR_STACK))


def _on_inferred_proxy_start(ctx, tracer, span_kwargs, call_trace, distributed_headers_config):
    # Skip creating another inferred span if one has already been created for this request
    if ctx.get_item("inferred_proxy_span"):
        return

    # some integrations like Flask / WSGI store headers from environ in 'distributed_headers'
    # and normalized headers in 'headers'
    headers = ctx.get_item("headers", ctx.get_item("distributed_headers", None))

    # Inferred Proxy Spans
    if distributed_headers_config and headers is not None:
        create_inferred_proxy_span_if_headers_exist(
            ctx,
            headers=headers,
            child_of=tracer.current_trace_context(),
            tracer=tracer,
        )
        inferred_proxy_span = ctx.get_item("inferred_proxy_span")

        # use the inferred proxy span as the new parent span
        if inferred_proxy_span and not call_trace:
            span_kwargs["child_of"] = inferred_proxy_span
            ctx.set_item("span_kwargs", span_kwargs)


def _on_inferred_proxy_finish(ctx):
    if not config._inferred_proxy_services_enabled:
        return

    inferred_proxy_span = ctx.get_item("inferred_proxy_span")
    inferred_proxy_finish_callback = ctx.get_item("inferred_proxy_finish_callback")

    # add callback to finish inferred proxy span when this span finishes
    if (
        inferred_proxy_span
        and inferred_proxy_finish_callback
        and ctx.span
        and ctx.span.parent_id == inferred_proxy_span.span_id
    ):
        ctx.span._on_finish_callbacks.append(inferred_proxy_finish_callback)


def _on_traced_request_context_started_flask(ctx):
    current_span = ctx["pin"].tracer.current_span()
    if not ctx["pin"].enabled or not current_span:
        return

    ctx.span = current_span
    flask_config = ctx["flask_config"]
    _set_flask_request_tags(ctx["flask_request"], current_span, flask_config)
    request_span = _start_span(ctx)
    request_span._ignore_exception(ctx.get_item("ignored_exception_type"))


def _maybe_start_http_response_span(ctx: core.ExecutionContext) -> None:
    request_span = ctx["request_span"]
    middleware = ctx["middleware"]
    status_code, status_msg = ctx["status"].split(" ", 1)
    trace_utils.set_http_meta(
        request_span, middleware._config, status_code=status_code, response_headers=ctx["environ"]
    )
    if ctx.get_item("start_span", False):
        request_span.set_tag_str(http.STATUS_MSG, status_msg)
        _start_span(
            ctx,
            call_trace=False,
            child_of=ctx["parent_call"],
            activate=True,
        )


def _on_request_prepare(ctx, start_response):
    middleware = ctx.get_item("middleware")
    req_span = ctx.get_item("req_span")
    req_span.set_tag_str(COMPONENT, middleware._config.integration_name)
    # set span.kind to the type of operation being performed
    req_span.set_tag_str(SPAN_KIND, SpanKind.SERVER)
    if hasattr(middleware, "_request_call_modifier"):
        modifier = middleware._request_call_modifier
        args = [ctx]
    else:
        modifier = middleware._request_span_modifier
        args = [req_span, ctx.get_item("environ")]
    modifier(*args)
    app_span = middleware.tracer.trace(
        middleware._application_call_name
        if hasattr(middleware, "_application_call_name")
        else middleware._application_span_name
    )

    app_span.set_tag_str(COMPONENT, middleware._config.integration_name)
    ctx.set_item("app_span", app_span)

    if hasattr(middleware, "_wrapped_start_response"):
        wrapped = middleware._wrapped_start_response
        args = [start_response, ctx]
    else:
        wrapped = middleware._traced_start_response
        args = [start_response, req_span, app_span]
    intercept_start_response = functools.partial(wrapped, *args)
    ctx.set_item("intercept_start_response", intercept_start_response)


def _on_app_success(ctx, closing_iterable):
    app_span = ctx.get_item("app_span")
    middleware = ctx.get_item("middleware")
    modifier = (
        middleware._application_call_modifier
        if hasattr(middleware, "_application_call_modifier")
        else middleware._application_span_modifier
    )
    modifier(app_span, ctx.get_item("environ"), closing_iterable)
    app_span.finish()


def _on_app_exception(ctx):
    req_span = ctx.get_item("req_span")
    app_span = ctx.get_item("app_span")
    req_span.set_exc_info(*sys.exc_info())
    app_span.set_exc_info(*sys.exc_info())
    app_span.finish()
    req_span.finish()


def _on_request_complete(ctx, closing_iterable, app_is_iterator):
    middleware = ctx.get_item("middleware")
    req_span = ctx.get_item("req_span")
    # start flask.response span. This span will be finished after iter(result) is closed.
    # start_span(child_of=...) is used to ensure correct parenting.
    resp_span = middleware.tracer.start_span(
        (
            middleware._response_call_name
            if hasattr(middleware, "_response_call_name")
            else middleware._response_span_name
        ),
        child_of=req_span,
        activate=True,
    )

    resp_span.set_tag_str(COMPONENT, middleware._config.integration_name)

    modifier = (
        middleware._response_call_modifier
        if hasattr(middleware, "_response_call_modifier")
        else middleware._response_span_modifier
    )
    modifier(resp_span, closing_iterable)

    return _TracedIterable(closing_iterable, resp_span, req_span, wrapped_is_iterator=app_is_iterator)


def _on_response_prepared(resp_span, response):
    if hasattr(response, "__class__"):
        resp_class = getattr(response.__class__, "__name__", None)
        if resp_class:
            resp_span.set_tag_str("result_class", resp_class)


def _on_request_prepared(middleware, req_span, url, request_headers, environ):
    method = environ.get("REQUEST_METHOD")
    query_string = environ.get("QUERY_STRING")
    trace_utils.set_http_meta(
        req_span, middleware._config, method=method, url=url, query=query_string, request_headers=request_headers
    )
    if middleware.span_modifier:
        middleware.span_modifier(req_span, environ)


def _set_flask_request_tags(request, span, flask_config):
    try:
        span.set_tag_str(COMPONENT, flask_config.integration_name)

        if span.name.split(".")[-1] == "request":
            span.set_tag_str(SPAN_KIND, SpanKind.SERVER)

        # DEV: This name will include the blueprint name as well (e.g. `bp.index`)
        if not span.get_tag(FLASK_ENDPOINT) and request.endpoint:
            span.resource = " ".join((request.method, request.endpoint))
            span.set_tag_str(FLASK_ENDPOINT, request.endpoint)

        if not span.get_tag(FLASK_URL_RULE) and request.url_rule and request.url_rule.rule:
            span.resource = " ".join((request.method, request.url_rule.rule))
            span.set_tag_str(FLASK_URL_RULE, request.url_rule.rule)

        if not span.get_tag(FLASK_VIEW_ARGS) and request.view_args and flask_config.get("collect_view_args"):
            for k, v in request.view_args.items():
                # DEV: Do not use `set_tag_str` here since view args can be string/int/float/path/uuid/etc
                #      https://flask.palletsprojects.com/en/1.1.x/api/#url-route-registrations
                span.set_tag(".".join((FLASK_VIEW_ARGS, k)), v)
            trace_utils.set_http_meta(span, flask_config, request_path_params=request.view_args)
    except Exception:
        log.debug('failed to set tags for "flask.request" span', exc_info=True)


def _on_start_response_pre(request, ctx, flask_config, status_code, headers):
    span = ctx.get_item("req_span")
    code, _, _ = status_code.partition(" ")
    # If values are accessible, set the resource as `<method> <path>` and add other request tags
    _set_flask_request_tags(request, span, flask_config)
    # Override root span resource name to be `<method> 404` for 404 requests
    # DEV: We do this because we want to make it easier to see all unknown requests together
    #      Also, we do this to reduce the cardinality on unknown urls
    # DEV: If we have an endpoint or url rule tag, then we don't need to do this,
    #      we still want `GET /product/<int:product_id>` grouped together,
    #      even if it is a 404
    if not span.get_tag(FLASK_ENDPOINT) and not span.get_tag(FLASK_URL_RULE):
        span.resource = " ".join((request.method, code))

    response_cookies = _cookies_from_response_headers(headers)
    _on_web_framework_finish_request(
        span=span,
        int_config=flask_config,
        method=request.method,
        url=None,
        status_code=code,
        query=None,
        req_headers=None,
        res_headers=headers,
        route=span.get_tag(FLASK_URL_RULE),
        finish=False,
        response_cookies=response_cookies,
    )


def _cookies_from_response_headers(response_headers):
    cookies = {}
    for header_tuple in response_headers:
        if header_tuple[0] == "Set-Cookie":
            cookie_tokens = header_tuple[1].split("=", 1)
            cookies[cookie_tokens[0]] = cookie_tokens[1]

    return cookies


def _on_flask_render(template, flask_config):
    span = core.get_span()
    if not span:
        return
    name = maybe_stringify(getattr(template, "name", None) or flask_config.get("template_default_name"))
    if name is not None:
        span.resource = name
        span.set_tag_str("flask.template_name", name)


def _on_request_span_modifier(
    ctx, flask_config, request, environ, _HAS_JSON_MIXIN, flask_version, flask_version_str, exception_type
):
    span = ctx.get_item("req_span")
    # Default resource is method and path:
    #   GET /
    #   POST /save
    # We will override this below in `traced_dispatch_request` when we have a `
    # RequestContext` and possibly a url rule
    span.resource = " ".join((request.method, request.path))

    span.set_tag(_SPAN_MEASURED_KEY)
    # set analytics sample rate with global config enabled
    sample_rate = flask_config.get_analytics_sample_rate(use_global_config=True)
    if sample_rate is not None:
        span.set_tag(_ANALYTICS_SAMPLE_RATE_KEY, sample_rate)

    span.set_tag_str(flask_version, flask_version_str)


def _on_request_span_modifier_post(ctx, flask_config, request, req_body):
    span = ctx.get_item("req_span")
    try:
        raw_uri = ctx.get_item("wsgi.construct_url")(ctx.get_item("environ"))
    except Exception:
        raw_uri = request.url
    trace_utils.set_http_meta(
        span,
        flask_config,
        method=request.method,
        url=request.base_url,
        raw_uri=raw_uri,
        query=request.query_string,
        parsed_query=request.args,
        request_headers=request.headers,
        request_cookies=request.cookies,
        request_body=req_body,
        peer_ip=request.remote_addr,
    )


def _on_traced_get_response_pre(_, ctx: core.ExecutionContext, request, before_request_tags):
    before_request_tags(ctx["pin"], ctx.span, request)
    ctx.span._metrics[_SPAN_MEASURED_KEY] = 1


def _on_web_request_final_tags(span):
    # Necessary to add remaining http status codes and
    # errors relevant to the aws api gateway spans on close
    if span and span.span_type == "web":
        _set_inferred_proxy_tags(span, None)


def _on_django_finalize_response_pre(ctx, after_request_tags, request, response):
    # DEV: Always set these tags, this is where `span.resource` is set
    span = ctx.span
    after_request_tags(ctx["pin"], span, request, response)

    trace_utils.set_http_meta(span, ctx["distributed_headers_config"], route=span.get_tag("http.route"))
    _set_inferred_proxy_tags(span, None)


def _on_django_start_response(
    ctx, request, extract_body: Callable, remake_body: Callable, query: str, uri: str, path: Optional[Dict[str, str]]
):
    parsed_query = request.GET
    body = extract_body(request)
    remake_body(request)

    trace_utils.set_http_meta(
        ctx.span,
        ctx["distributed_headers_config"],
        method=request.method,
        query=query,
        raw_uri=uri,
        request_path_params=path,
        parsed_query=parsed_query,
        request_body=body,
        request_cookies=request.COOKIES,
    )


def _on_django_cache(ctx: core.ExecutionContext, rowcount: int):
    ctx.span.set_metric(db.ROWCOUNT, rowcount)


def _on_django_func_wrapped(_unused1, _unused2, _unused3, ctx, ignored_excs):
    if ignored_excs:
        for exc in ignored_excs:
            ctx.span._ignore_exception(exc)


def _on_django_process_exception(ctx: core.ExecutionContext, should_set_traceback: bool):
    if should_set_traceback:
        ctx.span.set_traceback()


def _on_django_block_request(ctx: core.ExecutionContext, metadata: Dict[str, str], django_config, url: str, query: str):
    for tk, tv in metadata.items():
        ctx.span.set_tag_str(tk, tv)
    _set_url_tag(django_config, ctx.span, url, query)


def _on_django_after_request_headers_post(
    request_headers,
    response_headers,
    span: "Span",
    django_config,
    request,
    url,
    raw_uri,
    status,
    response_cookies,
):
    trace_utils.set_http_meta(
        span,
        django_config,
        method=request.method,
        url=url,
        raw_uri=raw_uri,
        status_code=status,
        query=request.META.get("QUERY_STRING", None),
        parsed_query=request.GET,
        request_headers=request_headers,
        response_headers=response_headers,
        request_cookies=request.COOKIES,
        request_path_params=request.resolver_match.kwargs if request.resolver_match is not None else None,
        peer_ip=core.get_item("http.request.remote_ip", span=span),
        headers_are_case_sensitive=bool(core.get_item("http.request.headers_case_sensitive", span=span)),
        response_cookies=response_cookies,
    )


def _on_botocore_patched_api_call_started(ctx):
    span = ctx.span
    set_patched_api_call_span_tags(
        span,
        ctx.get_item("instance"),
        ctx.get_item("args"),
        ctx.get_item("params"),
        ctx.get_item("endpoint_name"),
        ctx.get_item("operation"),
    )

    # we need this since we may have ran the wrapped operation before starting the span
    # we need to ensure the span start time is correct
    start_ns = ctx.get_item("start_ns")
    if start_ns is not None and ctx.get_item("func_run"):
        span.start_ns = start_ns


def _on_botocore_patched_api_call_exception(ctx, response, exception_type, is_error_code_fn):
    span = ctx.span
    # `ClientError.response` contains the result, so we can still grab response metadata
    set_botocore_response_metadata_tags(span, response, is_error_code_fn=is_error_code_fn)

    # If we have a status code, and the status code is not an error,
    #   then ignore the exception being raised
    status_code = span.get_tag(http.STATUS_CODE)
    if status_code and not is_error_code_fn(int(status_code)):
        span._ignore_exception(exception_type)


def _on_botocore_patched_api_call_success(ctx, response):
    span = ctx.span

    set_botocore_response_metadata_tags(span, response)

    if config.botocore.add_span_pointers:
        for span_pointer_description in extract_span_pointers_from_successful_botocore_response(
            dynamodb_primary_key_names_for_tables=config.botocore.dynamodb_primary_key_names_for_tables,
            endpoint_name=ctx.get_item("endpoint_name"),
            operation_name=ctx.get_item("operation"),
            request_parameters=ctx.get_item("params"),
            response=response,
        ):
            _set_span_pointer(span, span_pointer_description)


def _on_botocore_trace_context_injection_prepared(
    ctx, cloud_service, schematization_function, injection_function, trace_operation
):
    endpoint_name = ctx.get_item("endpoint_name")
    if cloud_service is not None:
        span = ctx.span
        inject_kwargs = dict(endpoint_service=endpoint_name) if cloud_service == "sns" else dict()
        schematize_kwargs = dict(cloud_provider="aws", cloud_service=cloud_service)
        if endpoint_name != "lambda":
            schematize_kwargs["direction"] = SpanDirection.OUTBOUND
        try:
            injection_function(ctx, **inject_kwargs)
            span.name = schematization_function(trace_operation, **schematize_kwargs)
        except Exception:
            log.warning("Unable to inject trace context", exc_info=True)


def _on_botocore_kinesis_update_record(ctx, stream, data_obj: Dict, record, inject_trace_context):
    if inject_trace_context:
        if "_datadog" not in data_obj:
            data_obj["_datadog"] = {}
        HTTPPropagator.inject(ctx.span.context, data_obj["_datadog"])


def _on_botocore_update_messages(ctx, span, _, trace_data, __, message=None):
    context = span.context if span else ctx.span.context
    HTTPPropagator.inject(context, trace_data)


def _on_botocore_patched_stepfunctions_update_input(ctx, span, _, trace_data, __):
    context = span.context if span else ctx.span.context
    HTTPPropagator.inject(context, trace_data["_datadog"])
    ctx.set_item(BOTOCORE_STEPFUNCTIONS_INPUT_KEY, trace_data)


def _on_botocore_patched_bedrock_api_call_started(ctx, request_params):
    span = ctx.span
    integration = ctx["bedrock_integration"]
    span.set_tag_str("bedrock.request.model_provider", ctx["model_provider"])
    span.set_tag_str("bedrock.request.model", ctx["model_name"])
    for k, v in request_params.items():
        if k == "prompt":
            if integration.is_pc_sampled_span(span):
                v = integration.trunc(str(v))
        span.set_tag_str("bedrock.request.{}".format(k), str(v))
        if k == "n":
            ctx.set_item("num_generations", str(v))


def _on_botocore_patched_bedrock_api_call_exception(ctx, exc_info):
    span = ctx.span
    span.set_exc_info(*exc_info)
    model_name = ctx["model_name"]
    integration = ctx["bedrock_integration"]
    if "embed" not in model_name:
<<<<<<< HEAD
        integration.llmobs_set_tags(
            span,
            args=[ctx],
            kwargs={},
        )
=======
        integration.llmobs_set_tags(span, args=[ctx], kwargs={})
>>>>>>> 96adf185
    span.finish()


def _on_botocore_patched_bedrock_api_call_success(ctx, reqid, latency, input_token_count, output_token_count):
    span = ctx.span
    span.set_tag_str("bedrock.response.id", reqid)
    span.set_tag_str("bedrock.response.duration", latency)
    if input_token_count:
        span.set_metric("bedrock.response.usage.prompt_tokens", int(input_token_count))
    if output_token_count:
        span.set_metric("bedrock.response.usage.completion_tokens", int(output_token_count))
    usage = {}
    if input_token_count:
        usage["input_tokens"] = int(input_token_count)
    if output_token_count:
        usage["output_tokens"] = int(output_token_count)
    ctx.set_item("usage", usage)


def _propagate_context(ctx, headers):
    distributed_tracing_enabled = ctx["integration_config"].distributed_tracing_enabled
    span = ctx.span
    if distributed_tracing_enabled and span:
        HTTPPropagator.inject(span.context, headers)


def _after_job_execution(ctx, job_failed, span_tags):
    """sets job.status and job.origin span tags after job is performed"""
    # get_status() returns None when ttl=0
    span = ctx.span
    if span:
        if job_failed:
            span.error = 1
        for k in span_tags.keys():
            span.set_tag_str(k, span_tags[k])


def _on_end_of_traced_method_in_fork(ctx):
    """Force flush to agent since the process `os.exit()`s
    immediately after this method returns
    """
    ctx["pin"].tracer.flush()


def _on_botocore_bedrock_process_response_converse(
    ctx: core.ExecutionContext,
    result: List[Dict[str, Any]],
):
    ctx["bedrock_integration"].llmobs_set_tags(
        ctx.span,
        args=[ctx],
        kwargs={},
        response=result,
    )
    ctx.span.finish()


def _on_botocore_bedrock_process_response(
    ctx: core.ExecutionContext,
    formatted_response: Dict[str, Any],
    metadata: Dict[str, Any],
    body: Dict[str, List[Dict]],
    should_set_choice_ids: bool,
) -> None:
    text = formatted_response["text"]
    span = ctx.span
    model_name = ctx["model_name"]
    if should_set_choice_ids:
        for i in range(len(text)):
            span.set_tag_str("bedrock.response.choices.{}.id".format(i), str(body["generations"][i]["id"]))
    integration = ctx["bedrock_integration"]
    if metadata is not None:
        usage = {}  # catch usage for streamed response case
        for k, v in metadata.items():
            if k in ["usage.completion_tokens", "usage.prompt_tokens"] and v:
                if k == "usage.completion_tokens":
                    usage["output_tokens"] = int(v)
                if k == "usage.prompt_tokens":
                    usage["input_tokens"] = int(v)
                span.set_metric("bedrock.response.{}".format(k), int(v))
            else:
                span.set_tag_str("bedrock.{}".format(k), str(v))
        if usage:
            ctx.set_item("usage", usage)
    if "embed" in model_name:
        span.set_metric("bedrock.response.embedding_length", len(formatted_response["text"][0]))
        span.finish()
        return
    for i in range(len(formatted_response["text"])):
        if integration.is_pc_sampled_span(span):
            span.set_tag_str(
                "bedrock.response.choices.{}.text".format(i),
                integration.trunc(str(formatted_response["text"][i])),
            )
        span.set_tag_str(
            "bedrock.response.choices.{}.finish_reason".format(i), str(formatted_response["finish_reason"][i])
        )
    integration.llmobs_set_tags(span, args=[ctx], kwargs={}, response=formatted_response)
    span.finish()


def _on_botocore_sqs_recvmessage_post(
    ctx: core.ExecutionContext, _, result: Dict, propagate: bool, message_parser: Callable
) -> None:
    if result is not None and "Messages" in result and len(result["Messages"]) >= 1:
        ctx.set_item("message_received", True)
        if propagate:
            ctx.set_safe("distributed_context", extract_DD_context_from_messages(result["Messages"], message_parser))


def _on_botocore_kinesis_getrecords_post(
    ctx: core.ExecutionContext,
    _,
    __,
    ___,
    ____,
    result,
    propagate: bool,
    message_parser: Callable,
):
    if result is not None and "Records" in result and len(result["Records"]) >= 1:
        ctx.set_item("message_received", True)
        if propagate:
            ctx.set_item("distributed_context", extract_DD_context_from_messages(result["Records"], message_parser))


def _on_redis_command_post(ctx: core.ExecutionContext, rowcount):
    if rowcount is not None:
        ctx.span.set_metric(db.ROWCOUNT, rowcount)


def _on_valkey_command_post(ctx: core.ExecutionContext, rowcount):
    if rowcount is not None:
        ctx.span.set_metric(db.ROWCOUNT, rowcount)


def _on_test_visibility_enable(config) -> None:
    from ddtrace.internal.ci_visibility import CIVisibility

    CIVisibility.enable(config=config)


def _on_test_visibility_disable() -> None:
    from ddtrace.internal.ci_visibility import CIVisibility

    CIVisibility.disable()


def _on_test_visibility_is_enabled() -> bool:
    from ddtrace.internal.ci_visibility import CIVisibility

    return CIVisibility.enabled


def _set_span_pointer(span: "Span", span_pointer_description: _SpanPointerDescription) -> None:
    span._add_span_pointer(
        pointer_kind=span_pointer_description.pointer_kind,
        pointer_direction=span_pointer_description.pointer_direction,
        pointer_hash=span_pointer_description.pointer_hash,
        extra_attributes=span_pointer_description.extra_attributes,
    )


def _set_azure_function_tags(span, azure_functions_config, function_name, trigger):
    span.set_tag_str(COMPONENT, azure_functions_config.integration_name)
    span.set_tag_str(SPAN_KIND, SpanKind.SERVER)
    span.set_tag_str("aas.function.name", function_name)  # codespell:ignore
    span.set_tag_str("aas.function.trigger", trigger)  # codespell:ignore


def _on_azure_functions_request_span_modifier(ctx, azure_functions_config, req):
    span = ctx.get_item("req_span")
    parsed_url = parse.urlparse(req.url)
    path = parsed_url.path
    span.resource = f"{req.method} {path}"
    trace_utils.set_http_meta(
        span,
        azure_functions_config,
        method=req.method,
        url=req.url,
        request_headers=req.headers,
        request_body=req.get_body(),
        route=path,
    )


def _on_azure_functions_start_response(ctx, azure_functions_config, res, function_name, trigger):
    span = ctx.get_item("req_span")
    _set_azure_function_tags(span, azure_functions_config, function_name, trigger)
    trace_utils.set_http_meta(
        span,
        azure_functions_config,
        status_code=res.status_code if res else None,
        response_headers=res.headers if res else None,
    )


def listen():
    core.on("wsgi.request.prepare", _on_request_prepare)
    core.on("wsgi.request.prepared", _on_request_prepared)
    core.on("wsgi.app.success", _on_app_success)
    core.on("wsgi.app.exception", _on_app_exception)
    core.on("wsgi.request.complete", _on_request_complete, "traced_iterable")
    core.on("wsgi.response.prepared", _on_response_prepared)
    core.on("flask.start_response.pre", _on_start_response_pre)
    core.on("flask.request_call_modifier", _on_request_span_modifier)
    core.on("flask.request_call_modifier.post", _on_request_span_modifier_post)
    core.on("flask.render", _on_flask_render)
    core.on("context.started.wsgi.response", _maybe_start_http_response_span)
    core.on("context.started.flask._patched_request", _on_traced_request_context_started_flask)
    core.on("django.traced_get_response.pre", _on_traced_get_response_pre)
    core.on("django.finalize_response.pre", _on_django_finalize_response_pre)
    core.on("django.start_response", _on_django_start_response)
    core.on("django.cache", _on_django_cache)
    core.on("django.func.wrapped", _on_django_func_wrapped)
    core.on("django.process_exception", _on_django_process_exception)
    core.on("django.block_request_callback", _on_django_block_request)
    core.on("django.after_request_headers.post", _on_django_after_request_headers_post)
    core.on("botocore.patched_api_call.exception", _on_botocore_patched_api_call_exception)
    core.on("botocore.patched_api_call.success", _on_botocore_patched_api_call_success)
    core.on("botocore.patched_kinesis_api_call.success", _on_botocore_patched_api_call_success)
    core.on("botocore.patched_kinesis_api_call.exception", _on_botocore_patched_api_call_exception)
    core.on("botocore.prep_context_injection.post", _on_botocore_trace_context_injection_prepared)
    core.on("botocore.patched_api_call.started", _on_botocore_patched_api_call_started)
    core.on("botocore.patched_kinesis_api_call.started", _on_botocore_patched_api_call_started)
    core.on("botocore.patched_kinesis_api_call.exception", _on_botocore_patched_api_call_exception)
    core.on("botocore.patched_kinesis_api_call.success", _on_botocore_patched_api_call_success)
    core.on("botocore.kinesis.update_record", _on_botocore_kinesis_update_record)
    core.on("botocore.patched_sqs_api_call.started", _on_botocore_patched_api_call_started)
    core.on("botocore.patched_sqs_api_call.exception", _on_botocore_patched_api_call_exception)
    core.on("botocore.patched_sqs_api_call.success", _on_botocore_patched_api_call_success)
    core.on("botocore.sqs_sns.update_messages", _on_botocore_update_messages)
    core.on("botocore.patched_stepfunctions_api_call.started", _on_botocore_patched_api_call_started)
    core.on("botocore.patched_stepfunctions_api_call.exception", _on_botocore_patched_api_call_exception)
    core.on("botocore.stepfunctions.update_input", _on_botocore_patched_stepfunctions_update_input)
    core.on("botocore.eventbridge.update_messages", _on_botocore_update_messages)
    core.on("botocore.client_context.update_messages", _on_botocore_update_messages)
    core.on("botocore.patched_bedrock_api_call.started", _on_botocore_patched_bedrock_api_call_started)
    core.on("botocore.patched_bedrock_api_call.exception", _on_botocore_patched_bedrock_api_call_exception)
    core.on("botocore.patched_bedrock_api_call.success", _on_botocore_patched_bedrock_api_call_success)
    core.on("botocore.bedrock.process_response", _on_botocore_bedrock_process_response)
    core.on("botocore.bedrock.process_response_converse", _on_botocore_bedrock_process_response_converse)
    core.on("botocore.sqs.ReceiveMessage.post", _on_botocore_sqs_recvmessage_post)
    core.on("botocore.kinesis.GetRecords.post", _on_botocore_kinesis_getrecords_post)
    core.on("redis.async_command.post", _on_redis_command_post)
    core.on("redis.command.post", _on_redis_command_post)
    core.on("valkey.async_command.post", _on_valkey_command_post)
    core.on("valkey.command.post", _on_valkey_command_post)
    core.on("azure.functions.request_call_modifier", _on_azure_functions_request_span_modifier)
    core.on("azure.functions.start_response", _on_azure_functions_start_response)

    # web frameworks general handlers
    core.on("web.request.start", _on_web_framework_start_request)
    core.on("web.request.finish", _on_web_framework_finish_request)
    core.on("web.request.final_tags", _on_web_request_final_tags)

    # inferred proxy handlers
    core.on("inferred_proxy.start", _on_inferred_proxy_start)
    core.on("inferred_proxy.finish", _on_inferred_proxy_finish)

    core.on("test_visibility.enable", _on_test_visibility_enable)
    core.on("test_visibility.disable", _on_test_visibility_disable)
    core.on("test_visibility.is_enabled", _on_test_visibility_is_enabled, "is_enabled")
    core.on("rq.worker.perform_job", _after_job_execution)
    core.on("rq.worker.after.perform.job", _on_end_of_traced_method_in_fork)
    core.on("rq.queue.enqueue_job", _propagate_context)

    for context_name in (
        # web frameworks
        "aiohttp.request",
        "bottle.request",
        "cherrypy.request",
        "falcon.request",
        "molten.request",
        "pyramid.request",
        "sanic.request",
        "tornado.request",
        "flask.call",
        "flask.jsonify",
        "flask.render_template",
        "asgi.__call__",
        "wsgi.__call__",
        "django.traced_get_response",
        "django.cache",
        "django.template.render",
        "django.process_exception",
        "django.func.wrapped",
        # non web frameworks
        "botocore.instrumented_api_call",
        "botocore.instrumented_lib_function",
        "botocore.patched_kinesis_api_call",
        "botocore.patched_sqs_api_call",
        "botocore.patched_stepfunctions_api_call",
        "botocore.patched_bedrock_api_call",
        "redis.command",
        "valkey.command",
        "rq.queue.enqueue_job",
        "rq.traced_queue_fetch_job",
        "rq.worker.perform_job",
        "rq.job.perform",
        "rq.job.fetch_many",
        "azure.functions.patched_route_request",
    ):
        core.on(f"context.started.start_span.{context_name}", _start_span)


listen()<|MERGE_RESOLUTION|>--- conflicted
+++ resolved
@@ -680,15 +680,7 @@
     model_name = ctx["model_name"]
     integration = ctx["bedrock_integration"]
     if "embed" not in model_name:
-<<<<<<< HEAD
-        integration.llmobs_set_tags(
-            span,
-            args=[ctx],
-            kwargs={},
-        )
-=======
         integration.llmobs_set_tags(span, args=[ctx], kwargs={})
->>>>>>> 96adf185
     span.finish()
 
 
