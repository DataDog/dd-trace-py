--- conflicted
+++ resolved
@@ -1034,11 +1034,8 @@
         "django.middleware.process_template_response",
         "django.middleware.process_view",
         "django.template.render",
-<<<<<<< HEAD
         "molten.trace_func",
-=======
         "psycopg.patched_connect",
->>>>>>> fd873331
     ):
         core.on(f"context.ended.{name}", _finish_span)
 
