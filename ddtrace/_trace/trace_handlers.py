--- conflicted
+++ resolved
@@ -113,10 +113,7 @@
     activate_distributed_headers = ctx.get_local_item("activate_distributed_headers")
     span_kwargs = _get_parameters_for_new_span_directly_from_context(ctx)
     call_trace = ctx.get_item("call_trace", call_trace)
-<<<<<<< HEAD
-=======
     # Look for the tracer in the context, or fallback to the global tracer
->>>>>>> 88e8d024
     tracer = ctx.get_item("tracer") or (ctx.get_item("middleware") or ctx.get_item("pin") or ddtrace).tracer
     integration_config = ctx.get_item("integration_config")
     if integration_config and activate_distributed_headers:
