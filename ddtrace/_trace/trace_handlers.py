--- conflicted
+++ resolved
@@ -556,10 +556,7 @@
         ctx.get_item("endpoint_name"),
         ctx.get_item("operation"),
     )
-<<<<<<< HEAD
-=======
-
->>>>>>> 3480c5f0
+    
     # we need this since we may have ran the wrapped operation before starting the span
     # we need to ensure the span start time is correct
     start_ns = ctx.get_item("start_ns")
@@ -601,7 +598,6 @@
             log.warning("Unable to inject trace context", exc_info=True)
 
 
-<<<<<<< HEAD
 def _on_botocore_kinesis_update_record(ctx, stream, data_obj: Dict, record, inject_trace_context):
     if inject_trace_context:
         if "_datadog" not in data_obj:
@@ -609,8 +605,6 @@
         HTTPPropagator.inject(ctx[ctx["call_key"]].context, data_obj["_datadog"])
 
 
-=======
->>>>>>> 3480c5f0
 def listen():
     core.on("wsgi.block.started", _wsgi_make_block_content, "status_headers_content")
     core.on("asgi.block.started", _asgi_make_block_content, "status_headers_content")
@@ -643,10 +637,7 @@
     core.on("botocore.prep_context_injection.post", _on_botocore_trace_context_injection_prepared)
     core.on("botocore.patched_api_call.started", _on_botocore_patched_api_call_started)
     core.on("botocore.patched_kinesis_api_call.started", _on_botocore_patched_api_call_started)
-<<<<<<< HEAD
     core.on("botocore.kinesis.update_record", _on_botocore_kinesis_update_record)
-=======
->>>>>>> 3480c5f0
 
     for context_name in (
         "flask.call",
