import functools
import sys
from types import TracebackType
from typing import Any
from typing import Callable
from typing import Dict
from typing import List
from typing import Optional
from typing import Tuple
from urllib import parse

import wrapt

import ddtrace
from ddtrace import config
from ddtrace._trace._inferred_proxy import create_inferred_proxy_span_if_headers_exist
from ddtrace._trace._span_pointer import _SpanPointerDescription
from ddtrace._trace.span import Span
from ddtrace._trace.utils import extract_DD_context_from_messages
from ddtrace.constants import _SPAN_MEASURED_KEY
from ddtrace.constants import ERROR_MSG
from ddtrace.constants import ERROR_STACK
from ddtrace.constants import ERROR_TYPE
from ddtrace.constants import SPAN_KIND
from ddtrace.contrib import trace_utils
from ddtrace.contrib.internal.botocore.constants import BOTOCORE_STEPFUNCTIONS_INPUT_KEY
from ddtrace.contrib.internal.trace_utils import _set_url_tag
from ddtrace.ext import SpanKind
from ddtrace.ext import azure_servicebus as azure_servicebusx
from ddtrace.ext import db
from ddtrace.ext import http
from ddtrace.ext import redis as redisx
from ddtrace.internal import core
from ddtrace.internal.compat import maybe_stringify
from ddtrace.internal.constants import COMPONENT
from ddtrace.internal.constants import FLASK_ENDPOINT
from ddtrace.internal.constants import FLASK_URL_RULE
from ddtrace.internal.constants import FLASK_VIEW_ARGS
from ddtrace.internal.constants import MESSAGING_DESTINATION_NAME
from ddtrace.internal.constants import MESSAGING_MESSAGE_ID
from ddtrace.internal.constants import MESSAGING_OPERATION
from ddtrace.internal.constants import MESSAGING_SYSTEM
from ddtrace.internal.constants import NETWORK_DESTINATION_NAME
from ddtrace.internal.logger import get_logger
from ddtrace.internal.schema.span_attribute_schema import SpanDirection
from ddtrace.propagation.http import HTTPPropagator


log = get_logger(__name__)


class _TracedIterable(wrapt.ObjectProxy):
    def __init__(self, wrapped, span, parent_span, wrapped_is_iterator=False):
        self._self_wrapped_is_iterator = wrapped_is_iterator
        if self._self_wrapped_is_iterator:
            super(_TracedIterable, self).__init__(wrapped)
            self._wrapped_iterator = iter(wrapped)
        else:
            super(_TracedIterable, self).__init__(iter(wrapped))
        self._self_span = span
        self._self_parent_span = parent_span
        self._self_span_finished = False

    def __iter__(self):
        return self

    def __next__(self):
        try:
            if self._self_wrapped_is_iterator:
                return next(self._wrapped_iterator)
            else:
                return next(self.__wrapped__)
        except StopIteration:
            self._finish_spans()
            raise
        except Exception:
            self._self_span.set_exc_info(*sys.exc_info())
            self._finish_spans()
            raise

    # PY2 Support
    next = __next__

    def close(self):
        if getattr(self.__wrapped__, "close", None):
            self.__wrapped__.close()
        self._finish_spans()

    def _finish_spans(self):
        if not self._self_span_finished:
            self._self_span.finish()
            self._self_parent_span.finish()
            self._self_span_finished = True

    def __getattribute__(self, name):
        if name == "__len__":
            # __len__ is defined by the parent class, wrapt.ObjectProxy.
            # However this attribute should not be defined for iterables.
            # By definition, iterables should not support len(...).
            raise AttributeError("__len__ is not supported")
        return super(_TracedIterable, self).__getattribute__(name)


def _get_parameters_for_new_span_directly_from_context(ctx: core.ExecutionContext) -> Dict[str, Any]:
    span_kwargs = {}
    for parameter_name in {"span_type", "resource", "service", "child_of", "activate"}:
        parameter_value = ctx.get_local_item(parameter_name)
        if parameter_value:
            span_kwargs[parameter_name] = parameter_value
    return span_kwargs


def _start_span(ctx: core.ExecutionContext, call_trace: bool = True, **kwargs) -> "Span":
    activate_distributed_headers = ctx.get_local_item("activate_distributed_headers")
    span_kwargs = _get_parameters_for_new_span_directly_from_context(ctx)
    call_trace = ctx.get_local_item("call_trace", call_trace)
    # Look for the tracer in the context, or fallback to the global tracer
    tracer = (
        ctx.get_local_item("tracer")
        or (ctx.get_local_item("middleware") or ctx.get_local_item("pin") or ddtrace).tracer
    )
    integration_config = ctx.get_local_item("integration_config")
    if integration_config and activate_distributed_headers:
        trace_utils.activate_distributed_headers(
            tracer,
            int_config=integration_config,
            request_headers=ctx.get_local_item("distributed_headers"),
            override=ctx.get_local_item("distributed_headers_config_override"),
        )
    distributed_context = ctx.get_local_item("distributed_context")
    if distributed_context and not call_trace:
        span_kwargs["child_of"] = distributed_context

    if config._inferred_proxy_services_enabled:
        # dispatch event for checking headers and possibly making an inferred proxy span
        core.dispatch("inferred_proxy.start", (ctx, tracer, span_kwargs, call_trace, integration_config))
        # re-get span_kwargs in case an inferred span was created and we have a new span_kwargs.child_of field
        span_kwargs = ctx.get_local_item("span_kwargs", span_kwargs)

    span_kwargs.update(kwargs)
    span_name = ctx.get_local_item("span_name")
    if not span_name:
        raise ValueError("span_name must be set in the context before starting a span")
    span = (tracer.trace if call_trace else tracer.start_span)(span_name, **span_kwargs)

    tags: Optional[Dict[str, str]] = ctx.get_local_item("tags")
    if tags:
        for tk, tv in tags.items():
            span.set_tag(tk, tv)
    if ctx.get_local_item("measured"):
        # PERF: avoid setting via Span.set_tag
        span.set_metric(_SPAN_MEASURED_KEY, 1)

    ctx.span = span

    if config._inferred_proxy_services_enabled:
        # dispatch event for inferred proxy finish
        core.dispatch("inferred_proxy.finish", (ctx,))

    return span


def _finish_span(
    ctx: core.ExecutionContext,
    exc_info: Tuple[Optional[type], Optional[BaseException], Optional[TracebackType]],
):
    """
    Finish the span in the context.
    If no span is present, do nothing.
    """
    span = ctx.span
    if not span:
        return

    exc_type, exc_value, exc_traceback = exc_info
    if exc_type and exc_value and exc_traceback:
        span.set_exc_info(exc_type, exc_value, exc_traceback)
    elif ctx.get_local_item("should_set_traceback", False):
        span.set_traceback()
    span.finish()


def _set_web_frameworks_tags(ctx, span, int_config):
    span.set_tag_str(COMPONENT, int_config.integration_name)
    span.set_tag_str(SPAN_KIND, SpanKind.SERVER)
    # PERF: avoid setting via Span.set_tag
    span.set_metric(_SPAN_MEASURED_KEY, 1)


def _on_web_framework_start_request(ctx, int_config):
<<<<<<< HEAD
    request_span = ctx.get_local_item("req_span")
=======
    request_span = ctx.get_item("req_span")
    if ctx.get_item("allow_default_resource") is True:
        ctx.set_item("set_resource", True)
>>>>>>> f4075645
    _set_web_frameworks_tags(ctx, request_span, int_config)


def _on_web_framework_finish_request(
    span, int_config, method, url, status_code, query, req_headers, res_headers, route, finish, **kwargs
):
    if core.get_item("set_resource", default=False) is True and status_code is not None:
        try:
            status_code = int(status_code)
        except ValueError:
            pass
        span.resource = "{} {}".format(method, status_code)
    trace_utils.set_http_meta(
        span=span,
        integration_config=int_config,
        method=method,
        url=url,
        status_code=status_code,
        query=query,
        request_headers=req_headers,
        response_headers=res_headers,
        route=route,
        **kwargs,
    )
    _set_inferred_proxy_tags(span, status_code)
    for tk, tv in core.get_item("additional_tags", default=dict()).items():
        span.set_tag_str(tk, tv)

    if finish:
        span.finish()


def _set_inferred_proxy_tags(span, status_code):
    if span._parent and span._parent.name == "aws.apigateway":
        inferred_span = span._parent
        status_code = status_code if status_code else span.get_tag("http.status_code")
        if status_code:
            inferred_span.set_tag("http.status_code", status_code)
        if span.error == 1:
            inferred_span.error = span.error
            if ERROR_MSG in span._meta.keys():
                inferred_span.set_tag(ERROR_MSG, span.get_tag(ERROR_MSG))
            if ERROR_TYPE in span._meta.keys():
                inferred_span.set_tag(ERROR_TYPE, span.get_tag(ERROR_TYPE))
            if ERROR_STACK in span._meta.keys():
                inferred_span.set_tag(ERROR_STACK, span.get_tag(ERROR_STACK))


def _on_inferred_proxy_start(ctx, tracer, span_kwargs, call_trace, integration_config):
    # Skip creating another inferred span if one has already been created for this request
    if ctx.get_local_item("inferred_proxy_span"):
        return

    # some integrations like Flask / WSGI store headers from environ in 'distributed_headers'
    # and normalized headers in 'headers'
    headers = ctx.get_local_item("headers", ctx.get_item("distributed_headers", None))

    # Inferred Proxy Spans
    if integration_config and headers is not None:
        create_inferred_proxy_span_if_headers_exist(
            ctx,
            headers=headers,
            child_of=tracer.current_trace_context(),
            tracer=tracer,
        )
        inferred_proxy_span = ctx.get_local_item("inferred_proxy_span")

        # use the inferred proxy span as the new parent span
        if inferred_proxy_span and not call_trace:
            span_kwargs["child_of"] = inferred_proxy_span
            ctx.set_item("span_kwargs", span_kwargs)


def _on_inferred_proxy_finish(ctx):
    if not config._inferred_proxy_services_enabled:
        return

    inferred_proxy_span = ctx.get_local_item("inferred_proxy_span")
    inferred_proxy_finish_callback = ctx.get_local_item("inferred_proxy_finish_callback")

    # add callback to finish inferred proxy span when this span finishes
    if (
        inferred_proxy_span
        and inferred_proxy_finish_callback
        and ctx.span
        and ctx.span.parent_id == inferred_proxy_span.span_id
    ):
        ctx.span._on_finish_callbacks.append(inferred_proxy_finish_callback)


def _on_traced_request_context_started_flask(ctx):
    current_span = ctx.get_local_item("pin").tracer.current_span()
    if not ctx.get_local_item("pin").enabled or not current_span:
        return

    ctx.span = current_span
    flask_config = ctx.get_local_item("flask_config")
    _set_flask_request_tags(ctx.get_local_item("flask_request"), current_span, flask_config)
    request_span = _start_span(ctx)
    request_span._ignore_exception(ctx.get_local_item("ignored_exception_type"))


def _maybe_start_http_response_span(ctx: core.ExecutionContext) -> None:
    request_span = ctx.get_local_item("request_span")
    middleware = ctx.get_local_item("middleware")
    status_code, status_msg = ctx.get_local_item("status").split(" ", 1)
    trace_utils.set_http_meta(
        request_span, middleware._config, status_code=status_code, response_headers=ctx.get_local_item("environ")
    )
    if ctx.get_local_item("start_span", False):
        request_span.set_tag_str(http.STATUS_MSG, status_msg)
        _start_span(
            ctx,
            call_trace=False,
            child_of=ctx.get_local_item("parent_call"),
            activate=True,
        )


def _on_request_prepare(ctx, start_response):
    middleware = ctx.get_local_item("middleware")
    req_span = ctx.get_local_item("req_span")
    req_span.set_tag_str(COMPONENT, middleware._config.integration_name)
    # set span.kind to the type of operation being performed
    req_span.set_tag_str(SPAN_KIND, SpanKind.SERVER)
    if hasattr(middleware, "_request_call_modifier"):
        modifier = middleware._request_call_modifier
        args = [ctx]
    else:
        modifier = middleware._request_span_modifier
        args = [req_span, ctx.get_local_item("environ")]
    modifier(*args)
    app_span = middleware.tracer.trace(
        middleware._application_call_name
        if hasattr(middleware, "_application_call_name")
        else middleware._application_span_name
    )

    app_span.set_tag_str(COMPONENT, middleware._config.integration_name)
    ctx.set_item("app_span", app_span)

    if hasattr(middleware, "_wrapped_start_response"):
        wrapped = middleware._wrapped_start_response
        args = [start_response, ctx]
    else:
        wrapped = middleware._traced_start_response
        args = [start_response, req_span, app_span]
    intercept_start_response = functools.partial(wrapped, *args)
    ctx.set_item("intercept_start_response", intercept_start_response)


def _on_app_success(ctx, closing_iterable):
    app_span = ctx.get_local_item("app_span")
    middleware = ctx.get_local_item("middleware")
    modifier = (
        middleware._application_call_modifier
        if hasattr(middleware, "_application_call_modifier")
        else middleware._application_span_modifier
    )
    modifier(app_span, ctx.get_local_item("environ"), closing_iterable)
    app_span.finish()


def _on_app_exception(ctx):
    req_span = ctx.get_local_item("req_span")
    app_span = ctx.get_local_item("app_span")
    req_span.set_exc_info(*sys.exc_info())
    app_span.set_exc_info(*sys.exc_info())
    app_span.finish()
    req_span.finish()


def _on_request_complete(ctx, closing_iterable, app_is_iterator):
    middleware = ctx.get_local_item("middleware")
    req_span = ctx.get_local_item("req_span")
    # start flask.response span. This span will be finished after iter(result) is closed.
    # start_span(child_of=...) is used to ensure correct parenting.
    resp_span = middleware.tracer.start_span(
        (
            middleware._response_call_name
            if hasattr(middleware, "_response_call_name")
            else middleware._response_span_name
        ),
        child_of=req_span,
        activate=True,
    )

    resp_span.set_tag_str(COMPONENT, middleware._config.integration_name)

    modifier = (
        middleware._response_call_modifier
        if hasattr(middleware, "_response_call_modifier")
        else middleware._response_span_modifier
    )
    modifier(resp_span, closing_iterable)

    return _TracedIterable(closing_iterable, resp_span, req_span, wrapped_is_iterator=app_is_iterator)


def _on_response_prepared(resp_span, response):
    if hasattr(response, "__class__"):
        resp_class = getattr(response.__class__, "__name__", None)
        if resp_class:
            resp_span.set_tag_str("result_class", resp_class)


def _on_request_prepared(middleware, req_span, url, request_headers, environ):
    method = environ.get("REQUEST_METHOD")
    query_string = environ.get("QUERY_STRING")
    trace_utils.set_http_meta(
        req_span, middleware._config, method=method, url=url, query=query_string, request_headers=request_headers
    )
    if middleware.span_modifier:
        middleware.span_modifier(req_span, environ)


def _set_flask_request_tags(request, span, flask_config):
    try:
        span.set_tag_str(COMPONENT, flask_config.integration_name)

        if span.name.split(".")[-1] == "request":
            span.set_tag_str(SPAN_KIND, SpanKind.SERVER)

        # DEV: This name will include the blueprint name as well (e.g. `bp.index`)
        if not span.get_tag(FLASK_ENDPOINT) and request.endpoint:
            span.resource = " ".join((request.method, request.endpoint))
            span.set_tag_str(FLASK_ENDPOINT, request.endpoint)

        if not span.get_tag(FLASK_URL_RULE) and request.url_rule and request.url_rule.rule:
            span.resource = " ".join((request.method, request.url_rule.rule))
            span.set_tag_str(FLASK_URL_RULE, request.url_rule.rule)

        if not span.get_tag(FLASK_VIEW_ARGS) and request.view_args and flask_config.get("collect_view_args"):
            for k, v in request.view_args.items():
                # DEV: Do not use `set_tag_str` here since view args can be string/int/float/path/uuid/etc
                #      https://flask.palletsprojects.com/en/1.1.x/api/#url-route-registrations
                span.set_tag(".".join((FLASK_VIEW_ARGS, k)), v)
            trace_utils.set_http_meta(span, flask_config, request_path_params=request.view_args)
    except Exception:
        log.debug('failed to set tags for "flask.request" span', exc_info=True)


def _on_start_response_pre(request, ctx, flask_config, status_code, headers):
    span = ctx.get_local_item("req_span")
    code, _, _ = status_code.partition(" ")
    # If values are accessible, set the resource as `<method> <path>` and add other request tags
    _set_flask_request_tags(request, span, flask_config)
    # Override root span resource name to be `<method> 404` for 404 requests
    # DEV: We do this because we want to make it easier to see all unknown requests together
    #      Also, we do this to reduce the cardinality on unknown urls
    # DEV: If we have an endpoint or url rule tag, then we don't need to do this,
    #      we still want `GET /product/<int:product_id>` grouped together,
    #      even if it is a 404
    if not span.get_tag(FLASK_ENDPOINT) and not span.get_tag(FLASK_URL_RULE):
        span.resource = " ".join((request.method, code))

    response_cookies = _cookies_from_response_headers(headers)
    _on_web_framework_finish_request(
        span=span,
        int_config=flask_config,
        method=request.method,
        url=None,
        status_code=code,
        query=None,
        req_headers=None,
        res_headers=headers,
        route=span.get_tag(FLASK_URL_RULE),
        finish=False,
        response_cookies=response_cookies,
    )


def _cookies_from_response_headers(response_headers):
    cookies = {}
    for header_tuple in response_headers:
        if header_tuple[0] == "Set-Cookie":
            cookie_tokens = header_tuple[1].split("=", 1)
            cookies[cookie_tokens[0]] = cookie_tokens[1]

    return cookies


def _on_flask_render(template, flask_config):
    span = core.get_span()
    if not span:
        return
    name = maybe_stringify(getattr(template, "name", None) or flask_config.get("template_default_name"))
    if name is not None:
        span.resource = name
        span.set_tag_str("flask.template_name", name)


def _on_request_span_modifier(
    ctx, flask_config, request, environ, _HAS_JSON_MIXIN, flask_version, flask_version_str, exception_type
):
    span = ctx.get_local_item("req_span")
    # Default resource is method and path:
    #   GET /
    #   POST /save
    # We will override this below in `traced_dispatch_request` when we have a `
    # RequestContext` and possibly a url rule
    span.resource = " ".join((request.method, request.path))

    # PERF: avoid setting via Span.set_tag
    span.set_metric(_SPAN_MEASURED_KEY, 1)

    span.set_tag_str(flask_version, flask_version_str)


def _on_request_span_modifier_post(ctx, flask_config, request, req_body):
    span = ctx.get_local_item("req_span")
    try:
        raw_uri = ctx.get_local_item("wsgi.construct_url")(ctx.get_local_item("environ"))
    except Exception:
        raw_uri = request.url
    trace_utils.set_http_meta(
        span,
        flask_config,
        method=request.method,
        url=request.base_url,
        raw_uri=raw_uri,
        query=request.query_string,
        parsed_query=request.args,
        request_headers=request.headers,
        request_cookies=request.cookies,
        request_body=req_body,
        peer_ip=request.remote_addr,
    )


def _on_traced_get_response_pre(_, ctx: core.ExecutionContext, request, before_request_tags):
    before_request_tags(ctx.get_local_item("pin"), ctx.span, request)
    ctx.span._metrics[_SPAN_MEASURED_KEY] = 1


def _on_web_request_final_tags(span):
    # Necessary to add remaining http status codes and
    # errors relevant to the aws api gateway spans on close
    if span and span.span_type == "web":
        _set_inferred_proxy_tags(span, None)


def _on_django_finalize_response_pre(ctx, after_request_tags, request, response):
    # DEV: Always set these tags, this is where `span.resource` is set
    span = ctx.span
    after_request_tags(ctx.get_local_item("pin"), span, request, response)

    trace_utils.set_http_meta(span, ctx.get_local_item("integration_config"), route=span.get_tag("http.route"))
    _set_inferred_proxy_tags(span, None)


def _on_django_start_response(
    ctx, request, extract_body: Callable, remake_body: Callable, query: str, uri: str, path: Optional[Dict[str, str]]
):
    parsed_query = request.GET
    body = extract_body(request)
    remake_body(request)

    trace_utils.set_http_meta(
        ctx.span,
        ctx.get_local_item("integration_config"),
        method=request.method,
        query=query,
        raw_uri=uri,
        request_path_params=path,
        parsed_query=parsed_query,
        request_body=body,
        request_cookies=request.COOKIES,
    )


def _on_django_cache(
    ctx: core.ExecutionContext,
    exc_info: Tuple[Optional[type], Optional[BaseException], Optional[TracebackType]],
) -> None:
    try:
        rowcount = ctx.get_local_item("rowcount")
        if rowcount is not None:
            ctx.span.set_metric(db.ROWCOUNT, rowcount)
    finally:
        return _finish_span(ctx, exc_info)


def _on_django_func_wrapped(_unused1, _unused2, _unused3, ctx, ignored_excs):
    if ignored_excs:
        for exc in ignored_excs:
            ctx.span._ignore_exception(exc)


def _on_django_block_request(ctx: core.ExecutionContext, metadata: Dict[str, str], django_config, url: str, query: str):
    for tk, tv in metadata.items():
        ctx.span.set_tag_str(tk, tv)
    _set_url_tag(django_config, ctx.span, url, query)


def _on_django_after_request_headers_post(
    request_headers,
    response_headers,
    span: "Span",
    django_config,
    request,
    url,
    raw_uri,
    status,
    response_cookies,
):
    trace_utils.set_http_meta(
        span,
        django_config,
        method=request.method,
        url=url,
        raw_uri=raw_uri,
        status_code=status,
        query=request.META.get("QUERY_STRING", None),
        parsed_query=request.GET,
        request_headers=request_headers,
        response_headers=response_headers,
        request_cookies=request.COOKIES,
        request_path_params=request.resolver_match.kwargs if request.resolver_match is not None else None,
        peer_ip=core.get_local_item("http.request.remote_ip"),
        headers_are_case_sensitive=bool(core.get_local_item("http.request.headers_case_sensitive")),
        response_cookies=response_cookies,
    )


def _on_botocore_patched_api_call_started(ctx):
    from ddtrace._trace.utils_botocore.span_tags import set_botocore_patched_api_call_span_tags

    span = ctx.span
    set_botocore_patched_api_call_span_tags(
        span,
        ctx.get_local_item("instance"),
        ctx.get_local_item("args"),
        ctx.get_local_item("params"),
        ctx.get_local_item("endpoint_name"),
        ctx.get_local_item("operation"),
    )

    # we need this since we may have ran the wrapped operation before starting the span
    # we need to ensure the span start time is correct
    start_ns = ctx.get_local_item("start_ns")
    if start_ns is not None and ctx.get_local_item("func_run"):
        span.start_ns = start_ns


def _on_botocore_patched_api_call_exception(ctx, response, exception_type, is_error_code_fn):
    from ddtrace._trace.utils_botocore.span_tags import set_botocore_response_metadata_tags

    span = ctx.span
    # `ClientError.response` contains the result, so we can still grab response metadata
    set_botocore_response_metadata_tags(span, response, is_error_code_fn=is_error_code_fn)

    # If we have a status code, and the status code is not an error,
    #   then ignore the exception being raised
    status_code = span.get_tag(http.STATUS_CODE)
    if status_code and not is_error_code_fn(int(status_code)):
        span._ignore_exception(exception_type)


def _on_botocore_patched_api_call_success(ctx, response):
    from ddtrace._trace.utils_botocore.span_tags import set_botocore_response_metadata_tags

    span = ctx.span

    set_botocore_response_metadata_tags(span, response)

    if config.botocore.add_span_pointers:
        from ddtrace._trace.utils_botocore.span_pointers import extract_span_pointers_from_successful_botocore_response

        for span_pointer_description in extract_span_pointers_from_successful_botocore_response(
            dynamodb_primary_key_names_for_tables=config.botocore.dynamodb_primary_key_names_for_tables,
            endpoint_name=ctx.get_local_item("endpoint_name"),
            operation_name=ctx.get_local_item("operation"),
            request_parameters=ctx.get_local_item("params"),
            response=response,
        ):
            _set_span_pointer(span, span_pointer_description)


def _on_botocore_trace_context_injection_prepared(
    ctx, cloud_service, schematization_function, injection_function, trace_operation
):
    endpoint_name = ctx.get_local_item("endpoint_name")
    if cloud_service is not None:
        span = ctx.span
        inject_kwargs = dict(endpoint_service=endpoint_name) if cloud_service == "sns" else dict()
        schematize_kwargs = dict(cloud_provider="aws", cloud_service=cloud_service)
        if endpoint_name != "lambda":
            schematize_kwargs["direction"] = SpanDirection.OUTBOUND
        try:
            injection_function(ctx, **inject_kwargs)
            span.name = schematization_function(trace_operation, **schematize_kwargs)
        except Exception:
            log.warning("Unable to inject trace context", exc_info=True)


def _on_botocore_kinesis_update_record(ctx, stream, data_obj: Dict, record, inject_trace_context):
    if inject_trace_context:
        if "_datadog" not in data_obj:
            data_obj["_datadog"] = {}
        HTTPPropagator.inject(ctx.span.context, data_obj["_datadog"])


def _on_botocore_update_messages(ctx, span, _, trace_data, __, message=None):
    context = span.context if span else ctx.span.context
    HTTPPropagator.inject(context, trace_data)


def _on_botocore_patched_stepfunctions_update_input(ctx, span, _, trace_data, __):
    context = span.context if span else ctx.span.context
    HTTPPropagator.inject(context, trace_data["_datadog"])
    ctx.set_item(BOTOCORE_STEPFUNCTIONS_INPUT_KEY, trace_data)


def _on_botocore_patched_bedrock_api_call_started(ctx, request_params):
    span = ctx.span
    integration = ctx.get_local_item("bedrock_integration")
    integration._tag_proxy_request(ctx)

    span.set_tag_str("bedrock.request.model_provider", ctx.get_local_item("model_provider"))
    span.set_tag_str("bedrock.request.model", ctx.get_local_item("model_name"))

    if "n" in request_params:
        ctx.set_item("num_generations", str(request_params["n"]))


def _on_botocore_patched_bedrock_api_call_exception(ctx, exc_info):
    span = ctx.span
    span.set_exc_info(*exc_info)
    model_name = ctx.get_local_item("model_name")
    integration = ctx.get_local_item("bedrock_integration")
    if "embed" not in model_name:
        integration.llmobs_set_tags(span, args=[ctx], kwargs={})
    span.finish()


def _propagate_context(ctx, headers):
    distributed_tracing_enabled = ctx.get_local_item("integration_config").distributed_tracing_enabled
    span = ctx.span
    if distributed_tracing_enabled and span:
        HTTPPropagator.inject(span.context, headers)


def _after_job_execution(ctx, job_failed, span_tags):
    """sets job.status and job.origin span tags after job is performed"""
    # get_status() returns None when ttl=0
    span = ctx.span
    if span:
        if job_failed:
            span.error = 1
        for k in span_tags.keys():
            span.set_tag_str(k, span_tags[k])


def _on_end_of_traced_method_in_fork(ctx):
    """Force flush to agent since the process `os.exit()`s
    immediately after this method returns
    """
    ctx.get_local_item("pin").tracer.flush()


def _on_botocore_bedrock_process_response_converse(
    ctx: core.ExecutionContext,
    result: List[Dict[str, Any]],
):
    ctx.get_local_item("bedrock_integration").llmobs_set_tags(
        ctx.span,
        args=[ctx],
        kwargs={},
        response=result,
    )
    ctx.span.finish()


def _on_botocore_bedrock_process_response(
    ctx: core.ExecutionContext,
    formatted_response: Dict[str, Any],
) -> None:
    with ctx.span as span:
        model_name = ctx.get_local_item("model_name")
        integration = ctx.get_local_item("bedrock_integration")
        if "embed" in model_name:
            return
        integration.llmobs_set_tags(span, args=[ctx], kwargs={}, response=formatted_response)


def _on_botocore_sqs_recvmessage_post(
    ctx: core.ExecutionContext, _, result: Dict, propagate: bool, message_parser: Callable
) -> None:
    if result is not None and "Messages" in result and len(result["Messages"]) >= 1:
        ctx.set_item("message_received", True)
        if propagate:
            ctx.set_safe("distributed_context", extract_DD_context_from_messages(result["Messages"], message_parser))


def _on_botocore_kinesis_getrecords_post(
    ctx: core.ExecutionContext,
    _,
    __,
    ___,
    ____,
    result,
    propagate: bool,
    message_parser: Callable,
):
    if result is not None and "Records" in result and len(result["Records"]) >= 1:
        ctx.set_item("message_received", True)
        if propagate:
            ctx.set_item("distributed_context", extract_DD_context_from_messages(result["Records"], message_parser))


def _on_redis_command_post(ctx: core.ExecutionContext, rowcount):
    if rowcount is not None:
        ctx.span.set_metric(db.ROWCOUNT, rowcount)


def _on_redis_execute_pipeline(ctx: core.ExecutionContext, pin, config_integration, args, instance, query):
    span = ctx.span
    if args is not None:
        # PERF: avoid extra overhead from checks in Span.set_metric
        span._metrics[redisx.ARGS_LEN] = len(args)
    else:
        for attr in ("command_stack", "_command_stack"):
            if hasattr(instance, attr):
                # PERF: avoid extra overhead from checks in Span.set_metric
                span._metrics[redisx.PIPELINE_LEN] = len(getattr(instance, attr))


def _on_valkey_command_post(ctx: core.ExecutionContext, rowcount):
    if rowcount is not None:
        ctx.span.set_metric(db.ROWCOUNT, rowcount)


def _on_test_visibility_enable(config) -> None:
    from ddtrace.internal.ci_visibility import CIVisibility

    CIVisibility.enable(config=config)


def _on_test_visibility_disable() -> None:
    from ddtrace.internal.ci_visibility import CIVisibility

    CIVisibility.disable()


def _on_test_visibility_is_enabled() -> bool:
    from ddtrace.internal.ci_visibility import CIVisibility

    return CIVisibility.enabled


def _set_span_pointer(span: "Span", span_pointer_description: _SpanPointerDescription) -> None:
    span._add_span_pointer(
        pointer_kind=span_pointer_description.pointer_kind,
        pointer_direction=span_pointer_description.pointer_direction,
        pointer_hash=span_pointer_description.pointer_hash,
        extra_attributes=span_pointer_description.extra_attributes,
    )


def _set_azure_function_tags(span, azure_functions_config, function_name, trigger, span_kind):
    span.set_tag_str(COMPONENT, azure_functions_config.integration_name)
    span.set_tag_str(SPAN_KIND, span_kind)
    span.set_tag_str("aas.function.name", function_name)  # codespell:ignore
    span.set_tag_str("aas.function.trigger", trigger)  # codespell:ignore


def _on_azure_functions_request_span_modifier(ctx, azure_functions_config, req):
    span = ctx.span
    parsed_url = parse.urlparse(req.url)
    path = parsed_url.path
    span.resource = f"{req.method} {path}"
    trace_utils.set_http_meta(
        span,
        azure_functions_config,
        method=req.method,
        url=req.url,
        request_headers=req.headers,
        request_body=req.get_body(),
        route=path,
    )


def _on_azure_functions_start_response(ctx, azure_functions_config, res, function_name, trigger):
    span = ctx.span
    _set_azure_function_tags(span, azure_functions_config, function_name, trigger, SpanKind.SERVER)
    trace_utils.set_http_meta(
        span,
        azure_functions_config,
        status_code=res.status_code if res else None,
        response_headers=res.headers if res else None,
    )


def _on_azure_functions_trigger_span_modifier(ctx, azure_functions_config, function_name, trigger, span_kind):
    span = ctx.span
    _set_azure_function_tags(span, azure_functions_config, function_name, trigger, span_kind)


def _on_azure_functions_service_bus_trigger_span_modifier(
    ctx, azure_functions_config, function_name, trigger, span_kind, entity_name, message_id
):
    span = ctx.span
    _set_azure_function_tags(span, azure_functions_config, function_name, trigger, span_kind)
    span.set_tag_str(MESSAGING_DESTINATION_NAME, entity_name)
    span.set_tag_str(MESSAGING_OPERATION, "receive")
    span.set_tag_str(MESSAGING_SYSTEM, azure_servicebusx.SERVICE)

    if message_id is not None:
        span.set_tag_str(MESSAGING_MESSAGE_ID, message_id)


def _on_azure_servicebus_send_message_modifier(ctx, azure_servicebus_config, entity_name, fully_qualified_namespace):
    span = ctx.span
    span.set_tag_str(COMPONENT, azure_servicebus_config.integration_name)
    span.set_tag_str(MESSAGING_DESTINATION_NAME, entity_name)
    span.set_tag_str(MESSAGING_OPERATION, "send")
    span.set_tag_str(MESSAGING_SYSTEM, azure_servicebusx.SERVICE)
    span.set_tag_str(NETWORK_DESTINATION_NAME, fully_qualified_namespace)
    span.set_tag_str(SPAN_KIND, SpanKind.PRODUCER)


def _on_router_match(route):
    req_span = core.get_item("req_span")
    core.set_item("set_resource", False)
    req_span.resource = "{} {}".format(
        route.method,
        route.template,
    )

    MOLTEN_ROUTE = "molten.route"

    if not req_span.get_tag(MOLTEN_ROUTE):
        req_span.set_tag_str(MOLTEN_ROUTE, route.name)
    if not req_span.get_tag(http.ROUTE):
        req_span.set_tag_str(http.ROUTE, route.template)


def listen():
    core.on("wsgi.request.prepare", _on_request_prepare)
    core.on("wsgi.request.prepared", _on_request_prepared)
    core.on("wsgi.app.success", _on_app_success)
    core.on("wsgi.app.exception", _on_app_exception)
    core.on("wsgi.request.complete", _on_request_complete, "traced_iterable")
    core.on("wsgi.response.prepared", _on_response_prepared)
    core.on("flask.start_response.pre", _on_start_response_pre)
    core.on("flask.request_call_modifier", _on_request_span_modifier)
    core.on("flask.request_call_modifier.post", _on_request_span_modifier_post)
    core.on("flask.render", _on_flask_render)
    core.on("context.started.wsgi.response", _maybe_start_http_response_span)
    core.on("context.started.flask._patched_request", _on_traced_request_context_started_flask)
    core.on("django.traced_get_response.pre", _on_traced_get_response_pre)
    core.on("django.finalize_response.pre", _on_django_finalize_response_pre)
    core.on("django.start_response", _on_django_start_response)
    core.on("django.func.wrapped", _on_django_func_wrapped)
    core.on("django.block_request_callback", _on_django_block_request)
    core.on("django.after_request_headers.post", _on_django_after_request_headers_post)
    core.on("botocore.patched_api_call.exception", _on_botocore_patched_api_call_exception)
    core.on("botocore.patched_api_call.success", _on_botocore_patched_api_call_success)
    core.on("botocore.patched_kinesis_api_call.success", _on_botocore_patched_api_call_success)
    core.on("botocore.patched_kinesis_api_call.exception", _on_botocore_patched_api_call_exception)
    core.on("botocore.prep_context_injection.post", _on_botocore_trace_context_injection_prepared)
    core.on("botocore.patched_api_call.started", _on_botocore_patched_api_call_started)
    core.on("botocore.patched_kinesis_api_call.started", _on_botocore_patched_api_call_started)
    core.on("botocore.patched_kinesis_api_call.exception", _on_botocore_patched_api_call_exception)
    core.on("botocore.patched_kinesis_api_call.success", _on_botocore_patched_api_call_success)
    core.on("botocore.kinesis.update_record", _on_botocore_kinesis_update_record)
    core.on("botocore.patched_sqs_api_call.started", _on_botocore_patched_api_call_started)
    core.on("botocore.patched_sqs_api_call.exception", _on_botocore_patched_api_call_exception)
    core.on("botocore.patched_sqs_api_call.success", _on_botocore_patched_api_call_success)
    core.on("botocore.sqs_sns.update_messages", _on_botocore_update_messages)
    core.on("botocore.patched_stepfunctions_api_call.started", _on_botocore_patched_api_call_started)
    core.on("botocore.patched_stepfunctions_api_call.exception", _on_botocore_patched_api_call_exception)
    core.on("botocore.stepfunctions.update_input", _on_botocore_patched_stepfunctions_update_input)
    core.on("botocore.eventbridge.update_messages", _on_botocore_update_messages)
    core.on("botocore.client_context.update_messages", _on_botocore_update_messages)
    core.on("botocore.patched_bedrock_api_call.started", _on_botocore_patched_bedrock_api_call_started)
    core.on("botocore.patched_bedrock_api_call.exception", _on_botocore_patched_bedrock_api_call_exception)
    core.on("botocore.bedrock.process_response", _on_botocore_bedrock_process_response)
    core.on("botocore.bedrock.process_response_converse", _on_botocore_bedrock_process_response_converse)
    core.on("botocore.sqs.ReceiveMessage.post", _on_botocore_sqs_recvmessage_post)
    core.on("botocore.kinesis.GetRecords.post", _on_botocore_kinesis_getrecords_post)
    core.on("redis.async_command.post", _on_redis_command_post)
    core.on("redis.command.post", _on_redis_command_post)
    core.on("redis.execute_pipeline", _on_redis_execute_pipeline)
    core.on("valkey.async_command.post", _on_valkey_command_post)
    core.on("valkey.command.post", _on_valkey_command_post)
    core.on("azure.functions.request_call_modifier", _on_azure_functions_request_span_modifier)
    core.on("azure.functions.start_response", _on_azure_functions_start_response)
    core.on("azure.functions.trigger_call_modifier", _on_azure_functions_trigger_span_modifier)
    core.on("azure.functions.service_bus_trigger_modifier", _on_azure_functions_service_bus_trigger_span_modifier)
    core.on("azure.servicebus.send_message_modifier", _on_azure_servicebus_send_message_modifier)

    # web frameworks general handlers
    core.on("web.request.start", _on_web_framework_start_request)
    core.on("web.request.finish", _on_web_framework_finish_request)
    core.on("web.request.final_tags", _on_web_request_final_tags)

    # inferred proxy handlers
    core.on("inferred_proxy.start", _on_inferred_proxy_start)
    core.on("inferred_proxy.finish", _on_inferred_proxy_finish)

    core.on("test_visibility.enable", _on_test_visibility_enable)
    core.on("test_visibility.disable", _on_test_visibility_disable)
    core.on("test_visibility.is_enabled", _on_test_visibility_is_enabled, "is_enabled")
    core.on("rq.worker.perform_job", _after_job_execution)
    core.on("rq.worker.after.perform.job", _on_end_of_traced_method_in_fork)
    core.on("rq.queue.enqueue_job", _propagate_context)
    core.on("molten.router.match", _on_router_match)

    for context_name in (
        # web frameworks
        "aiohttp.request",
        "bottle.request",
        "cherrypy.request",
        "falcon.request",
        "molten.request",
        "molten.trace_func",
        "pyramid.request",
        "sanic.request",
        "tornado.request",
        "flask.call",
        "flask.jsonify",
        "flask.render_template",
        "asgi.__call__",
        "asgi.websocket.close_message",
        "asgi.websocket.disconnect_message",
        "asgi.websocket.receive_message",
        "asgi.websocket.send_message",
        "wsgi.__call__",
        "django.traced_get_response",
        "django.cache",
        "django.middleware.__call__",
        "django.middleware.func",
        "django.middleware.process_exception",
        "django.middleware.process_request",
        "django.middleware.process_response",
        "django.middleware.process_template_response",
        "django.middleware.process_view",
        "django.template.render",
        "django.process_exception",
        "django.func.wrapped",
        # non web frameworks
        "botocore.instrumented_api_call",
        "botocore.instrumented_lib_function",
        "botocore.patched_kinesis_api_call",
        "botocore.patched_sqs_api_call",
        "botocore.patched_stepfunctions_api_call",
        "botocore.patched_bedrock_api_call",
        "redis.command",
        "redis.execute_pipeline",
        "valkey.command",
        "rq.queue.enqueue_job",
        "rq.traced_queue_fetch_job",
        "rq.worker.perform_job",
        "rq.job.perform",
        "rq.job.fetch_many",
        "azure.functions.patched_route_request",
        "azure.functions.patched_service_bus",
        "azure.functions.patched_timer",
        "azure.servicebus.patched_producer",
        "psycopg.patched_connect",
    ):
        core.on(f"context.started.{context_name}", _start_span)

    for name in (
        "django.middleware.__call__",
        "django.middleware.func",
        "django.middleware.process_exception",
        "django.middleware.process_request",
        "django.middleware.process_response",
        "django.middleware.process_template_response",
        "django.middleware.process_view",
        "django.template.render",
        "molten.trace_func",
        "redis.execute_pipeline",
        "redis.command",
        "psycopg.patched_connect",
    ):
        core.on(f"context.ended.{name}", _finish_span)

    # Special/extra handling before calling _finish_span
    core.on("context.ended.django.cache", _on_django_cache)


listen()<|MERGE_RESOLUTION|>--- conflicted
+++ resolved
@@ -188,13 +188,9 @@
 
 
 def _on_web_framework_start_request(ctx, int_config):
-<<<<<<< HEAD
     request_span = ctx.get_local_item("req_span")
-=======
-    request_span = ctx.get_item("req_span")
-    if ctx.get_item("allow_default_resource") is True:
+    if ctx.get_local_item("allow_default_resource") is True:
         ctx.set_item("set_resource", True)
->>>>>>> f4075645
     _set_web_frameworks_tags(ctx, request_span, int_config)
 
 
