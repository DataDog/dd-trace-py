import functools
import sys
from types import TracebackType
from typing import Any
from typing import Callable
from typing import Dict
from typing import List
from typing import Optional
from typing import Tuple
from urllib import parse

import wrapt

import ddtrace
from ddtrace import config
from ddtrace._trace._inferred_proxy import create_inferred_proxy_span_if_headers_exist
from ddtrace._trace._span_pointer import _SpanPointerDescription
from ddtrace._trace.span import Span
from ddtrace._trace.utils import extract_DD_context_from_messages
from ddtrace.constants import _SPAN_MEASURED_KEY
from ddtrace.constants import ERROR_MSG
from ddtrace.constants import ERROR_STACK
from ddtrace.constants import ERROR_TYPE
from ddtrace.constants import SPAN_KIND
from ddtrace.contrib import trace_utils
from ddtrace.contrib.internal.botocore.constants import BOTOCORE_STEPFUNCTIONS_INPUT_KEY
from ddtrace.contrib.internal.trace_utils import _set_url_tag
from ddtrace.ext import SpanKind
from ddtrace.ext import azure_servicebus as azure_servicebusx
from ddtrace.ext import db
from ddtrace.ext import http
from ddtrace.ext import redis as redisx
from ddtrace.internal import core
from ddtrace.internal.compat import maybe_stringify
from ddtrace.internal.constants import COMPONENT
from ddtrace.internal.constants import FLASK_ENDPOINT
from ddtrace.internal.constants import FLASK_URL_RULE
from ddtrace.internal.constants import FLASK_VIEW_ARGS
from ddtrace.internal.constants import MESSAGING_DESTINATION_NAME
from ddtrace.internal.constants import MESSAGING_MESSAGE_ID
from ddtrace.internal.constants import MESSAGING_OPERATION
from ddtrace.internal.constants import MESSAGING_SYSTEM
from ddtrace.internal.constants import NETWORK_DESTINATION_NAME
from ddtrace.internal.logger import get_logger
from ddtrace.internal.schema.span_attribute_schema import SpanDirection
from ddtrace.propagation.http import HTTPPropagator


log = get_logger(__name__)


class _TracedIterable(wrapt.ObjectProxy):
    def __init__(self, wrapped, span, parent_span, wrapped_is_iterator=False):
        self._self_wrapped_is_iterator = wrapped_is_iterator
        if self._self_wrapped_is_iterator:
            super(_TracedIterable, self).__init__(wrapped)
            self._wrapped_iterator = iter(wrapped)
        else:
            super(_TracedIterable, self).__init__(iter(wrapped))
        self._self_span = span
        self._self_parent_span = parent_span
        self._self_span_finished = False

    def __iter__(self):
        return self

    def __next__(self):
        try:
            if self._self_wrapped_is_iterator:
                return next(self._wrapped_iterator)
            else:
                return next(self.__wrapped__)
        except StopIteration:
            self._finish_spans()
            raise
        except Exception:
            self._self_span.set_exc_info(*sys.exc_info())
            self._finish_spans()
            raise

    # PY2 Support
    next = __next__

    def close(self):
        if getattr(self.__wrapped__, "close", None):
            self.__wrapped__.close()
        self._finish_spans()

    def _finish_spans(self):
        if not self._self_span_finished:
            self._self_span.finish()
            self._self_parent_span.finish()
            self._self_span_finished = True

    def __getattribute__(self, name):
        if name == "__len__":
            # __len__ is defined by the parent class, wrapt.ObjectProxy.
            # However this attribute should not be defined for iterables.
            # By definition, iterables should not support len(...).
            raise AttributeError("__len__ is not supported")
        return super(_TracedIterable, self).__getattribute__(name)


def _get_parameters_for_new_span_directly_from_context(ctx: core.ExecutionContext) -> Dict[str, str]:
    span_kwargs = {}
    for parameter_name in {"span_type", "resource", "service", "child_of", "activate"}:
        parameter_value = ctx.get_local_item(parameter_name)
        if parameter_value:
            span_kwargs[parameter_name] = parameter_value
    return span_kwargs


def _start_span(ctx: core.ExecutionContext, call_trace: bool = True, **kwargs) -> "Span":
    activate_distributed_headers = ctx.get_local_item("activate_distributed_headers")
    span_kwargs = _get_parameters_for_new_span_directly_from_context(ctx)
    call_trace = ctx.get_item("call_trace", call_trace)
    # Look for the tracer in the context, or fallback to the global tracer
    tracer = ctx.get_item("tracer") or (ctx.get_item("middleware") or ctx.get_item("pin") or ddtrace).tracer
    integration_config = ctx.get_item("integration_config")
    if integration_config and activate_distributed_headers:
        trace_utils.activate_distributed_headers(
            tracer,
            int_config=integration_config,
            request_headers=ctx["distributed_headers"],
            override=ctx.get_item("distributed_headers_config_override"),
        )
    distributed_context = ctx.get_item("distributed_context")
    if distributed_context and not call_trace:
        span_kwargs["child_of"] = distributed_context

    if config._inferred_proxy_services_enabled:
        # dispatch event for checking headers and possibly making an inferred proxy span
        core.dispatch("inferred_proxy.start", (ctx, tracer, span_kwargs, call_trace, integration_config))
        # re-get span_kwargs in case an inferred span was created and we have a new span_kwargs.child_of field
        span_kwargs = ctx.get_item("span_kwargs", span_kwargs)

    span_kwargs.update(kwargs)
    span = (tracer.trace if call_trace else tracer.start_span)(ctx["span_name"], **span_kwargs)

    for tk, tv in ctx.get_item("tags", dict()).items():
        span.set_tag(tk, tv)
    if ctx.get_item("measured"):
        # PERF: avoid setting via Span.set_tag
        span.set_metric(_SPAN_MEASURED_KEY, 1)

    ctx.span = span

    if config._inferred_proxy_services_enabled:
        # dispatch event for inferred proxy finish
        core.dispatch("inferred_proxy.finish", (ctx,))

    return span


def _finish_span(
    ctx: core.ExecutionContext,
    exc_info: Tuple[Optional[type], Optional[BaseException], Optional[TracebackType]],
):
    """
    Finish the span in the context.
    If no span is present, do nothing.
    """
    span = ctx.span
    if not span:
        return

    exc_type, exc_value, exc_traceback = exc_info
    if exc_type and exc_value and exc_traceback:
        span.set_exc_info(exc_type, exc_value, exc_traceback)
    elif ctx.get_item("should_set_traceback", False):
        span.set_traceback()
    span.finish()


def _set_web_frameworks_tags(ctx, span, int_config):
    span.set_tag_str(COMPONENT, int_config.integration_name)
    span.set_tag_str(SPAN_KIND, SpanKind.SERVER)
    # PERF: avoid setting via Span.set_tag
    span.set_metric(_SPAN_MEASURED_KEY, 1)


def _on_web_framework_start_request(ctx, int_config):
    request_span = ctx.get_item("req_span")
    if ctx.get_item("allow_default_resource") is True:
        ctx.set_item("set_resource", True)
    _set_web_frameworks_tags(ctx, request_span, int_config)


def _on_web_framework_finish_request(
    span, int_config, method, url, status_code, query, req_headers, res_headers, route, finish, **kwargs
):
    if core.get_item("set_resource", default=False) is True and status_code is not None:
        try:
            status_code = int(status_code)
        except ValueError:
            pass
        span.resource = "{} {}".format(method, status_code)
    trace_utils.set_http_meta(
        span=span,
        integration_config=int_config,
        method=method,
        url=url,
        status_code=status_code,
        query=query,
        request_headers=req_headers,
        response_headers=res_headers,
        route=route,
        **kwargs,
    )
    _set_inferred_proxy_tags(span, status_code)
    for tk, tv in core.get_item("additional_tags", default=dict()).items():
        span.set_tag_str(tk, tv)

    if finish:
        span.finish()


def _set_inferred_proxy_tags(span, status_code):
    if span._parent and span._parent.name == "aws.apigateway":
        inferred_span = span._parent
        status_code = status_code if status_code else span.get_tag("http.status_code")
        if status_code:
            inferred_span.set_tag("http.status_code", status_code)
        if span.error == 1:
            inferred_span.error = span.error
            if ERROR_MSG in span._meta.keys():
                inferred_span.set_tag(ERROR_MSG, span.get_tag(ERROR_MSG))
            if ERROR_TYPE in span._meta.keys():
                inferred_span.set_tag(ERROR_TYPE, span.get_tag(ERROR_TYPE))
            if ERROR_STACK in span._meta.keys():
                inferred_span.set_tag(ERROR_STACK, span.get_tag(ERROR_STACK))


def _on_inferred_proxy_start(ctx, tracer, span_kwargs, call_trace, integration_config):
    # Skip creating another inferred span if one has already been created for this request
    if ctx.get_item("inferred_proxy_span"):
        return

    # some integrations like Flask / WSGI store headers from environ in 'distributed_headers'
    # and normalized headers in 'headers'
    headers = ctx.get_item("headers", ctx.get_item("distributed_headers", None))

    # Inferred Proxy Spans
    if integration_config and headers is not None:
        create_inferred_proxy_span_if_headers_exist(
            ctx,
            headers=headers,
            child_of=tracer.current_trace_context(),
            tracer=tracer,
        )
        inferred_proxy_span = ctx.get_item("inferred_proxy_span")

        # use the inferred proxy span as the new parent span
        if inferred_proxy_span and not call_trace:
            span_kwargs["child_of"] = inferred_proxy_span
            ctx.set_item("span_kwargs", span_kwargs)


def _on_inferred_proxy_finish(ctx):
    if not config._inferred_proxy_services_enabled:
        return

    inferred_proxy_span = ctx.get_item("inferred_proxy_span")
    inferred_proxy_finish_callback = ctx.get_item("inferred_proxy_finish_callback")

    # add callback to finish inferred proxy span when this span finishes
    if (
        inferred_proxy_span
        and inferred_proxy_finish_callback
        and ctx.span
        and ctx.span.parent_id == inferred_proxy_span.span_id
    ):
        ctx.span._on_finish_callbacks.append(inferred_proxy_finish_callback)


def _on_traced_request_context_started_flask(ctx):
    current_span = ctx["pin"].tracer.current_span()
    if not ctx["pin"].enabled or not current_span:
        return

    ctx.span = current_span
    flask_config = ctx["flask_config"]
    _set_flask_request_tags(ctx["flask_request"], current_span, flask_config)
    request_span = _start_span(ctx)
    request_span._ignore_exception(ctx.get_item("ignored_exception_type"))


def _maybe_start_http_response_span(ctx: core.ExecutionContext) -> None:
    request_span = ctx["request_span"]
    middleware = ctx["middleware"]
    status_code, status_msg = ctx["status"].split(" ", 1)
    trace_utils.set_http_meta(
        request_span, middleware._config, status_code=status_code, response_headers=ctx["environ"]
    )
    if ctx.get_item("start_span", False):
        request_span.set_tag_str(http.STATUS_MSG, status_msg)
        _start_span(
            ctx,
            call_trace=False,
            child_of=ctx["parent_call"],
            activate=True,
        )


def _on_request_prepare(ctx, start_response):
    middleware = ctx.get_item("middleware")
    req_span = ctx.get_item("req_span")
    req_span.set_tag_str(COMPONENT, middleware._config.integration_name)
    # set span.kind to the type of operation being performed
    req_span.set_tag_str(SPAN_KIND, SpanKind.SERVER)
    if hasattr(middleware, "_request_call_modifier"):
        modifier = middleware._request_call_modifier
        args = [ctx]
    else:
        modifier = middleware._request_span_modifier
        args = [req_span, ctx.get_item("environ")]
    modifier(*args)
    app_span = middleware.tracer.trace(
        middleware._application_call_name
        if hasattr(middleware, "_application_call_name")
        else middleware._application_span_name
    )

    app_span.set_tag_str(COMPONENT, middleware._config.integration_name)
    ctx.set_item("app_span", app_span)

    if hasattr(middleware, "_wrapped_start_response"):
        wrapped = middleware._wrapped_start_response
        args = [start_response, ctx]
    else:
        wrapped = middleware._traced_start_response
        args = [start_response, req_span, app_span]
    intercept_start_response = functools.partial(wrapped, *args)
    ctx.set_item("intercept_start_response", intercept_start_response)


def _on_app_success(ctx, closing_iterable):
    app_span = ctx.get_item("app_span")
    middleware = ctx.get_item("middleware")
    modifier = (
        middleware._application_call_modifier
        if hasattr(middleware, "_application_call_modifier")
        else middleware._application_span_modifier
    )
    modifier(app_span, ctx.get_item("environ"), closing_iterable)
    app_span.finish()


def _on_app_exception(ctx):
    req_span = ctx.get_item("req_span")
    app_span = ctx.get_item("app_span")
    req_span.set_exc_info(*sys.exc_info())
    app_span.set_exc_info(*sys.exc_info())
    app_span.finish()
    req_span.finish()


def _on_request_complete(ctx, closing_iterable, app_is_iterator):
    middleware = ctx.get_item("middleware")
    req_span = ctx.get_item("req_span")
    # start flask.response span. This span will be finished after iter(result) is closed.
    # start_span(child_of=...) is used to ensure correct parenting.
    resp_span = middleware.tracer.start_span(
        (
            middleware._response_call_name
            if hasattr(middleware, "_response_call_name")
            else middleware._response_span_name
        ),
        child_of=req_span,
        activate=True,
    )

    resp_span.set_tag_str(COMPONENT, middleware._config.integration_name)

    modifier = (
        middleware._response_call_modifier
        if hasattr(middleware, "_response_call_modifier")
        else middleware._response_span_modifier
    )
    modifier(resp_span, closing_iterable)

    return _TracedIterable(closing_iterable, resp_span, req_span, wrapped_is_iterator=app_is_iterator)


def _on_response_prepared(resp_span, response):
    if hasattr(response, "__class__"):
        resp_class = getattr(response.__class__, "__name__", None)
        if resp_class:
            resp_span.set_tag_str("result_class", resp_class)


def _on_request_prepared(middleware, req_span, url, request_headers, environ):
    method = environ.get("REQUEST_METHOD")
    query_string = environ.get("QUERY_STRING")
    trace_utils.set_http_meta(
        req_span, middleware._config, method=method, url=url, query=query_string, request_headers=request_headers
    )
    if middleware.span_modifier:
        middleware.span_modifier(req_span, environ)


def _set_flask_request_tags(request, span, flask_config):
    try:
        span.set_tag_str(COMPONENT, flask_config.integration_name)

        if span.name.split(".")[-1] == "request":
            span.set_tag_str(SPAN_KIND, SpanKind.SERVER)

        # DEV: This name will include the blueprint name as well (e.g. `bp.index`)
        if not span.get_tag(FLASK_ENDPOINT) and request.endpoint:
            span.resource = " ".join((request.method, request.endpoint))
            span.set_tag_str(FLASK_ENDPOINT, request.endpoint)

        if not span.get_tag(FLASK_URL_RULE) and request.url_rule and request.url_rule.rule:
            span.resource = " ".join((request.method, request.url_rule.rule))
            span.set_tag_str(FLASK_URL_RULE, request.url_rule.rule)

        if not span.get_tag(FLASK_VIEW_ARGS) and request.view_args and flask_config.get("collect_view_args"):
            for k, v in request.view_args.items():
                # DEV: Do not use `set_tag_str` here since view args can be string/int/float/path/uuid/etc
                #      https://flask.palletsprojects.com/en/1.1.x/api/#url-route-registrations
                span.set_tag(".".join((FLASK_VIEW_ARGS, k)), v)
            trace_utils.set_http_meta(span, flask_config, request_path_params=request.view_args)
    except Exception:
        log.debug('failed to set tags for "flask.request" span', exc_info=True)


def _on_start_response_pre(request, ctx, flask_config, status_code, headers):
    span = ctx.get_item("req_span")
    code, _, _ = status_code.partition(" ")
    # If values are accessible, set the resource as `<method> <path>` and add other request tags
    _set_flask_request_tags(request, span, flask_config)
    # Override root span resource name to be `<method> 404` for 404 requests
    # DEV: We do this because we want to make it easier to see all unknown requests together
    #      Also, we do this to reduce the cardinality on unknown urls
    # DEV: If we have an endpoint or url rule tag, then we don't need to do this,
    #      we still want `GET /product/<int:product_id>` grouped together,
    #      even if it is a 404
    if not span.get_tag(FLASK_ENDPOINT) and not span.get_tag(FLASK_URL_RULE):
        span.resource = " ".join((request.method, code))

    response_cookies = _cookies_from_response_headers(headers)
    _on_web_framework_finish_request(
        span=span,
        int_config=flask_config,
        method=request.method,
        url=None,
        status_code=code,
        query=None,
        req_headers=None,
        res_headers=headers,
        route=span.get_tag(FLASK_URL_RULE),
        finish=False,
        response_cookies=response_cookies,
    )


def _cookies_from_response_headers(response_headers):
    cookies = {}
    for header_tuple in response_headers:
        if header_tuple[0] == "Set-Cookie":
            cookie_tokens = header_tuple[1].split("=", 1)
            cookies[cookie_tokens[0]] = cookie_tokens[1]

    return cookies


def _on_flask_render(template, flask_config):
    span = core.get_span()
    if not span:
        return
    name = maybe_stringify(getattr(template, "name", None) or flask_config.get("template_default_name"))
    if name is not None:
        span.resource = name
        span.set_tag_str("flask.template_name", name)


def _on_request_span_modifier(
    ctx, flask_config, request, environ, _HAS_JSON_MIXIN, flask_version, flask_version_str, exception_type
):
    span = ctx.get_item("req_span")
    # Default resource is method and path:
    #   GET /
    #   POST /save
    # We will override this below in `traced_dispatch_request` when we have a `
    # RequestContext` and possibly a url rule
    span.resource = " ".join((request.method, request.path))

    # PERF: avoid setting via Span.set_tag
    span.set_metric(_SPAN_MEASURED_KEY, 1)

    span.set_tag_str(flask_version, flask_version_str)


def _on_request_span_modifier_post(ctx, flask_config, request, req_body):
    span = ctx.get_item("req_span")
    try:
        raw_uri = ctx.get_item("wsgi.construct_url")(ctx.get_item("environ"))
    except Exception:
        raw_uri = request.url
    trace_utils.set_http_meta(
        span,
        flask_config,
        method=request.method,
        url=request.base_url,
        raw_uri=raw_uri,
        query=request.query_string,
        parsed_query=request.args,
        request_headers=request.headers,
        request_cookies=request.cookies,
        request_body=req_body,
        peer_ip=request.remote_addr,
    )


def _on_traced_get_response_pre(_, ctx: core.ExecutionContext, request, before_request_tags):
    before_request_tags(ctx["pin"], ctx.span, request)
    ctx.span._metrics[_SPAN_MEASURED_KEY] = 1


def _on_web_request_final_tags(span):
    # Necessary to add remaining http status codes and
    # errors relevant to the aws api gateway spans on close
    if span and span.span_type == "web":
        _set_inferred_proxy_tags(span, None)


def _on_django_finalize_response_pre(ctx, after_request_tags, request, response):
    # DEV: Always set these tags, this is where `span.resource` is set
    span = ctx.span
    after_request_tags(ctx["pin"], span, request, response)

    trace_utils.set_http_meta(span, ctx["integration_config"], route=span.get_tag("http.route"))
    _set_inferred_proxy_tags(span, None)


def _on_django_start_response(
    ctx, request, extract_body: Callable, remake_body: Callable, query: str, uri: str, path: Optional[Dict[str, str]]
):
    parsed_query = request.GET
    body = extract_body(request)
    remake_body(request)

    trace_utils.set_http_meta(
        ctx.span,
        ctx["integration_config"],
        method=request.method,
        query=query,
        raw_uri=uri,
        request_path_params=path,
        parsed_query=parsed_query,
        request_body=body,
        request_cookies=request.COOKIES,
    )


def _on_django_cache(ctx: core.ExecutionContext, rowcount: int):
    ctx.span.set_metric(db.ROWCOUNT, rowcount)


def _on_django_func_wrapped(_unused1, _unused2, _unused3, ctx, ignored_excs):
    if ignored_excs:
        for exc in ignored_excs:
            ctx.span._ignore_exception(exc)


def _on_django_block_request(ctx: core.ExecutionContext, metadata: Dict[str, str], django_config, url: str, query: str):
    for tk, tv in metadata.items():
        ctx.span.set_tag_str(tk, tv)
    _set_url_tag(django_config, ctx.span, url, query)


def _on_django_after_request_headers_post(
    request_headers,
    response_headers,
    span: "Span",
    django_config,
    request,
    url,
    raw_uri,
    status,
    response_cookies,
):
    trace_utils.set_http_meta(
        span,
        django_config,
        method=request.method,
        url=url,
        raw_uri=raw_uri,
        status_code=status,
        query=request.META.get("QUERY_STRING", None),
        parsed_query=request.GET,
        request_headers=request_headers,
        response_headers=response_headers,
        request_cookies=request.COOKIES,
        request_path_params=request.resolver_match.kwargs if request.resolver_match is not None else None,
        peer_ip=core.get_item("http.request.remote_ip"),
        headers_are_case_sensitive=bool(core.get_item("http.request.headers_case_sensitive")),
        response_cookies=response_cookies,
    )


def _on_botocore_patched_api_call_started(ctx):
    from ddtrace._trace.utils_botocore.span_tags import set_botocore_patched_api_call_span_tags

    span = ctx.span
    set_botocore_patched_api_call_span_tags(
        span,
        ctx.get_item("instance"),
        ctx.get_item("args"),
        ctx.get_item("params"),
        ctx.get_item("endpoint_name"),
        ctx.get_item("operation"),
    )

    # we need this since we may have ran the wrapped operation before starting the span
    # we need to ensure the span start time is correct
    start_ns = ctx.get_item("start_ns")
    if start_ns is not None and ctx.get_item("func_run"):
        span.start_ns = start_ns


def _on_botocore_patched_api_call_exception(ctx, response, exception_type, is_error_code_fn):
    from ddtrace._trace.utils_botocore.span_tags import set_botocore_response_metadata_tags

    span = ctx.span
    # `ClientError.response` contains the result, so we can still grab response metadata
    set_botocore_response_metadata_tags(span, response, is_error_code_fn=is_error_code_fn)

    # If we have a status code, and the status code is not an error,
    #   then ignore the exception being raised
    status_code = span.get_tag(http.STATUS_CODE)
    if status_code and not is_error_code_fn(int(status_code)):
        span._ignore_exception(exception_type)


def _on_botocore_patched_api_call_success(ctx, response):
    from ddtrace._trace.utils_botocore.span_tags import set_botocore_response_metadata_tags

    span = ctx.span

    set_botocore_response_metadata_tags(span, response)

    if config.botocore.add_span_pointers:
        from ddtrace._trace.utils_botocore.span_pointers import extract_span_pointers_from_successful_botocore_response

        for span_pointer_description in extract_span_pointers_from_successful_botocore_response(
            dynamodb_primary_key_names_for_tables=config.botocore.dynamodb_primary_key_names_for_tables,
            endpoint_name=ctx.get_item("endpoint_name"),
            operation_name=ctx.get_item("operation"),
            request_parameters=ctx.get_item("params"),
            response=response,
        ):
            _set_span_pointer(span, span_pointer_description)


def _on_botocore_trace_context_injection_prepared(
    ctx, cloud_service, schematization_function, injection_function, trace_operation
):
    endpoint_name = ctx.get_item("endpoint_name")
    if cloud_service is not None:
        span = ctx.span
        inject_kwargs = dict(endpoint_service=endpoint_name) if cloud_service == "sns" else dict()
        schematize_kwargs = dict(cloud_provider="aws", cloud_service=cloud_service)
        if endpoint_name != "lambda":
            schematize_kwargs["direction"] = SpanDirection.OUTBOUND
        try:
            injection_function(ctx, **inject_kwargs)
            span.name = schematization_function(trace_operation, **schematize_kwargs)
        except Exception:
            log.warning("Unable to inject trace context", exc_info=True)


def _on_botocore_kinesis_update_record(ctx, stream, data_obj: Dict, record, inject_trace_context):
    if inject_trace_context:
        if "_datadog" not in data_obj:
            data_obj["_datadog"] = {}
        HTTPPropagator.inject(ctx.span.context, data_obj["_datadog"])


def _on_botocore_update_messages(ctx, span, _, trace_data, __, message=None):
    context = span.context if span else ctx.span.context
    HTTPPropagator.inject(context, trace_data)


def _on_botocore_patched_stepfunctions_update_input(ctx, span, _, trace_data, __):
    context = span.context if span else ctx.span.context
    HTTPPropagator.inject(context, trace_data["_datadog"])
    ctx.set_item(BOTOCORE_STEPFUNCTIONS_INPUT_KEY, trace_data)


def _on_botocore_patched_bedrock_api_call_started(ctx, request_params):
    span = ctx.span
    integration = ctx["bedrock_integration"]
    integration._tag_proxy_request(ctx)

    span.set_tag_str("bedrock.request.model_provider", ctx["model_provider"])
    span.set_tag_str("bedrock.request.model", ctx["model_name"])

    if "n" in request_params:
        ctx.set_item("num_generations", str(request_params["n"]))


def _on_botocore_patched_bedrock_api_call_exception(ctx, exc_info):
    span = ctx.span
    span.set_exc_info(*exc_info)
    model_name = ctx["model_name"]
    integration = ctx["bedrock_integration"]
    if "embed" not in model_name:
        integration.llmobs_set_tags(span, args=[ctx], kwargs={})
    span.finish()


def _propagate_context(ctx, headers):
    distributed_tracing_enabled = ctx["integration_config"].distributed_tracing_enabled
    span = ctx.span
    if distributed_tracing_enabled and span:
        HTTPPropagator.inject(span.context, headers)


def _after_job_execution(ctx, job_failed, span_tags):
    """sets job.status and job.origin span tags after job is performed"""
    # get_status() returns None when ttl=0
    span = ctx.span
    if span:
        if job_failed:
            span.error = 1
        for k in span_tags.keys():
            span.set_tag_str(k, span_tags[k])


def _on_end_of_traced_method_in_fork(ctx):
    """Force flush to agent since the process `os.exit()`s
    immediately after this method returns
    """
    ctx["pin"].tracer.flush()


def _on_botocore_bedrock_process_response_converse(
    ctx: core.ExecutionContext,
    result: List[Dict[str, Any]],
):
    ctx["bedrock_integration"].llmobs_set_tags(
        ctx.span,
        args=[ctx],
        kwargs={},
        response=result,
    )
    ctx.span.finish()


def _on_botocore_bedrock_process_response(
    ctx: core.ExecutionContext,
    formatted_response: Dict[str, Any],
) -> None:
    with ctx.span as span:
        model_name = ctx["model_name"]
        integration = ctx["bedrock_integration"]
        if "embed" in model_name:
            return
        integration.llmobs_set_tags(span, args=[ctx], kwargs={}, response=formatted_response)


def _on_botocore_sqs_recvmessage_post(
    ctx: core.ExecutionContext, _, result: Dict, propagate: bool, message_parser: Callable
) -> None:
    if result is not None and "Messages" in result and len(result["Messages"]) >= 1:
        ctx.set_item("message_received", True)
        if propagate:
            ctx.set_safe("distributed_context", extract_DD_context_from_messages(result["Messages"], message_parser))


def _on_botocore_kinesis_getrecords_post(
    ctx: core.ExecutionContext,
    _,
    __,
    ___,
    ____,
    result,
    propagate: bool,
    message_parser: Callable,
):
    if result is not None and "Records" in result and len(result["Records"]) >= 1:
        ctx.set_item("message_received", True)
        if propagate:
            ctx.set_item("distributed_context", extract_DD_context_from_messages(result["Records"], message_parser))


def _on_redis_command_post(ctx: core.ExecutionContext, rowcount):
    if rowcount is not None:
        ctx.span.set_metric(db.ROWCOUNT, rowcount)


def _on_redis_execute_pipeline(ctx: core.ExecutionContext, pin, config_integration, args, instance, query):
    span = ctx.span
    if args is not None:
        # PERF: avoid extra overhead from checks in Span.set_metric
        span._metrics[redisx.ARGS_LEN] = len(args)
    else:
        for attr in ("command_stack", "_command_stack"):
            if hasattr(instance, attr):
                # PERF: avoid extra overhead from checks in Span.set_metric
                span._metrics[redisx.PIPELINE_LEN] = len(getattr(instance, attr))


def _on_valkey_command_post(ctx: core.ExecutionContext, rowcount):
    if rowcount is not None:
        ctx.span.set_metric(db.ROWCOUNT, rowcount)


def _on_test_visibility_enable(config) -> None:
    from ddtrace.internal.ci_visibility import CIVisibility

    CIVisibility.enable(config=config)


def _on_test_visibility_disable() -> None:
    from ddtrace.internal.ci_visibility import CIVisibility

    CIVisibility.disable()


def _on_test_visibility_is_enabled() -> bool:
    from ddtrace.internal.ci_visibility import CIVisibility

    return CIVisibility.enabled


def _set_span_pointer(span: "Span", span_pointer_description: _SpanPointerDescription) -> None:
    span._add_span_pointer(
        pointer_kind=span_pointer_description.pointer_kind,
        pointer_direction=span_pointer_description.pointer_direction,
        pointer_hash=span_pointer_description.pointer_hash,
        extra_attributes=span_pointer_description.extra_attributes,
    )


def _set_azure_function_tags(span, azure_functions_config, function_name, trigger, span_kind):
    span.set_tag_str(COMPONENT, azure_functions_config.integration_name)
    span.set_tag_str(SPAN_KIND, span_kind)
    span.set_tag_str("aas.function.name", function_name)  # codespell:ignore
    span.set_tag_str("aas.function.trigger", trigger)  # codespell:ignore


def _on_azure_functions_request_span_modifier(ctx, azure_functions_config, req):
    span = ctx.span
    parsed_url = parse.urlparse(req.url)
    path = parsed_url.path
    span.resource = f"{req.method} {path}"
    trace_utils.set_http_meta(
        span,
        azure_functions_config,
        method=req.method,
        url=req.url,
        request_headers=req.headers,
        request_body=req.get_body(),
        route=path,
    )


def _on_azure_functions_start_response(ctx, azure_functions_config, res, function_name, trigger):
    span = ctx.span
    _set_azure_function_tags(span, azure_functions_config, function_name, trigger, SpanKind.SERVER)
    trace_utils.set_http_meta(
        span,
        azure_functions_config,
        status_code=res.status_code if res else None,
        response_headers=res.headers if res else None,
    )


def _on_azure_functions_trigger_span_modifier(ctx, azure_functions_config, function_name, trigger, span_kind):
    span = ctx.span
    _set_azure_function_tags(span, azure_functions_config, function_name, trigger, span_kind)


def _on_azure_functions_service_bus_trigger_span_modifier(
    ctx, azure_functions_config, function_name, trigger, span_kind, entity_name, message_id
):
    span = ctx.span
    _set_azure_function_tags(span, azure_functions_config, function_name, trigger, span_kind)
    span.set_tag_str(MESSAGING_DESTINATION_NAME, entity_name)
    span.set_tag_str(MESSAGING_OPERATION, "receive")
    span.set_tag_str(MESSAGING_SYSTEM, azure_servicebusx.SERVICE)

    if message_id is not None:
        span.set_tag_str(MESSAGING_MESSAGE_ID, message_id)


def _on_azure_servicebus_send_message_modifier(ctx, azure_servicebus_config, entity_name, fully_qualified_namespace):
    span = ctx.span
    span.set_tag_str(COMPONENT, azure_servicebus_config.integration_name)
    span.set_tag_str(MESSAGING_DESTINATION_NAME, entity_name)
    span.set_tag_str(MESSAGING_OPERATION, "send")
    span.set_tag_str(MESSAGING_SYSTEM, azure_servicebusx.SERVICE)
    span.set_tag_str(NETWORK_DESTINATION_NAME, fully_qualified_namespace)
    span.set_tag_str(SPAN_KIND, SpanKind.PRODUCER)


def _on_router_match(route):
    req_span = core.get_item("req_span")
    core.set_item("set_resource", False)
    req_span.resource = "{} {}".format(
        route.method,
        route.template,
    )

    MOLTEN_ROUTE = "molten.route"

    if not req_span.get_tag(MOLTEN_ROUTE):
        req_span.set_tag_str(MOLTEN_ROUTE, route.name)
    if not req_span.get_tag(http.ROUTE):
        req_span.set_tag_str(http.ROUTE, route.template)


def listen():
    core.on("wsgi.request.prepare", _on_request_prepare)
    core.on("wsgi.request.prepared", _on_request_prepared)
    core.on("wsgi.app.success", _on_app_success)
    core.on("wsgi.app.exception", _on_app_exception)
    core.on("wsgi.request.complete", _on_request_complete, "traced_iterable")
    core.on("wsgi.response.prepared", _on_response_prepared)
    core.on("flask.start_response.pre", _on_start_response_pre)
    core.on("flask.request_call_modifier", _on_request_span_modifier)
    core.on("flask.request_call_modifier.post", _on_request_span_modifier_post)
    core.on("flask.render", _on_flask_render)
    core.on("context.started.wsgi.response", _maybe_start_http_response_span)
    core.on("context.started.flask._patched_request", _on_traced_request_context_started_flask)
    core.on("django.traced_get_response.pre", _on_traced_get_response_pre)
    core.on("django.finalize_response.pre", _on_django_finalize_response_pre)
    core.on("django.start_response", _on_django_start_response)
    core.on("django.cache", _on_django_cache)
    core.on("django.func.wrapped", _on_django_func_wrapped)
    core.on("django.block_request_callback", _on_django_block_request)
    core.on("django.after_request_headers.post", _on_django_after_request_headers_post)
    core.on("botocore.patched_api_call.exception", _on_botocore_patched_api_call_exception)
    core.on("botocore.patched_api_call.success", _on_botocore_patched_api_call_success)
    core.on("botocore.patched_kinesis_api_call.success", _on_botocore_patched_api_call_success)
    core.on("botocore.patched_kinesis_api_call.exception", _on_botocore_patched_api_call_exception)
    core.on("botocore.prep_context_injection.post", _on_botocore_trace_context_injection_prepared)
    core.on("botocore.patched_api_call.started", _on_botocore_patched_api_call_started)
    core.on("botocore.patched_kinesis_api_call.started", _on_botocore_patched_api_call_started)
    core.on("botocore.patched_kinesis_api_call.exception", _on_botocore_patched_api_call_exception)
    core.on("botocore.patched_kinesis_api_call.success", _on_botocore_patched_api_call_success)
    core.on("botocore.kinesis.update_record", _on_botocore_kinesis_update_record)
    core.on("botocore.patched_sqs_api_call.started", _on_botocore_patched_api_call_started)
    core.on("botocore.patched_sqs_api_call.exception", _on_botocore_patched_api_call_exception)
    core.on("botocore.patched_sqs_api_call.success", _on_botocore_patched_api_call_success)
    core.on("botocore.sqs_sns.update_messages", _on_botocore_update_messages)
    core.on("botocore.patched_stepfunctions_api_call.started", _on_botocore_patched_api_call_started)
    core.on("botocore.patched_stepfunctions_api_call.exception", _on_botocore_patched_api_call_exception)
    core.on("botocore.stepfunctions.update_input", _on_botocore_patched_stepfunctions_update_input)
    core.on("botocore.eventbridge.update_messages", _on_botocore_update_messages)
    core.on("botocore.client_context.update_messages", _on_botocore_update_messages)
    core.on("botocore.patched_bedrock_api_call.started", _on_botocore_patched_bedrock_api_call_started)
    core.on("botocore.patched_bedrock_api_call.exception", _on_botocore_patched_bedrock_api_call_exception)
    core.on("botocore.bedrock.process_response", _on_botocore_bedrock_process_response)
    core.on("botocore.bedrock.process_response_converse", _on_botocore_bedrock_process_response_converse)
    core.on("botocore.sqs.ReceiveMessage.post", _on_botocore_sqs_recvmessage_post)
    core.on("botocore.kinesis.GetRecords.post", _on_botocore_kinesis_getrecords_post)
    core.on("redis.async_command.post", _on_redis_command_post)
    core.on("redis.command.post", _on_redis_command_post)
    core.on("redis.execute_pipeline", _on_redis_execute_pipeline)
    core.on("valkey.async_command.post", _on_valkey_command_post)
    core.on("valkey.command.post", _on_valkey_command_post)
    core.on("azure.functions.request_call_modifier", _on_azure_functions_request_span_modifier)
    core.on("azure.functions.start_response", _on_azure_functions_start_response)
    core.on("azure.functions.trigger_call_modifier", _on_azure_functions_trigger_span_modifier)
    core.on("azure.functions.service_bus_trigger_modifier", _on_azure_functions_service_bus_trigger_span_modifier)
    core.on("azure.servicebus.send_message_modifier", _on_azure_servicebus_send_message_modifier)

    # web frameworks general handlers
    core.on("web.request.start", _on_web_framework_start_request)
    core.on("web.request.finish", _on_web_framework_finish_request)
    core.on("web.request.final_tags", _on_web_request_final_tags)

    # inferred proxy handlers
    core.on("inferred_proxy.start", _on_inferred_proxy_start)
    core.on("inferred_proxy.finish", _on_inferred_proxy_finish)

    core.on("test_visibility.enable", _on_test_visibility_enable)
    core.on("test_visibility.disable", _on_test_visibility_disable)
    core.on("test_visibility.is_enabled", _on_test_visibility_is_enabled, "is_enabled")
    core.on("rq.worker.perform_job", _after_job_execution)
    core.on("rq.worker.after.perform.job", _on_end_of_traced_method_in_fork)
    core.on("rq.queue.enqueue_job", _propagate_context)
    core.on("molten.router.match", _on_router_match)

    for context_name in (
        # web frameworks
        "aiohttp.request",
        "bottle.request",
        "cherrypy.request",
        "falcon.request",
        "molten.request",
        "molten.trace_func",
        "pyramid.request",
        "sanic.request",
        "tornado.request",
        "flask.call",
        "flask.jsonify",
        "flask.render_template",
        "asgi.__call__",
        "asgi.websocket.close_message",
        "asgi.websocket.disconnect_message",
        "asgi.websocket.receive_message",
        "asgi.websocket.send_message",
        "wsgi.__call__",
        "django.traced_get_response",
        "django.cache",
        "django.middleware.__call__",
        "django.middleware.func",
        "django.middleware.process_exception",
        "django.middleware.process_request",
        "django.middleware.process_response",
        "django.middleware.process_template_response",
        "django.middleware.process_view",
        "django.template.render",
        "django.process_exception",
        "django.func.wrapped",
        # non web frameworks
        "botocore.instrumented_api_call",
        "botocore.instrumented_lib_function",
        "botocore.patched_kinesis_api_call",
        "botocore.patched_sqs_api_call",
        "botocore.patched_stepfunctions_api_call",
        "botocore.patched_bedrock_api_call",
        "redis.command",
        "redis.execute_pipeline",
        "valkey.command",
        "rq.queue.enqueue_job",
        "rq.traced_queue_fetch_job",
        "rq.worker.perform_job",
        "rq.job.perform",
        "rq.job.fetch_many",
        "azure.functions.patched_route_request",
        "azure.functions.patched_service_bus",
        "azure.functions.patched_timer",
        "azure.servicebus.patched_producer",
        "psycopg.patched_connect",
    ):
        core.on(f"context.started.{context_name}", _start_span)

    for name in (
        "django.middleware.__call__",
        "django.middleware.func",
        "django.middleware.process_exception",
        "django.middleware.process_request",
        "django.middleware.process_response",
        "django.middleware.process_template_response",
        "django.middleware.process_view",
        "django.template.render",
<<<<<<< HEAD
        "molten.trace_func",
=======
        "redis.execute_pipeline",
        "redis.command",
>>>>>>> 2f4e9ee0
        "psycopg.patched_connect",
    ):
        core.on(f"context.ended.{name}", _finish_span)


listen()<|MERGE_RESOLUTION|>--- conflicted
+++ resolved
@@ -1050,12 +1050,9 @@
         "django.middleware.process_template_response",
         "django.middleware.process_view",
         "django.template.render",
-<<<<<<< HEAD
         "molten.trace_func",
-=======
         "redis.execute_pipeline",
         "redis.command",
->>>>>>> 2f4e9ee0
         "psycopg.patched_connect",
     ):
         core.on(f"context.ended.{name}", _finish_span)
