import functools
import sys
from types import TracebackType
from typing import Any
from typing import Callable
from typing import Dict
from typing import List
from typing import Mapping
from typing import Optional
from typing import Tuple
from urllib import parse

import wrapt

import ddtrace
from ddtrace import config
from ddtrace._trace._inferred_proxy import create_inferred_proxy_span_if_headers_exist
from ddtrace._trace._span_pointer import _SpanPointerDescription
from ddtrace._trace.span import Span
from ddtrace._trace.utils import extract_DD_context_from_messages
from ddtrace.constants import _SPAN_MEASURED_KEY
from ddtrace.constants import ERROR_MSG
from ddtrace.constants import ERROR_STACK
from ddtrace.constants import ERROR_TYPE
from ddtrace.constants import SPAN_KIND
from ddtrace.contrib import trace_utils
from ddtrace.contrib.internal.botocore.constants import BOTOCORE_STEPFUNCTIONS_INPUT_KEY

# from ddtrace.internal.utils import _copy_trace_level_tags
from ddtrace.contrib.internal.trace_utils import _copy_trace_level_tags
from ddtrace.contrib.internal.trace_utils import _set_url_tag
from ddtrace.ext import SpanKind
from ddtrace.ext import SpanLinkKind
from ddtrace.ext import azure_servicebus as azure_servicebusx
from ddtrace.ext import db
from ddtrace.ext import http
<<<<<<< HEAD
from ddtrace.ext import websocket
from ddtrace.ext.net import TARGET_HOST
=======
from ddtrace.ext import net
from ddtrace.ext import redis as redisx
>>>>>>> 0f95a68a
from ddtrace.internal import core
from ddtrace.internal.compat import is_valid_ip
from ddtrace.internal.compat import maybe_stringify
from ddtrace.internal.constants import COMPONENT
from ddtrace.internal.constants import FLASK_ENDPOINT
from ddtrace.internal.constants import FLASK_URL_RULE
from ddtrace.internal.constants import FLASK_VIEW_ARGS
from ddtrace.internal.constants import MESSAGING_BATCH_COUNT
from ddtrace.internal.constants import MESSAGING_DESTINATION_NAME
from ddtrace.internal.constants import MESSAGING_MESSAGE_ID
from ddtrace.internal.constants import MESSAGING_OPERATION
from ddtrace.internal.constants import MESSAGING_SYSTEM
<<<<<<< HEAD
from ddtrace.internal.constants import NETWORK_DESTINATION_NAME
from ddtrace.internal.constants import SPAN_LINK_KIND
=======
>>>>>>> 0f95a68a
from ddtrace.internal.logger import get_logger
from ddtrace.internal.sampling import _inherit_sampling_tags
from ddtrace.internal.schema.span_attribute_schema import SpanDirection
from ddtrace.propagation.http import HTTPPropagator


log = get_logger(__name__)


class _TracedIterable(wrapt.ObjectProxy):
    def __init__(self, wrapped, span, parent_span, wrapped_is_iterator=False):
        self._self_wrapped_is_iterator = wrapped_is_iterator
        if self._self_wrapped_is_iterator:
            super(_TracedIterable, self).__init__(wrapped)
            self._wrapped_iterator = iter(wrapped)
        else:
            super(_TracedIterable, self).__init__(iter(wrapped))
        self._self_span = span
        self._self_parent_span = parent_span
        self._self_span_finished = False

    def __iter__(self):
        return self

    def __next__(self):
        try:
            if self._self_wrapped_is_iterator:
                return next(self._wrapped_iterator)
            else:
                return next(self.__wrapped__)
        except StopIteration:
            self._finish_spans()
            raise
        except Exception:
            self._self_span.set_exc_info(*sys.exc_info())
            self._finish_spans()
            raise

    # PY2 Support
    next = __next__

    def close(self):
        if getattr(self.__wrapped__, "close", None):
            self.__wrapped__.close()
        self._finish_spans()

    def _finish_spans(self):
        if not self._self_span_finished:
            self._self_span.finish()
            self._self_parent_span.finish()
            self._self_span_finished = True

    def __getattribute__(self, name):
        if name == "__len__":
            # __len__ is defined by the parent class, wrapt.ObjectProxy.
            # However this attribute should not be defined for iterables.
            # By definition, iterables should not support len(...).
            raise AttributeError("__len__ is not supported")
        return super(_TracedIterable, self).__getattribute__(name)


def _get_parameters_for_new_span_directly_from_context(ctx: core.ExecutionContext) -> Dict[str, Any]:
    span_kwargs = {}
    for parameter_name in {"span_type", "resource", "service", "child_of", "activate"}:
        parameter_value = ctx.get_item(parameter_name)
        if parameter_value:
            span_kwargs[parameter_name] = parameter_value
    return span_kwargs


def _start_span(ctx: core.ExecutionContext, call_trace: bool = True, **kwargs) -> "Span":
    activate_distributed_headers = ctx.get_item("activate_distributed_headers")
    span_kwargs = _get_parameters_for_new_span_directly_from_context(ctx)
    call_trace = ctx.get_item("call_trace", call_trace)
    # Look for the tracer in the context, or fallback to the global tracer
    tracer = ctx.get_item("tracer") or (ctx.get_item("middleware") or ctx.get_item("pin") or ddtrace).tracer
    integration_config = ctx.get_item("integration_config")
    if integration_config and activate_distributed_headers:
        trace_utils.activate_distributed_headers(
            tracer,
            int_config=integration_config,
            request_headers=ctx.get_item("distributed_headers"),
            override=ctx.get_item("distributed_headers_config_override"),
        )
    distributed_context = ctx.get_item("distributed_context")
    if distributed_context and not call_trace:
        span_kwargs["child_of"] = distributed_context

    if config._inferred_proxy_services_enabled:
        # dispatch event for checking headers and possibly making an inferred proxy span
        core.dispatch("inferred_proxy.start", (ctx, tracer, span_kwargs, call_trace, integration_config))
        # re-get span_kwargs in case an inferred span was created and we have a new span_kwargs.child_of field
        span_kwargs = ctx.get_item("span_kwargs", span_kwargs)

    span_kwargs.update(kwargs)
    span_name = ctx.get_item("span_name")
    if not span_name:
        raise ValueError("span_name must be set in the context before starting a span")
    span = (tracer.trace if call_trace else tracer.start_span)(span_name, **span_kwargs)

    tags: Optional[Dict[str, str]] = ctx.get_item("tags")
    if tags:
        for tk, tv in tags.items():
            span.set_tag(tk, tv)
    if ctx.get_item("measured"):
        # PERF: avoid setting via Span.set_tag
        span.set_metric(_SPAN_MEASURED_KEY, 1)

    ctx.span = span

    if config._inferred_proxy_services_enabled:
        # dispatch event for inferred proxy finish
        core.dispatch("inferred_proxy.finish", (ctx,))

    return span


def _finish_span(
    ctx: core.ExecutionContext,
    exc_info: Tuple[Optional[type], Optional[BaseException], Optional[TracebackType]],
):
    """
    Finish the span in the context.
    If no span is present, do nothing.
    """
    span = ctx.span
    if not span:
        return

    exc_type, exc_value, exc_traceback = exc_info
    if exc_type and exc_value and exc_traceback:
        span.set_exc_info(exc_type, exc_value, exc_traceback)
    elif ctx.get_item("should_set_traceback", False):
        span.set_traceback()
    span.finish()


def _set_web_frameworks_tags(ctx, span, int_config):
    span.set_tag_str(COMPONENT, int_config.integration_name)
    span.set_tag_str(SPAN_KIND, SpanKind.SERVER)
    # PERF: avoid setting via Span.set_tag
    span.set_metric(_SPAN_MEASURED_KEY, 1)


def _on_web_framework_start_request(ctx, int_config):
    request_span = ctx.get_item("req_span")
    if ctx.get_item("allow_default_resource") is True:
        ctx.set_item("set_resource", True)
    _set_web_frameworks_tags(ctx, request_span, int_config)


def _on_web_framework_finish_request(
    span, int_config, method, url, status_code, query, req_headers, res_headers, route, finish, **kwargs
):
    if core.get_item("set_resource", default=False) is True and status_code is not None:
        try:
            status_code = int(status_code)
        except ValueError:
            pass
        span.resource = "{} {}".format(method, status_code)
    trace_utils.set_http_meta(
        span=span,
        integration_config=int_config,
        method=method,
        url=url,
        status_code=status_code,
        query=query,
        request_headers=req_headers,
        response_headers=res_headers,
        route=route,
        **kwargs,
    )
    _set_inferred_proxy_tags(span, status_code)
    for tk, tv in core.get_item("additional_tags", default=dict()).items():
        span.set_tag_str(tk, tv)

    if finish:
        span.finish()


def _set_inferred_proxy_tags(span, status_code):
    if span._parent and span._parent.name == "aws.apigateway":
        inferred_span = span._parent
        status_code = status_code if status_code else span.get_tag("http.status_code")
        if status_code:
            inferred_span.set_tag("http.status_code", status_code)
        if span.error == 1:
            inferred_span.error = span.error
            if ERROR_MSG in span._meta.keys():
                inferred_span.set_tag(ERROR_MSG, span.get_tag(ERROR_MSG))
            if ERROR_TYPE in span._meta.keys():
                inferred_span.set_tag(ERROR_TYPE, span.get_tag(ERROR_TYPE))
            if ERROR_STACK in span._meta.keys():
                inferred_span.set_tag(ERROR_STACK, span.get_tag(ERROR_STACK))


def _on_inferred_proxy_start(ctx, tracer, span_kwargs, call_trace, integration_config):
    # Skip creating another inferred span if one has already been created for this request
    if ctx.get_item("inferred_proxy_span"):
        return

    # some integrations like Flask / WSGI store headers from environ in 'distributed_headers'
    # and normalized headers in 'headers'
    headers = ctx.get_item("headers", ctx.get_item("distributed_headers", None))

    # Inferred Proxy Spans
    if integration_config and headers is not None:
        create_inferred_proxy_span_if_headers_exist(
            ctx,
            headers=headers,
            child_of=tracer.current_trace_context(),
            tracer=tracer,
        )
        inferred_proxy_span = ctx.get_item("inferred_proxy_span")

        # use the inferred proxy span as the new parent span
        if inferred_proxy_span and not call_trace:
            span_kwargs["child_of"] = inferred_proxy_span
            ctx.set_item("span_kwargs", span_kwargs)


def _on_inferred_proxy_finish(ctx):
    if not config._inferred_proxy_services_enabled:
        return

    inferred_proxy_span = ctx.get_item("inferred_proxy_span")
    inferred_proxy_finish_callback = ctx.get_item("inferred_proxy_finish_callback")

    # add callback to finish inferred proxy span when this span finishes
    if (
        inferred_proxy_span
        and inferred_proxy_finish_callback
        and ctx.span
        and ctx.span.parent_id == inferred_proxy_span.span_id
    ):
        ctx.span._on_finish_callbacks.append(inferred_proxy_finish_callback)


def _on_traced_request_context_started_flask(ctx):
    current_span = ctx.get_item("pin").tracer.current_span()
    if not ctx.get_item("pin").enabled or not current_span:
        return

    ctx.span = current_span
    flask_config = ctx.get_item("flask_config")
    _set_flask_request_tags(ctx.get_item("flask_request"), current_span, flask_config)
    request_span = _start_span(ctx)
    request_span._ignore_exception(ctx.get_item("ignored_exception_type"))


def _maybe_start_http_response_span(ctx: core.ExecutionContext) -> None:
    request_span = ctx.get_item("request_span")
    middleware = ctx.get_item("middleware")
    status_code, status_msg = ctx.get_item("status").split(" ", 1)
    trace_utils.set_http_meta(
        request_span, middleware._config, status_code=status_code, response_headers=ctx.get_item("environ")
    )
    if ctx.get_item("start_span", False):
        request_span.set_tag_str(http.STATUS_MSG, status_msg)
        _start_span(
            ctx,
            call_trace=False,
            child_of=ctx.get_item("parent_call"),
            activate=True,
        )


def _on_request_prepare(ctx, start_response):
    middleware = ctx.get_item("middleware")
    req_span = ctx.get_item("req_span")
    req_span.set_tag_str(COMPONENT, middleware._config.integration_name)
    # set span.kind to the type of operation being performed
    req_span.set_tag_str(SPAN_KIND, SpanKind.SERVER)
    if hasattr(middleware, "_request_call_modifier"):
        modifier = middleware._request_call_modifier
        args = [ctx]
    else:
        modifier = middleware._request_span_modifier
        args = [req_span, ctx.get_item("environ")]
    modifier(*args)
    app_span = middleware.tracer.trace(
        middleware._application_call_name
        if hasattr(middleware, "_application_call_name")
        else middleware._application_span_name
    )

    app_span.set_tag_str(COMPONENT, middleware._config.integration_name)
    ctx.set_item("app_span", app_span)

    if hasattr(middleware, "_wrapped_start_response"):
        wrapped = middleware._wrapped_start_response
        args = [start_response, ctx]
    else:
        wrapped = middleware._traced_start_response
        args = [start_response, req_span, app_span]
    intercept_start_response = functools.partial(wrapped, *args)
    ctx.set_item("intercept_start_response", intercept_start_response)


def _on_app_success(ctx, closing_iterable):
    app_span = ctx.get_item("app_span")
    middleware = ctx.get_item("middleware")
    modifier = (
        middleware._application_call_modifier
        if hasattr(middleware, "_application_call_modifier")
        else middleware._application_span_modifier
    )
    modifier(app_span, ctx.get_item("environ"), closing_iterable)
    app_span.finish()


def _on_app_exception(ctx):
    req_span = ctx.get_item("req_span")
    app_span = ctx.get_item("app_span")
    req_span.set_exc_info(*sys.exc_info())
    app_span.set_exc_info(*sys.exc_info())
    app_span.finish()
    req_span.finish()


def _on_request_complete(ctx, closing_iterable, app_is_iterator):
    middleware = ctx.get_item("middleware")
    req_span = ctx.get_item("req_span")
    # start flask.response span. This span will be finished after iter(result) is closed.
    # start_span(child_of=...) is used to ensure correct parenting.
    resp_span = middleware.tracer.start_span(
        (
            middleware._response_call_name
            if hasattr(middleware, "_response_call_name")
            else middleware._response_span_name
        ),
        child_of=req_span,
        activate=True,
    )

    resp_span.set_tag_str(COMPONENT, middleware._config.integration_name)

    modifier = (
        middleware._response_call_modifier
        if hasattr(middleware, "_response_call_modifier")
        else middleware._response_span_modifier
    )
    modifier(resp_span, closing_iterable)

    return _TracedIterable(closing_iterable, resp_span, req_span, wrapped_is_iterator=app_is_iterator)


def _on_response_prepared(resp_span, response):
    if hasattr(response, "__class__"):
        resp_class = getattr(response.__class__, "__name__", None)
        if resp_class:
            resp_span.set_tag_str("result_class", resp_class)


def _on_request_prepared(middleware, req_span, url, request_headers, environ):
    method = environ.get("REQUEST_METHOD")
    query_string = environ.get("QUERY_STRING")
    trace_utils.set_http_meta(
        req_span, middleware._config, method=method, url=url, query=query_string, request_headers=request_headers
    )
    if middleware.span_modifier:
        middleware.span_modifier(req_span, environ)


def _set_flask_request_tags(request, span, flask_config):
    try:
        span.set_tag_str(COMPONENT, flask_config.integration_name)

        if span.name.split(".")[-1] == "request":
            span.set_tag_str(SPAN_KIND, SpanKind.SERVER)

        # DEV: This name will include the blueprint name as well (e.g. `bp.index`)
        if not span.get_tag(FLASK_ENDPOINT) and request.endpoint:
            span.resource = " ".join((request.method, request.endpoint))
            span.set_tag_str(FLASK_ENDPOINT, request.endpoint)

        if not span.get_tag(FLASK_URL_RULE) and request.url_rule and request.url_rule.rule:
            span.resource = " ".join((request.method, request.url_rule.rule))
            span.set_tag_str(FLASK_URL_RULE, request.url_rule.rule)

        if not span.get_tag(FLASK_VIEW_ARGS) and request.view_args and flask_config.get("collect_view_args"):
            for k, v in request.view_args.items():
                # DEV: Do not use `set_tag_str` here since view args can be string/int/float/path/uuid/etc
                #      https://flask.palletsprojects.com/en/1.1.x/api/#url-route-registrations
                span.set_tag(".".join((FLASK_VIEW_ARGS, k)), v)
            trace_utils.set_http_meta(span, flask_config, request_path_params=request.view_args)
    except Exception:
        log.debug('failed to set tags for "flask.request" span', exc_info=True)


def _on_start_response_pre(request, ctx, flask_config, status_code, headers):
    span = ctx.get_item("req_span")
    code, _, _ = status_code.partition(" ")
    # If values are accessible, set the resource as `<method> <path>` and add other request tags
    _set_flask_request_tags(request, span, flask_config)
    # Override root span resource name to be `<method> 404` for 404 requests
    # DEV: We do this because we want to make it easier to see all unknown requests together
    #      Also, we do this to reduce the cardinality on unknown urls
    # DEV: If we have an endpoint or url rule tag, then we don't need to do this,
    #      we still want `GET /product/<int:product_id>` grouped together,
    #      even if it is a 404
    if not span.get_tag(FLASK_ENDPOINT) and not span.get_tag(FLASK_URL_RULE):
        span.resource = " ".join((request.method, code))

    response_cookies = _cookies_from_response_headers(headers)
    _on_web_framework_finish_request(
        span=span,
        int_config=flask_config,
        method=request.method,
        url=None,
        status_code=code,
        query=None,
        req_headers=None,
        res_headers=headers,
        route=span.get_tag(FLASK_URL_RULE),
        finish=False,
        response_cookies=response_cookies,
    )


def _cookies_from_response_headers(response_headers):
    cookies = {}
    for header_tuple in response_headers:
        if header_tuple[0] == "Set-Cookie":
            cookie_tokens = header_tuple[1].split("=", 1)
            cookies[cookie_tokens[0]] = cookie_tokens[1]

    return cookies


def _on_flask_render(template, flask_config):
    span = core.get_span()
    if not span:
        return
    name = maybe_stringify(getattr(template, "name", None) or flask_config.get("template_default_name"))
    if name is not None:
        span.resource = name
        span.set_tag_str("flask.template_name", name)


def _on_request_span_modifier(
    ctx, flask_config, request, environ, _HAS_JSON_MIXIN, flask_version, flask_version_str, exception_type
):
    span = ctx.get_item("req_span")
    # Default resource is method and path:
    #   GET /
    #   POST /save
    # We will override this below in `traced_dispatch_request` when we have a `
    # RequestContext` and possibly a url rule
    span.resource = " ".join((request.method, request.path))

    # PERF: avoid setting via Span.set_tag
    span.set_metric(_SPAN_MEASURED_KEY, 1)

    span.set_tag_str(flask_version, flask_version_str)


def _on_request_span_modifier_post(ctx, flask_config, request, req_body):
    span = ctx.get_item("req_span")
    try:
        raw_uri = ctx.get_item("wsgi.construct_url")(ctx.get_item("environ"))
    except Exception:
        raw_uri = request.url
    trace_utils.set_http_meta(
        span,
        flask_config,
        method=request.method,
        url=request.base_url,
        raw_uri=raw_uri,
        query=request.query_string,
        parsed_query=request.args,
        request_headers=request.headers,
        request_cookies=request.cookies,
        request_body=req_body,
        peer_ip=request.remote_addr,
    )


def _on_traced_get_response_pre(_, ctx: core.ExecutionContext, request, before_request_tags):
    before_request_tags(ctx.get_item("pin"), ctx.span, request)
    ctx.span._metrics[_SPAN_MEASURED_KEY] = 1


def _on_web_request_final_tags(span):
    # Necessary to add remaining http status codes and
    # errors relevant to the aws api gateway spans on close
    if span and span.span_type == "web":
        _set_inferred_proxy_tags(span, None)


def _on_django_finalize_response_pre(ctx, after_request_tags, request, response):
    # DEV: Always set these tags, this is where `span.resource` is set
    span = ctx.span
    after_request_tags(ctx.get_item("pin"), span, request, response)

    trace_utils.set_http_meta(span, ctx.get_item("integration_config"), route=span.get_tag("http.route"))
    _set_inferred_proxy_tags(span, None)


def _on_django_start_response(
    ctx, request, extract_body: Callable, remake_body: Callable, query: str, uri: str, path: Optional[Dict[str, str]]
):
    parsed_query = request.GET
    body = extract_body(request)
    remake_body(request)

    trace_utils.set_http_meta(
        ctx.span,
        ctx.get_item("integration_config"),
        method=request.method,
        query=query,
        raw_uri=uri,
        request_path_params=path,
        parsed_query=parsed_query,
        request_body=body,
        request_cookies=request.COOKIES,
    )


def _on_django_cache(
    ctx: core.ExecutionContext,
    exc_info: Tuple[Optional[type], Optional[BaseException], Optional[TracebackType]],
) -> None:
    try:
        rowcount = ctx.get_item("rowcount")
        if rowcount is not None:
            ctx.span.set_metric(db.ROWCOUNT, rowcount)
    finally:
        return _finish_span(ctx, exc_info)


def _on_django_func_wrapped(_unused1, _unused2, _unused3, ctx, ignored_excs):
    if ignored_excs:
        for exc in ignored_excs:
            ctx.span._ignore_exception(exc)


def _on_django_block_request(ctx: core.ExecutionContext, metadata: Dict[str, str], django_config, url: str, query: str):
    for tk, tv in metadata.items():
        ctx.span.set_tag_str(tk, tv)
    _set_url_tag(django_config, ctx.span, url, query)


def _on_django_after_request_headers_post(
    request_headers,
    response_headers,
    span: "Span",
    django_config,
    request,
    url,
    raw_uri,
    status,
    response_cookies,
):
    trace_utils.set_http_meta(
        span,
        django_config,
        method=request.method,
        url=url,
        raw_uri=raw_uri,
        status_code=status,
        query=request.META.get("QUERY_STRING", None),
        parsed_query=request.GET,
        request_headers=request_headers,
        response_headers=response_headers,
        request_cookies=request.COOKIES,
        request_path_params=request.resolver_match.kwargs if request.resolver_match is not None else None,
        peer_ip=core.get_item("http.request.remote_ip"),
        headers_are_case_sensitive=bool(core.get_item("http.request.headers_case_sensitive")),
        response_cookies=response_cookies,
    )


def _on_botocore_patched_api_call_started(ctx):
    from ddtrace._trace.utils_botocore.span_tags import set_botocore_patched_api_call_span_tags

    span = ctx.span
    set_botocore_patched_api_call_span_tags(
        span,
        ctx.get_item("instance"),
        ctx.get_item("args"),
        ctx.get_item("params"),
        ctx.get_item("endpoint_name"),
        ctx.get_item("operation"),
    )

    # we need this since we may have ran the wrapped operation before starting the span
    # we need to ensure the span start time is correct
    start_ns = ctx.get_item("start_ns")
    if start_ns is not None and ctx.get_item("func_run"):
        span.start_ns = start_ns


def _on_botocore_patched_api_call_exception(ctx, response, exception_type, is_error_code_fn):
    from ddtrace._trace.utils_botocore.span_tags import set_botocore_response_metadata_tags

    span = ctx.span
    # `ClientError.response` contains the result, so we can still grab response metadata
    set_botocore_response_metadata_tags(span, response, is_error_code_fn=is_error_code_fn)

    # If we have a status code, and the status code is not an error,
    #   then ignore the exception being raised
    status_code = span.get_tag(http.STATUS_CODE)
    if status_code and not is_error_code_fn(int(status_code)):
        span._ignore_exception(exception_type)


def _on_botocore_patched_api_call_success(ctx, response):
    from ddtrace._trace.utils_botocore.span_tags import set_botocore_response_metadata_tags

    span = ctx.span

    set_botocore_response_metadata_tags(span, response)

    if config.botocore.add_span_pointers:
        from ddtrace._trace.utils_botocore.span_pointers import extract_span_pointers_from_successful_botocore_response

        for span_pointer_description in extract_span_pointers_from_successful_botocore_response(
            dynamodb_primary_key_names_for_tables=config.botocore.dynamodb_primary_key_names_for_tables,
            endpoint_name=ctx.get_item("endpoint_name"),
            operation_name=ctx.get_item("operation"),
            request_parameters=ctx.get_item("params"),
            response=response,
        ):
            _set_span_pointer(span, span_pointer_description)


def _on_botocore_trace_context_injection_prepared(
    ctx, cloud_service, schematization_function, injection_function, trace_operation
):
    endpoint_name = ctx.get_item("endpoint_name")
    if cloud_service is not None:
        span = ctx.span
        inject_kwargs = dict(endpoint_service=endpoint_name) if cloud_service == "sns" else dict()
        schematize_kwargs = dict(cloud_provider="aws", cloud_service=cloud_service)
        if endpoint_name != "lambda":
            schematize_kwargs["direction"] = SpanDirection.OUTBOUND
        try:
            injection_function(ctx, **inject_kwargs)
            span.name = schematization_function(trace_operation, **schematize_kwargs)
        except Exception:
            log.warning("Unable to inject trace context", exc_info=True)


def _on_botocore_kinesis_update_record(ctx, stream, data_obj: Dict, record, inject_trace_context):
    if inject_trace_context:
        if "_datadog" not in data_obj:
            data_obj["_datadog"] = {}
        HTTPPropagator.inject(ctx.span.context, data_obj["_datadog"])


def _on_botocore_update_messages(ctx, span, _, trace_data, __, message=None):
    context = span.context if span else ctx.span.context
    HTTPPropagator.inject(context, trace_data)


def _on_botocore_patched_stepfunctions_update_input(ctx, span, _, trace_data, __):
    context = span.context if span else ctx.span.context
    HTTPPropagator.inject(context, trace_data["_datadog"])
    ctx.set_item(BOTOCORE_STEPFUNCTIONS_INPUT_KEY, trace_data)


def _on_botocore_patched_bedrock_api_call_started(ctx, request_params):
    span = ctx.span
    integration = ctx.get_item("bedrock_integration")
    integration._tag_proxy_request(ctx)

    span.set_tag_str("bedrock.request.model_provider", ctx.get_item("model_provider"))
    span.set_tag_str("bedrock.request.model", ctx.get_item("model_name"))

    if "n" in request_params:
        ctx.set_item("num_generations", str(request_params["n"]))


def _on_botocore_patched_bedrock_api_call_exception(ctx, exc_info):
    span = ctx.span
    span.set_exc_info(*exc_info)
    model_name = ctx.get_item("model_name")
    integration = ctx.get_item("bedrock_integration")
    if "embed" not in model_name:
        integration.llmobs_set_tags(span, args=[ctx], kwargs={})
    span.finish()


def _propagate_context(ctx, headers):
    distributed_tracing_enabled = ctx.get_item("integration_config").distributed_tracing_enabled
    span = ctx.span
    if distributed_tracing_enabled and span:
        HTTPPropagator.inject(span.context, headers)


def _after_job_execution(ctx, job_failed, span_tags):
    """sets job.status and job.origin span tags after job is performed"""
    # get_status() returns None when ttl=0
    span = ctx.span
    if span:
        if job_failed:
            span.error = 1
        for k in span_tags.keys():
            span.set_tag_str(k, span_tags[k])


def _on_end_of_traced_method_in_fork(ctx):
    """Force flush to agent since the process `os.exit()`s
    immediately after this method returns
    """
    ctx.get_item("pin").tracer.flush()


def _on_botocore_bedrock_process_response_converse(
    ctx: core.ExecutionContext,
    result: List[Dict[str, Any]],
):
    ctx.get_item("bedrock_integration").llmobs_set_tags(
        ctx.span,
        args=[ctx],
        kwargs={},
        response=result,
    )
    ctx.span.finish()


def _on_botocore_bedrock_process_response(
    ctx: core.ExecutionContext,
    formatted_response: Dict[str, Any],
) -> None:
    with ctx.span as span:
        model_name = ctx.get_item("model_name")
        integration = ctx.get_item("bedrock_integration")
        if "embed" in model_name:
            return
        integration.llmobs_set_tags(span, args=[ctx], kwargs={}, response=formatted_response)


def _on_botocore_sqs_recvmessage_post(
    ctx: core.ExecutionContext, _, result: Dict, propagate: bool, message_parser: Callable
) -> None:
    if result is not None and "Messages" in result and len(result["Messages"]) >= 1:
        ctx.set_item("message_received", True)
        if propagate:
            ctx.set_safe("distributed_context", extract_DD_context_from_messages(result["Messages"], message_parser))


def _on_botocore_kinesis_getrecords_post(
    ctx: core.ExecutionContext,
    _,
    __,
    ___,
    ____,
    result,
    propagate: bool,
    message_parser: Callable,
):
    if result is not None and "Records" in result and len(result["Records"]) >= 1:
        ctx.set_item("message_received", True)
        if propagate:
            ctx.set_item("distributed_context", extract_DD_context_from_messages(result["Records"], message_parser))


def _on_redis_command_post(ctx: core.ExecutionContext, rowcount):
    if rowcount is not None:
        ctx.span.set_metric(db.ROWCOUNT, rowcount)


def _on_redis_execute_pipeline(ctx: core.ExecutionContext, pin, config_integration, args, instance, query):
    span = ctx.span
    if args is not None:
        # PERF: avoid extra overhead from checks in Span.set_metric
        span._metrics[redisx.ARGS_LEN] = len(args)
    else:
        for attr in ("command_stack", "_command_stack"):
            if hasattr(instance, attr):
                # PERF: avoid extra overhead from checks in Span.set_metric
                span._metrics[redisx.PIPELINE_LEN] = len(getattr(instance, attr))


def _on_valkey_command_post(ctx: core.ExecutionContext, rowcount):
    if rowcount is not None:
        ctx.span.set_metric(db.ROWCOUNT, rowcount)


def _on_test_visibility_enable(config) -> None:
    from ddtrace.internal.ci_visibility import CIVisibility

    CIVisibility.enable(config=config)


def _on_test_visibility_disable() -> None:
    from ddtrace.internal.ci_visibility import CIVisibility

    CIVisibility.disable()


def _on_test_visibility_is_enabled() -> bool:
    from ddtrace.internal.ci_visibility import CIVisibility

    return CIVisibility.enabled


def _set_span_pointer(span: "Span", span_pointer_description: _SpanPointerDescription) -> None:
    span._add_span_pointer(
        pointer_kind=span_pointer_description.pointer_kind,
        pointer_direction=span_pointer_description.pointer_direction,
        pointer_hash=span_pointer_description.pointer_hash,
        extra_attributes=span_pointer_description.extra_attributes,
    )


def _set_azure_function_tags(span, azure_functions_config, function_name, trigger, span_kind):
    span.set_tag_str(COMPONENT, azure_functions_config.integration_name)
    span.set_tag_str(SPAN_KIND, span_kind)
    span.set_tag_str("aas.function.name", function_name)  # codespell:ignore
    span.set_tag_str("aas.function.trigger", trigger)  # codespell:ignore


def _set_azure_messaging_tags(ctx, entity_name, operation, system, fully_qualified_namespace, message_id, batch_count):
    span = ctx.span
    span.set_tag_str(MESSAGING_DESTINATION_NAME, entity_name)
    span.set_tag_str(MESSAGING_OPERATION, operation)
    span.set_tag_str(MESSAGING_SYSTEM, system)

    if fully_qualified_namespace is not None:
        span.set_tag_str(net.TARGET_NAME, fully_qualified_namespace)

    if batch_count is not None:
        span.set_tag_str(MESSAGING_BATCH_COUNT, batch_count)

    if message_id is not None:
        span.set_tag_str(MESSAGING_MESSAGE_ID, message_id)


def _on_azure_functions_request_span_modifier(ctx, azure_functions_config, req):
    span = ctx.span
    parsed_url = parse.urlparse(req.url)
    path = parsed_url.path
    span.resource = f"{req.method} {path}"
    trace_utils.set_http_meta(
        span,
        azure_functions_config,
        method=req.method,
        url=req.url,
        request_headers=req.headers,
        request_body=req.get_body(),
        route=path,
    )


def _on_azure_functions_start_response(ctx, azure_functions_config, res, function_name, trigger):
    span = ctx.span
    _set_azure_function_tags(span, azure_functions_config, function_name, trigger, SpanKind.SERVER)
    trace_utils.set_http_meta(
        span,
        azure_functions_config,
        status_code=res.status_code if res else None,
        response_headers=res.headers if res else None,
    )


def _on_azure_functions_trigger_span_modifier(ctx, azure_functions_config, function_name, trigger, span_kind):
    span = ctx.span
    _set_azure_function_tags(span, azure_functions_config, function_name, trigger, span_kind)


def _on_azure_functions_service_bus_trigger_span_modifier(
    ctx,
    azure_functions_config,
    function_name,
    trigger,
    span_kind,
    entity_name,
    fully_qualified_namespace,
    message_id=None,
    batch_count=None,
):
    span = ctx.span
    _set_azure_function_tags(span, azure_functions_config, function_name, trigger, span_kind)
    _set_azure_messaging_tags(
        ctx,
        entity_name,
        azure_servicebusx.RECEIVE,
        azure_servicebusx.SERVICE,
        fully_qualified_namespace,
        message_id,
        batch_count,
    )


def _on_azure_servicebus_message_modifier(
    ctx, azure_servicebus_config, operation, entity_name, fully_qualified_namespace, message_id, batch_count
):
    span = ctx.span
    span.set_tag_str(COMPONENT, azure_servicebus_config.integration_name)
    span.set_tag_str(SPAN_KIND, SpanKind.PRODUCER)

    _set_azure_messaging_tags(
        ctx, entity_name, operation, azure_servicebusx.SERVICE, fully_qualified_namespace, message_id, batch_count
    )


def _on_router_match(route):
    req_span = core.get_item("req_span")
    core.set_item("set_resource", False)
    req_span.resource = "{} {}".format(
        route.method,
        route.template,
    )

    MOLTEN_ROUTE = "molten.route"

    if not req_span.get_tag(MOLTEN_ROUTE):
        req_span.set_tag_str(MOLTEN_ROUTE, route.name)
    if not req_span.get_tag(http.ROUTE):
        req_span.set_tag_str(http.ROUTE, route.template)


def _set_websocket_message_tags_on_span(websocket_span: Span, message: Mapping[str, Any]):
    if "text" in message:
        websocket_span.set_tag_str(websocket.MESSAGE_TYPE, "text")
        websocket_span.set_metric(websocket.MESSAGE_LENGTH, len(message["text"].encode("utf-8")))
    elif "binary" in message:
        websocket_span.set_tag_str(websocket.MESSAGE_TYPE, "binary")
        websocket_span.set_metric(websocket.MESSAGE_LENGTH, len(message["bytes"]))


def _set_websocket_close_tags(span: Span, message: Mapping[str, Any]):
    code = message.get("code")
    reason = message.get("reason")
    if code is not None:
        span.set_metric(websocket.CLOSE_CODE, code)
    if reason:
        span.set_tag(websocket.CLOSE_REASON, reason)


def _set_client_ip_tags(scope: Mapping[str, Any], span: Span):
    client = scope.get("client")
    if len(client) >= 1:  # type: ignore[arg-type]
        client_ip = client[0]  # type: ignore[index]
        span.set_tag_str(TARGET_HOST, client_ip)
        try:
            is_valid_ip(client_ip)
            span.set_tag_str("network.client.ip", client_ip)
        except ValueError as e:
            log.debug("Could not validate client IP address for websocket send message: %s", str(e))


def _on_asgi_websocket_receive_message(ctx, scope, message, integration_config):
    """
    Handle websocket receive message events.

    This handler is called when a websocket receive message event is dispatched.
    It sets up the span with appropriate tags, metrics, and links.
    """
    # breakpoint()
    span = ctx.span

    # Set standard component and span kind tags
    span.set_tag_str(COMPONENT, integration_config.integration_name)
    span.set_tag_str(SPAN_KIND, SpanKind.CONSUMER)
    span.set_tag_str(websocket.RECEIVE_DURATION_TYPE, "blocking")

    # Set message-specific tags
    _set_websocket_message_tags_on_span(span, message)

    span.set_metric(websocket.MESSAGE_FRAMES, 1)

    if hasattr(ctx, "parent") and ctx.parent.span:
        span.set_link(
            trace_id=ctx.parent.span.trace_id,
            span_id=ctx.parent.span.span_id,
            attributes={SPAN_LINK_KIND: SpanLinkKind.EXECUTED},
        )

        if getattr(integration_config, "asgi_websocket_messages_inherit_sampling", True):
            _inherit_sampling_tags(span, ctx.parent.span._local_root)

        _copy_trace_level_tags(span, ctx.parent.span)


def _on_asgi_websocket_send_message(ctx, scope, message, integration_config):
    """
    Handle websocket send message events.

    This handler is called when a websocket send message event is dispatched.
    It sets up the span with appropriate tags, metrics, and links.
    """
    span = ctx.span

    # Set standard component and span kind tags
    span.set_tag_str(COMPONENT, integration_config.integration_name)
    span.set_tag_str(SPAN_KIND, SpanKind.PRODUCER)
    _set_client_ip_tags(scope, span)
    _set_websocket_message_tags_on_span(span, message)

    span.set_metric(websocket.MESSAGE_FRAMES, 1)

    # Set links to parent span if available
    if hasattr(ctx, "parent") and ctx.parent.span:
        span.set_link(
            trace_id=ctx.parent.span.trace_id,
            span_id=ctx.parent.span.span_id,
            attributes={SPAN_LINK_KIND: SpanLinkKind.RESUMING},
        )


def _on_asgi_websocket_close_message(ctx, scope, message, integration_config):
    """
    Handle websocket close message events.

    This handler is called when a websocket close message event is dispatched.
    It sets up the span with appropriate tags, metrics, and links.
    """
    span = ctx.span

    # Set standard component and span kind tags
    span.set_tag_str(COMPONENT, integration_config.integration_name)
    span.set_tag_str(SPAN_KIND, SpanKind.PRODUCER)

    _set_client_ip_tags(scope, span)

    _set_websocket_message_tags_on_span(span, message)

    _set_websocket_close_tags(span, message)

    if hasattr(ctx, "parent") and ctx.parent.span:
        span.set_link(
            trace_id=ctx.parent.span.trace_id,
            span_id=ctx.parent.span.span_id,
            attributes={SPAN_LINK_KIND: SpanLinkKind.RESUMING},
        )

        _copy_trace_level_tags(span, ctx.parent.span)  # TODO: check if this should be here


def _on_asgi_websocket_disconnect_message(ctx, scope, message, integration_config):
    """
    Handle websocket disconnect message events.

    This handler is called when a websocket disconnect message event is dispatched.
    It sets up the span with appropriate tags, metrics, and links.
    """
    span = ctx.span

    span.set_tag_str(COMPONENT, integration_config.integration_name)
    span.set_tag_str(SPAN_KIND, SpanKind.CONSUMER)

    _set_websocket_close_tags(span, message)

    # Set links to parent span if available
    if hasattr(ctx, "parent") and ctx.parent.span:
        span.set_link(
            trace_id=ctx.parent_span.trace_id,
            span_id=ctx.parent_span.span_id,
            attributes={SPAN_LINK_KIND: SpanLinkKind.EXECUTED},
        )

        if getattr(integration_config, "asgi_websocket_messages_inherit_sampling", True):
            _inherit_sampling_tags(span, ctx.parent.span._local_root)

        _copy_trace_level_tags(span, ctx.parent.span)


def _on_asgi_call(ctx, scope, integration_config):
    span = ctx.span
    span.set_tag_str(COMPONENT, integration_config.integration_name)
    ctx.set_item("req_span", span)

    span.set_tag_str(SPAN_KIND, SpanKind.SERVER)

    if scope["type"] == "websocket":
        span.set_tag_str("http.upgraded", "websocket")

    if "datadog" not in scope:
        scope["datadog"] = {"request_spans": [span]}
    else:
        scope["datadog"]["request_spans"].append(span)


def listen():
    core.on("wsgi.request.prepare", _on_request_prepare)
    core.on("wsgi.request.prepared", _on_request_prepared)
    core.on("wsgi.app.success", _on_app_success)
    core.on("wsgi.app.exception", _on_app_exception)
    core.on("wsgi.request.complete", _on_request_complete, "traced_iterable")
    core.on("wsgi.response.prepared", _on_response_prepared)
    core.on("flask.start_response.pre", _on_start_response_pre)
    core.on("flask.request_call_modifier", _on_request_span_modifier)
    core.on("flask.request_call_modifier.post", _on_request_span_modifier_post)
    core.on("flask.render", _on_flask_render)
    core.on("context.started.wsgi.response", _maybe_start_http_response_span)
    core.on("context.started.flask._patched_request", _on_traced_request_context_started_flask)
    core.on("django.traced_get_response.pre", _on_traced_get_response_pre)
    core.on("django.finalize_response.pre", _on_django_finalize_response_pre)
    core.on("django.start_response", _on_django_start_response)
    core.on("django.func.wrapped", _on_django_func_wrapped)
    core.on("django.block_request_callback", _on_django_block_request)
    core.on("django.after_request_headers.post", _on_django_after_request_headers_post)
    core.on("botocore.patched_api_call.exception", _on_botocore_patched_api_call_exception)
    core.on("botocore.patched_api_call.success", _on_botocore_patched_api_call_success)
    core.on("botocore.patched_kinesis_api_call.success", _on_botocore_patched_api_call_success)
    core.on("botocore.patched_kinesis_api_call.exception", _on_botocore_patched_api_call_exception)
    core.on("botocore.prep_context_injection.post", _on_botocore_trace_context_injection_prepared)
    core.on("botocore.patched_api_call.started", _on_botocore_patched_api_call_started)
    core.on("botocore.patched_kinesis_api_call.started", _on_botocore_patched_api_call_started)
    core.on("botocore.patched_kinesis_api_call.exception", _on_botocore_patched_api_call_exception)
    core.on("botocore.patched_kinesis_api_call.success", _on_botocore_patched_api_call_success)
    core.on("botocore.kinesis.update_record", _on_botocore_kinesis_update_record)
    core.on("botocore.patched_sqs_api_call.started", _on_botocore_patched_api_call_started)
    core.on("botocore.patched_sqs_api_call.exception", _on_botocore_patched_api_call_exception)
    core.on("botocore.patched_sqs_api_call.success", _on_botocore_patched_api_call_success)
    core.on("botocore.sqs_sns.update_messages", _on_botocore_update_messages)
    core.on("botocore.patched_stepfunctions_api_call.started", _on_botocore_patched_api_call_started)
    core.on("botocore.patched_stepfunctions_api_call.exception", _on_botocore_patched_api_call_exception)
    core.on("botocore.stepfunctions.update_input", _on_botocore_patched_stepfunctions_update_input)
    core.on("botocore.eventbridge.update_messages", _on_botocore_update_messages)
    core.on("botocore.client_context.update_messages", _on_botocore_update_messages)
    core.on("botocore.patched_bedrock_api_call.started", _on_botocore_patched_bedrock_api_call_started)
    core.on("botocore.patched_bedrock_api_call.exception", _on_botocore_patched_bedrock_api_call_exception)
    core.on("botocore.bedrock.process_response", _on_botocore_bedrock_process_response)
    core.on("botocore.bedrock.process_response_converse", _on_botocore_bedrock_process_response_converse)
    core.on("botocore.sqs.ReceiveMessage.post", _on_botocore_sqs_recvmessage_post)
    core.on("botocore.kinesis.GetRecords.post", _on_botocore_kinesis_getrecords_post)
    core.on("redis.async_command.post", _on_redis_command_post)
    core.on("redis.command.post", _on_redis_command_post)
    core.on("redis.execute_pipeline", _on_redis_execute_pipeline)
    core.on("valkey.async_command.post", _on_valkey_command_post)
    core.on("valkey.command.post", _on_valkey_command_post)
    core.on("azure.functions.request_call_modifier", _on_azure_functions_request_span_modifier)
    core.on("azure.functions.start_response", _on_azure_functions_start_response)
    core.on("azure.functions.trigger_call_modifier", _on_azure_functions_trigger_span_modifier)
    core.on("azure.functions.service_bus_trigger_modifier", _on_azure_functions_service_bus_trigger_span_modifier)
<<<<<<< HEAD
    core.on("azure.servicebus.send_message_modifier", _on_azure_servicebus_send_message_modifier)
    core.on("asgi.websocket.receive.message", _on_asgi_websocket_receive_message)
    core.on("asgi.websocket.send.message", _on_asgi_websocket_send_message)
    core.on("asgi.websocket.disconnect.message", _on_asgi_websocket_disconnect_message)
    core.on("asgi.websocket.close.message", _on_asgi_websocket_close_message)
    core.on("asgi.__call__", _on_asgi_call)
=======
    core.on("azure.servicebus.message_modifier", _on_azure_servicebus_message_modifier)
>>>>>>> 0f95a68a

    # web frameworks general handlers
    core.on("web.request.start", _on_web_framework_start_request)
    core.on("web.request.finish", _on_web_framework_finish_request)
    core.on("web.request.final_tags", _on_web_request_final_tags)

    # inferred proxy handlers
    core.on("inferred_proxy.start", _on_inferred_proxy_start)
    core.on("inferred_proxy.finish", _on_inferred_proxy_finish)

    core.on("test_visibility.enable", _on_test_visibility_enable)
    core.on("test_visibility.disable", _on_test_visibility_disable)
    core.on("test_visibility.is_enabled", _on_test_visibility_is_enabled, "is_enabled")
    core.on("rq.worker.perform_job", _after_job_execution)
    core.on("rq.worker.after.perform.job", _on_end_of_traced_method_in_fork)
    core.on("rq.queue.enqueue_job", _propagate_context)
    core.on("molten.router.match", _on_router_match)

    for context_name in (
        # web frameworks
        "aiohttp.request",
        "bottle.request",
        "cherrypy.request",
        "falcon.request",
        "molten.request",
        "molten.trace_func",
        "pyramid.request",
        "sanic.request",
        "tornado.request",
        "flask.call",
        "flask.jsonify",
        "flask.render_template",
        "asgi.__call__",
        "asgi.websocket.close.message",
        "asgi.websocket.disconnect.message",
        "asgi.websocket.receive.message",
        "asgi.websocket.send.message",
        "wsgi.__call__",
        "django.cache",
        "django.middleware.__call__",
        "django.middleware.func",
        "django.middleware.process_exception",
        "django.middleware.process_request",
        "django.middleware.process_response",
        "django.middleware.process_template_response",
        "django.middleware.process_view",
        "django.template.render",
        "django.traced_get_response",
        "django.process_exception",
        "django.func.wrapped",
        # non web frameworks
        "botocore.instrumented_api_call",
        "botocore.instrumented_lib_function",
        "botocore.patched_kinesis_api_call",
        "botocore.patched_sqs_api_call",
        "botocore.patched_stepfunctions_api_call",
        "botocore.patched_bedrock_api_call",
        "redis.command",
        "redis.execute_pipeline",
        "valkey.command",
        "rq.queue.enqueue_job",
        "rq.traced_queue_fetch_job",
        "rq.worker.perform_job",
        "rq.job.perform",
        "rq.job.fetch_many",
        "azure.functions.patched_route_request",
        "azure.functions.patched_service_bus",
        "azure.functions.patched_timer",
        "azure.servicebus.patched_producer_batch",
        "azure.servicebus.patched_producer_schedule",
        "azure.servicebus.patched_producer_send",
        "psycopg.patched_connect",
    ):
        core.on(f"context.started.{context_name}", _start_span)

    for name in (
        "django.middleware.__call__",
        "django.middleware.func",
        "django.middleware.process_exception",
        "django.middleware.process_request",
        "django.middleware.process_response",
        "django.middleware.process_template_response",
        "django.middleware.process_view",
        "django.template.render",
        "django.traced_get_response",
        "molten.trace_func",
        "redis.execute_pipeline",
        "redis.command",
        "psycopg.patched_connect",
    ):
        core.on(f"context.ended.{name}", _finish_span)

    # Special/extra handling before calling _finish_span
    core.on("context.ended.django.cache", _on_django_cache)


listen()<|MERGE_RESOLUTION|>--- conflicted
+++ resolved
@@ -34,13 +34,9 @@
 from ddtrace.ext import azure_servicebus as azure_servicebusx
 from ddtrace.ext import db
 from ddtrace.ext import http
-<<<<<<< HEAD
 from ddtrace.ext import websocket
-from ddtrace.ext.net import TARGET_HOST
-=======
 from ddtrace.ext import net
 from ddtrace.ext import redis as redisx
->>>>>>> 0f95a68a
 from ddtrace.internal import core
 from ddtrace.internal.compat import is_valid_ip
 from ddtrace.internal.compat import maybe_stringify
@@ -53,11 +49,8 @@
 from ddtrace.internal.constants import MESSAGING_MESSAGE_ID
 from ddtrace.internal.constants import MESSAGING_OPERATION
 from ddtrace.internal.constants import MESSAGING_SYSTEM
-<<<<<<< HEAD
 from ddtrace.internal.constants import NETWORK_DESTINATION_NAME
 from ddtrace.internal.constants import SPAN_LINK_KIND
-=======
->>>>>>> 0f95a68a
 from ddtrace.internal.logger import get_logger
 from ddtrace.internal.sampling import _inherit_sampling_tags
 from ddtrace.internal.schema.span_attribute_schema import SpanDirection
@@ -995,7 +988,7 @@
     client = scope.get("client")
     if len(client) >= 1:  # type: ignore[arg-type]
         client_ip = client[0]  # type: ignore[index]
-        span.set_tag_str(TARGET_HOST, client_ip)
+        span.set_tag_str(net.TARGET_HOST, client_ip)
         try:
             is_valid_ip(client_ip)
             span.set_tag_str("network.client.ip", client_ip)
@@ -1188,16 +1181,13 @@
     core.on("azure.functions.start_response", _on_azure_functions_start_response)
     core.on("azure.functions.trigger_call_modifier", _on_azure_functions_trigger_span_modifier)
     core.on("azure.functions.service_bus_trigger_modifier", _on_azure_functions_service_bus_trigger_span_modifier)
-<<<<<<< HEAD
     core.on("azure.servicebus.send_message_modifier", _on_azure_servicebus_send_message_modifier)
     core.on("asgi.websocket.receive.message", _on_asgi_websocket_receive_message)
     core.on("asgi.websocket.send.message", _on_asgi_websocket_send_message)
     core.on("asgi.websocket.disconnect.message", _on_asgi_websocket_disconnect_message)
     core.on("asgi.websocket.close.message", _on_asgi_websocket_close_message)
     core.on("asgi.__call__", _on_asgi_call)
-=======
     core.on("azure.servicebus.message_modifier", _on_azure_servicebus_message_modifier)
->>>>>>> 0f95a68a
 
     # web frameworks general handlers
     core.on("web.request.start", _on_web_framework_start_request)
