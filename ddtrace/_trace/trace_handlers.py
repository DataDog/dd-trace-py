--- conflicted
+++ resolved
@@ -1023,12 +1023,9 @@
         "django.middleware.process_template_response",
         "django.middleware.process_view",
         "django.template.render",
-<<<<<<< HEAD
         "redis.execute_pipeline",
         "redis.command",
-=======
         "psycopg.patched_connect",
->>>>>>> fd873331
     ):
         core.on(f"context.ended.{name}", _finish_span)
 
